--- conflicted
+++ resolved
@@ -61,11 +61,8 @@
 set(INT "INT")
 set(IOS "IOS")
 set(LNA "LNA")
-<<<<<<< HEAD
 set(MDL "MDL")
-=======
 set(LINALG "LINALG")
->>>>>>> d5223676
 set(MOD "MOD")
 set(MRS "MRS")
 set(MSI "MSI")
