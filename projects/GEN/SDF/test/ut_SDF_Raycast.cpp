--- conflicted
+++ resolved
@@ -87,21 +87,16 @@
 
                 // check for intersection with facets and ensure they are correct
                 Vector< Facet* > tIntersectedTriangles           = intersect_triangles( tCandidateTriangles, tObject, tTestPoint, 2 );
-                Facet&         tFirstIntersectedFacetExpected  = tObject.get_facet( 0 );
-                Facet&         tSecondIntersectedFacetExpected = tObject.get_facet( 3 );
+                Facet&           tFirstIntersectedFacetExpected  = tObject.get_facet( 0 );
+                Facet&           tSecondIntersectedFacetExpected = tObject.get_facet( 3 );
 
                 REQUIRE( tIntersectedTriangles.size() == 2 );
                 CHECK( &tFirstIntersectedFacetExpected == tIntersectedTriangles( 0 ) );
                 CHECK( &tSecondIntersectedFacetExpected == tIntersectedTriangles( 1 ) );
 
                 // compute the intersection locations and ensure they are correct
-<<<<<<< HEAD
-                Cell< real > tIntersectionCoordinatesExpected = { 0.408248, 0.88055620439 };
-                Cell< real > tIntersectionCoordinates         = intersect_ray_with_facets( tIntersectedTriangles, tTestPoint, Preselection_Result::SUCCESS, 2 );
-=======
                 Vector< real > tIntersectionCoordinatesExpected = { 0.408248, 0.88055620439 };
-                Vector< real > tIntersectionCoordinates         = intersect_ray_with_facets( tIntersectedTriangles, tTestPoint, 2 );
->>>>>>> effcbf88
+                Vector< real > tIntersectionCoordinates         = intersect_ray_with_facets( tIntersectedTriangles, tTestPoint, Preselection_Result::SUCCESS, 2 );
                 REQUIRE( tIntersectionCoordinates.size() == 2 );
                 CHECK( std::abs( tIntersectionCoordinates( 0 ) - tIntersectionCoordinatesExpected( 0 ) ) < tObject.get_intersection_tolerance() );
                 CHECK( std::abs( tIntersectionCoordinates( 1 ) - tIntersectionCoordinatesExpected( 1 ) ) < tObject.get_intersection_tolerance() );
@@ -190,12 +185,8 @@
                 CHECK( tCandidateLines( 0 ) == &tObject.get_facet( 2 ) );
 
                 // intersect the candidate facets and determine the intersection location
-<<<<<<< HEAD
-                Cell< real > tIntersectionCoordinates        = intersect_ray_with_facets( tCandidateLines, tTestPoint, Preselection_Result::SUCCESS, 0 );
-=======
-                Vector< real > tIntersectionCoordinates        = intersect_ray_with_facets( tCandidateLines, tTestPoint, 0 );
->>>>>>> effcbf88
-                real         tIntersectionCoordinateExpected = -0.2;
+                Vector< real > tIntersectionCoordinates        = intersect_ray_with_facets( tCandidateLines, tTestPoint, Preselection_Result::SUCCESS, 0 );
+                real           tIntersectionCoordinateExpected = -0.2;
 
                 REQUIRE( tIntersectionCoordinates.size() == 1 );
                 CHECK( std::abs( tIntersectionCoordinates( 0 ) - tIntersectionCoordinateExpected ) < tObject.get_intersection_tolerance() );
