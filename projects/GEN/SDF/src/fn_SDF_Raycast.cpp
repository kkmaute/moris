--- conflicted
+++ resolved
@@ -82,25 +82,11 @@
             case 2:
             {
                 // preselect lines in the aAxis direction
-<<<<<<< HEAD
-                moris::Cell< uint > tIntersectedFacets;
+                moris::Vector< uint > tIntersectedFacets;
                 preselect_lines( aObject, aPoint, aAxis, tIntersectedFacets, tFacetsToIntersect );
 
                 // get pointers to all facets in tIntersectedFacets to compute intersection location
-                moris::Cell< Facet* > tFacetsFromCandidates( tIntersectedFacets.size() );
-=======
-                Vector< uint >   tIntersectedFacets;
-                Vector< Facet* > tCandidateFacets;
-                bool                  tPreselectionSuccessful = preselect_lines( aObject, aPoint, aAxis, tIntersectedFacets, tCandidateFacets );
-
-                if( tPreselectionSuccessful )
-                {
-                        
-                }
-
-                // get pointers to the facets from the candidates
-                Vector< Facet* > tFacetsFromCandidates( tIntersectedFacets.size() );
->>>>>>> effcbf88
+                moris::Vector< Facet* > tFacetsFromCandidates( tIntersectedFacets.size() );
                 for ( uint iCandidate = 0; iCandidate < tIntersectedFacets.size(); iCandidate++ )
                 {
                     tFacetsFromCandidates( iCandidate ) = &aObject.get_facet( tIntersectedFacets( iCandidate ) );
@@ -126,28 +112,9 @@
                     }
                 }
 
-<<<<<<< HEAD
                 // from the candidate triangles, see which triangles will actually be intersected
                 tFacetsToIntersect = intersect_triangles( tCandidateFacets, aObject, aPoint, aAxis );
                 break;
-=======
-                // from the candidate triangles, perform intersection
-                Vector< Facet* > tIntersectedFacets = intersect_triangles( tCandidateFacets, aObject, aPoint, aAxis );
-
-                // compute intersection locations
-                Vector< real > tIntersectionCoordinates = intersect_ray_with_facets( tIntersectedFacets, aPoint, aAxis );
-
-                // remove intersection locations that are behind the point
-                for ( uint iIntersection = 0; iIntersection < tIntersectionCoordinates.size(); iIntersection++ )
-                {
-                    if ( tIntersectionCoordinates( iIntersection ) < aPoint( aAxis ) )
-                    {
-                        tIntersectionCoordinates.erase( iIntersection );
-                    }
-                }
-
-                return tIntersectionCoordinates;
->>>>>>> effcbf88
             }
             default:
             {
@@ -157,7 +124,7 @@
         }
 
         // compute intersection locations
-        moris::Cell< real > tIntersectionCoordinates = intersect_ray_with_facets( tFacetsToIntersect, aPoint, Preselection_Result::SUCCESS, aAxis );
+        moris::Vector< real > tIntersectionCoordinates = intersect_ray_with_facets( tFacetsToIntersect, aPoint, Preselection_Result::SUCCESS, aAxis );
 
         // remove intersection locations that are behind the point
         for ( uint iIntersection = 0; iIntersection < tIntersectionCoordinates.size(); iIntersection++ )
@@ -183,15 +150,9 @@
             case 2:
             {
                 // preselect lines in the aAxis direction
-<<<<<<< HEAD
-                moris::Cell< uint >   tIntersectedFacets;
-                moris::Cell< Facet* > tCandidateFacets;
-                Preselection_Result   tPreselectionResult = preselect_lines( aObject, aPoint, aAxis, tIntersectedFacets, tCandidateFacets );
-=======
-                Vector< uint >   tIntersectedFacets;
-                Vector< Facet* > tCandidateFacets;
-                bool                  tPreselectionSuccessful = preselect_lines( aObject, aPoint, aAxis, tIntersectedFacets, tCandidateFacets );
->>>>>>> effcbf88
+                Vector< uint >      tIntersectedFacets;
+                Vector< Facet* >    tCandidateFacets;
+                Preselection_Result tPreselectionResult = preselect_lines( aObject, aPoint, aAxis, tIntersectedFacets, tCandidateFacets );
 
                 // the ray will intersect a vertex, cast again in another direction
                 if ( tPreselectionResult == Preselection_Result::FAIL_CAST_TO_VERTEX )
@@ -210,11 +171,7 @@
                 }
 
                 // compute intersection coordinates if the point is inside a line's bounding box
-<<<<<<< HEAD
-                moris::Cell< real > tIntersectionCoords = intersect_ray_with_facets( tCandidateFacets, aPoint, tPreselectionResult, aAxis );
-=======
-                Vector< real > tIntersectionCoords = intersect_ray_with_facets( tCandidateFacets, aPoint, aAxis );
->>>>>>> effcbf88
+                moris::Vector< real > tIntersectionCoords = intersect_ray_with_facets( tCandidateFacets, aPoint, tPreselectionResult, aAxis );
 
                 // check if the node is inside the polygon
                 return check_if_node_is_inside_lines( aObject, tIntersectionCoords, tIntersectedFacets, aPoint, aAxis );
@@ -232,13 +189,9 @@
                     // intersect ray with triangles and check if node is inside
                     if ( tIntersectedFacets.size() > 0 )
                     {
-<<<<<<< HEAD
                         // FIXME: handle casting onto vertices by changing intersect_triangles to return a preselection result
-                        moris::Cell< real > tIntersectionCoords =
+                        moris::Vector< real > tIntersectionCoords =
                                 intersect_ray_with_facets( tIntersectedFacets, aPoint, Preselection_Result::SUCCESS, aAxis );
-=======
-                        Vector< real > tIntersectionCoords = intersect_ray_with_facets( tIntersectedFacets, aPoint, aAxis );
->>>>>>> effcbf88
 
                         return check_if_node_is_inside_triangles( tIntersectionCoords, aPoint, aAxis );
                     }
@@ -290,7 +243,7 @@
             }
         }
 
-        uint         tCountJ = 0;
+        uint           tCountJ = 0;
         Vector< uint > tCandJ( aObject.get_num_facets() );
         for ( uint iFacetIndex = 0; iFacetIndex < aObject.get_num_facets(); ++iFacetIndex )
         {
@@ -338,8 +291,8 @@
             Object&                 aObject,
             const Matrix< DDRMat >& aPoint,
             uint                    aAxis,
-            Vector< uint >&    aIntersectedFacets,
-            Vector< Facet* >&  aCandidateFacets )
+            Vector< uint >&         aIntersectedFacets,
+            Vector< Facet* >&       aCandidateFacets )
     {
         Preselection_Result tPreselectionSuccessful = SUCCESS;
 
@@ -432,7 +385,7 @@
 
     Vector< Facet* >
     intersect_triangles(
-            Vector< uint >&     aCandidateFacets,
+            Vector< uint >&   aCandidateFacets,
             Object&           aObject,
             Matrix< DDRMat >& aPoint,
             uint              aAxis )
@@ -492,7 +445,7 @@
 
     Vector< real >
     intersect_ray_with_facets(
-            Vector< Facet* >&  aIntersectedFacets,
+            Vector< Facet* >&       aIntersectedFacets,
             const Matrix< DDRMat >& aPoint,
             Preselection_Result     tRayOnVertex,
             uint                    aAxis )
@@ -586,9 +539,9 @@
 
     Object_Region
     check_if_node_is_inside_triangles(
-            Vector< real >& aIntersectionCoords,
-            Matrix< DDRMat >&    aPoint,
-            uint                 aAxis )
+            Vector< real >&   aIntersectionCoords,
+            Matrix< DDRMat >& aPoint,
+            uint              aAxis )
     {
         uint tNumCoordsK = aIntersectionCoords.size();
 
@@ -612,14 +565,9 @@
 
     Object_Region
     check_if_node_is_inside_lines(
-<<<<<<< HEAD
             Object&                 aObject,
-            const Cell< real >&     aIntersectionCoords,
-            const Cell< uint >&     aCandidateFacets,
-=======
             const Vector< real >&     aIntersectionCoords,
             const Vector< uint >&     aCandidateFacets,
->>>>>>> effcbf88
             const Matrix< DDRMat >& aPoint,
             uint                    aAxis )
     {
