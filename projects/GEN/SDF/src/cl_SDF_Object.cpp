--- conflicted
+++ resolved
@@ -28,14 +28,9 @@
         //-------------------------------------------------------------------------------
 
         Object::Object( const std::string& aFilePath,
-<<<<<<< HEAD
                 real                       aIntersectionTolerance,
-                const Cell< real >&        aOffsets,
-                const Cell< real >&        aScale )
-=======
                 const Vector< real >&        aOffsets,
                 const Vector< real >&        aScale )
->>>>>>> effcbf88
                 : mNumberOfFacets( 0 )
         {
             MORIS_ERROR( aOffsets.size() > 0, "SDF - Object(): Null offset matrix provided. If no offset is needed, use the default value" );
@@ -108,11 +103,7 @@
             }
 
             // step 2: create vertices
-<<<<<<< HEAD
             mVertices.resize( tNumberOfVertices );
-=======
-            Vector< std::shared_ptr< Facet_Vertex > > tVertices( tNumberOfVertices );
->>>>>>> effcbf88
 
             // reset counter
             uint tCount = 0;
@@ -187,13 +178,8 @@
                 if ( tBuffer( k ).substr( 0, 2 ) == "f " )
                 {
                     // temporary container for vertices
-<<<<<<< HEAD
-                    moris::Cell< std::shared_ptr< Facet_Vertex > > tNodes( mDimension, nullptr );
+                    Vector< std::shared_ptr< Facet_Vertex > > tNodes( mDimension, nullptr );
                     Matrix< DDUMat >                               tNodeIndices( 3, 1 );
-=======
-                    Vector< std::shared_ptr< Facet_Vertex > > tNodes( mDimension, nullptr );
-                    Matrix< DDUMat >                        tNodeIndices( 3, 1 );
->>>>>>> effcbf88
                     // read facet topology
                     if ( mDimension == 3 )
                     {
@@ -334,11 +320,7 @@
             // step 2: create vertices
             // - - - - - - - - - - - - -
 
-<<<<<<< HEAD
             mVertices.resize( 3 * tTriangleCount );
-=======
-            Vector< std::shared_ptr< Facet_Vertex > > tVertices( 3 * tTriangleCount );
->>>>>>> effcbf88
 
             // initialize vertex counter
             uint tVertexCount = 0;
