/*
 * Copyright (c) 2022 University of Colorado
 * Licensed under the MIT license. See LICENSE.txt file in the MORIS root for details.
 *
 *------------------------------------------------------------------------------------
 *
 * cl_SDF_Raycaster.cpp
 *
 */

#pragma once

#include <fstream>

#include "cl_Matrix.hpp"
#include "linalg_typedefs.hpp"
#include "moris_typedefs.hpp"
#include "SDF_Tools.hpp"

#include "cl_SDF_Object.hpp"

namespace moris::sdf
{
    /**
     * Conducts a raycast to determine if aPoint is inside or outside of the object. Casts rays in each coordinate direction until the point is resolved.
     * Also determines intersection locations along the coordinate axes of aPoint with each facet.
     *
     * @param aPoint coordinate point in which the ray will originate
     */
    Object_Region
    raycast_point(
            Object&                 aObject,
            const Matrix< DDRMat >& aPoint );

    //-------------------------------------------------------------------------------

    /**
     * Casts in the aAxis direction and returns the distance to every facet the ray hits
     *
     * @param aObject water tight collection of facets to cast on to
     * @param aPoint Point in space that lies within the bounding plane of the candidate triangles
     * @param aAxis direction in which the ray is cast
     * @return intersection coordinate locations
     */
    Vector< real >
    compute_distance_to_facets(
            Object&           aObject,
            Matrix< DDRMat >& aPoint,
            uint              aAxis );

    //-------------------------------------------------------------------------------

    /**
     * Performs a raycast in the aAxis direction and determines whether the point is inside or outside.
     * Can be used for 2D or 3D geometries
     *
     * @param aObject water tight collection of facets to cast on to
     * @param aFacetMinCoords minimum bounding coordinates of aObject
     * @param aFacetMaxCoords maximum bounding coordinates of aObject
     * @param aPoint Point in space that lies within the bounding plane of the candidate triangles
     * @param aAxis direction in which the ray is cast
     * @return whether the point is inside aObject or not. 0 = outside, 1 = inside, 2 = unsure
     */
    Object_Region
    voxelize(
            Object&           aObject,
            Matrix< DDRMat >& aPoint,
            uint              aAxis );

    //-------------------------------------------------------------------------------

    /**
     * @brief Takes a point in 3D space and determines which triangles
     * in the positive and negative x direction the point could possibly intersect.
     * These triangles are returned. Helps speed up the raycast by avoiding checking intersections with unrelated facets.
     *
     * @param aObject water tight collection of facets to cast on to
     * @param aFacetMinCoords minimum bounding coordinates of aObject
     * @param aFacetMaxCoords maximum bounding coordinates of aObject
     * @param aPoint Point in space that lies within the bounding plane of the candidate triangles
     * @param aAxis direction in which the ray is cast
     * @return facet indices which could be intersected by the ray
     */
    Vector< uint >
    preselect_triangles(
            Object&           aObject,
            Matrix< DDRMat >& aPoint,
            uint              aAxis );

    //-------------------------------------------------------------------------------

    /**
     * Determines which lines are definitely pierced by the ray and which lines could be pierced by the ray. Returns true only if all preselection was successful
     *
     * @param aObject water tight collection of facets to cast on to
     * @param aFacetMinCoords minimum bounding coordinates of aObject
     * @param aFacetMaxCoords maximum bounding coordinates of aObject
     * @param aPoint Point in space that lies within the bounding plane of the candidate triangles
     * @param aAxis direction in which the ray is cast
     * @param aIntersectedFacets return variable, facets which are for sure intersected by the ray
     * @param aCandidateFacets return variable, facets which aPoint lies in the bounding box of, and intersection coordinates need to be computed to determine intersection
     * @return true if the preselection did not find any facets whose vertex would be hit by cast, false otherwise
     */
    Preselection_Result
    preselect_lines(
            Object&                 aObject,
            const Matrix< DDRMat >& aPoint,
            uint                    aAxis,
            Vector< uint >&    aIntersectedFacets,
            Vector< Facet* >&  aCandidateFacets );

    //-------------------------------------------------------------------------------


    /**
     * checks if the cast point will cast a ray that will actually intersect aCandidateFacets. If so, the facet is added to the return
     *
     * @param aCandidateFacets indices of facets which to determine intersection
     * @param aObject water tight collection of facets to cast on to
     * @param aPoint spatial location of the origin of the ray
     * @param aAxis coordinate axis in which to cast from
     * @return pointers to which facets are intersected
     */
    Vector< Facet* >
    intersect_triangles(
            Vector< uint >& aCandidateFacets,
            Object&              aObject,
            Matrix< DDRMat >&    aPoint,
            uint                 aAxis );

    //-------------------------------------------------------------------------------

    /**
     * Takes all of potential facets (in aIntersectedFacets) and computes the coordinate axis intersection location
     * with the ray originating from aPoint. Does not handle cases where the ray intersects with the vertex
     *
     * @param aIntersectedFacets facets which are for sure intersected by the ray, but the intersection coordinate is not known
     * @param aPoint spatial location of the origin of the ray
     * @param aAxis coordinate axis to shoot ray in. 0 = x, 1 = y, 2 = z
     * @return matrix of intersection coordinate locations
     */
    Vector< real >
    intersect_ray_with_facets(
            Vector< Facet* >&  aIntersectedFacets,
            const Matrix< DDRMat >& aPoint,
            Preselection_Result     aRayOnVertex,
            uint                    aAxis );

    //-------------------------------------------------------------------------------

    /**
     * determines if aPoint is within the closed collection of triangles
     * NOTE: Only to be used with 3D raycasts
     *
     * @param aIntersectionCoords locations where the ray intersects the facets
     * @param aPoint spatial location of the origin of the ray
     * @param aAxis coordinate axis in which the ray was cast from
     * @return whether the point is inside the object or not. 0 = outside, 1 = inside, 2 = unsure
     */
    Object_Region
    check_if_node_is_inside_triangles(
            Vector< real >& aIntersectionCoords,
            Matrix< DDRMat >&    aPoint,
            uint                 aAxis );

    //-------------------------------------------------------------------------------

    /**
     * determines if aPoint is within the closed collection of lines.
     * NOTE: Only to be used with 2D raycasts
     * NOTE: aIntersectionCoords and aCandidateFacets contain mutually exclusive lists of facets.
     *
     * @param aIntersectionCoords locations where the ray intersects the facets
     * @param aCandidateFacets facets which are for sure intersected by the ray
     * @param aPoint spatial location of the origin of the ray
     * @param aAxis coordinate axis in which the ray was cast from
     * @return whether the point is inside the object or not. 0 = outside, 1 = inside, 2 = unsure
     */
    Object_Region
    check_if_node_is_inside_lines(
<<<<<<< HEAD
            Object&                    aObject,
            const moris::Cell< real >& aIntersectionCoords,
            const moris::Cell< uint >& aCandidateFacets,
=======
            const Vector< real >& aIntersectionCoords,
            const Vector< uint >& aCandidateFacets,
>>>>>>> effcbf88
            const Matrix< DDRMat >&    aPoint,
            uint                       aAxis );

    //-------------------------------------------------------------------------------

    /**
     * Generates a random rotation angle (and axis in 3D) and builds a rotation matrix.
     * Rotates both aObject and aPoint to raycast in another random direction in the event the node is unsure.
     *
     * @param aObject the object to rotate
     * @param aPoint the cast point to rotate
     */
    void
    random_rotation(
            Object&           aObject,
            Matrix< DDRMat >& aPoint );

    //-------------------------------------------------------------------------------

}    // namespace moris::sdf<|MERGE_RESOLUTION|>--- conflicted
+++ resolved
@@ -178,14 +178,9 @@
      */
     Object_Region
     check_if_node_is_inside_lines(
-<<<<<<< HEAD
             Object&                    aObject,
-            const moris::Cell< real >& aIntersectionCoords,
-            const moris::Cell< uint >& aCandidateFacets,
-=======
             const Vector< real >& aIntersectionCoords,
             const Vector< uint >& aCandidateFacets,
->>>>>>> effcbf88
             const Matrix< DDRMat >&    aPoint,
             uint                       aAxis );
 
