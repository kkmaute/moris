/*
 * Copyright (c) 2022 University of Colorado
 * Licensed under the MIT license. See LICENSE.txt file in the MORIS root for details.
 *
 *------------------------------------------------------------------------------------
 *
 * cl_SDF_Triangle.cpp
 *
 */

#include "cl_SDF_Triangle.hpp"

#include "assert.hpp"
#include "fn_dot.hpp"
#include "fn_norm.hpp"
#include "fn_trans.hpp"
#include "op_times.hpp"
#include "SDF_Tools.hpp"
#include "fn_stringify_matrix.hpp"

namespace moris::sdf
{
    //-------------------------------------------------------------------------------

    Triangle::Triangle(
            moris_index                                aIndex,
            Vector< std::shared_ptr< Facet_Vertex > >& aVertices )
            : Facet( aIndex, aVertices, 3 )
            , mPredictY( 3, 3 )
            , mPredictYRA( 3, 3 )
            , mPredictYRB( 3, 3 )
    {
<<<<<<< HEAD
        //-------------------------------------------------------------------------------

        Triangle::Triangle(
                moris_index                                aIndex,
                Vector< std::shared_ptr< Facet_Vertex > >& aVertices,
                real                                       aIntersectionTolerance )
                : Facet( aIndex, aVertices, 3, aIntersectionTolerance )
                , mPredictY( 3, 3 )
                , mPredictYRA( 3, 3 )
                , mPredictYRB( 3, 3 )
        {
            this->update_data();
        }

        //-------------------------------------------------------------------------------
=======
        this->update_data();
    }
>>>>>>> 2a6eab6b

    //-------------------------------------------------------------------------------

    void
    Triangle::update_data()
    {
        // step 1: compute center of the triangle
        this->compute_center();

        // step 2: determine the triangle's bounding box
        this->compute_min_and_max_coordinates();

        // help vector
        Matrix< DDRMat > tDirectionOfEdge( 3, 1 );

        // step 3: calculate hesse normal form of plane
        this->calculate_hesse_normal_form( tDirectionOfEdge );

        // step 4: calculate barycentric data
        this->calculate_barycentric_data( tDirectionOfEdge );

        // step 5: calculate helpers for cross prediction
        this->calculate_prediction_helpers();
    }

    //-------------------------------------------------------------------------------

    void
    Triangle::calculate_hesse_normal_form( Matrix< DDRMat >& aDirectionOfEdge )
    {
        // step 2: calculate plane of triangle
        Matrix< DDRMat > tDirection02( 3, 1 );

        // help vectors: direction of sides 1 and 2
        for ( uint iAxis = 0; iAxis < 3; ++iAxis )
        {
            aDirectionOfEdge( iAxis ) = mVertices( 1 )->get_coord( iAxis ) - mVertices( 0 )->get_coord( iAxis );
            tDirection02( iAxis )     = mVertices( 2 )->get_coord( iAxis ) - mVertices( 0 )->get_coord( iAxis );
        }

        // norm of this triangle
        mNormal = cross( aDirectionOfEdge, tDirection02 );

        real tNorm = norm( mNormal );
        for ( uint i = 0; i < 3; ++i )
        {
            mNormal( i ) /= tNorm;
        }

        // Hesse parameter of this triangle
        mHesse = dot( mCenter, mNormal );
    }

    //-------------------------------------------------------------------------------

    void
    Triangle::calculate_barycentric_data( const Matrix< DDRMat >& aDirectionOfEdge )
    {

        // calculate direction orthogonal to plane and edge
        Matrix< DDRMat > tDirectionOrtho = cross( mNormal, aDirectionOfEdge );

        // normalize tDirection10
        real tNorm10 = norm( aDirectionOfEdge );

        // normalize tDirectionOrtho
        real tNormOrtho = norm( tDirectionOrtho );

        // Projection matrix
        for ( uint k = 0; k < 3; ++k )
        {
            mBarycentric.mProjectionMatrix( 0, k ) = aDirectionOfEdge( k ) / tNorm10;
            mBarycentric.mProjectionMatrix( 1, k ) = tDirectionOrtho( k ) / tNormOrtho;
            mBarycentric.mProjectionMatrix( 2, k ) = mNormal( k );
        }

        // node coordinates in triangle plane
        mBarycentric.mLocalNodeCoordsInPlane.fill( 0 );
        for ( uint k = 0; k < 3; ++k )
        {
            for ( uint j = 0; j < 3; ++j )
            {
                for ( uint i = 0; i < 2; ++i )
                {
                    mBarycentric.mLocalNodeCoordsInPlane( i, k ) +=
                            mBarycentric.mProjectionMatrix( i, j )
                            * ( mVertices( k )->get_coord( j ) - mCenter( j ) );
                }
            }
        }

<<<<<<< HEAD
            // enlarge triangle
            mBarycentric.mLocalNodeCoordsInPlane( 0, 0 ) -= mIntersectionTolerance;
            mBarycentric.mLocalNodeCoordsInPlane( 1, 0 ) -= mIntersectionTolerance;
            mBarycentric.mLocalNodeCoordsInPlane( 0, 1 ) += mIntersectionTolerance;
            mBarycentric.mLocalNodeCoordsInPlane( 1, 1 ) -= mIntersectionTolerance;
            mBarycentric.mLocalNodeCoordsInPlane( 0, 2 ) += mIntersectionTolerance;

            // twice the area
            mBarycentric.mTwiceArea = ( mBarycentric.mLocalNodeCoordsInPlane( 0, 0 )
                                              - mBarycentric.mLocalNodeCoordsInPlane( 0, 2 ) )
                                            * ( mBarycentric.mLocalNodeCoordsInPlane( 1, 1 )
                                                    - mBarycentric.mLocalNodeCoordsInPlane( 1, 2 ) )
                                    - ( mBarycentric.mLocalNodeCoordsInPlane( 1, 0 )
                                              - mBarycentric.mLocalNodeCoordsInPlane( 1, 2 ) )
                                              * ( mBarycentric.mLocalNodeCoordsInPlane( 0, 1 )
                                                      - mBarycentric.mLocalNodeCoordsInPlane( 0, 2 ) );


            // warn if the the triangle has a volume close to zero
            if ( mBarycentric.mTwiceArea <= 2 * mIntersectionTolerance )
            {
                MORIS_LOG_WARNING(
                        "TRI/TET with ID %i is potentially degenerate and has a volume of V = %e. ",
                        this->get_id(),
                        mBarycentric.mTwiceArea );
                MORIS_LOG_WARNING( "Nodal coordinates = %s", ios::stringify_log( this->get_vertex_coords() ).c_str() );
            }

            // throw an error if an inverted triangle has been produced
            MORIS_ERROR( mBarycentric.mTwiceArea > -1.0 * MORIS_REAL_EPS,
                    "TRI/TET with ID %i is inverted and has a volume of V = %e. "
                    "Nodal coordinates of the element are: %s",
=======
        // enlarge triangle
        mBarycentric.mLocalNodeCoordsInPlane( 0, 0 ) -= gSDFepsilon;
        mBarycentric.mLocalNodeCoordsInPlane( 1, 0 ) -= gSDFepsilon;
        mBarycentric.mLocalNodeCoordsInPlane( 0, 1 ) += gSDFepsilon;
        mBarycentric.mLocalNodeCoordsInPlane( 1, 1 ) -= gSDFepsilon;
        mBarycentric.mLocalNodeCoordsInPlane( 0, 2 ) += gSDFepsilon;

        // twice the area
        mBarycentric.mTwiceArea = ( mBarycentric.mLocalNodeCoordsInPlane( 0, 0 )
                                          - mBarycentric.mLocalNodeCoordsInPlane( 0, 2 ) )
                                        * ( mBarycentric.mLocalNodeCoordsInPlane( 1, 1 )
                                                - mBarycentric.mLocalNodeCoordsInPlane( 1, 2 ) )
                                - ( mBarycentric.mLocalNodeCoordsInPlane( 1, 0 )
                                          - mBarycentric.mLocalNodeCoordsInPlane( 1, 2 ) )
                                          * ( mBarycentric.mLocalNodeCoordsInPlane( 0, 1 )
                                                  - mBarycentric.mLocalNodeCoordsInPlane( 0, 2 ) );

        // warn if the the triangle has a volume close to zero
        if ( mBarycentric.mTwiceArea <= 2 * gSDFepsilon )
        {
            MORIS_LOG_WARNING(
                    "TRI/TET with ID %i is potentially degenerate and has a volume of V = %e. ",
>>>>>>> 2a6eab6b
                    this->get_id(),
                    mBarycentric.mTwiceArea );
            MORIS_LOG_WARNING( "Nodal coordinates = %s", ios::stringify_log( this->get_vertex_coords() ).c_str() );
        }

        // throw an error if an inverted triangle has been produced
        MORIS_ERROR( mBarycentric.mTwiceArea > -1.0 * MORIS_REAL_EPS,
                "TRI/TET with ID %i is inverted and has a volume of V = %e. "
                "Nodal coordinates of the element are: %s",
                this->get_id(),
                mBarycentric.mTwiceArea,
                ios::stringify_log( this->get_vertex_coords() ).c_str() );

        // store the inverse of the jacobian
        mBarycentric.mInvTwiceArea = 1.0 / mBarycentric.mTwiceArea;

        // Edge directions
        for ( uint k = 0; k < 3; ++k )
        {
            uint i;
            uint j;
            TrianglePermutation( k, i, j );
            for ( uint l = 0; l < 2; ++l )
            {
<<<<<<< HEAD
                uint i;
                uint j;
                triangle_permutation( k, i, j );
                for ( uint l = 0; l < 2; ++l )
                {
                    mBarycentric.mLocalEdgeDirectionVectors( l, k ) = mBarycentric.mLocalNodeCoordsInPlane( l, j )
                                                                    - mBarycentric.mLocalNodeCoordsInPlane( l, i );
                }
                real tMagnitude = 0.0;
                for ( uint l = 0; l < 2; ++l )
                {
                    tMagnitude += mBarycentric.mLocalEdgeDirectionVectors( l, k )
                                * mBarycentric.mLocalEdgeDirectionVectors( l, k );
                }
                mBarycentric.mLocalEdgeInverseMagnitudes( k ) = 1.0 / tMagnitude;
=======
                mBarycentric.mLocalEdgeDirectionVectors( l, k ) = mBarycentric.mLocalNodeCoordsInPlane( l, j )
                                                                - mBarycentric.mLocalNodeCoordsInPlane( l, i );
            }
            real tMagnitude = 0.0;
            for ( uint l = 0; l < 2; ++l )
            {
                tMagnitude += mBarycentric.mLocalEdgeDirectionVectors( l, k )
                            * mBarycentric.mLocalEdgeDirectionVectors( l, k );
>>>>>>> 2a6eab6b
            }
            mBarycentric.mLocalEdgeInverseMagnitudes( k ) = 1.0 / tMagnitude;
        }
    }

    //-------------------------------------------------------------------------------

    void
    Triangle::calculate_prediction_helpers()
    {
        // values for cross prediction
        uint i;
        uint j;
        uint p;
        uint q;
        for ( moris::uint k = 0; k < 3; ++k )
        {
<<<<<<< HEAD
            // values for cross prediction
            uint i;    // first off axis
            uint j;    // second off axis
            uint p;    // first off vertex
            uint q;    // second off vertex

            Matrix< DDRMat > tVertexCoordinates = this->get_vertex_coords();

            for ( moris::uint iAxis = 0; iAxis < 3; ++iAxis )
            {
                // get the other two axes (i,j) for the current axis k
                triangle_permutation( iAxis, i, j );

                for ( uint iVertex = 0; iVertex < 3; ++iVertex )
                {
                    // get the other two axes (p,q) for the current axis r
                    triangle_permutation( iVertex, p, q );
                    real tDelta = tVertexCoordinates( p, i ) - tVertexCoordinates( q, i );
                    // check if the delta is too small, and set accordingly if so
                    if ( std::abs( tDelta ) < mIntersectionTolerance )
                    {
                        if ( tDelta < 0 )
                            tDelta = -mIntersectionTolerance;
                        else
                            tDelta = mIntersectionTolerance;
                    }

                    mPredictYRA( iVertex, iAxis ) = ( tVertexCoordinates( p, j ) - tVertexCoordinates( q, j ) ) / tDelta;
                    mPredictY( iVertex, iAxis )   = tVertexCoordinates( p, j ) + mPredictYRA( iVertex, iAxis ) * ( tVertexCoordinates( iVertex, i ) - tVertexCoordinates( p, i ) );
                    mPredictYRB( iVertex, iAxis ) = tVertexCoordinates( p, j ) - tVertexCoordinates( p, i ) * mPredictYRA( iVertex, iAxis );
=======
            TrianglePermutation( k, i, j );

            for ( uint r = 0; r < 3; ++r )
            {
                TrianglePermutation( r, p, q );
                real tDelta = mVertices( p )->get_coord( i ) - mVertices( q )->get_coord( i );
                if ( std::abs( tDelta ) < gSDFepsilon )
                {
                    if ( tDelta < 0 )
                        tDelta = -gSDFepsilon;
                    else
                        tDelta = gSDFepsilon;
>>>>>>> 2a6eab6b
                }

                mPredictYRA( r, k ) = ( mVertices( p )->get_coord( j ) - mVertices( q )->get_coord( j ) ) / tDelta;

                mPredictY( r, k ) = mVertices( p )->get_coord( j )
                                  + mPredictYRA( r, k ) * ( mVertices( r )->get_coord( i ) - mVertices( p )->get_coord( i ) );

                mPredictYRB( r, k ) = mVertices( p )->get_coord( j ) - mVertices( p )->get_coord( i ) * mPredictYRA( r, k );
            }
        }
    }

    //-------------------------------------------------------------------------------
    // SDF functions
    //-------------------------------------------------------------------------------

<<<<<<< HEAD
        bool
        Triangle::check_edge(
                const uint              aEdge,
                const uint              aAxis,
                const Matrix< DDRMat >& aPoint )
        {
            uint tI;    // first off axis
            uint tJ;    // second off axis
            uint tP;    // first off vertex
            uint tQ;    // second off vertex

            // permutation parameter for axis
            triangle_permutation( aAxis, tI, tJ );

            // permutation parameter for edge
            triangle_permutation( aEdge, tP, tQ );

            // R
            real tPredictYR = mPredictYRA( aEdge, aAxis ) * aPoint( tI ) + mPredictYRB( aEdge, aAxis );

            Matrix< DDRMat > tNodeCoords = this->get_vertex_coords();

            // check if point is within all three projected edges
            return ( ( mPredictY( aEdge, aAxis ) > tNodeCoords( aEdge, tJ ) )
                           && ( tPredictYR + mIntersectionTolerance > aPoint( tJ ) ) )
                || ( ( mPredictY( aEdge, aAxis ) < tNodeCoords( aEdge, tJ ) )
                        && ( tPredictYR - mIntersectionTolerance < aPoint( tJ ) ) )
                || ( std::abs( ( tNodeCoords( tP, tJ ) - tNodeCoords( tQ, tJ ) )
                               * ( tNodeCoords( tP, tI ) - aPoint( tI ) ) )
                        < mIntersectionTolerance );
        }

        //-------------------------------------------------------------------------------

        real
        Triangle::moller_trumbore(
                uint                    aAxis,
                const Matrix< DDRMat >& aPoint )
        {
            // Build the cast direction vector
            Matrix< DDRMat > tDirection( 3, 1, 0.0 );
            tDirection( aAxis ) = 1.0;

            // Build the edge vectors
            Matrix< DDRMat > tEdge1 = mVertices( 1 )->get_coords() - mVertices( 0 )->get_coords();
            Matrix< DDRMat > tEdge2 = mVertices( 2 )->get_coords() - mVertices( 0 )->get_coords();

            // Compute the determinant of the edges and the cast direction
            Matrix< DDRMat > tP   = cross( tDirection, tEdge2 );
            real             tDet = dot( tEdge1, tP );

            // If the determinant is close to zero, the ray is parallel to the triangle. Return NaN
            if ( tDet > -mIntersectionTolerance and tDet < mIntersectionTolerance )
            {
                return std::numeric_limits< real >::quiet_NaN();
            }

            // compute the inverse of the determinant
            real tInverseDeterminant = 1.0 / tDet;

            // Compute the vector from the origin to the first vertex
            Matrix< DDRMat > tT;
            if ( aPoint.n_cols() == 1 )
            {
                tT = aPoint - mVertices( 0 )->get_coords();
            }
            else
            {
                tT = trans( aPoint ) - mVertices( 0 )->get_coords();
            }

            // Compute the u parameter
            real tU = dot( tT, tP ) * tInverseDeterminant;

            // If the u parameter is < 0.0 or > 1.0, the intersection is outside the triangle
            if ( tU < 0.0 or tU > 1.0 )
            {
                return std::numeric_limits< real >::quiet_NaN();
            }

            // Compute the vector from the origin to the second vertex
            Matrix< DDRMat > tQ = cross( tT, tEdge1 );

            // Compute the v parameter
            real tV = dot( tDirection, tQ ) * tInverseDeterminant;

            // If the v parameter is < 0.0 or > 1.0, the intersection is outside the triangle
            if ( tV < 0.0 or tU + tV > 1.0 )
            {
                return std::numeric_limits< real >::quiet_NaN();
            }

            // Compute the distance from the origin to the intersection point
            real tDistance = dot( tEdge2, tQ ) * tInverseDeterminant;

            // Return the distance
            return aPoint( aAxis ) + tDistance;
        }
=======
    bool
    Triangle::check_edge(
            const uint              aEdge,
            const uint              aAxis,
            const Matrix< DDRMat >& aPoint )
    {
        uint tI;
        uint tJ;
        uint tP;
        uint tQ;

        // permutation parameter for axis
        TrianglePermutation( aAxis, tI, tJ );

        // permutation parameter for edge
        TrianglePermutation( aEdge, tP, tQ );

        // R
        real tPredictYR = mPredictYRA( aEdge, aAxis ) * aPoint( tI ) + mPredictYRB( aEdge, aAxis );

        // check if point is within all three projected edges
        return ( ( mPredictY( aEdge, aAxis ) > mVertices( aEdge )->get_coord( tJ ) )
                       && ( tPredictYR + gSDFepsilon > aPoint( tJ ) ) )
            || ( ( mPredictY( aEdge, aAxis ) < mVertices( aEdge )->get_coord( tJ ) )
                    && ( tPredictYR - gSDFepsilon < aPoint( tJ ) ) )
            || ( std::abs( ( mVertices( tP )->get_coord( tJ ) - mVertices( tQ )->get_coord( tJ ) )
                           * ( mVertices( tP )->get_coord( tI ) - aPoint( tI ) ) )
                    < gSDFepsilon );
    }

    //-------------------------------------------------------------------------------

    Matrix< F31RMat >
    Triangle::get_barycentric_from_local_cartesian(
            const Matrix< F31RMat >& aLocalPoint )
    {
        Matrix< F31RMat > aXi( 3, 1 );

        // the first coordinate
        aXi( 0 ) = ( ( mBarycentric.mLocalNodeCoordsInPlane( 0, 1 )
                             - mBarycentric.mLocalNodeCoordsInPlane( 0, 2 ) )
                                   * ( mBarycentric.mLocalNodeCoordsInPlane( 1, 2 )
                                           - aLocalPoint( 1 ) )
                           - ( mBarycentric.mLocalNodeCoordsInPlane( 1, 1 )
                                     - mBarycentric.mLocalNodeCoordsInPlane( 1, 2 ) )
                                     * ( mBarycentric.mLocalNodeCoordsInPlane( 0, 2 )
                                             - aLocalPoint( 0 ) ) )
                 * mBarycentric.mInvTwiceArea;

        // the second coordinate
        aXi( 1 ) = ( ( mBarycentric.mLocalNodeCoordsInPlane( 1, 0 )
                             - mBarycentric.mLocalNodeCoordsInPlane( 1, 2 ) )
                                   * ( mBarycentric.mLocalNodeCoordsInPlane( 0, 2 )
                                           - aLocalPoint( 0 ) )
                           - ( mBarycentric.mLocalNodeCoordsInPlane( 0, 0 )
                                     - mBarycentric.mLocalNodeCoordsInPlane( 0, 2 ) )
                                     * ( mBarycentric.mLocalNodeCoordsInPlane( 1, 2 )
                                             - aLocalPoint( 1 ) ) )
                 * mBarycentric.mInvTwiceArea;

        // the third coordinate
        aXi( 2 ) = 1.0 - aXi( 0 ) - aXi( 1 );

        return aXi;
    }

    //-------------------------------------------------------------------------------

    real
    Triangle::distance_point_to_edge_in_local_cartesian(
            const Matrix< F31RMat >& aLocalPoint,
            const uint               aEdge )
    {
        real tParam = 0;
        uint i;
        uint j;

        // permutation parameter of current edge
        TrianglePermutation( aEdge, i, j );

        // calculate projection of point on edge
>>>>>>> 2a6eab6b

        // tParam = 0: orthogonal intersects with point i
        // tParam = 1: orthogonal intersects with point j

        for ( uint l = 0; l < 2; ++l )
        {
            tParam += ( aLocalPoint( l ) - mBarycentric.mLocalNodeCoordsInPlane( l, i ) )
                    * mBarycentric.mLocalEdgeDirectionVectors( l, aEdge );
        }
        tParam *= mBarycentric.mLocalEdgeInverseMagnitudes( aEdge );

        Matrix< F31RMat > aDirection( 3, 1 );

        if ( tParam < gSDFepsilon )
        {
<<<<<<< HEAD
            real tParam = 0;
            uint i;
            uint j;

            // permutation parameter of current edge
            triangle_permutation( aEdge, i, j );
=======
            // snap to point i and set tParam = 0.0;
            aDirection( 0 ) = aLocalPoint( 0 ) - mBarycentric.mLocalNodeCoordsInPlane( 0, i );
            aDirection( 1 ) = aLocalPoint( 1 ) - mBarycentric.mLocalNodeCoordsInPlane( 1, i );
        }
        else if ( tParam > 1.0 - gSDFepsilon )
        {
            // snap to point j and set tParam = 1.0;
            aDirection( 0 ) = aLocalPoint( 0 ) - mBarycentric.mLocalNodeCoordsInPlane( 0, j );
            aDirection( 1 ) = aLocalPoint( 1 ) - mBarycentric.mLocalNodeCoordsInPlane( 1, j );
        }
        else
        {
            // find distance in plane
            aDirection( 0 ) = aLocalPoint( 0 ) - mBarycentric.mLocalNodeCoordsInPlane( 0, i )
                            - tParam * mBarycentric.mLocalEdgeDirectionVectors( 0, aEdge );
            aDirection( 1 ) = aLocalPoint( 1 ) - mBarycentric.mLocalNodeCoordsInPlane( 1, i )
                            - tParam * mBarycentric.mLocalEdgeDirectionVectors( 1, aEdge );
        }
>>>>>>> 2a6eab6b

        // add third dimension to distance
        aDirection( 2 ) = aLocalPoint( 2 );

        return norm( aDirection );
    }

    //-------------------------------------------------------------------------------

    Matrix< F31RMat >
    Triangle::project_point_to_local_cartesian(
            const moris::Matrix< F31RMat >& aPoint )
    {
        // fixme: times operator does not work with eigen
        // return mBarycentric.mProjectionMatrix * ( aPoint - mCenter ) ;
        Matrix< F31RMat > aOut( 3, 1 );
        aOut.fill( 0 );

<<<<<<< HEAD
            if ( tParam < mIntersectionTolerance )
            {
                // snap to point i and set tParam = 0.0;
                aDirection( 0 ) = aLocalPoint( 0 ) - mBarycentric.mLocalNodeCoordsInPlane( 0, i );
                aDirection( 1 ) = aLocalPoint( 1 ) - mBarycentric.mLocalNodeCoordsInPlane( 1, i );
            }
            else if ( tParam > 1.0 - mIntersectionTolerance )
            {
                // snap to point j and set tParam = 1.0;
                aDirection( 0 ) = aLocalPoint( 0 ) - mBarycentric.mLocalNodeCoordsInPlane( 0, j );
                aDirection( 1 ) = aLocalPoint( 1 ) - mBarycentric.mLocalNodeCoordsInPlane( 1, j );
            }
            else
=======
        for ( uint k = 0; k < 3; ++k )
        {
            for ( uint i = 0; i < 3; ++i )
>>>>>>> 2a6eab6b
            {
                aOut( k ) += mBarycentric.mProjectionMatrix( k, i )
                           * ( aPoint( i ) - mCenter( i ) );
            }
        }

        return aOut;
    }

    //-------------------------------------------------------------------------------

    real
    Triangle::get_distance_to_point(
            const Matrix< DDRMat >& aPoint )
    {
        // step 1: Transform Point to in-plane coordinates
        Matrix< F31RMat > tLocalPointCoords = this->project_point_to_local_cartesian( aPoint );
        // step 2: calculate barycentric coordinates
        Matrix< F31RMat > tXi = this->get_barycentric_from_local_cartesian( tLocalPointCoords );

        // step 3: check if we are inside the triangle
        if ( ( tXi( 0 ) >= -gSDFepsilon )
                && ( tXi( 1 ) >= -gSDFepsilon )
                && ( tXi( 2 ) >= -gSDFepsilon ) )
        {
            // the absolute value of the local z-coordinate is the distance
            return std::abs( tLocalPointCoords( 2 ) );
        }
        else
        {
<<<<<<< HEAD
            // step 1: Transform Point to in-plane coordinates
            Matrix< F31RMat > tLocalPointCoords = this->project_point_to_local_cartesian( aPoint );
            // step 2: calculate barycentric coordinates
            Matrix< F31RMat > tXi = this->get_barycentric_from_local_cartesian( tLocalPointCoords );

            // step 3: check if we are inside the triangle
            if ( ( tXi( 0 ) >= -mIntersectionTolerance )
                    && ( tXi( 1 ) >= -mIntersectionTolerance )
                    && ( tXi( 2 ) >= -mIntersectionTolerance ) )
=======
            if ( tXi( 0 ) > 0 )
            {
                // this rules out edge 0
                real tDist1 = distance_point_to_edge_in_local_cartesian( tLocalPointCoords, 1 );
                real tDist2 = distance_point_to_edge_in_local_cartesian( tLocalPointCoords, 2 );
                return std::min( tDist1, tDist2 );
            }
            else if ( tXi( 1 ) > 0 )
>>>>>>> 2a6eab6b
            {
                // this rules out edge 1
                real tDist0 = distance_point_to_edge_in_local_cartesian( tLocalPointCoords, 0 );
                real tDist2 = distance_point_to_edge_in_local_cartesian( tLocalPointCoords, 2 );
                return std::min( tDist0, tDist2 );
            }
            else
            {
                // edge 2 must be the one to rule out
                real tDist0 = distance_point_to_edge_in_local_cartesian( tLocalPointCoords, 0 );
                real tDist1 = distance_point_to_edge_in_local_cartesian( tLocalPointCoords, 1 );
                return std::min( tDist0, tDist1 );
            }
        }
    }

    //-------------------------------------------------------------------------------

<<<<<<< HEAD

    } /* namespace sdf */
} /* namespace moris */
=======
}    // namespace moris::sdf
>>>>>>> 2a6eab6b
<|MERGE_RESOLUTION|>--- conflicted
+++ resolved
@@ -24,32 +24,15 @@
 
     Triangle::Triangle(
             moris_index                                aIndex,
-            Vector< std::shared_ptr< Facet_Vertex > >& aVertices )
-            : Facet( aIndex, aVertices, 3 )
+            Vector< std::shared_ptr< Facet_Vertex > >& aVertices,
+                real                                       aIntersectionTolerance )
+            : Facet( aIndex, aVertices, 3, aIntersectionTolerance )
             , mPredictY( 3, 3 )
             , mPredictYRA( 3, 3 )
             , mPredictYRB( 3, 3 )
     {
-<<<<<<< HEAD
-        //-------------------------------------------------------------------------------
-
-        Triangle::Triangle(
-                moris_index                                aIndex,
-                Vector< std::shared_ptr< Facet_Vertex > >& aVertices,
-                real                                       aIntersectionTolerance )
-                : Facet( aIndex, aVertices, 3, aIntersectionTolerance )
-                , mPredictY( 3, 3 )
-                , mPredictYRA( 3, 3 )
-                , mPredictYRB( 3, 3 )
-        {
-            this->update_data();
-        }
-
-        //-------------------------------------------------------------------------------
-=======
         this->update_data();
     }
->>>>>>> 2a6eab6b
 
     //-------------------------------------------------------------------------------
 
@@ -141,46 +124,12 @@
             }
         }
 
-<<<<<<< HEAD
-            // enlarge triangle
-            mBarycentric.mLocalNodeCoordsInPlane( 0, 0 ) -= mIntersectionTolerance;
-            mBarycentric.mLocalNodeCoordsInPlane( 1, 0 ) -= mIntersectionTolerance;
-            mBarycentric.mLocalNodeCoordsInPlane( 0, 1 ) += mIntersectionTolerance;
-            mBarycentric.mLocalNodeCoordsInPlane( 1, 1 ) -= mIntersectionTolerance;
-            mBarycentric.mLocalNodeCoordsInPlane( 0, 2 ) += mIntersectionTolerance;
-
-            // twice the area
-            mBarycentric.mTwiceArea = ( mBarycentric.mLocalNodeCoordsInPlane( 0, 0 )
-                                              - mBarycentric.mLocalNodeCoordsInPlane( 0, 2 ) )
-                                            * ( mBarycentric.mLocalNodeCoordsInPlane( 1, 1 )
-                                                    - mBarycentric.mLocalNodeCoordsInPlane( 1, 2 ) )
-                                    - ( mBarycentric.mLocalNodeCoordsInPlane( 1, 0 )
-                                              - mBarycentric.mLocalNodeCoordsInPlane( 1, 2 ) )
-                                              * ( mBarycentric.mLocalNodeCoordsInPlane( 0, 1 )
-                                                      - mBarycentric.mLocalNodeCoordsInPlane( 0, 2 ) );
-
-
-            // warn if the the triangle has a volume close to zero
-            if ( mBarycentric.mTwiceArea <= 2 * mIntersectionTolerance )
-            {
-                MORIS_LOG_WARNING(
-                        "TRI/TET with ID %i is potentially degenerate and has a volume of V = %e. ",
-                        this->get_id(),
-                        mBarycentric.mTwiceArea );
-                MORIS_LOG_WARNING( "Nodal coordinates = %s", ios::stringify_log( this->get_vertex_coords() ).c_str() );
-            }
-
-            // throw an error if an inverted triangle has been produced
-            MORIS_ERROR( mBarycentric.mTwiceArea > -1.0 * MORIS_REAL_EPS,
-                    "TRI/TET with ID %i is inverted and has a volume of V = %e. "
-                    "Nodal coordinates of the element are: %s",
-=======
         // enlarge triangle
-        mBarycentric.mLocalNodeCoordsInPlane( 0, 0 ) -= gSDFepsilon;
-        mBarycentric.mLocalNodeCoordsInPlane( 1, 0 ) -= gSDFepsilon;
-        mBarycentric.mLocalNodeCoordsInPlane( 0, 1 ) += gSDFepsilon;
-        mBarycentric.mLocalNodeCoordsInPlane( 1, 1 ) -= gSDFepsilon;
-        mBarycentric.mLocalNodeCoordsInPlane( 0, 2 ) += gSDFepsilon;
+        mBarycentric.mLocalNodeCoordsInPlane( 0, 0 ) -= mIntersectionTolerance;
+        mBarycentric.mLocalNodeCoordsInPlane( 1, 0 ) -= mIntersectionTolerance;
+        mBarycentric.mLocalNodeCoordsInPlane( 0, 1 ) += mIntersectionTolerance;
+        mBarycentric.mLocalNodeCoordsInPlane( 1, 1 ) -= mIntersectionTolerance;
+        mBarycentric.mLocalNodeCoordsInPlane( 0, 2 ) += mIntersectionTolerance;
 
         // twice the area
         mBarycentric.mTwiceArea = ( mBarycentric.mLocalNodeCoordsInPlane( 0, 0 )
@@ -192,12 +141,12 @@
                                           * ( mBarycentric.mLocalNodeCoordsInPlane( 0, 1 )
                                                   - mBarycentric.mLocalNodeCoordsInPlane( 0, 2 ) );
 
+
         // warn if the the triangle has a volume close to zero
-        if ( mBarycentric.mTwiceArea <= 2 * gSDFepsilon )
+        if ( mBarycentric.mTwiceArea <= 2 * mIntersectionTolerance )
         {
             MORIS_LOG_WARNING(
                     "TRI/TET with ID %i is potentially degenerate and has a volume of V = %e. ",
->>>>>>> 2a6eab6b
                     this->get_id(),
                     mBarycentric.mTwiceArea );
             MORIS_LOG_WARNING( "Nodal coordinates = %s", ios::stringify_log( this->get_vertex_coords() ).c_str() );
@@ -219,26 +168,9 @@
         {
             uint i;
             uint j;
-            TrianglePermutation( k, i, j );
+            triangle_permutation( k, i, j );
             for ( uint l = 0; l < 2; ++l )
             {
-<<<<<<< HEAD
-                uint i;
-                uint j;
-                triangle_permutation( k, i, j );
-                for ( uint l = 0; l < 2; ++l )
-                {
-                    mBarycentric.mLocalEdgeDirectionVectors( l, k ) = mBarycentric.mLocalNodeCoordsInPlane( l, j )
-                                                                    - mBarycentric.mLocalNodeCoordsInPlane( l, i );
-                }
-                real tMagnitude = 0.0;
-                for ( uint l = 0; l < 2; ++l )
-                {
-                    tMagnitude += mBarycentric.mLocalEdgeDirectionVectors( l, k )
-                                * mBarycentric.mLocalEdgeDirectionVectors( l, k );
-                }
-                mBarycentric.mLocalEdgeInverseMagnitudes( k ) = 1.0 / tMagnitude;
-=======
                 mBarycentric.mLocalEdgeDirectionVectors( l, k ) = mBarycentric.mLocalNodeCoordsInPlane( l, j )
                                                                 - mBarycentric.mLocalNodeCoordsInPlane( l, i );
             }
@@ -247,7 +179,6 @@
             {
                 tMagnitude += mBarycentric.mLocalEdgeDirectionVectors( l, k )
                             * mBarycentric.mLocalEdgeDirectionVectors( l, k );
->>>>>>> 2a6eab6b
             }
             mBarycentric.mLocalEdgeInverseMagnitudes( k ) = 1.0 / tMagnitude;
         }
@@ -255,17 +186,9 @@
 
     //-------------------------------------------------------------------------------
 
-    void
-    Triangle::calculate_prediction_helpers()
-    {
-        // values for cross prediction
-        uint i;
-        uint j;
-        uint p;
-        uint q;
-        for ( moris::uint k = 0; k < 3; ++k )
-        {
-<<<<<<< HEAD
+        void
+        Triangle::calculate_prediction_helpers()
+        {
             // values for cross prediction
             uint i;    // first off axis
             uint j;    // second off axis
@@ -284,7 +207,7 @@
                     // get the other two axes (p,q) for the current axis r
                     triangle_permutation( iVertex, p, q );
                     real tDelta = tVertexCoordinates( p, i ) - tVertexCoordinates( q, i );
-                    // check if the delta is too small, and set accordingly if so
+                        // check if the delta is too small, and set accordingly if so
                     if ( std::abs( tDelta ) < mIntersectionTolerance )
                     {
                         if ( tDelta < 0 )
@@ -296,164 +219,111 @@
                     mPredictYRA( iVertex, iAxis ) = ( tVertexCoordinates( p, j ) - tVertexCoordinates( q, j ) ) / tDelta;
                     mPredictY( iVertex, iAxis )   = tVertexCoordinates( p, j ) + mPredictYRA( iVertex, iAxis ) * ( tVertexCoordinates( iVertex, i ) - tVertexCoordinates( p, i ) );
                     mPredictYRB( iVertex, iAxis ) = tVertexCoordinates( p, j ) - tVertexCoordinates( p, i ) * mPredictYRA( iVertex, iAxis );
-=======
-            TrianglePermutation( k, i, j );
-
-            for ( uint r = 0; r < 3; ++r )
-            {
-                TrianglePermutation( r, p, q );
-                real tDelta = mVertices( p )->get_coord( i ) - mVertices( q )->get_coord( i );
-                if ( std::abs( tDelta ) < gSDFepsilon )
-                {
-                    if ( tDelta < 0 )
-                        tDelta = -gSDFepsilon;
-                    else
-                        tDelta = gSDFepsilon;
->>>>>>> 2a6eab6b
                 }
-
-                mPredictYRA( r, k ) = ( mVertices( p )->get_coord( j ) - mVertices( q )->get_coord( j ) ) / tDelta;
-
-                mPredictY( r, k ) = mVertices( p )->get_coord( j )
-                                  + mPredictYRA( r, k ) * ( mVertices( r )->get_coord( i ) - mVertices( p )->get_coord( i ) );
-
-                mPredictYRB( r, k ) = mVertices( p )->get_coord( j ) - mVertices( p )->get_coord( i ) * mPredictYRA( r, k );
-            }
-        }
-    }
+            }
+        }
 
     //-------------------------------------------------------------------------------
     // SDF functions
     //-------------------------------------------------------------------------------
 
-<<<<<<< HEAD
-        bool
-        Triangle::check_edge(
-                const uint              aEdge,
-                const uint              aAxis,
-                const Matrix< DDRMat >& aPoint )
-        {
-            uint tI;    // first off axis
-            uint tJ;    // second off axis
-            uint tP;    // first off vertex
-            uint tQ;    // second off vertex
-
-            // permutation parameter for axis
-            triangle_permutation( aAxis, tI, tJ );
-
-            // permutation parameter for edge
-            triangle_permutation( aEdge, tP, tQ );
-
-            // R
-            real tPredictYR = mPredictYRA( aEdge, aAxis ) * aPoint( tI ) + mPredictYRB( aEdge, aAxis );
-
-            Matrix< DDRMat > tNodeCoords = this->get_vertex_coords();
-
-            // check if point is within all three projected edges
-            return ( ( mPredictY( aEdge, aAxis ) > tNodeCoords( aEdge, tJ ) )
-                           && ( tPredictYR + mIntersectionTolerance > aPoint( tJ ) ) )
-                || ( ( mPredictY( aEdge, aAxis ) < tNodeCoords( aEdge, tJ ) )
-                        && ( tPredictYR - mIntersectionTolerance < aPoint( tJ ) ) )
-                || ( std::abs( ( tNodeCoords( tP, tJ ) - tNodeCoords( tQ, tJ ) )
-                               * ( tNodeCoords( tP, tI ) - aPoint( tI ) ) )
-                        < mIntersectionTolerance );
-        }
-
-        //-------------------------------------------------------------------------------
-
-        real
-        Triangle::moller_trumbore(
-                uint                    aAxis,
-                const Matrix< DDRMat >& aPoint )
-        {
-            // Build the cast direction vector
-            Matrix< DDRMat > tDirection( 3, 1, 0.0 );
-            tDirection( aAxis ) = 1.0;
-
-            // Build the edge vectors
-            Matrix< DDRMat > tEdge1 = mVertices( 1 )->get_coords() - mVertices( 0 )->get_coords();
-            Matrix< DDRMat > tEdge2 = mVertices( 2 )->get_coords() - mVertices( 0 )->get_coords();
-
-            // Compute the determinant of the edges and the cast direction
-            Matrix< DDRMat > tP   = cross( tDirection, tEdge2 );
-            real             tDet = dot( tEdge1, tP );
-
-            // If the determinant is close to zero, the ray is parallel to the triangle. Return NaN
-            if ( tDet > -mIntersectionTolerance and tDet < mIntersectionTolerance )
-            {
-                return std::numeric_limits< real >::quiet_NaN();
-            }
-
-            // compute the inverse of the determinant
-            real tInverseDeterminant = 1.0 / tDet;
-
-            // Compute the vector from the origin to the first vertex
-            Matrix< DDRMat > tT;
-            if ( aPoint.n_cols() == 1 )
-            {
-                tT = aPoint - mVertices( 0 )->get_coords();
-            }
-            else
-            {
-                tT = trans( aPoint ) - mVertices( 0 )->get_coords();
-            }
-
-            // Compute the u parameter
-            real tU = dot( tT, tP ) * tInverseDeterminant;
-
-            // If the u parameter is < 0.0 or > 1.0, the intersection is outside the triangle
-            if ( tU < 0.0 or tU > 1.0 )
-            {
-                return std::numeric_limits< real >::quiet_NaN();
-            }
-
-            // Compute the vector from the origin to the second vertex
-            Matrix< DDRMat > tQ = cross( tT, tEdge1 );
-
-            // Compute the v parameter
-            real tV = dot( tDirection, tQ ) * tInverseDeterminant;
-
-            // If the v parameter is < 0.0 or > 1.0, the intersection is outside the triangle
-            if ( tV < 0.0 or tU + tV > 1.0 )
-            {
-                return std::numeric_limits< real >::quiet_NaN();
-            }
-
-            // Compute the distance from the origin to the intersection point
-            real tDistance = dot( tEdge2, tQ ) * tInverseDeterminant;
-
-            // Return the distance
-            return aPoint( aAxis ) + tDistance;
-        }
-=======
     bool
     Triangle::check_edge(
             const uint              aEdge,
             const uint              aAxis,
             const Matrix< DDRMat >& aPoint )
     {
-        uint tI;
-        uint tJ;
-        uint tP;
-        uint tQ;
+        uint tI;    // first off axis
+        uint tJ;    // second off axis
+        uint tP;    // first off vertex
+        uint tQ;    // second off vertex
 
         // permutation parameter for axis
-        TrianglePermutation( aAxis, tI, tJ );
+        triangle_permutation( aAxis, tI, tJ );
 
         // permutation parameter for edge
-        TrianglePermutation( aEdge, tP, tQ );
+        triangle_permutation( aEdge, tP, tQ );
 
         // R
         real tPredictYR = mPredictYRA( aEdge, aAxis ) * aPoint( tI ) + mPredictYRB( aEdge, aAxis );
 
+        Matrix< DDRMat > tNodeCoords = this->get_vertex_coords();
+
         // check if point is within all three projected edges
-        return ( ( mPredictY( aEdge, aAxis ) > mVertices( aEdge )->get_coord( tJ ) )
-                       && ( tPredictYR + gSDFepsilon > aPoint( tJ ) ) )
-            || ( ( mPredictY( aEdge, aAxis ) < mVertices( aEdge )->get_coord( tJ ) )
-                    && ( tPredictYR - gSDFepsilon < aPoint( tJ ) ) )
-            || ( std::abs( ( mVertices( tP )->get_coord( tJ ) - mVertices( tQ )->get_coord( tJ ) )
-                           * ( mVertices( tP )->get_coord( tI ) - aPoint( tI ) ) )
-                    < gSDFepsilon );
+        return ( ( mPredictY( aEdge, aAxis ) > tNodeCoords( aEdge, tJ ) )
+                        && ( tPredictYR + mIntersectionTolerance > aPoint( tJ ) ) )
+            || ( ( mPredictY( aEdge, aAxis ) < tNodeCoords( aEdge, tJ ) )
+                    && ( tPredictYR - mIntersectionTolerance < aPoint( tJ ) ) )
+            || ( std::abs( ( tNodeCoords( tP, tJ ) - tNodeCoords( tQ, tJ ) )
+                            * ( tNodeCoords( tP, tI ) - aPoint( tI ) ) )
+                    < mIntersectionTolerance );
+    }
+
+    //-------------------------------------------------------------------------------
+
+    real
+    Triangle::moller_trumbore(
+            uint                    aAxis,
+            const Matrix< DDRMat >& aPoint )
+    {
+        // Build the cast direction vector
+        Matrix< DDRMat > tDirection( 3, 1, 0.0 );
+        tDirection( aAxis ) = 1.0;
+
+        // Build the edge vectors
+        Matrix< DDRMat > tEdge1 = mVertices( 1 )->get_coords() - mVertices( 0 )->get_coords();
+        Matrix< DDRMat > tEdge2 = mVertices( 2 )->get_coords() - mVertices( 0 )->get_coords();
+
+        // Compute the determinant of the edges and the cast direction
+        Matrix< DDRMat > tP   = cross( tDirection, tEdge2 );
+        real             tDet = dot( tEdge1, tP );
+
+        // If the determinant is close to zero, the ray is parallel to the triangle. Return NaN
+        if ( tDet > -mIntersectionTolerance and tDet < mIntersectionTolerance )
+        {
+            return std::numeric_limits< real >::quiet_NaN();
+        }
+
+        // compute the inverse of the determinant
+        real tInverseDeterminant = 1.0 / tDet;
+
+        // Compute the vector from the origin to the first vertex
+        Matrix< DDRMat > tT;
+        if ( aPoint.n_cols() == 1 )
+        {
+            tT = aPoint - mVertices( 0 )->get_coords();
+        }
+        else
+        {
+            tT = trans( aPoint ) - mVertices( 0 )->get_coords();
+        }
+
+        // Compute the u parameter
+        real tU = dot( tT, tP ) * tInverseDeterminant;
+
+        // If the u parameter is < 0.0 or > 1.0, the intersection is outside the triangle
+        if ( tU < 0.0 or tU > 1.0 )
+        {
+            return std::numeric_limits< real >::quiet_NaN();
+        }
+
+        // Compute the vector from the origin to the second vertex
+        Matrix< DDRMat > tQ = cross( tT, tEdge1 );
+
+        // Compute the v parameter
+        real tV = dot( tDirection, tQ ) * tInverseDeterminant;
+
+        // If the v parameter is < 0.0 or > 1.0, the intersection is outside the triangle
+        if ( tV < 0.0 or tU + tV > 1.0 )
+        {
+            return std::numeric_limits< real >::quiet_NaN();
+        }
+
+        // Compute the distance from the origin to the intersection point
+        real tDistance = dot( tEdge2, tQ ) * tInverseDeterminant;
+
+        // Return the distance
+        return aPoint( aAxis ) + tDistance;
     }
 
     //-------------------------------------------------------------------------------
@@ -504,10 +374,9 @@
         uint j;
 
         // permutation parameter of current edge
-        TrianglePermutation( aEdge, i, j );
+        triangle_permutation( aEdge, i, j );
 
         // calculate projection of point on edge
->>>>>>> 2a6eab6b
 
         // tParam = 0: orthogonal intersects with point i
         // tParam = 1: orthogonal intersects with point j
@@ -521,21 +390,13 @@
 
         Matrix< F31RMat > aDirection( 3, 1 );
 
-        if ( tParam < gSDFepsilon )
-        {
-<<<<<<< HEAD
-            real tParam = 0;
-            uint i;
-            uint j;
-
-            // permutation parameter of current edge
-            triangle_permutation( aEdge, i, j );
-=======
+        if ( tParam < mIntersectionTolerance )
+        {
             // snap to point i and set tParam = 0.0;
             aDirection( 0 ) = aLocalPoint( 0 ) - mBarycentric.mLocalNodeCoordsInPlane( 0, i );
             aDirection( 1 ) = aLocalPoint( 1 ) - mBarycentric.mLocalNodeCoordsInPlane( 1, i );
         }
-        else if ( tParam > 1.0 - gSDFepsilon )
+        else if ( tParam > 1.0 - mIntersectionTolerance )
         {
             // snap to point j and set tParam = 1.0;
             aDirection( 0 ) = aLocalPoint( 0 ) - mBarycentric.mLocalNodeCoordsInPlane( 0, j );
@@ -549,7 +410,6 @@
             aDirection( 1 ) = aLocalPoint( 1 ) - mBarycentric.mLocalNodeCoordsInPlane( 1, i )
                             - tParam * mBarycentric.mLocalEdgeDirectionVectors( 1, aEdge );
         }
->>>>>>> 2a6eab6b
 
         // add third dimension to distance
         aDirection( 2 ) = aLocalPoint( 2 );
@@ -568,25 +428,9 @@
         Matrix< F31RMat > aOut( 3, 1 );
         aOut.fill( 0 );
 
-<<<<<<< HEAD
-            if ( tParam < mIntersectionTolerance )
-            {
-                // snap to point i and set tParam = 0.0;
-                aDirection( 0 ) = aLocalPoint( 0 ) - mBarycentric.mLocalNodeCoordsInPlane( 0, i );
-                aDirection( 1 ) = aLocalPoint( 1 ) - mBarycentric.mLocalNodeCoordsInPlane( 1, i );
-            }
-            else if ( tParam > 1.0 - mIntersectionTolerance )
-            {
-                // snap to point j and set tParam = 1.0;
-                aDirection( 0 ) = aLocalPoint( 0 ) - mBarycentric.mLocalNodeCoordsInPlane( 0, j );
-                aDirection( 1 ) = aLocalPoint( 1 ) - mBarycentric.mLocalNodeCoordsInPlane( 1, j );
-            }
-            else
-=======
         for ( uint k = 0; k < 3; ++k )
         {
             for ( uint i = 0; i < 3; ++i )
->>>>>>> 2a6eab6b
             {
                 aOut( k ) += mBarycentric.mProjectionMatrix( k, i )
                            * ( aPoint( i ) - mCenter( i ) );
@@ -608,26 +452,15 @@
         Matrix< F31RMat > tXi = this->get_barycentric_from_local_cartesian( tLocalPointCoords );
 
         // step 3: check if we are inside the triangle
-        if ( ( tXi( 0 ) >= -gSDFepsilon )
-                && ( tXi( 1 ) >= -gSDFepsilon )
-                && ( tXi( 2 ) >= -gSDFepsilon ) )
+        if ( ( tXi( 0 ) >= -mIntersectionTolerance )
+                && ( tXi( 1 ) >= -mIntersectionTolerance )
+                && ( tXi( 2 ) >= -mIntersectionTolerance ) )
         {
             // the absolute value of the local z-coordinate is the distance
             return std::abs( tLocalPointCoords( 2 ) );
         }
         else
         {
-<<<<<<< HEAD
-            // step 1: Transform Point to in-plane coordinates
-            Matrix< F31RMat > tLocalPointCoords = this->project_point_to_local_cartesian( aPoint );
-            // step 2: calculate barycentric coordinates
-            Matrix< F31RMat > tXi = this->get_barycentric_from_local_cartesian( tLocalPointCoords );
-
-            // step 3: check if we are inside the triangle
-            if ( ( tXi( 0 ) >= -mIntersectionTolerance )
-                    && ( tXi( 1 ) >= -mIntersectionTolerance )
-                    && ( tXi( 2 ) >= -mIntersectionTolerance ) )
-=======
             if ( tXi( 0 ) > 0 )
             {
                 // this rules out edge 0
@@ -636,7 +469,6 @@
                 return std::min( tDist1, tDist2 );
             }
             else if ( tXi( 1 ) > 0 )
->>>>>>> 2a6eab6b
             {
                 // this rules out edge 1
                 real tDist0 = distance_point_to_edge_in_local_cartesian( tLocalPointCoords, 0 );
@@ -655,10 +487,4 @@
 
     //-------------------------------------------------------------------------------
 
-<<<<<<< HEAD
-
-    } /* namespace sdf */
-} /* namespace moris */
-=======
-}    // namespace moris::sdf
->>>>>>> 2a6eab6b
+}    // namespace moris::sdf