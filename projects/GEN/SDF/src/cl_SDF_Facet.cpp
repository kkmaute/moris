--- conflicted
+++ resolved
@@ -23,20 +23,6 @@
 namespace moris::sdf
 {
     //-------------------------------------------------------------------------------
-
-    Facet::Facet(
-            moris_index                                aIndex,
-            Vector< std::shared_ptr< Facet_Vertex > >& aVertices,
-            uint                                       aDimension )
-            : mIndex( aIndex )
-            , mVertices( aVertices )
-            , mCenter( aDimension, 1 )
-            , mNormal( aDimension, 1 )
-            , mMinCoord( aDimension, 1 )
-            , mMaxCoord( aDimension, 1 )
-    {
-<<<<<<< HEAD
-        //-------------------------------------------------------------------------------
 
         Facet::Facet(
                 moris_index                                aIndex,
@@ -53,103 +39,56 @@
         {
         }
 
-=======
-    }
-
-    void
-    Facet::rotate( const Matrix< DDRMat >& aRotationMatrix )
-    {
-        for ( uint iVertex = 0; iVertex < mVertices.size(); iVertex++ )
-        {
-            if ( not mVertices( iVertex )->is_transformed() )
-            {
-                mVertices( iVertex )->rotate_node_coords( aRotationMatrix );
-            }
-        }
-    }
-
-    //-------------------------------------------------------------------------------
-
-    void
-    Facet::scale( const Vector< real >& aScaling )
-    {
-        for ( uint iVertex = 0; iVertex < mVertices.size(); iVertex++ )
-        {
-            if ( not mVertices( iVertex )->is_transformed() )
-            {
-                mVertices( iVertex )->scale_node_coords( aScaling );
-            }
-        }
-    }
-
-    //-------------------------------------------------------------------------------
-
-    void
-    Facet::shift( const Vector< real >& aShift )
-    {
-        for ( uint iVertex = 0; iVertex < mVertices.size(); iVertex++ )
-        {
-            if ( not mVertices( iVertex )->is_transformed() )
-            {
-                mVertices( iVertex )->shift_node_coords( aShift );
-            }
-        }
-    }
-
-    //-------------------------------------------------------------------------------
-
-    void
-    Facet::reset_vertex_transformed_flags()
-    {
-        for ( uint iVertex = 0; iVertex < mVertices.size(); iVertex++ )
-        {
-            mVertices( iVertex )->reset_transformed_flag();
-        }
-    }
-
-    //-------------------------------------------------------------------------------
-
-    void
-    Facet::reset_coordinates()
-    {
-        for ( uint iVertex = 0; iVertex < mVertices.size(); iVertex++ )
-        {
-            mVertices( iVertex )->reset_node_coords();
-        }
-    }
 
     //-------------------------------------------------------------------------------
     // SDF Functions
     //-------------------------------------------------------------------------------
 
-    void
-    Facet::intersect_with_coordinate_axis(
-            const Matrix< DDRMat >& aPoint,
-            const uint              aAxis,
-            real&                   aCoordinate,
-            bool&                   aError )
-    {
-        if ( std::abs( mNormal( aAxis ) ) < gSDFepsilon )
-        {
-            aCoordinate = 0;
-            aError      = true;
-        }
-        else
-        {
-            aCoordinate = aPoint( aAxis ) + ( mHesse - dot( mNormal, aPoint ) ) / mNormal( aAxis );
-            aError      = false;
-        }
-    }
-
-    //-------------------------------------------------------------------------------
-    // MTK Interface
-    //-------------------------------------------------------------------------------
-    uint
-    Facet::get_number_of_vertices() const
-    {
-        return mVertices.size();
-    }
->>>>>>> 2a6eab6b
+        void
+        Facet::intersect_with_coordinate_axis(
+                const Matrix< DDRMat >& aPoint,
+                const uint              aAxis,
+                real&                   aCoordinate,
+                bool&                   aError )
+        {
+            if ( std::abs( mNormal( aAxis ) ) < mIntersectionTolerance )
+            {
+                aCoordinate = std::numeric_limits< real >::quiet_NaN();
+                aError      = true;
+            }
+            else
+            {
+                aCoordinate = aPoint( aAxis ) + ( mHesse - dot( mNormal, aPoint ) ) / mNormal( aAxis );
+                aError      = false;
+            }
+        }
+
+        //-------------------------------------------------------------------------------
+
+        real
+        Facet::get_vertex_coord( uint aVertexIndex, uint aAxis )
+        {
+            return mVertices( aVertexIndex )->get_coord( aAxis );
+        }
+
+        //-------------------------------------------------------------------------------
+
+        const Vector< std::shared_ptr< sdf::Facet_Vertex > >&
+        Facet::get_facet_vertex_pointers() const
+        {
+            return mVertices;
+        }
+
+        //-------------------------------------------------------------------------------
+        // MTK Interface
+        //-------------------------------------------------------------------------------
+        uint
+        Facet::get_number_of_vertices() const
+        {
+            return mVertices.size();
+        }
+
+        //-------------------------------------------------------------------------------
 
     Vector< mtk::Vertex* >
     Facet::get_vertex_pointers() const
@@ -159,20 +98,7 @@
 
         for ( uint k = 0; k < tDimension; ++k )
         {
-<<<<<<< HEAD
-            if ( std::abs( mNormal( aAxis ) ) < mIntersectionTolerance )
-            {
-                aCoordinate = std::numeric_limits< real >::quiet_NaN();
-                aError      = true;
-            }
-            else
-            {
-                aCoordinate = aPoint( aAxis ) + ( mHesse - dot( mNormal, aPoint ) ) / mNormal( aAxis );
-                aError      = false;
-            }
-=======
             tVertices( k ) = mVertices( k ).get();
->>>>>>> 2a6eab6b
         }
         return tVertices;
     }
@@ -186,29 +112,6 @@
         // std::cout<<"In SDF facet"<<std::endl;
     }
 
-<<<<<<< HEAD
-        //-------------------------------------------------------------------------------
-
-        real
-        Facet::get_vertex_coord( uint aVertexIndex, uint aAxis )
-        {
-            return mVertices( aVertexIndex )->get_coord( aAxis );
-        }
-
-        //-------------------------------------------------------------------------------
-
-        const Vector< std::shared_ptr< sdf::Facet_Vertex > >&
-        Facet::get_facet_vertex_pointers() const
-        {
-            return mVertices;
-        }
-
-        //-------------------------------------------------------------------------------
-        // MTK Interface
-        //-------------------------------------------------------------------------------
-        uint
-        Facet::get_number_of_vertices() const
-=======
     //-------------------------------------------------------------------------------
 
     Matrix< IdMat >
@@ -217,23 +120,12 @@
         uint            tDimension = get_number_of_vertices();
         Matrix< IdMat > aIDs( tDimension, 1 );
         for ( uint k = 0; k < tDimension; ++k )
->>>>>>> 2a6eab6b
         {
             aIDs( k ) = mVertices( k )->get_id();
         }
 
-<<<<<<< HEAD
-        //-------------------------------------------------------------------------------
-
-        Vector< mtk::Vertex* >
-        Facet::get_vertex_pointers() const
-        {
-            uint                   tDimension = get_number_of_vertices();
-            Vector< mtk::Vertex* > tVertices( tDimension, nullptr );
-=======
         return aIDs;
     }
->>>>>>> 2a6eab6b
 
     //-------------------------------------------------------------------------------
 
@@ -252,20 +144,21 @@
 
     //-------------------------------------------------------------------------------
 
-    Matrix< DDRMat >
-    Facet::get_vertex_coords() const
-    {
-        uint             tDimension = get_number_of_vertices();
-        Matrix< DDRMat > aCoords( tDimension, tDimension );
-
-        for ( uint iVertex = 0; iVertex < tDimension; ++iVertex )
-        {
-            for ( uint iDimensionIndex = 0; iDimensionIndex < tDimension; iDimensionIndex++ )
-                aCoords( iVertex, iDimensionIndex ) = mVertices( iVertex )->get_coord( iDimensionIndex );
-        }
-
-        return aCoords;
-    }
+        Matrix< DDRMat >
+        Facet::get_vertex_coords() const
+        {
+            uint             tDimension = this->get_number_of_vertices();
+            Matrix< DDRMat > tCoords( tDimension, tDimension );
+
+            for ( uint iVertex = 0; iVertex < tDimension; ++iVertex )
+            {
+                tCoords.set_row( iVertex, mVertices( iVertex )->get_coords() );
+            }
+
+            return tCoords;
+        }
+
+        //-------------------------------------------------------------------------------
 
     mtk::Geometry_Type
     Facet::get_geometry_type() const
@@ -293,16 +186,8 @@
     {
         uint tDimension = mVertices.size();
 
-<<<<<<< HEAD
-        Matrix< DDRMat >
-        Facet::get_vertex_coords() const
-        {
-            uint             tDimension = this->get_number_of_vertices();
-            Matrix< DDRMat > tCoords( tDimension, tDimension );
-=======
         // reset center
         mCenter.fill( 0 );
->>>>>>> 2a6eab6b
 
         // loop over all nodes
         for ( uint iVertexNumber = 0; iVertexNumber < tDimension; ++iVertexNumber )
@@ -310,22 +195,14 @@
             // add to the center total
             for ( uint iAxis = 0; iAxis < tDimension; ++iAxis )
             {
-<<<<<<< HEAD
-                tCoords.set_row( iVertex, mVertices( iVertex )->get_coords() );
-=======
                 mCenter( iAxis ) += mVertices( iVertexNumber )->get_coord( iAxis );
->>>>>>> 2a6eab6b
-            }
-        }
-
-<<<<<<< HEAD
-            return tCoords;
-=======
+            }
+        }
+
         // divide center by dimension
         for ( uint iAxis = 0; iAxis < tDimension; ++iAxis )
         {
             mCenter( iAxis ) /= (real)tDimension;
->>>>>>> 2a6eab6b
         }
     }
 
@@ -334,15 +211,8 @@
     {
         uint tDimension = mVertices.size();
 
-<<<<<<< HEAD
-        //-------------------------------------------------------------------------------
-
-        mtk::Geometry_Type
-        Facet::get_geometry_type() const
-=======
         // identify minimum and maximum coordinate
         for ( uint iAxis = 0; iAxis < tDimension; ++iAxis )
->>>>>>> 2a6eab6b
         {
             // FIXME: there's probably an easier way to determine the min and max without the use of a switch case
             switch ( tDimension )
@@ -375,15 +245,6 @@
         }
     }
 
-    bool
-    Facet::operator==( const Facet& aRHS ) const
-    {
-        if ( mVertices.size() != aRHS.get_number_of_vertices() )
-        {
-            return false;
-        }
-
-<<<<<<< HEAD
         bool
         Facet::operator==( const Facet& aRHS ) const
         {
@@ -393,9 +254,4 @@
                 && this->get_id() == aRHS.get_id();
         }
     } /* namespace sdf */
-} /* namespace moris */
-=======
-        return all_true( this->get_vertex_ids() == aRHS.get_vertex_ids() ) && all_true( mNormal == aRHS.get_normal() ) && std::abs( mHesse - aRHS.get_hesse() ) < gSDFepsilon;
-    }
-}    // namespace moris::sdf
->>>>>>> 2a6eab6b
+} /* namespace moris */