/*
 * Copyright (c) 2022 University of Colorado
 * Licensed under the MIT license. See LICENSE.txt file in the MORIS root for details.
 *
 *------------------------------------------------------------------------------------
 *
 * cl_SDF_Facet.cpp
 *
 */

#include "cl_SDF_Facet.hpp"

#include "cl_Vector.hpp"

#include "assert.hpp"
#include "fn_dot.hpp"
#include "fn_norm.hpp"
#include "op_times.hpp"
#include "fn_stringify_matrix.hpp"
#include "op_equal_equal.hpp"
#include "fn_all_true.hpp"

namespace moris
{
    namespace sdf
    {
        //-------------------------------------------------------------------------------

        Facet::Facet(
                moris_index                                aIndex,
                Vector< std::shared_ptr< Facet_Vertex > >& aVertices,
<<<<<<< HEAD
                uint                                       aDimension,
                real                                       aIntersectionTolerance )
=======
                uint                                       aDimension )
>>>>>>> bde693e7
                : mIndex( aIndex )
                , mVertices( aVertices )
                , mCenter( aDimension, 1 )
                , mNormal( aDimension, 1 )
                , mMinCoord( aDimension, 1 )
                , mMaxCoord( aDimension, 1 )
                , mIntersectionTolerance( aIntersectionTolerance )
        {
        }


        //-------------------------------------------------------------------------------
        // SDF Functions
        //-------------------------------------------------------------------------------

        void
        Facet::intersect_with_coordinate_axis(
                const Matrix< DDRMat >& aPoint,
                const uint              aAxis,
                real&                   aCoordinate,
                bool&                   aError )
        {
            if ( std::abs( mNormal( aAxis ) ) < mIntersectionTolerance )
            {
                aCoordinate = std::numeric_limits< real >::quiet_NaN();
                aError      = true;
            }
            else
            {
                aCoordinate = aPoint( aAxis ) + ( mHesse - dot( mNormal, aPoint ) ) / mNormal( aAxis );
                aError      = false;
            }
        }

        //-------------------------------------------------------------------------------

        real
        Facet::get_vertex_coord( uint aVertexIndex, uint aAxis )
        {
            return mVertices( aVertexIndex )->get_coord( aAxis );
        }

        //-------------------------------------------------------------------------------

        const Vector< std::shared_ptr< sdf::Facet_Vertex > >&
        Facet::get_facet_vertex_pointers() const
        {
            return mVertices;
        }

        //-------------------------------------------------------------------------------
        // MTK Interface
        //-------------------------------------------------------------------------------
        uint
        Facet::get_number_of_vertices() const
        {
            return mVertices.size();
        }

<<<<<<< HEAD
        //-------------------------------------------------------------------------------


=======
>>>>>>> bde693e7
        Vector< mtk::Vertex* >
        Facet::get_vertex_pointers() const
        {
            uint                   tDimension = get_number_of_vertices();
            Vector< mtk::Vertex* > tVertices( tDimension, nullptr );

            for ( uint k = 0; k < tDimension; ++k )
            {
                tVertices( k ) = mVertices( k ).get();
            }
            return tVertices;
        }

        //-------------------------------------------------------------------------------

        // TODO MESH-CLEANUP
        void
        Facet::remove_vertex_pointer( moris_index aIndex )
        {
            // std::cout<<"In SDF facet"<<std::endl;
        }

        //-------------------------------------------------------------------------------

        Matrix< IdMat >
        Facet::get_vertex_ids() const
        {
            uint            tDimension = get_number_of_vertices();
            Matrix< IdMat > aIDs( tDimension, 1 );
            for ( uint k = 0; k < tDimension; ++k )
            {
                aIDs( k ) = mVertices( k )->get_id();
            }

            return aIDs;
        }

        //-------------------------------------------------------------------------------

        Matrix< IndexMat >
        Facet::get_vertex_inds() const
        {
            uint               tDimenion = get_number_of_vertices();
            Matrix< IndexMat > aINDs( tDimenion, 1 );

            for ( uint k = 0; k < tDimenion; ++k )
            {
                aINDs( k ) = mVertices( k )->get_index();
            }
            return aINDs;
        }

        //-------------------------------------------------------------------------------

        Matrix< DDRMat >
        Facet::get_vertex_coords() const
        {
            uint             tDimension = this->get_number_of_vertices();
            Matrix< DDRMat > tCoords( tDimension, tDimension );

            for ( uint iVertex = 0; iVertex < tDimension; ++iVertex )
            {
                tCoords.set_row( iVertex, mVertices( iVertex )->get_coords() );
            }

            return tCoords;
        }

        //-------------------------------------------------------------------------------

        mtk::Geometry_Type
        Facet::get_geometry_type() const
        {
            switch ( get_number_of_vertices() )
            {
                case 2:
                {
                    return mtk::Geometry_Type::LINE;
                }
                case 3:
                {
                    return mtk::Geometry_Type::TRI;
                }
                default:
                {
                    MORIS_ERROR( false, "Geometry type not implemented for %d vertex facets.", get_number_of_vertices() );
                    return mtk::Geometry_Type::UNDEFINED;
                }
            }
        }

        void
        Facet::compute_center()
        {
            uint tDimension = mVertices.size();

            // reset center
            mCenter.fill( 0 );

            // loop over all nodes
            for ( uint iVertexNumber = 0; iVertexNumber < tDimension; ++iVertexNumber )
            {
                // add to the center total
                for ( uint iAxis = 0; iAxis < tDimension; ++iAxis )
                {
                    mCenter( iAxis ) += mVertices( iVertexNumber )->get_coord( iAxis );
                }
            }

            // divide center by dimension
            for ( uint iAxis = 0; iAxis < tDimension; ++iAxis )
            {
                mCenter( iAxis ) /= (real)tDimension;
            }
        }

        void
        Facet::compute_min_and_max_coordinates()
        {
            uint tDimension = mVertices.size();

            // identify minimum and maximum coordinate
            for ( uint iAxis = 0; iAxis < tDimension; ++iAxis )
            {
                // FIXME: there's probably an easier way to determine the min and max without the use of a switch case
                switch ( tDimension )
                {
                    case 2:
                    {
                        mMinCoord( iAxis ) = min( mVertices( 0 )->get_coord( iAxis ),
                                mVertices( 1 )->get_coord( iAxis ) );

                        mMaxCoord( iAxis ) = max( mVertices( 0 )->get_coord( iAxis ),
                                mVertices( 1 )->get_coord( iAxis ) );
                        break;
                    }
                    case 3:
                    {
                        mMinCoord( iAxis ) = min( mVertices( 0 )->get_coord( iAxis ),
                                mVertices( 1 )->get_coord( iAxis ),
                                mVertices( 2 )->get_coord( iAxis ) );

                        mMaxCoord( iAxis ) = max( mVertices( 0 )->get_coord( iAxis ),
                                mVertices( 1 )->get_coord( iAxis ),
                                mVertices( 2 )->get_coord( iAxis ) );
                        break;
                    }
                    default:
                    {
                        MORIS_ASSERT( false, "SDF Facet() - mMinCoord and mMaxCoord not properly computed for dimension %d", tDimension );
                    }
                }
            }
        }

        bool
        Facet::operator==( const Facet& aRHS ) const
        {
<<<<<<< HEAD
            return mVertices.size() == aRHS.get_number_of_vertices()
                && all_true( this->get_vertex_ids() == aRHS.get_vertex_ids() )
                && std::abs( mHesse - aRHS.get_hesse() ) < mIntersectionTolerance
                && this->get_id() == aRHS.get_id();
=======
            if ( mVertices.size() != aRHS.get_number_of_vertices() )
            {
                return false;
            }

            return all_true( this->get_vertex_ids() == aRHS.get_vertex_ids() ) && all_true( mNormal == aRHS.get_normal() ) && std::abs( mHesse - aRHS.get_hesse() ) < gSDFepsilon;
>>>>>>> bde693e7
        }
    } /* namespace sdf */
} /* namespace moris */<|MERGE_RESOLUTION|>--- conflicted
+++ resolved
@@ -29,12 +29,8 @@
         Facet::Facet(
                 moris_index                                aIndex,
                 Vector< std::shared_ptr< Facet_Vertex > >& aVertices,
-<<<<<<< HEAD
                 uint                                       aDimension,
                 real                                       aIntersectionTolerance )
-=======
-                uint                                       aDimension )
->>>>>>> bde693e7
                 : mIndex( aIndex )
                 , mVertices( aVertices )
                 , mCenter( aDimension, 1 )
@@ -94,12 +90,8 @@
             return mVertices.size();
         }
 
-<<<<<<< HEAD
-        //-------------------------------------------------------------------------------
-
-
-=======
->>>>>>> bde693e7
+        //-------------------------------------------------------------------------------
+
         Vector< mtk::Vertex* >
         Facet::get_vertex_pointers() const
         {
@@ -258,19 +250,10 @@
         bool
         Facet::operator==( const Facet& aRHS ) const
         {
-<<<<<<< HEAD
             return mVertices.size() == aRHS.get_number_of_vertices()
                 && all_true( this->get_vertex_ids() == aRHS.get_vertex_ids() )
                 && std::abs( mHesse - aRHS.get_hesse() ) < mIntersectionTolerance
                 && this->get_id() == aRHS.get_id();
-=======
-            if ( mVertices.size() != aRHS.get_number_of_vertices() )
-            {
-                return false;
-            }
-
-            return all_true( this->get_vertex_ids() == aRHS.get_vertex_ids() ) && all_true( mNormal == aRHS.get_normal() ) && std::abs( mHesse - aRHS.get_hesse() ) < gSDFepsilon;
->>>>>>> bde693e7
         }
     } /* namespace sdf */
 } /* namespace moris */