/*
 * Copyright (c) 2022 University of Colorado
 * Licensed under the MIT license. See LICENSE.txt file in the MORIS root for details.
 *
 *------------------------------------------------------------------------------------
 *
 * cl_SDF_Object.hpp
 *
 */

#pragma once

#include <cl_SDF_Facet_Vertex.hpp>
#include <string>

#include "moris_typedefs.hpp"
#include "cl_Vector.hpp"
#include "cl_SDF_Triangle.hpp"
#include "cl_SDF_Line.hpp"

namespace moris
{
    namespace sdf
    {
        //-------------------------------------------------------------------------------
        class Object
        {
<<<<<<< HEAD
            const real                              mMeshHighPass = 1e-9;
            moris::Cell< std::shared_ptr< Facet > > mFacets;
=======
            const real mMeshHighPass = 1e-9;
            Vector< std::shared_ptr< Facet > > mFacets;
>>>>>>> effcbf88

            uint mNumberOfFacets;

            real mIntersectionTolerance = 1e-8;    // tolerance for interfaces when raycasting with this Object

          protected:
            uint                                           mDimension;
            moris::Cell< std::shared_ptr< Facet_Vertex > > mVertices;    // vertices of all facets, can be modified by ADVs


            //-------------------------------------------------------------------------------

          public:
            //-------------------------------------------------------------------------------

<<<<<<< HEAD
            Object( const std::string&         aFilePath,
                    real                       aIntersectionTolerance = 1e-8,
                    const moris::Cell< real >& aOffsets               = { 0, 0, 0 },
                    const moris::Cell< real >& aScale                 = { 1.0, 1.0, 1.0 } );
=======
            Object( const std::string&      aFilePath,
                    const Vector< real >& aOffsets = { 0, 0, 0 },
                    const Vector< real>& aScale = { 1.0, 1.0, 1.0 } );
>>>>>>> effcbf88


            //-------------------------------------------------------------------------------

            /**
             * Performs a coordinate rotation of the object's facets and vertices
             * NOTE: This action itself can be undone by calling reset_coordinates(), but will remove any scaling or shift that may have occurred
             *
             * @param aRotationMatrix the direction cosine matrix defining the rotation
             */
            void
            rotate( const Matrix< DDRMat >& aRotationMatrix );

            //-------------------------------------------------------------------------------

            /**
             * Scales all the coordinates of the object.
             * NOTE: This action can be undone by calling reset_coordinates(), but will remove any shift or rotation that may have occurred
             *
             * @param aScaling factor to scale in each coordinate direction
             */
            void
            scale( const Vector< real >& aScaling );

            //-------------------------------------------------------------------------------

            /**
             * Moves the object's spatial position.
             * NOTE: This action can be undone by calling reset_coordinates(), but will remove any scaling or rotation that may have occurred
             *
             * @param aShift shift in each coordinate direction that is added to the objects coordinates.
             */
            void
            shift( const Vector< real >& aShift );

            //-------------------------------------------------------------------------------

            /**
             * Resets the object back to its attitude when it was constructed,
             * removing any rotation, scaling, or translation that was applied
             *
             */
            void
            reset_coordinates();

            //-------------------------------------------------------------------------------

            Facet&
            get_facet( uint aFacetIndex )
            {
                MORIS_ASSERT( aFacetIndex >= 0, "SDF_Object: get_facet - aFacetIndex needs to be >= 0. Provided index: %u", aFacetIndex );
                return *mFacets( aFacetIndex );
            }

            //-------------------------------------------------------------------------------

            uint
            get_num_facets()
            {
                return mNumberOfFacets;
            }

            //-------------------------------------------------------------------------------

            uint
            get_dimension() const
            {
                return mDimension;
            }

            //-------------------------------------------------------------------------------

            real
            get_intersection_tolerance()
            {
                return mIntersectionTolerance;
            }

            //-------------------------------------------------------------------------------

            real
            get_facet_min_coord(
                    uint aFacetIndex,
                    uint aAxis );


            //-------------------------------------------------------------------------------

            real
            get_facet_max_coord(
                    uint aFacetIndex,
                    uint aAxis );


            //-------------------------------------------------------------------------------
            // MTK
            //-------------------------------------------------------------------------------

            Matrix< IndexMat >
            get_nodes_connected_to_element_loc_inds( moris_index aElementIndex ) const;

            //-------------------------------------------------------------------------------

          protected:
            /**
             * Updates all member data for each facet of the object such as Hesse distance, normal, and center
             *
             */
            void
            update_all_facets();

            //-------------------------------------------------------------------------------

          private:
            //-------------------------------------------------------------------------------

            /**
             * loads an ascii file and creates vertex and facet objects
             * Facets are either lines in 2D or triangles in 3D
             */
            void
            load_from_object_file( const std::string& aFilePath, const Vector< real >& aOffsets, const Vector< real >& aScale );

            //-------------------------------------------------------------------------------

            /**
             * loads an ascii file and creates vertex and facet objects
             * Facets are either lines in 2D or triangles in 3D
             */
            void
            load_from_stl_file( const std::string& aFilePath );

            //-------------------------------------------------------------------------------

            /**
             * loads an ASCII file into a buffer of strings.
             * Called through construction.
             */
            void
            load_ascii_to_buffer( const std::string& aFilePath,
                    Vector< std::string >&      aBuffer );

            //-------------------------------------------------------------------------------
        };
        //-------------------------------------------------------------------------------
    } /* namespace sdf */
} /* namespace moris */<|MERGE_RESOLUTION|>--- conflicted
+++ resolved
@@ -25,13 +25,8 @@
         //-------------------------------------------------------------------------------
         class Object
         {
-<<<<<<< HEAD
-            const real                              mMeshHighPass = 1e-9;
-            moris::Cell< std::shared_ptr< Facet > > mFacets;
-=======
-            const real mMeshHighPass = 1e-9;
-            Vector< std::shared_ptr< Facet > > mFacets;
->>>>>>> effcbf88
+            const real                                mMeshHighPass = 1e-9;
+            moris::Vector< std::shared_ptr< Facet > > mFacets;
 
             uint mNumberOfFacets;
 
@@ -47,16 +42,10 @@
           public:
             //-------------------------------------------------------------------------------
 
-<<<<<<< HEAD
-            Object( const std::string&         aFilePath,
-                    real                       aIntersectionTolerance = 1e-8,
-                    const moris::Cell< real >& aOffsets               = { 0, 0, 0 },
-                    const moris::Cell< real >& aScale                 = { 1.0, 1.0, 1.0 } );
-=======
-            Object( const std::string&      aFilePath,
-                    const Vector< real >& aOffsets = { 0, 0, 0 },
-                    const Vector< real>& aScale = { 1.0, 1.0, 1.0 } );
->>>>>>> effcbf88
+            Object( const std::string&           aFilePath,
+                    real                         aIntersectionTolerance = 1e-8,
+                    const moris::Vector< real >& aOffsets               = { 0, 0, 0 },
+                    const moris::Vector< real >& aScale                 = { 1.0, 1.0, 1.0 } );
 
 
             //-------------------------------------------------------------------------------
@@ -197,7 +186,7 @@
              */
             void
             load_ascii_to_buffer( const std::string& aFilePath,
-                    Vector< std::string >&      aBuffer );
+                    Vector< std::string >&           aBuffer );
 
             //-------------------------------------------------------------------------------
         };
