/*
 * Copyright (c) 2022 University of Colorado
 * Licensed under the MIT license. See LICENSE.txt file in the MORIS root for details.
 *
 *------------------------------------------------------------------------------------
 *
 * cl_SDF_Facet_Vertex.hpp
 *
 */

#pragma once

#include "assert.hpp"
#include "moris_typedefs.hpp"
#include "cl_Vector.hpp"
#include "cl_MTK_Vertex.hpp"

namespace moris
{
    namespace sdf
    {
        //-------------------------------------------------------------------------------

        class Triangle;

        //-------------------------------------------------------------------------------
        class Facet_Vertex : public mtk::Vertex
                , std::enable_shared_from_this< Facet_Vertex >
        {

            const moris_index mIndex;

            //-------------------------------------------------------------------------------

            Matrix< DDRMat > mNodeCoords;             // can be changed through coordinate transformations in raycasts and design iterations
            Matrix< DDRMat > mIterationNodeCoords;    // Can only be changed by design iterations

            //-------------------------------------------------------------------------------

          public:
            //-------------------------------------------------------------------------------

            Facet_Vertex(
                    const moris_index       aIndex,
                    const Matrix< DDRMat >& aNodeCoords );

            //-------------------------------------------------------------------------------

            ~Facet_Vertex(){};

            //-------------------------------------------------------------------------------
            // Special SDF functions
            //-------------------------------------------------------------------------------

            void
            rotate_node_coords( const Matrix< F33RMat >& aRotationMatrix );

            //-------------------------------------------------------------------------------

            void
<<<<<<< HEAD
            scale_node_coords( const moris::Cell< real >& aScaling );

=======
            scale_node_coords( const Vector< real >& aScaling )
            {
                for ( uint iAxis = 0; iAxis < mNodeCoords.numel(); iAxis++ )
                {
                    mNodeCoords( iAxis ) *= aScaling( iAxis );
                }
                mIsTransformed = true;
            }

            //-------------------------------------------------------------------------------

            void
            shift_node_coords( const Vector< real >& aShift )
            {
                for ( uint iAxis = 0; iAxis < mNodeCoords.numel(); iAxis++ )
                {
                    mNodeCoords( iAxis ) += aShift( iAxis );
                }
                mIsTransformed = true;
            }
>>>>>>> effcbf88

            //-------------------------------------------------------------------------------

            /**
             * Sets the coordinates of this node. Also changes mIterationNodeCoords. As such, this function should ONLY be called between design iterations.
             * 
             * @param aCoordinates new coordinates to be set to
             */
            void
            set_node_coords( const moris::Cell< real >& aCoordinates );
            
            //-------------------------------------------------------------------------------

            /**
             * Shifts only the node coordinates. Used for raycasts and coordinate transformations
             *
             * @param aShift Perturbation applied to the coordinates. size of mNodeCoords
             */
            void
            shift_node_coords_from_current( const moris::Cell< real >& aShift );

            //-------------------------------------------------------------------------------

            /**
             * Sets the coordinates of the node back to the coordinates at the start of the design iteration
             * 
             */
            void
            reset_node_coords();

            //-------------------------------------------------------------------------------
            // MTK API functions
            //-------------------------------------------------------------------------------

            real
            get_coord( uint aAxis ) const
            {
                MORIS_ASSERT( aAxis <= mNodeCoords.numel(), "SDF_Facet_Vertex::get_coord() - Provided axis of %u exceeds the dimension of the vertex.", aAxis );
                return mNodeCoords( aAxis );
            }

            //-------------------------------------------------------------------------------

            Matrix< DDRMat > 
            get_coords() const override;

            //-------------------------------------------------------------------------------

            moris_id
            get_id() const
            {
                return mIndex + 1;
            }

            //-------------------------------------------------------------------------------

            moris_index
            get_index() const
            {
                return mIndex;
            }

            //-------------------------------------------------------------------------------

            moris_id
            get_owner() const
            {
                return 0;
            }

            //-------------------------------------------------------------------------------

            mtk::Vertex_Interpolation*
            get_interpolation( const uint aOrder )
            {
                MORIS_ERROR( false,
                        "get_interpolation() is not available for an SDF Vertex" );
                return nullptr;
            }

            //-------------------------------------------------------------------------------

            const mtk::Vertex_Interpolation*
            get_interpolation( const uint aOrder ) const
            {
                MORIS_ERROR( false,
                        "get_interpolation() is not available for an SDF Vertex" );
                return nullptr;
            }

            //-------------------------------------------------------------------------------

            uint
            get_dimension() const
            {
                return mNodeCoords.numel();
            }
        };
        //-------------------------------------------------------------------------------
    } /* namespace sdf */
} /* namespace moris */<|MERGE_RESOLUTION|>--- conflicted
+++ resolved
@@ -58,31 +58,8 @@
             //-------------------------------------------------------------------------------
 
             void
-<<<<<<< HEAD
-            scale_node_coords( const moris::Cell< real >& aScaling );
+            scale_node_coords( const moris::Vector< real >& aScaling );
 
-=======
-            scale_node_coords( const Vector< real >& aScaling )
-            {
-                for ( uint iAxis = 0; iAxis < mNodeCoords.numel(); iAxis++ )
-                {
-                    mNodeCoords( iAxis ) *= aScaling( iAxis );
-                }
-                mIsTransformed = true;
-            }
-
-            //-------------------------------------------------------------------------------
-
-            void
-            shift_node_coords( const Vector< real >& aShift )
-            {
-                for ( uint iAxis = 0; iAxis < mNodeCoords.numel(); iAxis++ )
-                {
-                    mNodeCoords( iAxis ) += aShift( iAxis );
-                }
-                mIsTransformed = true;
-            }
->>>>>>> effcbf88
 
             //-------------------------------------------------------------------------------
 
@@ -92,7 +69,7 @@
              * @param aCoordinates new coordinates to be set to
              */
             void
-            set_node_coords( const moris::Cell< real >& aCoordinates );
+            set_node_coords( const moris::Vector< real >& aCoordinates );
             
             //-------------------------------------------------------------------------------
 
@@ -102,7 +79,7 @@
              * @param aShift Perturbation applied to the coordinates. size of mNodeCoords
              */
             void
-            shift_node_coords_from_current( const moris::Cell< real >& aShift );
+            shift_node_coords_from_current( const moris::Vector< real >& aShift );
 
             //-------------------------------------------------------------------------------
 
