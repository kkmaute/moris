--- conflicted
+++ resolved
@@ -21,36 +21,18 @@
 
     class Triangle;
 
-<<<<<<< HEAD
         //-------------------------------------------------------------------------------
         class Facet_Vertex : public mtk::Vertex
                 , std::enable_shared_from_this< Facet_Vertex >
         {
-=======
-    //-------------------------------------------------------------------------------
-    class Facet_Vertex : public mtk::Vertex
-            , std::enable_shared_from_this< Facet_Vertex >
-    {
->>>>>>> 2a6eab6b
 
-        const moris_index mIndex;
+            const moris_index mIndex;
 
-<<<<<<< HEAD
-            //-------------------------------------------------------------------------------
+        //-------------------------------------------------------------------------------
 
             Matrix< DDRMat > mNodeCoords;             // can be changed through coordinate transformations in raycasts and design iterations
 
             //-------------------------------------------------------------------------------
-=======
-        bool mIsTransformed = false;
-
-        //-------------------------------------------------------------------------------
-
-        Matrix< DDRMat > mNodeCoords;
-
-        const Matrix< DDRMat > mOriginalNodeCoords;
-        //-------------------------------------------------------------------------------
->>>>>>> 2a6eab6b
 
       public:
         //-------------------------------------------------------------------------------
@@ -72,34 +54,21 @@
 
         //-------------------------------------------------------------------------------
 
-<<<<<<< HEAD
             void
-            scale_node_coords( const moris::Vector< real >& aScaling );
+            scale_node_coords( const Vector< real >& aScaling );
 
-=======
-        void
-        scale_node_coords( const Vector< real >& aScaling )
-        {
-            for ( uint iAxis = 0; iAxis < mNodeCoords.numel(); iAxis++ )
-            {
-                mNodeCoords( iAxis ) *= aScaling( iAxis );
-            }
-            mIsTransformed = true;
-        }
->>>>>>> 2a6eab6b
 
-        //-------------------------------------------------------------------------------
+            //-------------------------------------------------------------------------------
 
-<<<<<<< HEAD
             /**
              * Sets the coordinates of this node. Also changes mIterationNodeCoords. As such, this function should ONLY be called between design iterations.
              *
              * @param aCoordinates new coordinates to be set to
              */
             void
-            set_node_coords( const moris::Vector< real >& aCoordinates );
+            set_node_coords( const Vector< real >& aCoordinates );
 
-            //-------------------------------------------------------------------------------
+        //-------------------------------------------------------------------------------
 
             /**
              * Sets the coordinates of this node (Matrix version).
@@ -109,24 +78,9 @@
              */
             void
             set_node_coords( const Matrix< DDRMat >& aCoordinates );
-=======
-        void
-        shift_node_coords( const Vector< real >& aShift )
-        {
-            for ( uint iAxis = 0; iAxis < mNodeCoords.numel(); iAxis++ )
-            {
-                mNodeCoords( iAxis ) += aShift( iAxis );
-            }
-            mIsTransformed = true;
-        }
 
         //-------------------------------------------------------------------------------
->>>>>>> 2a6eab6b
 
-        void
-        reset_node_coords();
-
-<<<<<<< HEAD
             /**
              * Sets only the aDimension index of this nodes coordinates.
              * Also changes mIterationNodeCoords. As such, this function should ONLY be called between design iterations.
@@ -137,17 +91,9 @@
             void
             set_node_coord( const real aCoordinate, uint aDimension );
 
-=======
-        //-------------------------------------------------------------------------------
->>>>>>> 2a6eab6b
 
-        void
-        reset_transformed_flag()
-        {
-            mIsTransformed = false;
-        }
+            //-------------------------------------------------------------------------------
 
-<<<<<<< HEAD
             /**
              * Shifts only the node coordinates. Used for raycasts and coordinate transformations
              *
@@ -155,7 +101,7 @@
              */
             void shift_node_coords_from_current( const moris::Vector< real >& aShift );
 
-            //-------------------------------------------------------------------------------
+        //-------------------------------------------------------------------------------
 
             /**
              * Sets the coordinates of the node back to the coordinates at the start of the design iteration
@@ -164,46 +110,29 @@
             void
             reset_node_coords();
 
-            //-------------------------------------------------------------------------------
+        //-------------------------------------------------------------------------------
 
             Matrix< DDRMat > const &
             get_coords_reference() const;
 
-=======
-        //-------------------------------------------------------------------------------
->>>>>>> 2a6eab6b
-
-        bool
-        is_transformed()
-        {
-            return mIsTransformed;
-        }
 
         //-------------------------------------------------------------------------------
         // MTK API functions
         //-------------------------------------------------------------------------------
 
-        real
-        get_coord( uint aAxis ) const
-        {
-            MORIS_ASSERT( aAxis <= mNodeCoords.numel(), "SDF_Facet_Vertex::get_coord() - Provided axis of %u exceeds the dimension of the vertex.", aAxis );
-            return mNodeCoords( aAxis );
-        }
+            real
+            get_coord( uint aAxis ) const
+            {
+                MORIS_ASSERT( aAxis <= mNodeCoords.numel(), "SDF_Facet_Vertex::get_coord() - Provided axis of %u exceeds the dimension of the vertex.", aAxis );
+                return mNodeCoords( aAxis );
+            }
 
-<<<<<<< HEAD
+            //-------------------------------------------------------------------------------
+
             Matrix< DDRMat >
             get_coords() const override;
 
-            //-------------------------------------------------------------------------------
-
-            moris_id
-            get_id() const
-            {
-                return mIndex + 1;
-            }
-=======
         //-------------------------------------------------------------------------------
->>>>>>> 2a6eab6b
 
         moris_id
         get_id() const override
