--- conflicted
+++ resolved
@@ -62,14 +62,9 @@
 
             Facet(
                     moris_index                                     aIndex,
-<<<<<<< HEAD
-                    moris::Cell< std::shared_ptr< Facet_Vertex > >& aVertices,
+                    Vector< std::shared_ptr< Facet_Vertex > >& aVertices,
                     uint                                            aDimension,
                     real                                            aIntersectionTolerance = 1e-8 );
-=======
-                    Vector< std::shared_ptr< Facet_Vertex > >& aVertices,
-                    uint                                            aDimension );
->>>>>>> effcbf88
 
             //-------------------------------------------------------------------------------
 
@@ -92,59 +87,6 @@
             get_distance_to_point(
                     const Matrix< DDRMat >& aPoint ) = 0;
 
-<<<<<<< HEAD
-=======
-            //-------------------------------------------------------------------------------
-
-            /**
-             * Performs a coordinate rotation of the object's facets and vertices
-             * NOTE: This action itself cannot be undone without using reset_object_coordinates, which will also remove any applied scaling or translation.
-             *
-             * @param aRotationMatrix the direction cosine matrix defining the rotation
-             */
-            void
-            rotate( const Matrix< DDRMat >& aRotationMatrix );
-
-            //-------------------------------------------------------------------------------
-
-            /**
-             * Scales all the coordinates of the object.
-             * NOTE: This action can be undone by calling scale_object( aScaling^-1 )
-             *
-             * @param aScaling factor to scale in each coordinate direction
-             */
-            void
-            scale( const Vector< real >& aScaling );
-
-            //-------------------------------------------------------------------------------
-
-            /**
-             * Moves the object's spatial position.
-             * NOTE: This action can be undone by calling translate_object( -aShift )
-             *
-             * @param aShift shift in each coordinate direction that is added to the objects coordinates.
-             */
-            void
-            shift( const Vector< real >& aShift );
-
-            //-------------------------------------------------------------------------------
-
-            /**
-             * Resets all the transformed flags for each vertex of the facet
-            */
-            void
-            reset_vertex_transformed_flags();
-
-            //-------------------------------------------------------------------------------
-
-            /**
-             * Resets the object back to its attitude when it was constructed,
-             * removing any rotation, scaling, or translation that was applied
-             *
-             */
-            void
-            reset_coordinates();
->>>>>>> effcbf88
 
             //-------------------------------------------------------------------------------
             // SDF functions
