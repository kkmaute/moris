/*
 * Copyright (c) 2022 University of Colorado
 * Licensed under the MIT license. See LICENSE.txt file in the MORIS root for details.
 *
 *------------------------------------------------------------------------------------
 *
 * cl_SDF_Facet.hpp
 *
 */

#pragma once

#include "moris_typedefs.hpp"
#include "cl_Matrix.hpp"
#include "linalg_typedefs.hpp"
#include "op_minus.hpp"
#include "op_times.hpp"
#include "fn_eye.hpp"

#include "cl_Vector.hpp"
#include "cl_MTK_Cell.hpp"
#include "cl_SDF_Facet_Vertex.hpp"
#include "SDF_Tools.hpp"

namespace moris::sdf
{
    //-------------------------------------------------------------------------------

    /**
     * the facet class for the sdf generator
     */
    class Facet : public mtk::Cell
            , std::enable_shared_from_this< Facet >
    {
      protected:
        // index of this facet
        moris_index mIndex;

        // cells with vertex pointers
        Vector< std::shared_ptr< Facet_Vertex > > mVertices;

        // container for center
        Matrix< DDRMat > mCenter;

        // container for normal
        Matrix< DDRMat > mNormal;

        Vector< real > mMinCoord;
        Vector< real > mMaxCoord;

        real mHesse;

        bool mFlag = false;

        //-------------------------------------------------------------------------------

      public:
        //-------------------------------------------------------------------------------

        Facet(
                moris_index                                aIndex,
                Vector< std::shared_ptr< Facet_Vertex > >& aVertices,
                uint                                       aDimension );

        //-------------------------------------------------------------------------------

        ~Facet() override{};

        //-------------------------------------------------------------------------------

        virtual void
        update_data() = 0;

        //-------------------------------------------------------------------------------

        /**
         *
         * @brief Returns the distance of a Point to the facet.
         * @param[in]  aPoint  point to be considered
         *
         */
        virtual real
        get_distance_to_point(
                const Matrix< DDRMat >& aPoint ) = 0;

        //-------------------------------------------------------------------------------

        /**
         * Performs a coordinate rotation of the object's facets and vertices
         * NOTE: This action itself cannot be undone without using reset_object_coordinates, which will also remove any applied scaling or translation.
         *
         * @param aRotationMatrix the direction cosine matrix defining the rotation
         */
        void
        rotate( const Matrix< DDRMat >& aRotationMatrix );

        //-------------------------------------------------------------------------------

        /**
         * Scales all the coordinates of the object.
         * NOTE: This action can be undone by calling scale_object( aScaling^-1 )
         *
         * @param aScaling factor to scale in each coordinate direction
         */
        void
        scale( const Vector< real >& aScaling );

        //-------------------------------------------------------------------------------

        /**
         * Moves the object's spatial position.
         * NOTE: This action can be undone by calling translate_object( -aShift )
         *
         * @param aShift shift in each coordinate direction that is added to the objects coordinates.
         */
        void
        shift( const Vector< real >& aShift );

        //-------------------------------------------------------------------------------

        /**
         * Resets all the transformed flags for each vertex of the facet
         */
        void
        reset_vertex_transformed_flags();

        //-------------------------------------------------------------------------------

        /**
         * Resets the object back to its attitude when it was constructed,
         * removing any rotation, scaling, or translation that was applied
         *
         */
        void
        reset_coordinates();

        //-------------------------------------------------------------------------------
        // SDF functions
        //-------------------------------------------------------------------------------

        /**
         * @brief returns the minimum coordinate of the triangle
         *
         * @param[in] aDimension   0: x-coordinate
         *                         1: y-coordinate
         *                         2: z-coordinate
         */
        real
        get_min_coord( uint aDimension ) const
        {
            return mMinCoord( aDimension );
        }

        //-------------------------------------------------------------------------------

        /**
         * @brief returns the maximum coordinate of the triangle
         *
         * @param[in] aDimension   0: x-coordinate
         *                         1: y-coordinate
         *                         2: z-coordinate
         *
         */
        real
        get_max_coord( uint aDimension ) const
        {
            return mMaxCoord( aDimension );
        }

        //-------------------------------------------------------------------------------

        /**
         *
         * @brief returns the center of the facet
         *
         */
        const Matrix< DDRMat >&
        get_center() const
        {
            return mCenter;
        }

        /**
         * Get the normal vector to the facet
         *
         * @return Normal vector, mNormal set by child class
         */
        const Matrix< DDRMat >&
        get_normal() const
        {
            return mNormal;
        }

        /**
         * Get the Hesse normal distance. Dot product of the center vector and normal vector
         *
         * @return const real
         */
        real
        get_hesse() const
        {
            return mHesse;
        }

        //-------------------------------------------------------------------------------

        virtual bool
        check_edge(
                const uint              aEdge,
                const uint              aAxis,
                const Matrix< DDRMat >& aPoint ) = 0;

        //-------------------------------------------------------------------------------

        /**
         * Intersects the Line in a coordinate axis direction from aPoint
         *
         *        g(i) = aPoint(i) + tParam*kronecker(i,aAxis)
         *
         * @param[in] aPoint the point in which to draw the coordinate axis line from
         * @param[in] aAxis the direction in which the intersection location will be computed\
         * @param[in] aCoordinate return value. The global location of the piercing point of the line
         * @param[in] aError return value. True if the line is close to parallel with the coordinate axis
         *
         */
<<<<<<< HEAD
        class Facet : public mtk::Cell
                , std::enable_shared_from_this< Facet >
=======
        void
        intersect_with_coordinate_axis(
                const Matrix< DDRMat >& aPoint,
                const uint              aAxis,
                real&                   aCoordinate,
                bool&                   aError );

        //-------------------------------------------------------------------------------
        // MTK API functions
        //-------------------------------------------------------------------------------

        moris_id
        get_id() const override
>>>>>>> 2a6eab6b
        {
            return mIndex + 1;
        }

        //-------------------------------------------------------------------------------

        moris_index
        get_index() const override
        {
            return mIndex;
        }

        //-------------------------------------------------------------------------------

        uint
        get_number_of_vertices() const override;

        //-------------------------------------------------------------------------------

        moris_id
        get_owner() const override
        {
            return 0;
        }

        //-------------------------------------------------------------------------------

        Vector< mtk::Vertex* >
        get_vertex_pointers() const override;

        //-------------------------------------------------------------------------------

        void
        remove_vertex_pointer( moris_index aIndex ) override;

        //-------------------------------------------------------------------------------

<<<<<<< HEAD
            // container for normal
            Matrix< DDRMat > mNormal;

            Vector< real > mMinCoord;
            Vector< real > mMaxCoord;

            real mHesse;

            bool mFlag = false;

            real mIntersectionTolerance;

            //-------------------------------------------------------------------------------

          public:
            //-------------------------------------------------------------------------------

            Facet(
                    moris_index                                aIndex,
                    Vector< std::shared_ptr< Facet_Vertex > >& aVertices,
                    uint                                       aDimension,
                    real                                       aIntersectionTolerance = 1e-8 );

            //-------------------------------------------------------------------------------

            ~Facet(){};

            //-------------------------------------------------------------------------------

            virtual void
            update_data() = 0;

            //-------------------------------------------------------------------------------

            /**
             *
             * @brief Returns the distance of a Point to the facet.
             * @param[in]  aPoint  point to be considered
             *
             */
            virtual real
            get_distance_to_point(
                    const Matrix< DDRMat >& aPoint ) = 0;


            //-------------------------------------------------------------------------------
            // SDF functions
            //-------------------------------------------------------------------------------

            /**
             * @brief returns the minimum coordinate of the triangle
             *
             * @param[in] aDimension   0: x-coordinate
             *                         1: y-coordinate
             *                         2: z-coordinate
             */
            real
            get_min_coord( uint aDimension ) const
            {
                return mMinCoord( aDimension );
            }

            //-------------------------------------------------------------------------------

            /**
             * @brief returns the maximum coordinate of the triangle
             *
             * @param[in] aDimension   0: x-coordinate
             *                         1: y-coordinate
             *                         2: z-coordinate
             *
             */
            real
            get_max_coord( uint aDimension ) const
            {
                return mMaxCoord( aDimension );
            }

            //-------------------------------------------------------------------------------

            /**
             *
             * @brief returns the center of the facet
             *
             */
            const Matrix< DDRMat >&
            get_center() const
            {
                return mCenter;
            }

            /**
             * Get the normal vector to the facet
             *
             * @return Normal vector, mNormal set by child class
             */
            const Matrix< DDRMat >&
            get_normal() const
            {
                return mNormal;
            }

            /**
             * Get the Hesse normal distance. Dot product of the center vector and normal vector
             *
             * @return const real
             */
            real
            get_hesse() const
            {
                return mHesse;
            }

            //-------------------------------------------------------------------------------

            virtual bool
            check_edge(
                    const uint              aEdge,
                    const uint              aAxis,
                    const Matrix< DDRMat >& aPoint ) = 0;

            //-------------------------------------------------------------------------------

            /**
             * Intersects the Line in a coordinate axis direction from aPoint
             *
             *        g(i) = aPoint(i) + tParam*kronecker(i,aAxis)
             *
             * @param[in] aPoint the point in which to draw the coordinate axis line from
             * @param[in] aAxis the direction in which the intersection location will be computed\
             * @param[in] aCoordinate return value. The global location of the piercing point of the line
             * @param[in] aError return value. True if the line is close to parallel with the coordinate axis
             *
             */
            void
            intersect_with_coordinate_axis(
                    const Matrix< DDRMat >& aPoint,
                    const uint              aAxis,
                    real&                   aCoordinate,
                    bool&                   aError );

            //-------------------------------------------------------------------------------

            /**
             * Gets the specified axis coordinate of the specified vertex
             *
             * @param aVertexIndex Vertex to get the coord of
             * @param aAxis Component of the vertex to retrieve
             * @return global coordinate of the vertex
             */
            real
            get_vertex_coord( uint aVertexIndex, uint aAxis );

            //-------------------------------------------------------------------------------

            const Vector< std::shared_ptr< sdf::Facet_Vertex > >&
            get_facet_vertex_pointers() const;

            //-------------------------------------------------------------------------------
            // MTK API functions
            //-------------------------------------------------------------------------------

            moris_id
            get_id() const
            {
                return mIndex + 1;
            }

            //-------------------------------------------------------------------------------

            moris_index
            get_index() const
            {
                return mIndex;
            }

            //-------------------------------------------------------------------------------

            uint
            get_number_of_vertices() const;

            //-------------------------------------------------------------------------------

            moris_id
            get_owner() const
            {
                return 0;
            }

            //-------------------------------------------------------------------------------

            Vector< mtk::Vertex* >
            get_vertex_pointers() const;

            //-------------------------------------------------------------------------------

            void
            remove_vertex_pointer( moris_index aIndex );

            //-------------------------------------------------------------------------------

            Matrix< IdMat >
            get_vertex_ids() const;

            //-------------------------------------------------------------------------------

            Matrix< IndexMat >
            get_vertex_inds() const;

            //-------------------------------------------------------------------------------

            /**
             * Gets the global coordinates of the vertices of the facet.
             *
             * @return Global coordinates. Each row is a vertex, each column is a dimension
             */
            Matrix< DDRMat >
            get_vertex_coords() const;

            //-------------------------------------------------------------------------------

            mtk::Geometry_Type
            get_geometry_type() const;

            //-------------------------------------------------------------------------------

            mtk::Interpolation_Order
            get_interpolation_order() const
            {
                return mtk::Interpolation_Order::LINEAR;
            }
=======
        Matrix< IdMat >
        get_vertex_ids() const override;
>>>>>>> 2a6eab6b

        //-------------------------------------------------------------------------------

        Matrix< IndexMat >
        get_vertex_inds() const override;

        //-------------------------------------------------------------------------------

        /**
         * Gets the global coordinates of the vertices of the facet.
         *
         * @return Global coordinates. Each row is a vertex, each column is a dimension
         */
        Matrix< DDRMat >
        get_vertex_coords() const override;

        //-------------------------------------------------------------------------------

        mtk::Geometry_Type
        get_geometry_type() const override;

        //-------------------------------------------------------------------------------

        mtk::Interpolation_Order
        get_interpolation_order() const override
        {
            return mtk::Interpolation_Order::LINEAR;
        }

        //-------------------------------------------------------------------------------
        // SDF Functions
        //-------------------------------------------------------------------------------

        /**
         * Sets flag marking this facet for further raycast consideration
         *
         */
        void
        flag()
        {
            mFlag = true;
        }

        //-------------------------------------------------------------------------------

        /**
         * sets flag to false when intersection computation is completed or this facet is no longer used for raycast
         *
         */
        void
        unflag()
        {
            mFlag = false;
        }

        //-------------------------------------------------------------------------------

        bool
        is_flagged() const
        {
            return mFlag;
        }

        //-------------------------------------------------------------------------------

        bool
        operator==( const Facet& aRHS ) const;

        //-------------------------------------------------------------------------------

      protected:
        /**
         * Computes the center of the facet and stores it in mCenter
         *
         */
        void
        compute_center();

        /**
         * computes the minimum and maximum coordinates for each coordinate direction
         * and stores them in mMinCoord and mMaxCoord respectively.
         *
         */
        void
        compute_min_and_max_coordinates();

        //-------------------------------------------------------------------------------

    };    // class Facet

    //-------------------------------------------------------------------------------

}    // namespace moris::sdf<|MERGE_RESOLUTION|>--- conflicted
+++ resolved
@@ -52,6 +52,8 @@
 
         bool mFlag = false;
 
+        real mIntersectionTolerance;
+
         //-------------------------------------------------------------------------------
 
       public:
@@ -60,7 +62,8 @@
         Facet(
                 moris_index                                aIndex,
                 Vector< std::shared_ptr< Facet_Vertex > >& aVertices,
-                uint                                       aDimension );
+                uint                                       aDimension,
+                real                                       aIntersectionTolerance = 1e-8 );
 
         //-------------------------------------------------------------------------------
 
@@ -83,56 +86,6 @@
         get_distance_to_point(
                 const Matrix< DDRMat >& aPoint ) = 0;
 
-        //-------------------------------------------------------------------------------
-
-        /**
-         * Performs a coordinate rotation of the object's facets and vertices
-         * NOTE: This action itself cannot be undone without using reset_object_coordinates, which will also remove any applied scaling or translation.
-         *
-         * @param aRotationMatrix the direction cosine matrix defining the rotation
-         */
-        void
-        rotate( const Matrix< DDRMat >& aRotationMatrix );
-
-        //-------------------------------------------------------------------------------
-
-        /**
-         * Scales all the coordinates of the object.
-         * NOTE: This action can be undone by calling scale_object( aScaling^-1 )
-         *
-         * @param aScaling factor to scale in each coordinate direction
-         */
-        void
-        scale( const Vector< real >& aScaling );
-
-        //-------------------------------------------------------------------------------
-
-        /**
-         * Moves the object's spatial position.
-         * NOTE: This action can be undone by calling translate_object( -aShift )
-         *
-         * @param aShift shift in each coordinate direction that is added to the objects coordinates.
-         */
-        void
-        shift( const Vector< real >& aShift );
-
-        //-------------------------------------------------------------------------------
-
-        /**
-         * Resets all the transformed flags for each vertex of the facet
-         */
-        void
-        reset_vertex_transformed_flags();
-
-        //-------------------------------------------------------------------------------
-
-        /**
-         * Resets the object back to its attitude when it was constructed,
-         * removing any rotation, scaling, or translation that was applied
-         *
-         */
-        void
-        reset_coordinates();
 
         //-------------------------------------------------------------------------------
         // SDF functions
@@ -223,10 +176,6 @@
          * @param[in] aError return value. True if the line is close to parallel with the coordinate axis
          *
          */
-<<<<<<< HEAD
-        class Facet : public mtk::Cell
-                , std::enable_shared_from_this< Facet >
-=======
         void
         intersect_with_coordinate_axis(
                 const Matrix< DDRMat >& aPoint,
@@ -235,12 +184,28 @@
                 bool&                   aError );
 
         //-------------------------------------------------------------------------------
+
+        /**
+         * Gets the specified axis coordinate of the specified vertex
+         *
+         * @param aVertexIndex Vertex to get the coord of
+         * @param aAxis Component of the vertex to retrieve
+         * @return global coordinate of the vertex
+         */
+        real
+        get_vertex_coord( uint aVertexIndex, uint aAxis );
+
+        //-------------------------------------------------------------------------------
+
+        const Vector< std::shared_ptr< sdf::Facet_Vertex > >&
+        get_facet_vertex_pointers() const;
+
+        //-------------------------------------------------------------------------------
         // MTK API functions
         //-------------------------------------------------------------------------------
 
         moris_id
         get_id() const override
->>>>>>> 2a6eab6b
         {
             return mIndex + 1;
         }
@@ -278,242 +243,8 @@
 
         //-------------------------------------------------------------------------------
 
-<<<<<<< HEAD
-            // container for normal
-            Matrix< DDRMat > mNormal;
-
-            Vector< real > mMinCoord;
-            Vector< real > mMaxCoord;
-
-            real mHesse;
-
-            bool mFlag = false;
-
-            real mIntersectionTolerance;
-
-            //-------------------------------------------------------------------------------
-
-          public:
-            //-------------------------------------------------------------------------------
-
-            Facet(
-                    moris_index                                aIndex,
-                    Vector< std::shared_ptr< Facet_Vertex > >& aVertices,
-                    uint                                       aDimension,
-                    real                                       aIntersectionTolerance = 1e-8 );
-
-            //-------------------------------------------------------------------------------
-
-            ~Facet(){};
-
-            //-------------------------------------------------------------------------------
-
-            virtual void
-            update_data() = 0;
-
-            //-------------------------------------------------------------------------------
-
-            /**
-             *
-             * @brief Returns the distance of a Point to the facet.
-             * @param[in]  aPoint  point to be considered
-             *
-             */
-            virtual real
-            get_distance_to_point(
-                    const Matrix< DDRMat >& aPoint ) = 0;
-
-
-            //-------------------------------------------------------------------------------
-            // SDF functions
-            //-------------------------------------------------------------------------------
-
-            /**
-             * @brief returns the minimum coordinate of the triangle
-             *
-             * @param[in] aDimension   0: x-coordinate
-             *                         1: y-coordinate
-             *                         2: z-coordinate
-             */
-            real
-            get_min_coord( uint aDimension ) const
-            {
-                return mMinCoord( aDimension );
-            }
-
-            //-------------------------------------------------------------------------------
-
-            /**
-             * @brief returns the maximum coordinate of the triangle
-             *
-             * @param[in] aDimension   0: x-coordinate
-             *                         1: y-coordinate
-             *                         2: z-coordinate
-             *
-             */
-            real
-            get_max_coord( uint aDimension ) const
-            {
-                return mMaxCoord( aDimension );
-            }
-
-            //-------------------------------------------------------------------------------
-
-            /**
-             *
-             * @brief returns the center of the facet
-             *
-             */
-            const Matrix< DDRMat >&
-            get_center() const
-            {
-                return mCenter;
-            }
-
-            /**
-             * Get the normal vector to the facet
-             *
-             * @return Normal vector, mNormal set by child class
-             */
-            const Matrix< DDRMat >&
-            get_normal() const
-            {
-                return mNormal;
-            }
-
-            /**
-             * Get the Hesse normal distance. Dot product of the center vector and normal vector
-             *
-             * @return const real
-             */
-            real
-            get_hesse() const
-            {
-                return mHesse;
-            }
-
-            //-------------------------------------------------------------------------------
-
-            virtual bool
-            check_edge(
-                    const uint              aEdge,
-                    const uint              aAxis,
-                    const Matrix< DDRMat >& aPoint ) = 0;
-
-            //-------------------------------------------------------------------------------
-
-            /**
-             * Intersects the Line in a coordinate axis direction from aPoint
-             *
-             *        g(i) = aPoint(i) + tParam*kronecker(i,aAxis)
-             *
-             * @param[in] aPoint the point in which to draw the coordinate axis line from
-             * @param[in] aAxis the direction in which the intersection location will be computed\
-             * @param[in] aCoordinate return value. The global location of the piercing point of the line
-             * @param[in] aError return value. True if the line is close to parallel with the coordinate axis
-             *
-             */
-            void
-            intersect_with_coordinate_axis(
-                    const Matrix< DDRMat >& aPoint,
-                    const uint              aAxis,
-                    real&                   aCoordinate,
-                    bool&                   aError );
-
-            //-------------------------------------------------------------------------------
-
-            /**
-             * Gets the specified axis coordinate of the specified vertex
-             *
-             * @param aVertexIndex Vertex to get the coord of
-             * @param aAxis Component of the vertex to retrieve
-             * @return global coordinate of the vertex
-             */
-            real
-            get_vertex_coord( uint aVertexIndex, uint aAxis );
-
-            //-------------------------------------------------------------------------------
-
-            const Vector< std::shared_ptr< sdf::Facet_Vertex > >&
-            get_facet_vertex_pointers() const;
-
-            //-------------------------------------------------------------------------------
-            // MTK API functions
-            //-------------------------------------------------------------------------------
-
-            moris_id
-            get_id() const
-            {
-                return mIndex + 1;
-            }
-
-            //-------------------------------------------------------------------------------
-
-            moris_index
-            get_index() const
-            {
-                return mIndex;
-            }
-
-            //-------------------------------------------------------------------------------
-
-            uint
-            get_number_of_vertices() const;
-
-            //-------------------------------------------------------------------------------
-
-            moris_id
-            get_owner() const
-            {
-                return 0;
-            }
-
-            //-------------------------------------------------------------------------------
-
-            Vector< mtk::Vertex* >
-            get_vertex_pointers() const;
-
-            //-------------------------------------------------------------------------------
-
-            void
-            remove_vertex_pointer( moris_index aIndex );
-
-            //-------------------------------------------------------------------------------
-
-            Matrix< IdMat >
-            get_vertex_ids() const;
-
-            //-------------------------------------------------------------------------------
-
-            Matrix< IndexMat >
-            get_vertex_inds() const;
-
-            //-------------------------------------------------------------------------------
-
-            /**
-             * Gets the global coordinates of the vertices of the facet.
-             *
-             * @return Global coordinates. Each row is a vertex, each column is a dimension
-             */
-            Matrix< DDRMat >
-            get_vertex_coords() const;
-
-            //-------------------------------------------------------------------------------
-
-            mtk::Geometry_Type
-            get_geometry_type() const;
-
-            //-------------------------------------------------------------------------------
-
-            mtk::Interpolation_Order
-            get_interpolation_order() const
-            {
-                return mtk::Interpolation_Order::LINEAR;
-            }
-=======
         Matrix< IdMat >
         get_vertex_ids() const override;
->>>>>>> 2a6eab6b
 
         //-------------------------------------------------------------------------------
 
