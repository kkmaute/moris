/*
 * Copyright (c) 2022 University of Colorado
 * Licensed under the MIT license. See LICENSE.txt file in the MORIS root for details.
 *
 *------------------------------------------------------------------------------------
 *
 * SDF_Tools.hpp
 *
 */

#ifndef PROJECTS_GEN_SDF_SRC_SDF_TOOLS_HPP_
#define PROJECTS_GEN_SDF_SRC_SDF_TOOLS_HPP_

#include <fstream>
#include <cmath>
#include <limits>

#include "moris_typedefs.hpp"

#include "cl_Communication_Manager.hpp"    // COM/src
#include "cl_Communication_Tools.hpp"      // COM/src

#include "cl_Matrix.hpp"
#include "linalg_typedefs.hpp"
#include "fn_norm.hpp"

#include "fn_Parsing_Tools.hpp"

namespace moris::sdf
{
<<<<<<< HEAD
    namespace sdf
    {        
        /**
         * Enum for preselection result brendan deprecated
         */
        enum Preselection_Result
        {
            SUCCESS,
            FAIL_ON_VERTEX,
            FAIL_CAST_TO_VERTEX,
            FAIL_ON_EDGE,
            FAIL_CAST_TO_EDGE,
        };
=======
    const real gSDFepsilon = 1e-8;
>>>>>>> 2a6eab6b

    //-------------------------------------------------------------------------------

<<<<<<< HEAD
        inline void
        triangle_permutation( const uint aZ, uint& aX, uint& aY )
        {
            switch ( aZ )
            {
                case 0:
                    // y-z
                    aX = 1;
                    aY = 2;
                    break;
                case 1:
                    // z-x
                    aX = 2;
                    aY = 0;
                    break;
                case 2:
                    // x-y
                    aX = 0;
                    aY = 1;
                    break;
                default:
                    MORIS_ERROR( false, "triangle_permuation() expects an input less than 3" );
                    break;
            }
=======
    inline void
    TrianglePermutation( const uint aZ, uint& aX, uint& aY )
    {
        if ( aZ == 0 )
        {    // y-z
            aX = 1;
            aY = 2;
>>>>>>> 2a6eab6b
        }
        else if ( aZ == 1 )
        {    // x-z
            aX = 2;
            aY = 0;
        }
        else
        {    // x-y
            aX = 0;
            aY = 1;
        }
    }

    //-------------------------------------------------------------------------------

    inline Matrix< F31RMat >
    cross( const Matrix< F31RMat >& aA, const Matrix< F31RMat >& aB )
    {
        Matrix< F31RMat > aOut( 3, 1 );

        aOut( 0 ) = aA( 1 ) * aB( 2 ) - aA( 2 ) * aB( 1 );
        aOut( 1 ) = aA( 2 ) * aB( 0 ) - aA( 0 ) * aB( 2 );
        aOut( 2 ) = aA( 0 ) * aB( 1 ) - aA( 1 ) * aB( 0 );

        return aOut;
    }

    // =============================================================================
    // LEXICAL FUNCTIONS
    // =============================================================================

    template< typename T >
    inline T
    min( const T& aA, const T& aB )
    {
        return ( aA < aB ) ? ( aA ) : ( aB );
    }

    // -----------------------------------------------------------------------------

    template< typename T >
    inline T
    max( const T& aA, const T& aB )
    {
        return ( aA > aB ) ? ( aA ) : ( aB );
    }

    // -----------------------------------------------------------------------------

    template< typename T >
    inline T
    max( const T& aA, const T& aB, const T& aC )
    {
        return max( max( aA, aB ), aC );
    }

    // -----------------------------------------------------------------------------

    template< typename T >
    inline T
    min( const T& aA, const T& aB, const T& aC )
    {
        return min( min( aA, aB ), aC );
    }

    // -----------------------------------------------------------------------------

    bool inline string_to_bool( const std::string& aString )
    {
        // locale
        std::locale loc;

        // lower string of aString
        std::string tLowerString( aString );
        for ( uint i = 0; i < aString.length(); ++i )
        {
            tLowerString[ i ] = std::tolower( aString[ i ] );
        }

        return ( tLowerString == "true"
                 || tLowerString == "on"
                 || tLowerString == "yes"
                 || tLowerString == "1" );
    }

    // =============================================================================
    // Linear Algebra
    // =============================================================================

    inline Matrix< DDRMat >
    rotation_matrix( const Matrix< DDRMat >& aAxis, const real& aAngle )
    {
        Matrix< DDRMat > aT( 3, 3 );
        real             tCos          = std::cos( aAngle );
        real             tSin          = std::sin( aAngle );
        real             tCos_minusOne = tCos - 1.0;

        aT( 0, 0 ) = tCos - aAxis( 0 ) * aAxis( 0 ) * tCos_minusOne;
        aT( 1, 0 ) = aAxis( 2 ) * tSin - aAxis( 0 ) * aAxis( 1 ) * tCos_minusOne;
        aT( 2, 0 ) = -aAxis( 1 ) * tSin - aAxis( 0 ) * aAxis( 2 ) * tCos_minusOne;
        aT( 0, 1 ) = -aAxis( 2 ) * tSin - aAxis( 0 ) * aAxis( 1 ) * tCos_minusOne;
        aT( 1, 1 ) = tCos - aAxis( 1 ) * aAxis( 1 ) * tCos_minusOne;
        aT( 2, 1 ) = aAxis( 0 ) * tSin - aAxis( 1 ) * aAxis( 2 ) * tCos_minusOne;
        aT( 0, 2 ) = aAxis( 1 ) * tSin - aAxis( 0 ) * aAxis( 2 ) * tCos_minusOne;
        aT( 1, 2 ) = -aAxis( 0 ) * tSin - aAxis( 1 ) * aAxis( 2 ) * tCos_minusOne;
        aT( 2, 2 ) = tCos - aAxis( 2 ) * aAxis( 2 ) * tCos_minusOne;
        return aT;
    }

    // Creates a 2D rotation matrix of angle aAngle
    inline Matrix< DDRMat >
    rotation_matrix( const real& aAngle )
    {
        Matrix< DDRMat > aT( 2, 2 );
        real             tCos = std::cos( aAngle );
        real             tSin = std::sin( aAngle );
        aT( 0, 0 )            = tCos;
        aT( 0, 1 )            = -tSin;
        aT( 1, 0 )            = tSin;
        aT( 1, 1 )            = tCos;
        return aT;
    }

    // =============================================================================
    // Random Stuff
    // =============================================================================
    inline uint
    random_seed()
    {
        std::ifstream file( "/dev/urandom", std::ios::binary );
        uint          tSeed;
        if ( file.is_open() )
        {
            char* tMemBlock;
            int   size = sizeof( moris::uint );
            tMemBlock  = new char[ size ];
            file.read( tMemBlock, size );
            file.close();
            tSeed = *reinterpret_cast< int* >( tMemBlock );
            delete[] tMemBlock;
        }
        else
        {
            tSeed = time( nullptr );
        }
        return tSeed;
    }

    // -----------------------------------------------------------------------------

    /**
     * @brief returns a normalized pseudorandom vector
     *
     * @return    The random vector. Must be initialized already.
     */

    inline moris::Matrix< DDRMat >
    random_axis( uint tNumDim )
    {
        moris::Matrix< DDRMat > tVector( tNumDim, 1 );

        std::srand( random_seed() );

        // generate random number for each entry of the return vector
        for ( uint i = 0; i < tNumDim; ++i )
        {
            tVector( i ) = std::rand();
        }

        // compute the norm of the vector
        real tNorm = norm( tVector );

        // Create a unit vector by dividing each entry by the norm
        for ( uint i = 0; i < tNumDim; ++i )
        {
            tVector( i ) /= tNorm;
        }

        return tVector;
    }

    // -----------------------------------------------------------------------------

    /**
     * @brief returns a pseudorandom angle between -Pi and Pi
     *
     * @return Angle: The returned angle in rad.
     *
     */
    inline real
    random_angle()
    {
        std::srand( random_seed() );

        return ( ( (real)std::rand() ) / RAND_MAX - 0.5 )
             * 4.0 * std::acos( 0.0 );
    }

    // =============================================================================
    // String tools
    // =============================================================================

    /**
     * this function removes leading and double spaces and tabs from a string
     */
    inline std::string
    clean( const std::string& aString )
    {
        // length of string
        uint tLength = aString.size();

        bool tFlag = true;    // flag telling if last char is space or tab

        std::string aResult = "";

        for ( uint k = 0; k < tLength; ++k )
        {
            if ( (int)aString[ k ] == 9 || (int)aString[ k ] == 32 )
            {
                if ( !tFlag )
                {
                    aResult = aResult + " ";
                }
                tFlag = true;
            }
            else
            {
                tFlag   = false;
                aResult = aResult + aString[ k ];
            }
        }

        // trim last space
        if ( tFlag )
        {
            aResult = aResult.substr( 0, aResult.find_last_of( ' ' ) );
        }
        return aResult;
    }

    //-------------------------------------------------------------------------------

    inline Vector< std::string >
    string_to_words( const std::string& aString )
    {
        // output cell
        Vector< std::string > aWords;

        // cleanup string
        std::string tClean = clean( aString );

        // get length of string
        int tLength = tClean.size();

        // extract words from string
        if ( tLength > 0 )
        {
            int tEnd   = -1;
            int tStart = 0;
            for ( int k = 0; k < tLength; ++k )
            {
                if ( tClean[ k ] == ' ' )
                {
                    tStart = tEnd + 1;
                    tEnd   = k;
                    aWords.push_back( tClean.substr( tStart, tEnd - tStart ) );
                }
            }

            // last word
            tStart = tEnd + 1;
            tEnd   = tLength;
            aWords.push_back( tClean.substr( tStart, tEnd - tStart ) );
        }

        return aWords;
    }

    //-------------------------------------------------------------------------------
}    // namespace moris::sdf

#endif /* PROJECTS_GEN_SDF_SRC_SDF_TOOLS_HPP_ */<|MERGE_RESOLUTION|>--- conflicted
+++ resolved
@@ -27,71 +27,44 @@
 #include "fn_Parsing_Tools.hpp"
 
 namespace moris::sdf
-{
-<<<<<<< HEAD
-    namespace sdf
-    {        
-        /**
-         * Enum for preselection result brendan deprecated
-         */
-        enum Preselection_Result
-        {
-            SUCCESS,
-            FAIL_ON_VERTEX,
-            FAIL_CAST_TO_VERTEX,
-            FAIL_ON_EDGE,
-            FAIL_CAST_TO_EDGE,
-        };
-=======
-    const real gSDFepsilon = 1e-8;
->>>>>>> 2a6eab6b
+{      
+    /**
+     * Enum for preselection result brendan deprecated
+     */
+    enum Preselection_Result
+    {
+        SUCCESS,
+        FAIL_ON_VERTEX,
+        FAIL_CAST_TO_VERTEX,
+        FAIL_ON_EDGE,
+        FAIL_CAST_TO_EDGE,
+    };
 
     //-------------------------------------------------------------------------------
 
-<<<<<<< HEAD
-        inline void
-        triangle_permutation( const uint aZ, uint& aX, uint& aY )
-        {
-            switch ( aZ )
-            {
-                case 0:
-                    // y-z
-                    aX = 1;
-                    aY = 2;
-                    break;
-                case 1:
-                    // z-x
-                    aX = 2;
-                    aY = 0;
-                    break;
-                case 2:
-                    // x-y
-                    aX = 0;
-                    aY = 1;
-                    break;
-                default:
-                    MORIS_ERROR( false, "triangle_permuation() expects an input less than 3" );
-                    break;
-            }
-=======
     inline void
-    TrianglePermutation( const uint aZ, uint& aX, uint& aY )
-    {
-        if ( aZ == 0 )
-        {    // y-z
-            aX = 1;
-            aY = 2;
->>>>>>> 2a6eab6b
-        }
-        else if ( aZ == 1 )
-        {    // x-z
-            aX = 2;
-            aY = 0;
-        }
-        else
-        {    // x-y
-            aX = 0;
-            aY = 1;
+    triangle_permutation( const uint aZ, uint& aX, uint& aY )
+    {
+        switch ( aZ )
+        {
+            case 0:
+                // y-z
+                aX = 1;
+                aY = 2;
+                break;
+            case 1:
+                // z-x
+                aX = 2;
+                aY = 0;
+                break;
+            case 2:
+                // x-y
+                aX = 0;
+                aY = 1;
+                break;
+            default:
+                MORIS_ERROR( false, "triangle_permuation() expects an input less than 3" );
+                break;
         }
     }
 
