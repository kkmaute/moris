/*
 * Copyright (c) 2022 University of Colorado
 * Licensed under the MIT license. See LICENSE.txt file in the MORIS root for details.
 *
 *------------------------------------------------------------------------------------
 *
 * cl_SDF_Core.cpp
 *
 */

#include <fstream>

#include "cl_Stopwatch.hpp"
#include "cl_Communication_Tools.hpp"
#include "SDF_Tools.hpp"
#include "cl_SDF_Core.hpp"
#include "cl_Tracer.hpp"
#include "fn_sort.hpp"
#include "fn_print.hpp"

namespace moris
{
    namespace sdf
    {
        //-------------------------------------------------------------------------------

        Core::Core( Mesh &aMesh, Data &aData, bool aVerbose )
                : mMesh( aMesh )
                , mData( aData )
                , mVerbose( aVerbose )
        {
            // fill unsure nodes list
            // uint tNumberOfNodes = aMesh.get_num_nodes();
        }
        //-------------------------------------------------------------------------------

        void
        Core::calculate_raycast(
                Matrix< IndexMat > &aElementsAtSurface,
                Matrix< IndexMat > &aElementsInVolume )
        {

            // call private routine
            this->calculate_raycast();

            // assign element containers
            aElementsAtSurface.set_size( mData.mSurfaceElements, 1 );

            aElementsInVolume.set_size( mData.mVolumeElements, 1 );

            // counters
            uint tSurfaceCount = 0;
            uint tVolumeCount  = 0;

            // get number of elements
            uint tNumberOfElements = mMesh.get_num_elems();

            // loop over all elements
            for ( uint k = 0; k < tNumberOfElements; ++k )
            {
                // get pointer to element
                Cell *tElement = mMesh.get_cell( k );

                if ( tElement->is_on_surface() )
                {
                    aElementsAtSurface( tSurfaceCount++ ) = k;
                }
                else if ( tElement->is_in_volume() )
                {
                    aElementsInVolume( tVolumeCount++ ) = k;
                }
            }

            // make sure that everything is OK
            MORIS_ASSERT( tSurfaceCount = mData.mSurfaceElements,
                    "Number of surface elements does not match" );

            MORIS_ASSERT( tVolumeCount = mData.mVolumeElements,
                    "Number of volume elements does not match" );
        }

        //-------------------------------------------------------------------------------

        void
        Core::calculate_raycast(
                Matrix< IndexMat > &aElementsAtSurface )
        {

            // call private routine
            this->calculate_raycast();

            // assign element containers
            aElementsAtSurface.set_size( mData.mSurfaceElements, 1 );

            // counters
            uint tSurfaceCount = 0;

            // get number of elements
            uint tNumberOfElements = mMesh.get_num_elems();

            // loop over all elements
            for ( uint k = 0; k < tNumberOfElements; ++k )
            {
                // get pointer to element
                Cell *tElement = mMesh.get_cell( k );

                if ( tElement->is_on_surface() )
                {
                    aElementsAtSurface( tSurfaceCount++ ) = k;
                }
            }

            // make sure that everything is OK
            MORIS_ASSERT( tSurfaceCount = mData.mSurfaceElements,
                    "Number of surface elements does not match" );
        }

        //-------------------------------------------------------------------------------

        void
        Core::calculate_raycast()
        {
            // time this function
            Tracer tTracer( "SDF", "Perform Ray-Cast" );

            // set unsure flag of all nodes to true
            uint tNumberOfNodes = mMesh.get_num_nodes();

<<<<<<< HEAD
            for( uint iNodeIndex = 0; iNodeIndex< tNumberOfNodes; ++iNodeIndex )
            {
                mMesh.get_vertex( iNodeIndex )->reset();
=======
            for ( uint k = 0; k < tNumberOfNodes; ++k )
            {
                mMesh.get_vertex( k )->reset();
>>>>>>> 69bc5b01
            }
            mData.mUnsureNodesCount = tNumberOfNodes;

            // flag that marks if rotation was called
            bool tRotation = false;

            while ( mData.mUnsureNodesCount > 0 )
            {
                // perform voxelizing algorithm in z-direction
                voxelize( 2 );
                if ( mData.mUnsureNodesCount > 0 )
                {
                    // perform voxelizing algorithm in y-direction
                    voxelize( 1 );
                    if ( mData.mUnsureNodesCount > 0 )
                    {
                        // perform voxelizing algorithm in x-direction
                        voxelize( 0 );
                    }
                }

                if ( mData.mUnsureNodesCount > 0 )
                {
                    tRotation = true;

                    this->random_rotation();
                }
            }

            if ( tRotation )
            {
                this->undo_rotation();
            }

            // remaining nodes are pushed outside
            this->force_unsure_nodes_outside();

            // identify elements in surface, volume and candidates
            this->calculate_candidate_points_and_buffer_diagonal();

        } // end function: sdf::Core::calculate_raycast()

        //-------------------------------------------------------------------------------

        void
        Core::calculate_raycast_and_sdf( Matrix< DDRMat > &aSDF )
        {
            this->calculate_raycast();

            moris::Cell< Vertex * > tCandidateList;         //========================================
            tCandidateList = this->set_candidate_list();    //===================================

            this->calculate_udf( tCandidateList );
            this->sweep();
            this->fill_sdf_with_values( aSDF );
        }

        //-------------------------------------------------------------------------------

        void
        Core::calculate_raycast_and_sdf(
                Matrix< DDRMat >   &aSDF,
                Matrix< IndexMat > &aElementsAtSurface,
                Matrix< IndexMat > &aElementsInVolume )
        {
            this->calculate_raycast( aElementsAtSurface, aElementsInVolume );

            moris::Cell< Vertex * > tCandidateList;         //========================================
            tCandidateList = this->set_candidate_list();    //===================================

            this->calculate_udf( tCandidateList );
            this->sweep();
            this->fill_sdf_with_values( aSDF );
        }

        //-------------------------------------------------------------------------------

        void
        Core::voxelize( const uint aAxis )
        {
            // reset unsure nodes counter
            mData.mUnsureNodesCount = 0;

            // get number of unsure nodes
            uint tNumberOfNodes = mMesh.get_num_nodes();

            // This loop is currently unnecessary, but may be needed if problems arise
            // for( Triangle * tTriangle : mData.mTriangles )
            // {
            //     tTriangle->unflag();
            // }

            // loop over all nodes
            for ( uint iNodeIndex = 0; iNodeIndex < tNumberOfNodes; ++iNodeIndex )
            {
                if ( mMesh.get_vertex( iNodeIndex )->is_flagged() )
                {
                    // get node coordinate
                    const Matrix< F31RMat > &tPoint = mMesh.get_node_coordinate( iNodeIndex );

                    // preselect triangles for intersection test
                    if ( aAxis == 0 )
                        this->preselect_triangles_x( tPoint );
                    else if ( aAxis == 1 )
                        this->preselect_triangles_y( tPoint );
                    else
                        this->preselect_triangles_z( tPoint );

                    // from the candidate triangles, perform intersection
                    if ( mData.mCandidateTriangles.length() > 0 )
                    {
                        this->intersect_triangles( aAxis, tPoint );

                        // intersect ray with triangles and check if node is inside
                        if ( mData.mIntersectedTriangles.size() > 0 )
                        {
                            this->intersect_ray_with_triangles( aAxis, tPoint, iNodeIndex );

                            this->check_if_node_is_inside( aAxis, iNodeIndex );
                        }
                    }
                }
            }
        }

        //-------------------------------------------------------------------------------
        void
        Core::calculate_udf( moris::Cell< Vertex * > &aCandidateList )
        {
            // time this function
            Tracer tTracer( "SDF", "Compute UDF" );

            // get and print the number of triangles
            uint tNumberOfTriangles = mData.mTriangles.size();
            MORIS_LOG_SPEC( "Number of triangles", tNumberOfTriangles );

            // loop over all triangles
            for ( uint k = 0; k < tNumberOfTriangles; ++k )
            {
                // get pointer to triangle
                Triangle *tTriangle = mData.mTriangles( k );

                // get nodes withing triangle
                moris::Cell< Vertex * > tNodes;

                this->get_nodes_withing_bounding_box_of_triangle(
                        tTriangle, tNodes, aCandidateList );

                // get number of nodes
                uint tNumberOfNodes = tNodes.size();

                // calculate distance of this point to the triangle
                // and update udf value if it is smaller
                for ( uint i = 0; i < tNumberOfNodes; ++i )
                {
                    // update UDF of this node
                    tNodes( i )->update_udf( tTriangle );
                }

            }    // end loop over all triangles

        }

        //-------------------------------------------------------------------------------

        void
        Core::preselect_triangles_x( const Matrix< F31RMat > &aPoint )
        {
            // x: k = x, j = z, i = y
#ifdef MORIS_USE_ARMA

            // check bounding box in J-direction
            mData.mCandJ = arma::find(
                    ( aPoint( 2 ) - mData.mTriangleMinCoordsZ ) % ( mData.mTriangleMaxCoordsZ - aPoint( 2 ) ) > -gSDFepsilon );

            // check bounding box in I-direction
            mData.mCandI = arma::find(
                    ( aPoint( 1 ) - mData.mTriangleMinCoordsY.elem( mData.mCandJ ) ) % ( mData.mTriangleMaxCoordsY.elem( mData.mCandJ ) - aPoint( 1 ) ) > -gSDFepsilon );

            // help vector to be written in mData.mCandidateTriangles.data()
            mData.mCandK = mData.mCandJ.elem( mData.mCandI );
            // resize data object
            mData.mCandidateTriangles.resize( mData.mCandK.n_elem, 1 );

            // link to current object
            arma::Mat< uint > &tCand = mData.mCandidateTriangles.matrix_data();

            // write data
            tCand = arma::conv_to< arma::Mat< uint > >::from( mData.mCandK );

#else
            // loop over all triangles in J-Direction
            uint tCountJ = 0;
            for ( uint k = 0; k < mData.mNumberOfTriangles; ++k )
            {
                // check bounding box in J-direction
                if ( ( aPoint( 2 ) - mData.mTriangleMinCoordsZ( k ) ) * ( mData.mTriangleMaxCoordsZ( k ) - aPoint( 2 ) ) > -gSDFepsilon )
                {
                    // remember this triangle
                    mData.mCandJ( tCountJ ) = k;

                    // increment counter
                    ++tCountJ;
                }
            }

            // counter for triangles
            uint tCount = 0;

            // reset candidate size
            mData.mCandidateTriangles.resize( mData.mNumberOfTriangles, 1 );

            // loop over remaining triangles in I-direction
            for ( uint k = 0; k < tCountJ; ++k )
            {
                // check bounding box in I-direction
                if ( ( aPoint( 1 ) - mData.mTriangleMinCoordsY( mData.mCandJ( k ) ) ) * ( mData.mTriangleMaxCoordsY( mData.mCandJ( k ) ) - aPoint( 1 ) ) > -gSDFepsilon )
                {
                    mData.mCandidateTriangles( tCount ) = mData.mCandJ( k );
                    ++tCount;
                }
            }

            mData.mCandidateTriangles.resize( tCount, 1 );
#endif
        }

        //-------------------------------------------------------------------------------

        void
        Core::preselect_triangles_y( const Matrix< F31RMat > &aPoint )
        {
            // y: k = y, j = x, i = z
#ifdef MORIS_USE_ARMA
            // check bounding box in J-direction
            mData.mCandJ = arma::find(
                    ( aPoint( 0 ) - mData.mTriangleMinCoordsX ) % ( mData.mTriangleMaxCoordsX - aPoint( 0 ) ) > -gSDFepsilon );

            // check bounding box in I-direction
            mData.mCandI = arma::find(
                    ( aPoint( 2 ) - mData.mTriangleMinCoordsZ.elem( mData.mCandJ ) ) % ( mData.mTriangleMaxCoordsZ.elem( mData.mCandJ ) - aPoint( 2 ) ) > -gSDFepsilon );

            // help vector to be written in mData.mCandidateTriangles.data()
            mData.mCandK = mData.mCandJ.elem( mData.mCandI );

            // resize data object
            mData.mCandidateTriangles.resize( mData.mCandK.n_elem, 1 );

            // link to current object
            arma::Mat< uint > &tCand = mData.mCandidateTriangles.matrix_data();

            // write data
            tCand = arma::conv_to< arma::Mat< uint > >::from( mData.mCandK );

#else
            // loop over all triangles in J-Direction
            uint tCountJ = 0;
            for ( uint k = 0; k < mData.mNumberOfTriangles; ++k )
            {
                // check bounding box in J-direction
                if ( ( aPoint( 0 ) - mData.mTriangleMinCoordsX( k ) ) * ( mData.mTriangleMaxCoordsX( k ) - aPoint( 0 ) ) > -gSDFepsilon )
                {
                    // remember this triangle
                    mData.mCandJ( tCountJ ) = k;

                    // increment counter
                    ++tCountJ;
                }
            }

            // counter for triangles
            uint tCount = 0;

            // reset candidate size
            mData.mCandidateTriangles.resize( mData.mNumberOfTriangles, 1 );

            // loop over remaining triangles in I-direction
            for ( uint k = 0; k < tCountJ; ++k )
            {
                // check bounding box in I-direction
                if ( ( aPoint( 2 ) - mData.mTriangleMinCoordsZ( mData.mCandJ( k ) ) ) * ( mData.mTriangleMaxCoordsZ( mData.mCandJ( k ) ) - aPoint( 2 ) ) > -gSDFepsilon )
                {
                    mData.mCandidateTriangles( tCount ) = mData.mCandJ( k );
                    ++tCount;
                }
            }

            mData.mCandidateTriangles.resize( tCount, 1 );
#endif
        }

        //-------------------------------------------------------------------------------

        void
        Core::preselect_triangles_z( const Matrix< F31RMat > &aPoint )
        {
            // z: k = z, j = y, i = x
#ifdef MORIS_USE_ARMA

            // bool_t tNothingFound = true;

            // check bounding box in J-direction
            mData.mCandJ = arma::find(
                    ( aPoint( 1 ) - mData.mTriangleMinCoordsY ) % ( mData.mTriangleMaxCoordsY - aPoint( 1 ) ) > -gSDFepsilon );
            // check bounding box in I-direction
            mData.mCandI = arma::find(
                    ( aPoint( 0 ) - mData.mTriangleMinCoordsX.elem( mData.mCandJ ) ) % ( mData.mTriangleMaxCoordsX.elem( mData.mCandJ ) - aPoint( 0 ) ) > -gSDFepsilon );

            // help vector to be written in mData.mCandidateTriangles.data()
            mData.mCandK = mData.mCandJ.elem( mData.mCandI );

            // resize data object
            mData.mCandidateTriangles.resize( mData.mCandK.n_elem, 1 );

            // link to current object
            arma::Mat< uint > &tCand = mData.mCandidateTriangles.matrix_data();

            // write data
            tCand = arma::conv_to< arma::Mat< uint > >::from( mData.mCandK );
#else
            // loop over all triangles in J-Direction
            uint tCountJ = 0;
            for ( uint k = 0; k < mData.mNumberOfTriangles; ++k )
            {
                // check bounding box in J-direction
                if ( ( aPoint( 1 ) - mData.mTriangleMinCoordsY( k ) ) * ( mData.mTriangleMaxCoordsY( k ) - aPoint( 1 ) ) > -gSDFepsilon )
                {
                    // remember this triangle
                    mData.mCandJ( tCountJ ) = k;

                    // increment counter
                    ++tCountJ;
                }
            }

            // counter for triangles
            uint tCount = 0;

            // reset candidate size
            mData.mCandidateTriangles.resize( mData.mNumberOfTriangles, 1 );

            // loop over remaining triangles in I-direction
            for ( uint k = 0; k < tCountJ; ++k )
            {
                // check bounding box in I-direction
                if ( ( aPoint( 0 ) - mData.mTriangleMinCoordsX( mData.mCandJ( k ) ) ) * ( mData.mTriangleMaxCoordsX( mData.mCandJ( k ) ) - aPoint( 0 ) ) > -gSDFepsilon )
                {
                    mData.mCandidateTriangles( tCount ) = mData.mCandJ( k );
                    ++tCount;
                }
            }

            mData.mCandidateTriangles.resize( tCount, 1 );
#endif
        }

        //-------------------------------------------------------------------------------

        void
        Core::intersect_triangles( const uint aAxis, const Matrix< F31RMat > &aPoint )
        {
            // get number of candidate triangles
            uint tNumberOfTriangles = mData.mCandidateTriangles.length();

            // initialize counter for intersected triangles
            uint tCount = 0;

            // loop over all candidates
            for ( uint k = 0; k < tNumberOfTriangles; ++k )
            {
                // get pointer to triangle
                Triangle *tTriangle = mData.mTriangles( mData.mCandidateTriangles( k ) );

                if ( tTriangle->check_edge( 0, aAxis, aPoint ) )
                {
                    if ( tTriangle->check_edge( 1, aAxis, aPoint ) )
                    {
                        if ( tTriangle->check_edge( 2, aAxis, aPoint ) )
                        {
                            tTriangle->flag();
                            ++tCount;
                        }
                    }
                }
            }

            // resize container with intersected triangles
            mData.mIntersectedTriangles.resize( tCount, nullptr );

            // reset counter
            tCount = 0;

            // loop over all candidates
            for ( uint k = 0; k < tNumberOfTriangles; ++k )
            {
                // get pointer to triangle
                Triangle *tTriangle = mData.mTriangles( mData.mCandidateTriangles( k ) );

                if ( tTriangle->is_flagged() )
                {
                    // add triangle to list
                    mData.mIntersectedTriangles( tCount++ ) = tTriangle;

                    // unflag triangle
                    tTriangle->unflag();
                }
            }
        }

        //-------------------------------------------------------------------------------

        void
        Core::intersect_ray_with_triangles(
                const uint               aAxis,
                const Matrix< F31RMat > &aPoint,
                const uint               aNodeIndex )
        {
            // get number of triangles
            uint tNumberOfTriangles = mData.mIntersectedTriangles.size();

            // initialize vector with coords in axis
            Matrix< DDRMat > tCoordsK( tNumberOfTriangles, 1 );

            uint tCount = 0;

            bool tError;
            // loop over all intersected triangles and find intersection point
            for ( uint k = 0; k < tNumberOfTriangles; ++k )
            {

                real tCoordK;

                // calculate intersection coordinate
                mData.mIntersectedTriangles( k )->intersect_with_coordinate_axis(
                        aPoint,
                        aAxis,
                        tCoordK,
                        tError );

                // tCoordK = std::max( std::min( tCoordK,  tMaxCoord ), tMinCoord );

                // error meant we would have divided by zero. This triangle is ignored
                // otherwise, the value is written into the result vector

                if ( !tError )
                {
                    tCoordsK( tCount++ ) = std::round( tCoordK / gSDFepsilon ) * gSDFepsilon;
                }
                else
                {
                    break;
                }
            }

            if ( tError )
            {
                // this way, the matrix is ignored
                mData.mCoordsK.set_size( 1, 1, 0.0 );
            }
            else
            {
                // resize coord array
                tCoordsK.resize( tCount, 1 );

                // sort array
                Matrix< DDRMat > tCoordsKSorted;
                sort( tCoordsK, tCoordsKSorted );

                // make result unique
                uint tCountUnique = 0;

                // set size of output array
                mData.mCoordsK.set_size( tCount, 1 );

                real tMinCoord = mMesh.get_min_coord( aAxis );
                real tMaxCoord = mMesh.get_max_coord( aAxis );

                // set first entry
                if ( tMinCoord < tCoordsKSorted( 0 ) )
                {
                    mData.mCoordsK( tCountUnique++ ) = tCoordsKSorted( 0 );
                }

                // find unique entries
                for ( uint k = 1; k < tCount; ++k )
                {
                    if ( tCoordsKSorted( k ) > tMinCoord && tCoordsKSorted( k ) < tMaxCoord )
                    {

                        if ( std::abs( tCoordsKSorted( k ) - tCoordsKSorted( k - 1 ) ) > 10 * gSDFepsilon )
                        {
                            mData.mCoordsK( tCountUnique++ ) = tCoordsKSorted( k );
                        }
                    }
                }

                // chop vector
                mData.mCoordsK.resize( tCountUnique, 1 );
            }
        }

        //-------------------------------------------------------------------------------

        void
        Core::check_if_node_is_inside(
                const uint aAxis,
                const uint aNodeIndex )
        {
            uint tNumCoordsK = mData.mCoordsK.length();

            bool tNodeIsInside = false;

            const Matrix< F31RMat > &aPoint = mMesh.get_node_coordinate( aNodeIndex );

            // only even number of intersections is considered
            if ( tNumCoordsK % 2 == 0 )
            {
                for ( uint k = 0; k < tNumCoordsK / 2; ++k )
                {
                    tNodeIsInside = ( aPoint( aAxis ) > mData.mCoordsK( 2 * k ) ) && ( aPoint( aAxis ) < mData.mCoordsK( 2 * k + 1 ) );

                    // break the loop if inside
                    if ( tNodeIsInside )
                    {
                        break;
                    }
                }

                // set the inside flag of this node to the corresponding value
                if ( tNodeIsInside )
                {
                    mMesh.get_vertex( aNodeIndex )->set_inside_flag();
                }
                else
                {
                    mMesh.get_vertex( aNodeIndex )->unset_inside_flag();
                }
                mMesh.get_vertex( aNodeIndex )->unflag();
            }
            else
            {
                // set unsure flag
                mMesh.get_vertex( aNodeIndex )->flag();

                // increment counter
                ++mData.mUnsureNodesCount;
            }
        }

        //-------------------------------------------------------------------------------

        void
        Core::calculate_candidate_points_and_buffer_diagonal()
        {
            // get number of elements
            uint tNumberOfElements = mMesh.get_num_elems();

            // counter for elements near surface
            mData.mSurfaceElements = 0;

            // counter for elements in volume
            mData.mVolumeElements = 0;

            // reset buffer diagonal
            mData.mBufferDiagonal = 0;

            // search all elements for sign change
            for ( uint e = 0; e < tNumberOfElements; ++e )
            {
                // unflag this element

                Cell *tElement = mMesh.get_cell( e );

                // reset flags of this element
                tElement->unflag();
                tElement->unset_surface_flag();
                tElement->unset_volume_flag();

                // get pointer to nodes
                const moris::Cell< Vertex * > tNodes = tElement->get_vertices();

                // get number of nodes
                uint tNumberOfNodes = tNodes.size();

                // get first sign
                bool tIsInside = tNodes( 0 )->is_inside();

                // assume element is not intersected
                bool tIsIntersected = false;

                // loop over all other nodes
                for ( uint k = 1; k < tNumberOfNodes; ++k )
                {
                    // check of sign is the same
                    if ( tNodes( k )->is_inside() != tIsInside )
                    {
                        // sign is not same
                        tIsIntersected = true;

                        // cancel loop
                        break;
                    }
                }

                // test if there is a sign change
                if ( tIsIntersected )
                {
                    // flag this element as surface element
                    tElement->set_surface_flag();
                    tElement->unset_volume_flag();

                    // increment counter
                    ++mData.mSurfaceElements;

                    // update buffer diagonal
                    mData.mBufferDiagonal = std::max(
                            mData.mBufferDiagonal,
                            tElement->get_buffer_diagonal() );

                    // flag to indicate that the buffer of this element
                    // has been calculated
                    tElement->flag();

                    // flag all nodes of this element as candidates
                    for ( uint k = 0; k < tNumberOfNodes; ++k )
                    {
                        tNodes( k )->set_candidate_flag();
                    }
                }
                else if ( tIsInside )
                {
                    // flag this element as volume element
                    tElement->unset_surface_flag();
                    tElement->set_volume_flag();

                    // increment counter
                    ++mData.mVolumeElements;
                }
                else
                {
                    // unflag element
                    tElement->unset_surface_flag();
                    tElement->unset_volume_flag();
                }
            }

            // add additional search depth
            for ( uint d = 1; d < mCandidateSearchDepth; ++d )
            {
                // loop over all elements
                for ( uint e = 0; e < tNumberOfElements; ++e )
                {
                    // get pointer to element
                    Cell *tElement = mMesh.get_cell( e );

                    // test if element is not flagged
                    if ( !tElement->is_flagged() )
                    {
                        // get pointer to nodes
                        const moris::Cell< Vertex * > tNodes = tElement->get_vertices();

                        // get number of nodes
                        uint tNumberOfNodes = tNodes.size();

                        bool tIsCandidate = false;

                        // test if at least one node of this element is flagged
                        // as candidate
                        for ( uint k = 0; k < tNumberOfNodes; ++k )
                        {
                            if ( tNodes( k )->is_candidate() )
                            {
                                tIsCandidate = true;
                                break;
                            }
                        }

                        // test if candidtae flag is set
                        if ( tIsCandidate )
                        {
                            // update buffer diagonal
                            mData.mBufferDiagonal = std::max(
                                    mData.mBufferDiagonal,
                                    tElement->get_buffer_diagonal() );

                            // flag this element
                            tElement->flag();

                            // flag all nodes of this element
                            for ( uint k = 0; k < tNumberOfNodes; ++k )
                            {
                                tNodes( k )->set_candidate_flag();
                            }
                        }
                    }    // end loop over all elements
                }
            }            // end candidate search depth loop
        }

        //-------------------------------------------------------------------------------

        moris::Cell< Vertex * >
        Core::set_candidate_list()
        {

            uint tNumberOfNodes = mMesh.get_num_nodes();
            //        	std::cout<<"number of nodes in mesh   : "<<tNumberOfNodes<<std::endl;
            moris::Cell< Vertex * > tCandidateVertices;

            for ( uint k = 0; k < tNumberOfNodes; k++ )
            {
                Vertex *tNode = mMesh.get_vertex( k );

                if ( tNode->is_candidate() )
                {
                    tCandidateVertices.push_back( tNode );
                }
                else
                {
                    continue;
                }
            }
            //        	std::cout<<"number of candidate nodes : "<<tCandidateVertices.size()<<std::endl;
            return tCandidateVertices;
        }

        //-------------------------------------------------------------------------------

        void
        Core::get_nodes_withing_bounding_box_of_triangle(
                Triangle                *aTriangle,
                moris::Cell< Vertex * > &aNodes,
                moris::Cell< Vertex * > &aCandList )    //===========================================
        {
            // calculate minimum and maximum coordinate

            Matrix< F31RMat > tMinCoord( 3, 1 );
            Matrix< F31RMat > tMaxCoord( 3, 1 );

            for ( uint i = 0; i < 3; ++i )
            {
                tMinCoord( i ) = aTriangle->get_min_coord( i ) - mData.mBufferDiagonal;
                tMaxCoord( i ) = aTriangle->get_max_coord( i ) + mData.mBufferDiagonal;
            }

            // why is this necessary?

            for ( uint i = 0; i < 3; ++i )
            {
                tMinCoord( i ) = std::max( tMinCoord( i ), mMesh.get_min_coord( i ) );
                tMaxCoord( i ) = std::min( tMaxCoord( i ), mMesh.get_max_coord( i ) );
            }

            //            // get number of nodes on this mesh
            //            uint tNumberOfNodes = mMesh.get_num_nodes();

            // number of candidate nodes
            uint tNumberOfCandidates = aCandList.size();    //========================================

            // node counter
            uint tCount = 0;

            // loop over all nodes of this mesh
            //            for( uint k=0; k<tNumberOfNodes; ++k )
            //            {

            // loop over only the candidate nodes
            for ( uint k = 0; k < tNumberOfCandidates; k++ )    //========================================
            {
                // get pointer to node
                //                Vertex * tNode = mMesh.get_vertex( k );
                Vertex *tNode = aCandList( k );    //=================================================

                // unflag this node
                tNode->unflag();

                // test if node is a candidate
                //                if( tNode->is_candidate() )
                //                {
                // get coords of this node
                const Matrix< F31RMat > &tPoint = tNode->get_coords();

                // assume that node is in triangle
                bool tNodeIsWithinTriangle = true;

                for ( uint i = 0; i < 3; ++i )
                {
                    if ( tPoint( i ) < tMinCoord( i ) || tPoint( i ) > tMaxCoord( i ) )
                    {
                        tNodeIsWithinTriangle = false;
                        break;
                    }
                    /* tNodeIsWithinTriangle = tNodeIsWithinTriangle
                            && ( tPoint( i ) >= tMinCoord( i ) )
                            && ( tPoint( i ) <= tMaxCoord( i ) );
                    if( ! tNodeIsWithinTriangle )
                    {
                        break;
                    } */
                }

                // if node is in triangle
                if ( tNodeIsWithinTriangle )
                {
                    // flag this node
                    tNode->flag();

                    // increment counter
                    ++tCount;
                }
                //                } // end node is candidate
            }    // end loop over all nodes

            // reset output array
            aNodes.resize( tCount, nullptr );

            // reset counter
            tCount = 0;

            // loop over all nodes of this mesh
            //            for( uint k=0; k<tNumberOfNodes; ++k )
            //            {

            // loop over only the candidate nodes+
            for ( uint k = 0; k < tNumberOfCandidates; k++ )    //========================================
            {
                // get pointer to node
                //                Vertex * tNode = mMesh.get_vertex( k );
                Vertex *tNode = aCandList( k );    //==================================================

                // test if node is flagged
                if ( tNode->is_flagged() )
                {
                    aNodes( tCount++ ) = tNode;
                }
            }
        }

        //-------------------------------------------------------------------------------

        void
        Core::sweep()
        {
            Tracer tTracer( "SDF", "Sweep" );

            uint tNumberOfVertices = mMesh.get_num_nodes();

            uint tSweepCount = 1;

            while ( tSweepCount != 0 )
            {
                tic tTimer;
                tSweepCount = 0;

                // loop over all vertices
                for ( uint k = 0; k < tNumberOfVertices; ++k )
                {
                    // get vertex
                    Vertex *tVertex = mMesh.get_vertex( k );

                    // test if node has sdf
                    if ( tVertex->has_sdf() )
                    {
                        // sweep this vertex
                        tSweepCount += tVertex->sweep();
                    }
                }
            }
        }

        // -----------------------------------------------------------------------------

        void
        Core::fill_sdf_with_values( Matrix< DDRMat > &aSDF )
        {
            // get number of vertices
            uint tNumberOfVertices = mMesh.get_num_nodes();

            // min and max value
            real tMinSDF = -1e-12;    // std::numeric_limits<real>::max();
            real tMaxSDF = 1e-12;     // std::numeric_limits<real>::min();

            // allocate matrix
            aSDF.set_size( tNumberOfVertices, 1 );

            // loop over all nodes and write real values
            for ( uint k = 0; k < tNumberOfVertices; ++k )
            {
                // get pointer to vertex
                Vertex *tVertex = mMesh.get_vertex( k );

                // test if vertex has SDF
                if ( tVertex->has_sdf() )
                {
                    real tSDF = tVertex->get_sdf();
                    // write value
                    aSDF( tVertex->get_index() ) = tSDF;

                    if ( tVertex->is_inside() )
                    {
                        tMinSDF = std::min( tMinSDF, tSDF );
                    }
                    else
                    {
                        tMaxSDF = std::max( tMaxSDF, tSDF );
                    }
                }
            }

            // if parallel, synchronize min and max values for SDF
            if ( par_size() > 1 )
            {
                // container for min and max values
                Matrix< DDRMat > tValues;

                // communicate minimal value
                comm_gather_and_broadcast( tMinSDF, tValues );
                tMinSDF = tValues.min();

                // communicate maximal value
                comm_gather_and_broadcast( tMaxSDF, tValues );
                tMaxSDF = tValues.max();
            }

            // loop over all nodes and write fake values
            for ( uint k = 0; k < tNumberOfVertices; ++k )
            {
                // get pointer to vertex
                Vertex *tVertex = mMesh.get_vertex( k );

                // test if vertex does not have an SDF
                if ( !tVertex->has_sdf() )
                {
                    if ( tVertex->is_inside() )
                    {
                        aSDF( tVertex->get_index() ) = tMinSDF;
                    }
                    else
                    {
                        aSDF( tVertex->get_index() ) = tMaxSDF;
                    }
                }
            }
        }

        // -----------------------------------------------------------------------------

        void
        Core::save_to_vtk( const std::string &aFilePath )
        {
            // open the file
            std::ofstream tFile( aFilePath, std::ios::binary );

            // containers
            float tFChar = 0;
            int   tIChar = 0;

            Matrix< DDRMat > tSDF;

            this->fill_sdf_with_values( tSDF );

            tFile << "# vtk DataFile Version 3.0" << std::endl;
            tFile << "GO BUFFS!" << std::endl;
            tFile << "BINARY" << std::endl;
            // tFile << "ASCII" << std::endl;
            uint tNumberOfNodes = mMesh.get_num_nodes();

            // write node data
            tFile << "DATASET UNSTRUCTURED_GRID" << std::endl;

            tFile << "POINTS " << tNumberOfNodes << " float" << std::endl;

            // loop over all nodes
            for ( luint k = 0; k < tNumberOfNodes; ++k )
            {
                // get coordinate from node
                const Matrix< F31RMat > &tCoords = mMesh.get_vertex( k )->get_coords();

                // write coordinates to mesh
                tFChar = swap_byte_endian( (float)tCoords( 0 ) );
                tFile.write( (char *)&tFChar, sizeof( float ) );
                tFChar = swap_byte_endian( (float)tCoords( 1 ) );
                tFile.write( (char *)&tFChar, sizeof( float ) );
                tFChar = swap_byte_endian( (float)tCoords( 2 ) );
                tFile.write( (char *)&tFChar, sizeof( float ) );
                // tFile << tCoords( 0 ) << " " << tCoords( 1 ) << " " << tCoords( 2 ) << std::endl;
            }
            tFile << std::endl;

            uint tNumberOfElements = mMesh.get_num_elems();

            // write header for cells
            tFile << "CELLS " << tNumberOfElements << " "
                  << 9 * tNumberOfElements << std::endl;

            // cell types
            Matrix< DDUMat > tCellTypes( tNumberOfElements, 1 );

            for ( luint k = 0; k < tNumberOfElements; ++k )
            {
                // get pointet to cell
                Cell *tCell = mMesh.get_cell( k );

                // get number of vertices
                uint tNumberOfCellVerts = tCell->get_number_of_vertices();

                // get vertex indices
                Matrix< DDUMat > tIndices( tNumberOfCellVerts, 1 );

                // VTK cell type
                uint tCellType = 0;

                switch ( tNumberOfCellVerts )
                {
                    case ( 4 ):    // TET 4
                    {
                        tCellType = 10;
                        break;
                    }
                    case ( 10 ):    // TET 10
                    {
                        tCellType = 24;
                        break;
                    }
                    case ( 8 ):    // HEX 8
                    {
                        tCellType = 12;
                        break;
                    }
                    case ( 27 ):    // HEX27
                    {
                        tCellType = 29;
                        break;
                    }
                    default:
                    {
                        MORIS_ERROR( false, "unknown cell type" );
                    }
                }

                // remember cell type
                tCellTypes( k ) = tCellType;

                if ( tCellType == 29 )
                {
                    // special case for HEX27
                    tIndices( 0 )  = tCell->get_vertex( 0 )->get_index();
                    tIndices( 1 )  = tCell->get_vertex( 1 )->get_index();
                    tIndices( 2 )  = tCell->get_vertex( 2 )->get_index();
                    tIndices( 3 )  = tCell->get_vertex( 3 )->get_index();
                    tIndices( 4 )  = tCell->get_vertex( 4 )->get_index();
                    tIndices( 5 )  = tCell->get_vertex( 5 )->get_index();
                    tIndices( 6 )  = tCell->get_vertex( 6 )->get_index();
                    tIndices( 7 )  = tCell->get_vertex( 7 )->get_index();
                    tIndices( 8 )  = tCell->get_vertex( 8 )->get_index();
                    tIndices( 9 )  = tCell->get_vertex( 9 )->get_index();
                    tIndices( 10 ) = tCell->get_vertex( 10 )->get_index();
                    tIndices( 11 ) = tCell->get_vertex( 11 )->get_index();
                    tIndices( 12 ) = tCell->get_vertex( 16 )->get_index();
                    tIndices( 13 ) = tCell->get_vertex( 17 )->get_index();
                    tIndices( 14 ) = tCell->get_vertex( 18 )->get_index();
                    tIndices( 15 ) = tCell->get_vertex( 19 )->get_index();
                    tIndices( 16 ) = tCell->get_vertex( 12 )->get_index();
                    tIndices( 17 ) = tCell->get_vertex( 13 )->get_index();
                    tIndices( 18 ) = tCell->get_vertex( 14 )->get_index();
                    tIndices( 19 ) = tCell->get_vertex( 15 )->get_index();
                    tIndices( 20 ) = tCell->get_vertex( 23 )->get_index();
                    tIndices( 21 ) = tCell->get_vertex( 24 )->get_index();
                    tIndices( 22 ) = tCell->get_vertex( 25 )->get_index();
                    tIndices( 23 ) = tCell->get_vertex( 26 )->get_index();
                    tIndices( 24 ) = tCell->get_vertex( 21 )->get_index();
                    tIndices( 25 ) = tCell->get_vertex( 22 )->get_index();
                    tIndices( 26 ) = tCell->get_vertex( 20 )->get_index();
                }
                else
                {
                    for ( uint i = 0; i < tNumberOfCellVerts; ++i )
                    {
                        tIndices( i ) = tCell->get_vertex( i )->get_index();
                    }
                }

                tIChar = swap_byte_endian( (int)tNumberOfCellVerts );
                tFile.write( (char *)&tIChar, sizeof( int ) );

                // write indices to file
                for ( uint i = 0; i < tNumberOfCellVerts; ++i )
                {
                    tIChar = swap_byte_endian( (int)tIndices( i ) );
                    tFile.write( (char *)&tIChar, sizeof( int ) );
                    // tFile << " " << tIndices( i );
                }
                // tFile << std::endl;
            }
            tFile << std::endl;
            // write cell types
            tFile << "CELL_TYPES " << tNumberOfElements << std::endl;

            for ( luint k = 0; k < tNumberOfElements; ++k )
            {
                tIChar = swap_byte_endian( tCellTypes( k ) );
                tFile.write( (char *)&tIChar, sizeof( int ) );
            }
            tFile << std::endl;

            /*
            // write element data
            tFile << "CELL_DATA " << tNumberOfElements << std::endl;
            tFile << "SCALARS ELEMENT_ID int" << std::endl;
            tFile << "LOOKUP_TABLE default" << std::endl;
            for ( uint k = 0; k <  tNumberOfElements; ++k)
            {
                tIChar = swap_byte_endian( (int) mMesh.get_cell( k )->get_id() );
            }
            tFile << std::endl;

            tFile << "SCALARS ELEMENT_INDEX int" << std::endl;
            tFile << "LOOKUP_TABLE default" << std::endl;
            for ( uint k = 0; k <  tNumberOfElements; ++k)
            {
                tIChar = swap_byte_endian( (int) mMesh.get_cell( k )->get_index() );
                tFile.write( (char*) &tIChar, sizeof(int));
            }
            tFile << std::endl;

            tFile << "SCALARS ELEMENT_IN_VOLUME int" << std::endl;
            tFile << "LOOKUP_TABLE default" << std::endl;
            for ( uint k = 0; k <  tNumberOfElements; ++k)
            {
                if( mMesh.get_cell( k )->is_in_volume() )
                {
                    tIChar = swap_byte_endian( (int) 1 );
                }
                else
                {
                    tIChar = swap_byte_endian( (int) 0 );
                }
                tFile.write( (char*) &tIChar, sizeof(int));
            }
            tFile << std::endl;

            tFile << "SCALARS ELEMENT_ON_SURFACE int" << std::endl;
            tFile << "LOOKUP_TABLE default" << std::endl;
            for ( uint k = 0; k <  tNumberOfElements; ++k)
            {
                if( mMesh.get_cell( k )->is_on_surface() )
                {
                    tIChar = swap_byte_endian( (int) 1 );
                }
                else
                {
                    tIChar = swap_byte_endian( (int) 0 );
                }
                tFile.write( (char*) &tIChar, sizeof(int));
            } */

            tFile << "POINT_DATA " << tNumberOfNodes << std::endl;

            tFile << "SCALARS SDF float" << std::endl;
            tFile << "LOOKUP_TABLE default" << std::endl;
            for ( uint k = 0; k < tNumberOfNodes; ++k )
            {

                tFChar = swap_byte_endian( (float)tSDF( k ) );
                tFile.write( (char *)&tFChar, sizeof( float ) );
            }

            tFile << "SCALARS HAS_SDF int" << std::endl;
            tFile << "LOOKUP_TABLE default" << std::endl;
            for ( uint k = 0; k < tNumberOfNodes; ++k )
            {
                if ( mMesh.get_vertex( k )->has_sdf() )
                {
                    tIChar = swap_byte_endian( (int)1 );
                }
                else
                {
                    tIChar = swap_byte_endian( (int)0 );
                }
                tFile.write( (char *)&tIChar, sizeof( int ) );
            }

            tFile << "SCALARS IS_INSIDE int" << std::endl;
            tFile << "LOOKUP_TABLE default" << std::endl;
            for ( uint k = 0; k < tNumberOfNodes; ++k )
            {
                if ( mMesh.get_vertex( k )->is_inside() )
                {
                    tIChar = swap_byte_endian( (int)1 );
                }
                else
                {
                    tIChar = swap_byte_endian( (int)0 );
                }
                tFile.write( (char *)&tIChar, sizeof( int ) );
            }

            tFile << "SCALARS VERTEX_INDEX int" << std::endl;
            tFile << "LOOKUP_TABLE default" << std::endl;
            for ( uint k = 0; k < tNumberOfNodes; ++k )
            {
                tIChar = swap_byte_endian( (int)mMesh.get_vertex( k )->get_index() );
                tFile.write( (char *)&tIChar, sizeof( int ) );
            }

            // close the output file
            tFile.close();
        }
        // -----------------------------------------------------------------------------

        void
        Core::save_unsure_to_vtk( const std::string &aFilePath )
        {
            // open the file
            std::ofstream tFile( aFilePath, std::ios::binary );

            // containers
            float tFChar = 0;
            int   tIChar = 0;

            Matrix< DDRMat > tSDF;

            this->fill_sdf_with_values( tSDF );

            tFile << "# vtk DataFile Version 3.0" << std::endl;
            tFile << "GO BUFFS!" << std::endl;
            tFile << "BINARY" << std::endl;
            // tFile << "ASCII" << std::endl;
            uint tNumberOfNodes = mMesh.get_num_nodes();

            // write node data
            tFile << "DATASET UNSTRUCTURED_GRID" << std::endl;

            tFile << "POINTS " << tNumberOfNodes << " float" << std::endl;

            // loop over all nodes
            for ( luint k = 0; k < tNumberOfNodes; ++k )
            {
                // get coordinate from node
                const Matrix< F31RMat > &tCoords = mMesh.get_vertex( k )->get_coords();

                // write coordinates to mesh
                tFChar = swap_byte_endian( (float)tCoords( 0 ) );
                tFile.write( (char *)&tFChar, sizeof( float ) );
                tFChar = swap_byte_endian( (float)tCoords( 1 ) );
                tFile.write( (char *)&tFChar, sizeof( float ) );
                tFChar = swap_byte_endian( (float)tCoords( 2 ) );
                tFile.write( (char *)&tFChar, sizeof( float ) );
                // tFile << tCoords( 0 ) << " " << tCoords( 1 ) << " " << tCoords( 2 ) << std::endl;
            }
            tFile << std::endl;

            uint tNumberOfElements = mMesh.get_num_elems();

            // write header for cells
            tFile << "CELLS " << tNumberOfElements << " "
                  << 9 * tNumberOfElements << std::endl;

            // cell types
            Matrix< DDUMat > tCellTypes( tNumberOfElements, 1 );

            for ( luint k = 0; k < tNumberOfElements; ++k )
            {
                // get pointet to cell
                Cell *tCell = mMesh.get_cell( k );

                // get number of vertices
                uint tNumberOfCellVerts = tCell->get_number_of_vertices();

                // get vertex indices
                Matrix< DDUMat > tIndices( tNumberOfCellVerts, 1 );

                // VTK cell type
                uint tCellType = 0;

                switch ( tNumberOfCellVerts )
                {
                    case ( 4 ):    // TET 4
                    {
                        tCellType = 10;
                        break;
                    }
                    case ( 10 ):    // TET 10
                    {
                        tCellType = 24;
                        break;
                    }
                    case ( 8 ):    // HEX 8
                    {
                        tCellType = 12;
                        break;
                    }
                    case ( 27 ):    // HEX27
                    {
                        tCellType = 29;
                        break;
                    }
                    default:
                    {
                        MORIS_ERROR( false, "unknown cell type" );
                    }
                }

                // remember cell type
                tCellTypes( k ) = tCellType;

                if ( tCellType == 29 )
                {
                    // special case for HEX27
                    tIndices( 0 )  = tCell->get_vertex( 0 )->get_index();
                    tIndices( 1 )  = tCell->get_vertex( 1 )->get_index();
                    tIndices( 2 )  = tCell->get_vertex( 2 )->get_index();
                    tIndices( 3 )  = tCell->get_vertex( 3 )->get_index();
                    tIndices( 4 )  = tCell->get_vertex( 4 )->get_index();
                    tIndices( 5 )  = tCell->get_vertex( 5 )->get_index();
                    tIndices( 6 )  = tCell->get_vertex( 6 )->get_index();
                    tIndices( 7 )  = tCell->get_vertex( 7 )->get_index();
                    tIndices( 8 )  = tCell->get_vertex( 8 )->get_index();
                    tIndices( 9 )  = tCell->get_vertex( 9 )->get_index();
                    tIndices( 10 ) = tCell->get_vertex( 10 )->get_index();
                    tIndices( 11 ) = tCell->get_vertex( 11 )->get_index();
                    tIndices( 12 ) = tCell->get_vertex( 16 )->get_index();
                    tIndices( 13 ) = tCell->get_vertex( 17 )->get_index();
                    tIndices( 14 ) = tCell->get_vertex( 18 )->get_index();
                    tIndices( 15 ) = tCell->get_vertex( 19 )->get_index();
                    tIndices( 16 ) = tCell->get_vertex( 12 )->get_index();
                    tIndices( 17 ) = tCell->get_vertex( 13 )->get_index();
                    tIndices( 18 ) = tCell->get_vertex( 14 )->get_index();
                    tIndices( 19 ) = tCell->get_vertex( 15 )->get_index();
                    tIndices( 20 ) = tCell->get_vertex( 23 )->get_index();
                    tIndices( 21 ) = tCell->get_vertex( 24 )->get_index();
                    tIndices( 22 ) = tCell->get_vertex( 25 )->get_index();
                    tIndices( 23 ) = tCell->get_vertex( 26 )->get_index();
                    tIndices( 24 ) = tCell->get_vertex( 21 )->get_index();
                    tIndices( 25 ) = tCell->get_vertex( 22 )->get_index();
                    tIndices( 26 ) = tCell->get_vertex( 20 )->get_index();
                }
                else
                {
                    for ( uint i = 0; i < tNumberOfCellVerts; ++i )
                    {
                        tIndices( i ) = tCell->get_vertex( i )->get_index();
                    }
                }

                tIChar = swap_byte_endian( (int)tNumberOfCellVerts );
                tFile.write( (char *)&tIChar, sizeof( int ) );

                // write indices to file
                for ( uint i = 0; i < tNumberOfCellVerts; ++i )
                {
                    tIChar = swap_byte_endian( (int)tIndices( i ) );
                    tFile.write( (char *)&tIChar, sizeof( int ) );
                    // tFile << " " << tIndices( i );
                }
                // tFile << std::endl;
            }
            tFile << std::endl;
            // write cell types
            tFile << "CELL_TYPES " << tNumberOfElements << std::endl;

            for ( luint k = 0; k < tNumberOfElements; ++k )
            {
                tIChar = swap_byte_endian( tCellTypes( k ) );
                tFile.write( (char *)&tIChar, sizeof( int ) );
            }
            tFile << std::endl;

            tFile << "POINT_DATA " << tNumberOfNodes << std::endl;

            tFile << "SCALARS RAYCAST int" << std::endl;
            tFile << "LOOKUP_TABLE default" << std::endl;
            for ( uint k = 0; k < tNumberOfNodes; ++k )
            {
                // test if vertex is determined
                if ( mMesh.get_vertex( k )->is_flagged() )
                {
                    tIChar = swap_byte_endian( (int)0 );
                }
                else if ( mMesh.get_vertex( k )->is_inside() )
                {
                    tIChar = swap_byte_endian( (int)-1 );
                }
                else
                {
                    tIChar = swap_byte_endian( (int)1 );
                }
                tFile.write( (char *)&tIChar, sizeof( int ) );
            }

            tFile << "SCALARS VERTEX_INDEX int" << std::endl;
            tFile << "LOOKUP_TABLE default" << std::endl;
            for ( uint k = 0; k < tNumberOfNodes; ++k )
            {
                tIChar = swap_byte_endian( (int)mMesh.get_vertex( k )->get_index() );
                tFile.write( (char *)&tIChar, sizeof( int ) );
            }

            // close the output file
            tFile.close();
        }

        // -----------------------------------------------------------------------------

        void
        Core::force_unsure_nodes_outside()
        {
            // get number of nodes on mesh
            uint tNumberOfNodes = mMesh.get_num_nodes();

            // loop over all nodes
            for ( uint k = 0; k < tNumberOfNodes; ++k )
            {
                // get pointer to node
                mMesh.get_vertex( k )->unflag();
            }

            mData.mUnsureNodesCount = 0;
        }

        // -----------------------------------------------------------------------------

        void
        Core::random_rotation()
        {
            // generate random angle
            real tAngle = random_angle();

            // generate random normalized axis
            Matrix< F31RMat > tAxis = random_axis();

            // generate rotation matrix
            Matrix< F33RMat > tRotation = rotation_matrix( tAxis, tAngle );

            // rotate all vertices of triangle mesh
            for ( Triangle_Vertex *tVertex : mData.mVertices )
            {
                tVertex->rotate_node_coords( tRotation );
            }

            // update all triangles
            for ( Triangle *tTriangle : mData.mTriangles )
            {
                tTriangle->update_data();
            }

            // rotate unsure nodes
            uint tNumberOfNodes = mMesh.get_num_nodes();

            // loop over all nodes
            for ( uint k = 0; k < tNumberOfNodes; ++k )
            {
                // test if node is unsore
                if ( mMesh.get_vertex( k )->is_flagged() )
                {
                    mMesh.get_vertex( k )->rotate_coords( tRotation );
                }
            }
        }

        // -----------------------------------------------------------------------------

        void
        Core::undo_rotation()
        {
            // rotate all vertices of triangle mesh
            for ( Triangle_Vertex *tVertex : mData.mVertices )
            {
                tVertex->reset_node_coords();
            }

            // update all triangles
            for ( Triangle *tTriangle : mData.mTriangles )
            {
                tTriangle->update_data();
            }

            // rotate unsure nodes
            uint tNumberOfNodes = mMesh.get_num_nodes();

            // loop over all nodes
            for ( uint k = 0; k < tNumberOfNodes; ++k )
            {
                mMesh.get_vertex( k )->reset_coords();
            }
        }

        // -----------------------------------------------------------------------------

    } /* namespace sdf */
} /* namespace moris */<|MERGE_RESOLUTION|>--- conflicted
+++ resolved
@@ -126,15 +126,9 @@
             // set unsure flag of all nodes to true
             uint tNumberOfNodes = mMesh.get_num_nodes();
 
-<<<<<<< HEAD
             for( uint iNodeIndex = 0; iNodeIndex< tNumberOfNodes; ++iNodeIndex )
             {
                 mMesh.get_vertex( iNodeIndex )->reset();
-=======
-            for ( uint k = 0; k < tNumberOfNodes; ++k )
-            {
-                mMesh.get_vertex( k )->reset();
->>>>>>> 69bc5b01
             }
             mData.mUnsureNodesCount = tNumberOfNodes;
 
