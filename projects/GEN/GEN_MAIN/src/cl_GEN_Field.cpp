#include "cl_GEN_Field.hpp"
#include "cl_SOL_Matrix_Vector_Factory.hpp"
#include "cl_SOL_Dist_Map.hpp"

namespace moris
{
    namespace ge
    {

        //--------------------------------------------------------------------------------------------------------------

        Field::Field(Matrix<DDRMat>& aADVs,
<<<<<<< HEAD
                     Matrix<DDUMat> aFieldVariableIndices,
                     Matrix<DDUMat> aADVIndices,
                     Matrix<DDRMat> aConstantParameters,
                     Matrix<DDSMat>  aNumRefinements,
                     Matrix<DDSMat>  aNumPatterns,
                     sint aRefinementFunctionIndex,
                     sint aBSplineMeshIndex,
                     real aBSplineLowerBound,
                     real aBSplineUpperBound)
=======
                     Matrix<DDUMat>  aFieldVariableIndices,
                     Matrix<DDUMat>  aADVIndices,
                     Matrix<DDRMat>  aConstantParameters,
                     std::string     aName,
                     sint            aNumRefinements,
                     sint            aRefinementFunctionIndex,
                     sint            aBSplineMeshIndex,
                     real            aBSplineLowerBound,
                     real            aBSplineUpperBound)
>>>>>>> 60065e68
                : mFieldVariables(aFieldVariableIndices.length() + aConstantParameters.length()),
                  mConstantParameters(aConstantParameters),
                  mDeterminingADVIds(aFieldVariableIndices.length() + aConstantParameters.length(), 1, -1),
                  mName(aName),
                  mDependsOnADVs(aADVIndices.length()),
                  mNumRefinements(aNumRefinements),
                  mRefinementMeshIndices(aNumPatterns),
                  mRefinementFunctionIndex(aRefinementFunctionIndex),
                  mBSplineMeshIndex(aBSplineMeshIndex),
                  mBSplineLowerBound(aBSplineLowerBound),
                  mBSplineUpperBound(aBSplineUpperBound)

        {
            // Resize field variables
            this->assign_adv_dependencies(aFieldVariableIndices, aADVIndices);

            // Fill with pointers to ADVs
            for (uint tADVFillIndex = 0; tADVFillIndex < aFieldVariableIndices.length(); tADVFillIndex++)
            {
                mFieldVariables(aFieldVariableIndices(tADVFillIndex)) = &(aADVs(aADVIndices(tADVFillIndex)));
            }
            
            // Fill constant parameters
            this->fill_constant_parameters();
        }

        //--------------------------------------------------------------------------------------------------------------

        Field::Field(sol::Dist_Vector* aOwnedADVs,
<<<<<<< HEAD
                     Matrix<DDUMat> aFieldVariableIndices,
                     Matrix<DDUMat> aADVIndices,
                     Matrix<DDRMat> aConstantParameters,
                     Matrix<DDSMat>  aNumRefinements,
                     Matrix<DDSMat>  aNumPatterns,
                     sint aRefinementFunctionIndex,
                     sint aBSplineMeshIndex,
                     real aBSplineLowerBound,
                     real aBSplineUpperBound)
=======
                     Matrix<DDUMat>    aFieldVariableIndices,
                     Matrix<DDUMat>    aADVIndices,
                     Matrix<DDRMat>    aConstantParameters,
                     std::string       aName,
                     sint              aNumRefinements,
                     sint              aRefinementFunctionIndex,
                     sint              aBSplineMeshIndex,
                     real              aBSplineLowerBound,
                     real              aBSplineUpperBound)
>>>>>>> 60065e68
                : mFieldVariables(aFieldVariableIndices.length() + aConstantParameters.length()),
                  mConstantParameters(aConstantParameters),
                  mDeterminingADVIds(aFieldVariableIndices.length() + aConstantParameters.length(), 1, -1),
                  mName(aName),
                  mDependsOnADVs(aADVIndices.length()),
                  mNumRefinements(aNumRefinements),
                  mRefinementMeshIndices(aNumPatterns),
                  mRefinementFunctionIndex(aRefinementFunctionIndex),
                  mBSplineMeshIndex(aBSplineMeshIndex),
                  mBSplineLowerBound(aBSplineLowerBound),
                  mBSplineUpperBound(aBSplineUpperBound)

        {
            // Resize field variables
            this->assign_adv_dependencies(aFieldVariableIndices, aADVIndices);

            // Fill with pointers to ADVs
            for (uint tADVFillIndex = 0; tADVFillIndex < aFieldVariableIndices.length(); tADVFillIndex++)
            {
                mFieldVariables(aFieldVariableIndices(tADVFillIndex)) = &(*aOwnedADVs)(aADVIndices(tADVFillIndex));
            }

            // Fill constant parameters
            this->fill_constant_parameters();
        }

        //--------------------------------------------------------------------------------------------------------------
<<<<<<< HEAD
        
        Field::Field(Matrix<DDRMat>& aADVs,
                     uint aStartingADVIndex,
                     uint aNumFieldVariables,
                     Matrix<DDSMat>  aNumRefinements,
                     Matrix<DDSMat>  aNumPatterns,
                     sint aRefinementFunctionIndex,
                     sint aBSplineMeshIndex,
                     real aBSplineLowerBound,
                     real aBSplineUpperBound)
                : mFieldVariables(aNumFieldVariables),
                  mADVDependencies(aNumFieldVariables, 1),
                  mDependsOnADVs(true),
                  mNumADVs(aADVs.length()),
                  mNumRefinements(aNumRefinements),
                  mRefinementMeshIndices(aNumPatterns),
                  mRefinementFunctionIndex(aRefinementFunctionIndex),
                  mBSplineMeshIndex(aBSplineMeshIndex),
                  mBSplineLowerBound(aBSplineLowerBound),
                  mBSplineUpperBound(aBSplineUpperBound)
        {
            // Check for ADV size
            MORIS_ERROR((aStartingADVIndex + aNumFieldVariables) <= aADVs.length(),
                        "GEN field constructor with number of field variables given can only be called with an "
                        "ADV vector that has already been resized to an adequate length.");

            // Set variables from ADVs
            for (uint tVariableIndex = 0; tVariableIndex < aNumFieldVariables; tVariableIndex++)
            {
                mFieldVariables(tVariableIndex) = &(aADVs(aStartingADVIndex + tVariableIndex));
                mADVDependencies(tVariableIndex) = aStartingADVIndex + tVariableIndex;
            }
        }

        //--------------------------------------------------------------------------------------------------------------

        Field::Field(sol::Dist_Vector*     aOwnedADVs,
                     const Matrix<DDSMat>& aOwnedADVIds,
                     uint                  aOwnedADVIdsOffset,
                     uint                  aNumFieldVariables,
                     Matrix<DDSMat>  aNumRefinements,
                     Matrix<DDSMat>  aNumPatterns,
=======

        Field::Field(const Matrix<DDSMat>& aSharedADVIds,
                     std::string           aName,
                     sint                  aNumRefinements,
>>>>>>> 60065e68
                     sint                  aRefinementFunctionIndex,
                     sint                  aBSplineMeshIndex,
                     real                  aBSplineLowerBound,
                     real                  aBSplineUpperBound)
                : mFieldVariables(aSharedADVIds.length()),
                  mDeterminingADVIds(aSharedADVIds),
                  mName(aName),
                  mDependsOnADVs(true),
                  mNumRefinements(aNumRefinements),
                  mRefinementMeshIndices(aNumPatterns),
                  mRefinementFunctionIndex(aRefinementFunctionIndex),
                  mBSplineMeshIndex(aBSplineMeshIndex),
                  mBSplineLowerBound(aBSplineLowerBound),
                  mBSplineUpperBound(aBSplineUpperBound)
        {
            // Create shared distributed vector
            sol::Matrix_Vector_Factory tDistributedFactory;
            std::shared_ptr<sol::Dist_Map> tSharedADVMap = tDistributedFactory.create_map(aSharedADVIds);
            mSharedADVs = tDistributedFactory.create_vector(tSharedADVMap);

            // Set variables from ADVs
            uint tNumSharedADVs = aSharedADVIds.length();
            for (uint tVariableIndex = 0; tVariableIndex < tNumSharedADVs; tVariableIndex++)
            {
                mFieldVariables(tVariableIndex) = &(*mSharedADVs)(aSharedADVIds(tVariableIndex));
            }
        }

        //--------------------------------------------------------------------------------------------------------------

        Field::Field(Matrix<DDRMat> aConstantParameters,
<<<<<<< HEAD
                Matrix<DDSMat>  aNumRefinements,
                Matrix<DDSMat>  aNumPatterns,
=======
                     std::string    aName,
                     sint           aNumRefinements,
>>>>>>> 60065e68
                     sint           aRefinementFunctionIndex,
                     sint           aBSplineMeshIndex,
                     real           aBSplineLowerBound,
                     real           aBSplineUpperBound)
                : mFieldVariables(aConstantParameters.length()),
                  mConstantParameters(aConstantParameters),
                  mDeterminingADVIds(aConstantParameters.length(), 1, -1),
                  mName(aName),
                  mDependsOnADVs(false),
                  mNumRefinements(aNumRefinements),
                  mRefinementMeshIndices(aNumPatterns),
                  mRefinementFunctionIndex(aRefinementFunctionIndex),
                  mBSplineMeshIndex(aBSplineMeshIndex),
                  mBSplineLowerBound(aBSplineLowerBound),
                  mBSplineUpperBound(aBSplineUpperBound)
        {
            // Fill field variables with all constant parameters
            for (uint tVariableIndex = 0; tVariableIndex < mConstantParameters.length(); tVariableIndex++)
            {
                mFieldVariables(tVariableIndex) = &(mConstantParameters(tVariableIndex));
            }
        }

        //--------------------------------------------------------------------------------------------------------------

        Field::Field()
        {
            MORIS_ERROR(false, "The default constructor of a GEN Field should never be used. It only exists because "
                               "the compiler on Blanca is stupid.");
        }

        //--------------------------------------------------------------------------------------------------------------

        Field::~Field()
        {
        }

        //--------------------------------------------------------------------------------------------------------------

        void Field::import_advs(sol::Dist_Vector* aOwnedADVs)
        {
            if (mSharedADVs)
            {
                mSharedADVs->import_local_to_global(*aOwnedADVs);
            }
        }

        //--------------------------------------------------------------------------------------------------------------

        void Field::add_child_node(uint aNodeIndex, std::shared_ptr<Child_Node> aChildNode)
        {
        }

        //--------------------------------------------------------------------------------------------------------------

        void Field::reset_child_nodes()
        {
        }

        //--------------------------------------------------------------------------------------------------------------

        bool Field::conversion_to_bsplines()
        {
            return (mBSplineMeshIndex >= 0);
        }

        //--------------------------------------------------------------------------------------------------------------

        Matrix<DDSMat> Field::get_determining_adv_ids(uint aNodeIndex, const Matrix<DDRMat>& aCoordinates)
        {
            return mDeterminingADVIds;
        }

        //--------------------------------------------------------------------------------------------------------------

        bool Field::depends_on_advs()
        {
            return mDependsOnADVs;
        }

        //--------------------------------------------------------------------------------------------------------------

<<<<<<< HEAD
        const Matrix< DDSMat > & Field::get_num_refinements()
=======
        std::string Field::get_name()
        {
            return mName;
        }

        //--------------------------------------------------------------------------------------------------------------

        sint Field::get_num_refinements()
>>>>>>> 60065e68
        {
            return mNumRefinements;
        }

        //--------------------------------------------------------------------------------------------------------------

        const Matrix< DDSMat > & Field::get_refinement_mesh_indices()
        {
            return mRefinementMeshIndices;
        }

        //--------------------------------------------------------------------------------------------------------------

        sint Field::get_refinement_function_index()
        {
            return mRefinementFunctionIndex;
        }

        //--------------------------------------------------------------------------------------------------------------

        sint Field::get_bspline_mesh_index()
        {
            return mBSplineMeshIndex;
        }

        //--------------------------------------------------------------------------------------------------------------

        real Field::get_bspline_lower_bound()
        {
            return mBSplineLowerBound;
        }

        //--------------------------------------------------------------------------------------------------------------

        real Field::get_bspline_upper_bound()
        {
            return mBSplineUpperBound;
        }

        //--------------------------------------------------------------------------------------------------------------

        void Field::assign_adv_dependencies(
                Matrix<DDUMat>& aFieldVariableIndices,
                Matrix<DDUMat>& aADVIndices)
        {
            // Check that the number of field variables indices equals the number of ADV indices
            MORIS_ERROR(aFieldVariableIndices.length() == aADVIndices.length(),
                        "Number of field variables indices must equal the number of ADV indices in a GEN field.");

            // Set ADV dependencies
            for (uint tADVFillIndex = 0; tADVFillIndex < aFieldVariableIndices.length(); tADVFillIndex++)
            {
                mDeterminingADVIds(aFieldVariableIndices(tADVFillIndex)) = aADVIndices(tADVFillIndex);
            }
        }

        //--------------------------------------------------------------------------------------------------------------
        
        void Field::fill_constant_parameters()
        {
            uint tParameterIndex = 0;
            for (uint tVariableIndex = 0; tVariableIndex < mFieldVariables.size(); tVariableIndex++)
            {
                if (mFieldVariables(tVariableIndex) == nullptr)
                {
                    mFieldVariables(tVariableIndex) = &(mConstantParameters(tParameterIndex++));
                }
            }
        }

        //--------------------------------------------------------------------------------------------------------------

    }
}
<|MERGE_RESOLUTION|>--- conflicted
+++ resolved
@@ -10,27 +10,16 @@
         //--------------------------------------------------------------------------------------------------------------
 
         Field::Field(Matrix<DDRMat>& aADVs,
-<<<<<<< HEAD
-                     Matrix<DDUMat> aFieldVariableIndices,
-                     Matrix<DDUMat> aADVIndices,
-                     Matrix<DDRMat> aConstantParameters,
-                     Matrix<DDSMat>  aNumRefinements,
-                     Matrix<DDSMat>  aNumPatterns,
-                     sint aRefinementFunctionIndex,
-                     sint aBSplineMeshIndex,
-                     real aBSplineLowerBound,
-                     real aBSplineUpperBound)
-=======
                      Matrix<DDUMat>  aFieldVariableIndices,
                      Matrix<DDUMat>  aADVIndices,
                      Matrix<DDRMat>  aConstantParameters,
                      std::string     aName,
-                     sint            aNumRefinements,
+                     Matrix<DDSMat>  aNumRefinements,
+                     Matrix<DDSMat>  aNumPatterns,
                      sint            aRefinementFunctionIndex,
                      sint            aBSplineMeshIndex,
                      real            aBSplineLowerBound,
                      real            aBSplineUpperBound)
->>>>>>> 60065e68
                 : mFieldVariables(aFieldVariableIndices.length() + aConstantParameters.length()),
                   mConstantParameters(aConstantParameters),
                   mDeterminingADVIds(aFieldVariableIndices.length() + aConstantParameters.length(), 1, -1),
@@ -60,27 +49,16 @@
         //--------------------------------------------------------------------------------------------------------------
 
         Field::Field(sol::Dist_Vector* aOwnedADVs,
-<<<<<<< HEAD
-                     Matrix<DDUMat> aFieldVariableIndices,
-                     Matrix<DDUMat> aADVIndices,
-                     Matrix<DDRMat> aConstantParameters,
-                     Matrix<DDSMat>  aNumRefinements,
-                     Matrix<DDSMat>  aNumPatterns,
-                     sint aRefinementFunctionIndex,
-                     sint aBSplineMeshIndex,
-                     real aBSplineLowerBound,
-                     real aBSplineUpperBound)
-=======
                      Matrix<DDUMat>    aFieldVariableIndices,
                      Matrix<DDUMat>    aADVIndices,
                      Matrix<DDRMat>    aConstantParameters,
                      std::string       aName,
-                     sint              aNumRefinements,
+                     Matrix<DDSMat>  aNumRefinements,
+                     Matrix<DDSMat>  aNumPatterns,
                      sint              aRefinementFunctionIndex,
                      sint              aBSplineMeshIndex,
                      real              aBSplineLowerBound,
                      real              aBSplineUpperBound)
->>>>>>> 60065e68
                 : mFieldVariables(aFieldVariableIndices.length() + aConstantParameters.length()),
                   mConstantParameters(aConstantParameters),
                   mDeterminingADVIds(aFieldVariableIndices.length() + aConstantParameters.length(), 1, -1),
@@ -108,55 +86,12 @@
         }
 
         //--------------------------------------------------------------------------------------------------------------
-<<<<<<< HEAD
-        
-        Field::Field(Matrix<DDRMat>& aADVs,
-                     uint aStartingADVIndex,
-                     uint aNumFieldVariables,
-                     Matrix<DDSMat>  aNumRefinements,
-                     Matrix<DDSMat>  aNumPatterns,
-                     sint aRefinementFunctionIndex,
-                     sint aBSplineMeshIndex,
-                     real aBSplineLowerBound,
-                     real aBSplineUpperBound)
-                : mFieldVariables(aNumFieldVariables),
-                  mADVDependencies(aNumFieldVariables, 1),
-                  mDependsOnADVs(true),
-                  mNumADVs(aADVs.length()),
-                  mNumRefinements(aNumRefinements),
-                  mRefinementMeshIndices(aNumPatterns),
-                  mRefinementFunctionIndex(aRefinementFunctionIndex),
-                  mBSplineMeshIndex(aBSplineMeshIndex),
-                  mBSplineLowerBound(aBSplineLowerBound),
-                  mBSplineUpperBound(aBSplineUpperBound)
-        {
-            // Check for ADV size
-            MORIS_ERROR((aStartingADVIndex + aNumFieldVariables) <= aADVs.length(),
-                        "GEN field constructor with number of field variables given can only be called with an "
-                        "ADV vector that has already been resized to an adequate length.");
-
-            // Set variables from ADVs
-            for (uint tVariableIndex = 0; tVariableIndex < aNumFieldVariables; tVariableIndex++)
-            {
-                mFieldVariables(tVariableIndex) = &(aADVs(aStartingADVIndex + tVariableIndex));
-                mADVDependencies(tVariableIndex) = aStartingADVIndex + tVariableIndex;
-            }
-        }
-
-        //--------------------------------------------------------------------------------------------------------------
-
-        Field::Field(sol::Dist_Vector*     aOwnedADVs,
-                     const Matrix<DDSMat>& aOwnedADVIds,
-                     uint                  aOwnedADVIdsOffset,
-                     uint                  aNumFieldVariables,
-                     Matrix<DDSMat>  aNumRefinements,
-                     Matrix<DDSMat>  aNumPatterns,
-=======
+
 
         Field::Field(const Matrix<DDSMat>& aSharedADVIds,
                      std::string           aName,
-                     sint                  aNumRefinements,
->>>>>>> 60065e68
+                     Matrix<DDSMat>  aNumRefinements,
+                     Matrix<DDSMat>  aNumPatterns,
                      sint                  aRefinementFunctionIndex,
                      sint                  aBSplineMeshIndex,
                      real                  aBSplineLowerBound,
@@ -188,13 +123,9 @@
         //--------------------------------------------------------------------------------------------------------------
 
         Field::Field(Matrix<DDRMat> aConstantParameters,
-<<<<<<< HEAD
-                Matrix<DDSMat>  aNumRefinements,
-                Matrix<DDSMat>  aNumPatterns,
-=======
                      std::string    aName,
-                     sint           aNumRefinements,
->>>>>>> 60065e68
+                     Matrix<DDSMat>  aNumRefinements,
+                     Matrix<DDSMat>  aNumPatterns,
                      sint           aRefinementFunctionIndex,
                      sint           aBSplineMeshIndex,
                      real           aBSplineLowerBound,
@@ -277,18 +208,14 @@
 
         //--------------------------------------------------------------------------------------------------------------
 
-<<<<<<< HEAD
+        std::string Field::get_name()
+        {
+            return mName;
+        }
+
+        //--------------------------------------------------------------------------------------------------------------
+
         const Matrix< DDSMat > & Field::get_num_refinements()
-=======
-        std::string Field::get_name()
-        {
-            return mName;
-        }
-
-        //--------------------------------------------------------------------------------------------------------------
-
-        sint Field::get_num_refinements()
->>>>>>> 60065e68
         {
             return mNumRefinements;
         }
