--- conflicted
+++ resolved
@@ -130,79 +130,13 @@
             // Reset evaluated field
             mOwnedNodalValues->vec_put_scalar(0);
 
+            moris::Matrix<DDRMat> tCoeff(mFieldVariables.size());
+
             for( uint Ik = 0; Ik<mFieldVariables.size(); Ik++)
             {
-                mCoefficients( Ik ) = *mFieldVariables( Ik );
-            }
-
-            mtk::Mapper tMapper;
-            tMapper.perform_mapping(this,EntityRank::BSPLINE,EntityRank::NODE);
-
-            // Evaluate field at owned nodes
-            for (uint tNodeIndex = 0; tNodeIndex < mMesh->get_num_nodes(); tNodeIndex++)
-            {
-                if ((uint) par_rank() == mMesh->get_entity_owner(tNodeIndex, EntityRank::NODE ))
-                {
-                    sint tNodeID = mMesh->get_glb_entity_id_from_entity_loc_index(
-                            tNodeIndex,
-<<<<<<< HEAD
-                            EntityRank::NODE );
-//                    Matrix<IndexMat> tBSplineIndices = mMesh->get_bspline_inds_of_node_loc_ind(tNodeIndex, this->get_discretization_mesh_index());
-//                    Matrix<DDRMat> tMatrix = mMesh->get_t_matrix_of_node_loc_ind(tNodeIndex, this->get_discretization_mesh_index());
-//                    for (uint tBSpline = 0; tBSpline < tBSplineIndices.length(); tBSpline++)
-//                    {
-                        //(*mOwnedNodalValues)(tNodeID) = tMatrix(tBSpline) * (*mFieldVariables(tBSplineIndices(tBSpline)));
-                    MORIS_ASSERT(mNodalValues( tNodeIndex ) != MORIS_REAL_MAX, "value is MORIS_REAL_MAX, check mapper");
-                        (*mOwnedNodalValues)(tNodeID) = mNodalValues( tNodeIndex );
-//                    }
-=======
-                            EntityRank::NODE,
-                            this->get_discretization_mesh_index());
-                    Matrix<IndexMat> tBSplineIndices = mMesh->get_coefficient_indices_of_node(tNodeIndex, this->get_discretization_mesh_index());
-                    Matrix<DDRMat> tMatrix = mMesh->get_t_matrix_of_node_loc_ind(tNodeIndex, this->get_discretization_mesh_index());
-                    for (uint tBSpline = 0; tBSpline < tBSplineIndices.length(); tBSpline++)
-                    {
-                        (*mOwnedNodalValues)(tNodeID) += tMatrix(tBSpline) * (*mFieldVariables(tBSplineIndices(tBSpline)));
-                    }
->>>>>>> 80042377
-                }
-            }
-
-            // Global assembly
-            mOwnedNodalValues->vector_global_assembly();
-
-            // Import nodal values
-            mSharedNodalValues->import_local_to_global(*mOwnedNodalValues);
-        }
-
-        //--------------------------------------------------------------------------------------------------------------
-
-        bool BSpline_Field::discretization_intention()
-        {
-            return false;
-        }
-
-        //--------------------------------------------------------------------------------------------------------------
-
-        Matrix<DDRMat> BSpline_Field::map_to_bsplines(std::shared_ptr<Field> aField)
-        {
-            // Create source field
-            Matrix<DDRMat> tNodalValues(mNumOriginalNodes, 1);
-            for (uint tNodeIndex = 0; tNodeIndex < mNumOriginalNodes; tNodeIndex++)
-            {
-                tNodalValues(tNodeIndex) =
-                        aField->get_field_value(tNodeIndex, mMesh->get_node_coordinate(tNodeIndex));
-            }
-
-<<<<<<< HEAD
-            //this->save_field_to_exodus( "Field_before.exo");
-
-            // Use mapper
-            mtk::Mapper tMapper;
-            //tMapper.perform_mapping(this, EntityRank::NODE, EntityRank::BSPLINE);
-            tMapper.map_input_field_to_output_field_2( this );
-
-=======
+                tCoeff( Ik ) = *mFieldVariables( Ik );
+            }
+
             // Create mesh pair
             mtk::Mesh_Pair tMeshPair;
             tMeshPair.mInterpolationMesh = mMesh;
@@ -213,19 +147,88 @@
 
             // Use mapper
             mtk::Mapper tMapper;
-            tField->set_nodal_values(tNodalValues);
-            tMapper.perform_mapping(tField, EntityRank::NODE, EntityRank::BSPLINE);
+            tField->set_coefficients(tCoeff);
+            tMapper.perform_mapping(tField,EntityRank::BSPLINE,EntityRank::NODE);
 
             // Get coefficients
-            Matrix<DDRMat> tCoefficients = tField->get_coefficients();
+            Matrix<DDRMat> tNodalValues = tField->get_nodal_values();
+
+            //tField->save_field_to_exodus( "Field_before.exo");
 
             // Clean up
             delete tMeshPair.mIntegrationMesh;
             delete tField;
->>>>>>> 80042377
+            //-----------------------------------------------------
+
+            // Evaluate field at owned nodes
+            for (uint tNodeIndex = 0; tNodeIndex < mMesh->get_num_nodes(); tNodeIndex++)
+            {
+                if ((uint) par_rank() == mMesh->get_entity_owner(tNodeIndex, EntityRank::NODE ))
+                {
+                    sint tNodeID = mMesh->get_glb_entity_id_from_entity_loc_index(
+                            tNodeIndex,
+                            EntityRank::NODE );
+//                    Matrix<IndexMat> tBSplineIndices = mMesh->get_bspline_inds_of_node_loc_ind(tNodeIndex, this->get_discretization_mesh_index());
+//                    Matrix<DDRMat> tMatrix = mMesh->get_t_matrix_of_node_loc_ind(tNodeIndex, this->get_discretization_mesh_index());
+//                    for (uint tBSpline = 0; tBSpline < tBSplineIndices.length(); tBSpline++)
+//                    {
+                        //(*mOwnedNodalValues)(tNodeID) = tMatrix(tBSpline) * (*mFieldVariables(tBSplineIndices(tBSpline)));
+                    MORIS_ASSERT(tNodalValues( tNodeIndex ) != MORIS_REAL_MAX, "value is MORIS_REAL_MAX, check mapper");
+                        (*mOwnedNodalValues)(tNodeID) = tNodalValues( tNodeIndex );
+//                    }
+                }
+            }
+
+            // Global assembly
+            mOwnedNodalValues->vector_global_assembly();
+
+            // Import nodal values
+            mSharedNodalValues->import_local_to_global(*mOwnedNodalValues);
+        }
+
+        //--------------------------------------------------------------------------------------------------------------
+
+        bool BSpline_Field::discretization_intention()
+        {
+            return false;
+        }
+
+        //--------------------------------------------------------------------------------------------------------------
+
+        Matrix<DDRMat> BSpline_Field::map_to_bsplines(std::shared_ptr<Field> aField)
+        {
+            // Create source field
+            Matrix<DDRMat> tNodalValues(mNumOriginalNodes, 1);
+            for (uint tNodeIndex = 0; tNodeIndex < mNumOriginalNodes; tNodeIndex++)
+            {
+                tNodalValues(tNodeIndex) =
+                        aField->get_field_value(tNodeIndex, mMesh->get_node_coordinate(tNodeIndex));
+            }
+
+            // Create mesh pair
+            mtk::Mesh_Pair tMeshPair;
+            tMeshPair.mInterpolationMesh = mMesh;
+            tMeshPair.mIntegrationMesh = create_integration_mesh_from_interpolation_mesh(MeshType::HMR, mMesh);
+            std::shared_ptr<mtk::Mesh_Manager> tMeshManager = std::make_shared<mtk::Mesh_Manager>();
+            tMeshManager->register_mesh_pair(tMeshPair);
+            mtk::Field* tField = new mtk::Field(tMeshManager, 0, this->get_discretization_mesh_index());
+
+            // Use mapper
+            mtk::Mapper tMapper;
+            tField->set_nodal_values(tNodalValues);
+            tMapper.map_input_field_to_output_field_2( tField );
+
+            // Get coefficients
+            Matrix<DDRMat> tCoefficients = tField->get_coefficients();
+
+            //tField->save_field_to_exodus( "Field_before.exo");
+
+            // Clean up
+            delete tMeshPair.mIntegrationMesh;
+            delete tField;
 
             // Return mapped field
-            return tCoefficients;
+            return tCoefficients  ;
         }
 
         //--------------------------------------------------------------------------------------------------------------
