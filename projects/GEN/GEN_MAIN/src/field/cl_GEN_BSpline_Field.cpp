#include "cl_GEN_BSpline_Field.hpp"
#include "st_MTK_Mesh_Pair.hpp"
#include "cl_MTK_Mesh_Manager.hpp"
#include "cl_MTK_Mesh_Factory.hpp"
#include "cl_MTK_Field.hpp"
#include "cl_MTK_Mapper.hpp"
#include "cl_SOL_Matrix_Vector_Factory.hpp"
#include "cl_SOL_Dist_Map.hpp"
#include "fn_trans.hpp"

// Logging package
#include "cl_Logger.hpp"
#include "cl_Tracer.hpp"

namespace moris
{
    namespace ge
    {

        //--------------------------------------------------------------------------------------------------------------

        BSpline_Field::BSpline_Field(
                sol::Dist_Vector*        aOwnedADVs,
                const Matrix<DDSMat>&    aOwnedADVIds,
                const Matrix<DDSMat>&    aSharedADVIds,
                uint                     aOwnedADVIdsOffset,
                mtk::Interpolation_Mesh* aMesh,
                std::shared_ptr<Field>   aField)
                : Field(aSharedADVIds, aField)
                , Field_Discrete_Integration(aMesh->get_num_nodes())
                , mMesh(aMesh)
        {
            // Map to B-splines
            Matrix<DDRMat> tTargetField = this->map_to_bsplines(aField);

            // Get B-spline mesh index
            uint tDiscretizationMeshIndex = this->get_discretization_mesh_index();

            // Assign ADVs
<<<<<<< HEAD
            for (uint tBSplineIndex = 0; tBSplineIndex < mMesh->get_num_coeffs(tDiscretizationMeshIndex); tBSplineIndex++)
=======
            for (uint tBSplineIndex = 0; tBSplineIndex < mMesh->get_max_num_coeffs_on_proc(tBSplineMeshIndex); tBSplineIndex++)
>>>>>>> 7ae2cc6d
            {
                if ((uint) par_rank() == mMesh->get_entity_owner(tBSplineIndex, EntityRank::BSPLINE, tDiscretizationMeshIndex))
                {
                    // Assign distributed vector element based on B-spline ID and offset
                    (*aOwnedADVs)(aOwnedADVIds(aOwnedADVIdsOffset++)) = tTargetField(tBSplineIndex);
                }
            }

            // Determine number of owned and shared node IDs
            uint tOwnedNodeCount = 0;
            for (uint tNodeIndex = 0; tNodeIndex < mMesh->get_num_nodes(); tNodeIndex++)
            {
                if ((uint) par_rank() == mMesh->get_entity_owner(tNodeIndex, EntityRank::NODE, tDiscretizationMeshIndex))
                {
                    tOwnedNodeCount++;
                }
            }
            Matrix<DDSMat> tOwnedNodeIDs(tOwnedNodeCount, 1);
            Matrix<DDSMat> tSharedNodeIDs(mMesh->get_num_nodes(), 1);

            // Assign owned and shared node IDs
            tOwnedNodeCount = 0;
            for (uint tNodeIndex = 0; tNodeIndex < mMesh->get_num_nodes(); tNodeIndex++)
            {
                sint tNodeID = mMesh->get_glb_entity_id_from_entity_loc_index(
                        tNodeIndex,
                        EntityRank::NODE,
                        tDiscretizationMeshIndex);
                tSharedNodeIDs(tNodeIndex) = tNodeID;
                if ((uint) par_rank() == mMesh->get_entity_owner(tNodeIndex, EntityRank::NODE, tDiscretizationMeshIndex))
                {
                    tOwnedNodeIDs(tOwnedNodeCount++) = tNodeID;
                }
            }

            // Create owned and shared distributed vectors
            sol::Matrix_Vector_Factory tDistributedFactory;
            sol::Dist_Map* tOwnedNodeMap = tDistributedFactory.create_map(tOwnedNodeIDs);
            sol::Dist_Map* tSharedNodeMap = tDistributedFactory.create_map(tSharedNodeIDs);
            mOwnedNodalValues = tDistributedFactory.create_vector(tOwnedNodeMap, 1, false, true);
            mSharedNodalValues = tDistributedFactory.create_vector(tSharedNodeMap, 1, false, true);

            // Import ADVs and assign nodal values
            this->import_advs(aOwnedADVs);
        }

        //--------------------------------------------------------------------------------------------------------------

        BSpline_Field::~BSpline_Field()
        {
            delete mOwnedNodalValues;
            delete mSharedNodalValues;
        }

        //--------------------------------------------------------------------------------------------------------------

        real BSpline_Field::get_field_value(uint aNodeIndex)
        {
            sint tNodeID = mMesh->get_glb_entity_id_from_entity_loc_index(
                    aNodeIndex,
                    EntityRank::NODE,
                    this->get_discretization_mesh_index());

            return (*mSharedNodalValues)(tNodeID);
        }

        //--------------------------------------------------------------------------------------------------------------

        const Matrix<DDRMat>& BSpline_Field::get_field_sensitivities(uint aNodeIndex)
        {
            mSensitivities = trans(mMesh->get_t_matrix_of_node_loc_ind(aNodeIndex, this->get_discretization_mesh_index()));
            return mSensitivities;
        }

        //--------------------------------------------------------------------------------------------------------------

        Matrix<DDSMat> BSpline_Field::get_determining_adv_ids(uint aNodeIndex)
        {
            return trans( mMesh->get_coefficient_IDs_of_node(aNodeIndex, this->get_discretization_mesh_index()) );
        }

        //--------------------------------------------------------------------------------------------------------------

        void BSpline_Field::import_advs(sol::Dist_Vector* aOwnedADVs)
        {
            // Import ADVs as usual
            Field::import_advs(aOwnedADVs);

            // Reset evaluated field
            mOwnedNodalValues->vec_put_scalar(0);

            moris::Matrix<DDRMat> tCoeff(mFieldVariables.size());

            for( uint Ik = 0; Ik<mFieldVariables.size(); Ik++)
            {
                tCoeff( Ik ) = *mFieldVariables( Ik );
            }

            // Create mesh pair
            mtk::Mesh_Pair tMeshPair;
            tMeshPair.mInterpolationMesh = mMesh;
            tMeshPair.mIntegrationMesh = create_integration_mesh_from_interpolation_mesh(MeshType::HMR, mMesh);

            mtk::Field* tField = new mtk::Field( &tMeshPair, this->get_discretization_mesh_index());

            // Use mapper
            mtk::Mapper tMapper;
            tField->set_coefficients(tCoeff);
            tMapper.perform_mapping(tField, EntityRank::BSPLINE, EntityRank::NODE);

            // Get coefficients
            Matrix<DDRMat> tNodalValues = tField->get_nodal_values();

            // Clean up
            delete tMeshPair.mIntegrationMesh;
            delete tField;
            //-----------------------------------------------------

            // Evaluate field at owned nodes
            for (uint tNodeIndex = 0; tNodeIndex < mMesh->get_num_nodes(); tNodeIndex++)
            {
                if ((uint) par_rank() == mMesh->get_entity_owner(tNodeIndex, EntityRank::NODE ))
                {
                    sint tNodeID = mMesh->get_glb_entity_id_from_entity_loc_index(
                            tNodeIndex,
                            EntityRank::NODE );
//                    Matrix<IndexMat> tBSplineIndices = mMesh->get_bspline_inds_of_node_loc_ind(tNodeIndex, this->get_discretization_mesh_index());
//                    Matrix<DDRMat> tMatrix = mMesh->get_t_matrix_of_node_loc_ind(tNodeIndex, this->get_discretization_mesh_index());
//                    for (uint tBSpline = 0; tBSpline < tBSplineIndices.length(); tBSpline++)
//                    {
                        //(*mOwnedNodalValues)(tNodeID) = tMatrix(tBSpline) * (*mFieldVariables(tBSplineIndices(tBSpline)));
                    MORIS_ASSERT(tNodalValues( tNodeIndex ) != MORIS_REAL_MAX, "value is MORIS_REAL_MAX, check mapper");
                        (*mOwnedNodalValues)(tNodeID) = tNodalValues( tNodeIndex );
//                    }
                }
            }

            // Global assembly
            mOwnedNodalValues->vector_global_assembly();

            // Import nodal values
            mSharedNodalValues->import_local_to_global(*mOwnedNodalValues);
        }

        //--------------------------------------------------------------------------------------------------------------

        mtk::Interpolation_Mesh* BSpline_Field::get_mesh()
        {
            return mMesh;
        }

        //--------------------------------------------------------------------------------------------------------------

        Matrix<DDRMat> BSpline_Field::map_to_bsplines(std::shared_ptr<Field> aField)
        {
            // Mapper
            mtk::Mapper tMapper;

            // Output field
            mtk::Mesh_Pair tOutputMeshPair;
            tOutputMeshPair.mInterpolationMesh = mMesh;
            tOutputMeshPair.mIntegrationMesh =
                    create_integration_mesh_from_interpolation_mesh(MeshType::HMR, tOutputMeshPair.mInterpolationMesh);

            mtk::Field* tOutputField = new mtk::Field( &tOutputMeshPair, this->get_discretization_mesh_index());

            // Input mesh
            mtk::Interpolation_Mesh* tInputMesh = aField->get_mesh();
            if (not tInputMesh)
            {
                tInputMesh = mMesh;
            }

            // Nodal values
            Matrix<DDRMat> tNodalValues(tInputMesh->get_num_nodes(), 1);
            for (uint tNodeIndex = 0; tNodeIndex < tInputMesh->get_num_nodes(); tNodeIndex++)
            {
                tNodalValues(tNodeIndex) =
                        aField->get_field_value(tNodeIndex, mMesh->get_node_coordinate(tNodeIndex));
            }

            // Interpolation not needed
            if (tInputMesh == mMesh)
            {
                tOutputField->set_nodal_values(tNodalValues);
                tMapper.map_input_field_to_output_field_2(tOutputField);
            }
            // Interpolation needed
            else
            {
                // Input field
                mtk::Mesh_Pair tInputMeshPair;
                tInputMeshPair.mInterpolationMesh = tInputMesh;
                tInputMeshPair.mIntegrationMesh =
                        create_integration_mesh_from_interpolation_mesh(MeshType::HMR, tInputMeshPair.mInterpolationMesh);

                mtk::Field* tInputField = new mtk::Field( &tInputMeshPair, aField->get_discretization_mesh_index());

                // Do interpolation
                tInputField->set_nodal_values(tNodalValues);
                tMapper.map_input_field_to_output_field(tInputField, tOutputField);

                delete tInputMeshPair.mIntegrationMesh;
            }

            // Get coefficients
            Matrix<DDRMat> tCoefficients = tOutputField->get_coefficients();
            MORIS_ERROR(tCoefficients.length() == mMesh->get_num_coeffs(aField->get_discretization_mesh_index()),
                    "MTK mapper is reporting a different number of coefficients than the mesh at the finest level.");

            // Clean up
            delete tOutputMeshPair.mIntegrationMesh;
            delete tOutputField;

            // Return mapped field
            return tCoefficients;
        }

        //--------------------------------------------------------------------------------------------------------------

    }
}<|MERGE_RESOLUTION|>--- conflicted
+++ resolved
@@ -37,11 +37,7 @@
             uint tDiscretizationMeshIndex = this->get_discretization_mesh_index();
 
             // Assign ADVs
-<<<<<<< HEAD
-            for (uint tBSplineIndex = 0; tBSplineIndex < mMesh->get_num_coeffs(tDiscretizationMeshIndex); tBSplineIndex++)
-=======
-            for (uint tBSplineIndex = 0; tBSplineIndex < mMesh->get_max_num_coeffs_on_proc(tBSplineMeshIndex); tBSplineIndex++)
->>>>>>> 7ae2cc6d
+            for (uint tBSplineIndex = 0; tBSplineIndex < mMesh->get_max_num_coeffs_on_proc(tDiscretizationMeshIndex); tBSplineIndex++)
             {
                 if ((uint) par_rank() == mMesh->get_entity_owner(tBSplineIndex, EntityRank::BSPLINE, tDiscretizationMeshIndex))
                 {
@@ -249,7 +245,7 @@
 
             // Get coefficients
             Matrix<DDRMat> tCoefficients = tOutputField->get_coefficients();
-            MORIS_ERROR(tCoefficients.length() == mMesh->get_num_coeffs(aField->get_discretization_mesh_index()),
+            MORIS_ERROR(tCoefficients.length() == mMesh->get_max_num_coeffs_on_proc(aField->get_discretization_mesh_index()),
                     "MTK mapper is reporting a different number of coefficients than the mesh at the finest level.");
 
             // Clean up
