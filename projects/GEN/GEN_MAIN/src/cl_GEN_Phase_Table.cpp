--- conflicted
+++ resolved
@@ -106,17 +106,9 @@
         void
         Phase_Table::set_index_to_bulk_phase_map(Matrix<IndexMat> const & aIndexToBulkPhase)
         {
-<<<<<<< HEAD
             MORIS_ASSERT(aIndexToBulkPhase.numel() == std::pow(2,mNumGeometries),"aIndexToBulkPhase needs to be of length 2^N_geom.");
             mGeomValToBulkPhase = aIndexToBulkPhase;
             mNumPhases = mGeomValToBulkPhase.max() + 1;
-=======
-            MORIS_ASSERT(aIndexToBulkPhase.numel() == std::pow(2,mNumGeometries),
-                    "aIndexToBulkPhase needs to be of length 2^N_geom.");
-
-            mGeomValToBulkPhase = aIndexToBulkPhase;
-            mNumPhases          = mGeomValToBulkPhase.max() + 1;
->>>>>>> 11fa3c4e
         }
 
         //--------------------------------------------------------------------------------------------------------------
