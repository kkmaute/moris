--- conflicted
+++ resolved
@@ -36,7 +36,7 @@
                     Matrix<DDRMat>  aConstantParameters,
                     std::string     aName = "",
                     Matrix<DDSMat>  aNumRefinements = {{}},
-                    Matrix<DDSMat>  aRefinementMeshIndex = {{}},
+                    Matrix<DDSMat>  aRefinementMeshIndices = {{}},
                     sint            aRefinementFunctionIndex = -1,
                     sint            aBSplineMeshIndex = -2,
                     real            aBSplineLowerBound = -1.0,
@@ -63,11 +63,7 @@
                     Matrix<DDRMat>    aConstantParameters,
                     std::string       aName = "",
                     Matrix<DDSMat>    aNumRefinements = {{}},
-<<<<<<< HEAD
-                    Matrix<DDSMat>    aNumPatterns = {{}},
-=======
-                    Matrix<DDSMat>    aRefinementMeshIndex = {{}},
->>>>>>> 13f72bba
+                    Matrix<DDSMat>    aRefinementMeshIndices = {{}},
                     sint              aRefinementFunctionIndex = -1,
                     sint              aBSplineMeshIndex = -2,
                     real              aBSplineLowerBound = -1.0,
@@ -89,7 +85,6 @@
              * @param aBSplineUpperBound The upper bound for the B-spline coefficients describing this field
              */
             Superellipse(
-<<<<<<< HEAD
                     real           aXCenter,
                     real           aYCenter,
                     real           aXSemidiameter,
@@ -100,28 +95,11 @@
                     real           aShift,
                     std::string    aName = "",
                     Matrix<DDSMat> aNumRefinements = {{}},
-                    Matrix<DDSMat> aNumPatterns = {{}},
+                    Matrix<DDSMat> aRefinementMeshIndices = {{}},
                     sint           aRefinementFunctionIndex = -1,
                     sint           aBSplineMeshIndex = -2,
                     real           aBSplineLowerBound = -1.0,
                     real           aBSplineUpperBound = 1.0);
-=======
-                    real        aXCenter,
-                    real        aYCenter,
-                    real        aXSemidiameter,
-                    real        aYSemidiameter,
-                    real        aExponent,
-                    real        aScaling,
-                    real        aRegularization,
-                    real        aShift,
-                    std::string aName = "",
-                    Matrix<DDSMat>  aNumRefinements = {{}},
-                    Matrix<DDSMat>  aRefinementMeshIndex = {{}},
-                    sint        aRefinementFunctionIndex = -1,
-                    sint        aBSplineMeshIndex = -1,
-                    real        aBSplineLowerBound = -1.0,
-                    real        aBSplineUpperBound = 1.0);
->>>>>>> 13f72bba
 
             /**
              * Given a node coordinate, returns the field value.
@@ -129,7 +107,7 @@
              * @param aCoordinates Coordinate values
              * @return Distance to this geometry
              */
-            real get_field_value_geometry(uint aNodeIndex, const Matrix<DDRMat>& aCoordinates);
+            real get_field_value(const Matrix<DDRMat>& aCoordinates);
 
             /**
              * Given a node coordinate, evaluates the sensitivity of the geometry field with respect to all of the
