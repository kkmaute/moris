#ifndef MORIS_CL_GEN_SWISS_CHEESE_SLICE_HPP
#define MORIS_CL_GEN_SWISS_CHEESE_SLICE_HPP

#include "cl_GEN_Multigeometry.hpp"

namespace moris
{
    namespace ge
    {
        class Swiss_Cheese_Slice : public Multigeometry
        {
            public:

                /**
                 * Constructor for a swiss cheese slice, with number of holes specified
                 *
                 * @param aLeftBound Left (-x) bound on hole center creation
                 * @param aRightBound Right (+x) bound on hole center creation
                 * @param aBottomBound Bottom (-y) bound on hole center creation
                 * @param aTopBound Top (+y) bound on hole center creation
                 * @param aNumXHoles Number of holes in the x direction
                 * @param aNumYHoles Number of holes in the y direction
                 * @param aXSemidiameter Superellipse semi-diameter in the x direction
                 * @param aYSemidiameter Superellipse semi-diameter in the y direction
                 * @param aExponent Superellipse exponent
                 * @param aExponent Superellipse scaling
                 * @param aRegularization Superellipse regularization
                 * @param aShift Superellipse shift (near zero)
                 * @param aOffset Offset to be applied on subsequent rows in the y direction
                 * @param aName Name of this field for identification
                 * @param aNumRefinements The number of refinement steps to use for this geometry
                 * @param aRefinementFunctionIndex The index of a user-defined refinement function (-1 = default refinement)
                 * @param aBSplineMeshIndex Index of a B-spline mesh for discretization (-2 = none, -1 = store nodal values)
                 * @param aBSplineLowerBound The lower bound for the B-spline coefficients describing this field
                 * @param aBSplineUpperBound The upper bound for the B-spline coefficients describing this field
                 */
                Swiss_Cheese_Slice(
<<<<<<< HEAD
                        real           aLeftBound,
                        real           aRightBound,
                        real           aBottomBound,
                        real           aTopBound,
                        uint           aNumXHoles,
                        uint           aNumYHoles,
                        real           aXSemidiameter,
                        real           aYSemidiameter,
                        real           aExponent = 2.0,
                        real           aScaling = 1.0,
                        real           aRegularization = 1e-8,
                        real           aShift = 0.0,
                        real           aOffset = 0.0,
                        std::string    aName = "",
                        Matrix<DDSMat> aNumRefinements = {{}},
                        Matrix<DDSMat> aNumPatterns = {{}},
                        sint           aRefinementFunctionIndex = -1,
                        sint           aBSplineMeshIndex = -2,
                        real           aBSplineLowerBound = -1.0,
                        real           aBSplineUpperBound = 1.0);
=======
                        real        aLeftBound,
                        real        aRightBound,
                        real        aBottomBound,
                        real        aTopBound,
                        uint        aNumXHoles,
                        uint        aNumYHoles,
                        real        aXSemidiameter,
                        real        aYSemidiameter,
                        real        aExponent = 2.0,
                        real        aScaling = 1.0,
                        real        aRegularization = 1e-8,
                        real        aShift = 0.0,
                        real        aOffset = 0.0,
                        std::string aName = "",
                        Matrix<DDSMat>  aNumRefinements = {{}},
                        Matrix<DDSMat>  aRefinementMeshIndex = {{}},
                        sint        aRefinementFunctionIndex = -1,
                        sint        aBSplineMeshIndex = -1,
                        real        aBSplineLowerBound = -1.0,
                        real        aBSplineUpperBound = 1.0);
>>>>>>> 13f72bba

                /**
                 * Constructor for a swiss cheese slice, with hole spacing specified
                 *
                 * @param aLeftBound Left (-x) bound on hole center creation
                 * @param aRightBound Right (+x) bound on hole center creation
                 * @param aBottomBound Bottom (-y) bound on hole center creation
                 * @param aTopBound Top (+y) bound on hole center creation
                 * @param aTargetXSpacing Targeted spacing between hole centers in the x direction
                 * @param aTargetYSpacing Targeted spacing between hole centers in the y direction
                 * @param aXSemidiameter Superellipse semi-diameter in the x direction
                 * @param aYSemidiameter Superellipse semi-diameter in the y direction
                 * @param aExponent Superellipse exponent
                 * @param scaling  Superellipse scaling
                 * @param aRegularization Superellipse regularization
                 * @param aShift Superellipse shift (near zero)
                 * @param aOffset Offset to be applied on subsequent rows in the y direction
                 * @param aName Name of this field for identification
                 * @param aNumRefinements The number of refinement steps to use for this geometry
                 * @param aRefinementFunctionIndex The index of a user-defined refinement function (-1 = default refinement)
                 * @param aBSplineMeshIndex Index of a B-spline mesh for discretization (-2 = none, -1 = store nodal values)
                 * @param aBSplineLowerBound The lower bound for the B-spline coefficients describing this field
                 * @param aBSplineUpperBound The upper bound for the B-spline coefficients describing this field
                 */
                Swiss_Cheese_Slice(
<<<<<<< HEAD
                        real           aLeftBound,
                        real           aRightBound,
                        real           aBottomBound,
                        real           aTopBound,
                        real           aTargetXSpacing,
                        real           aTargetYSpacing,
                        real           aXSemidiameter,
                        real           aYSemidiameter,
                        real           aExponent,
                        real           aScaling,
                        real           aRegularization,
                        real           aShift,
                        real           aOffset = 0.0,
                        bool           aAllowLessThanTargetSpacing = false,
                        std::string    aName = "",
                        Matrix<DDSMat> aNumRefinements = {{}},
                        Matrix<DDSMat> aNumPatterns = {{}},
                        sint           aRefinementFunctionIndex = -1,
                        sint           aBSplineMeshIndex = -2,
                        real           aBSplineLowerBound = -1.0,
                        real           aBSplineUpperBound = 1.0);
=======
                        real        aLeftBound,
                        real        aRightBound,
                        real        aBottomBound,
                        real        aTopBound,
                        real        aTargetXSpacing,
                        real        aTargetYSpacing,
                        real        aXSemidiameter,
                        real        aYSemidiameter,
                        real        aExponent,
                        real        aScaling,
                        real        aRegularization,
                        real        aShift,
                        real        aOffset = 0.0,
                        bool        aAllowLessThanTargetSpacing = false,
                        std::string aName = "",
                        Matrix<DDSMat>  aNumRefinements = {{}},
                        Matrix<DDSMat>  aRefinementMeshIndex = {{}},
                        sint        aRefinementFunctionIndex = -1,
                        sint        aBSplineMeshIndex = -1,
                        real        aBSplineLowerBound = -1.0,
                        real        aBSplineUpperBound = 1.0);
>>>>>>> 13f72bba

            private:

                /**
                 * Standard private function for creating holes to eliminate redundant code.
                 *
                 * @param aXOrigin x-coordinate of the lower left hole center
                 * @param aYOrigin y-coordinate of the lower left hole center
                 * @param aNumXHoles Number of holes in the x direction
                 * @param aNumYHoles Number of holes in the y direction
                 * @param aXDelta Hole center delta in the x direction
                 * @param aYDelta Hole center delta in the y direction
                 * @param aOffset Offset to be applied on subsequent rows in the y direction
                 * @param aXSemidiameter Superellipse semi-diameter in the x direction
                 * @param aYSemidiameter Superellipse semi-diameter in the y direction
                 * @param aExponent Superellipse exponent
                 * @param aExponent Superellipse scaling
                 * @param aRegularization Superellipse regularization
                 * @param aShift Superellipse shift (near zero)
                 * @param aNumRefinements The number of refinement steps to use for this geometry
                 * @param aRefinementFunctionIndex The index of a user-defined refinement function (-1 = default refinement)
                 * @param aBSplineMeshIndex Index of a B-spline mesh for discretization (-2 = none, -1 = store nodal values)
                 * @param aBSplineLowerBound The lower bound for the B-spline coefficients describing this field
                 * @param aBSplineUpperBound The upper bound for the B-spline coefficients describing this field
                 */
                void create_holes(
<<<<<<< HEAD
                        real           aXOrigin,
                        real           aYOrigin,
                        uint           aNumXHoles,
                        uint           aNumYHoles,
                        real           aXDelta,
                        real           aYDelta,
                        real           aOffset,
                        real           aXSemidiameter,
                        real           aYSemidiameter,
                        real           aExponent,
                        real           aScaling,
                        real           aRegularization,
                        real           aShift,
                        Matrix<DDSMat> aNumRefinements,
                        Matrix<DDSMat> aNumPatterns,
                        sint           aRefinementFunctionIndex,
                        sint           aBSplineMeshIndex,
                        real           aBSplineLowerBound,
                        real           aBSplineUpperBound);
=======
                        real aXOrigin,
                        real aYOrigin,
                        uint aNumXHoles,
                        uint aNumYHoles,
                        real aXDelta,
                        real aYDelta,
                        real aOffset,
                        real aXSemidiameter,
                        real aYSemidiameter,
                        real aExponent,
                        real aScaling,
                        real aRegularization,
                        real aShift,
                        Matrix<DDSMat>  aNumRefinements,
                        Matrix<DDSMat>  aRefinementMeshIndex,
                        sint aRefinementFunctionIndex,
                        sint aBSplineMeshIndex,
                        real aBSplineLowerBound,
                        real aBSplineUpperBound);
>>>>>>> 13f72bba
        };
    }
}

#endif //MORIS_CL_GEN_SWISS_CHEESE_SLICE_HPP<|MERGE_RESOLUTION|>--- conflicted
+++ resolved
@@ -35,7 +35,6 @@
                  * @param aBSplineUpperBound The upper bound for the B-spline coefficients describing this field
                  */
                 Swiss_Cheese_Slice(
-<<<<<<< HEAD
                         real           aLeftBound,
                         real           aRightBound,
                         real           aBottomBound,
@@ -51,33 +50,11 @@
                         real           aOffset = 0.0,
                         std::string    aName = "",
                         Matrix<DDSMat> aNumRefinements = {{}},
-                        Matrix<DDSMat> aNumPatterns = {{}},
+                        Matrix<DDSMat> aRefinementMeshIndices = {{}},
                         sint           aRefinementFunctionIndex = -1,
                         sint           aBSplineMeshIndex = -2,
                         real           aBSplineLowerBound = -1.0,
                         real           aBSplineUpperBound = 1.0);
-=======
-                        real        aLeftBound,
-                        real        aRightBound,
-                        real        aBottomBound,
-                        real        aTopBound,
-                        uint        aNumXHoles,
-                        uint        aNumYHoles,
-                        real        aXSemidiameter,
-                        real        aYSemidiameter,
-                        real        aExponent = 2.0,
-                        real        aScaling = 1.0,
-                        real        aRegularization = 1e-8,
-                        real        aShift = 0.0,
-                        real        aOffset = 0.0,
-                        std::string aName = "",
-                        Matrix<DDSMat>  aNumRefinements = {{}},
-                        Matrix<DDSMat>  aRefinementMeshIndex = {{}},
-                        sint        aRefinementFunctionIndex = -1,
-                        sint        aBSplineMeshIndex = -1,
-                        real        aBSplineLowerBound = -1.0,
-                        real        aBSplineUpperBound = 1.0);
->>>>>>> 13f72bba
 
                 /**
                  * Constructor for a swiss cheese slice, with hole spacing specified
@@ -103,7 +80,6 @@
                  * @param aBSplineUpperBound The upper bound for the B-spline coefficients describing this field
                  */
                 Swiss_Cheese_Slice(
-<<<<<<< HEAD
                         real           aLeftBound,
                         real           aRightBound,
                         real           aBottomBound,
@@ -120,34 +96,11 @@
                         bool           aAllowLessThanTargetSpacing = false,
                         std::string    aName = "",
                         Matrix<DDSMat> aNumRefinements = {{}},
-                        Matrix<DDSMat> aNumPatterns = {{}},
+                        Matrix<DDSMat> aRefinementMeshIndices = {{}},
                         sint           aRefinementFunctionIndex = -1,
                         sint           aBSplineMeshIndex = -2,
                         real           aBSplineLowerBound = -1.0,
                         real           aBSplineUpperBound = 1.0);
-=======
-                        real        aLeftBound,
-                        real        aRightBound,
-                        real        aBottomBound,
-                        real        aTopBound,
-                        real        aTargetXSpacing,
-                        real        aTargetYSpacing,
-                        real        aXSemidiameter,
-                        real        aYSemidiameter,
-                        real        aExponent,
-                        real        aScaling,
-                        real        aRegularization,
-                        real        aShift,
-                        real        aOffset = 0.0,
-                        bool        aAllowLessThanTargetSpacing = false,
-                        std::string aName = "",
-                        Matrix<DDSMat>  aNumRefinements = {{}},
-                        Matrix<DDSMat>  aRefinementMeshIndex = {{}},
-                        sint        aRefinementFunctionIndex = -1,
-                        sint        aBSplineMeshIndex = -1,
-                        real        aBSplineLowerBound = -1.0,
-                        real        aBSplineUpperBound = 1.0);
->>>>>>> 13f72bba
 
             private:
 
@@ -174,7 +127,6 @@
                  * @param aBSplineUpperBound The upper bound for the B-spline coefficients describing this field
                  */
                 void create_holes(
-<<<<<<< HEAD
                         real           aXOrigin,
                         real           aYOrigin,
                         uint           aNumXHoles,
@@ -189,32 +141,11 @@
                         real           aRegularization,
                         real           aShift,
                         Matrix<DDSMat> aNumRefinements,
-                        Matrix<DDSMat> aNumPatterns,
+                        Matrix<DDSMat> aRefinementMeshIndices,
                         sint           aRefinementFunctionIndex,
                         sint           aBSplineMeshIndex,
                         real           aBSplineLowerBound,
                         real           aBSplineUpperBound);
-=======
-                        real aXOrigin,
-                        real aYOrigin,
-                        uint aNumXHoles,
-                        uint aNumYHoles,
-                        real aXDelta,
-                        real aYDelta,
-                        real aOffset,
-                        real aXSemidiameter,
-                        real aYSemidiameter,
-                        real aExponent,
-                        real aScaling,
-                        real aRegularization,
-                        real aShift,
-                        Matrix<DDSMat>  aNumRefinements,
-                        Matrix<DDSMat>  aRefinementMeshIndex,
-                        sint aRefinementFunctionIndex,
-                        sint aBSplineMeshIndex,
-                        real aBSplineLowerBound,
-                        real aBSplineUpperBound);
->>>>>>> 13f72bba
         };
     }
 }
