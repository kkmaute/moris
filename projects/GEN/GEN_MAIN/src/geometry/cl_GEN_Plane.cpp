--- conflicted
+++ resolved
@@ -11,13 +11,9 @@
                      Matrix<DDUMat>  aGeometryVariableIndices,
                      Matrix<DDUMat>  aADVIndices,
                      Matrix<DDRMat>  aConstantParameters,
-<<<<<<< HEAD
-                     Matrix<DDSMat>  aNumRefinements,
-                     Matrix<DDSMat>  aNumPatterns,
-=======
                      std::string     aName,
-                     sint            aNumRefinements,
->>>>>>> 60065e68
+                     Matrix<DDSMat>  aNumRefinements,
+                     Matrix<DDSMat>  aNumPatterns,
                      sint            aRefinementFunctionIndex,
                      sint            aBSplineMeshIndex,
                      real            aBSplineLowerBound,
@@ -56,13 +52,9 @@
                      Matrix<DDUMat>    aGeometryVariableIndices,
                      Matrix<DDUMat>    aADVIndices,
                      Matrix<DDRMat>    aConstantParameters,
-<<<<<<< HEAD
-                     Matrix<DDSMat>  aNumRefinements,
-                     Matrix<DDSMat>  aNumPatterns,
-=======
                      std::string       aName,
-                     sint              aNumRefinements,
->>>>>>> 60065e68
+                     Matrix<DDSMat>  aNumRefinements,
+                     Matrix<DDSMat>  aNumPatterns,
                      sint              aRefinementFunctionIndex,
                      sint              aBSplineMeshIndex,
                      real              aBSplineLowerBound,
@@ -97,20 +89,6 @@
 
         //--------------------------------------------------------------------------------------------------------------
 
-<<<<<<< HEAD
-        Plane::Plane(real aXCenter,
-                     real aYCenter,
-                     real aZCenter,
-                     real aXNormal,
-                     real aYNormal,
-                     real aZNormal,
-                     Matrix<DDSMat>  aNumRefinements,
-                     Matrix<DDSMat>  aNumPatterns,
-                     sint aRefinementFunctionIndex,
-                     sint aBSplineMeshIndex,
-                     real aBSplineLowerBound,
-                     real aBSplineUpperBound)
-=======
         Plane::Plane(real        aXCenter,
                      real        aYCenter,
                      real        aZCenter,
@@ -118,12 +96,12 @@
                      real        aYNormal,
                      real        aZNormal,
                      std::string aName,
-                     sint        aNumRefinements,
+                     Matrix<DDSMat>  aNumRefinements,
+                     Matrix<DDSMat>  aNumPatterns,
                      sint        aRefinementFunctionIndex,
                      sint        aBSplineMeshIndex,
                      real        aBSplineLowerBound,
                      real        aBSplineUpperBound)
->>>>>>> 60065e68
                 : Field(Matrix<DDRMat>({{aXCenter, aYCenter, aZCenter, aXNormal, aYNormal, aZNormal}}),
                         aName,
                         aNumRefinements,
@@ -139,29 +117,17 @@
 
         //--------------------------------------------------------------------------------------------------------------
     
-<<<<<<< HEAD
-        Plane::Plane(real aXCenter,
-                     real aYCenter,
-                     real aXNormal,
-                     real aYNormal,
-                     Matrix<DDSMat>  aNumRefinements,
-                     Matrix<DDSMat>  aNumPatterns,
-                     sint aRefinementFunctionIndex,
-                     sint aBSplineMeshIndex,
-                     real aBSplineLowerBound,
-                     real aBSplineUpperBound)
-=======
         Plane::Plane(real        aXCenter,
                      real        aYCenter,
                      real        aXNormal,
                      real        aYNormal,
                      std::string aName,
-                     sint        aNumRefinements,
+                     Matrix<DDSMat>  aNumRefinements,
+                     Matrix<DDSMat>  aNumPatterns,
                      sint        aRefinementFunctionIndex,
                      sint        aBSplineMeshIndex,
                      real        aBSplineLowerBound,
                      real        aBSplineUpperBound)
->>>>>>> 60065e68
                 : Field(Matrix<DDRMat>({{aXCenter, aYCenter, aXNormal, aYNormal}}),
                         aName,
                         aNumRefinements,
