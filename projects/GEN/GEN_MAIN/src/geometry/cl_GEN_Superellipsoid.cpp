--- conflicted
+++ resolved
@@ -14,7 +14,7 @@
                 Matrix<DDRMat>  aConstantParameters,
                 std::string     aName,
                 Matrix<DDSMat>  aNumRefinements,
-                Matrix<DDSMat>  aRefinementMeshIndex,
+                Matrix<DDSMat>  aRefinementMeshIndices,
                 sint            aRefinementFunctionIndex,
                 sint            aBSplineMeshIndex,
                 real            aBSplineLowerBound,
@@ -25,7 +25,7 @@
                         aConstantParameters,
                         aName,
                         aNumRefinements,
-                        aRefinementMeshIndex,
+                        aRefinementMeshIndices,
                         aRefinementFunctionIndex,
                         aBSplineMeshIndex,
                         aBSplineLowerBound,
@@ -46,11 +46,7 @@
                 Matrix<DDRMat>    aConstantParameters,
                 std::string       aName,
                 Matrix<DDSMat>    aNumRefinements,
-<<<<<<< HEAD
-                Matrix<DDSMat>    aNumPatterns,
-=======
-                Matrix<DDSMat>    aRefinementMeshIndex,
->>>>>>> 13f72bba
+                Matrix<DDSMat>    aRefinementMeshIndices,
                 sint              aRefinementFunctionIndex,
                 sint              aBSplineMeshIndex,
                 real              aBSplineLowerBound,
@@ -61,7 +57,7 @@
                         aConstantParameters,
                         aName,
                         aNumRefinements,
-                        aRefinementMeshIndex,
+                        aRefinementMeshIndices,
                         aRefinementFunctionIndex,
                         aBSplineMeshIndex,
                         aBSplineLowerBound,
@@ -76,7 +72,6 @@
         //--------------------------------------------------------------------------------------------------------------
 
         Superellipsoid::Superellipsoid(
-<<<<<<< HEAD
                 real           aXCenter,
                 real           aYCenter,
                 real           aZCenter,
@@ -86,31 +81,15 @@
                 real           aExponent,
                 std::string    aName,
                 Matrix<DDSMat> aNumRefinements,
-                Matrix<DDSMat> aNumPatterns,
+                Matrix<DDSMat> aRefinementMeshIndices,
                 sint           aRefinementFunctionIndex,
                 sint           aBSplineMeshIndex,
                 real           aBSplineLowerBound,
                 real           aBSplineUpperBound)
-=======
-                real        aXCenter,
-                real        aYCenter,
-                real        aZCenter,
-                real        aXSemidiameter,
-                real        aYSemidiameter,
-                real        aZSemidiameter,
-                real        aExponent,
-                std::string aName,
-                Matrix<DDSMat>  aNumRefinements,
-                Matrix<DDSMat>  aRefinementMeshIndex,
-                sint        aRefinementFunctionIndex,
-                sint        aBSplineMeshIndex,
-                real        aBSplineLowerBound,
-                real        aBSplineUpperBound)
->>>>>>> 13f72bba
                 : Field(Matrix<DDRMat>({{aXCenter, aYCenter, aZCenter, aXSemidiameter, aYSemidiameter, aZSemidiameter, aExponent}}),
                         aName,
                         aNumRefinements,
-                        aRefinementMeshIndex,
+                        aRefinementMeshIndices,
                         aRefinementFunctionIndex,
                         aBSplineMeshIndex,
                         aBSplineLowerBound,
@@ -122,7 +101,7 @@
 
         //--------------------------------------------------------------------------------------------------------------
 
-        real Superellipsoid::get_field_value_geometry(uint aNodeIndex, const Matrix<DDRMat>& aCoordinates)
+        real Superellipsoid::get_field_value(const Matrix<DDRMat>& aCoordinates)
         {
             // Get variables
             real tXCenter = *(mFieldVariables(0));
