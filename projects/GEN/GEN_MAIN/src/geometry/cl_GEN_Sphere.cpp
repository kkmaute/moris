--- conflicted
+++ resolved
@@ -11,13 +11,9 @@
                        Matrix<DDUMat>  aGeometryVariableIndices,
                        Matrix<DDUMat>  aADVIndices,
                        Matrix<DDRMat>  aConstantParameters,
-<<<<<<< HEAD
+                       std::string     aName,
                        Matrix<DDSMat>  aNumRefinements,
                        Matrix<DDSMat>  aNumPatterns,
-=======
-                       std::string     aName,
-                       sint            aNumRefinements,
->>>>>>> 60065e68
                        sint            aRefinementFunctionIndex,
                        sint            aBSplineMeshIndex,
                        real            aBSplineLowerBound,
@@ -44,13 +40,9 @@
                        Matrix<DDUMat>    aGeometryVariableIndices,
                        Matrix<DDUMat>    aADVIndices,
                        Matrix<DDRMat>    aConstantParameters,
-<<<<<<< HEAD
+                       std::string       aName,
                        Matrix<DDSMat>  aNumRefinements,
                        Matrix<DDSMat>  aNumPatterns,
-=======
-                       std::string       aName,
-                       sint              aNumRefinements,
->>>>>>> 60065e68
                        sint              aRefinementFunctionIndex,
                        sint              aBSplineMeshIndex,
                        real              aBSplineLowerBound,
@@ -73,29 +65,17 @@
 
         //--------------------------------------------------------------------------------------------------------------
 
-<<<<<<< HEAD
-        Sphere::Sphere(real aXCenter,
-                       real aYCenter,
-                       real aZCenter,
-                       real aRadius,
-                       Matrix<DDSMat>  aNumRefinements,
-                       Matrix<DDSMat>  aNumPatterns,
-                       sint aRefinementFunctionIndex,
-                       sint aBSplineMeshIndex,
-                       real aBSplineLowerBound,
-                       real aBSplineUpperBound)
-=======
         Sphere::Sphere(real        aXCenter,
                        real        aYCenter,
                        real        aZCenter,
                        real        aRadius,
                        std::string aName,
-                       sint        aNumRefinements,
+                       Matrix<DDSMat>  aNumRefinements,
+                       Matrix<DDSMat>  aNumPatterns,
                        sint        aRefinementFunctionIndex,
                        sint        aBSplineMeshIndex,
                        real        aBSplineLowerBound,
                        real        aBSplineUpperBound)
->>>>>>> 60065e68
                 : Field(Matrix<DDRMat>({{aXCenter, aYCenter, aZCenter, aRadius}}),
                         aName,
                         aNumRefinements,
