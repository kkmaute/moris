#ifndef MORIS_CL_GEN_CIRCLE_HPP
#define MORIS_CL_GEN_CIRCLE_HPP

#include "cl_GEN_Geometry.hpp"
#include "cl_GEN_Field_Analytic.hpp"

namespace moris
{
    namespace ge
    {
        class Circle : public Geometry, public Field_Analytic
        {
        public:

            /**
             * Constructor, sets the pointers to advs and constant parameters for evaluations.
             *
             * @param aADVs Reference to the full advs
             * @param aGeometryVariableIndices Indices of geometry variables to be filled by the ADVs
             * @param aADVIndices The indices of the ADV vector to fill in the geometry variables
             * @param aConstantParameters The constant parameters not filled by ADVs
             * @param aName Name of this field for identification
             * @param aNumRefinements The number of refinement steps to use for this geometry
             * @param aRefinementFunctionIndex The index of a user-defined refinement function (-1 = default refinement)
             * @param aBSplineMeshIndex The index of a B-spline mesh for level set discretization (-1 = no B-splines)
             * @param aBSplineLowerBound The lower bound for the B-spline coefficients describing this field
             * @param aBSplineUpperBound The upper bound for the B-spline coefficients describing this field
             */
            Circle(Matrix<DDRMat>& aADVs,
                   Matrix<DDUMat>  aGeometryVariableIndices,
                   Matrix<DDUMat>  aADVIndices,
                   Matrix<DDRMat>  aConstantParameters,
<<<<<<< HEAD
                   Matrix<DDSMat>  aNumRefinements = {{}},
                   Matrix<DDSMat>  aNumPatterns = {{}},
=======
                   std::string     aName = "",
                   sint            aNumRefinements = 0,
>>>>>>> 60065e68
                   sint            aRefinementFunctionIndex = -1,
                   sint            aBSplineMeshIndex = -1,
                   real            aBSplineLowerBound = -1.0,
                   real            aBSplineUpperBound = 1.0);

            /**
             * Constructor, sets the field variable pointers to ADVs and constant parameters for evaluations.
             *
             * @param aOwnedADVs Pointer to the owned distributed ADVs
             * @param aGeometryVariableIndices Indices of geometry variables to be filled by the ADVs
             * @param aADVIndices The indices of the ADV vector to fill in the geometry variables
             * @param aConstantParameters The constant parameters not filled by ADVs
             * @param aName Name of this field for identification
             * @param aNumRefinements The number of refinement steps to use for this field
             * @param aRefinementFunctionIndex The index of a user-defined refinement function (-1 = default refinement)
             * @param aBSplineMeshIndex The index of a B-spline mesh for B-spline discretization (-1 = no B-splines)
             * @param aBSplineLowerBound The lower bound for the B-spline coefficients describing this field
             * @param aBSplineUpperBound The upper bound for the B-spline coefficients describing this field
             */
            Circle(sol::Dist_Vector* aOwnedADVs,
                   Matrix<DDUMat>    aGeometryVariableIndices,
                   Matrix<DDUMat>    aADVIndices,
                   Matrix<DDRMat>    aConstantParameters,
<<<<<<< HEAD
                   Matrix<DDSMat>  aNumRefinements = {{}},
                   Matrix<DDSMat>  aNumPatterns = {{}},
=======
                   std::string       aName = "",
                   sint              aNumRefinements = 0,
>>>>>>> 60065e68
                   sint              aRefinementFunctionIndex = -1,
                   sint              aBSplineMeshIndex = -1,
                   real              aBSplineLowerBound = -1.0,
                   real              aBSplineUpperBound = 1.0);

            /**
             * Constructor with only constant parameters
             *
             * @param aXCenter x-coordinate of the center of the circle
             * @param aYCenter y-coordiante of the center of the circle
             * @param aRadius radius of the circle
             * @param aName Name of this field for identification
             * @param aNumRefinements The number of refinement steps to use for this geometry
             * @param aRefinementFunctionIndex The index of a user-defined refinement function (-1 = default refinement)
             * @param aBSplineMeshIndex The index of a B-spline mesh for level set discretization (-1 = no B-splines)
             * @param aBSplineLowerBound The lower bound for the B-spline coefficients describing this field
             * @param aBSplineUpperBound The upper bound for the B-spline coefficients describing this field
             */
<<<<<<< HEAD
            Circle(real aXCenter,
                   real aYCenter,
                   real aRadius,
                   Matrix<DDSMat>  aNumRefinements = {{}},
                   Matrix<DDSMat>  aNumPatterns = {{}},
                   sint aRefinementFunctionIndex = -1,
                   sint aBSplineMeshIndex = -1,
                   real aBSplineLowerBound = -1.0,
                   real aBSplineUpperBound = 1.0);
=======
            Circle(real        aXCenter,
                   real        aYCenter,
                   real        aRadius,
                   std::string aName = "",
                   sint        aNumRefinements = 0,
                   sint        aRefinementFunctionIndex = -1,
                   sint        aBSplineMeshIndex = -1,
                   real        aBSplineLowerBound = -1.0,
                   real        aBSplineUpperBound = 1.0);
>>>>>>> 60065e68

            /**
             * Given a node coordinate, returns the field value.
             *
             * @param aCoordinates Coordinate values
             * @return Distance to this geometry
             */
            real get_field_value(const Matrix<DDRMat>& aCoordinates);

            /**
             * Given a node coordinate, evaluates the sensitivity of the geometry field with respect to all of the
             * geometry variables.
             *
             * @param aCoordinates Coordinate values
             * @return Vector of sensitivities
             */
            Matrix<DDRMat> get_field_sensitivities(const Matrix<DDRMat>& aCoordinates);

        };
    }
}

#endif /* MORIS_CL_GEN_CIRCLE_HPP */<|MERGE_RESOLUTION|>--- conflicted
+++ resolved
@@ -30,13 +30,9 @@
                    Matrix<DDUMat>  aGeometryVariableIndices,
                    Matrix<DDUMat>  aADVIndices,
                    Matrix<DDRMat>  aConstantParameters,
-<<<<<<< HEAD
+                   std::string     aName = "",
                    Matrix<DDSMat>  aNumRefinements = {{}},
                    Matrix<DDSMat>  aNumPatterns = {{}},
-=======
-                   std::string     aName = "",
-                   sint            aNumRefinements = 0,
->>>>>>> 60065e68
                    sint            aRefinementFunctionIndex = -1,
                    sint            aBSplineMeshIndex = -1,
                    real            aBSplineLowerBound = -1.0,
@@ -60,13 +56,9 @@
                    Matrix<DDUMat>    aGeometryVariableIndices,
                    Matrix<DDUMat>    aADVIndices,
                    Matrix<DDRMat>    aConstantParameters,
-<<<<<<< HEAD
+                   std::string       aName = "",
                    Matrix<DDSMat>  aNumRefinements = {{}},
                    Matrix<DDSMat>  aNumPatterns = {{}},
-=======
-                   std::string       aName = "",
-                   sint              aNumRefinements = 0,
->>>>>>> 60065e68
                    sint              aRefinementFunctionIndex = -1,
                    sint              aBSplineMeshIndex = -1,
                    real              aBSplineLowerBound = -1.0,
@@ -85,27 +77,16 @@
              * @param aBSplineLowerBound The lower bound for the B-spline coefficients describing this field
              * @param aBSplineUpperBound The upper bound for the B-spline coefficients describing this field
              */
-<<<<<<< HEAD
-            Circle(real aXCenter,
-                   real aYCenter,
-                   real aRadius,
-                   Matrix<DDSMat>  aNumRefinements = {{}},
-                   Matrix<DDSMat>  aNumPatterns = {{}},
-                   sint aRefinementFunctionIndex = -1,
-                   sint aBSplineMeshIndex = -1,
-                   real aBSplineLowerBound = -1.0,
-                   real aBSplineUpperBound = 1.0);
-=======
             Circle(real        aXCenter,
                    real        aYCenter,
                    real        aRadius,
                    std::string aName = "",
-                   sint        aNumRefinements = 0,
+                   Matrix<DDSMat>  aNumRefinements = {{}},
+                   Matrix<DDSMat>  aNumPatterns = {{}},
                    sint        aRefinementFunctionIndex = -1,
                    sint        aBSplineMeshIndex = -1,
                    real        aBSplineLowerBound = -1.0,
                    real        aBSplineUpperBound = 1.0);
->>>>>>> 60065e68
 
             /**
              * Given a node coordinate, returns the field value.
