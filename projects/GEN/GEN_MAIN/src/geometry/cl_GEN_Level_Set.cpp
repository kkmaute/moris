#include "cl_GEN_Level_Set.hpp"
#include "cl_MTK_Mesh_Manager.hpp"
#include "cl_MTK_Integration_Mesh.hpp"
#include "cl_MTK_Mesh_Factory.hpp"
#include "cl_MTK_Mapper.hpp"
#include "cl_SOL_Matrix_Vector_Factory.hpp"
#include "cl_SOL_Dist_Map.hpp"

namespace moris
{
    namespace ge
    {

        //--------------------------------------------------------------------------------------------------------------

        Level_Set::Level_Set(
                Matrix<DDRMat>&          aADVs,
                Matrix<DDUMat>           aGeometryVariableIndices,
                Matrix<DDUMat>           aADVIndices,
                Matrix<DDRMat>           aConstantParameters,
                mtk::Interpolation_Mesh* aMesh,
<<<<<<< HEAD
                Matrix<DDSMat>  aNumRefinements,
                Matrix<DDSMat>  aNumPatterns,
=======
                std::string              aName,
                sint                     aNumRefinements,
>>>>>>> 60065e68
                sint                     aRefinementFunctionIndex,
                uint                     aBSplineMeshIndex,
                real                     aBSplineLowerBound,
                real                     aBSplineUpperBound)
                : Field(aADVs,
                        aGeometryVariableIndices,
                        aADVIndices,
                        aConstantParameters,
                        aName,
                        aNumRefinements,
                        aNumPatterns,
                        aRefinementFunctionIndex,
                        aBSplineMeshIndex,
                        aBSplineLowerBound,
                        aBSplineUpperBound),
                  Field_Discrete(aMesh->get_num_nodes()),
                  mMesh(aMesh)
        {
            // Check that number of variables equals the number of B-spline coefficients
            MORIS_ASSERT(mFieldVariables.size() == mMesh->get_num_coeffs(aBSplineMeshIndex),
                    "There must be a field variable for each B-spline coefficient in a level set geometry.");
        }

        //--------------------------------------------------------------------------------------------------------------

        Level_Set::Level_Set(
<<<<<<< HEAD
                Matrix<DDRMat>&           aADVs,
                uint                      aADVIndex,
                mtk::Interpolation_Mesh*  aMesh,
                std::shared_ptr<Geometry> aGeometry)
                : Field(aADVs,
                        aADVIndex,
                        aMesh->get_num_coeffs(aGeometry->get_bspline_mesh_index()),
                        aGeometry->get_num_refinements(),
                        aGeometry->get_refinement_mesh_indices(),
                        aGeometry->get_refinement_function_index(),
                        aGeometry->get_bspline_mesh_index(),
                        aGeometry->get_bspline_lower_bound(),
                        aGeometry->get_bspline_upper_bound()),
                  Field_Discrete(aMesh->get_num_nodes()),
                  mMesh(aMesh)
        {
            // Map to B-splines
            Matrix<DDRMat> tTargetField = this->map_to_bsplines(aGeometry);

            // Assign ADVs
            for (uint tBSplineIndex = 0; tBSplineIndex < mMesh->get_num_coeffs(this->get_bspline_mesh_index()); tBSplineIndex++)
            {
                aADVs(aADVIndex++) = tTargetField(tBSplineIndex);
            }
        }

        //--------------------------------------------------------------------------------------------------------------

        Level_Set::Level_Set(
=======
>>>>>>> 60065e68
                sol::Dist_Vector*         aOwnedADVs,
                const Matrix<DDSMat>&     aOwnedADVIds,
                const Matrix<DDSMat>&     aSharedADVIds,
                uint                      aOwnedADVIdsOffset,
                mtk::Interpolation_Mesh*  aMesh,
                std::shared_ptr<Geometry> aGeometry)
                : Field(aSharedADVIds,
                        aGeometry->get_name(),
                        aGeometry->get_num_refinements(),
                        aGeometry->get_refinement_mesh_indices(),
                        aGeometry->get_refinement_function_index(),
                        aGeometry->get_bspline_mesh_index(),
                        aGeometry->get_bspline_lower_bound(),
                        aGeometry->get_bspline_upper_bound()),
                  Field_Discrete(aMesh->get_num_nodes()),
                  mMesh(aMesh)
        {
            // Map to B-splines
            Matrix<DDRMat> tTargetField = this->map_to_bsplines(aGeometry);

            // Get B-spline mesh index
            uint tBSplineMeshIndex = this->get_bspline_mesh_index();

            // Assign ADVs
            for (uint tBSplineIndex = 0; tBSplineIndex < mMesh->get_num_coeffs(tBSplineMeshIndex); tBSplineIndex++)
            {
                if (par_rank() == aMesh->get_entity_owner(tBSplineIndex, EntityRank::BSPLINE, tBSplineMeshIndex))
                {
                    // Assign distributed vector element based on B-spline ID and offset
                    (*aOwnedADVs)(aOwnedADVIds(aOwnedADVIdsOffset++)) = tTargetField(tBSplineIndex);
                }
            }

            // Determine number of owned and shared node IDs
            uint tOwnedNodeCount = 0;
            for (uint tNodeIndex = 0; tNodeIndex < mMesh->get_num_nodes(); tNodeIndex++)
            {
                if (par_rank() == aMesh->get_entity_owner(tNodeIndex, EntityRank::NODE, tBSplineMeshIndex))
                {
                    tOwnedNodeCount++;
                }
            }
            Matrix<DDSMat> tOwnedNodeIDs(tOwnedNodeCount, 1);
            Matrix<DDSMat> tSharedNodeIDs(mMesh->get_num_nodes(), 1);

            // Assign owned and shared node IDs
            tOwnedNodeCount = 0;
            for (uint tNodeIndex = 0; tNodeIndex < mMesh->get_num_nodes(); tNodeIndex++)
            {
                sint tNodeID = mMesh->get_glb_entity_id_from_entity_loc_index(
                        tNodeIndex,
                        EntityRank::NODE,
                        tBSplineMeshIndex);
                tSharedNodeIDs(tNodeIndex) = tNodeID;
                if (par_rank() == aMesh->get_entity_owner(tNodeIndex, EntityRank::NODE, tBSplineMeshIndex))
                {
                    tOwnedNodeIDs(tOwnedNodeCount++) = tNodeID;
                }
            }

            // Create owned and shared distributed vectors
            sol::Matrix_Vector_Factory tDistributedFactory;
            std::shared_ptr<sol::Dist_Map> tOwnedNodeMap = tDistributedFactory.create_map(tOwnedNodeIDs);
            std::shared_ptr<sol::Dist_Map> tSharedNodeMap = tDistributedFactory.create_map(tSharedNodeIDs);
            mOwnedNodalValues = tDistributedFactory.create_vector(tOwnedNodeMap);
            mSharedNodalValues = tDistributedFactory.create_vector(tSharedNodeMap);

            // Import ADVs and assign nodal values
            this->import_advs(aOwnedADVs);

        }

        //--------------------------------------------------------------------------------------------------------------

        Level_Set::~Level_Set()
        {
            delete mOwnedNodalValues;
            delete mSharedNodalValues;
        }

        //--------------------------------------------------------------------------------------------------------------

        real Level_Set::get_field_value(uint aNodeIndex)
        {
            sint tNodeID = mMesh->get_glb_entity_id_from_entity_loc_index(
                    aNodeIndex,
                    EntityRank::NODE,
                    this->get_bspline_mesh_index());

            return (*mSharedNodalValues)(tNodeID);
        }

        //--------------------------------------------------------------------------------------------------------------

        Matrix<DDRMat> Level_Set::get_field_sensitivities(uint aNodeIndex)
        {
            return mMesh->get_t_matrix_of_node_loc_ind(aNodeIndex, this->get_bspline_mesh_index());
        }

        //--------------------------------------------------------------------------------------------------------------

        Matrix<DDSMat> Level_Set::get_determining_adv_ids(uint aNodeIndex)
        {
            return mMesh->get_bspline_ids_of_node_loc_ind(aNodeIndex, this->get_bspline_mesh_index());
        }

        //--------------------------------------------------------------------------------------------------------------

        void Level_Set::import_advs(sol::Dist_Vector* aOwnedADVs)
        {
            // Import ADVs as usual
            Field::import_advs(aOwnedADVs);

            // Reset evaluated field
            mOwnedNodalValues->vec_put_scalar(0);

            // Evaluate field at owned nodes
            for (uint tNodeIndex = 0; tNodeIndex < mMesh->get_num_nodes(); tNodeIndex++)
            {
                if (par_rank() == mMesh->get_entity_owner(tNodeIndex, EntityRank::NODE, this->get_bspline_mesh_index()))
                {
                    sint tNodeID = mMesh->get_glb_entity_id_from_entity_loc_index(
                            tNodeIndex,
                            EntityRank::NODE,
                            this->get_bspline_mesh_index());
                    Matrix<IndexMat> tBSplineIndices = mMesh->get_bspline_inds_of_node_loc_ind(tNodeIndex, this->get_bspline_mesh_index());
                    Matrix<DDRMat> tMatrix = mMesh->get_t_matrix_of_node_loc_ind(tNodeIndex, this->get_bspline_mesh_index());
                    for (uint tBSpline = 0; tBSpline < tBSplineIndices.length(); tBSpline++)
                    {
                        (*mOwnedNodalValues)(tNodeID) += tMatrix(tBSpline) * (*mFieldVariables(tBSplineIndices(tBSpline)));
                    }
                }
            }

            // Global assembly
            mOwnedNodalValues->vector_global_assembly();

            // Import nodal values
            mSharedNodalValues->import_local_to_global(*mOwnedNodalValues);
        }

        //--------------------------------------------------------------------------------------------------------------

        bool Level_Set::conversion_to_bsplines()
        {
            return false;
        }

        //--------------------------------------------------------------------------------------------------------------

        Matrix<DDRMat> Level_Set::map_to_bsplines(std::shared_ptr<Geometry> aGeometry)
        {
            // Create field
            Matrix<DDRMat> tTargetField(0, 0);

            // Find first node with interpolation
            uint tTestNodeIndex = 0;
            while (not mMesh->node_has_interpolation(tTestNodeIndex, this->get_bspline_mesh_index()))
            {
                tTestNodeIndex++;
            }

            // Check if L2 is needed
            if (mMesh->get_bspline_inds_of_node_loc_ind(tTestNodeIndex, this->get_bspline_mesh_index()).length() > 1)
            {
                // Check for serial
                MORIS_ERROR(par_size() == 1, "L2 not implemented in parallel");

                // Set values ons source field
                Matrix<DDRMat> tSourceField(mNumOriginalNodes, 1);
                for (uint tNodeIndex = 0; tNodeIndex < mNumOriginalNodes; tNodeIndex++)
                {
                    tSourceField(tNodeIndex) = aGeometry->get_field_value(tNodeIndex, mMesh->get_node_coordinate(tNodeIndex));
                }

                // Create integration mesh
                mtk::Integration_Mesh * tIntegrationMesh = create_integration_mesh_from_interpolation_mesh(MeshType::HMR, mMesh);

                // Create mesh manager
                std::shared_ptr<mtk::Mesh_Manager> tMeshManager = std::make_shared<mtk::Mesh_Manager>();

                // Register mesh pair
                uint tMeshIndex = tMeshManager->register_mesh_pair(mMesh, tIntegrationMesh);

                // Use mapper
                mapper::Mapper tMapper(tMeshManager, tMeshIndex, (uint)this->get_bspline_mesh_index());
                tMapper.perform_mapping(tSourceField,
                                        EntityRank::NODE,
                                        tTargetField,
                                        EntityRank::BSPLINE);
            }
            else // Nodal values, no L2
            {
                // Target field needs to be created because map from B-spline ID to node is not known
                tTargetField.resize(mMesh->get_num_coeffs(this->get_bspline_mesh_index()), 1);

                // Assign ADVs directly
                for (uint tNodeIndex = 0; tNodeIndex < mNumOriginalNodes; tNodeIndex++)
                {
                    if (mMesh->node_has_interpolation(tNodeIndex, this->get_bspline_mesh_index()))
                    {
                        // Get B-spline index
                        uint tBSplineIndex = mMesh->get_bspline_inds_of_node_loc_ind(tNodeIndex, this->get_bspline_mesh_index())(0);

                        // Assign target field
                        tTargetField(tBSplineIndex) = aGeometry->get_field_value(tNodeIndex, mMesh->get_node_coordinate(tNodeIndex));
                    }
                }
            }

            // Return mapped field
            return tTargetField;
        }

        //--------------------------------------------------------------------------------------------------------------

    }
}<|MERGE_RESOLUTION|>--- conflicted
+++ resolved
@@ -19,13 +19,9 @@
                 Matrix<DDUMat>           aADVIndices,
                 Matrix<DDRMat>           aConstantParameters,
                 mtk::Interpolation_Mesh* aMesh,
-<<<<<<< HEAD
+                std::string              aName,
                 Matrix<DDSMat>  aNumRefinements,
                 Matrix<DDSMat>  aNumPatterns,
-=======
-                std::string              aName,
-                sint                     aNumRefinements,
->>>>>>> 60065e68
                 sint                     aRefinementFunctionIndex,
                 uint                     aBSplineMeshIndex,
                 real                     aBSplineLowerBound,
@@ -52,38 +48,6 @@
         //--------------------------------------------------------------------------------------------------------------
 
         Level_Set::Level_Set(
-<<<<<<< HEAD
-                Matrix<DDRMat>&           aADVs,
-                uint                      aADVIndex,
-                mtk::Interpolation_Mesh*  aMesh,
-                std::shared_ptr<Geometry> aGeometry)
-                : Field(aADVs,
-                        aADVIndex,
-                        aMesh->get_num_coeffs(aGeometry->get_bspline_mesh_index()),
-                        aGeometry->get_num_refinements(),
-                        aGeometry->get_refinement_mesh_indices(),
-                        aGeometry->get_refinement_function_index(),
-                        aGeometry->get_bspline_mesh_index(),
-                        aGeometry->get_bspline_lower_bound(),
-                        aGeometry->get_bspline_upper_bound()),
-                  Field_Discrete(aMesh->get_num_nodes()),
-                  mMesh(aMesh)
-        {
-            // Map to B-splines
-            Matrix<DDRMat> tTargetField = this->map_to_bsplines(aGeometry);
-
-            // Assign ADVs
-            for (uint tBSplineIndex = 0; tBSplineIndex < mMesh->get_num_coeffs(this->get_bspline_mesh_index()); tBSplineIndex++)
-            {
-                aADVs(aADVIndex++) = tTargetField(tBSplineIndex);
-            }
-        }
-
-        //--------------------------------------------------------------------------------------------------------------
-
-        Level_Set::Level_Set(
-=======
->>>>>>> 60065e68
                 sol::Dist_Vector*         aOwnedADVs,
                 const Matrix<DDSMat>&     aOwnedADVIds,
                 const Matrix<DDSMat>&     aSharedADVIds,
