--- conflicted
+++ resolved
@@ -33,13 +33,9 @@
                            Matrix<DDUMat>  aGeometryVariableIndices,
                            Matrix<DDUMat>  aADVIndices,
                            Matrix<DDRMat>  aConstantParameters,
-<<<<<<< HEAD
+                           std::string     aName = "",
                            Matrix<DDSMat>  aNumRefinements = {{}},
                            Matrix<DDSMat>  aNumPatterns = {{}},
-=======
-                           std::string     aName = "",
-                           sint            aNumRefinements = 0,
->>>>>>> 60065e68
                            sint            aRefinementFunctionIndex = -1,
                            sint            aBSplineMeshIndex = -1,
                            real            aBSplineLowerBound = -1.0,
@@ -59,30 +55,18 @@
              * @param aBSplineLowerBound The lower bound for the B-spline coefficients describing this field
              * @param aBSplineUpperBound The upper bound for the B-spline coefficients describing this field
              */
-<<<<<<< HEAD
-            Superellipsoid(sol::Dist_Vector* aOwnedADVs,
-                           Matrix<DDUMat>    aGeometryVariableIndices,
-                           Matrix<DDUMat>    aADVIndices,
-                           Matrix<DDRMat>    aConstantParameters,
-                           Matrix<DDSMat>  aNumRefinements = {{}},
-                           Matrix<DDSMat>  aNumPatterns = {{}},
-                           sint              aRefinementFunctionIndex = -1,
-                           sint              aBSplineMeshIndex = -1,
-                           real              aBSplineLowerBound = -1.0,
-                           real              aBSplineUpperBound = 1.0);
-=======
             Superellipsoid(
                     sol::Dist_Vector* aOwnedADVs,
                     Matrix<DDUMat>    aGeometryVariableIndices,
                     Matrix<DDUMat>    aADVIndices,
                     Matrix<DDRMat>    aConstantParameters,
                     std::string       aName = "",
-                    sint              aNumRefinements = 0,
+                    Matrix<DDSMat>  aNumRefinements = {{}},
+                    Matrix<DDSMat>  aNumPatterns = {{}},
                     sint              aRefinementFunctionIndex = -1,
                     sint              aBSplineMeshIndex = -1,
                     real              aBSplineLowerBound = -1.0,
                     real              aBSplineUpperBound = 1.0);
->>>>>>> 60065e68
 
             /**
              * Constructor with only constant parameters
@@ -101,21 +85,6 @@
              * @param aBSplineLowerBound The lower bound for the B-spline coefficients describing this field
              * @param aBSplineUpperBound The upper bound for the B-spline coefficients describing this field
              */
-<<<<<<< HEAD
-            Superellipsoid(real aXCenter,
-                           real aYCenter,
-                           real aZCenter,
-                           real aXSemidiameter,
-                           real aYSemidiameter,
-                           real aZSemidiameter,
-                           real aExponent,
-                           Matrix<DDSMat>  aNumRefinements = {{}},
-                           Matrix<DDSMat>  aNumPatterns = {{}},
-                           sint aRefinementFunctionIndex = -1,
-                           sint aBSplineMeshIndex = -1,
-                           real aBSplineLowerBound = -1.0,
-                           real aBSplineUpperBound = 1.0);
-=======
             Superellipsoid(
                     real        aXCenter,
                     real        aYCenter,
@@ -125,12 +94,12 @@
                     real        aZSemidiameter,
                     real        aExponent,
                     std::string aName = "",
-                    sint        aNumRefinements = 0,
+                    Matrix<DDSMat>  aNumRefinements = {{}},
+                    Matrix<DDSMat>  aNumPatterns = {{}},
                     sint        aRefinementFunctionIndex = -1,
                     sint        aBSplineMeshIndex = -1,
                     real        aBSplineLowerBound = -1.0,
                     real        aBSplineUpperBound = 1.0);
->>>>>>> 60065e68
 
             /**
              * Given a node coordinate, returns the field value.
