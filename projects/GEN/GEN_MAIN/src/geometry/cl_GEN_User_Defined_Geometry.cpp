--- conflicted
+++ resolved
@@ -14,13 +14,9 @@
                 Matrix<DDRMat>                 aConstantParameters,
                 MORIS_GEN_FIELD_FUNCTION       aFieldEvaluationFunction,
                 MORIS_GEN_SENSITIVITY_FUNCTION aSensitivityEvaluationFunction,
-<<<<<<< HEAD
+                std::string                    aName,
                 Matrix<DDSMat>  aNumRefinements,
                 Matrix<DDSMat>  aNumPatterns,
-=======
-                std::string                    aName,
-                sint                           aNumRefinements,
->>>>>>> 60065e68
                 sint                           aRefinementFunctionIndex,
                 sint                           aBSplineMeshIndex,
                 real                           aBSplineLowerBound,
@@ -49,13 +45,9 @@
                 Matrix<DDRMat>                 aConstantParameters,
                 MORIS_GEN_FIELD_FUNCTION       aFieldEvaluationFunction,
                 MORIS_GEN_SENSITIVITY_FUNCTION aSensitivityEvaluationFunction,
-<<<<<<< HEAD
+                std::string                    aName,
                 Matrix<DDSMat>  aNumRefinements,
                 Matrix<DDSMat>  aNumPatterns,
-=======
-                std::string                    aName,
-                sint                           aNumRefinements,
->>>>>>> 60065e68
                 sint                           aRefinementFunctionIndex,
                 sint                           aBSplineMeshIndex,
                 real                           aBSplineLowerBound,
@@ -80,13 +72,9 @@
         User_Defined_Geometry::User_Defined_Geometry(
                 Matrix<DDRMat>           aConstantParameters,
                 MORIS_GEN_FIELD_FUNCTION aFieldEvaluationFunction,
-<<<<<<< HEAD
+                std::string              aName,
                 Matrix<DDSMat>  aNumRefinements,
                 Matrix<DDSMat>  aNumPatterns,
-=======
-                std::string              aName,
-                sint                     aNumRefinements,
->>>>>>> 60065e68
                 sint                     aRefinementFunctionIndex,
                 sint                     aBSplineMeshIndex,
                 real                     aBSplineLowerBound,
