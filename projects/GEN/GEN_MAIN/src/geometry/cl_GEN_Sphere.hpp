--- conflicted
+++ resolved
@@ -34,7 +34,7 @@
                    Matrix<DDRMat>  aConstantParameters,
                    std::string     aName = "",
                    Matrix<DDSMat>  aNumRefinements = {{}},
-                   Matrix<DDSMat>  aRefinementMeshIndex = {{}},
+                   Matrix<DDSMat>  aRefinementMeshIndices = {{}},
                    sint            aRefinementFunctionIndex = -1,
                    sint            aBSplineMeshIndex = -2,
                    real            aBSplineLowerBound = -1.0,
@@ -60,11 +60,7 @@
                    Matrix<DDRMat>    aConstantParameters,
                    std::string       aName = "",
                    Matrix<DDSMat>    aNumRefinements = {{}},
-<<<<<<< HEAD
-                   Matrix<DDSMat>    aNumPatterns = {{}},
-=======
-                   Matrix<DDSMat>    aRefinementMeshIndex = {{}},
->>>>>>> 13f72bba
+                   Matrix<DDSMat>    aRefinementMeshIndices = {{}},
                    sint              aRefinementFunctionIndex = -1,
                    sint              aBSplineMeshIndex = -2,
                    real              aBSplineLowerBound = -1.0,
@@ -84,31 +80,17 @@
              * @param aBSplineLowerBound The lower bound for the B-spline coefficients describing this field
              * @param aBSplineUpperBound The upper bound for the B-spline coefficients describing this field
              */
-<<<<<<< HEAD
             Sphere(real           aXCenter,
                    real           aYCenter,
                    real           aZCenter,
                    real           aRadius,
                    std::string    aName = "",
                    Matrix<DDSMat> aNumRefinements = {{}},
-                   Matrix<DDSMat> aNumPatterns = {{}},
+                   Matrix<DDSMat> aRefinementMeshIndices = {{}},
                    sint           aRefinementFunctionIndex = -1,
                    sint           aBSplineMeshIndex = -2,
                    real           aBSplineLowerBound = -1.0,
                    real           aBSplineUpperBound = 1.0);
-=======
-            Sphere(real        aXCenter,
-                   real        aYCenter,
-                   real        aZCenter,
-                   real        aRadius,
-                   std::string aName = "",
-                   Matrix<DDSMat>  aNumRefinements = {{}},
-                   Matrix<DDSMat>  aRefinementMeshIndex = {{}},
-                   sint        aRefinementFunctionIndex = -1,
-                   sint        aBSplineMeshIndex = -1,
-                   real        aBSplineLowerBound = -1.0,
-                   real        aBSplineUpperBound = 1.0);
->>>>>>> 13f72bba
 
             /**
              * Given a node coordinate, returns the field value.
@@ -116,7 +98,7 @@
              * @param aCoordinates Coordinate values
              * @return Distance to this geometry
              */
-            real get_field_value_geometry(uint aNodeIndex, const Matrix<DDRMat>& aCoordinates);
+            real get_field_value(const Matrix<DDRMat>& aCoordinates);
 
             /**
              * Given a node coordinate, evaluates the sensitivity of the geometry field with respect to all of the
