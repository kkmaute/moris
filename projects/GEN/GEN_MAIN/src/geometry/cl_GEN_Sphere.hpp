#ifndef MORIS_CL_GEN_SPHERE_HPP_
#define MORIS_CL_GEN_SPHERE_HPP_

#include <cmath>

#include "cl_GEN_Geometry.hpp"
#include "cl_GEN_Field_Analytic.hpp"

namespace moris
{
    namespace ge
    {
        class Sphere : public Geometry, public Field_Analytic
        {
        public:

            /**
             * Constructor, sets the pointers to advs and constant parameters for evaluations.
             *
             * @param aADVs Reference to the full advs
             * @param aGeometryVariableIndices Indices of geometry variables to be filled by the ADVs
             * @param aADVIndices The indices of the ADV vector to fill in the geometry variables
             * @param aConstantParameters The constant parameters not filled by ADVs
             * @param aName Name of this field for identification
             * @param aNumRefinements The number of refinement steps to use for this geometry
             * @param aRefinementFunctionIndex The index of a user-defined refinement function (-1 = default refinement)
             * @param aBSplineMeshIndex The index of a B-spline mesh for level set discretization (-1 = no B-splines)
             * @param aBSplineLowerBound The lower bound for the B-spline coefficients describing this field
             * @param aBSplineUpperBound The upper bound for the B-spline coefficients describing this field
             */
            Sphere(Matrix<DDRMat>& aADVs,
                   Matrix<DDUMat>  aGeometryVariableIndices,
                   Matrix<DDUMat>  aADVIndices,
                   Matrix<DDRMat>  aConstantParameters,
<<<<<<< HEAD
                   Matrix<DDSMat>  aNumRefinements = {{}},
                   Matrix<DDSMat>  aNumPatterns = {{}},
=======
                   std::string     aName = "",
                   sint            aNumRefinements = 0,
>>>>>>> 60065e68
                   sint            aRefinementFunctionIndex = -1,
                   sint            aBSplineMeshIndex = -1,
                   real            aBSplineLowerBound = -1.0,
                   real            aBSplineUpperBound = 1.0);

            /**
             * Constructor, sets the field variable pointers to ADVs and constant parameters for evaluations.
             *
             * @param aOwnedADVs Pointer to the owned distributed ADVs
             * @param aGeometryVariableIndices Indices of geometry variables to be filled by the ADVs
             * @param aADVIndices The indices of the ADV vector to fill in the geometry variables
             * @param aConstantParameters The constant parameters not filled by ADVs
             * @param aName Name of this field for identification
             * @param aNumRefinements The number of refinement steps to use for this field
             * @param aRefinementFunctionIndex The index of a user-defined refinement function (-1 = default refinement)
             * @param aBSplineMeshIndex The index of a B-spline mesh for B-spline discretization (-1 = no B-splines)
             * @param aBSplineLowerBound The lower bound for the B-spline coefficients describing this field
             * @param aBSplineUpperBound The upper bound for the B-spline coefficients describing this field
             */
            Sphere(sol::Dist_Vector* aOwnedADVs,
                   Matrix<DDUMat>    aGeometryVariableIndices,
                   Matrix<DDUMat>    aADVIndices,
                   Matrix<DDRMat>    aConstantParameters,
<<<<<<< HEAD
                   Matrix<DDSMat>  aNumRefinements = {{}},
                   Matrix<DDSMat>  aNumPatterns = {{}},
=======
                   std::string       aName = "",
                   sint              aNumRefinements = 0,
>>>>>>> 60065e68
                   sint              aRefinementFunctionIndex = -1,
                   sint              aBSplineMeshIndex = -1,
                   real              aBSplineLowerBound = -1.0,
                   real              aBSplineUpperBound = 1.0);

            /**
             * Constructor with only constant parameters
             *
             * @param aXCenter x-coordinate of the center of the sphere
             * @param aYCenter y-coordiante of the center of the sphere
             * @param aZCenter z-coordinate of the center of the sphere
             * @param aRadius radius of the sphere
             * @param aName Name of this field for identification
             * @param aNumRefinements The number of refinement steps to use for this geometry
             * @param aRefinementFunctionIndex The index of a user-defined refinement function (-1 = default refinement)
             * @param aBSplineMeshIndex The index of a B-spline mesh for level set discretization (-1 = no B-splines)
             * @param aBSplineLowerBound The lower bound for the B-spline coefficients describing this field
             * @param aBSplineUpperBound The upper bound for the B-spline coefficients describing this field
             */
<<<<<<< HEAD
            Sphere(real aXCenter,
                   real aYCenter,
                   real aZCenter,
                   real aRadius,
                   Matrix<DDSMat>  aNumRefinements = {{}},
                   Matrix<DDSMat>  aNumPatterns = {{}},
                   sint aRefinementFunctionIndex = -1,
                   sint aBSplineMeshIndex = -1,
                   real aBSplineLowerBound = -1.0,
                   real aBSplineUpperBound = 1.0);
=======
            Sphere(real        aXCenter,
                   real        aYCenter,
                   real        aZCenter,
                   real        aRadius,
                   std::string aName = "",
                   sint        aNumRefinements = 0,
                   sint        aRefinementFunctionIndex = -1,
                   sint        aBSplineMeshIndex = -1,
                   real        aBSplineLowerBound = -1.0,
                   real        aBSplineUpperBound = 1.0);
>>>>>>> 60065e68

            /**
             * Given a node coordinate, returns the field value.
             *
             * @param aCoordinates Coordinate values
             * @return Distance to this geometry
             */
            real get_field_value(const Matrix<DDRMat>& aCoordinates);

            /**
             * Given a node coordinate, evaluates the sensitivity of the geometry field with respect to all of the
             * geometry variables.
             *
             * @param aCoordinates Coordinate values
             * @return Vector of sensitivities
             */
            Matrix<DDRMat> get_field_sensitivities(const Matrix<DDRMat>& aCoordinates);

        };
    }
}

#endif /* MORIS_CL_GEN_SPHERE_HPP_ */<|MERGE_RESOLUTION|>--- conflicted
+++ resolved
@@ -32,13 +32,9 @@
                    Matrix<DDUMat>  aGeometryVariableIndices,
                    Matrix<DDUMat>  aADVIndices,
                    Matrix<DDRMat>  aConstantParameters,
-<<<<<<< HEAD
+                   std::string     aName = "",
                    Matrix<DDSMat>  aNumRefinements = {{}},
                    Matrix<DDSMat>  aNumPatterns = {{}},
-=======
-                   std::string     aName = "",
-                   sint            aNumRefinements = 0,
->>>>>>> 60065e68
                    sint            aRefinementFunctionIndex = -1,
                    sint            aBSplineMeshIndex = -1,
                    real            aBSplineLowerBound = -1.0,
@@ -62,13 +58,9 @@
                    Matrix<DDUMat>    aGeometryVariableIndices,
                    Matrix<DDUMat>    aADVIndices,
                    Matrix<DDRMat>    aConstantParameters,
-<<<<<<< HEAD
+                   std::string       aName = "",
                    Matrix<DDSMat>  aNumRefinements = {{}},
                    Matrix<DDSMat>  aNumPatterns = {{}},
-=======
-                   std::string       aName = "",
-                   sint              aNumRefinements = 0,
->>>>>>> 60065e68
                    sint              aRefinementFunctionIndex = -1,
                    sint              aBSplineMeshIndex = -1,
                    real              aBSplineLowerBound = -1.0,
@@ -88,29 +80,17 @@
              * @param aBSplineLowerBound The lower bound for the B-spline coefficients describing this field
              * @param aBSplineUpperBound The upper bound for the B-spline coefficients describing this field
              */
-<<<<<<< HEAD
-            Sphere(real aXCenter,
-                   real aYCenter,
-                   real aZCenter,
-                   real aRadius,
-                   Matrix<DDSMat>  aNumRefinements = {{}},
-                   Matrix<DDSMat>  aNumPatterns = {{}},
-                   sint aRefinementFunctionIndex = -1,
-                   sint aBSplineMeshIndex = -1,
-                   real aBSplineLowerBound = -1.0,
-                   real aBSplineUpperBound = 1.0);
-=======
             Sphere(real        aXCenter,
                    real        aYCenter,
                    real        aZCenter,
                    real        aRadius,
                    std::string aName = "",
-                   sint        aNumRefinements = 0,
+                   Matrix<DDSMat>  aNumRefinements = {{}},
+                   Matrix<DDSMat>  aNumPatterns = {{}},
                    sint        aRefinementFunctionIndex = -1,
                    sint        aBSplineMeshIndex = -1,
                    real        aBSplineLowerBound = -1.0,
                    real        aBSplineUpperBound = 1.0);
->>>>>>> 60065e68
 
             /**
              * Given a node coordinate, returns the field value.
