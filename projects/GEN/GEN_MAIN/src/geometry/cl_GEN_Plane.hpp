--- conflicted
+++ resolved
@@ -33,13 +33,9 @@
                   Matrix<DDUMat>  aGeometryVariableIndices,
                   Matrix<DDUMat>  aADVIndices,
                   Matrix<DDRMat>  aConstantParameters,
-<<<<<<< HEAD
+                  std::string     aName = "",
                   Matrix<DDSMat>  aNumRefinements = {{}},
                   Matrix<DDSMat>  aNumPatterns = {{}},
-=======
-                  std::string     aName = "",
-                  sint            aNumRefinements = 0,
->>>>>>> 60065e68
                   sint            aRefinementFunctionIndex = -1,
                   sint            aBSplineMeshIndex = -1,
                   real            aBSplineLowerBound = -1.0,
@@ -63,13 +59,9 @@
                   Matrix<DDUMat>    aGeometryVariableIndices,
                   Matrix<DDUMat>    aADVIndices,
                   Matrix<DDRMat>    aConstantParameters,
-<<<<<<< HEAD
+                  std::string       aName = "",
                   Matrix<DDSMat>  aNumRefinements = {{}},
                   Matrix<DDSMat>  aNumPatterns = {{}},
-=======
-                  std::string       aName = "",
-                  sint              aNumRefinements = 0,
->>>>>>> 60065e68
                   sint              aRefinementFunctionIndex = -1,
                   sint              aBSplineMeshIndex = -1,
                   real              aBSplineLowerBound = -1.0,
@@ -91,20 +83,6 @@
              * @param aBSplineLowerBound The lower bound for the B-spline coefficients describing this field
              * @param aBSplineUpperBound The upper bound for the B-spline coefficients describing this field
              */
-<<<<<<< HEAD
-            Plane(real aXCenter,
-                  real aYCenter,
-                  real aZCenter,
-                  real aXNormal,
-                  real aYNormal,
-                  real aZNormal,
-                  Matrix<DDSMat>  aNumRefinements = {{}},
-                  Matrix<DDSMat>  aNumPatterns = {{}},
-                  sint aRefinementFunctionIndex = -1,
-                  sint aBSplineMeshIndex = -1,
-                  real aBSplineLowerBound = -1.0,
-                  real aBSplineUpperBound = 1.0);
-=======
             Plane(real        aXCenter,
                   real        aYCenter,
                   real        aZCenter,
@@ -112,12 +90,12 @@
                   real        aYNormal,
                   real        aZNormal,
                   std::string aName = "",
-                  sint        aNumRefinements = 0,
+                  Matrix<DDSMat>  aNumRefinements = {{}},
+                  Matrix<DDSMat>  aNumPatterns = {{}},
                   sint        aRefinementFunctionIndex = -1,
                   sint        aBSplineMeshIndex = -1,
                   real        aBSplineLowerBound = -1.0,
                   real        aBSplineUpperBound = 1.0);
->>>>>>> 60065e68
 
             /**
              * Constructor with only constant parameters, 2D
@@ -131,29 +109,17 @@
              * @param aRefinementFunctionIndex The index of a user-defined refinement function (-1 = default refinement)
              * @param aBSplineMeshIndex The index of a B-spline mesh for level set discretization (-1 = no B-splines)
              */
-<<<<<<< HEAD
-            Plane(real aXCenter,
-                  real aYCenter,
-                  real aXNormal,
-                  real aYNormal,
-                  Matrix<DDSMat>  aNumRefinements = {{}},
-                  Matrix<DDSMat>  aNumPatterns = {{}},
-                  sint aRefinementFunctionIndex = -1,
-                  sint aBSplineMeshIndex = -1,
-                  real aBSplineLowerBound = -1.0,
-                  real aBSplineUpperBound = 1.0);
-=======
             Plane(real        aXCenter,
                   real        aYCenter,
                   real        aXNormal,
                   real        aYNormal,
                   std::string aName = "",
-                  sint        aNumRefinements = 0,
+                  Matrix<DDSMat>  aNumRefinements = {{}},
+                  Matrix<DDSMat>  aNumPatterns = {{}},
                   sint        aRefinementFunctionIndex = -1,
                   sint        aBSplineMeshIndex = -1,
                   real        aBSplineLowerBound = -1.0,
                   real        aBSplineUpperBound = 1.0);
->>>>>>> 60065e68
 
             /**
              * Given a node coordinate, returns the field value.
