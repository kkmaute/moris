#include "cl_GEN_Circle.hpp"

namespace moris
{
    namespace ge
    {

        //--------------------------------------------------------------------------------------------------------------

        Circle::Circle(Matrix<DDRMat>& aADVs,
                       Matrix<DDUMat>  aGeometryVariableIndices,
                       Matrix<DDUMat>  aADVIndices,
                       Matrix<DDRMat>  aConstantParameters,
<<<<<<< HEAD
                       Matrix<DDSMat>  aNumRefinements,
                       Matrix<DDSMat>  aNumPatterns,
=======
                       std::string     aName,
                       sint            aNumRefinements,
>>>>>>> 60065e68
                       sint            aRefinementFunctionIndex,
                       sint            aBSplineMeshIndex,
                       real            aBSplineLowerBound,
                       real            aBSplineUpperBound)
                : Field(aADVs,
                        aGeometryVariableIndices,
                        aADVIndices,
                        aConstantParameters,
                        aName,
                        aNumRefinements,
                        aNumPatterns,
                        aRefinementFunctionIndex,
                        aBSplineMeshIndex,
                        aBSplineLowerBound,
                        aBSplineUpperBound)
        {
            MORIS_ERROR(aGeometryVariableIndices.length() + aConstantParameters.length() == 3,
                        "A GEN Circle must be created with a total of exactly 3 variables (ADVs + constant parameters)");
        }

        //--------------------------------------------------------------------------------------------------------------

        Circle::Circle(sol::Dist_Vector* aOwnedADVs,
                       Matrix<DDUMat>    aGeometryVariableIndices,
                       Matrix<DDUMat>    aADVIndices,
                       Matrix<DDRMat>    aConstantParameters,
<<<<<<< HEAD
                       Matrix<DDSMat>  aNumRefinements,
                       Matrix<DDSMat>  aNumPatterns,
=======
                       std::string       aName,
                       sint              aNumRefinements,
>>>>>>> 60065e68
                       sint              aRefinementFunctionIndex,
                       sint              aBSplineMeshIndex,
                       real              aBSplineLowerBound,
                       real              aBSplineUpperBound)
                : Field(aOwnedADVs,
                        aGeometryVariableIndices,
                        aADVIndices,
                        aConstantParameters,
                        aName,
                        aNumRefinements,
                        aNumPatterns,
                        aRefinementFunctionIndex,
                        aBSplineMeshIndex,
                        aBSplineLowerBound,
                        aBSplineUpperBound)
        {
            MORIS_ERROR(aGeometryVariableIndices.length() + aConstantParameters.length() == 3,
                        "A GEN Circle must be created with a total of exactly 3 variables (ADVs + constant parameters)");
        }

        //--------------------------------------------------------------------------------------------------------------

<<<<<<< HEAD
        Circle::Circle(real aXCenter,
                       real aYCenter,
                       real aRadius,
                       Matrix<DDSMat>  aNumRefinements,
                       Matrix<DDSMat>  aNumPatterns,
                       sint aRefinementFunctionIndex,
                       sint aBSplineMeshIndex,
                       real aBSplineLowerBound,
                       real aBSplineUpperBound)
=======
        Circle::Circle(real        aXCenter,
                       real        aYCenter,
                       real        aRadius,
                       std::string aName,
                       sint        aNumRefinements,
                       sint        aRefinementFunctionIndex,
                       sint        aBSplineMeshIndex,
                       real        aBSplineLowerBound,
                       real        aBSplineUpperBound)
>>>>>>> 60065e68
                : Field(Matrix<DDRMat>({{aXCenter, aYCenter, aRadius}}),
                        aName,
                        aNumRefinements,
                        aNumPatterns,
                        aRefinementFunctionIndex,
                        aBSplineMeshIndex,
                        aBSplineLowerBound,
                        aBSplineUpperBound)
        {
        }

        //--------------------------------------------------------------------------------------------------------------

        real Circle::get_field_value(const Matrix<DDRMat>& aCoordinates)
        {
            // Get variables
            real tXCenter = *(mFieldVariables(0));
            real tYCenter = *(mFieldVariables(1));
            real tRadius = *(mFieldVariables(2));

            // Evaluate field
            return sqrt(pow(aCoordinates(0) - tXCenter, 2) + pow(aCoordinates(1) - tYCenter, 2)) - tRadius;
        }

        //--------------------------------------------------------------------------------------------------------------

        Matrix<DDRMat> Circle::get_field_sensitivities(const Matrix<DDRMat>& aCoordinates)
        {
            // Initialize
            Matrix<DDRMat> tSensitivities(1, 3);

            // Get variables
            real tXCenter = *(mFieldVariables(0));
            real tYCenter = *(mFieldVariables(1));

            // Calculate sensitivities
            real tConstant = sqrt(pow(aCoordinates(0) - tXCenter, 2) + pow(aCoordinates(1) - tYCenter, 2));
            tConstant = tConstant ? 1 / tConstant : 0.0;
            tSensitivities(0) = tConstant * (tXCenter - aCoordinates(0));
            tSensitivities(1) = tConstant * (tYCenter - aCoordinates(1));
            tSensitivities(2) = -1.0;

            return tSensitivities;
        }

        //--------------------------------------------------------------------------------------------------------------

    }
}<|MERGE_RESOLUTION|>--- conflicted
+++ resolved
@@ -11,13 +11,9 @@
                        Matrix<DDUMat>  aGeometryVariableIndices,
                        Matrix<DDUMat>  aADVIndices,
                        Matrix<DDRMat>  aConstantParameters,
-<<<<<<< HEAD
+                       std::string     aName,
                        Matrix<DDSMat>  aNumRefinements,
                        Matrix<DDSMat>  aNumPatterns,
-=======
-                       std::string     aName,
-                       sint            aNumRefinements,
->>>>>>> 60065e68
                        sint            aRefinementFunctionIndex,
                        sint            aBSplineMeshIndex,
                        real            aBSplineLowerBound,
@@ -44,13 +40,9 @@
                        Matrix<DDUMat>    aGeometryVariableIndices,
                        Matrix<DDUMat>    aADVIndices,
                        Matrix<DDRMat>    aConstantParameters,
-<<<<<<< HEAD
+                       std::string       aName,
                        Matrix<DDSMat>  aNumRefinements,
                        Matrix<DDSMat>  aNumPatterns,
-=======
-                       std::string       aName,
-                       sint              aNumRefinements,
->>>>>>> 60065e68
                        sint              aRefinementFunctionIndex,
                        sint              aBSplineMeshIndex,
                        real              aBSplineLowerBound,
@@ -73,27 +65,16 @@
 
         //--------------------------------------------------------------------------------------------------------------
 
-<<<<<<< HEAD
-        Circle::Circle(real aXCenter,
-                       real aYCenter,
-                       real aRadius,
-                       Matrix<DDSMat>  aNumRefinements,
-                       Matrix<DDSMat>  aNumPatterns,
-                       sint aRefinementFunctionIndex,
-                       sint aBSplineMeshIndex,
-                       real aBSplineLowerBound,
-                       real aBSplineUpperBound)
-=======
         Circle::Circle(real        aXCenter,
                        real        aYCenter,
                        real        aRadius,
-                       std::string aName,
-                       sint        aNumRefinements,
+                       std::string       aName,
+                       Matrix<DDSMat>  aNumRefinements,
+                       Matrix<DDSMat>  aNumPatterns,
                        sint        aRefinementFunctionIndex,
                        sint        aBSplineMeshIndex,
                        real        aBSplineLowerBound,
                        real        aBSplineUpperBound)
->>>>>>> 60065e68
                 : Field(Matrix<DDRMat>({{aXCenter, aYCenter, aRadius}}),
                         aName,
                         aNumRefinements,
