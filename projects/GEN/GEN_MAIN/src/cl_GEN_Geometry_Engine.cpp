// GEN
#include "cl_GEN_Geometry_Engine.hpp"
#include "fn_GEN_Matrix_Base_Utilities.hpp"
#include "fn_GEN_create_geometry.hpp"
#include "fn_GEN_create_properties.hpp"
#include "cl_GEN_Interpolation.hpp"
#include "cl_GEN_Child_Node.hpp"

// LINALG
#include "cl_Matrix.hpp"
#include "fn_trans.hpp"
#include "op_equal_equal.hpp"
#include "op_times.hpp"
#include "linalg_typedefs.hpp"

// HMR
#include "cl_HMR_Mesh.hpp"
#include "cl_HMR.hpp"

<<<<<<< HEAD
=======
// MTK
#include "cl_MTK_Integration_Mesh.hpp"
#include "cl_MTK_Interpolation_Mesh.hpp"

// PRM
#include "cl_PRM_HMR_Parameters.hpp"

>>>>>>> 0ea72151
// MRS/IOS
#include "fn_Parsing_Tools.hpp"

namespace moris
{
    namespace ge
    {
        //--------------------------------------------------------------------------------------------------------------

<<<<<<< HEAD
        Geometry_Engine::Geometry_Engine(Cell<Cell<ParameterList>> aParameterLists,
                                         std::shared_ptr<moris::Library_IO> aLibrary):
                // User options
                mIsocontourThreshold(aParameterLists(0)(0).get<real>("isocontour_threshold")),
                mPerturbationValue(aParameterLists(0)(0).get<real>("perturbation_value")),

                // ADVs/IQIs
                mADVs((uint)aParameterLists(0)(0).get<sint>("advs_size"), 1, aParameterLists(0)(0).get<real>("initial_advs_fill")),
                mLowerBounds((uint)aParameterLists(0)(0).get<sint>("advs_size"), 1, aParameterLists(0)(0).get<real>("lower_bounds_fill")),
                mUpperBounds((uint)aParameterLists(0)(0).get<sint>("advs_size"), 1, aParameterLists(0)(0).get<real>("upper_bounds_fill")),
                mRequestedIQIs(string_to_cell<std::string>(aParameterLists(0)(0).get<std::string>("IQI_types"))),
=======
        Geometry_Engine::Geometry_Engine(
                moris::Cell<moris::Cell<ParameterList>> aParameterLists,
                std::shared_ptr<moris::Library_IO> aLibrary)
        : // User options
          mThresholdValue(aParameterLists(0)(0).get<real>("threshold_value")),
          mPerturbationValue(aParameterLists(0)(0).get<real>("perturbation_value")),
          mNumRefinements(aParameterLists(0)(0).get<int>("HMR_refinements")),
          mUserDefinedFunc(nullptr),

         // ADVs/IQIs
         mADVs((uint)aParameterLists(0)(0).get<int>("advs_size"), 1, aParameterLists(0)(0).get<real>("initial_advs_fill")),
         mLowerBounds((uint)aParameterLists(0)(0).get<int>("advs_size"), 1, aParameterLists(0)(0).get<real>("lower_bounds_fill")),
         mUpperBounds((uint)aParameterLists(0)(0).get<int>("advs_size"), 1, aParameterLists(0)(0).get<real>("upper_bounds_fill")),
         mRequestedIQIs(string_to_cell<std::string>(aParameterLists(0)(0).get<std::string>("IQI_types"))),
>>>>>>> 0ea72151

         // Phase table
         mPhaseTable(string_to_mat<IndexMat>(aParameterLists(0)(0).get<std::string>("phase_table")).numel()
           ? Phase_Table(string_to_mat<IndexMat>(aParameterLists(0)(0).get<std::string>("phase_table")), aParameterLists(0)(0).get<std::string>("phase_table_structure"))
           : Phase_Table(aParameterLists(1).size(), aParameterLists(0)(0).get<std::string>("phase_table_structure")))
        {
            // Explicit ADVs and bounds
            Matrix<DDRMat> tInitialADVs = string_to_mat<DDRMat>(aParameterLists(0)(0).get<std::string>("initial_advs"));
            Matrix<DDRMat> tLowerBounds = string_to_mat<DDRMat>(aParameterLists(0)(0).get<std::string>("lower_bounds"));
            Matrix<DDRMat> tUpperBounds = string_to_mat<DDRMat>(aParameterLists(0)(0).get<std::string>("upper_bounds"));

            // Resize if needed
            if (tInitialADVs.length() > mADVs.length())
            {
                mADVs.resize(tInitialADVs.length(), 1);
                mLowerBounds.resize(tInitialADVs.length(), 1);
                mUpperBounds.resize(tInitialADVs.length(), 1);
            }

            // Copy over values
            for (uint tADVIndex = 0; tADVIndex < tInitialADVs.length(); tADVIndex++)
            {
                mADVs(tADVIndex) = tInitialADVs(tADVIndex);
            }
            for (uint tADVIndex = 0; tADVIndex < tLowerBounds.length(); tADVIndex++)
            {
                mLowerBounds(tADVIndex) = tLowerBounds(tADVIndex);
            }
            for (uint tADVIndex = 0; tADVIndex < tUpperBounds.length(); tADVIndex++)
            {
                mUpperBounds(tADVIndex) = tUpperBounds(tADVIndex);
            }

            // Build geometry (just analytic for right now)
            if (aParameterLists(1).size() > 0)
            {
                mGeometry.resize(aParameterLists(1).size());
                for (uint tGeometryIndex = 0; tGeometryIndex < aParameterLists(1).size(); tGeometryIndex++)
                {
                    mGeometry(tGeometryIndex) = create_geometry(aParameterLists(1)(tGeometryIndex), mADVs, aLibrary);
                }
            }

            // Create properties
            mProperties = create_properties(aParameterLists(2), mADVs, aLibrary);
            mPropertyParameterLists = aParameterLists(2);

            // Set requested PDVs
            Cell<std::string> tRequestedPdvNames = string_to_cell<std::string>(aParameterLists(0)(0).get<std::string>("PDV_types"));
            Cell<PDV_Type> tRequestedPdvTypes(tRequestedPdvNames.size());
            moris::map<std::string, PDV_Type> tPdvTypeMap = get_pdv_type_map();
            for (uint tPdvTypeIndex = 0; tPdvTypeIndex < tRequestedPdvTypes.size(); tPdvTypeIndex++)
            {
                tRequestedPdvTypes(tPdvTypeIndex) = tPdvTypeMap[tRequestedPdvNames(tPdvTypeIndex)];
            }
            mPdvHostManager.set_ip_requested_dv_types(tRequestedPdvTypes);
        }

        //--------------------------------------------------------------------------------------------------------------

<<<<<<< HEAD
        Geometry_Engine::Geometry_Engine(Cell<std::shared_ptr<Geometry>>    aGeometry,
                                         Phase_Table                        aPhaseTable,
                                         uint                               aSpatialDim,
                                         real                               aIsocontourThreshold,
                                         real                               aPerturbationValue)
            : mIsocontourThreshold(aIsocontourThreshold),
              mPerturbationValue(aPerturbationValue),
              mSpatialDim(aSpatialDim),
              mActiveGeometryIndex(0),
              mGeometry(aGeometry),
              mPhaseTable(aPhaseTable)
=======
        Geometry_Engine::Geometry_Engine(
                Cell<std::shared_ptr<Geometry>>    aGeometry,
                Phase_Table                        aPhaseTable,
                uint                               aSpatialDim,
                real                               aThresholdValue,
                real                               aPerturbationValue)
        : mSpatialDim(aSpatialDim),
          mThresholdValue(aThresholdValue),
          mPerturbationValue(aPerturbationValue),
          mNumRefinements(0),
          mUserDefinedFunc(nullptr),
          mActiveGeometryIndex(0),
          mGeometry(aGeometry),
          mPhaseTable(aPhaseTable)
>>>>>>> 0ea72151
        {
        }

        //--------------------------------------------------------------------------------------------------------------

        Geometry_Engine::~Geometry_Engine()
        {
        }

        //--------------------------------------------------------------------------------------------------------------

        void Geometry_Engine::set_advs(Matrix<DDRMat> aNewADVs)
        {
            mADVs = aNewADVs;
        }

        //--------------------------------------------------------------------------------------------------------------

        Matrix<DDRMat>& Geometry_Engine::get_advs()
        {
            return mADVs;
        }

        //--------------------------------------------------------------------------------------------------------------

        Matrix<DDRMat>& Geometry_Engine::get_lower_bounds()
        {
            return mLowerBounds;
        }

        //--------------------------------------------------------------------------------------------------------------

        Matrix<DDRMat>& Geometry_Engine::get_upper_bounds()
        {
            return mUpperBounds;
        }

        //--------------------------------------------------------------------------------------------------------------

        void Geometry_Engine::communicate_requested_IQIs()
        {
            mPdvHostManager.set_requested_IQIs(mRequestedIQIs);
        }

        //--------------------------------------------------------------------------------------------------------------

        void Geometry_Engine::communicate_requested_IQIs(Cell<std::string> aIQINames)
        {
            mPdvHostManager.set_requested_IQIs(aIQINames);
        }

        //--------------------------------------------------------------------------------------------------------------

        Matrix<DDRMat> Geometry_Engine::get_dcriteria_dadv()
        {
            return mPdvHostManager.compute_diqi_dadv();
        }

        //--------------------------------------------------------------------------------------------------------------

        MSI::Design_Variable_Interface* Geometry_Engine::get_design_variable_interface()
        {
            return &mPdvHostManager;
        }

        //--------------------------------------------------------------------------------------------------------------

        real Geometry_Engine::get_geometry_field_value(
                uint                   aNodeIndex,
                const Matrix<DDRMat> & aCoordinates,
                uint                   aGeometryIndex)
        {
            return mGeometry(aGeometryIndex)->evaluate_field_value(aNodeIndex, aCoordinates);
        }

        //--------------------------------------------------------------------------------------------------------------

        void Geometry_Engine::create_new_node_geometry_objects(
                const Cell<moris_index>&    aNewNodeIndices,
                bool                        aStoreParentTopo,
                const Cell<xtk::Topology*>& aParentTopo,
                const Cell<Matrix<DDRMat>>& aParamCoordRelativeToParent,
                const Matrix<DDRMat>&       aGlobalNodeCoord )
        {
            // Allocate space
            moris::size_t tNumNewNodes = aNewNodeIndices.size();
            Cell<GEN_Geometry_Object> tGeometryObjects(tNumNewNodes);

            moris::Matrix< moris::IndexMat > tNodeIndices(1,tNumNewNodes);
            for(moris::size_t i = 0; i<tNumNewNodes; i++)
            {
                tGeometryObjects(i).mGeometryIndex = mActiveGeometryIndex;
                tNodeIndices(0, i) = aNewNodeIndices(i);
                if(aStoreParentTopo)
                {
                    tGeometryObjects(i).set_parent_entity_topology(aParentTopo(i)->copy());
                }
            }

            for (uint tNode = 0; tNode < tNumNewNodes; tNode++ )
            {
                // Create child node
                Matrix<DDUMat> tParentNodeIndices(aParentTopo(tNode)->get_node_indices().length(), 1);
                Cell<Matrix<DDRMat>> tParentNodeCoordinates(tParentNodeIndices.length());
                for (uint tParentNode = 0; tParentNode < tParentNodeIndices.length(); tParentNode++)
                {
                    tParentNodeIndices(tParentNode) = aParentTopo(tNode)->get_node_indices()(tParentNode);
                    tParentNodeCoordinates(tParentNode) = aGlobalNodeCoord.get_row(tParentNodeIndices(tParentNode));
                }
                Child_Node tChildNode(tParentNodeIndices, tParentNodeCoordinates, aParentTopo(tNode)->get_basis_function(), aParamCoordRelativeToParent(tNode));

                // Assign to geometries
                for (uint tGeometryIndex = 0; tGeometryIndex < this->get_num_geometries(); tGeometryIndex++)
                {
                    mGeometry(tGeometryIndex)->add_child_node(aNewNodeIndices(tNode), tChildNode);
                }
            }

            if (tNumNewNodes != 0)
            {
                mGeometryObjectManager.store_geometry_objects(tNodeIndices, tGeometryObjects);
            }
        }

        //--------------------------------------------------------------------------------------------------------------

<<<<<<< HEAD
        void Geometry_Engine::link_new_nodes_to_existing_geometry_objects( Matrix< IndexMat > const & aNodesIndicesWithGeomObj,
                                                                               Matrix< IndexMat > const & aNodesIndicesToLink )
=======
        void Geometry_Engine::link_new_nodes_to_existing_geometry_objects(
                Matrix< IndexMat > const & aNodesIndicesWithGeomObj,
                Matrix< IndexMat > const & aNodesIndicesToLink )
>>>>>>> 0ea72151
        {
            // Assert lengths match
            MORIS_ASSERT(aNodesIndicesWithGeomObj.numel() == aNodesIndicesToLink.numel(),
                    "Length of nodes with geometry objects does not match length of list with node indices to link  ");

            // Number of nodes to link
            uint tNumNodes = aNodesIndicesWithGeomObj.numel();

            // Iterate through nodes and create the link
            for(uint i = 0; i <tNumNodes; i++)
            {
                mGeometryObjectManager.link_to_node_to_another_nodes_geometry_object(aNodesIndicesWithGeomObj(i),aNodesIndicesToLink(i));
            }

        }

        //--------------------------------------------------------------------------------------------------------------

<<<<<<< HEAD
        void Geometry_Engine::is_intersected( const Matrix<DDRMat>&      aNodeCoords,
                                              const Matrix<IndexMat>&    aNodetoEntityConn,
                                              moris::size_t              aCheckType,
                                              Cell<GEN_Geometry_Object>& aGeometryObjects )
=======
        void Geometry_Engine::is_intersected(
                moris::Matrix< moris::DDRMat > const   & aNodeCoords,
                moris::Matrix< moris::IndexMat > const & aNodetoEntityConn,
                moris::size_t                            aCheckType,
                Cell< GEN_Geometry_Object >            & aGeometryObjects )
>>>>>>> 0ea72151
        {
            //Get information for loops
            moris::size_t tNumEntities = aNodetoEntityConn.n_rows(); // Number of entities provided to the geometry engine

            //Initialize
            moris::size_t tIntersectedCount = 0;    // Intersected element counter
            aGeometryObjects.clear();
            aGeometryObjects.resize(tNumEntities,GEN_Geometry_Object());

            //Loop over elements and determine if the element has an intersection
            for(moris::moris_index i = 0; i < (moris::moris_index)tNumEntities; i++)
            {

                //Populate the intersection flag of this element with a bool
                moris::Matrix< moris::IndexMat > tRow = aNodetoEntityConn.get_row(i);
                moris::Matrix< moris::IndexMat > tNodeADVIndices;
<<<<<<< HEAD
                bool tIsIntersected = compute_intersection_info( i,tRow, aNodeCoords, aCheckType, tNodeADVIndices, aGeometryObjects(tIntersectedCount) );
=======

                bool tIsIntersected = compute_intersection_info(
                        i,
                        tRow,
                        aNodeCoords,
                        aCheckType,
                        tNodeADVIndices,
                        aGeometryObjects(tIntersectedCount) );
>>>>>>> 0ea72151

                if(tIsIntersected)
                {
                    tIntersectedCount++;
                }
            }

            // resize
            aGeometryObjects.resize( tIntersectedCount, GEN_Geometry_Object() );
        }

        //--------------------------------------------------------------------------------------------------------------

        void Geometry_Engine::set_interface_nodes( Matrix< IndexMat > const & aInterfaceNodeIndices)
        {
            mInterfaceNodeIndices = aInterfaceNodeIndices;
        }

        //--------------------------------------------------------------------------------------------------------------

        void Geometry_Engine::get_intersection_location(
<<<<<<< HEAD
                const Matrix<DDRMat>&   aGlobalNodeCoordinates,
                const Matrix<DDRMat>&   aEntityNodeVars,
                const Matrix<IndexMat>& aEntityNodeIndices,
                Matrix<DDRMat>&         aIntersectionLocalCoordinates,
                Matrix<DDRMat>&         aIntersectionGlobalCoordinates,
                bool                    aCheckLocalCoordinate,
                bool                    aComputeGlobalCoordinate)
        {

            // compute the local coordinate where the intersection occurs
            Interpolation::linear_interpolation_value(aEntityNodeVars, mIsocontourThreshold, aIntersectionLocalCoordinates);
=======
                real                    aIsocontourThreshold,
                real                    aPerturbationThreshold,
                const Matrix<DDRMat>  & aGlobalNodeCoordinates,
                const Matrix<DDRMat>  & aEntityNodeVars,
                const Matrix<IndexMat>& aEntityNodeIndices,
                Matrix<DDRMat>        & aIntersectionLocalCoordinates,
                Matrix<DDRMat>        & aIntersectionGlobalCoordinates,
                bool                    aCheckLocalCoordinate,
                bool                    aComputeGlobalCoordinate )
        {

            // compute the local coordinate where the intersection occurs
            Interpolation::linear_interpolation_value(
                    aEntityNodeVars,
                    aIsocontourThreshold,
                    aIntersectionLocalCoordinates);
>>>>>>> 0ea72151

            // Perturb away from node if necessary
            if(aCheckLocalCoordinate)
            {
                if(aIntersectionLocalCoordinates(0, 0) >= 1-mPerturbationValue)
                {
                    aIntersectionLocalCoordinates(0, 0) = aIntersectionLocalCoordinates(0, 0) - mPerturbationValue;
                }

<<<<<<< HEAD
                if(aIntersectionLocalCoordinates(0, 0) <= -1+mPerturbationValue)
=======
                if(aIntersectionLocalCoordinates(0, 0) <= -1+aPerturbationThreshold)
>>>>>>> 0ea72151
                {
                    aIntersectionLocalCoordinates(0, 0) = aIntersectionLocalCoordinates(0, 0) + mPerturbationValue;
                }
            }

            // Compute the global coordinate only if you plan to use it
            if(aComputeGlobalCoordinate)
            {
                // Place only the entity coordinates in a matrix
                moris::Matrix< moris::DDRMat > tEntityCoordinates(2,mSpatialDim);
                replace_row(aEntityNodeIndices(0,0), aGlobalNodeCoordinates,0,tEntityCoordinates);
                replace_row(aEntityNodeIndices(0,1), aGlobalNodeCoordinates,1,tEntityCoordinates);

                // compute the global coordinate
                Interpolation::linear_interpolation_location(
                        tEntityCoordinates,
                        aIntersectionLocalCoordinates,
                        aIntersectionGlobalCoordinates);
            }
        }

        //--------------------------------------------------------------------------------------------------------------

        moris::size_t Geometry_Engine::get_num_phases()
        {
            return mPhaseTable.get_num_phases();
        }

        //--------------------------------------------------------------------------------------------------------------

        moris::moris_index
        Geometry_Engine::get_phase_sign_of_given_phase_and_geometry(
                moris::moris_index aPhaseIndex,
                moris::moris_index aGeometryIndex )
        {
            return mPhaseTable.get_phase_sign_of_given_phase_and_geometry( aPhaseIndex,aGeometryIndex );
        }

        //--------------------------------------------------------------------------------------------------------------

<<<<<<< HEAD
        size_t Geometry_Engine::get_phase_index(moris_index aNodeIndex, const Matrix<DDRMat>& aCoordinates)
=======
        size_t Geometry_Engine::get_phase_index(
                moris_index            aNodeIndex,
                const Matrix<DDRMat> & aCoordinates)
>>>>>>> 0ea72151
        {
            // 0 for neg 1 for pos
            moris::real tNodePhaseValue = 0;
            moris::Matrix< moris::IndexMat > tPhaseOnOff(1, this->get_num_geometries());

            for (uint tGeometryIndex = 0; tGeometryIndex < mGeometry.size(); tGeometryIndex++)
            {
                tNodePhaseValue = this->get_geometry_field_value(aNodeIndex, aCoordinates, tGeometryIndex);

                // Negative
<<<<<<< HEAD
                if (tNodePhaseValue < mIsocontourThreshold)
=======
                if(tNodePhaseValue<mThresholdValue)
>>>>>>> 0ea72151
                {
                    tPhaseOnOff(0, tGeometryIndex) = 0;
                }

                else
                {
                    tPhaseOnOff(0, tGeometryIndex) = 1;
                }
            }
            return mPhaseTable.get_phase_index(tPhaseOnOff);
        }

        //--------------------------------------------------------------------------------------------------------------

        moris_index Geometry_Engine::get_elem_phase_index(moris::Matrix< moris::IndexMat > const & aElemOnOff)
        {
            return mPhaseTable.get_phase_index(aElemOnOff);
        }

        //--------------------------------------------------------------------------------------------------------------

        size_t Geometry_Engine::get_node_phase_index_wrt_a_geometry(
                uint                   aNodeIndex,
                const Matrix<DDRMat> & aCoordinates,
                uint                   aGeometryIndex)
        {
            real tNodePhaseValue = this->get_geometry_field_value(
                    aNodeIndex,
                    aCoordinates,
                    aGeometryIndex);

            moris::size_t tPhaseOnOff = 1;
            if (tNodePhaseValue < mIsocontourThreshold)
            {
                tPhaseOnOff = 0;
            }

            return tPhaseOnOff;
        }

        //--------------------------------------------------------------------------------------------------------------

        moris::size_t Geometry_Engine::get_num_geometries()
        {
            return mGeometry.size();
        }

        //--------------------------------------------------------------------------------------------------------------

        moris::size_t Geometry_Engine::get_num_bulk_phase()
        {
            return mPhaseTable.get_num_phases();
        }

        //--------------------------------------------------------------------------------------------------------------

        moris::size_t Geometry_Engine::get_active_geometry_index()
        {
            return mActiveGeometryIndex;
        }

        //--------------------------------------------------------------------------------------------------------------

        void Geometry_Engine::advance_geometry_index()
        {
            MORIS_ASSERT(mActiveGeometryIndex < mGeometry.size(),
                    "Trying to advance past the number of geometries in the geometry engine");
            mActiveGeometryIndex += 1;
        }

        //--------------------------------------------------------------------------------------------------------------

        void Geometry_Engine::register_mesh(std::shared_ptr<mtk::Mesh_Manager> aMeshManager)
        {
            mMeshManager = aMeshManager;
            mSpatialDim = mMeshManager->get_interpolation_mesh(0)->get_spatial_dim();
        }

        //--------------------------------------------------------------------------------------------------------------

<<<<<<< HEAD
        void Geometry_Engine::perform_refinement(std::shared_ptr<hmr::HMR> aHMRPerformer)
=======
        void Geometry_Engine::perform_refinement(
                std::shared_ptr<hmr::HMR> aHMRPerformer,
                uint                      aNumRefinements)
>>>>>>> 0ea72151
        {
            // Create mesh
            std::shared_ptr<hmr::Mesh> tMesh = aHMRPerformer->create_mesh(0);

            // Set refinement index/flag
            bool tPerformRefinement = true;
            sint tRefinementIndex = 0;

            // Loop over set number of refinement levels
            while (tPerformRefinement)
            {
                // Reset flag
                tPerformRefinement = false;
                
                // Loop over geometries
                for (uint tGeometryIndex = 0; tGeometryIndex < mGeometry.size(); tGeometryIndex++)
                {
<<<<<<< HEAD
                    // Determine if refinement is needed
                    if (tRefinementIndex < mGeometry(tGeometryIndex)->get_num_refinements())
=======
                    Matrix<DDRMat> tFieldValues(tMesh->get_num_nodes(), 1);
                    for (uint tNodeIndex = 0; tNodeIndex < tMesh->get_num_nodes(); tNodeIndex++)
                    {
                        tFieldValues(tNodeIndex) = this->get_geometry_field_value(
                                tNodeIndex,
                                tMesh->get_node_coordinate(tNodeIndex),
                                tGeometryIndex);
                    }

                    // Call either user defined refinement function or default function
                    if( mUserDefinedFunc != nullptr )
>>>>>>> 0ea72151
                    {
                        // Get field and put on queue
                        Matrix<DDRMat> tFieldValues(tMesh->get_num_nodes(), 1);
                        for (uint tNodeIndex = 0; tNodeIndex < tMesh->get_num_nodes(); tNodeIndex++)
                        {
                            tFieldValues(tNodeIndex) = this->get_geometry_field_value(tNodeIndex, tMesh->get_node_coordinate(tNodeIndex), tGeometryIndex);
                        }
                        
                        // Put elements on queue and set flag for refinement
                        aHMRPerformer->based_on_field_put_elements_on_queue(tFieldValues, 0, mGeometry(tGeometryIndex)->get_refinement_function_index());
                        tPerformRefinement = true;
                    }
                }

                // Perform refinement and update index
                if (tPerformRefinement)
                {
                    aHMRPerformer->perform_refinement_based_on_working_pattern( 0, false );
                    tRefinementIndex++;
                }
            }
        }

        //--------------------------------------------------------------------------------------------------------------

        bool Geometry_Engine::compute_intersection_info(
                moris::moris_index               const & aEntityIndex,
                moris::Matrix< moris::IndexMat > const & aEntityNodeInds,
                moris::Matrix< moris::DDRMat >   const & aNodeCoords,
                moris::size_t const                    & aCheckType,
                moris::Matrix< moris::IndexMat >       & aNodeADVIndices,
                GEN_Geometry_Object                    & aGeometryObject )
        {
            //Initialize
            bool tIsIntersected = false;

            moris::real tMax = 0;
            moris::real tMin = 0;
            moris::uint tMaxLocRow = 0;
            moris::uint tMaxLocCol = 0;
            moris::uint tMinLocRow = 0;
            moris::uint tMinLocCol = 0;

            moris::size_t tNodeInd  = 0;
            moris::size_t tNumNodes = aEntityNodeInds.numel();
            moris::Matrix< moris::DDRMat > tEntityNodeVars(tNumNodes, 1);

            // Loop through nodes and get level set values from pre-computed values in aNodeVars or in the level set mesh
            for(moris::size_t n = 0; n < tNumNodes; n++)
            {
                tNodeInd = aEntityNodeInds(n);

                tEntityNodeVars(n) = this->get_geometry_field_value(
                        tNodeInd,
                        aNodeCoords.get_row(tNodeInd),
                        mActiveGeometryIndex); //FIXME Wrong
            }

<<<<<<< HEAD
            //get the max and minimum levelset value for the entity
=======
            //get the max and minimum level set value for the entity
>>>>>>> 0ea72151
            tMax = tEntityNodeVars.max(tMaxLocRow,tMaxLocCol);
            tMin = tEntityNodeVars.min(tMinLocRow,tMinLocCol);

            //    If there is a sign change in element node variables return true, else return false

            //TODO: intersection flag should not be a moris::real (needs to be a bool) split this function
            moris::Matrix< moris::DDRMat > tIntersection(1, 2, 0.0);// Initialize as false

            moris::real tErrorFactor = 1;
            // If the max is also the threshold value, figure out which node is on the interface

<<<<<<< HEAD
            if( moris::ge::approximate(tMin, mIsocontourThreshold, tErrorFactor) && moris::ge::approximate(tMax, mIsocontourThreshold,tErrorFactor))
=======
            if( moris::ge::approximate(tMin, mThresholdValue, tErrorFactor) && moris::ge::approximate(tMax, mThresholdValue,tErrorFactor))
>>>>>>> 0ea72151
            {
                aGeometryObject.set_parent_entity_index(aEntityIndex);
                aGeometryObject.mark_all_nodes_as_on_interface();
                tIsIntersected = true;
            }

<<<<<<< HEAD
            else if(moris::ge::approximate(tMax,mIsocontourThreshold, tErrorFactor))
=======
            else if(moris::ge::approximate(tMax,mThresholdValue, tErrorFactor))
>>>>>>> 0ea72151
            {
                aGeometryObject.set_parent_entity_index(aEntityIndex);
                aGeometryObject.mark_node_as_on_interface(tMaxLocRow);
                tIsIntersected = true;
            }

            // If the min is also the threshold value, figure out which node is on the interface
            else if(moris::ge::approximate(tMin,mIsocontourThreshold, tErrorFactor))
            {
                aGeometryObject.set_parent_entity_index(aEntityIndex);
                aGeometryObject.mark_node_as_on_interface(tMinLocRow);
                tIsIntersected = true;
            }

<<<<<<< HEAD
            else if((tMax > mIsocontourThreshold) &&
               (tMin < mIsocontourThreshold))
=======
            else if((tMax > mThresholdValue) &&
                    (tMin < mThresholdValue))
>>>>>>> 0ea72151
            {
                aGeometryObject.set_parent_entity_index(aEntityIndex);
                aGeometryObject.mark_nodes_as_not_on_interface();
                tIsIntersected = true;
                if(aCheckType == 1)
                {
                    moris::Matrix< moris::DDRMat > tIntersectLocalCoordinate(1,1);
                    moris::Matrix< moris::DDRMat > tIntersectGlobalCoordinate(1,mSpatialDim);

<<<<<<< HEAD
                    get_intersection_location(aNodeCoords,
                                              tEntityNodeVars,
                                              aEntityNodeInds,
                                              tIntersectLocalCoordinate,
                                              tIntersectGlobalCoordinate,
                                              true,
                                              true);
=======
                    get_intersection_location(
                            mThresholdValue,
                            mPerturbationValue,
                            aNodeCoords,
                            tEntityNodeVars,
                            aEntityNodeInds,
                            tIntersectLocalCoordinate,
                            tIntersectGlobalCoordinate,
                            true,
                            true);
>>>>>>> 0ea72151

                    aGeometryObject.set_interface_loc_coord(tIntersectLocalCoordinate(0));
                    aGeometryObject.set_interface_glb_coord(tIntersectGlobalCoordinate);
                }
            }
<<<<<<< HEAD

            return tIsIntersected;

=======

            return tIsIntersected;

        }

        //--------------------------------------------------------------------------------------------------------------

        void Geometry_Engine::interpolate_level_set_value_to_child_node_location(
                const xtk::Topology   & aParentTopology,
                size_t                  aGeometryIndex,
                const Matrix<DDRMat>  & aNodeLocalCoordinate,
                const Matrix<DDRMat>  & aNodeGlobalCoordinates,
                Matrix<DDRMat>        & aLevelSetValues )
        {
            if (mGeometry(aGeometryIndex)->sensitivities_available())
            {
                aLevelSetValues = {{this->get_geometry_field_value(
                        0,
                        aNodeGlobalCoordinates,
                        aGeometryIndex)}};
            }
            else
            {
                // Get node indices attached to parent (These are indices relative to another mesh and may need to be mapped) FIXME
                moris::Matrix< moris::IndexMat > const & tNodesAttachedToParent = aParentTopology.get_node_indices();

                // Get number of nodes attached to parent
                moris::size_t tNumNodesAttachedToParent = tNodesAttachedToParent.numel();
                moris::Matrix< moris::DDRMat > tNodesLevelSetValues(1, tNumNodesAttachedToParent);

                for(moris::size_t i = 0; i < tNumNodesAttachedToParent; i++)
                {
                    tNodesLevelSetValues(0, i) = this->get_geometry_field_value(
                            tNodesAttachedToParent(i),
                            aNodeGlobalCoordinates,
                            aGeometryIndex);
                }

                // Ask the topology how to interpolate
                moris::Matrix< moris::DDRMat > tBasisValues(1,1);
                xtk::Basis_Function const & tParentBasisFunctions = aParentTopology.get_basis_function();

                // Evaluate basis function
                tParentBasisFunctions.evaluate_basis_function(aNodeLocalCoordinate,tBasisValues);

                // Compute \phi = Ni.\phi_i
                aLevelSetValues = tBasisValues*moris::trans(tNodesLevelSetValues);
            }
>>>>>>> 0ea72151
        }

        //--------------------------------------------------------------------------------------------------------------

        void Geometry_Engine::assign_ip_hosts_by_set_name(
                std::string                 aSetName,
                std::shared_ptr< Property > aPropertyPointer,
                PDV_Type                    aPdvType,
                moris_index                 aWhichMesh)
        {
            // get the mesh set from name
            moris::mtk::Set* tSetPointer = mMeshManager->get_integration_mesh( aWhichMesh )->get_set_by_name( aSetName );

            // get the list of cluster on mesh set
            moris::Cell< mtk::Cluster const * > tClusterPointers = tSetPointer->get_clusters_on_set();

            // get number of clusters on mesh set
            uint tNumClusters = tClusterPointers.size();

            // loop over the clusters on mesh set
            for(uint iClust=0; iClust<tNumClusters; iClust++)
            {
                // get the IP cell from cluster
                moris::mtk::Cell const & tIPCell = tClusterPointers(iClust)->get_interpolation_cell();

                // get the vertices from IP cell
                moris::Cell< moris::mtk::Vertex * > tVertices = tIPCell.get_vertex_pointers();

                // get the number of vertices on IP cell
                uint tNumVerts = tVertices.size();

                // loop over vertices on IP cell
                for(uint iVert = 0; iVert < tNumVerts; iVert++)
                {
                    // get the vertex index
                    moris_index tVertIndex = tVertices(iVert)->get_index();

                    // ask pdv host manager to assign to vertex a pdv type and a property
                    mPdvHostManager.create_ip_pdv(
                            uint(tVertIndex),
                            aPdvType,
                            aPropertyPointer);
                }
            }
        }

        //--------------------------------------------------------------------------------------------------------------

        void Geometry_Engine::assign_ip_hosts_by_set_index(
                moris_index                 aSetIndex,
                std::shared_ptr< Property > aPropertyPointer,
                PDV_Type                    aPdvType,
                moris_index                 aWhichMesh)
        {
            // get the mesh set from index
            moris::mtk::Set* tSetPointer = mMeshManager->get_integration_mesh( aWhichMesh )->get_set_by_index( aSetIndex );

            // get the list of cluster on mesh set
            moris::Cell< mtk::Cluster const * > tClusterPointers = tSetPointer->get_clusters_on_set();

            // get number of clusters on mesh set
            uint tNumClusters = tClusterPointers.size();

            // loop over the clusters on mesh set
            for(uint iClust=0; iClust<tNumClusters; iClust++)
            {
                // get the IP cell from cluster
                moris::mtk::Cell const & tIPCell = tClusterPointers(iClust)->get_interpolation_cell();

                // get the vertices from IP cell
                moris::Cell< moris::mtk::Vertex * > tVertices = tIPCell.get_vertex_pointers();

                // get the number of vertices on IP cell
                uint tNumVerts = tVertices.size();

                // loop over vertices on IP cell
                for(uint iVert = 0; iVert < tNumVerts; iVert++)
                {
                    // get the vertex index
                    moris_index tVertIndex = tVertices(iVert)->get_index();

                    // ask pdv host manager to assign to vertex a pdv type and a property
                    mPdvHostManager.create_ip_pdv( uint(tVertIndex), aPdvType, aPropertyPointer );
                }
            }
        }

        //--------------------------------------------------------------------------------------------------------------

        void Geometry_Engine::create_ip_pdv_hosts(Cell<Cell<Cell<PDV_Type>>> aPdvTypes, moris_index aMeshIndex)
        {
            // Get information from integration mesh
            mtk::Integration_Mesh* tIntegrationMesh = mMeshManager->get_integration_mesh(aMeshIndex);
            //uint tNumSets = tInterpolationMesh->get_num_sets(); FIXME
            uint tNumSets = aPdvTypes.size();
            uint tNumNodes = mMeshManager->get_interpolation_mesh(aMeshIndex)->get_num_nodes();
            Cell<Matrix<DDSMat>> tNodeIndicesPerSet(tNumSets);
            Cell<Matrix<F31RMat>> tNodeCoordinates(tNumNodes);

            // Loop through sets
            Cell<Cell<Cell<PDV_Type>>> tPdvTypes(tNumSets);
            mtk::Set* tSet;
            const mtk::Cluster* tCluster;
            uint tCurrentNode;
            Matrix<IndexMat> tNodeIndicesInCluster;
            for (uint tMeshSetIndex = 0; tMeshSetIndex < tNumSets; tMeshSetIndex++)
            {
                tCurrentNode = 0;
                tSet = tIntegrationMesh->get_set_by_index(tMeshSetIndex);

                // Clusters per set
                for (uint tClusterIndex = 0; tClusterIndex < tSet->get_num_clusters_on_set(); tClusterIndex++)
                {
                    tCluster = tSet->get_clusters_by_index(tClusterIndex);

                    // Indices on cluster
                    tNodeIndicesInCluster = tCluster->get_interpolation_cell().get_vertex_inds();
                    tNodeIndicesPerSet(tMeshSetIndex).resize(tNodeIndicesPerSet(tMeshSetIndex).length() + tNodeIndicesInCluster.length(), 1);

                    for (uint tNodeInCluster = 0; tNodeInCluster < tNodeIndicesInCluster.length(); tNodeInCluster++)
                    {
                        tNodeIndicesPerSet(tMeshSetIndex)(tCurrentNode++) = tNodeIndicesInCluster(tNodeInCluster);
                    }
                }
            }

            mtk::Interpolation_Mesh * tInterpolationMesh = mMeshManager->get_interpolation_mesh(aMeshIndex);
            // Get node coordinates
            for (uint tNodeIndex = 0; tNodeIndex < tNumNodes; tNodeIndex++)
            {
                tNodeCoordinates(tNodeIndex) = tInterpolationMesh->get_node_coordinate(tNodeIndex);
            }

            // Create hosts
            mPdvHostManager.create_ip_pdv_hosts(tNodeIndicesPerSet, tNodeCoordinates, aPdvTypes);
        }

        //--------------------------------------------------------------------------------------------------------------

        void Geometry_Engine::create_ig_pdv_hosts(moris_index aMeshIndex)
        {
            // Get information from integration mesh
            mtk::Integration_Mesh* tIntegrationMesh = mMeshManager->get_integration_mesh(aMeshIndex);
            uint tNumSets = tIntegrationMesh->get_num_sets();
            uint tNumNodes = tIntegrationMesh->get_num_nodes();
            Cell<Matrix<DDSMat>> tNodeIndicesPerSet(tNumSets);
            Cell<Matrix<F31RMat>> tNodeCoordinates(tNumNodes);

            // Cell of IG PDV_Type types
            Cell<PDV_Type> tCoordinatePdvs(mSpatialDim);

            switch(mSpatialDim)
            {
                case(2):
                        {
                    tCoordinatePdvs(0) = PDV_Type::X_COORDINATE;
                    tCoordinatePdvs(1) = PDV_Type::Y_COORDINATE;
                    break;
                        }
                case(3):
                        {
                    tCoordinatePdvs(0) = PDV_Type::X_COORDINATE;
                    tCoordinatePdvs(1) = PDV_Type::Y_COORDINATE;
                    tCoordinatePdvs(2) = PDV_Type::Z_COORDINATE;
                    break;
                        }
                default:
                {
                    MORIS_ERROR( false, "Geometry_Engine::initialize_integ_pdv_host_list() - Geometry Engine only works for 2D and 3D models." );
                }
            }

            // Loop through sets
            Cell<Cell<Cell<PDV_Type>>> tPdvTypes(tNumSets);
            for (uint tMeshSetIndex = 0; tMeshSetIndex < tNumSets; tMeshSetIndex++)
            {
                // Node indices per set
                tNodeIndicesPerSet(tMeshSetIndex) = tIntegrationMesh->get_set_by_index(tMeshSetIndex)->get_vertices_inds_on_block(false);

                // PDV_Type types per set
                tPdvTypes(tMeshSetIndex).resize(1);
                tPdvTypes(tMeshSetIndex)(0) = tCoordinatePdvs;
            }

            // Get node coordinates
            for (uint tNodeIndex = 0; tNodeIndex < tNumNodes; tNodeIndex++)
            {
                tNodeCoordinates(tNodeIndex) = tIntegrationMesh->get_node_coordinate(tNodeIndex);
            }

            // Get intersection dependencies
            Cell<Intersection_Info> tIntersectionInfo(mInterfaceNodeIndices.length());
            for (uint tNodeIndex = 0; tNodeIndex < mInterfaceNodeIndices.length(); tNodeIndex++)
            {
                // Get geometry object TODO will be removed in future
                GEN_Geometry_Object* tGeometryObject = mGeometryObjectManager.get_geometry_object( mInterfaceNodeIndices(tNodeIndex));
                xtk::Topology const & tParentEdge = tGeometryObject->get_parent_entity_topology();

                // Set info
                tIntersectionInfo(tNodeIndex).mGeometry = this->mGeometry(tGeometryObject->mGeometryIndex);
                tIntersectionInfo(tNodeIndex).mNodeIndex = mInterfaceNodeIndices(tNodeIndex);
                tIntersectionInfo(tNodeIndex).mParentNodeIndices = tParentEdge.get_node_indices();;
            }

            // Create hosts
            mPdvHostManager.create_ig_pdv_hosts(tNodeIndicesPerSet, tNodeCoordinates, tPdvTypes, tIntersectionInfo);
        }

        //--------------------------------------------------------------------------------------------------------------

        void Geometry_Engine::assign_pdv_hosts()
        {
            // Initialize
            mtk::Integration_Mesh* tIntegrationMesh = mMeshManager->get_integration_mesh(0);
            Cell<Cell<Cell<PDV_Type>>> tPdvTypes(tIntegrationMesh->get_num_sets());
            Cell<PDV_Type> tPdvTypeGroup(1);
            Cell<std::string> tMeshSetNames(0);
            Matrix<DDUMat> tMeshSetIndices(0, 0);

            // PDV type map
            moris::map< std::string, PDV_Type > tPdvTypeMap = get_pdv_type_map();

            // Loop over properties to create PDVs
            for (uint tPropertyIndex = 0; tPropertyIndex < mPropertyParameterLists.size(); tPropertyIndex++)
            {
                // PDV type and mesh set names/indices from parameter list
                tPdvTypeGroup(0) = tPdvTypeMap[mPropertyParameterLists(tPropertyIndex).get<std::string>("pdv_type")];
                string_to_cell(mPropertyParameterLists(tPropertyIndex).get<std::string>("pdv_mesh_set_names"), tMeshSetNames);
                string_to_mat(mPropertyParameterLists(tPropertyIndex).get<std::string>("pdv_mesh_set_indices"), tMeshSetIndices);

                // Convert mesh set names to indices
                uint tNumSetIndices = tMeshSetIndices.length();
                tMeshSetIndices.resize(tNumSetIndices + tMeshSetNames.size(), 1);
                for (uint tIndex = tNumSetIndices; tIndex < tMeshSetIndices.length(); tIndex++)
                {
                    tMeshSetIndices(tIndex) = tIntegrationMesh->get_set_index_by_name(tMeshSetNames(tIndex - tNumSetIndices));
                }

                // Assign PDV types
                for (uint tIndex = 0; tIndex < tMeshSetIndices.length(); tIndex++)
                {
                    tPdvTypes(tMeshSetIndices(tIndex)).push_back(tPdvTypeGroup);
                }
            }
            this->create_ip_pdv_hosts(tPdvTypes);

            // Loop over properties to assign PDVs
            for (uint tPropertyIndex = 0; tPropertyIndex < mPropertyParameterLists.size(); tPropertyIndex++)
            {
                // PDV type and mesh set names/indices from parameter list
                tPdvTypeGroup(0) = tPdvTypeMap[mPropertyParameterLists(tPropertyIndex).get<std::string>("pdv_type")];
                string_to_cell(mPropertyParameterLists(tPropertyIndex).get<std::string>("pdv_mesh_set_names"), tMeshSetNames);
                string_to_mat(mPropertyParameterLists(tPropertyIndex).get<std::string>("pdv_mesh_set_indices"), tMeshSetIndices);

                // Assign PDVs
                if (mPropertyParameterLists(tPropertyIndex).get<std::string>("pdv_mesh_type") == "interpolation")
                {
                    // Set names
                    for (uint tNameIndex = 0; tNameIndex < tMeshSetNames.size(); tNameIndex++)
                    {
                        this->assign_ip_hosts_by_set_name(tMeshSetNames(tNameIndex), mProperties(tPropertyIndex), tPdvTypeGroup(0));
                    }

                    // Set indices
                    for (uint tIndex = 0; tIndex < tMeshSetIndices.length(); tIndex++)
                    {
                        this->assign_ip_hosts_by_set_index(tMeshSetIndices(tIndex), mProperties(tPropertyIndex), tPdvTypeGroup(0));
                    }
                }
                else
                {
                    MORIS_ERROR(false, "Assignment of PDVs is only supported with an interpolation mesh right now.");
                }
            }
        }
    }   // end ge namespace
}   // end moris namespace<|MERGE_RESOLUTION|>--- conflicted
+++ resolved
@@ -17,16 +17,10 @@
 #include "cl_HMR_Mesh.hpp"
 #include "cl_HMR.hpp"
 
-<<<<<<< HEAD
-=======
 // MTK
 #include "cl_MTK_Integration_Mesh.hpp"
 #include "cl_MTK_Interpolation_Mesh.hpp"
 
-// PRM
-#include "cl_PRM_HMR_Parameters.hpp"
-
->>>>>>> 0ea72151
 // MRS/IOS
 #include "fn_Parsing_Tools.hpp"
 
@@ -36,10 +30,11 @@
     {
         //--------------------------------------------------------------------------------------------------------------
 
-<<<<<<< HEAD
-        Geometry_Engine::Geometry_Engine(Cell<Cell<ParameterList>> aParameterLists,
-                                         std::shared_ptr<moris::Library_IO> aLibrary):
-                // User options
+        Geometry_Engine::Geometry_Engine(
+                Cell<Cell<ParameterList>> aParameterLists,
+                std::shared_ptr<moris::Library_IO> aLibrary):
+
+                // Level-set options
                 mIsocontourThreshold(aParameterLists(0)(0).get<real>("isocontour_threshold")),
                 mPerturbationValue(aParameterLists(0)(0).get<real>("perturbation_value")),
 
@@ -48,27 +43,11 @@
                 mLowerBounds((uint)aParameterLists(0)(0).get<sint>("advs_size"), 1, aParameterLists(0)(0).get<real>("lower_bounds_fill")),
                 mUpperBounds((uint)aParameterLists(0)(0).get<sint>("advs_size"), 1, aParameterLists(0)(0).get<real>("upper_bounds_fill")),
                 mRequestedIQIs(string_to_cell<std::string>(aParameterLists(0)(0).get<std::string>("IQI_types"))),
-=======
-        Geometry_Engine::Geometry_Engine(
-                moris::Cell<moris::Cell<ParameterList>> aParameterLists,
-                std::shared_ptr<moris::Library_IO> aLibrary)
-        : // User options
-          mThresholdValue(aParameterLists(0)(0).get<real>("threshold_value")),
-          mPerturbationValue(aParameterLists(0)(0).get<real>("perturbation_value")),
-          mNumRefinements(aParameterLists(0)(0).get<int>("HMR_refinements")),
-          mUserDefinedFunc(nullptr),
-
-         // ADVs/IQIs
-         mADVs((uint)aParameterLists(0)(0).get<int>("advs_size"), 1, aParameterLists(0)(0).get<real>("initial_advs_fill")),
-         mLowerBounds((uint)aParameterLists(0)(0).get<int>("advs_size"), 1, aParameterLists(0)(0).get<real>("lower_bounds_fill")),
-         mUpperBounds((uint)aParameterLists(0)(0).get<int>("advs_size"), 1, aParameterLists(0)(0).get<real>("upper_bounds_fill")),
-         mRequestedIQIs(string_to_cell<std::string>(aParameterLists(0)(0).get<std::string>("IQI_types"))),
->>>>>>> 0ea72151
-
-         // Phase table
-         mPhaseTable(string_to_mat<IndexMat>(aParameterLists(0)(0).get<std::string>("phase_table")).numel()
-           ? Phase_Table(string_to_mat<IndexMat>(aParameterLists(0)(0).get<std::string>("phase_table")), aParameterLists(0)(0).get<std::string>("phase_table_structure"))
-           : Phase_Table(aParameterLists(1).size(), aParameterLists(0)(0).get<std::string>("phase_table_structure")))
+
+                // Phase table
+                mPhaseTable(string_to_mat<IndexMat>(aParameterLists(0)(0).get<std::string>("phase_table")).numel()
+                      ? Phase_Table(string_to_mat<IndexMat>(aParameterLists(0)(0).get<std::string>("phase_table")), aParameterLists(0)(0).get<std::string>("phase_table_structure"))
+                      : Phase_Table(aParameterLists(1).size(), aParameterLists(0)(0).get<std::string>("phase_table_structure")))
         {
             // Explicit ADVs and bounds
             Matrix<DDRMat> tInitialADVs = string_to_mat<DDRMat>(aParameterLists(0)(0).get<std::string>("initial_advs"));
@@ -124,34 +103,18 @@
 
         //--------------------------------------------------------------------------------------------------------------
 
-<<<<<<< HEAD
-        Geometry_Engine::Geometry_Engine(Cell<std::shared_ptr<Geometry>>    aGeometry,
-                                         Phase_Table                        aPhaseTable,
-                                         uint                               aSpatialDim,
-                                         real                               aIsocontourThreshold,
-                                         real                               aPerturbationValue)
-            : mIsocontourThreshold(aIsocontourThreshold),
-              mPerturbationValue(aPerturbationValue),
-              mSpatialDim(aSpatialDim),
-              mActiveGeometryIndex(0),
-              mGeometry(aGeometry),
-              mPhaseTable(aPhaseTable)
-=======
         Geometry_Engine::Geometry_Engine(
-                Cell<std::shared_ptr<Geometry>>    aGeometry,
-                Phase_Table                        aPhaseTable,
-                uint                               aSpatialDim,
-                real                               aThresholdValue,
-                real                               aPerturbationValue)
-        : mSpatialDim(aSpatialDim),
-          mThresholdValue(aThresholdValue),
-          mPerturbationValue(aPerturbationValue),
-          mNumRefinements(0),
-          mUserDefinedFunc(nullptr),
-          mActiveGeometryIndex(0),
-          mGeometry(aGeometry),
-          mPhaseTable(aPhaseTable)
->>>>>>> 0ea72151
+                Cell<std::shared_ptr<Geometry>> aGeometry,
+                Phase_Table                     aPhaseTable,
+                uint                            aSpatialDim,
+                real                            aIsocontourThreshold,
+                real                            aPerturbationValue)
+                : mIsocontourThreshold(aIsocontourThreshold),
+                  mPerturbationValue(aPerturbationValue),
+                  mSpatialDim(aSpatialDim),
+                  mActiveGeometryIndex(0),
+                  mGeometry(aGeometry),
+                  mPhaseTable(aPhaseTable)
         {
         }
 
@@ -241,11 +204,11 @@
             Cell<GEN_Geometry_Object> tGeometryObjects(tNumNewNodes);
 
             moris::Matrix< moris::IndexMat > tNodeIndices(1,tNumNewNodes);
-            for(moris::size_t i = 0; i<tNumNewNodes; i++)
+            for (moris::size_t i = 0; i<tNumNewNodes; i++)
             {
                 tGeometryObjects(i).mGeometryIndex = mActiveGeometryIndex;
                 tNodeIndices(0, i) = aNewNodeIndices(i);
-                if(aStoreParentTopo)
+                if (aStoreParentTopo)
                 {
                     tGeometryObjects(i).set_parent_entity_topology(aParentTopo(i)->copy());
                 }
@@ -278,14 +241,9 @@
 
         //--------------------------------------------------------------------------------------------------------------
 
-<<<<<<< HEAD
-        void Geometry_Engine::link_new_nodes_to_existing_geometry_objects( Matrix< IndexMat > const & aNodesIndicesWithGeomObj,
-                                                                               Matrix< IndexMat > const & aNodesIndicesToLink )
-=======
         void Geometry_Engine::link_new_nodes_to_existing_geometry_objects(
                 Matrix< IndexMat > const & aNodesIndicesWithGeomObj,
                 Matrix< IndexMat > const & aNodesIndicesToLink )
->>>>>>> 0ea72151
         {
             // Assert lengths match
             MORIS_ASSERT(aNodesIndicesWithGeomObj.numel() == aNodesIndicesToLink.numel(),
@@ -304,18 +262,11 @@
 
         //--------------------------------------------------------------------------------------------------------------
 
-<<<<<<< HEAD
-        void Geometry_Engine::is_intersected( const Matrix<DDRMat>&      aNodeCoords,
-                                              const Matrix<IndexMat>&    aNodetoEntityConn,
-                                              moris::size_t              aCheckType,
-                                              Cell<GEN_Geometry_Object>& aGeometryObjects )
-=======
         void Geometry_Engine::is_intersected(
                 moris::Matrix< moris::DDRMat > const   & aNodeCoords,
                 moris::Matrix< moris::IndexMat > const & aNodetoEntityConn,
                 moris::size_t                            aCheckType,
                 Cell< GEN_Geometry_Object >            & aGeometryObjects )
->>>>>>> 0ea72151
         {
             //Get information for loops
             moris::size_t tNumEntities = aNodetoEntityConn.n_rows(); // Number of entities provided to the geometry engine
@@ -332,10 +283,6 @@
                 //Populate the intersection flag of this element with a bool
                 moris::Matrix< moris::IndexMat > tRow = aNodetoEntityConn.get_row(i);
                 moris::Matrix< moris::IndexMat > tNodeADVIndices;
-<<<<<<< HEAD
-                bool tIsIntersected = compute_intersection_info( i,tRow, aNodeCoords, aCheckType, tNodeADVIndices, aGeometryObjects(tIntersectedCount) );
-=======
-
                 bool tIsIntersected = compute_intersection_info(
                         i,
                         tRow,
@@ -343,9 +290,8 @@
                         aCheckType,
                         tNodeADVIndices,
                         aGeometryObjects(tIntersectedCount) );
->>>>>>> 0ea72151
-
-                if(tIsIntersected)
+
+                if (tIsIntersected)
                 {
                     tIntersectedCount++;
                 }
@@ -365,7 +311,6 @@
         //--------------------------------------------------------------------------------------------------------------
 
         void Geometry_Engine::get_intersection_location(
-<<<<<<< HEAD
                 const Matrix<DDRMat>&   aGlobalNodeCoordinates,
                 const Matrix<DDRMat>&   aEntityNodeVars,
                 const Matrix<IndexMat>& aEntityNodeIndices,
@@ -376,46 +321,26 @@
         {
 
             // compute the local coordinate where the intersection occurs
-            Interpolation::linear_interpolation_value(aEntityNodeVars, mIsocontourThreshold, aIntersectionLocalCoordinates);
-=======
-                real                    aIsocontourThreshold,
-                real                    aPerturbationThreshold,
-                const Matrix<DDRMat>  & aGlobalNodeCoordinates,
-                const Matrix<DDRMat>  & aEntityNodeVars,
-                const Matrix<IndexMat>& aEntityNodeIndices,
-                Matrix<DDRMat>        & aIntersectionLocalCoordinates,
-                Matrix<DDRMat>        & aIntersectionGlobalCoordinates,
-                bool                    aCheckLocalCoordinate,
-                bool                    aComputeGlobalCoordinate )
-        {
-
-            // compute the local coordinate where the intersection occurs
-            Interpolation::linear_interpolation_value(
-                    aEntityNodeVars,
-                    aIsocontourThreshold,
+            Interpolation::linear_interpolation_value(aEntityNodeVars,
+                    mIsocontourThreshold,
                     aIntersectionLocalCoordinates);
->>>>>>> 0ea72151
 
             // Perturb away from node if necessary
             if(aCheckLocalCoordinate)
             {
-                if(aIntersectionLocalCoordinates(0, 0) >= 1-mPerturbationValue)
+                if (aIntersectionLocalCoordinates(0, 0) >= 1 - mPerturbationValue)
                 {
                     aIntersectionLocalCoordinates(0, 0) = aIntersectionLocalCoordinates(0, 0) - mPerturbationValue;
                 }
 
-<<<<<<< HEAD
-                if(aIntersectionLocalCoordinates(0, 0) <= -1+mPerturbationValue)
-=======
-                if(aIntersectionLocalCoordinates(0, 0) <= -1+aPerturbationThreshold)
->>>>>>> 0ea72151
+                if (aIntersectionLocalCoordinates(0, 0) <= -1 + mPerturbationValue)
                 {
                     aIntersectionLocalCoordinates(0, 0) = aIntersectionLocalCoordinates(0, 0) + mPerturbationValue;
                 }
             }
 
             // Compute the global coordinate only if you plan to use it
-            if(aComputeGlobalCoordinate)
+            if (aComputeGlobalCoordinate)
             {
                 // Place only the entity coordinates in a matrix
                 moris::Matrix< moris::DDRMat > tEntityCoordinates(2,mSpatialDim);
@@ -449,13 +374,9 @@
 
         //--------------------------------------------------------------------------------------------------------------
 
-<<<<<<< HEAD
-        size_t Geometry_Engine::get_phase_index(moris_index aNodeIndex, const Matrix<DDRMat>& aCoordinates)
-=======
         size_t Geometry_Engine::get_phase_index(
                 moris_index            aNodeIndex,
                 const Matrix<DDRMat> & aCoordinates)
->>>>>>> 0ea72151
         {
             // 0 for neg 1 for pos
             moris::real tNodePhaseValue = 0;
@@ -466,11 +387,7 @@
                 tNodePhaseValue = this->get_geometry_field_value(aNodeIndex, aCoordinates, tGeometryIndex);
 
                 // Negative
-<<<<<<< HEAD
                 if (tNodePhaseValue < mIsocontourThreshold)
-=======
-                if(tNodePhaseValue<mThresholdValue)
->>>>>>> 0ea72151
                 {
                     tPhaseOnOff(0, tGeometryIndex) = 0;
                 }
@@ -551,13 +468,7 @@
 
         //--------------------------------------------------------------------------------------------------------------
 
-<<<<<<< HEAD
         void Geometry_Engine::perform_refinement(std::shared_ptr<hmr::HMR> aHMRPerformer)
-=======
-        void Geometry_Engine::perform_refinement(
-                std::shared_ptr<hmr::HMR> aHMRPerformer,
-                uint                      aNumRefinements)
->>>>>>> 0ea72151
         {
             // Create mesh
             std::shared_ptr<hmr::Mesh> tMesh = aHMRPerformer->create_mesh(0);
@@ -571,26 +482,12 @@
             {
                 // Reset flag
                 tPerformRefinement = false;
-                
+
                 // Loop over geometries
                 for (uint tGeometryIndex = 0; tGeometryIndex < mGeometry.size(); tGeometryIndex++)
                 {
-<<<<<<< HEAD
                     // Determine if refinement is needed
                     if (tRefinementIndex < mGeometry(tGeometryIndex)->get_num_refinements())
-=======
-                    Matrix<DDRMat> tFieldValues(tMesh->get_num_nodes(), 1);
-                    for (uint tNodeIndex = 0; tNodeIndex < tMesh->get_num_nodes(); tNodeIndex++)
-                    {
-                        tFieldValues(tNodeIndex) = this->get_geometry_field_value(
-                                tNodeIndex,
-                                tMesh->get_node_coordinate(tNodeIndex),
-                                tGeometryIndex);
-                    }
-
-                    // Call either user defined refinement function or default function
-                    if( mUserDefinedFunc != nullptr )
->>>>>>> 0ea72151
                     {
                         // Get field and put on queue
                         Matrix<DDRMat> tFieldValues(tMesh->get_num_nodes(), 1);
@@ -598,7 +495,7 @@
                         {
                             tFieldValues(tNodeIndex) = this->get_geometry_field_value(tNodeIndex, tMesh->get_node_coordinate(tNodeIndex), tGeometryIndex);
                         }
-                        
+
                         // Put elements on queue and set flag for refinement
                         aHMRPerformer->based_on_field_put_elements_on_queue(tFieldValues, 0, mGeometry(tGeometryIndex)->get_refinement_function_index());
                         tPerformRefinement = true;
@@ -649,11 +546,7 @@
                         mActiveGeometryIndex); //FIXME Wrong
             }
 
-<<<<<<< HEAD
-            //get the max and minimum levelset value for the entity
-=======
             //get the max and minimum level set value for the entity
->>>>>>> 0ea72151
             tMax = tEntityNodeVars.max(tMaxLocRow,tMaxLocCol);
             tMin = tEntityNodeVars.min(tMinLocRow,tMinLocCol);
 
@@ -665,22 +558,14 @@
             moris::real tErrorFactor = 1;
             // If the max is also the threshold value, figure out which node is on the interface
 
-<<<<<<< HEAD
             if( moris::ge::approximate(tMin, mIsocontourThreshold, tErrorFactor) && moris::ge::approximate(tMax, mIsocontourThreshold,tErrorFactor))
-=======
-            if( moris::ge::approximate(tMin, mThresholdValue, tErrorFactor) && moris::ge::approximate(tMax, mThresholdValue,tErrorFactor))
->>>>>>> 0ea72151
             {
                 aGeometryObject.set_parent_entity_index(aEntityIndex);
                 aGeometryObject.mark_all_nodes_as_on_interface();
                 tIsIntersected = true;
             }
 
-<<<<<<< HEAD
-            else if(moris::ge::approximate(tMax,mIsocontourThreshold, tErrorFactor))
-=======
-            else if(moris::ge::approximate(tMax,mThresholdValue, tErrorFactor))
->>>>>>> 0ea72151
+            else if (moris::ge::approximate(tMax,mIsocontourThreshold, tErrorFactor))
             {
                 aGeometryObject.set_parent_entity_index(aEntityIndex);
                 aGeometryObject.mark_node_as_on_interface(tMaxLocRow);
@@ -688,20 +573,15 @@
             }
 
             // If the min is also the threshold value, figure out which node is on the interface
-            else if(moris::ge::approximate(tMin,mIsocontourThreshold, tErrorFactor))
+            else if (moris::ge::approximate(tMin,mIsocontourThreshold, tErrorFactor))
             {
                 aGeometryObject.set_parent_entity_index(aEntityIndex);
                 aGeometryObject.mark_node_as_on_interface(tMinLocRow);
                 tIsIntersected = true;
             }
 
-<<<<<<< HEAD
-            else if((tMax > mIsocontourThreshold) &&
-               (tMin < mIsocontourThreshold))
-=======
-            else if((tMax > mThresholdValue) &&
-                    (tMin < mThresholdValue))
->>>>>>> 0ea72151
+            else if ((tMax > mIsocontourThreshold) &&
+                     (tMin < mIsocontourThreshold))
             {
                 aGeometryObject.set_parent_entity_index(aEntityIndex);
                 aGeometryObject.mark_nodes_as_not_on_interface();
@@ -711,7 +591,6 @@
                     moris::Matrix< moris::DDRMat > tIntersectLocalCoordinate(1,1);
                     moris::Matrix< moris::DDRMat > tIntersectGlobalCoordinate(1,mSpatialDim);
 
-<<<<<<< HEAD
                     get_intersection_location(aNodeCoords,
                                               tEntityNodeVars,
                                               aEntityNodeInds,
@@ -719,77 +598,14 @@
                                               tIntersectGlobalCoordinate,
                                               true,
                                               true);
-=======
-                    get_intersection_location(
-                            mThresholdValue,
-                            mPerturbationValue,
-                            aNodeCoords,
-                            tEntityNodeVars,
-                            aEntityNodeInds,
-                            tIntersectLocalCoordinate,
-                            tIntersectGlobalCoordinate,
-                            true,
-                            true);
->>>>>>> 0ea72151
 
                     aGeometryObject.set_interface_loc_coord(tIntersectLocalCoordinate(0));
                     aGeometryObject.set_interface_glb_coord(tIntersectGlobalCoordinate);
                 }
             }
-<<<<<<< HEAD
 
             return tIsIntersected;
 
-=======
-
-            return tIsIntersected;
-
-        }
-
-        //--------------------------------------------------------------------------------------------------------------
-
-        void Geometry_Engine::interpolate_level_set_value_to_child_node_location(
-                const xtk::Topology   & aParentTopology,
-                size_t                  aGeometryIndex,
-                const Matrix<DDRMat>  & aNodeLocalCoordinate,
-                const Matrix<DDRMat>  & aNodeGlobalCoordinates,
-                Matrix<DDRMat>        & aLevelSetValues )
-        {
-            if (mGeometry(aGeometryIndex)->sensitivities_available())
-            {
-                aLevelSetValues = {{this->get_geometry_field_value(
-                        0,
-                        aNodeGlobalCoordinates,
-                        aGeometryIndex)}};
-            }
-            else
-            {
-                // Get node indices attached to parent (These are indices relative to another mesh and may need to be mapped) FIXME
-                moris::Matrix< moris::IndexMat > const & tNodesAttachedToParent = aParentTopology.get_node_indices();
-
-                // Get number of nodes attached to parent
-                moris::size_t tNumNodesAttachedToParent = tNodesAttachedToParent.numel();
-                moris::Matrix< moris::DDRMat > tNodesLevelSetValues(1, tNumNodesAttachedToParent);
-
-                for(moris::size_t i = 0; i < tNumNodesAttachedToParent; i++)
-                {
-                    tNodesLevelSetValues(0, i) = this->get_geometry_field_value(
-                            tNodesAttachedToParent(i),
-                            aNodeGlobalCoordinates,
-                            aGeometryIndex);
-                }
-
-                // Ask the topology how to interpolate
-                moris::Matrix< moris::DDRMat > tBasisValues(1,1);
-                xtk::Basis_Function const & tParentBasisFunctions = aParentTopology.get_basis_function();
-
-                // Evaluate basis function
-                tParentBasisFunctions.evaluate_basis_function(aNodeLocalCoordinate,tBasisValues);
-
-                // Compute \phi = Ni.\phi_i
-                aLevelSetValues = tBasisValues*moris::trans(tNodesLevelSetValues);
-            }
->>>>>>> 0ea72151
         }
 
         //--------------------------------------------------------------------------------------------------------------
@@ -944,18 +760,18 @@
             switch(mSpatialDim)
             {
                 case(2):
-                        {
+                {
                     tCoordinatePdvs(0) = PDV_Type::X_COORDINATE;
                     tCoordinatePdvs(1) = PDV_Type::Y_COORDINATE;
                     break;
-                        }
+                }
                 case(3):
-                        {
+                {
                     tCoordinatePdvs(0) = PDV_Type::X_COORDINATE;
                     tCoordinatePdvs(1) = PDV_Type::Y_COORDINATE;
                     tCoordinatePdvs(2) = PDV_Type::Z_COORDINATE;
                     break;
-                        }
+                }
                 default:
                 {
                     MORIS_ERROR( false, "Geometry_Engine::initialize_integ_pdv_host_list() - Geometry Engine only works for 2D and 3D models." );
@@ -1065,5 +881,8 @@
                 }
             }
         }
+
+        //--------------------------------------------------------------------------------------------------------------
+
     }   // end ge namespace
 }   // end moris namespace