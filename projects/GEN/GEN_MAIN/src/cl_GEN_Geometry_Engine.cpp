--- conflicted
+++ resolved
@@ -901,15 +901,10 @@
             // number of mesh sets for current property
             uint tNumberOfSets = tMeshSetIndicesPerProperty( tPropertyIndex ).length();
 
-<<<<<<< HEAD
-            // Set for each property index the list of mesh set indices
-            for ( uint tIndex = tNumSetIndices; tIndex < tNumberOfSets; tIndex++ )
-=======
             tic tTimer;
 
             // Loop over properties to create PDVs
             for (uint tPropertyIndex = 0; tPropertyIndex < mProperties.size(); tPropertyIndex++)
->>>>>>> 11bf35cd
             {
                 tMeshSetIndicesPerProperty( tPropertyIndex )( tIndex ) = tIntegrationMesh->get_set_index_by_name( tMeshSetNames( tIndex - tNumSetIndices ) );
             }
@@ -943,13 +938,6 @@
             tIntegrationMesh,
             tPdvTypes );
 
-<<<<<<< HEAD
-        // Set integration PDV types
-        if ( mShapeSensitivities )
-        {
-            this->set_integration_pdv_types( tIntegrationMesh );
-        }
-=======
             real tElapsedTime = tTimer.toc<moris::chronos::milliseconds>().wall;
             MORIS_LOG_INFO( " Assign PDV type to mesh sets on processor %u took %5.3f seconds.", ( uint ) par_rank(), ( double ) tElapsedTime / 1000);
 
@@ -958,7 +946,6 @@
             // Get and save communication map from IP mesh
             Matrix< IdMat > tCommTable = tInterpolationMesh->get_communication_table();
             mPDVHostManager.set_communication_table( tCommTable );
->>>>>>> 11bf35cd
 
         // Loop over properties to assign PDVs
         for ( uint tPropertyIndex = 0; tPropertyIndex < mProperties.size(); tPropertyIndex++ )
@@ -971,11 +958,6 @@
 
                 mProperties( tPropertyIndex )->add_nodal_data( tInterpolationMesh );
 
-<<<<<<< HEAD
-                this->assign_property_to_pdv_hosts(
-                    mProperties( tPropertyIndex ),
-                    tPDVTypeGroup( 0 ),
-=======
             tElapsedTime = tTimer2.toc<moris::chronos::milliseconds>().wall;
             MORIS_LOG_INFO( " Get global-to-local-maps from mtk on processor %u took %5.3f seconds.", ( uint ) par_rank(), ( double ) tElapsedTime / 1000);
 
@@ -984,7 +966,6 @@
             // Create PDV hosts
             this->create_interpolation_pdv_hosts(
                     tInterpolationMesh,
->>>>>>> 11bf35cd
                     tIntegrationMesh,
                     tMeshSetIndicesPerProperty( tPropertyIndex ) );
             }
@@ -994,40 +975,6 @@
             }
         }
 
-<<<<<<< HEAD
-        // Create PDV IDs
-        mPDVHostManager.create_pdv_ids();
-    }
-
-    void
-    Geometry_Engine::print_gen_vertices(
-        std::string aFile,
-        mtk::Mesh*  aMesh )
-    {
-        std::ostringstream tStringStream;
-        tStringStream.clear();
-        tStringStream.str( "" );
-
-        tStringStream << "Vert_Id,";
-        tStringStream << "Vert Ind,";
-        tStringStream << "Owner,";
-        tStringStream << "Prank,";
-        for ( moris::uint iHeader = 0; iHeader < aMesh->get_spatial_dim(); iHeader++ )
-        {
-            tStringStream << "Coords_" + std::to_string( iHeader ) << ",";
-        }
-
-        for ( moris::uint iHeader = 0; iHeader < this->get_num_geometries(); iHeader++ )
-        {
-            tStringStream << "gval_" + std::to_string( iHeader ) << ",";
-        }
-        for ( moris::uint iHeader = 0; iHeader < this->get_num_geometries(); iHeader++ )
-        {
-            tStringStream << "gprox_" + std::to_string( iHeader );
-            if ( iHeader != this->get_num_geometries() - 1 )
-            {
-                tStringStream << ",";
-=======
             tElapsedTime = tTimer3.toc<moris::chronos::milliseconds>().wall;
             MORIS_LOG_INFO( " Create interpolation PDV hosts on processor %u took %5.3f seconds.", ( uint ) par_rank(), ( double ) tElapsedTime / 1000);
 
@@ -1041,7 +988,6 @@
 
                 tElapsedTime = tTimer4.toc<moris::chronos::milliseconds>().wall;
                 MORIS_LOG_INFO( " Set integration PDV types on processor %u took %5.3f seconds.", ( uint ) par_rank(), ( double ) tElapsedTime / 1000);
->>>>>>> 11bf35cd
             }
         }
         tStringStream << std::endl;
@@ -1055,15 +1001,11 @@
             tStringStream << par_rank() << ",";
             moris::Matrix< moris::DDRMat > tCoords = tVertex.get_coords();
 
-<<<<<<< HEAD
-            for ( moris::uint iSp = 0; iSp < aMesh->get_spatial_dim(); iSp++ )
-=======
             // start timer
             tic tTimer5;
 
             // Loop over properties to assign PDVs
             for (uint tPropertyIndex = 0; tPropertyIndex < mProperties.size(); tPropertyIndex++)
->>>>>>> 11bf35cd
             {
                 tStringStream << std::scientific << tCoords( iSp ) << ",";
             }
@@ -1094,18 +1036,6 @@
                 if ( iGeom != this->get_num_geometries() - 1 )
                 {
 
-<<<<<<< HEAD
-                    tStringStream << ",";
-                }
-            }
-            tStringStream << std::endl;
-        }
-        if ( aFile.empty() == false )
-        {
-            std::ofstream tOutputFile( aFile );
-            tOutputFile << tStringStream.str() << std::endl;
-            tOutputFile.close();
-=======
             tElapsedTime = tTimer5.toc<moris::chronos::milliseconds>().wall;
             MORIS_LOG_INFO( " Assign property to pdv host on processor %u took %5.3f seconds.", ( uint ) par_rank(), ( double ) tElapsedTime / 1000);
 
@@ -1116,7 +1046,6 @@
 
             tElapsedTime = tTimer6.toc<moris::chronos::milliseconds>().wall;
             MORIS_LOG_INFO( " Compute and comunicate PDV IDs on processor %u took %5.3f seconds.", ( uint ) par_rank(), ( double ) tElapsedTime / 1000);
->>>>>>> 11bf35cd
         }
     }
 
@@ -1492,24 +1421,10 @@
                 }
                 else
                 {
-<<<<<<< HEAD
-                    uint tMTKFieldIndex = tFieldNameToIndexMap.find( tGeoName );
-
-                    // Create B-spline geometry
-                    mGeometries( tGeometryIndex ) = std::make_shared< BSpline_Geometry >(
-                        tNewOwnedADVs,
-                        tSharedCoefficientIndices( tGeometryIndex ),
-                        tSharedADVIds( tGeometryIndex ),
-                        tAllOffsetIDs( tGeometryIndex ),
-                        aMeshPair,
-                        mGeometries( tGeometryIndex ),
-                        aFields( tMTKFieldIndex ) );
-=======
                     // Every Field needs a mesh. FIXME setting the mesh here is to late
                     mGeometries(tGeometryIndex)->unlock_field();
                     mGeometries(tGeometryIndex)->set_mesh_pair( aMeshPair );
                     mGeometries(tGeometryIndex)->set_num_original_nodes(aMeshPair.get_interpolation_mesh()->get_num_nodes() );
->>>>>>> 11bf35cd
                 }
             }
             // Store field values if needed. FIXME this is obviously wrong that GEN sets it's own mesh
@@ -1665,20 +1580,6 @@
         mPDVHostManager.reset();
         mPDVHostManager.set_num_background_nodes( aMesh->get_num_nodes() );
 
-<<<<<<< HEAD
-        // Allocate proximity data
-        this->setup_initial_geometric_proximities( aMesh );
-
-        // Reset info related to the mesh
-        mActiveGeometryIndex = 0;
-        for ( uint tGeometryIndex = 0; tGeometryIndex < mGeometries.size(); tGeometryIndex++ )
-        {
-            mGeometries( tGeometryIndex )->reset_nodal_data();
-        }
-        for ( uint tPropertyIndex = 0; tPropertyIndex < mProperties.size(); tPropertyIndex++ )
-        {
-            mProperties( tPropertyIndex )->reset_nodal_data();
-=======
             // Reset info related to the mesh
             mActiveGeometryIndex = 0;
             for (uint tGeometryIndex = 0; tGeometryIndex < mGeometries.size(); tGeometryIndex++)
@@ -1692,7 +1593,6 @@
 
             // Allocate proximity data
             this->setup_initial_geometric_proximities(aMesh);
->>>>>>> 11bf35cd
         }
     }
 
@@ -1998,13 +1898,6 @@
         Cell< Matrix< DDSMat > > tNodeOwnersPerSet( tNumSets );
         Cell< Matrix< DDRMat > > tNodeCoordinatesPerSet( tNumSets );
 
-<<<<<<< HEAD
-        // Determine if we need to do the below loop
-        bool tDoJankLoop = false;
-        for ( uint tMeshSetIndex = 0; tMeshSetIndex < tNumSets; tMeshSetIndex++ )
-        {
-            if ( aPdvTypes( tMeshSetIndex ).size() > 0 )
-=======
             Cell< uint > tCounter(tNumSets, 0);
 
             uint tNumSpatialDim = 0;
@@ -2012,7 +1905,6 @@
             // Determine if we need to do the below loop
             bool tDoJankLoop = false;
             for (uint tMeshSetIndex = 0; tMeshSetIndex < tNumSets; tMeshSetIndex++)
->>>>>>> 11bf35cd
             {
                 tDoJankLoop = true;
             }
@@ -2034,14 +1926,6 @@
                 // Clusters per set
                 for ( uint tClusterIndex = 0; tClusterIndex < tNumberOfClusters; tClusterIndex++ )
                 {
-<<<<<<< HEAD
-                    // get pointer to cluster
-                    const mtk::Cluster* tCluster = tSet->get_clusters_by_index( tClusterIndex );
-
-                    // Indices, IDs, and ownership of base cell nodes in cluster
-                    // FIXME this is really bad and slow. especially when building the pdvs; should return const &
-                    mtk::Cell const* tBaseCell = tCluster->get_interpolation_cell( mtk::Master_Slave::MASTER ).get_base_cell();
-=======
                     mtk::Set* tSet = aIntegrationMesh->get_set_by_index(tMeshSetIndex);
 
                     // Get number of clusters on set
@@ -2097,7 +1981,6 @@
                 {
                     uint tCurrentNode = 0;
                     mtk::Set* tSet = aIntegrationMesh->get_set_by_index(tMeshSetIndex);
->>>>>>> 11bf35cd
 
                     Matrix< IndexMat > tNodeIndicesInCluster     = tBaseCell->get_vertex_inds();
                     Matrix< IndexMat > tNodeIdsInCluster         = tBaseCell->get_vertex_ids();
@@ -2148,25 +2031,10 @@
                         // number of base nodes in cluster
                         tNumberOfBaseNodes = tNodeIndicesInCluster.length();
 
-<<<<<<< HEAD
-                        // number of spatial dimension
-                        tNumSpatialDim = tNodeCoordinatesInCluster.n_cols();
-
-=======
->>>>>>> 11bf35cd
                         // check for consistency
                         MORIS_ASSERT( tNodeIdsInCluster.length() == tNumberOfBaseNodes && tNodeOwnersInCluster.length() == tNumberOfBaseNodes,
                             "Geometry_Engine::create_interpolation_pdv_hosts - inconsistent cluster information.\n" );
 
-<<<<<<< HEAD
-                        // FIXME don't understand this resize. it's really slow
-                        tNodeIndicesPerSet( tMeshSetIndex ).resize( tCurrentNode + tNumberOfBaseNodes, 1 );
-                        tNodeIdsPerSet( tMeshSetIndex ).resize( tCurrentNode + tNumberOfBaseNodes, 1 );
-                        tNodeOwnersPerSet( tMeshSetIndex ).resize( tCurrentNode + tNumberOfBaseNodes, 1 );
-                        tNodeCoordinatesPerSet( tMeshSetIndex ).resize( tCurrentNode + tNumberOfBaseNodes, tNumSpatialDim );
-
-=======
->>>>>>> 11bf35cd
                         // FIXME we have nodes up to 8 times in this list in 3d
                         for ( uint tNodeInCluster = 0; tNodeInCluster < tNumberOfBaseNodes; tNodeInCluster++ )
                         {
@@ -2204,44 +2072,6 @@
         // Cell of IG PDV_Type types
         Cell< PDV_Type > tCoordinatePdvs( mNumSpatialDimensions );
 
-<<<<<<< HEAD
-        switch ( mNumSpatialDimensions )
-        {
-        case 2:
-        {
-            tCoordinatePdvs( 0 ) = PDV_Type::X_COORDINATE;
-            tCoordinatePdvs( 1 ) = PDV_Type::Y_COORDINATE;
-            break;
-        }
-        case 3:
-        {
-            tCoordinatePdvs( 0 ) = PDV_Type::X_COORDINATE;
-            tCoordinatePdvs( 1 ) = PDV_Type::Y_COORDINATE;
-            tCoordinatePdvs( 2 ) = PDV_Type::Z_COORDINATE;
-            break;
-        }
-        default:
-        {
-            MORIS_ERROR( false, "Geometry Engine only works for 2D and 3D models." );
-        }
-        }
-
-        // Loop through sets
-        Cell< Cell< Cell< PDV_Type > > > tPdvTypes( tNumSets );
-        for ( uint tMeshSetIndex = 0; tMeshSetIndex < tNumSets; tMeshSetIndex++ )
-        {
-            // PDV_Type types per set
-            tPdvTypes( tMeshSetIndex ).resize( 1 );
-            tPdvTypes( tMeshSetIndex )( 0 ) = tCoordinatePdvs;
-        }
-
-        // Set PDV types
-        mPDVHostManager.set_integration_pdv_types( tPdvTypes );
-        mPDVHostManager.set_requested_integration_pdv_types( tCoordinatePdvs );
-    }
-
-    //--------------------------------------------------------------------------------------------------------------
-=======
                             // check for consistency
                             MORIS_ASSERT( tNodeIdsInCluster.length() == tNumberOfBaseNodes && tNodeOwnersInCluster.length() == tNumberOfBaseNodes,
                                     "Geometry_Engine::create_interpolation_pdv_hosts - inconsistent cluster information.\n");
@@ -2252,7 +2082,6 @@
                                 tNodeIndicesPerSet(tMeshSetIndex)(tCurrentNode)      = tNodeIndicesInCluster(tNodeInCluster);
                                 tNodeIdsPerSet(tMeshSetIndex)(tCurrentNode)          = tNodeIdsInCluster(tNodeInCluster);
                                 tNodeOwnersPerSet(tMeshSetIndex)(tCurrentNode)       = tNodeOwnersInCluster(tNodeInCluster);
->>>>>>> 11bf35cd
 
     void
     Geometry_Engine::assign_property_to_pdv_hosts(
