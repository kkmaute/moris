--- conflicted
+++ resolved
@@ -585,12 +585,9 @@
                     }    // end switch: Intersection Interpolation type
 
                     break;
-<<<<<<< HEAD
 
                 }    // end case: Intersection_Mode::LEVEL_SET
 
-=======
-                }
                 case Intersection_Mode::SURFACE_MESH:
                 {
                     // BRENDAN TODO
@@ -607,7 +604,7 @@
                         aBackgroundElementNodeCoordinates 
                     );
                 }
->>>>>>> 0632291f
+
                 case Intersection_Mode::COLORING:
                 {
                     // Determine if edge is intersected
