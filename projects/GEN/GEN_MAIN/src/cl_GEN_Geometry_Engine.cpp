--- conflicted
+++ resolved
@@ -834,17 +834,10 @@
             tTemporaryPdvTypeList.shrink_to_fit();
 
             // Communicate dof types so that all processors have the same unique list
-<<<<<<< HEAD
-             mPDVHostManager.communicate_dof_types( tTemporaryPdvTypeList );
+            mPDVHostManager.communicate_dof_types( tTemporaryPdvTypeList );
 
             // Create a map
-             mPDVHostManager.create_dv_type_map();
-=======
-            mPdvHostManager.communicate_dof_types( tTemporaryPdvTypeList );
-
-            // Create a map
-            mPdvHostManager.create_dv_type_map();
->>>>>>> 068a6e20
+            mPDVHostManager.create_dv_type_map();
         }
 
         //--------------------------------------------------------------------------------------------------------------
@@ -1037,7 +1030,7 @@
                     else
                     {
                         uint tMTKFieldIndex = tFieldNameToIndexMap.find( tGeoName );
-                     
+
                         // Create B-spline geometry
                         mGeometries(tGeometryIndex) = std::make_shared<BSpline_Geometry>(
                                 tNewOwnedADVs,
