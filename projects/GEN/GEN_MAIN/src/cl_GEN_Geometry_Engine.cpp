// MRS
#include "fn_Parsing_Tools.hpp"

// GEN
#include "cl_GEN_Geometry_Engine.hpp"
#include "fn_GEN_create_geometries.hpp"
#include "cl_GEN_Level_Set.hpp"
#include "fn_GEN_create_properties.hpp"
#include "cl_GEN_Interpolation.hpp"
#include "cl_GEN_Child_Node.hpp"
#include "cl_GEN_Intersection_Node.hpp"

// MTK
#include "cl_MTK_Integration_Mesh.hpp"
#include "cl_MTK_Interpolation_Mesh.hpp"
#include "cl_MTK_Writer_Exodus.hpp"

// XTK FIXME
#include "cl_XTK_Topology.hpp"

namespace moris
{
    namespace ge
    {

        //--------------------------------------------------------------------------------------------------------------
        // PUBLIC
        //--------------------------------------------------------------------------------------------------------------

        Geometry_Engine::Geometry_Engine(
                Cell<Cell<ParameterList>> aParameterLists,
                std::shared_ptr<Library_IO> aLibrary):

                // Level set options
                mIsocontourThreshold(aParameterLists(0)(0).get<real>("isocontour_threshold")),
                mErrorFactor(aParameterLists(0)(0).get<real>("isocontour_error_factor")),

                // ADVs/IQIs
                mADVs(aParameterLists(0)(0).get<sint>("advs_size")
                        ? Matrix<DDRMat>((uint)aParameterLists(0)(0).get<sint>("advs_size"), 1, aParameterLists(0)(0).get<real>("initial_advs_fill"))
                        : string_to_mat<DDRMat>(aParameterLists(0)(0).get<std::string>("initial_advs"))),
                mLowerBounds(aParameterLists(0)(0).get<sint>("advs_size")
                        ? Matrix<DDRMat>((uint)aParameterLists(0)(0).get<sint>("advs_size"), 1, aParameterLists(0)(0).get<real>("lower_bounds_fill"))
                        : string_to_mat<DDRMat>(aParameterLists(0)(0).get<std::string>("lower_bounds"))),
                mUpperBounds(aParameterLists(0)(0).get<sint>("advs_size")
                        ? Matrix<DDRMat>((uint)aParameterLists(0)(0).get<sint>("advs_size"), 1, aParameterLists(0)(0).get<real>("upper_bounds_fill"))
                        : string_to_mat<DDRMat>(aParameterLists(0)(0).get<std::string>("upper_bounds"))),
                mRequestedIQIs(string_to_cell<std::string>(aParameterLists(0)(0).get<std::string>("IQI_types"))),

                // Library
                mLibrary(aLibrary),

                // Geometries
                mGeometries(create_geometries(aParameterLists(1), mADVs, mLibrary)),
                mGeometryParameterLists(aParameterLists(1)),
                mGeometryFieldFile(aParameterLists(0)(0).get<std::string>("geometry_field_file")),
                mOutputMeshFile(aParameterLists(0)(0).get<std::string>("output_mesh_file")),

                // Properties
                mProperties(create_properties(aParameterLists(2), mADVs, mLibrary)),
                mPropertyParameterLists(aParameterLists(2)),
                
                // phase table
                mPhaseTable(mGeometries.size())
        {
            // Set requested PDVs
            Cell<std::string> tRequestedPdvNames = string_to_cell<std::string>(aParameterLists(0)(0).get<std::string>("PDV_types"));
            Cell<PDV_Type> tRequestedPdvTypes(tRequestedPdvNames.size());
            map<std::string, PDV_Type> tPdvTypeMap = get_pdv_type_map();
            for (uint tPdvTypeIndex = 0; tPdvTypeIndex < tRequestedPdvTypes.size(); tPdvTypeIndex++)
            {
                tRequestedPdvTypes(tPdvTypeIndex) = tPdvTypeMap[tRequestedPdvNames(tPdvTypeIndex)];
            }
<<<<<<< HEAD
            mPdvHostManager.set_ip_requested_pdv_types(tRequestedPdvTypes);
            
            // Set map if its a non-standard phase table (i.e. the map is not 1-1 between index and bulk phase).
            if(aParameterLists(0)(0).get<std::string>("phase_table").length() > 0)
            {
                Matrix<IndexMat> tPhaseTable = string_to_mat<IndexMat>(aParameterLists(0)(0).get<std::string>("phase_table"));
                mPhaseTable.set_index_to_bulk_phase_map(tPhaseTable);
            }
            // print the phase table if requested (since GEN doesn't have a perform operator this is going here)
            if(aParameterLists(0)(0).get<bool>("print_phase_table") && par_rank() == 0)
            {
                mPhaseTable.print();
            }
=======
            mPdvHostManager.set_requested_interpolation_pdv_types(tRequestedPdvTypes);
>>>>>>> 1261bba0
        }

        //--------------------------------------------------------------------------------------------------------------

        Geometry_Engine::Geometry_Engine(
                Cell< std::shared_ptr<Geometry> > aGeometry,
                Phase_Table                       aPhaseTable,
                mtk::Interpolation_Mesh*          aMesh,
                Matrix<DDRMat>                    aADVs,
                real                              aIsocontourThreshold,
                real                              aErrorFactor)
                : mIsocontourThreshold(aIsocontourThreshold),
                  mErrorFactor(aErrorFactor),
                  mADVs(aADVs),
                  mActiveGeometryIndex(0),
                  mGeometries(aGeometry),
                  mPhaseTable(aPhaseTable)
        {
            for (uint tGeometryIndex = 0; tGeometryIndex < mGeometries.size(); tGeometryIndex++)
            {
                mShapeSensitivities = (mShapeSensitivities or mGeometries(tGeometryIndex)->depends_on_advs());
            }
            this->compute_level_set_data(aMesh);
        }

        //--------------------------------------------------------------------------------------------------------------

        Geometry_Engine::~Geometry_Engine()
        {
        }

        //--------------------------------------------------------------------------------------------------------------

        void Geometry_Engine::set_advs(Matrix<DDRMat> aNewADVs)
        {
            // Set new ADVs
            mADVs = aNewADVs;

            // Reset info related to the mesh
            mPdvHostManager.reset();
            mActiveGeometryIndex = 0;
            for (uint tGeometryIndex = 0; tGeometryIndex < mGeometries.size(); tGeometryIndex++)
            {
                mGeometries(tGeometryIndex)->reset_child_nodes();
            }
        }

        //--------------------------------------------------------------------------------------------------------------

        Matrix<DDRMat>& Geometry_Engine::get_advs()
        {
            return mADVs;
        }

        //--------------------------------------------------------------------------------------------------------------

        Matrix<DDRMat>& Geometry_Engine::get_lower_bounds()
        {
            return mLowerBounds;
        }

        //--------------------------------------------------------------------------------------------------------------

        Matrix<DDRMat>& Geometry_Engine::get_upper_bounds()
        {
            return mUpperBounds;
        }

        //--------------------------------------------------------------------------------------------------------------

        void Geometry_Engine::communicate_requested_IQIs()
        {
            mPdvHostManager.set_requested_IQIs(mRequestedIQIs);
        }

        //--------------------------------------------------------------------------------------------------------------

        void Geometry_Engine::communicate_requested_IQIs(Cell<std::string> aIQINames)
        {
            mPdvHostManager.set_requested_IQIs(aIQINames);
        }

        //--------------------------------------------------------------------------------------------------------------

        Matrix<DDRMat> Geometry_Engine::get_dcriteria_dadv()
        {
            return mPdvHostManager.compute_diqi_dadv();
        }

        //--------------------------------------------------------------------------------------------------------------

        MSI::Design_Variable_Interface* Geometry_Engine::get_design_variable_interface()
        {
            return &mPdvHostManager;
        }

        //--------------------------------------------------------------------------------------------------------------

        real Geometry_Engine::get_geometry_field_value(
                uint                   aNodeIndex,
                const Matrix<DDRMat> & aCoordinates,
                uint                   aGeometryIndex)
        {
            return mGeometries(aGeometryIndex)->evaluate_field_value(aNodeIndex, aCoordinates);
        }

        //--------------------------------------------------------------------------------------------------------------

        bool Geometry_Engine::is_intersected(const Matrix<IndexMat>& aNodeIndices, const Matrix<DDRMat>& aNodeCoordinates)
        {
            // Check input
            MORIS_ASSERT(aNodeIndices.length() == aNodeCoordinates.n_rows(),
                    "Geometry engine must be provided the same number of node indices as node coordinates for "
                    "determining if an element is intersected or not.");
            MORIS_ASSERT(aNodeIndices.length() > 0,
                    "Geometry engine must be provided at least 1 node to determine if an element is intersected or not.");

            // Initialize by evaluating the first node
            real tMin = mGeometries(mActiveGeometryIndex)->evaluate_field_value(aNodeIndices(0), aNodeCoordinates.get_row(0));
            real tMax = tMin;

            // Evaluate the rest of the nodes
            for (uint tNodeCount = 0; tNodeCount < aNodeIndices.length(); tNodeCount++)
            {
                real tEval = mGeometries(mActiveGeometryIndex)->evaluate_field_value(
                        aNodeIndices(tNodeCount),
                        aNodeCoordinates.get_row(tNodeCount));
                tMin = std::min(tMin, tEval);
                tMax = std::max(tMax, tEval);
            }

            // Return result
            return (tMax >= mIsocontourThreshold and tMin <= mIsocontourThreshold);
        }

        //--------------------------------------------------------------------------------------------------------------

        bool Geometry_Engine::queue_intersection(
                uint aFirstNodeIndex,
                uint aSecondNodeIndex,
                const Matrix<DDRMat>& aFirstNodeCoordinates,
                const Matrix<DDRMat>& aSecondNodeCoordinates)
        {
            // Determine if edge is intersected
            bool tEdgeIsIntersected = mGeometries(mActiveGeometryIndex)->evaluate_field_value(aFirstNodeIndex, aFirstNodeCoordinates)
                    * mGeometries(mActiveGeometryIndex)->evaluate_field_value(aSecondNodeIndex, aSecondNodeCoordinates) <= 0;

            // If edge is intersected, queue intersection node
            if (tEdgeIsIntersected)
            {
                mQueuedIntersectionNode = std::make_shared<Intersection_Node>(
                        aFirstNodeIndex,
                        aSecondNodeIndex,
                        aFirstNodeCoordinates,
                        aSecondNodeCoordinates,
                        mGeometries(mActiveGeometryIndex),
                        mIsocontourThreshold);
            }

            return tEdgeIsIntersected;
        }

        //--------------------------------------------------------------------------------------------------------------

        bool Geometry_Engine::queued_intersection_first_parent_on_interface()
        {
            return mQueuedIntersectionNode->first_parent_on_interface();
        }

        //--------------------------------------------------------------------------------------------------------------

        bool Geometry_Engine::queued_intersection_second_parent_on_interface()
        {
            return mQueuedIntersectionNode->second_parent_on_interface();
        }

        //--------------------------------------------------------------------------------------------------------------

        real Geometry_Engine::get_queued_intersection_local_coordinate()
        {
            return mQueuedIntersectionNode->get_local_coordinates()(0);
        }

        //--------------------------------------------------------------------------------------------------------------

        Matrix<DDRMat> Geometry_Engine::get_queued_intersection_global_coordinates()
        {
            return mQueuedIntersectionNode->get_global_coordinates();
        }

        //--------------------------------------------------------------------------------------------------------------

        void Geometry_Engine::admit_queued_intersection(uint aNodeIndex)
        {
            // Assign as PDV host
            if (mGeometries(mActiveGeometryIndex)->depends_on_advs())
            {
                mPdvHostManager.set_intersection_node(aNodeIndex, mQueuedIntersectionNode);
            }

            // Assign as child node
            for (uint tGeometryIndex = 0; tGeometryIndex < mGeometries.size(); tGeometryIndex++)
            {
                mGeometries(tGeometryIndex)->add_child_node(aNodeIndex, mQueuedIntersectionNode);
            }
        }

        //--------------------------------------------------------------------------------------------------------------

        void Geometry_Engine::create_new_child_nodes(
                const Cell<moris_index>&    aNewNodeIndices,
                const Cell<xtk::Topology*>& aParentTopo,
                const Cell<Matrix<DDRMat>>& aParamCoordRelativeToParent,
                const Matrix<DDRMat>&       aGlobalNodeCoord )
        {
            for (uint tNode = 0; tNode < aNewNodeIndices.size(); tNode++)
            {
                // Create child node
                Matrix<DDUMat> tParentNodeIndices(aParentTopo(tNode)->get_node_indices().length(), 1);
                Cell<Matrix<DDRMat>> tParentNodeCoordinates(tParentNodeIndices.length());
                for (uint tParentNode = 0; tParentNode < tParentNodeIndices.length(); tParentNode++)
                {
                    tParentNodeIndices(tParentNode) = aParentTopo(tNode)->get_node_indices()(tParentNode);
                    tParentNodeCoordinates(tParentNode) = aGlobalNodeCoord.get_row(tParentNodeIndices(tParentNode));
                }
                std::shared_ptr<Child_Node> tChildNode = std::make_shared<Child_Node>(
                        tParentNodeIndices, tParentNodeCoordinates, aParentTopo(tNode)->get_basis_function(), aParamCoordRelativeToParent(tNode));

                // Assign to geometries
                for (uint tGeometryIndex = 0; tGeometryIndex < mGeometries.size(); tGeometryIndex++)
                {
                    mGeometries(tGeometryIndex)->add_child_node(aNewNodeIndices(tNode), tChildNode);
                }
            }
        }

        //--------------------------------------------------------------------------------------------------------------

        size_t Geometry_Engine::get_num_phases()
        {
            return mPhaseTable.get_num_phases();
        }

        //--------------------------------------------------------------------------------------------------------------


        moris_index Geometry_Engine::get_phase_sign_of_given_phase_and_geometry(
                moris_index aPhaseIndex,
                moris_index aGeometryIndex )
        {
            return mPhaseTable.get_phase_sign_of_given_phase_and_geometry( aPhaseIndex,aGeometryIndex );
        }

        //--------------------------------------------------------------------------------------------------------------

        size_t Geometry_Engine::get_phase_index(
                moris_index            aNodeIndex,
                const Matrix<DDRMat> & aCoordinates)
        {
            // 0 for neg 1 for pos
            real tNodePhaseValue = 0;
            Matrix< IndexMat > tPhaseOnOff(1, this->get_num_geometries());

            for (uint tGeometryIndex = 0; tGeometryIndex < mGeometries.size(); tGeometryIndex++)
            {
                tNodePhaseValue = this->get_geometry_field_value(aNodeIndex, aCoordinates, tGeometryIndex);

                // Negative
                if (tNodePhaseValue < mIsocontourThreshold)
                {
                    tPhaseOnOff(0, tGeometryIndex) = 0;
                }
                else
                {
                    tPhaseOnOff(0, tGeometryIndex) = 1;
                }
            }

            return mPhaseTable.get_phase_index(tPhaseOnOff);
        }

        //--------------------------------------------------------------------------------------------------------------

        moris_index Geometry_Engine::get_elem_phase_index(Matrix< IndexMat > const & aElemOnOff)
        {
            return mPhaseTable.get_phase_index(aElemOnOff);
        }

        //--------------------------------------------------------------------------------------------------------------

        size_t Geometry_Engine::get_node_phase_index_wrt_a_geometry(
                uint                   aNodeIndex,
                const Matrix<DDRMat> & aCoordinates,
                uint                   aGeometryIndex)
        {
            real tNodePhaseValue = this->get_geometry_field_value(
                    aNodeIndex,
                    aCoordinates,
                    aGeometryIndex);

            size_t tPhaseOnOff = 1;

            if (tNodePhaseValue < mIsocontourThreshold)
            {
                tPhaseOnOff = 0;
            }

            return tPhaseOnOff;
        }

        //--------------------------------------------------------------------------------------------------------------

        size_t Geometry_Engine::get_num_geometries()
        {
            return mGeometries.size();
        }

        //--------------------------------------------------------------------------------------------------------------

        size_t Geometry_Engine::get_num_bulk_phase()
        {
            return mPhaseTable.get_num_phases();
        }

        //--------------------------------------------------------------------------------------------------------------

        size_t Geometry_Engine::get_active_geometry_index()
        {
            return mActiveGeometryIndex;
        }

        //--------------------------------------------------------------------------------------------------------------

        void Geometry_Engine::advance_geometry_index()
        {
            MORIS_ASSERT(mActiveGeometryIndex < mGeometries.size(),
                    "Trying to advance past the number of geometries in the geometry engine");
            mActiveGeometryIndex += 1;
        }

        //--------------------------------------------------------------------------------------------------------------

        uint Geometry_Engine::get_num_refinement_fields()
        {
            return mGeometries.size();
        }

        //--------------------------------------------------------------------------------------------------------------

        bool Geometry_Engine::refinement_needed(
                uint aFieldIndex,
                uint aRefinementIndex)
        {
            return ((sint)aRefinementIndex < mGeometries(aFieldIndex)->get_num_refinements());
        }

        //--------------------------------------------------------------------------------------------------------------

        real Geometry_Engine::get_field_value(
                uint                  aFieldIndex,
                uint                  aNodeIndex,
                const Matrix<DDRMat>& aCoordinates)
        {
            // TODO can return property field too
            return mGeometries(aFieldIndex)->evaluate_field_value(aNodeIndex, aCoordinates);
        }

        //--------------------------------------------------------------------------------------------------------------

        sint Geometry_Engine::get_refinement_function_index(
                uint aFieldIndex,
                uint aRefinementIndex)
        {
            return mGeometries(aFieldIndex)->get_refinement_function_index();
        }

        //--------------------------------------------------------------------------------------------------------------

        void Geometry_Engine::create_pdvs(std::shared_ptr<mtk::Mesh_Manager> aMeshManager)
        {
            // Get integration mesh
            mtk::Integration_Mesh* tIntegrationMesh = aMeshManager->get_integration_mesh(0);

            // Initialize PDV type groups and mesh set info
            Cell<Cell<Cell<PDV_Type>>> tPdvTypes(tIntegrationMesh->get_num_sets());
            Cell<PDV_Type> tPdvTypeGroup(1);
            Cell<std::string> tMeshSetNames(0);
            Matrix<DDUMat> tMeshSetIndices(0, 0);

            // PDV type map
            map< std::string, PDV_Type > tPdvTypeMap = get_pdv_type_map();

            // Loop over properties to create PDVs
            for (uint tPropertyIndex = 0; tPropertyIndex < mPropertyParameterLists.size(); tPropertyIndex++)
            {
                // PDV type and mesh set names/indices from parameter list
                tPdvTypeGroup(0) = tPdvTypeMap[mPropertyParameterLists(tPropertyIndex).get<std::string>("pdv_type")];

                string_to_cell(mPropertyParameterLists(tPropertyIndex).get<std::string>("pdv_mesh_set_names"), tMeshSetNames);
                string_to_mat(mPropertyParameterLists(tPropertyIndex).get<std::string>("pdv_mesh_set_indices"), tMeshSetIndices);

                // Convert mesh set names to indices
                uint tNumSetIndices = tMeshSetIndices.length();
                tMeshSetIndices.resize(tNumSetIndices + tMeshSetNames.size(), 1);

                for (uint tIndex = tNumSetIndices; tIndex < tMeshSetIndices.length(); tIndex++)
                {
                    tMeshSetIndices(tIndex) = tIntegrationMesh->get_set_index_by_name(tMeshSetNames(tIndex - tNumSetIndices));
                }

                // Assign PDV types
                for (uint tIndex = 0; tIndex < tMeshSetIndices.length(); tIndex++)
                {
                    tPdvTypes(tMeshSetIndices(tIndex)).push_back(tPdvTypeGroup);
                }
            }

            // Create PDV hosts
            this->create_interpolation_pdv_hosts(
                    aMeshManager->get_interpolation_mesh(0),
                    tIntegrationMesh,
                    tPdvTypes);

            if (mShapeSensitivities)
            {
                this->set_integration_pdv_types(tIntegrationMesh);
            }

            // Loop over properties to assign PDVs
            for (uint tPropertyIndex = 0; tPropertyIndex < mPropertyParameterLists.size(); tPropertyIndex++)
            {
                // Assign PDVs
                if (mPropertyParameterLists(tPropertyIndex).get<std::string>("pdv_mesh_type") == "interpolation")
                {
                    this->assign_property_to_pdv_hosts(mProperties(tPropertyIndex), tPdvTypeGroup(0), tIntegrationMesh, tMeshSetIndices);
                }
                else
                {
                    MORIS_ERROR(false, "Assignment of PDVs is only supported with an interpolation mesh right now.");
                }
            }

            // Get rid of parameter lists
            mPropertyParameterLists.resize(0);
        }

        //--------------------------------------------------------------------------------------------------------------

        void Geometry_Engine::compute_level_set_data(mtk::Interpolation_Mesh* aMesh)
        {
            // Register spatial dimension
            mSpatialDim = aMesh->get_spatial_dim();

            // Number of filled ADVs
            uint tNumFilledADVs = mADVs.length();

            // Reset geometries if parameter lists are given
            if (mGeometryParameterLists.size() > 0)
            {
                mGeometries.resize(0);
            }

            // Loop over all geometry and property parameter lists to resize ADVs (TODO)
            for (uint tGeometryIndex = 0; tGeometryIndex < mGeometryParameterLists.size(); tGeometryIndex++)
            {
                // Determine if level set will be created
                sint tBSplineMeshIndex = mGeometryParameterLists(tGeometryIndex).get<sint>("bspline_mesh_index");
                if (tBSplineMeshIndex >= 0)
                {
                    // Resize
                    mADVs.resize(mADVs.length() + aMesh->get_num_coeffs(tBSplineMeshIndex), 1);
                }
            }

            // Check all input geometries for ADVs and level set conversion (if not from parameter list) for more resizing
            bool tDependOnADVs = false;
            bool tBSplineConversion = false;
            for (uint tGeometryIndex = 0; tGeometryIndex < mGeometries.size(); tGeometryIndex++)
            {
                tDependOnADVs = (tDependOnADVs or mGeometries(tGeometryIndex)->depends_on_advs());
                tBSplineConversion = (tBSplineConversion or mGeometries(tGeometryIndex)->conversion_to_bsplines());

                // If level set will be created
                if (mGeometries(tGeometryIndex)->conversion_to_bsplines())
                {
                    // Resize
                    mADVs.resize(mADVs.length() + aMesh->get_num_coeffs(mGeometries(tGeometryIndex)->get_bspline_mesh_index()), 1);
                }
            }
            MORIS_ERROR((not tDependOnADVs) or (not tBSplineConversion),
                        "If the geometry engine is given geometries which have already been created, they cannot both depend "
                        "on ADVs and be converted into a level set. Instead, please create the level set beforehand.");

            // Set number of ADVs after level set creation
            mLowerBounds.resize(mADVs.length(), 1);
            mUpperBounds.resize(mADVs.length(), 1);
            mPdvHostManager.set_num_advs(mADVs.length());

            // Build geometries and properties
            if (mGeometryParameterLists.size() > 0)
            {
                mGeometries = create_geometries(mGeometryParameterLists, mADVs, mLibrary);
                mProperties = create_properties(mPropertyParameterLists, mADVs, mLibrary);
                mGeometryParameterLists.resize(0);
                // TODO have properties store all data so parameter lists can be deleted too
            }

            // Determine if conversion to level sets are needed and if shape sensitivities are needed
            for (uint tGeometryIndex = 0; tGeometryIndex < mGeometries.size(); tGeometryIndex++)
            {
                // Shape sensitivities logic in case of no level sets
                mShapeSensitivities = (mShapeSensitivities or mGeometries(tGeometryIndex)->depends_on_advs());

                // Convert to level set if needed
                if (mGeometries(tGeometryIndex)->conversion_to_bsplines())
                {
                    // Always have shape sensitivities if level set
                    mShapeSensitivities = true;

                    // Create level set
                    mGeometries(tGeometryIndex) = std::make_shared<Level_Set>(mADVs,
                                                                              tNumFilledADVs,
                                                                              aMesh,
                                                                              mGeometries(tGeometryIndex));

                    // Assign bounds
                    uint tNumCoeffs = aMesh->get_num_coeffs(mGeometries(tGeometryIndex)->get_bspline_mesh_index());
                    real tBSplineLowerBound = mGeometries(tGeometryIndex)->get_bspline_lower_bound();
                    real tBSplineUpperBound = mGeometries(tGeometryIndex)->get_bspline_upper_bound();
                    for (uint tADVIndex = tNumFilledADVs; tADVIndex < tNumFilledADVs + tNumCoeffs; tADVIndex++)
                    {
                        mLowerBounds(tADVIndex) = tBSplineLowerBound;
                        mUpperBounds(tADVIndex) = tBSplineUpperBound;
                    }

                    // Update filled ADVs
                    tNumFilledADVs = tNumFilledADVs + tNumCoeffs;
                }
            }
        }

        //--------------------------------------------------------------------------------------------------------------

        void Geometry_Engine::output_fields(mtk::Mesh* aMesh)
        {
            this->output_fields_on_mesh(aMesh, mOutputMeshFile);
            this->write_geometry_fields(aMesh, mGeometryFieldFile);
        }

        //--------------------------------------------------------------------------------------------------------------

        void Geometry_Engine::output_fields_on_mesh(mtk::Mesh* aMesh, std::string aExodusFileName)
        {
            if (aExodusFileName != "")
            {
                // Write mesh
                mtk::Writer_Exodus tWriter(aMesh);
                tWriter.write_mesh("", aExodusFileName);

                // Setup fields
                Cell<std::string> tFieldNames(mGeometries.size());
                for (uint tGeometryIndex = 0; tGeometryIndex < mGeometries.size(); tGeometryIndex++)
                {
                    tFieldNames(tGeometryIndex) = "Geometry " + std::to_string(tGeometryIndex);
                }
                tWriter.set_nodal_fields(tFieldNames);

                // Get all node coordinates
                Cell<Matrix<DDRMat>> tNodeCoordinates(aMesh->get_num_nodes());
                for (uint tNodeIndex = 0; tNodeIndex < aMesh->get_num_nodes(); tNodeIndex++)
                {
                    tNodeCoordinates(tNodeIndex) = aMesh->get_node_coordinate(tNodeIndex);
                }

                // Loop over geometries
                for (uint tGeometryIndex = 0; tGeometryIndex < mGeometries.size(); tGeometryIndex++)
                {
                    // Create field vector
                    Matrix<DDRMat> tFieldData(aMesh->get_num_nodes(), 1);

                    // Assign field to vector
                    for (uint tNodeIndex = 0; tNodeIndex < aMesh->get_num_nodes(); tNodeIndex++)
                    {
                        tFieldData(tNodeIndex) = mGeometries(tGeometryIndex)->evaluate_field_value(
                                tNodeIndex,
                                tNodeCoordinates(tNodeIndex));
                    }

                    // Create field on mesh
                    tWriter.write_nodal_field("Geometry " + std::to_string(tGeometryIndex), tFieldData);
                }

                // Finalize
                tWriter.close_file(true);
            }
        }

        //--------------------------------------------------------------------------------------------------------------

        void Geometry_Engine::write_geometry_fields(mtk::Mesh* aMesh, std::string aBaseFileName)
        {
            if (aBaseFileName != "")
            {
                // Get all node coordinates
                Cell<Matrix<DDRMat>> tNodeCoordinates(aMesh->get_num_nodes());
                for (uint tNodeIndex = 0; tNodeIndex < aMesh->get_num_nodes(); tNodeIndex++)
                {
                    tNodeCoordinates(tNodeIndex) = aMesh->get_node_coordinate(tNodeIndex);
                }

                // Loop over geometries
                for (uint tGeometryIndex = 0; tGeometryIndex < mGeometries.size(); tGeometryIndex++)
                {
                    // Create file
                    std::ofstream tOutFile(aBaseFileName + "_" + std::to_string(tGeometryIndex) + ".txt");

                    // Write to file
                    for (uint tNodeIndex = 0; tNodeIndex < aMesh->get_num_nodes(); tNodeIndex++)
                    {
                        // Coordinates
                        for (uint tDimension = 0; tDimension < mSpatialDim; tDimension++)
                        {
                            tOutFile << tNodeCoordinates(tNodeIndex)(tDimension) << ", ";
                        }

                        // Fill unused dimensions with zeros
                        for (uint tDimension = mSpatialDim; tDimension < 3; tDimension++)
                        {
                            tOutFile << 0.0 << ", ";
                        }

                        // Level-set field
                        tOutFile << mGeometries(tGeometryIndex)->evaluate_field_value(
                                tNodeIndex,
                                tNodeCoordinates(tNodeIndex)) << std::endl;
                    }

                    // Close file
                    tOutFile.close();
                }
            }
        }

        //--------------------------------------------------------------------------------------------------------------
        // PRIVATE
        //--------------------------------------------------------------------------------------------------------------

        void Geometry_Engine::create_interpolation_pdv_hosts(
                mtk::Interpolation_Mesh     * aInterpolationMesh,
                mtk::Integration_Mesh       * aIntegrationMesh,
                Cell<Cell<Cell<PDV_Type>>>    aPdvTypes)
        {
            // Get information from integration mesh
            //uint tNumSets = tInterpolationMesh->get_num_sets(); FIXME
            uint tNumSets  = aPdvTypes.size();
            uint tNumNodes = aInterpolationMesh->get_num_nodes();

            Cell<Matrix<DDSMat>> tNodeIndicesPerSet(tNumSets);
            Cell<Matrix<DDRMat>> tNodeCoordinates(tNumNodes);

            // Loop through sets
            for (uint tMeshSetIndex = 0; tMeshSetIndex < tNumSets; tMeshSetIndex++)
            {
                uint tCurrentNode = 0;
                mtk::Set* tSet = aIntegrationMesh->get_set_by_index(tMeshSetIndex);

                // Clusters per set
                for (uint tClusterIndex = 0; tClusterIndex < tSet->get_num_clusters_on_set(); tClusterIndex++)
                {
                    const mtk::Cluster* tCluster = tSet->get_clusters_by_index(tClusterIndex);

                    // Indices on cluster
                    Matrix<IndexMat> tNodeIndicesInCluster = tCluster->get_interpolation_cell().get_vertex_inds();
                    tNodeIndicesPerSet(tMeshSetIndex).resize(tNodeIndicesPerSet(tMeshSetIndex).length() + tNodeIndicesInCluster.length(), 1);

                    for (uint tNodeInCluster = 0; tNodeInCluster < tNodeIndicesInCluster.length(); tNodeInCluster++)
                    {
                        tNodeIndicesPerSet(tMeshSetIndex)(tCurrentNode++) = tNodeIndicesInCluster(tNodeInCluster);
                    }
                }
            }

            // Get node coordinates
            for (uint tNodeIndex = 0; tNodeIndex < tNumNodes; tNodeIndex++)
            {
                tNodeCoordinates(tNodeIndex) = aInterpolationMesh->get_node_coordinate(tNodeIndex);
            }

            // Create hosts
            mPdvHostManager.create_interpolation_pdv_hosts(tNodeIndicesPerSet, tNodeCoordinates, aPdvTypes);
        }

        //--------------------------------------------------------------------------------------------------------------

        void Geometry_Engine::set_integration_pdv_types(mtk::Integration_Mesh* aIntegrationMesh)
        {
            // Get information from integration mesh
            uint tNumSets = aIntegrationMesh->get_num_sets();

            // Cell of IG PDV_Type types
            Cell<PDV_Type> tCoordinatePdvs(mSpatialDim);

            switch(mSpatialDim)
            {
                case 2:
                {
                    tCoordinatePdvs(0) = PDV_Type::X_COORDINATE;
                    tCoordinatePdvs(1) = PDV_Type::Y_COORDINATE;
                    break;
                }
                case 3:
                {
                    tCoordinatePdvs(0) = PDV_Type::X_COORDINATE;
                    tCoordinatePdvs(1) = PDV_Type::Y_COORDINATE;
                    tCoordinatePdvs(2) = PDV_Type::Z_COORDINATE;
                    break;
                }
                default:
                {
                    MORIS_ERROR( false, "Geometry Engine only works for 2D and 3D models." );
                }
            }

            // Loop through sets
            Cell<Cell<Cell<PDV_Type>>> tPdvTypes(tNumSets);
            for (uint tMeshSetIndex = 0; tMeshSetIndex < tNumSets; tMeshSetIndex++)
            {
                // PDV_Type types per set
                tPdvTypes(tMeshSetIndex).resize(1);
                tPdvTypes(tMeshSetIndex)(0) = tCoordinatePdvs;
            }

            // Set PDV types
            mPdvHostManager.set_integration_pdv_types(tPdvTypes);
            mPdvHostManager.set_requested_integration_pdv_types(tCoordinatePdvs);
            
            // Set PDV size
            mPdvHostManager.set_num_integration_nodes(aIntegrationMesh->get_num_nodes());
        }

        //--------------------------------------------------------------------------------------------------------------

        void Geometry_Engine::assign_property_to_pdv_hosts(
                std::shared_ptr<Property> aPropertyPointer,
                PDV_Type                  aPdvType,
                mtk::Integration_Mesh*    aIntegrationMesh,
                Matrix<DDUMat>            aSetIndices)
        {
            for (uint tSet = 0; tSet < aSetIndices.length(); tSet++)
            {
                // get the mesh set from index
                mtk::Set* tSetPointer = aIntegrationMesh->get_set_by_index( aSetIndices(tSet) );

                // get the list of cluster on mesh set
                Cell< mtk::Cluster const * > tClusterPointers = tSetPointer->get_clusters_on_set();

                // get number of clusters on mesh set
                uint tNumClusters = tClusterPointers.size();

                // loop over the clusters on mesh set
                for(uint iClust=0; iClust<tNumClusters; iClust++)
                {
                    // get the IP cell from cluster
                    mtk::Cell const & tIPCell = tClusterPointers(iClust)->get_interpolation_cell();

                    // get the vertices from IP cell
                    Cell< mtk::Vertex * > tVertices = tIPCell.get_vertex_pointers();

                    // get the number of vertices on IP cell
                    uint tNumVerts = tVertices.size();

                    // loop over vertices on IP cell
                    for(uint iVert = 0; iVert < tNumVerts; iVert++)
                    {
                        // get the vertex index
                        moris_index tVertIndex = tVertices(iVert)->get_index();

                        // ask pdv host manager to assign to vertex a pdv type and a property
                        mPdvHostManager.create_interpolation_pdv( uint(tVertIndex), aPdvType, aPropertyPointer );
                    }
                }
            }
        }

        //--------------------------------------------------------------------------------------------------------------

    }
}<|MERGE_RESOLUTION|>--- conflicted
+++ resolved
@@ -71,7 +71,6 @@
             {
                 tRequestedPdvTypes(tPdvTypeIndex) = tPdvTypeMap[tRequestedPdvNames(tPdvTypeIndex)];
             }
-<<<<<<< HEAD
             mPdvHostManager.set_ip_requested_pdv_types(tRequestedPdvTypes);
             
             // Set map if its a non-standard phase table (i.e. the map is not 1-1 between index and bulk phase).
@@ -85,9 +84,7 @@
             {
                 mPhaseTable.print();
             }
-=======
             mPdvHostManager.set_requested_interpolation_pdv_types(tRequestedPdvTypes);
->>>>>>> 1261bba0
         }
 
         //--------------------------------------------------------------------------------------------------------------
