--- conflicted
+++ resolved
@@ -291,12 +291,6 @@
                 const Matrix<DDRMat>& aFirstNodeCoordinates,
                 const Matrix<DDRMat>& aSecondNodeCoordinates)
         {
-<<<<<<< HEAD
-            // Determine if edge is intersected
-            //FIXME: Should take into account threshold here
-            bool tEdgeIsIntersected = mGeometries(mActiveGeometryIndex)->get_field_value(aFirstNodeIndex, aFirstNodeCoordinates)
-                    * mGeometries(mActiveGeometryIndex)->get_field_value(aSecondNodeIndex, aSecondNodeCoordinates) <= 0;
-=======
             bool tEdgeIsIntersected = false;
 
             switch(mIntersectionMode)
@@ -325,7 +319,6 @@
                     MORIS_ERROR( false, "Geometry_Engine::queue_intersection(), unknown intersection type." );
                 }
             }
->>>>>>> fe8cb786
 
             // If edge is intersected, queue intersection node
             if (tEdgeIsIntersected)
