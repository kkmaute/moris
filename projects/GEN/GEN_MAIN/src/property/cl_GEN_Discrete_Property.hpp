#ifndef MORIS_CL_GEN_DISCRETE_PROPERTY_HPP
#define MORIS_CL_GEN_DISCRETE_PROPERTY_HPP

#include "cl_GEN_Property.hpp"
#include "cl_GEN_Field_Discrete.hpp"

namespace moris
{
    namespace ge
    {
        class Discrete_Property : public Property, public Field_Discrete
        {
        public:

            /**
             * Constructor
             *
             * @param aADVs Reference to the full advs
             * @param aPropertyVariableIndices Indices of property variables to be filled by the ADVs
             * @param aADVIndices The indices of the ADV vector to fill in the property variables
             * @param aConstantParameters The constant parameters not filled by ADVs
             * @param aName Name of this field for identification
             * @param aNumRefinements The number of refinement steps to use for this property
             * @param aRefinementFunctionIndex The index of a user-defined refinement function (-1 = default refinement)
             * @param aBSplineMeshIndex The index of a B-spline mesh for level set discretization (-1 = no B-splines)
             * @param aBSplineLowerBound The lower bound for the B-spline coefficients describing this field
             * @param aBSplineUpperBound The upper bound for the B-spline coefficients describing this field
             */
<<<<<<< HEAD
            Discrete_Property(Matrix<DDRMat>& aADVs,
                              Matrix<DDUMat> aPropertyVariableIndices,
                              Matrix<DDUMat> aADVIndices,
                              Matrix<DDRMat> aConstantParameters,
                              Matrix<DDSMat>  aNumRefinements = {{}},
                              Matrix<DDSMat>  aNumPatterns = {{}},
                              sint            aRefinementFunctionIndex = -1,
                              sint            aBSplineMeshIndex = -1,
                              real            aBSplineLowerBound = -1.0,
                              real            aBSplineUpperBound = 1.0);
=======
            Discrete_Property(
                    Matrix<DDRMat>& aADVs,
                    Matrix<DDUMat>  aPropertyVariableIndices,
                    Matrix<DDUMat>  aADVIndices,
                    Matrix<DDRMat>  aConstantParameters,
                    std::string     aName = "",
                    sint            aNumRefinements = 0,
                    sint            aRefinementFunctionIndex = -1,
                    sint            aBSplineMeshIndex = -1,
                    real            aBSplineLowerBound = -1.0,
                    real            aBSplineUpperBound = 1.0);

            /**
             * Constructor
             *
             * @param aOwnedADVs Distributed owned ADVs
             * @param aPropertyVariableIndices Indices of property variables to be filled by the ADVs
             * @param aADVIndices The indices of the ADV vector to fill in the property variables
             * @param aConstantParameters The constant parameters not filled by ADVs
             * @param aName Name of this field for identification
             * @param aNumRefinements The number of refinement steps to use for this property
             * @param aRefinementFunctionIndex The index of a user-defined refinement function (-1 = default refinement)
             * @param aBSplineMeshIndex The index of a B-spline mesh for level set discretization (-1 = no B-splines)
             * @param aBSplineLowerBound The lower bound for the B-spline coefficients describing this field
             * @param aBSplineUpperBound The upper bound for the B-spline coefficients describing this field
             */
            Discrete_Property(
                    sol::Dist_Vector* aOwnedADVs,
                    Matrix<DDUMat>    aPropertyVariableIndices,
                    Matrix<DDUMat>    aADVIndices,
                    Matrix<DDRMat>    aConstantParameters,
                    std::string       aName = "",
                    sint              aNumRefinements = 0,
                    sint              aRefinementFunctionIndex = -1,
                    sint              aBSplineMeshIndex = -1,
                    real              aBSplineLowerBound = -1.0,
                    real              aBSplineUpperBound = 1.0);
>>>>>>> 60065e68

            /**
             * Given a node index, returns the field value.
             *
             * @param aNodeIndex Node index
             * @return Property value
             */
            real get_field_value(uint aNodeIndex);

            /**
             * Given a node index, evaluates the sensitivity of the property field with respect to all of the
             * property variables.
             *
             * @param aNodeIndex Node index
             * @return Vector of sensitivities
             */
            Matrix<DDRMat> get_field_sensitivities(uint aNodeIndex);

            /**
             * Gets the IDs of ADVs which this field depends on for evaluations.
             *
             * @param aNodeIndex Node index
             * @param aCoordinates Node coordinates
             * @return Determining ADV IDs at this node
             */
            Matrix<DDSMat> get_determining_adv_ids(uint aNodeIndex);

        };
    }
}

#endif //MORIS_CL_GEN_DISCRETE_PROPERTY_HPP<|MERGE_RESOLUTION|>--- conflicted
+++ resolved
@@ -26,25 +26,14 @@
              * @param aBSplineLowerBound The lower bound for the B-spline coefficients describing this field
              * @param aBSplineUpperBound The upper bound for the B-spline coefficients describing this field
              */
-<<<<<<< HEAD
-            Discrete_Property(Matrix<DDRMat>& aADVs,
-                              Matrix<DDUMat> aPropertyVariableIndices,
-                              Matrix<DDUMat> aADVIndices,
-                              Matrix<DDRMat> aConstantParameters,
-                              Matrix<DDSMat>  aNumRefinements = {{}},
-                              Matrix<DDSMat>  aNumPatterns = {{}},
-                              sint            aRefinementFunctionIndex = -1,
-                              sint            aBSplineMeshIndex = -1,
-                              real            aBSplineLowerBound = -1.0,
-                              real            aBSplineUpperBound = 1.0);
-=======
             Discrete_Property(
                     Matrix<DDRMat>& aADVs,
                     Matrix<DDUMat>  aPropertyVariableIndices,
                     Matrix<DDUMat>  aADVIndices,
                     Matrix<DDRMat>  aConstantParameters,
                     std::string     aName = "",
-                    sint            aNumRefinements = 0,
+                    Matrix<DDSMat>  aNumRefinements = {{}},
+                    Matrix<DDSMat>  aRefMeshIndex = {{}},
                     sint            aRefinementFunctionIndex = -1,
                     sint            aBSplineMeshIndex = -1,
                     real            aBSplineLowerBound = -1.0,
@@ -70,12 +59,12 @@
                     Matrix<DDUMat>    aADVIndices,
                     Matrix<DDRMat>    aConstantParameters,
                     std::string       aName = "",
-                    sint              aNumRefinements = 0,
+                    Matrix<DDSMat>    aNumRefinements = {{}},
+                    Matrix<DDSMat>    aRefMeshIndex = {{}},
                     sint              aRefinementFunctionIndex = -1,
                     sint              aBSplineMeshIndex = -1,
                     real              aBSplineLowerBound = -1.0,
                     real              aBSplineUpperBound = 1.0);
->>>>>>> 60065e68
 
             /**
              * Given a node index, returns the field value.
