#include "cl_GEN_Intersection_Node.hpp"
#include "cl_GEN_Geometry.hpp"
#include "cl_GEN_Interpolation.hpp"
#include "cl_XTK_Linear_Basis_Functions.hpp"
#include "fn_trans.hpp"

namespace moris
{
    namespace ge
    {

        //--------------------------------------------------------------------------------------------------------------

        Intersection_Node::Intersection_Node(
                uint                      aFirstNodeIndex,
                uint                      aSecondNodeIndex,
                const Matrix<DDRMat>&     aFirstNodeCoordinates,
                const Matrix<DDRMat>&     aSecondNodeCoordinates,
                std::shared_ptr<Geometry> aInterfaceGeometry,
                real                      aIsocontourThreshold,
                real                      aTolerance)
                : Child_Node({{aFirstNodeIndex, aSecondNodeIndex}},
                             {aFirstNodeCoordinates, aSecondNodeCoordinates},
                             xtk::Linear_Basis_Function(),
                             Interpolation::linear_interpolation_value(
                                     Matrix<DDRMat>(
                                             {{aInterfaceGeometry->get_field_value(aFirstNodeIndex, aFirstNodeCoordinates)},
                                              {aInterfaceGeometry->get_field_value(aSecondNodeIndex, aSecondNodeCoordinates)}}),
<<<<<<< HEAD
                                     aIsocontourThreshold)),
                  mInterfaceGeometry(aInterfaceGeometry),
                  mFirstParentOnInterface( std::abs( mInterfaceGeometry->get_field_value(aFirstNodeIndex, aFirstNodeCoordinates) ) <=  1E-10),
                  mSecondParentOnInterface(std::abs(mInterfaceGeometry->get_field_value(aSecondNodeIndex, aSecondNodeCoordinates) ) <= 1E-10),
                  mGlobalCoordinates((mBasisValues(0) * aFirstNodeCoordinates) + (mBasisValues(1) * aSecondNodeCoordinates))
=======
                                     aIsocontourThreshold))
>>>>>>> 2b60ae0a
        {
            mInterfaceGeometry = aInterfaceGeometry;

            mFirstParentOnInterface  = std::abs( mInterfaceGeometry->get_field_value(aFirstNodeIndex,  aFirstNodeCoordinates) )  < aTolerance;
            mSecondParentOnInterface = std::abs( mInterfaceGeometry->get_field_value(aSecondNodeIndex, aSecondNodeCoordinates) ) < aTolerance;

            mGlobalCoordinates = mBasisValues(0) * aFirstNodeCoordinates  + mBasisValues(1) * aSecondNodeCoordinates;
        }

        //--------------------------------------------------------------------------------------------------------------

        Intersection_Node::Intersection_Node(
                uint                      aFirstNodeIndex,
                uint                      aSecondNodeIndex,
                const Matrix<DDRMat>&     aFirstNodeCoordinates,
                const Matrix<DDRMat>&     aSecondNodeCoordinates,
                std::shared_ptr<Geometry> aInterfaceGeometry)
                : Child_Node({{aFirstNodeIndex, aSecondNodeIndex}},
                             {aFirstNodeCoordinates, aSecondNodeCoordinates},
                             xtk::Linear_Basis_Function(),
                             Matrix<DDRMat>( { {0.0} } ) )
        {
            mInterfaceGeometry = aInterfaceGeometry;

            mFirstParentOnInterface  = false;
            mSecondParentOnInterface = false;

            mGlobalCoordinates = mBasisValues(0) * aFirstNodeCoordinates + mBasisValues(1) * aSecondNodeCoordinates;
        }

        //--------------------------------------------------------------------------------------------------------------

        bool Intersection_Node::first_parent_on_interface()
        {
            return mFirstParentOnInterface;
        }

        //--------------------------------------------------------------------------------------------------------------

        bool Intersection_Node::second_parent_on_interface()
        {
            return mSecondParentOnInterface;
        }

        //--------------------------------------------------------------------------------------------------------------

        uint Intersection_Node::get_num_pdvs()
        {
            return mGlobalCoordinates.numel();
        }

        //--------------------------------------------------------------------------------------------------------------

        void Intersection_Node::set_starting_pdv_id(uint aStartingPdvIndex)
        {
            mStartingPdvIndex = aStartingPdvIndex;
            mPdvIndexSet = true;
        }

        //--------------------------------------------------------------------------------------------------------------

        uint Intersection_Node::get_starting_pdv_id()
        {
            MORIS_ASSERT(mPdvIndexSet, "Starting PDV index must be set for an intersection.");
            return mStartingPdvIndex;
        }

        //--------------------------------------------------------------------------------------------------------------

        real Intersection_Node::get_coordinate_value(uint aCoordinateIndex)
        {
            return mGlobalCoordinates(aCoordinateIndex);
        }

        //--------------------------------------------------------------------------------------------------------------

        Matrix<DDRMat> Intersection_Node::get_global_coordinates()
        {
            return mGlobalCoordinates;
        }

        //--------------------------------------------------------------------------------------------------------------

        Matrix<DDRMat> Intersection_Node::get_first_parent_sensitivities()
        {
            // Get geometry field values
            real tPhi1 = mInterfaceGeometry->get_field_value(mParentNodeIndices(0), mParentNodeCoordinates(0));
            real tPhi2 = mInterfaceGeometry->get_field_value(mParentNodeIndices(1), mParentNodeCoordinates(1));

            // Get geometry field sensitivity with respect to ADVs
            const Matrix<DDRMat>& tFieldSensitivity = mInterfaceGeometry->get_field_sensitivities(
                    mParentNodeIndices(0),
                    mParentNodeCoordinates(0));

            // Compute sensitivity of the global coordinate with respect to the field value
            Matrix<DDRMat> tCoordinateSensitivity = -tPhi2 / std::pow((tPhi1 - tPhi2), 2)
                    * (mParentNodeCoordinates(1) - mParentNodeCoordinates(0));

            // Compute full sensitivity of global coordinates with respect to ADVs
            return (trans(tCoordinateSensitivity) * tFieldSensitivity);
        }

        //--------------------------------------------------------------------------------------------------------------

        Matrix<DDRMat> Intersection_Node::get_second_parent_sensitivities()
        {
            // Get geometry field values
            real tPhi1 = mInterfaceGeometry->get_field_value(mParentNodeIndices(0), mParentNodeCoordinates(0));
            real tPhi2 = mInterfaceGeometry->get_field_value(mParentNodeIndices(1), mParentNodeCoordinates(1));

            // Get geometry field sensitivity with respect to ADVs
            const Matrix<DDRMat>& tFieldSensitivity = mInterfaceGeometry->get_field_sensitivities(
                    mParentNodeIndices(1),
                    mParentNodeCoordinates(1));

            // Compute sensitivity of the global coordinate with respect to the field value
            Matrix<DDRMat> tCoordinateSensitivity = tPhi1 / std::pow((tPhi1 - tPhi2), 2)
                    * (mParentNodeCoordinates(1) - mParentNodeCoordinates(0));

            // Compute full sensitivity of global coordinates with respect to ADVs
            return (trans(tCoordinateSensitivity) * tFieldSensitivity);
        }

        //--------------------------------------------------------------------------------------------------------------

        Matrix<DDSMat> Intersection_Node::get_first_parent_determining_adv_ids()
        {
            return mInterfaceGeometry->get_determining_adv_ids(mParentNodeIndices(0), mParentNodeCoordinates(0));
        }

        //--------------------------------------------------------------------------------------------------------------

        Matrix<DDSMat> Intersection_Node::get_second_parent_determining_adv_ids()
        {
            return mInterfaceGeometry->get_determining_adv_ids(mParentNodeIndices(1), mParentNodeCoordinates(1));
        }

        //--------------------------------------------------------------------------------------------------------------
    }
}<|MERGE_RESOLUTION|>--- conflicted
+++ resolved
@@ -26,15 +26,7 @@
                                      Matrix<DDRMat>(
                                              {{aInterfaceGeometry->get_field_value(aFirstNodeIndex, aFirstNodeCoordinates)},
                                               {aInterfaceGeometry->get_field_value(aSecondNodeIndex, aSecondNodeCoordinates)}}),
-<<<<<<< HEAD
-                                     aIsocontourThreshold)),
-                  mInterfaceGeometry(aInterfaceGeometry),
-                  mFirstParentOnInterface( std::abs( mInterfaceGeometry->get_field_value(aFirstNodeIndex, aFirstNodeCoordinates) ) <=  1E-10),
-                  mSecondParentOnInterface(std::abs(mInterfaceGeometry->get_field_value(aSecondNodeIndex, aSecondNodeCoordinates) ) <= 1E-10),
-                  mGlobalCoordinates((mBasisValues(0) * aFirstNodeCoordinates) + (mBasisValues(1) * aSecondNodeCoordinates))
-=======
                                      aIsocontourThreshold))
->>>>>>> 2b60ae0a
         {
             mInterfaceGeometry = aInterfaceGeometry;
 
