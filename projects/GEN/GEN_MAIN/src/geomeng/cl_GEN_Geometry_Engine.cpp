--- conflicted
+++ resolved
@@ -43,15 +43,11 @@
             // Build geometry (just analytic for right now)
             if (aParameterLists(1).size() > 0)
             {
-<<<<<<< HEAD
                 mGeometryAnalytic.resize(aParameterLists(1).size());
                 for (uint tGeometryIndex = 0; tGeometryIndex < aParameterLists(1).size(); tGeometryIndex++)
                 {
                     mGeometryAnalytic(tGeometryIndex) = create_geometry(aParameterLists(1)(tGeometryIndex), mADVs, aLibrary);
                 }
-=======
-                mGeometryAnalytic(tGeometryIndex) = create_geometry(aParameterLists(1)(tGeometryIndex), mADVs, aLibrary);
->>>>>>> 721b82b1
             }
         }
 
