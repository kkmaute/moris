/*
 * cl_For_Thesis.cpp
 *
 *  Created on: Jan 21, 2020
 *      Author: sonne
 */

#include "catch.hpp"

#include "cl_XTK_Model.hpp"
#include "cl_XTK_Enriched_Integration_Mesh.hpp"
#include "cl_XTK_Enriched_Interpolation_Mesh.hpp"
#include "cl_Geom_Field.hpp"
#include "typedefs.hpp"

#include "cl_MTK_Mesh_Manager.hpp"

#include "cl_MTK_Vertex.hpp"    //MTK
#include "cl_MTK_Cell.hpp"
#include "cl_MTK_Enums.hpp"
#include "cl_MTK_Mesh.hpp"

#include "cl_Mesh_Factory.hpp"
#include "cl_MTK_Mesh_Tools.hpp"
#include "cl_MTK_Mesh_Data_Input.hpp"
#include "cl_MTK_Scalar_Field_Info.hpp"
#include "cl_MTK_Mesh.hpp"
#include "cl_MTK_Mesh_Data_STK.hpp"
#include "cl_MTK_Mesh_Core_STK.hpp"
#include "cl_MTK_Interpolation_Mesh_STK.hpp"
#include "cl_MTK_Integration_Mesh_STK.hpp"
#include "cl_MTK_Mesh_Manager.hpp"
#include "cl_MTK_Interpolation_Mesh.hpp"
#include "cl_MTK_Integration_Mesh.hpp"
#include "cl_MTK_Double_Side_Cluster.hpp"
#include "cl_MTK_Double_Side_Cluster_Input.hpp"
#include "cl_MTK_Side_Cluster.hpp"
#include "cl_MTK_Side_Cluster_Input.hpp"
#include "cl_MTK_Writer_Exodus.hpp"
#include "cl_MTK_Reader_Exodus.hpp"

#include "cl_Matrix.hpp"        //LINALG
#include "linalg_typedefs.hpp"
#include "fn_equal_to.hpp" // ALG/src

#include "cl_FEM_CM_Factory.hpp"
#include "cl_FEM_Element_Factory.hpp"
#include "cl_FEM_ElementProxy.hpp"
#include "cl_FEM_Field_Interpolator_Manager.hpp"
#include "cl_FEM_IQI_Factory.hpp"
#include "cl_FEM_IWG_Factory.hpp"
#include "cl_FEM_NodeProxy.hpp"
#include "cl_FEM_Node_Base.hpp"
#include "cl_FEM_SP_Factory.hpp"
#include "cl_FEM_Set_User_Info.hpp"

#include "cl_MDL_Model.hpp"

#include "cl_HMR_Mesh_Interpolation.hpp"
#include "cl_HMR.hpp"
#include "cl_HMR_Background_Mesh.hpp" //HMR/src
#include "cl_HMR_BSpline_Mesh_Base.hpp" //HMR/src
#include "cl_HMR_Element.hpp" //HMR/src
#include "cl_HMR_Factory.hpp" //HMR/src
#include "cl_HMR_Field.hpp"
#include "cl_HMR_Lagrange_Mesh_Base.hpp" //HMR/src
#include "cl_HMR_Parameters.hpp" //HMR/src

#include "cl_DLA_Solver_Factory.hpp"
#include "cl_DLA_Solver_Interface.hpp"

#include "cl_NLA_Nonlinear_Solver_Factory.hpp"
#include "cl_NLA_Nonlinear_Solver.hpp"
#include "cl_NLA_Nonlinear_Problem.hpp"
#include "cl_MSI_Solver_Interface.hpp"
#include "cl_MSI_Equation_Object.hpp"
#include "cl_MSI_Model_Solver_Interface.hpp"
#include "cl_DLA_Linear_Solver_Aztec.hpp"
#include "cl_DLA_Linear_Solver.hpp"

#include "cl_TSA_Time_Solver_Factory.hpp"
#include "cl_TSA_Monolithic_Time_Solver.hpp"
#include "cl_TSA_Time_Solver.hpp"

#include "fn_norm.hpp"

#include "cl_GEN_Circle.hpp"
#include "cl_GEN_Enums.hpp"
#include "cl_GEN_Geom_Field.hpp"
#include "cl_GEN_Geometry.hpp"
#include "cl_GEN_Geom_Data.hpp"
#include "cl_GEN_Multi_Geometry.hpp"
#include "cl_GEN_Plane.hpp"
#include "cl_GEN_Property.hpp"
#include "cl_GEN_Sphere.hpp"

#include "cl_VIS_Factory.hpp"
#include "cl_VIS_Output_Manager.hpp"


using namespace moris;
namespace ge
{

    static const uint sNumberOfRefinements = 4;
                 real gLsbwabs;


Matrix< DDRMat > tConstValFunction( moris::Cell< moris::Matrix< moris::DDRMat > >  & aParameters,
                                    moris::fem::Field_Interpolator_Manager *         aFIManager )
        {
                return aParameters( 0 );
        }

Matrix< DDRMat > tConstValFunctionBottom( moris::Cell< moris::Matrix< moris::DDRMat > >  & aParameters,
                                          moris::fem::Field_Interpolator_Manager *         aFIManager )
        {
                Matrix< DDRMat > tOutput(3,1);
                tOutput(0) = 0.0; tOutput(1) = 0.0; tOutput(2) = 0.0;

                Matrix< DDRMat > tCoords = aFIManager->get_IP_geometry_interpolator()->valx();


                if( tCoords(0) > 0.25 && tCoords(1) > 0.25 )
                {
                    return aParameters( 0 );
                }
                else
                {
                    return tOutput;
                }
        }

moris::Matrix< moris::DDRMat > tMValFunctionUnique( moris::Cell< moris::Matrix< moris::DDRMat > >  & aParameters,
                                                    moris::fem::Field_Interpolator_Manager *         aFIManager )
        {
//                return {{ aParameters( 0 )( 0 ),                      0.0,                     0.0 },
//                        {                   0.0,    aParameters( 0 )( 1 ),                     0.0 },
//                        {                   0.0,                      0.0,    aParameters( 0 )( 2 )} };

                Matrix< DDRMat > tIMat(3,3, 0.0);

                Matrix< DDRMat > tCoords = aFIManager->get_IP_geometry_interpolator()->valx();

                if( tCoords(0) < 0.25 && tCoords(1) < 0.25 )
                {
                    tIMat(0,0) = aParameters( 0 )( 0 );
                    tIMat(1,1) = aParameters( 0 )( 1 );
                    tIMat(2,2) = aParameters( 0 )( 2 );
                }

                return tIMat;
        }

moris::Matrix< moris::DDRMat > tMValFunction( moris::Cell< moris::Matrix< moris::DDRMat > >  & aParameters,
                                              moris::fem::Field_Interpolator_Manager *         aFIManager )
        {
                return {{ aParameters( 0 )( 0 ),                      0.0,                     0.0 },
                        {                   0.0,    aParameters( 0 )( 1 ),                     0.0 },
                        {                   0.0,                      0.0,    aParameters( 0 )( 2 )} };
        }

moris::Matrix< moris::DDRMat > tMValFunction2D( moris::Cell< moris::Matrix< moris::DDRMat > >  & aParameters,
                                                moris::fem::Field_Interpolator_Manager *         aFIManager )
        {
                return {{ aParameters( 0 )( 0 ),                      0.0},
                        {                   0.0,    aParameters( 0 )( 1 )}};
        }

int user_defined_refinement(       hmr::Element             * aElement,
        const Cell< Matrix< DDRMat > > & aElementLocalValues,
        moris::ParameterList       & aParameters )
{
    int aDoRefine = -1;

    // abs variable field threshold
    real lsth = 0.0;

    // abs variable field bandwidth (absolute)
    real lsbwabs = gLsbwabs;

    // maximum refinement level
    uint maxlevel = sNumberOfRefinements;

    // min refinement level
    uint minlevel = 0;

    // max refinement level along interface
    uint maxifcref = sNumberOfRefinements;

    // max refinement level in volume
    uint maxvolref = 0;

    // current refinement level of element
    uint curlevel = aElement->get_level();

    // refinement strategy
    if ( aElementLocalValues( 0 ).min() <= lsth + lsbwabs )
    {
        // for volume refinement
        if ( aElementLocalValues( 0 ).min() <= lsth - lsbwabs )
        {
            if( curlevel < maxvolref && curlevel < maxlevel )
            {
                aDoRefine = 1; // refine
            }
            else if ( curlevel ==  maxvolref || curlevel == minlevel )
            {
                aDoRefine = 0; // keep
            }
            else
            {
                aDoRefine = -1; // coarsen
            }
        }
        // for interface refinement
        else
        {
            if( curlevel < maxifcref && curlevel < maxlevel )
            {
                aDoRefine = 1; // refine
            }
            else if ( curlevel ==  maxifcref || curlevel == minlevel )
            {
                aDoRefine = 0; // keep
            }
            else
            {
                aDoRefine = -1; // coarsen
            }
        }
    }
    else
    {
        if( curlevel <  minlevel )
        {
            aDoRefine = 1; // refine
        }
        else if ( curlevel == minlevel )
        {
            aDoRefine = 0; // keep
        }
    }

    return aDoRefine;
}

bool tSolverOutputCriteriaThesis( moris::tsa::Time_Solver * )
{
    return true;
}





//------------------------------------------------------------------------------
TEST_CASE("experiments for thesis, geom.", "[GE],[thesis_01]")
{
    if(par_size()<=1)
    {
    /*
     * 2D mesh, no fibers, testing the computation of the J-integral in area around crack tip
     */
    uint tLagrangeMeshIndex = 0;
    //  HMR Parameters setup
    moris::ParameterList tParameters = hmr::create_hmr_parameter_list();

    uint tInitialMesh = 2;
    switch(tInitialMesh)
    {
    case(0) :
        {
            tParameters.set( "number_of_elements_per_dimension", std::string("40, 40, 20") );
            tParameters.set( "domain_dimensions",                std::string("2, 2, 1") );
            tParameters.set( "domain_offset",                    std::string("-0, -0, -0") );
            tParameters.set( "domain_sidesets", std::string("1, 2, 3, 4, 5, 6") );
            break;
        }
    case(1) :
        {
            tParameters.set( "number_of_elements_per_dimension", std::string("20, 20, 10") );
            tParameters.set( "domain_dimensions",                std::string("2, 2, 1") );
            tParameters.set( "domain_offset",                    std::string("-0, -0, -0") );
            tParameters.set( "domain_sidesets", std::string("1, 2, 3, 4, 5, 6") );
        break;
        }
    default :
        {
            tParameters.set( "number_of_elements_per_dimension", std::string("20, 20") );
            tParameters.set( "domain_dimensions",                std::string(" 2,  2") );
            tParameters.set( "domain_offset",                    std::string(" 0,  0") );
            tParameters.set( "domain_sidesets", std::string("1, 2, 3, 4") );
        }
    }

    tParameters.set( "truncate_bsplines", 1 );
    tParameters.set( "lagrange_orders", std::string("1") );
    tParameters.set( "lagrange_pattern", std::string("0") );
    tParameters.set( "bspline_orders", std::string("1") );
    tParameters.set( "bspline_pattern", std::string("0") );

    tParameters.set( "lagrange_output_meshes", std::string("0") );
    tParameters.set( "lagrange_input_meshes", std::string("0") );

    tParameters.set( "lagrange_to_bspline", std::string("0") );

    tParameters.set( "use_multigrid", 0 );

    tParameters.set( "refinement_buffer", 1 );
    tParameters.set( "staircase_buffer", 1 );

    tParameters.insert( "initial_refinement", 0 );

    //  HMR Initialization
    moris::hmr::HMR tHMR( tParameters );

    auto tDatabase = tHMR.get_database(); // std::shared_ptr< Database >

    tHMR.perform_initial_refinement( 0 );
    //------------------------------------------------------------------------------
    tDatabase->update_bspline_meshes();
    tDatabase->update_lagrange_meshes();

    tHMR.finalize();

    std::shared_ptr< hmr::Interpolation_Mesh_HMR >      tInterpMesh      = tHMR.create_interpolation_mesh( tLagrangeMeshIndex );
    std::shared_ptr< moris::hmr::Integration_Mesh_HMR > tIntegrationMesh = tHMR.create_integration_mesh( 1, 0, *tInterpMesh );

    mtk::Mesh_Manager tMesh1;

    //------------------------------------------------------------------------------
//    real tCrackX = 0.0502;
    real tCrackX = 0.1502;
    real tCrackY = 1.0001;

    Matrix< DDRMat > tCenters  = {{ tCrackX,  tCrackY }};
    Matrix< DDRMat > tNormals2 = {{ 1.0, 0.0 }};
    moris::ge::Plane<2> tPlane2( tCenters, tNormals2 );

    Matrix< DDRMat > tCenter0  = {{ 0.0, 1.0001+0.02 }};
    Matrix< DDRMat > tNormals0 = {{ 0.0,  1.0 }};
    moris::ge::Plane<2> tPlane0( tCenter0, tNormals0 );

    Matrix< DDRMat > tCenter1  = {{ 0.0, 1.0001-0.02 }};
    Matrix< DDRMat > tNormals1 = {{ 0.0, -1.0 }};
    moris::ge::Plane<2> tPlane1( tCenter1, tNormals1 );

    moris::Cell< moris::ge::GEN_Geometry* > tAllPlanes = { &tPlane0, &tPlane1, &tPlane2 };

    moris::ge::Multi_Geometry tCrack( tAllPlanes );
    //===========================================
    moris::ge::Circle tOuter( 0.25001, tCrackX, tCrackY );
    moris::ge::Circle tInner( 0.12501, tCrackX, tCrackY );

//    moris::Cell< moris::ge::GEN_Geometry* > tBothCircles = { &tOuter, &tInner };
//    moris::ge::Multi_Geometry tArea( tBothCircles );
    //===========================================

    moris::Cell< moris::ge::GEN_Geometry* > tGeometryVector = { &tCrack, &tOuter, &tInner };

    size_t tModelDimension = 2;
    moris::ge::GEN_Phase_Table      tPhaseTable( tGeometryVector.size(),  Phase_Table_Structure::EXP_BASE_2 );
    moris::ge::GEN_Geometry_Engine  tGENGeometryEngine( tGeometryVector, tPhaseTable, tModelDimension );

    //------------------------------------------------------------------------------
    xtk::Model tXTKModel( tModelDimension, tInterpMesh.get(), tGENGeometryEngine );

    tXTKModel.mVerbose = false;

    Cell<enum Subdivision_Method> tDecompositionMethods = {Subdivision_Method::NC_REGULAR_SUBDIVISION_QUAD4, Subdivision_Method::C_TRI3};
    tXTKModel.decompose(tDecompositionMethods);

    //=============================== temporary ============================================
    // output problem geometry
    bool tOutputXTKmesh = false;
    if (tOutputXTKmesh)
    {
        tXTKModel.perform_basis_enrichment(EntityRank::BSPLINE, 0);

        xtk::Enriched_Interpolation_Mesh & tEnrInterpMesh = tXTKModel.get_enriched_interp_mesh();
        xtk::Enriched_Integration_Mesh   & tEnrIntegMesh = tXTKModel.get_enriched_integ_mesh();

        // Write mesh
        Writer_Exodus writer(&tEnrIntegMesh);
        writer.write_mesh("", "0_geomCheckNoFibers.exo");

        // Write the fields
        writer.set_time(0.0);

        writer.close_file();
    }
    //============================= end temporary ==========================================
    bool tFullProblem = false;
    if(tFullProblem)
    {
        tXTKModel.perform_basis_enrichment(EntityRank::BSPLINE, 0);

        xtk::Enriched_Interpolation_Mesh & tEnrInterpMesh = tXTKModel.get_enriched_interp_mesh();
        xtk::Enriched_Integration_Mesh   & tEnrIntegMesh = tXTKModel.get_enriched_integ_mesh();

        // place the pair in mesh manager
        mtk::Mesh_Manager tMeshManager;
        tMeshManager.register_mesh_pair( &tEnrInterpMesh, &tEnrIntegMesh);
        //------------------------------------------------------------------------------
        // create residual dof types
        moris::Cell< MSI::Dof_Type > tResDofTypes = { MSI::Dof_Type::UX, MSI::Dof_Type::UY };
        // create the material properties
        real tEModPlate  =  10.0;
        real tNuPlate  = 0.3;
        std::cout<<"----------------------------------"<<std::endl;
        std::cout<<"E plate:   "<<tEModPlate<<std::endl;
        std::cout<<"----------------------------------"<<std::endl;
        std::cout<<"nu plate:  "<<tNuPlate<<std::endl;
        std::cout<<"----------------------------------"<<std::endl;
        //------------------------------------------------------------------------------
        std::shared_ptr< fem::Property > tPropEModPlate = std::make_shared< fem::Property >();
        tPropEModPlate->set_parameters( { {{ tEModPlate }} } );
        tPropEModPlate->set_val_function( tConstValFunction );

        std::shared_ptr< fem::Property > tPropNuPlate = std::make_shared< fem::Property >();
        tPropNuPlate->set_parameters( { {{ tNuPlate }} } );
        tPropNuPlate->set_val_function( tConstValFunction );
        //------------------------------------------------------------------------------
        // loading on top
        std::shared_ptr< fem::Property > tPropNeumannTop = std::make_shared< fem::Property >();
        tPropNeumannTop->set_parameters( {{{ 0.0 }, { 1000.0 }}} );
        tPropNeumannTop->set_val_function( tConstValFunction );
        //------------------------------------------------------------------------------
        // fixed bottom
        std::shared_ptr< fem::Property > tPropDirichlet_ss1 = std::make_shared< fem::Property >();
        tPropDirichlet_ss1->set_parameters( { {{ 0.0 }, { 0.0 }} } );
        tPropDirichlet_ss1->set_val_function( tConstValFunction );

        std::shared_ptr< fem::Property > tPropDirichlet_ss1_select = std::make_shared< fem::Property >();
        tPropDirichlet_ss1_select->set_parameters( { {{ 1.0 }, { 1.0 }} } );
        tPropDirichlet_ss1_select->set_val_function( tMValFunction2D );
        //------------------------------------------------------------------------------
        // define constitutive models
        fem::CM_Factory tCMFactory;

        std::shared_ptr< fem::Constitutive_Model > tCMPlate = tCMFactory.create_CM( fem::Constitutive_Type::STRUC_LIN_ISO );
        tCMPlate->set_dof_type_list( { tResDofTypes } );
        tCMPlate->set_property( tPropEModPlate, "YoungsModulus" );
        tCMPlate->set_property( tPropNuPlate, "PoissonRatio" );
        tCMPlate->set_space_dim( tModelDimension );
        //------------------------------------------------------------------------------
        // define stabilization parameters
        fem::SP_Factory tSPFactory;

        // stabilization parameter for fixed bottom
        std::shared_ptr< fem::Stabilization_Parameter > tSPDirichletNitscheBCs = tSPFactory.create_SP( fem::Stabilization_Type::DIRICHLET_NITSCHE );
        tSPDirichletNitscheBCs->set_parameters( { {{ 10.0 }} } );
        tSPDirichletNitscheBCs->set_property( tPropEModPlate, "Material", mtk::Master_Slave::MASTER );
        //------------------------------------------------------------------------------
        // create the IQIs
        fem::IQI_Factory tIQIFactory;

        std::shared_ptr< fem::IQI > tIQIUX = tIQIFactory.create_IQI( fem::IQI_Type::DOF );
        tIQIUX->set_output_type( vis::Output_Type::UX );
        tIQIUX->set_dof_type_list( { tResDofTypes }, mtk::Master_Slave::MASTER );
        tIQIUX->set_output_type_index( 0 );

        std::shared_ptr< fem::IQI > tIQIUY = tIQIFactory.create_IQI( fem::IQI_Type::DOF );
        tIQIUY->set_output_type( vis::Output_Type::UY );
        tIQIUY->set_dof_type_list( { tResDofTypes }, mtk::Master_Slave::MASTER );
        tIQIUY->set_output_type_index( 1 );
        //------------------------------------------------------------------------------
        // define the IWGs
        fem::IWG_Factory tIWGFactory;

        std::shared_ptr< fem::IWG > tIWGPlate = tIWGFactory.create_IWG( fem::IWG_Type::STRUC_LINEAR_BULK );
        tIWGPlate->set_residual_dof_type( tResDofTypes );
        tIWGPlate->set_dof_type_list( { tResDofTypes } );
        tIWGPlate->set_constitutive_model( tCMPlate, "ElastLinIso", mtk::Master_Slave::MASTER );
        //------------------------------------------------------------------------------
        std::shared_ptr< fem::IWG > tIWGNeumannTop = tIWGFactory.create_IWG( fem::IWG_Type::STRUC_LINEAR_NEUMANN );
        tIWGNeumannTop->set_residual_dof_type( tResDofTypes );
        tIWGNeumannTop->set_dof_type_list( { tResDofTypes } );
        tIWGNeumannTop->set_property( tPropNeumannTop, "Neumann", mtk::Master_Slave::MASTER );
        //------------------------------------------------------------------------------
        std::shared_ptr< fem::IWG > tIWGDirichletFixedBottom = tIWGFactory.create_IWG( fem::IWG_Type::STRUC_LINEAR_DIRICHLET );
        tIWGDirichletFixedBottom->set_residual_dof_type( tResDofTypes );
        tIWGDirichletFixedBottom->set_dof_type_list( { tResDofTypes } );
        tIWGDirichletFixedBottom->set_stabilization_parameter( tSPDirichletNitscheBCs, "DirichletNitsche" );
        tIWGDirichletFixedBottom->set_constitutive_model( tCMPlate, "ElastLinIso", mtk::Master_Slave::MASTER );
        tIWGDirichletFixedBottom->set_property( tPropDirichlet_ss1, "Dirichlet", mtk::Master_Slave::MASTER );
        tIWGDirichletFixedBottom->set_property( tPropDirichlet_ss1_select, "Select", mtk::Master_Slave::MASTER );
        //------------------------------------------------------------------------------
        //===========================================
        // bulk for plate
        fem::Set_User_Info tBulkPlate00;
        tBulkPlate00.set_mesh_index( tEnrIntegMesh.get_set_index_by_name("HMR_dummy_n_p7") );
        tBulkPlate00.set_IWGs( { tIWGPlate } );
        tBulkPlate00.set_IQIs( { tIQIUX, tIQIUY } );

        fem::Set_User_Info tBulkPlate01;
        tBulkPlate01.set_mesh_index( tEnrIntegMesh.get_set_index_by_name("HMR_dummy_c_p7") );
        tBulkPlate01.set_IWGs( { tIWGPlate } );
        tBulkPlate01.set_IQIs( { tIQIUX, tIQIUY } );
        //===========================================
        // Neumann load on side-set 3
        fem::Set_User_Info tSetNeumann00;
        tSetNeumann00.set_mesh_index( tEnrIntegMesh.get_set_index_by_name("SideSet_3_n_p7") );
        tSetNeumann00.set_IWGs( { tIWGNeumannTop } );

        fem::Set_User_Info tSetNeumann01;
        tSetNeumann01.set_mesh_index( tEnrIntegMesh.get_set_index_by_name("SideSet_3_c_p7") );
        tSetNeumann01.set_IWGs( { tIWGNeumannTop } );
        //===========================================
        // boundary conditions on side-set 1
        fem::Set_User_Info tSetDirichletFixed00;
        tSetDirichletFixed00.set_mesh_index( tEnrIntegMesh.get_set_index_by_name("SideSet_1_n_p7") );
        tSetDirichletFixed00.set_IWGs( { tIWGDirichletFixedBottom } );

        fem::Set_User_Info tSetDirichletFixed01;
        tSetDirichletFixed01.set_mesh_index( tEnrIntegMesh.get_set_index_by_name("SideSet_1_c_p7") );
        tSetDirichletFixed01.set_IWGs( { tIWGDirichletFixedBottom } );
        //------------------------------------------------------------------------------
        // create a cell of set info
        moris::Cell< fem::Set_User_Info > tSetInfo( 6 );
        tSetInfo( 0 )  = tBulkPlate00;
        tSetInfo( 1 )  = tBulkPlate01;
        tSetInfo( 2 )  = tSetNeumann00;
        tSetInfo( 3 )  = tSetNeumann01;
        tSetInfo( 4 )  = tSetDirichletFixed00;
        tSetInfo( 5 )  = tSetDirichletFixed01;
        //------------------------------------------------------------------------------
        // create model
        mdl::Model * tModel = new mdl::Model( &tMeshManager,
                                               0,
                                               tSetInfo,
                                               0,
                                               false );
        // --------------------------------------------------------------------------------------
        // Define outputs
        vis::Output_Manager tOutputData;

        tOutputData.set_outputs( 0,
                                vis::VIS_Mesh_Type::STANDARD,
                                "aaaaaaaaaa_outputCheck2D.e",
                                { "HMR_dummy_n_p7" },
                                { "UX", "UY" },
                                { vis::Field_Type::NODAL, vis::Field_Type::NODAL },
                                { vis::Output_Type::UX, vis::Output_Type::UY } );

        tModel->set_output_manager( &tOutputData );

        // - - - - - - - - - - - - - - - - - - - - - - - - - - - - - - - - -
        // SOLVER STEP 1: create linear solver and algorithm
        // - - - - - - - - - - - - - - - - - - - - - - - - - - - - - - - - -

        moris::Cell< enum MSI::Dof_Type > tDofTypesU( 2 );
        tDofTypesU( 0 ) = MSI::Dof_Type::UX;
        tDofTypesU( 1 ) = MSI::Dof_Type::UY;

        dla::Solver_Factory  tSolFactory;

        std::shared_ptr< dla::Linear_Solver_Algorithm > tLinearSolverAlgorithm;

        bool tDirectSolve = true;
        if (tDirectSolve)
        {
            tLinearSolverAlgorithm = tSolFactory.create_solver( sol::SolverType::AMESOS_IMPL );
        }
        else
        {
            tLinearSolverAlgorithm = tSolFactory.create_solver( sol::SolverType::AZTEC_IMPL );

            tLinearSolverAlgorithm->set_param("rel_residual")   = 6e-02;
            tLinearSolverAlgorithm->set_param("AZ_diagnostics") = AZ_none;
            tLinearSolverAlgorithm->set_param("AZ_output") = AZ_all;        // AZ_none
            tLinearSolverAlgorithm->set_param("AZ_max_iter") = 1000;
            tLinearSolverAlgorithm->set_param("AZ_solver") = AZ_gmres;
            tLinearSolverAlgorithm->set_param("AZ_kspace") = 500;
            tLinearSolverAlgorithm->set_param("AZ_orthog") = AZ_modified;   // only to be used in serial
            //    tLinearSolverAlgorithm->set_param("AZ_solver") = AZ_gmres_condnum;

            uint tPreConditioner = 0;

            switch (tPreConditioner)
            {
            case 0:
            {
                tLinearSolverAlgorithm->set_param("AZ_subdomain_solve") = AZ_ilu;
                tLinearSolverAlgorithm->set_param("AZ_graph_fill") = 3;
                break;
            }
            case 1:
            {
                tLinearSolverAlgorithm->set_param("AZ_subdomain_solve") = AZ_ilut;
                tLinearSolverAlgorithm->set_param("AZ_ilut_fill") = 10.0;
                tLinearSolverAlgorithm->set_param("AZ_drop") = 1e-12;
                tLinearSolverAlgorithm->set_param("AZ_athresh") = 0.0;
                tLinearSolverAlgorithm->set_param("AZ_rthresh") = 1.0;
                break;
            }
            default:
            {
                tLinearSolverAlgorithm->set_param("Use_ML_Prec")        = true;  // precondition the system
                tLinearSolverAlgorithm->set_param("PDE equations" )     = 1;
                tLinearSolverAlgorithm->set_param("aggregation: type")  = "Uncoupled";
            }
            }
        }

        dla::Linear_Solver tLinSolver;
        tLinSolver.set_linear_algorithm( 0, tLinearSolverAlgorithm );

        // - - - - - - - - - - - - - - - - - - - - - - - - - - - - - - - - -
        // SOLVER STEP 2: create nonlinear solver and algorithm
        // - - - - - - - - - - - - - - - - - - - - - - - - - - - - - - - - -
        NLA::Nonlinear_Solver_Factory tNonlinFactory;
        std::shared_ptr< NLA::Nonlinear_Algorithm > tNonlinearSolverAlgorithm = tNonlinFactory.create_nonlinear_solver( NLA::NonlinearSolverType::NEWTON_SOLVER );

        tNonlinearSolverAlgorithm->set_param("NLA_max_iter")          = 10;
        tNonlinearSolverAlgorithm->set_param("NLA_rel_residual")      = 1e-6;
        tNonlinearSolverAlgorithm->set_param("NLA_tot_res_norm_drop") = 1e-3;

        tNonlinearSolverAlgorithm->set_linear_solver( &tLinSolver );

        NLA::Nonlinear_Solver tNonlinearSolverMain;
        tNonlinearSolverMain.set_nonlinear_algorithm( tNonlinearSolverAlgorithm, 0 );
        tNonlinearSolverMain.set_dof_type_list( tDofTypesU );

        // Create solver database
        sol::SOL_Warehouse tSolverWarehouse( tModel->get_solver_interface() );
        tNonlinearSolverMain.set_solver_warehouse( &tSolverWarehouse );

        // - - - - - - - - - - - - - - - - - - - - - - - - - - - - - - - - -
        // SOLVER STEP 3: create time Solver and algorithm
        // - - - - - - - - - - - - - - - - - - - - - - - - - - - - - - - - -
        tsa::Time_Solver_Factory tTimeSolverFactory;
        std::shared_ptr< tsa::Time_Solver_Algorithm > tTimeSolverAlgorithm = tTimeSolverFactory.create_time_solver( tsa::TimeSolverType::MONOLITHIC );

        tTimeSolverAlgorithm->set_nonlinear_solver( &tNonlinearSolverMain );

        tsa::Time_Solver tTimeSolver;
        tTimeSolver.set_time_solver_algorithm( tTimeSolverAlgorithm );
        tTimeSolver.set_solver_warehouse( &tSolverWarehouse );

        tTimeSolver.set_dof_type_list( tDofTypesU );

        tTimeSolver.set_output( 0, tSolverOutputCriteriaThesis );
        //------------------------------------------------------------------------------
        tTimeSolver.solve();
    }   // end full problem logic statement

} // end par size statement
}
//------------------------------------------------------------------------------


//------------------------------------------------------------------------------

//------------------------------------------------------------------------------


//------------------------------------------------------------------------------
TEST_CASE("experiments for thesis", "[GE],[thesis_00]")
<<<<<<< HEAD
{
    if(par_size()<=1)
    {
        uint tLagrangeMeshIndex = 0;
        //  HMR Parameters setup
        moris::ParameterList tParameters = hmr::create_hmr_parameter_list();

        uint tInitialMesh = 2;
        switch(tInitialMesh)
        {
        case(0) :
            {
            tParameters.set( "number_of_elements_per_dimension", "40, 40, 20" );
            break;
            }
        case(1) :
            {
            tParameters.set( "number_of_elements_per_dimension", "20, 20, 10" );
            }
        default :
        {
            tParameters.set( "number_of_elements_per_dimension", "10, 10, 5" );
        }
        }

        tParameters.set( "domain_dimensions",                "2, 2, 1" );
        tParameters.set( "domain_offset",                    "-0, -0, -0" );

        tParameters.set( "domain_sidesets", "1, 2, 3, 4, 5, 6" );

        tParameters.set( "truncate_bsplines", 1 );
        tParameters.set( "lagrange_orders", "1" );
        tParameters.set( "lagrange_pattern", "0" );
        tParameters.set( "bspline_orders", "1" );
        tParameters.set( "bspline_pattern", "0" );

        tParameters.set( "lagrange_output_meshes", "0" );
        tParameters.set( "lagrange_input_meshes", "0" );

        tParameters.set( "lagrange_to_bspline", "0" );

        tParameters.set( "use_multigrid", 0 );

        tParameters.set( "refinement_buffer", 1 );
        tParameters.set( "staircase_buffer", 1 );

        tParameters.insert( "initial_refinement", 0 );

        gLsbwabs=0.3;

        //  HMR Initialization
        moris::hmr::HMR tHMR( tParameters );

        auto tDatabase = tHMR.get_database(); // std::shared_ptr< Database >

        tHMR.perform_initial_refinement( 0 );
        //------------------------------------------------------------------------------

        tDatabase->update_bspline_meshes();
        tDatabase->update_lagrange_meshes();

        uint tNumberOfFibers      = 5;
        uint tNumberOfRefinements = 1;
        std::cout<<"-------------------------------------------"<<std::endl;
        std::cout<<"number of fibers being analyzed:      "<<tNumberOfFibers<<std::endl;
        std::cout<<"number of refinements performed:      "<<tNumberOfRefinements<<std::endl;
        std::cout<<"bandwidth in user-defined refinement: "<<gLsbwabs<<std::endl;
        std::cout<<"-------------------------------------------"<<std::endl;
        Cell< Matrix< DDRMat > > tFieldData( 1 );

        std::shared_ptr< moris::hmr::Mesh > tMesh = tHMR.create_mesh( tLagrangeMeshIndex );

        moris::tic tTimer0;
        for( uint k=0; k<tNumberOfRefinements; k++ )
        {
            moris::ge::GEN_CylinderWithEndCaps    tFibers( tNumberOfFibers, true, 0.0499 );
            moris::Cell<moris::ge::GEN_Geometry*> tGeometryVector = { &tFibers };

            moris::ge::GEN_Phase_Table         tPhaseTable( tGeometryVector.size(),  Phase_Table_Structure::EXP_BASE_2 );
            moris::ge::GEN_Geometry_Engine     tGENGeometryEngine( tGeometryVector,tPhaseTable,3 );

            moris_index tMeshIndex = tGENGeometryEngine.register_mesh( tMesh );

            tFieldData( 0 ) = tGENGeometryEngine.get_cylinder_vals( tMeshIndex, &tFibers, tNumberOfFibers );

            tHMR.user_defined_flagging( user_defined_refinement, tFieldData, tParameters, 0 );

            tHMR.perform_refinement_based_on_working_pattern( 0, false );
        }

        tHMR.finalize();

        moris::ge::GEN_CylinderWithEndCaps    tFibers( tNumberOfFibers, true, 0.0499 );
        moris::Cell<moris::ge::GEN_Geometry*> tGeometryVector_temp = {&tFibers};

        moris::ge::GEN_Phase_Table         tPhaseTable_temp( tGeometryVector_temp.size(),  Phase_Table_Structure::EXP_BASE_2 );
        moris::ge::GEN_Geometry_Engine     tGENGeometryEngine_temp( tGeometryVector_temp, tPhaseTable_temp, 3 );

        moris_index tMeshIndex = tGENGeometryEngine_temp.register_mesh( tMesh );

        tFieldData( 0 ) = tGENGeometryEngine_temp.get_cylinder_vals( tMeshIndex, &tFibers, tNumberOfFibers );

        std::shared_ptr< hmr::Interpolation_Mesh_HMR >      tInterpMesh      = tHMR.create_interpolation_mesh( tLagrangeMeshIndex );
        std::shared_ptr< moris::hmr::Integration_Mesh_HMR > tIntegrationMesh = tHMR.create_integration_mesh( 1, 0,*tInterpMesh );

        mtk::Mesh_Manager tMesh1;

        real tElapsedTime0 = tTimer0.toc<moris::chronos::milliseconds>().wall;
        tElapsedTime0 /= 1000;
        std::cout<<"==============================================="<< std::endl;
        std::cout<<"Total time for evaluation: "<< tElapsedTime0 << std::endl << std::endl;
        std::cout<<"==============================================="<< std::endl;
        //------------------------------------------------------------------------------

        moris::ge::GEN_Geom_Data tFiberData( tFieldData( 0 ) );  // fiber LS values as field data

        //===========================================
        Matrix< DDRMat > tCenters0 = {{ 0.0502,  1.0001 }};
        Matrix< DDRMat > tNormals0 = {{ 0.1699, -0.9855 }};
        moris::ge::Plane<2> tPlane0( tCenters0, tNormals0 );

        Matrix< DDRMat > tCenters1 = {{ 0.0502, 1.0001 }};
        Matrix< DDRMat > tNormals1 = {{ 0.1699, 0.9855 }};
        moris::ge::Plane<2> tPlane1( tCenters1, tNormals1 );

        moris::Cell< moris::ge::GEN_Geometry* > tBothPlanes = { &tPlane0, &tPlane1 };

        moris::ge::Multi_Geometry tCrack( tBothPlanes );
        //===========================================

        moris::Cell< moris::ge::GEN_Geometry* > tGeometryVector = { &tFiberData, &tCrack };

        size_t tModelDimension = 3;
        moris::ge::GEN_Phase_Table      tPhaseTable( tGeometryVector.size(),  Phase_Table_Structure::EXP_BASE_2 );
        moris::ge::GEN_Geometry_Engine  tGENGeometryEngine( tGeometryVector, tPhaseTable, tModelDimension );

        //------------------------------------------------------------------------------
        xtk::Model tXTKModel( tModelDimension, tInterpMesh.get(), tGENGeometryEngine );

        tXTKModel.mVerbose = false;

        Cell<enum Subdivision_Method> tDecompositionMethods = {Subdivision_Method::NC_REGULAR_SUBDIVISION_HEX8, Subdivision_Method::C_HIERARCHY_TET4};
        tXTKModel.decompose(tDecompositionMethods);
        //=============================== temporary ============================================
        // output problem geometry
        bool tOutputXTKmesh = false;
        if (tOutputXTKmesh)
        {
            tXTKModel.perform_basis_enrichment(EntityRank::BSPLINE, 0);

            xtk::Enriched_Interpolation_Mesh & tEnrInterpMesh = tXTKModel.get_enriched_interp_mesh();
            xtk::Enriched_Integration_Mesh   & tEnrIntegMesh = tXTKModel.get_enriched_integ_mesh();

            // Write mesh
            Writer_Exodus writer(&tEnrIntegMesh);
            writer.write_mesh("", "0_geomCheck.exo");

            // Write the fields
            writer.set_time(1.0);

            writer.close_file();
        }
        //============================= end temporary ==========================================
        bool tFullProblem = true;
        if(tFullProblem)
        {
            tXTKModel.perform_basis_enrichment(EntityRank::BSPLINE, 0);

            xtk::Enriched_Interpolation_Mesh & tEnrInterpMesh = tXTKModel.get_enriched_interp_mesh();
            xtk::Enriched_Integration_Mesh   & tEnrIntegMesh = tXTKModel.get_enriched_integ_mesh();

            // place the pair in mesh manager
            mtk::Mesh_Manager tMeshManager;
            tMeshManager.register_mesh_pair( &tEnrInterpMesh, &tEnrIntegMesh);
            //------------------------------------------------------------------------------
            // create the material properties
            real tEModPlate  =  10.0;
            real tEModFibers = 100.0;

            real tNuPlate  = 0.3;
            real tNuFibers = 0.3;

            std::cout<<"----------------------------------"<<std::endl;
            std::cout<<"E plate:   "<<tEModPlate<<std::endl;
            std::cout<<"E fibers:  "<<tEModFibers<<std::endl;
            std::cout<<"----------------------------------"<<std::endl;
            std::cout<<"nu plate:  "<<tNuPlate<<std::endl;
            std::cout<<"nu fibers: "<<tNuPlate<<std::endl;
            std::cout<<"----------------------------------"<<std::endl;

            std::shared_ptr< fem::Property > tPropEModPlate = std::make_shared< fem::Property >();
            tPropEModPlate->set_parameters( { {{ tEModPlate }} } );
            tPropEModPlate->set_val_function( tConstValFunction );

            std::shared_ptr< fem::Property > tPropNuPlate = std::make_shared< fem::Property >();
            tPropNuPlate->set_parameters( { {{ tNuPlate }} } );
            tPropNuPlate->set_val_function( tConstValFunction );

            std::shared_ptr< fem::Property > tPropEModFibers = std::make_shared< fem::Property >();
            tPropEModFibers->set_parameters( { {{ tEModFibers }} } );
            tPropEModFibers->set_val_function( tConstValFunction );

            std::shared_ptr< fem::Property > tPropNuFibers = std::make_shared< fem::Property >();
            tPropNuFibers->set_parameters( { {{ tNuFibers }} } );
            tPropNuFibers->set_val_function( tConstValFunction );

            //------------------------------------------------------------------------------
            // loading on top
            std::shared_ptr< fem::Property > tPropNeumannTop = std::make_shared< fem::Property >();
            tPropNeumannTop->set_parameters( {{{ 0.0 } , { 1000.0 }, {0.0}}} );
            tPropNeumannTop->set_val_function( tConstValFunction );

            // loading on bottom
            std::shared_ptr< fem::Property > tPropNeumannBot = std::make_shared< fem::Property >();
            tPropNeumannBot->set_parameters( {{{ 0.0 } , { -1000.0 }, {0.0}}} );
            tPropNeumannBot->set_val_function( tConstValFunctionBottom );

            //------------------------------------------------------------------------------
            // fixed bottom
            std::shared_ptr< fem::Property > tPropDirichlet_ss1 = std::make_shared< fem::Property >();
            tPropDirichlet_ss1->set_parameters( { {{ 0.0 }, { 0.0 }, { 0.0 }} } );
            tPropDirichlet_ss1->set_val_function( tConstValFunction );

            std::shared_ptr< fem::Property > tPropDirichlet_ss1_select = std::make_shared< fem::Property >();
            tPropDirichlet_ss1_select->set_parameters( { {{ 1.0 }, { 1.0 }, { 1.0 }} } );
            tPropDirichlet_ss1_select->set_val_function( tMValFunction );

            //===========================================
            // create residual dof types
            moris::Cell< MSI::Dof_Type > tResDofTypes = { MSI::Dof_Type::UX, MSI::Dof_Type::UY, MSI::Dof_Type::UZ };

            // define constitutive models
            fem::CM_Factory tCMFactory;

            std::shared_ptr< fem::Constitutive_Model > tCMPlate = tCMFactory.create_CM( fem::Constitutive_Type::STRUC_LIN_ISO );
            tCMPlate->set_dof_type_list( { tResDofTypes } );
            tCMPlate->set_property( tPropEModPlate, "YoungsModulus" );
            tCMPlate->set_property( tPropNuPlate, "PoissonRatio" );
            tCMPlate->set_space_dim( 3 );

            //------------------------------------------------------------------------------
            std::shared_ptr< fem::Constitutive_Model > tCMFibers = tCMFactory.create_CM( fem::Constitutive_Type::STRUC_LIN_ISO );
            tCMFibers->set_dof_type_list( { tResDofTypes } );
            tCMFibers->set_property( tPropEModFibers, "YoungsModulus" );
            tCMFibers->set_property( tPropNuFibers, "PoissonRatio" );
            tCMFibers->set_space_dim( 3 );

            //===========================================
            // define stabilization parameters
            fem::SP_Factory tSPFactory;
            //------------------------------------------------------------------------------

            std::shared_ptr< fem::Stabilization_Parameter > tSPNitscheInterfaceFibersToPlate = tSPFactory.create_SP( fem::Stabilization_Type::NITSCHE_INTERFACE );
            tSPNitscheInterfaceFibersToPlate->set_parameters( { {{ 100.0 }} } );
            tSPNitscheInterfaceFibersToPlate->set_property( tPropEModFibers, "Material", mtk::Master_Slave::MASTER );
            tSPNitscheInterfaceFibersToPlate->set_property( tPropEModPlate, "Material", mtk::Master_Slave::SLAVE );

            std::shared_ptr< fem::Stabilization_Parameter > tSPMasterWeightInterfaceFibersToPlate = tSPFactory.create_SP( fem::Stabilization_Type::MASTER_WEIGHT_INTERFACE );
            tSPMasterWeightInterfaceFibersToPlate->set_property( tPropEModFibers, "Material", mtk::Master_Slave::MASTER );
            tSPMasterWeightInterfaceFibersToPlate->set_property( tPropEModPlate, "Material", mtk::Master_Slave::SLAVE );

            std::shared_ptr< fem::Stabilization_Parameter > tSPSlaveWeightInterfaceFibersToPlate = tSPFactory.create_SP( fem::Stabilization_Type::SLAVE_WEIGHT_INTERFACE );
            tSPSlaveWeightInterfaceFibersToPlate->set_property( tPropEModFibers, "Material", mtk::Master_Slave::MASTER );
            tSPSlaveWeightInterfaceFibersToPlate->set_property( tPropEModPlate, "Material", mtk::Master_Slave::SLAVE );

            //------------------------------------------------------------------------------
            // stabilization parameter for fixed bottom
            std::shared_ptr< fem::Stabilization_Parameter > tSPDirichletNitscheBCs = tSPFactory.create_SP( fem::Stabilization_Type::DIRICHLET_NITSCHE );
            tSPDirichletNitscheBCs->set_parameters( { {{ 100.0 }} } );
            tSPDirichletNitscheBCs->set_property( tPropEModPlate, "Material", mtk::Master_Slave::MASTER );

            //===========================================
            // create the IQIs
            fem::IQI_Factory tIQIFactory;

            std::shared_ptr< fem::IQI > tIQIUX = tIQIFactory.create_IQI( fem::IQI_Type::DOF );
            tIQIUX->set_output_type( vis::Output_Type::UX );
            tIQIUX->set_dof_type_list( { tResDofTypes }, mtk::Master_Slave::MASTER );
            tIQIUX->set_output_type_index( 0 );

            std::shared_ptr< fem::IQI > tIQIUY = tIQIFactory.create_IQI( fem::IQI_Type::DOF );
            tIQIUY->set_output_type( vis::Output_Type::UY );
            tIQIUY->set_dof_type_list( { tResDofTypes }, mtk::Master_Slave::MASTER );
            tIQIUY->set_output_type_index( 1 );

            std::shared_ptr< fem::IQI > tIQIUZ = tIQIFactory.create_IQI( fem::IQI_Type::DOF );
            tIQIUZ->set_output_type( vis::Output_Type::UZ );
            tIQIUZ->set_dof_type_list( { tResDofTypes }, mtk::Master_Slave::MASTER );
            tIQIUZ->set_output_type_index( 2 );

            //===========================================
            // define the IWGs
            fem::IWG_Factory tIWGFactory;
            //------------------------------------------------------------------------------
            std::shared_ptr< fem::IWG > tIWGPlate = tIWGFactory.create_IWG( fem::IWG_Type::STRUC_LINEAR_BULK );
            tIWGPlate->set_residual_dof_type( tResDofTypes );
            tIWGPlate->set_dof_type_list( { tResDofTypes } );
            tIWGPlate->set_constitutive_model( tCMPlate, "ElastLinIso", mtk::Master_Slave::MASTER );

            //------------------------------------------------------------------------------
            std::shared_ptr< fem::IWG > tIWGFibers = tIWGFactory.create_IWG( fem::IWG_Type::STRUC_LINEAR_BULK );
            tIWGFibers->set_residual_dof_type( tResDofTypes );
            tIWGFibers->set_dof_type_list( { tResDofTypes } );
            tIWGFibers->set_constitutive_model( tCMFibers, "ElastLinIso", mtk::Master_Slave::MASTER );

            //------------------------------------------------------------------------------
            std::shared_ptr< fem::IWG > tIWGNeumannTop = tIWGFactory.create_IWG( fem::IWG_Type::STRUC_LINEAR_NEUMANN );
            tIWGNeumannTop->set_residual_dof_type( tResDofTypes );
            tIWGNeumannTop->set_dof_type_list( { tResDofTypes } );
            tIWGNeumannTop->set_property( tPropNeumannTop, "Neumann", mtk::Master_Slave::MASTER );

            //------------------------------------------------------------------------------
            std::shared_ptr< fem::IWG > tIWGNeumannBot = tIWGFactory.create_IWG( fem::IWG_Type::STRUC_LINEAR_NEUMANN );
            tIWGNeumannBot->set_residual_dof_type( tResDofTypes );
            tIWGNeumannBot->set_dof_type_list( { tResDofTypes } );
            tIWGNeumannBot->set_property( tPropNeumannBot, "Neumann", mtk::Master_Slave::MASTER );

            //------------------------------------------------------------------------------
            std::shared_ptr< fem::IWG > tIWGDirichletFixedBottom = tIWGFactory.create_IWG( fem::IWG_Type::STRUC_LINEAR_DIRICHLET );
            tIWGDirichletFixedBottom->set_residual_dof_type( tResDofTypes );
            tIWGDirichletFixedBottom->set_dof_type_list( { tResDofTypes } );
            tIWGDirichletFixedBottom->set_stabilization_parameter( tSPDirichletNitscheBCs, "DirichletNitsche" );
            tIWGDirichletFixedBottom->set_constitutive_model( tCMPlate, "ElastLinIso", mtk::Master_Slave::MASTER );
            tIWGDirichletFixedBottom->set_property( tPropDirichlet_ss1, "Dirichlet", mtk::Master_Slave::MASTER );
            tIWGDirichletFixedBottom->set_property( tPropDirichlet_ss1_select, "Select", mtk::Master_Slave::MASTER );

            //------------------------------------------------------------------------------
            std::shared_ptr< fem::IWG > tIWGFiberInterfacePlateBulk = tIWGFactory.create_IWG( fem::IWG_Type::STRUC_LINEAR_INTERFACE );
            tIWGFiberInterfacePlateBulk->set_residual_dof_type( tResDofTypes );
            tIWGFiberInterfacePlateBulk->set_dof_type_list( { tResDofTypes }, mtk::Master_Slave::MASTER );
            tIWGFiberInterfacePlateBulk->set_dof_type_list( { tResDofTypes }, mtk::Master_Slave::SLAVE );
            tIWGFiberInterfacePlateBulk->set_stabilization_parameter( tSPNitscheInterfaceFibersToPlate, "NitscheInterface" );
            tIWGFiberInterfacePlateBulk->set_stabilization_parameter( tSPMasterWeightInterfaceFibersToPlate, "MasterWeightInterface" );
            tIWGFiberInterfacePlateBulk->set_stabilization_parameter( tSPSlaveWeightInterfaceFibersToPlate, "SlaveWeightInterface" );
            tIWGFiberInterfacePlateBulk->set_constitutive_model( tCMFibers, "ElastLinIso", mtk::Master_Slave::MASTER );
            tIWGFiberInterfacePlateBulk->set_constitutive_model( tCMPlate , "ElastLinIso", mtk::Master_Slave::SLAVE  );

            //===========================================
            // define set info
            // fibers - phase 1
            // crack  - phase 2
            // plate  - phase 3

            //===========================================
            // bulk for fibers
            fem::Set_User_Info tBulkFibers00;
            tBulkFibers00.set_mesh_index( tEnrIntegMesh.get_set_index_by_name("HMR_dummy_n_p1") );
            tBulkFibers00.set_IWGs( { tIWGFibers } );
            tBulkFibers00.set_IQIs( { tIQIUX, tIQIUY, tIQIUZ } );

            fem::Set_User_Info tBulkFibers01;
            tBulkFibers01.set_mesh_index( tEnrIntegMesh.get_set_index_by_name("HMR_dummy_c_p1") );
            tBulkFibers01.set_IWGs( { tIWGFibers } );
            tBulkFibers01.set_IQIs( { tIQIUX, tIQIUY, tIQIUZ } );
            //===========================================
            // bulk for plate
            fem::Set_User_Info tBulkPlate00;
            tBulkPlate00.set_mesh_index( tEnrIntegMesh.get_set_index_by_name("HMR_dummy_n_p3") );
            tBulkPlate00.set_IWGs( { tIWGPlate } );
            tBulkPlate00.set_IQIs( { tIQIUX, tIQIUY, tIQIUZ } );

            fem::Set_User_Info tBulkPlate01;
            tBulkPlate01.set_mesh_index( tEnrIntegMesh.get_set_index_by_name("HMR_dummy_c_p3") );
            tBulkPlate01.set_IWGs( { tIWGPlate } );
            tBulkPlate01.set_IQIs( { tIQIUX, tIQIUY, tIQIUZ } );

            //===========================================
            // Neumann load on side-set 3 ( top: plate and fibers )
            fem::Set_User_Info tSetNeumann00;
            tSetNeumann00.set_mesh_index( tEnrIntegMesh.get_set_index_by_name("SideSet_3_n_p1") );
            tSetNeumann00.set_IWGs( { tIWGNeumannTop } );

            fem::Set_User_Info tSetNeumann01;
            tSetNeumann01.set_mesh_index( tEnrIntegMesh.get_set_index_by_name("SideSet_3_c_p1") );
            tSetNeumann01.set_IWGs( { tIWGNeumannTop } );

            fem::Set_User_Info tSetNeumann02;
            tSetNeumann02.set_mesh_index( tEnrIntegMesh.get_set_index_by_name("SideSet_3_n_p3") );
            tSetNeumann02.set_IWGs( { tIWGNeumannTop } );

            fem::Set_User_Info tSetNeumann03;
            tSetNeumann03.set_mesh_index( tEnrIntegMesh.get_set_index_by_name("SideSet_3_c_p3") );
            tSetNeumann03.set_IWGs( { tIWGNeumannTop } );

            //===========================================
            // Neumann load on side-set 1 ( bottom: plate and fibers )
            fem::Set_User_Info tSetNeumann04;
            tSetNeumann04.set_mesh_index( tEnrIntegMesh.get_set_index_by_name("SideSet_1_n_p1") );
            tSetNeumann04.set_IWGs( { tIWGNeumannBot } );

            fem::Set_User_Info tSetNeumann05;
            tSetNeumann05.set_mesh_index( tEnrIntegMesh.get_set_index_by_name("SideSet_1_c_p1") );
            tSetNeumann05.set_IWGs( { tIWGNeumannBot } );

            fem::Set_User_Info tSetNeumann06;
            tSetNeumann06.set_mesh_index( tEnrIntegMesh.get_set_index_by_name("SideSet_1_n_p3") );
            tSetNeumann06.set_IWGs( { tIWGNeumannBot } );

            fem::Set_User_Info tSetNeumann07;
            tSetNeumann07.set_mesh_index( tEnrIntegMesh.get_set_index_by_name("SideSet_1_c_p3") );
            tSetNeumann07.set_IWGs( { tIWGNeumannBot } );

            //===========================================
            // boundary conditions on side-set 1 ( fix displacement to 0 in x, y, z )
            fem::Set_User_Info tSetDirichletFixed00;
            tSetDirichletFixed00.set_mesh_index( tEnrIntegMesh.get_set_index_by_name("SideSet_1_n_p1") );
            tSetDirichletFixed00.set_IWGs( { tIWGDirichletFixedBottom } );

            fem::Set_User_Info tSetDirichletFixed01;
            tSetDirichletFixed01.set_mesh_index( tEnrIntegMesh.get_set_index_by_name("SideSet_1_c_p1") );
            tSetDirichletFixed01.set_IWGs( { tIWGDirichletFixedBottom } );

            fem::Set_User_Info tSetDirichletFixed02;
            tSetDirichletFixed02.set_mesh_index( tEnrIntegMesh.get_set_index_by_name("SideSet_1_n_p3") );
            tSetDirichletFixed02.set_IWGs( { tIWGDirichletFixedBottom } );

            fem::Set_User_Info tSetDirichletFixed03;
            tSetDirichletFixed03.set_mesh_index( tEnrIntegMesh.get_set_index_by_name("SideSet_1_c_p3") );
            tSetDirichletFixed03.set_IWGs( { tIWGDirichletFixedBottom } );

            //===========================================
            // interface(s)
            //        std::string tFibersToPlateSetName = tEnrIntegMesh.get_dbl_interface_side_set_name( 1, 3 );
            //        std::string tFibersToPlateSetName = tEnrIntegMesh.get_interface_side_set_name( 0, 1, 3 );
            std::string tFibersToPlateSetName = "dbl_iside_p0_1_p1_3";      // or "dbl_iside_p0_3_p1_1";


            fem::Set_User_Info tInterfaceFibersToPlate;
            tInterfaceFibersToPlate.set_mesh_index( tEnrIntegMesh.get_double_sided_set_index( tFibersToPlateSetName ) );
            tInterfaceFibersToPlate.set_IWGs( { tIWGFiberInterfacePlateBulk } );

            //------------------------------------------------------------------------------

            //===========================================
            // create a cell of set info
            moris::Cell< fem::Set_User_Info > tSetInfo( 17 );
            tSetInfo( 0 )  = tBulkFibers00;
            tSetInfo( 1 )  = tBulkFibers01;

            tSetInfo( 2 )  = tBulkPlate00;
            tSetInfo( 3 )  = tBulkPlate01;

            tSetInfo( 4 )  = tSetNeumann00;
            tSetInfo( 5 )  = tSetNeumann01;
            tSetInfo( 6 )  = tSetNeumann02;
            tSetInfo( 7 )  = tSetNeumann03;

            tSetInfo( 8 )  = tSetNeumann04;
            tSetInfo( 9 )  = tSetNeumann05;
            tSetInfo( 10 ) = tSetNeumann06;
            tSetInfo( 11 ) = tSetNeumann07;

            tSetInfo( 12 ) = tSetDirichletFixed00;
            tSetInfo( 13 ) = tSetDirichletFixed01;
            tSetInfo( 14 ) = tSetDirichletFixed02;
            tSetInfo( 15 ) = tSetDirichletFixed03;

            tSetInfo( 16 ) = tInterfaceFibersToPlate;

            //------------------------------------------------------------------------------
            // create model
            mdl::Model * tModel = new mdl::Model( &tMeshManager,
                    0,
                    tSetInfo,
                    0,
                    false );

            // --------------------------------------------------------------------------------------
            // Define outputs
            vis::Output_Manager tOutputData;

            tOutputData.set_outputs( 0,
                    vis::VIS_Mesh_Type::STANDARD,
                    "aaaaaaaaaa_outputCheck.e",
                    //            { "HMR_dummy_n_p1", "HMR_dummy_c_p1","HMR_dummy_n_p3", "HMR_dummy_c_p3"},
                    { "HMR_dummy_c_p3", "HMR_dummy_c_p1", "HMR_dummy_n_p3" },
                    { "UX", "UY", "UZ" },
                    { vis::Field_Type::NODAL, vis::Field_Type::NODAL,  vis::Field_Type::NODAL },
                    { vis::Output_Type::UX, vis::Output_Type::UY, vis::Output_Type::UZ } );

            tModel->set_output_manager( &tOutputData );

            // - - - - - - - - - - - - - - - - - - - - - - - - - - - - - - - - -
            // SOLVER STEP 1: create linear solver and algorithm
            // - - - - - - - - - - - - - - - - - - - - - - - - - - - - - - - - -

            moris::Cell< enum MSI::Dof_Type > tDofTypesU( 3 );
            tDofTypesU( 0 ) = MSI::Dof_Type::UX;
            tDofTypesU( 1 ) = MSI::Dof_Type::UY;
            tDofTypesU( 2 ) = MSI::Dof_Type::UZ;

            dla::Solver_Factory  tSolFactory;

            std::shared_ptr< dla::Linear_Solver_Algorithm > tLinearSolverAlgorithm;

            bool tDirectSolve = true;
            if (tDirectSolve)
            {
                tLinearSolverAlgorithm = tSolFactory.create_solver( sol::SolverType::AMESOS_IMPL );
            }
            else
            {
                tLinearSolverAlgorithm = tSolFactory.create_solver( sol::SolverType::AZTEC_IMPL );

                tLinearSolverAlgorithm->set_param("rel_residual")   = 6e-02;
                tLinearSolverAlgorithm->set_param("AZ_diagnostics") = AZ_none;
                tLinearSolverAlgorithm->set_param("AZ_output") = AZ_all;        // AZ_none
                tLinearSolverAlgorithm->set_param("AZ_max_iter") = 1000;
                tLinearSolverAlgorithm->set_param("AZ_solver") = AZ_gmres;
                tLinearSolverAlgorithm->set_param("AZ_kspace") = 500;
                tLinearSolverAlgorithm->set_param("AZ_orthog") = AZ_modified;   // only to be used in serial
                //    tLinearSolverAlgorithm->set_param("AZ_solver") = AZ_gmres_condnum;

                uint tPreConditioner = 0;

                switch (tPreConditioner)
                {
                case 0:
                {
                    tLinearSolverAlgorithm->set_param("AZ_subdomain_solve") = AZ_ilu;
                    tLinearSolverAlgorithm->set_param("AZ_graph_fill") = 3;
                    break;
                }
                case 1:
                {
                    tLinearSolverAlgorithm->set_param("AZ_subdomain_solve") = AZ_ilut;
                    tLinearSolverAlgorithm->set_param("AZ_ilut_fill") = 10.0;
                    tLinearSolverAlgorithm->set_param("AZ_drop") = 1e-12;
                    tLinearSolverAlgorithm->set_param("AZ_athresh") = 0.0;
                    tLinearSolverAlgorithm->set_param("AZ_rthresh") = 1.0;
                    break;
                }
                default:
                {
                    tLinearSolverAlgorithm->set_param("Use_ML_Prec")        = true;  // precondition the system
                    tLinearSolverAlgorithm->set_param("PDE equations" )     = 1;
                    tLinearSolverAlgorithm->set_param("aggregation: type")  = "Uncoupled";
                }
                }
            }

            dla::Linear_Solver tLinSolver;
            tLinSolver.set_linear_algorithm( 0, tLinearSolverAlgorithm );

            // - - - - - - - - - - - - - - - - - - - - - - - - - - - - - - - - -
            // SOLVER STEP 2: create nonlinear solver and algorithm
            // - - - - - - - - - - - - - - - - - - - - - - - - - - - - - - - - -
            NLA::Nonlinear_Solver_Factory tNonlinFactory;
            std::shared_ptr< NLA::Nonlinear_Algorithm > tNonlinearSolverAlgorithm = tNonlinFactory.create_nonlinear_solver( NLA::NonlinearSolverType::NEWTON_SOLVER );
            //        std::shared_ptr< NLA::Nonlinear_Algorithm > tNonlinearSolverAlgorithmMonolythicU = tNonlinFactory.create_nonlinear_solver( NLA::NonlinearSolverType::NEWTON_SOLVER );

            tNonlinearSolverAlgorithm->set_param("NLA_max_iter")          = 10;
            tNonlinearSolverAlgorithm->set_param("NLA_rel_residual")      = 1e-6;
            tNonlinearSolverAlgorithm->set_param("NLA_tot_res_norm_drop") = 1e-3;
            //        tNonlinearSolverAlgorithmMonolythic->set_param("NLA_hard_break") = false;
            //        tNonlinearSolverAlgorithmMonolythic->set_param("NLA_max_lin_solver_restarts") = 2;
            //        tNonlinearSolverAlgorithmMonolythic->set_param("NLA_rebuild_jacobian") = true;

            tNonlinearSolverAlgorithm->set_linear_solver( &tLinSolver );
            //        tNonlinearSolverAlgorithmMonolythicU->set_linear_solver( &tLinSolver );

            NLA::Nonlinear_Solver tNonlinearSolverMain;
            tNonlinearSolverMain.set_nonlinear_algorithm( tNonlinearSolverAlgorithm, 0 );
            tNonlinearSolverMain.set_dof_type_list( tDofTypesU );

            // Create solver database
            sol::SOL_Warehouse tSolverWarehouse( tModel->get_solver_interface() );
            tNonlinearSolverMain.set_solver_warehouse( &tSolverWarehouse );

            // - - - - - - - - - - - - - - - - - - - - - - - - - - - - - - - - -
            // SOLVER STEP 3: create time Solver and algorithm
            // - - - - - - - - - - - - - - - - - - - - - - - - - - - - - - - - -
            tsa::Time_Solver_Factory tTimeSolverFactory;
            std::shared_ptr< tsa::Time_Solver_Algorithm > tTimeSolverAlgorithm = tTimeSolverFactory.create_time_solver( tsa::TimeSolverType::MONOLITHIC );

            tTimeSolverAlgorithm->set_nonlinear_solver( &tNonlinearSolverMain );

            tsa::Time_Solver tTimeSolver;
            tTimeSolver.set_time_solver_algorithm( tTimeSolverAlgorithm );
            tTimeSolver.set_solver_warehouse( &tSolverWarehouse );

            tTimeSolver.set_dof_type_list( tDofTypesU );

            tTimeSolver.set_output( 0, tSolverOutputCriteriaThesis );


            //------------------------------------------------------------------------------
            tTimeSolver.solve();
            //====================================================
            //    Matrix< DDRMat > tSolVec;
            //    tTimeSolver.get_full_solution(tSolVec);
            //    print( tSolVec, " Solution Vector ");
            //====================================================
        }   // end full problem logic statement

    }   // end par_size() check
}
=======
{}
>>>>>>> 7635c427










//------------------------------------------------------------------------------
//------------------------ this is line ??? ------------------------------------
//------------------------------------------------------------------------------
TEST_CASE("tempo vid output", "[video]")
{}   // end video case



//------------------------------------------------------------------------------
}   // end ge namespace<|MERGE_RESOLUTION|>--- conflicted
+++ resolved
@@ -658,607 +658,7 @@
 
 //------------------------------------------------------------------------------
 TEST_CASE("experiments for thesis", "[GE],[thesis_00]")
-<<<<<<< HEAD
-{
-    if(par_size()<=1)
-    {
-        uint tLagrangeMeshIndex = 0;
-        //  HMR Parameters setup
-        moris::ParameterList tParameters = hmr::create_hmr_parameter_list();
-
-        uint tInitialMesh = 2;
-        switch(tInitialMesh)
-        {
-        case(0) :
-            {
-            tParameters.set( "number_of_elements_per_dimension", "40, 40, 20" );
-            break;
-            }
-        case(1) :
-            {
-            tParameters.set( "number_of_elements_per_dimension", "20, 20, 10" );
-            }
-        default :
-        {
-            tParameters.set( "number_of_elements_per_dimension", "10, 10, 5" );
-        }
-        }
-
-        tParameters.set( "domain_dimensions",                "2, 2, 1" );
-        tParameters.set( "domain_offset",                    "-0, -0, -0" );
-
-        tParameters.set( "domain_sidesets", "1, 2, 3, 4, 5, 6" );
-
-        tParameters.set( "truncate_bsplines", 1 );
-        tParameters.set( "lagrange_orders", "1" );
-        tParameters.set( "lagrange_pattern", "0" );
-        tParameters.set( "bspline_orders", "1" );
-        tParameters.set( "bspline_pattern", "0" );
-
-        tParameters.set( "lagrange_output_meshes", "0" );
-        tParameters.set( "lagrange_input_meshes", "0" );
-
-        tParameters.set( "lagrange_to_bspline", "0" );
-
-        tParameters.set( "use_multigrid", 0 );
-
-        tParameters.set( "refinement_buffer", 1 );
-        tParameters.set( "staircase_buffer", 1 );
-
-        tParameters.insert( "initial_refinement", 0 );
-
-        gLsbwabs=0.3;
-
-        //  HMR Initialization
-        moris::hmr::HMR tHMR( tParameters );
-
-        auto tDatabase = tHMR.get_database(); // std::shared_ptr< Database >
-
-        tHMR.perform_initial_refinement( 0 );
-        //------------------------------------------------------------------------------
-
-        tDatabase->update_bspline_meshes();
-        tDatabase->update_lagrange_meshes();
-
-        uint tNumberOfFibers      = 5;
-        uint tNumberOfRefinements = 1;
-        std::cout<<"-------------------------------------------"<<std::endl;
-        std::cout<<"number of fibers being analyzed:      "<<tNumberOfFibers<<std::endl;
-        std::cout<<"number of refinements performed:      "<<tNumberOfRefinements<<std::endl;
-        std::cout<<"bandwidth in user-defined refinement: "<<gLsbwabs<<std::endl;
-        std::cout<<"-------------------------------------------"<<std::endl;
-        Cell< Matrix< DDRMat > > tFieldData( 1 );
-
-        std::shared_ptr< moris::hmr::Mesh > tMesh = tHMR.create_mesh( tLagrangeMeshIndex );
-
-        moris::tic tTimer0;
-        for( uint k=0; k<tNumberOfRefinements; k++ )
-        {
-            moris::ge::GEN_CylinderWithEndCaps    tFibers( tNumberOfFibers, true, 0.0499 );
-            moris::Cell<moris::ge::GEN_Geometry*> tGeometryVector = { &tFibers };
-
-            moris::ge::GEN_Phase_Table         tPhaseTable( tGeometryVector.size(),  Phase_Table_Structure::EXP_BASE_2 );
-            moris::ge::GEN_Geometry_Engine     tGENGeometryEngine( tGeometryVector,tPhaseTable,3 );
-
-            moris_index tMeshIndex = tGENGeometryEngine.register_mesh( tMesh );
-
-            tFieldData( 0 ) = tGENGeometryEngine.get_cylinder_vals( tMeshIndex, &tFibers, tNumberOfFibers );
-
-            tHMR.user_defined_flagging( user_defined_refinement, tFieldData, tParameters, 0 );
-
-            tHMR.perform_refinement_based_on_working_pattern( 0, false );
-        }
-
-        tHMR.finalize();
-
-        moris::ge::GEN_CylinderWithEndCaps    tFibers( tNumberOfFibers, true, 0.0499 );
-        moris::Cell<moris::ge::GEN_Geometry*> tGeometryVector_temp = {&tFibers};
-
-        moris::ge::GEN_Phase_Table         tPhaseTable_temp( tGeometryVector_temp.size(),  Phase_Table_Structure::EXP_BASE_2 );
-        moris::ge::GEN_Geometry_Engine     tGENGeometryEngine_temp( tGeometryVector_temp, tPhaseTable_temp, 3 );
-
-        moris_index tMeshIndex = tGENGeometryEngine_temp.register_mesh( tMesh );
-
-        tFieldData( 0 ) = tGENGeometryEngine_temp.get_cylinder_vals( tMeshIndex, &tFibers, tNumberOfFibers );
-
-        std::shared_ptr< hmr::Interpolation_Mesh_HMR >      tInterpMesh      = tHMR.create_interpolation_mesh( tLagrangeMeshIndex );
-        std::shared_ptr< moris::hmr::Integration_Mesh_HMR > tIntegrationMesh = tHMR.create_integration_mesh( 1, 0,*tInterpMesh );
-
-        mtk::Mesh_Manager tMesh1;
-
-        real tElapsedTime0 = tTimer0.toc<moris::chronos::milliseconds>().wall;
-        tElapsedTime0 /= 1000;
-        std::cout<<"==============================================="<< std::endl;
-        std::cout<<"Total time for evaluation: "<< tElapsedTime0 << std::endl << std::endl;
-        std::cout<<"==============================================="<< std::endl;
-        //------------------------------------------------------------------------------
-
-        moris::ge::GEN_Geom_Data tFiberData( tFieldData( 0 ) );  // fiber LS values as field data
-
-        //===========================================
-        Matrix< DDRMat > tCenters0 = {{ 0.0502,  1.0001 }};
-        Matrix< DDRMat > tNormals0 = {{ 0.1699, -0.9855 }};
-        moris::ge::Plane<2> tPlane0( tCenters0, tNormals0 );
-
-        Matrix< DDRMat > tCenters1 = {{ 0.0502, 1.0001 }};
-        Matrix< DDRMat > tNormals1 = {{ 0.1699, 0.9855 }};
-        moris::ge::Plane<2> tPlane1( tCenters1, tNormals1 );
-
-        moris::Cell< moris::ge::GEN_Geometry* > tBothPlanes = { &tPlane0, &tPlane1 };
-
-        moris::ge::Multi_Geometry tCrack( tBothPlanes );
-        //===========================================
-
-        moris::Cell< moris::ge::GEN_Geometry* > tGeometryVector = { &tFiberData, &tCrack };
-
-        size_t tModelDimension = 3;
-        moris::ge::GEN_Phase_Table      tPhaseTable( tGeometryVector.size(),  Phase_Table_Structure::EXP_BASE_2 );
-        moris::ge::GEN_Geometry_Engine  tGENGeometryEngine( tGeometryVector, tPhaseTable, tModelDimension );
-
-        //------------------------------------------------------------------------------
-        xtk::Model tXTKModel( tModelDimension, tInterpMesh.get(), tGENGeometryEngine );
-
-        tXTKModel.mVerbose = false;
-
-        Cell<enum Subdivision_Method> tDecompositionMethods = {Subdivision_Method::NC_REGULAR_SUBDIVISION_HEX8, Subdivision_Method::C_HIERARCHY_TET4};
-        tXTKModel.decompose(tDecompositionMethods);
-        //=============================== temporary ============================================
-        // output problem geometry
-        bool tOutputXTKmesh = false;
-        if (tOutputXTKmesh)
-        {
-            tXTKModel.perform_basis_enrichment(EntityRank::BSPLINE, 0);
-
-            xtk::Enriched_Interpolation_Mesh & tEnrInterpMesh = tXTKModel.get_enriched_interp_mesh();
-            xtk::Enriched_Integration_Mesh   & tEnrIntegMesh = tXTKModel.get_enriched_integ_mesh();
-
-            // Write mesh
-            Writer_Exodus writer(&tEnrIntegMesh);
-            writer.write_mesh("", "0_geomCheck.exo");
-
-            // Write the fields
-            writer.set_time(1.0);
-
-            writer.close_file();
-        }
-        //============================= end temporary ==========================================
-        bool tFullProblem = true;
-        if(tFullProblem)
-        {
-            tXTKModel.perform_basis_enrichment(EntityRank::BSPLINE, 0);
-
-            xtk::Enriched_Interpolation_Mesh & tEnrInterpMesh = tXTKModel.get_enriched_interp_mesh();
-            xtk::Enriched_Integration_Mesh   & tEnrIntegMesh = tXTKModel.get_enriched_integ_mesh();
-
-            // place the pair in mesh manager
-            mtk::Mesh_Manager tMeshManager;
-            tMeshManager.register_mesh_pair( &tEnrInterpMesh, &tEnrIntegMesh);
-            //------------------------------------------------------------------------------
-            // create the material properties
-            real tEModPlate  =  10.0;
-            real tEModFibers = 100.0;
-
-            real tNuPlate  = 0.3;
-            real tNuFibers = 0.3;
-
-            std::cout<<"----------------------------------"<<std::endl;
-            std::cout<<"E plate:   "<<tEModPlate<<std::endl;
-            std::cout<<"E fibers:  "<<tEModFibers<<std::endl;
-            std::cout<<"----------------------------------"<<std::endl;
-            std::cout<<"nu plate:  "<<tNuPlate<<std::endl;
-            std::cout<<"nu fibers: "<<tNuPlate<<std::endl;
-            std::cout<<"----------------------------------"<<std::endl;
-
-            std::shared_ptr< fem::Property > tPropEModPlate = std::make_shared< fem::Property >();
-            tPropEModPlate->set_parameters( { {{ tEModPlate }} } );
-            tPropEModPlate->set_val_function( tConstValFunction );
-
-            std::shared_ptr< fem::Property > tPropNuPlate = std::make_shared< fem::Property >();
-            tPropNuPlate->set_parameters( { {{ tNuPlate }} } );
-            tPropNuPlate->set_val_function( tConstValFunction );
-
-            std::shared_ptr< fem::Property > tPropEModFibers = std::make_shared< fem::Property >();
-            tPropEModFibers->set_parameters( { {{ tEModFibers }} } );
-            tPropEModFibers->set_val_function( tConstValFunction );
-
-            std::shared_ptr< fem::Property > tPropNuFibers = std::make_shared< fem::Property >();
-            tPropNuFibers->set_parameters( { {{ tNuFibers }} } );
-            tPropNuFibers->set_val_function( tConstValFunction );
-
-            //------------------------------------------------------------------------------
-            // loading on top
-            std::shared_ptr< fem::Property > tPropNeumannTop = std::make_shared< fem::Property >();
-            tPropNeumannTop->set_parameters( {{{ 0.0 } , { 1000.0 }, {0.0}}} );
-            tPropNeumannTop->set_val_function( tConstValFunction );
-
-            // loading on bottom
-            std::shared_ptr< fem::Property > tPropNeumannBot = std::make_shared< fem::Property >();
-            tPropNeumannBot->set_parameters( {{{ 0.0 } , { -1000.0 }, {0.0}}} );
-            tPropNeumannBot->set_val_function( tConstValFunctionBottom );
-
-            //------------------------------------------------------------------------------
-            // fixed bottom
-            std::shared_ptr< fem::Property > tPropDirichlet_ss1 = std::make_shared< fem::Property >();
-            tPropDirichlet_ss1->set_parameters( { {{ 0.0 }, { 0.0 }, { 0.0 }} } );
-            tPropDirichlet_ss1->set_val_function( tConstValFunction );
-
-            std::shared_ptr< fem::Property > tPropDirichlet_ss1_select = std::make_shared< fem::Property >();
-            tPropDirichlet_ss1_select->set_parameters( { {{ 1.0 }, { 1.0 }, { 1.0 }} } );
-            tPropDirichlet_ss1_select->set_val_function( tMValFunction );
-
-            //===========================================
-            // create residual dof types
-            moris::Cell< MSI::Dof_Type > tResDofTypes = { MSI::Dof_Type::UX, MSI::Dof_Type::UY, MSI::Dof_Type::UZ };
-
-            // define constitutive models
-            fem::CM_Factory tCMFactory;
-
-            std::shared_ptr< fem::Constitutive_Model > tCMPlate = tCMFactory.create_CM( fem::Constitutive_Type::STRUC_LIN_ISO );
-            tCMPlate->set_dof_type_list( { tResDofTypes } );
-            tCMPlate->set_property( tPropEModPlate, "YoungsModulus" );
-            tCMPlate->set_property( tPropNuPlate, "PoissonRatio" );
-            tCMPlate->set_space_dim( 3 );
-
-            //------------------------------------------------------------------------------
-            std::shared_ptr< fem::Constitutive_Model > tCMFibers = tCMFactory.create_CM( fem::Constitutive_Type::STRUC_LIN_ISO );
-            tCMFibers->set_dof_type_list( { tResDofTypes } );
-            tCMFibers->set_property( tPropEModFibers, "YoungsModulus" );
-            tCMFibers->set_property( tPropNuFibers, "PoissonRatio" );
-            tCMFibers->set_space_dim( 3 );
-
-            //===========================================
-            // define stabilization parameters
-            fem::SP_Factory tSPFactory;
-            //------------------------------------------------------------------------------
-
-            std::shared_ptr< fem::Stabilization_Parameter > tSPNitscheInterfaceFibersToPlate = tSPFactory.create_SP( fem::Stabilization_Type::NITSCHE_INTERFACE );
-            tSPNitscheInterfaceFibersToPlate->set_parameters( { {{ 100.0 }} } );
-            tSPNitscheInterfaceFibersToPlate->set_property( tPropEModFibers, "Material", mtk::Master_Slave::MASTER );
-            tSPNitscheInterfaceFibersToPlate->set_property( tPropEModPlate, "Material", mtk::Master_Slave::SLAVE );
-
-            std::shared_ptr< fem::Stabilization_Parameter > tSPMasterWeightInterfaceFibersToPlate = tSPFactory.create_SP( fem::Stabilization_Type::MASTER_WEIGHT_INTERFACE );
-            tSPMasterWeightInterfaceFibersToPlate->set_property( tPropEModFibers, "Material", mtk::Master_Slave::MASTER );
-            tSPMasterWeightInterfaceFibersToPlate->set_property( tPropEModPlate, "Material", mtk::Master_Slave::SLAVE );
-
-            std::shared_ptr< fem::Stabilization_Parameter > tSPSlaveWeightInterfaceFibersToPlate = tSPFactory.create_SP( fem::Stabilization_Type::SLAVE_WEIGHT_INTERFACE );
-            tSPSlaveWeightInterfaceFibersToPlate->set_property( tPropEModFibers, "Material", mtk::Master_Slave::MASTER );
-            tSPSlaveWeightInterfaceFibersToPlate->set_property( tPropEModPlate, "Material", mtk::Master_Slave::SLAVE );
-
-            //------------------------------------------------------------------------------
-            // stabilization parameter for fixed bottom
-            std::shared_ptr< fem::Stabilization_Parameter > tSPDirichletNitscheBCs = tSPFactory.create_SP( fem::Stabilization_Type::DIRICHLET_NITSCHE );
-            tSPDirichletNitscheBCs->set_parameters( { {{ 100.0 }} } );
-            tSPDirichletNitscheBCs->set_property( tPropEModPlate, "Material", mtk::Master_Slave::MASTER );
-
-            //===========================================
-            // create the IQIs
-            fem::IQI_Factory tIQIFactory;
-
-            std::shared_ptr< fem::IQI > tIQIUX = tIQIFactory.create_IQI( fem::IQI_Type::DOF );
-            tIQIUX->set_output_type( vis::Output_Type::UX );
-            tIQIUX->set_dof_type_list( { tResDofTypes }, mtk::Master_Slave::MASTER );
-            tIQIUX->set_output_type_index( 0 );
-
-            std::shared_ptr< fem::IQI > tIQIUY = tIQIFactory.create_IQI( fem::IQI_Type::DOF );
-            tIQIUY->set_output_type( vis::Output_Type::UY );
-            tIQIUY->set_dof_type_list( { tResDofTypes }, mtk::Master_Slave::MASTER );
-            tIQIUY->set_output_type_index( 1 );
-
-            std::shared_ptr< fem::IQI > tIQIUZ = tIQIFactory.create_IQI( fem::IQI_Type::DOF );
-            tIQIUZ->set_output_type( vis::Output_Type::UZ );
-            tIQIUZ->set_dof_type_list( { tResDofTypes }, mtk::Master_Slave::MASTER );
-            tIQIUZ->set_output_type_index( 2 );
-
-            //===========================================
-            // define the IWGs
-            fem::IWG_Factory tIWGFactory;
-            //------------------------------------------------------------------------------
-            std::shared_ptr< fem::IWG > tIWGPlate = tIWGFactory.create_IWG( fem::IWG_Type::STRUC_LINEAR_BULK );
-            tIWGPlate->set_residual_dof_type( tResDofTypes );
-            tIWGPlate->set_dof_type_list( { tResDofTypes } );
-            tIWGPlate->set_constitutive_model( tCMPlate, "ElastLinIso", mtk::Master_Slave::MASTER );
-
-            //------------------------------------------------------------------------------
-            std::shared_ptr< fem::IWG > tIWGFibers = tIWGFactory.create_IWG( fem::IWG_Type::STRUC_LINEAR_BULK );
-            tIWGFibers->set_residual_dof_type( tResDofTypes );
-            tIWGFibers->set_dof_type_list( { tResDofTypes } );
-            tIWGFibers->set_constitutive_model( tCMFibers, "ElastLinIso", mtk::Master_Slave::MASTER );
-
-            //------------------------------------------------------------------------------
-            std::shared_ptr< fem::IWG > tIWGNeumannTop = tIWGFactory.create_IWG( fem::IWG_Type::STRUC_LINEAR_NEUMANN );
-            tIWGNeumannTop->set_residual_dof_type( tResDofTypes );
-            tIWGNeumannTop->set_dof_type_list( { tResDofTypes } );
-            tIWGNeumannTop->set_property( tPropNeumannTop, "Neumann", mtk::Master_Slave::MASTER );
-
-            //------------------------------------------------------------------------------
-            std::shared_ptr< fem::IWG > tIWGNeumannBot = tIWGFactory.create_IWG( fem::IWG_Type::STRUC_LINEAR_NEUMANN );
-            tIWGNeumannBot->set_residual_dof_type( tResDofTypes );
-            tIWGNeumannBot->set_dof_type_list( { tResDofTypes } );
-            tIWGNeumannBot->set_property( tPropNeumannBot, "Neumann", mtk::Master_Slave::MASTER );
-
-            //------------------------------------------------------------------------------
-            std::shared_ptr< fem::IWG > tIWGDirichletFixedBottom = tIWGFactory.create_IWG( fem::IWG_Type::STRUC_LINEAR_DIRICHLET );
-            tIWGDirichletFixedBottom->set_residual_dof_type( tResDofTypes );
-            tIWGDirichletFixedBottom->set_dof_type_list( { tResDofTypes } );
-            tIWGDirichletFixedBottom->set_stabilization_parameter( tSPDirichletNitscheBCs, "DirichletNitsche" );
-            tIWGDirichletFixedBottom->set_constitutive_model( tCMPlate, "ElastLinIso", mtk::Master_Slave::MASTER );
-            tIWGDirichletFixedBottom->set_property( tPropDirichlet_ss1, "Dirichlet", mtk::Master_Slave::MASTER );
-            tIWGDirichletFixedBottom->set_property( tPropDirichlet_ss1_select, "Select", mtk::Master_Slave::MASTER );
-
-            //------------------------------------------------------------------------------
-            std::shared_ptr< fem::IWG > tIWGFiberInterfacePlateBulk = tIWGFactory.create_IWG( fem::IWG_Type::STRUC_LINEAR_INTERFACE );
-            tIWGFiberInterfacePlateBulk->set_residual_dof_type( tResDofTypes );
-            tIWGFiberInterfacePlateBulk->set_dof_type_list( { tResDofTypes }, mtk::Master_Slave::MASTER );
-            tIWGFiberInterfacePlateBulk->set_dof_type_list( { tResDofTypes }, mtk::Master_Slave::SLAVE );
-            tIWGFiberInterfacePlateBulk->set_stabilization_parameter( tSPNitscheInterfaceFibersToPlate, "NitscheInterface" );
-            tIWGFiberInterfacePlateBulk->set_stabilization_parameter( tSPMasterWeightInterfaceFibersToPlate, "MasterWeightInterface" );
-            tIWGFiberInterfacePlateBulk->set_stabilization_parameter( tSPSlaveWeightInterfaceFibersToPlate, "SlaveWeightInterface" );
-            tIWGFiberInterfacePlateBulk->set_constitutive_model( tCMFibers, "ElastLinIso", mtk::Master_Slave::MASTER );
-            tIWGFiberInterfacePlateBulk->set_constitutive_model( tCMPlate , "ElastLinIso", mtk::Master_Slave::SLAVE  );
-
-            //===========================================
-            // define set info
-            // fibers - phase 1
-            // crack  - phase 2
-            // plate  - phase 3
-
-            //===========================================
-            // bulk for fibers
-            fem::Set_User_Info tBulkFibers00;
-            tBulkFibers00.set_mesh_index( tEnrIntegMesh.get_set_index_by_name("HMR_dummy_n_p1") );
-            tBulkFibers00.set_IWGs( { tIWGFibers } );
-            tBulkFibers00.set_IQIs( { tIQIUX, tIQIUY, tIQIUZ } );
-
-            fem::Set_User_Info tBulkFibers01;
-            tBulkFibers01.set_mesh_index( tEnrIntegMesh.get_set_index_by_name("HMR_dummy_c_p1") );
-            tBulkFibers01.set_IWGs( { tIWGFibers } );
-            tBulkFibers01.set_IQIs( { tIQIUX, tIQIUY, tIQIUZ } );
-            //===========================================
-            // bulk for plate
-            fem::Set_User_Info tBulkPlate00;
-            tBulkPlate00.set_mesh_index( tEnrIntegMesh.get_set_index_by_name("HMR_dummy_n_p3") );
-            tBulkPlate00.set_IWGs( { tIWGPlate } );
-            tBulkPlate00.set_IQIs( { tIQIUX, tIQIUY, tIQIUZ } );
-
-            fem::Set_User_Info tBulkPlate01;
-            tBulkPlate01.set_mesh_index( tEnrIntegMesh.get_set_index_by_name("HMR_dummy_c_p3") );
-            tBulkPlate01.set_IWGs( { tIWGPlate } );
-            tBulkPlate01.set_IQIs( { tIQIUX, tIQIUY, tIQIUZ } );
-
-            //===========================================
-            // Neumann load on side-set 3 ( top: plate and fibers )
-            fem::Set_User_Info tSetNeumann00;
-            tSetNeumann00.set_mesh_index( tEnrIntegMesh.get_set_index_by_name("SideSet_3_n_p1") );
-            tSetNeumann00.set_IWGs( { tIWGNeumannTop } );
-
-            fem::Set_User_Info tSetNeumann01;
-            tSetNeumann01.set_mesh_index( tEnrIntegMesh.get_set_index_by_name("SideSet_3_c_p1") );
-            tSetNeumann01.set_IWGs( { tIWGNeumannTop } );
-
-            fem::Set_User_Info tSetNeumann02;
-            tSetNeumann02.set_mesh_index( tEnrIntegMesh.get_set_index_by_name("SideSet_3_n_p3") );
-            tSetNeumann02.set_IWGs( { tIWGNeumannTop } );
-
-            fem::Set_User_Info tSetNeumann03;
-            tSetNeumann03.set_mesh_index( tEnrIntegMesh.get_set_index_by_name("SideSet_3_c_p3") );
-            tSetNeumann03.set_IWGs( { tIWGNeumannTop } );
-
-            //===========================================
-            // Neumann load on side-set 1 ( bottom: plate and fibers )
-            fem::Set_User_Info tSetNeumann04;
-            tSetNeumann04.set_mesh_index( tEnrIntegMesh.get_set_index_by_name("SideSet_1_n_p1") );
-            tSetNeumann04.set_IWGs( { tIWGNeumannBot } );
-
-            fem::Set_User_Info tSetNeumann05;
-            tSetNeumann05.set_mesh_index( tEnrIntegMesh.get_set_index_by_name("SideSet_1_c_p1") );
-            tSetNeumann05.set_IWGs( { tIWGNeumannBot } );
-
-            fem::Set_User_Info tSetNeumann06;
-            tSetNeumann06.set_mesh_index( tEnrIntegMesh.get_set_index_by_name("SideSet_1_n_p3") );
-            tSetNeumann06.set_IWGs( { tIWGNeumannBot } );
-
-            fem::Set_User_Info tSetNeumann07;
-            tSetNeumann07.set_mesh_index( tEnrIntegMesh.get_set_index_by_name("SideSet_1_c_p3") );
-            tSetNeumann07.set_IWGs( { tIWGNeumannBot } );
-
-            //===========================================
-            // boundary conditions on side-set 1 ( fix displacement to 0 in x, y, z )
-            fem::Set_User_Info tSetDirichletFixed00;
-            tSetDirichletFixed00.set_mesh_index( tEnrIntegMesh.get_set_index_by_name("SideSet_1_n_p1") );
-            tSetDirichletFixed00.set_IWGs( { tIWGDirichletFixedBottom } );
-
-            fem::Set_User_Info tSetDirichletFixed01;
-            tSetDirichletFixed01.set_mesh_index( tEnrIntegMesh.get_set_index_by_name("SideSet_1_c_p1") );
-            tSetDirichletFixed01.set_IWGs( { tIWGDirichletFixedBottom } );
-
-            fem::Set_User_Info tSetDirichletFixed02;
-            tSetDirichletFixed02.set_mesh_index( tEnrIntegMesh.get_set_index_by_name("SideSet_1_n_p3") );
-            tSetDirichletFixed02.set_IWGs( { tIWGDirichletFixedBottom } );
-
-            fem::Set_User_Info tSetDirichletFixed03;
-            tSetDirichletFixed03.set_mesh_index( tEnrIntegMesh.get_set_index_by_name("SideSet_1_c_p3") );
-            tSetDirichletFixed03.set_IWGs( { tIWGDirichletFixedBottom } );
-
-            //===========================================
-            // interface(s)
-            //        std::string tFibersToPlateSetName = tEnrIntegMesh.get_dbl_interface_side_set_name( 1, 3 );
-            //        std::string tFibersToPlateSetName = tEnrIntegMesh.get_interface_side_set_name( 0, 1, 3 );
-            std::string tFibersToPlateSetName = "dbl_iside_p0_1_p1_3";      // or "dbl_iside_p0_3_p1_1";
-
-
-            fem::Set_User_Info tInterfaceFibersToPlate;
-            tInterfaceFibersToPlate.set_mesh_index( tEnrIntegMesh.get_double_sided_set_index( tFibersToPlateSetName ) );
-            tInterfaceFibersToPlate.set_IWGs( { tIWGFiberInterfacePlateBulk } );
-
-            //------------------------------------------------------------------------------
-
-            //===========================================
-            // create a cell of set info
-            moris::Cell< fem::Set_User_Info > tSetInfo( 17 );
-            tSetInfo( 0 )  = tBulkFibers00;
-            tSetInfo( 1 )  = tBulkFibers01;
-
-            tSetInfo( 2 )  = tBulkPlate00;
-            tSetInfo( 3 )  = tBulkPlate01;
-
-            tSetInfo( 4 )  = tSetNeumann00;
-            tSetInfo( 5 )  = tSetNeumann01;
-            tSetInfo( 6 )  = tSetNeumann02;
-            tSetInfo( 7 )  = tSetNeumann03;
-
-            tSetInfo( 8 )  = tSetNeumann04;
-            tSetInfo( 9 )  = tSetNeumann05;
-            tSetInfo( 10 ) = tSetNeumann06;
-            tSetInfo( 11 ) = tSetNeumann07;
-
-            tSetInfo( 12 ) = tSetDirichletFixed00;
-            tSetInfo( 13 ) = tSetDirichletFixed01;
-            tSetInfo( 14 ) = tSetDirichletFixed02;
-            tSetInfo( 15 ) = tSetDirichletFixed03;
-
-            tSetInfo( 16 ) = tInterfaceFibersToPlate;
-
-            //------------------------------------------------------------------------------
-            // create model
-            mdl::Model * tModel = new mdl::Model( &tMeshManager,
-                    0,
-                    tSetInfo,
-                    0,
-                    false );
-
-            // --------------------------------------------------------------------------------------
-            // Define outputs
-            vis::Output_Manager tOutputData;
-
-            tOutputData.set_outputs( 0,
-                    vis::VIS_Mesh_Type::STANDARD,
-                    "aaaaaaaaaa_outputCheck.e",
-                    //            { "HMR_dummy_n_p1", "HMR_dummy_c_p1","HMR_dummy_n_p3", "HMR_dummy_c_p3"},
-                    { "HMR_dummy_c_p3", "HMR_dummy_c_p1", "HMR_dummy_n_p3" },
-                    { "UX", "UY", "UZ" },
-                    { vis::Field_Type::NODAL, vis::Field_Type::NODAL,  vis::Field_Type::NODAL },
-                    { vis::Output_Type::UX, vis::Output_Type::UY, vis::Output_Type::UZ } );
-
-            tModel->set_output_manager( &tOutputData );
-
-            // - - - - - - - - - - - - - - - - - - - - - - - - - - - - - - - - -
-            // SOLVER STEP 1: create linear solver and algorithm
-            // - - - - - - - - - - - - - - - - - - - - - - - - - - - - - - - - -
-
-            moris::Cell< enum MSI::Dof_Type > tDofTypesU( 3 );
-            tDofTypesU( 0 ) = MSI::Dof_Type::UX;
-            tDofTypesU( 1 ) = MSI::Dof_Type::UY;
-            tDofTypesU( 2 ) = MSI::Dof_Type::UZ;
-
-            dla::Solver_Factory  tSolFactory;
-
-            std::shared_ptr< dla::Linear_Solver_Algorithm > tLinearSolverAlgorithm;
-
-            bool tDirectSolve = true;
-            if (tDirectSolve)
-            {
-                tLinearSolverAlgorithm = tSolFactory.create_solver( sol::SolverType::AMESOS_IMPL );
-            }
-            else
-            {
-                tLinearSolverAlgorithm = tSolFactory.create_solver( sol::SolverType::AZTEC_IMPL );
-
-                tLinearSolverAlgorithm->set_param("rel_residual")   = 6e-02;
-                tLinearSolverAlgorithm->set_param("AZ_diagnostics") = AZ_none;
-                tLinearSolverAlgorithm->set_param("AZ_output") = AZ_all;        // AZ_none
-                tLinearSolverAlgorithm->set_param("AZ_max_iter") = 1000;
-                tLinearSolverAlgorithm->set_param("AZ_solver") = AZ_gmres;
-                tLinearSolverAlgorithm->set_param("AZ_kspace") = 500;
-                tLinearSolverAlgorithm->set_param("AZ_orthog") = AZ_modified;   // only to be used in serial
-                //    tLinearSolverAlgorithm->set_param("AZ_solver") = AZ_gmres_condnum;
-
-                uint tPreConditioner = 0;
-
-                switch (tPreConditioner)
-                {
-                case 0:
-                {
-                    tLinearSolverAlgorithm->set_param("AZ_subdomain_solve") = AZ_ilu;
-                    tLinearSolverAlgorithm->set_param("AZ_graph_fill") = 3;
-                    break;
-                }
-                case 1:
-                {
-                    tLinearSolverAlgorithm->set_param("AZ_subdomain_solve") = AZ_ilut;
-                    tLinearSolverAlgorithm->set_param("AZ_ilut_fill") = 10.0;
-                    tLinearSolverAlgorithm->set_param("AZ_drop") = 1e-12;
-                    tLinearSolverAlgorithm->set_param("AZ_athresh") = 0.0;
-                    tLinearSolverAlgorithm->set_param("AZ_rthresh") = 1.0;
-                    break;
-                }
-                default:
-                {
-                    tLinearSolverAlgorithm->set_param("Use_ML_Prec")        = true;  // precondition the system
-                    tLinearSolverAlgorithm->set_param("PDE equations" )     = 1;
-                    tLinearSolverAlgorithm->set_param("aggregation: type")  = "Uncoupled";
-                }
-                }
-            }
-
-            dla::Linear_Solver tLinSolver;
-            tLinSolver.set_linear_algorithm( 0, tLinearSolverAlgorithm );
-
-            // - - - - - - - - - - - - - - - - - - - - - - - - - - - - - - - - -
-            // SOLVER STEP 2: create nonlinear solver and algorithm
-            // - - - - - - - - - - - - - - - - - - - - - - - - - - - - - - - - -
-            NLA::Nonlinear_Solver_Factory tNonlinFactory;
-            std::shared_ptr< NLA::Nonlinear_Algorithm > tNonlinearSolverAlgorithm = tNonlinFactory.create_nonlinear_solver( NLA::NonlinearSolverType::NEWTON_SOLVER );
-            //        std::shared_ptr< NLA::Nonlinear_Algorithm > tNonlinearSolverAlgorithmMonolythicU = tNonlinFactory.create_nonlinear_solver( NLA::NonlinearSolverType::NEWTON_SOLVER );
-
-            tNonlinearSolverAlgorithm->set_param("NLA_max_iter")          = 10;
-            tNonlinearSolverAlgorithm->set_param("NLA_rel_residual")      = 1e-6;
-            tNonlinearSolverAlgorithm->set_param("NLA_tot_res_norm_drop") = 1e-3;
-            //        tNonlinearSolverAlgorithmMonolythic->set_param("NLA_hard_break") = false;
-            //        tNonlinearSolverAlgorithmMonolythic->set_param("NLA_max_lin_solver_restarts") = 2;
-            //        tNonlinearSolverAlgorithmMonolythic->set_param("NLA_rebuild_jacobian") = true;
-
-            tNonlinearSolverAlgorithm->set_linear_solver( &tLinSolver );
-            //        tNonlinearSolverAlgorithmMonolythicU->set_linear_solver( &tLinSolver );
-
-            NLA::Nonlinear_Solver tNonlinearSolverMain;
-            tNonlinearSolverMain.set_nonlinear_algorithm( tNonlinearSolverAlgorithm, 0 );
-            tNonlinearSolverMain.set_dof_type_list( tDofTypesU );
-
-            // Create solver database
-            sol::SOL_Warehouse tSolverWarehouse( tModel->get_solver_interface() );
-            tNonlinearSolverMain.set_solver_warehouse( &tSolverWarehouse );
-
-            // - - - - - - - - - - - - - - - - - - - - - - - - - - - - - - - - -
-            // SOLVER STEP 3: create time Solver and algorithm
-            // - - - - - - - - - - - - - - - - - - - - - - - - - - - - - - - - -
-            tsa::Time_Solver_Factory tTimeSolverFactory;
-            std::shared_ptr< tsa::Time_Solver_Algorithm > tTimeSolverAlgorithm = tTimeSolverFactory.create_time_solver( tsa::TimeSolverType::MONOLITHIC );
-
-            tTimeSolverAlgorithm->set_nonlinear_solver( &tNonlinearSolverMain );
-
-            tsa::Time_Solver tTimeSolver;
-            tTimeSolver.set_time_solver_algorithm( tTimeSolverAlgorithm );
-            tTimeSolver.set_solver_warehouse( &tSolverWarehouse );
-
-            tTimeSolver.set_dof_type_list( tDofTypesU );
-
-            tTimeSolver.set_output( 0, tSolverOutputCriteriaThesis );
-
-
-            //------------------------------------------------------------------------------
-            tTimeSolver.solve();
-            //====================================================
-            //    Matrix< DDRMat > tSolVec;
-            //    tTimeSolver.get_full_solution(tSolVec);
-            //    print( tSolVec, " Solution Vector ");
-            //====================================================
-        }   // end full problem logic statement
-
-    }   // end par_size() check
-}
-=======
 {}
->>>>>>> 7635c427
 
 
 
