--- conflicted
+++ resolved
@@ -600,109 +600,9 @@
             // SOLVER STEP 1: create linear solver and algorithm
             // - - - - - - - - - - - - - - - - - - - - - - - - - - - - - - - - -
 
-<<<<<<< HEAD
             moris::Cell< enum MSI::Dof_Type > tDofTypesU( 2 );
             tDofTypesU( 0 ) = MSI::Dof_Type::UX;
             tDofTypesU( 1 ) = MSI::Dof_Type::UY;
-=======
-        std::shared_ptr< fem::IWG > tIWGPlate = tIWGFactory.create_IWG( fem::IWG_Type::STRUC_LINEAR_BULK );
-        tIWGPlate->set_residual_dof_type( tResDofTypes );
-        tIWGPlate->set_dof_type_list( { tResDofTypes } );
-        tIWGPlate->set_constitutive_model( tCMPlate, "ElastLinIso", mtk::Master_Slave::MASTER );
-        //------------------------------------------------------------------------------
-        std::shared_ptr< fem::IWG > tIWGNeumannTop = tIWGFactory.create_IWG( fem::IWG_Type::STRUC_LINEAR_NEUMANN );
-        tIWGNeumannTop->set_residual_dof_type( tResDofTypes );
-        tIWGNeumannTop->set_dof_type_list( { tResDofTypes } );
-        tIWGNeumannTop->set_property( tPropNeumannTop, "Neumann", mtk::Master_Slave::MASTER );
-        //------------------------------------------------------------------------------
-        std::shared_ptr< fem::IWG > tIWGDirichletFixedBottom = tIWGFactory.create_IWG( fem::IWG_Type::STRUC_LINEAR_DIRICHLET );
-        tIWGDirichletFixedBottom->set_residual_dof_type( tResDofTypes );
-        tIWGDirichletFixedBottom->set_dof_type_list( { tResDofTypes } );
-        tIWGDirichletFixedBottom->set_stabilization_parameter( tSPDirichletNitscheBCs, "DirichletNitsche" );
-        tIWGDirichletFixedBottom->set_constitutive_model( tCMPlate, "ElastLinIso", mtk::Master_Slave::MASTER );
-        tIWGDirichletFixedBottom->set_property( tPropDirichlet_ss1, "Dirichlet", mtk::Master_Slave::MASTER );
-        tIWGDirichletFixedBottom->set_property( tPropDirichlet_ss1_select, "Select", mtk::Master_Slave::MASTER );
-        //------------------------------------------------------------------------------
-        //===========================================
-        // bulk for plate
-        fem::Set_User_Info tBulkPlate00;
-        tBulkPlate00.set_mesh_index( tEnrIntegMesh.get_set_index_by_name("HMR_dummy_n_p7") );
-        tBulkPlate00.set_IWGs( { tIWGPlate } );
-        tBulkPlate00.set_IQIs( { tIQIUX, tIQIUY } );
-
-        fem::Set_User_Info tBulkPlate01;
-        tBulkPlate01.set_mesh_index( tEnrIntegMesh.get_set_index_by_name("HMR_dummy_c_p7") );
-        tBulkPlate01.set_IWGs( { tIWGPlate } );
-        tBulkPlate01.set_IQIs( { tIQIUX, tIQIUY } );
-        //===========================================
-        // Neumann load on side-set 3
-        fem::Set_User_Info tSetNeumann00;
-        tSetNeumann00.set_mesh_index( tEnrIntegMesh.get_set_index_by_name("SideSet_3_n_p7") );
-        tSetNeumann00.set_IWGs( { tIWGNeumannTop } );
-
-        fem::Set_User_Info tSetNeumann01;
-        tSetNeumann01.set_mesh_index( tEnrIntegMesh.get_set_index_by_name("SideSet_3_c_p7") );
-        tSetNeumann01.set_IWGs( { tIWGNeumannTop } );
-        //===========================================
-        // boundary conditions on side-set 1
-        fem::Set_User_Info tSetDirichletFixed00;
-        tSetDirichletFixed00.set_mesh_index( tEnrIntegMesh.get_set_index_by_name("SideSet_1_n_p7") );
-        tSetDirichletFixed00.set_IWGs( { tIWGDirichletFixedBottom } );
-
-        fem::Set_User_Info tSetDirichletFixed01;
-        tSetDirichletFixed01.set_mesh_index( tEnrIntegMesh.get_set_index_by_name("SideSet_1_c_p7") );
-        tSetDirichletFixed01.set_IWGs( { tIWGDirichletFixedBottom } );
-        //------------------------------------------------------------------------------
-        // create a cell of set info
-        moris::Cell< fem::Set_User_Info > tSetInfo( 6 );
-        tSetInfo( 0 )  = tBulkPlate00;
-        tSetInfo( 1 )  = tBulkPlate01;
-        tSetInfo( 2 )  = tSetNeumann00;
-        tSetInfo( 3 )  = tSetNeumann01;
-        tSetInfo( 4 )  = tSetDirichletFixed00;
-        tSetInfo( 5 )  = tSetDirichletFixed01;
-        //------------------------------------------------------------------------------
-        // create model
-        mdl::Model * tModel = new mdl::Model( &tMeshManager,
-                                               0,
-                                               tSetInfo,
-                                               0,
-                                               false );
-        // --------------------------------------------------------------------------------------
-        // Define outputs
-        vis::Output_Manager tOutputData;
-
-        tOutputData.set_outputs( 0,
-                                vis::VIS_Mesh_Type::STANDARD,
-                                "aaaaaaaaaa_outputCheck2D.e",
-                                { "HMR_dummy_n_p7" },
-                                { "UX", "UY" },
-                                { vis::Field_Type::NODAL, vis::Field_Type::NODAL },
-                                { vis::Output_Type::UX, vis::Output_Type::UY } );
-
-        tModel->set_output_manager( &tOutputData );
-
-        // - - - - - - - - - - - - - - - - - - - - - - - - - - - - - - - - -
-        // SOLVER STEP 1: create linear solver and algorithm
-        // - - - - - - - - - - - - - - - - - - - - - - - - - - - - - - - - -
-
-        moris::Cell< enum MSI::Dof_Type > tDofTypesU( 2 );
-        tDofTypesU( 0 ) = MSI::Dof_Type::UX;
-        tDofTypesU( 1 ) = MSI::Dof_Type::UY;
-
-        dla::Solver_Factory  tSolFactory;
-
-        std::shared_ptr< dla::Linear_Solver_Algorithm > tLinearSolverAlgorithm;
-
-        bool tDirectSolve = true;
-        if (tDirectSolve)
-        {
-            tLinearSolverAlgorithm = tSolFactory.create_solver( sol::SolverType::AMESOS_IMPL );
-        }
-        else
-        {
-            tLinearSolverAlgorithm = tSolFactory.create_solver( sol::SolverType::AZTEC_IMPL );
->>>>>>> 25870435
 
             dla::Solver_Factory  tSolFactory;
 
@@ -711,11 +611,11 @@
             bool tDirectSolve = true;
             if (tDirectSolve)
             {
-                tLinearSolverAlgorithm = tSolFactory.create_solver( SolverType::AMESOS_IMPL );
+                tLinearSolverAlgorithm = tSolFactory.create_solver( sol::SolverType::AMESOS_IMPL );
             }
             else
             {
-                tLinearSolverAlgorithm = tSolFactory.create_solver( SolverType::AZTEC_IMPL );
+                tLinearSolverAlgorithm = tSolFactory.create_solver( sol::SolverType::AZTEC_IMPL );
 
                 tLinearSolverAlgorithm->set_param("rel_residual")   = 6e-02;
                 tLinearSolverAlgorithm->set_param("AZ_diagnostics") = AZ_none;
@@ -773,15 +673,9 @@
             tNonlinearSolverMain.set_nonlinear_algorithm( tNonlinearSolverAlgorithm, 0 );
             tNonlinearSolverMain.set_dof_type_list( tDofTypesU );
 
-<<<<<<< HEAD
             // Create solver database
-            NLA::SOL_Warehouse tSolverWarehouse( tModel->get_solver_interface() );
+            sol::SOL_Warehouse tSolverWarehouse( tModel->get_solver_interface() );
             tNonlinearSolverMain.set_solver_warehouse( &tSolverWarehouse );
-=======
-        // Create solver database
-        sol::SOL_Warehouse tSolverWarehouse( tModel->get_solver_interface() );
-        tNonlinearSolverMain.set_solver_warehouse( &tSolverWarehouse );
->>>>>>> 25870435
 
             // - - - - - - - - - - - - - - - - - - - - - - - - - - - - - - - - -
             // SOLVER STEP 3: create time Solver and algorithm
