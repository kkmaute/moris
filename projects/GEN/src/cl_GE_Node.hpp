/*
 * cl_GE_Node.hpp
 *
 *  Created on: Jan 2, 2019
 *      Author: sonne
 */
#ifndef PROJECTS_GEN_SRC_CL_NODE_HPP_
#define PROJECTS_GEN_SRC_CL_NODE_HPP_

#include "cl_Matrix.hpp"
#include "cl_MTK_Vertex.hpp"

namespace moris
{
<<<<<<< HEAD
    namespace ge
    {
        class Node : public mtk::Vertex
        {
            //------------------------------------------------------------------------------
        private:
            moris::Matrix< DDRMat > coord;

            //------------------------------------------------------------------------------

        public:
            //------------------------------------------------------------------------------
            Node(double xval, double yval){
                coord.set_size(1,2,1.0);
                coord(0,0) = xval; coord(0,1) = yval;
            }

            //------------------------------------------------------------------------------
            ~Node(){};

            //------------------------------------------------------------------------------
            // gives the coordinates of node
            Matrix< DDRMat > get_coords() const
            {
                return coord;
            };

            //------------------------------------------------------------------------------
            // gives domain wide ID of node
            moris_id
            get_id() const
            {
                MORIS_ERROR( false, "get_id() not implemented " );
                return gNoID;
            };

            //------------------------------------------------------------------------------
            // gives index of node
            moris_index
            get_index() const
            {
                MORIS_ERROR( false, "get_index() not implemented " );
                return 0;
            };

            //------------------------------------------------------------------------------
            // gives owner of node
            moris_index
            get_owner() const
            {
                MORIS_ERROR( false, "get_index() not implemented " );
                return 0;
            };

            //------------------------------------------------------------------------------
            mtk::Vertex_Interpolation*
            get_interpolation( const uint aOrder )
            {
                MORIS_ERROR( false, "get_interpolation() not implemented " );
                return nullptr;
            };

            //------------------------------------------------------------------------------
            const mtk::Vertex_Interpolation*
            get_interpolation( const uint aOrder ) const
            {
                MORIS_ERROR( false, "get_interpolation() not implemented " );
                return nullptr;
            };


            //------------------------------------------------------------------------------
            uint
            get_level() const
            {
                return( 0 );
            };

            //------------------------------------------------------------------------------
            void
            flag()
            {
                MORIS_ERROR( false, "flag() not implemented " );
            };

            //------------------------------------------------------------------------------
            void
            unflag() const
            {
                MORIS_ERROR( false, "unflag() not implemented " );
            };

            //------------------------------------------------------------------------------
            bool
            is_flagged() const
            {
                MORIS_ERROR( false, "is_flagged() not implemented " );
                return false;
            };


        };

    } /* namespace gen */
=======
	namespace ge
	{
		class Node : public mtk::Vertex
		{
			//------------------------------------------------------------------------------
		private:
			moris::Matrix< DDRMat > coord;

			//------------------------------------------------------------------------------

		public:
			//------------------------------------------------------------------------------
			Node(double xval, double yval){
				coord.set_size(1,2,1.0);
				coord(0,0) = xval; coord(0,1) = yval;
			}

            Node(double xval, double yval, double zval){
                coord.set_size(1,3,1.0);
                coord(0,0) = xval; coord(0,1) = yval; coord(0,2) = zval;
            }
			//------------------------------------------------------------------------------
			~Node(){};

			//------------------------------------------------------------------------------
			// gives the coordinates of node
			Matrix< DDRMat > get_coords() const
			{
				return coord;
			};

			//------------------------------------------------------------------------------
			// gives domain wide ID of node
			moris_id
			get_id() const
			{
				MORIS_ERROR( false, "get_id() not implemented " );
				return gNoID;
			};

			//------------------------------------------------------------------------------
			// gives index of node
			moris_index
			get_index() const
			{
				MORIS_ERROR( false, "get_index() not implemented " );
				return 0;
			};

			//------------------------------------------------------------------------------
			// gives owner of node
			moris_index
			get_owner() const
			{
				MORIS_ERROR( false, "get_index() not implemented " );
				return 0;
			};

			//------------------------------------------------------------------------------
			mtk::Vertex_Interpolation*
			get_interpolation( const uint aOrder )
			{
				MORIS_ERROR( false, "get_interpolation() not implemented " );
				return nullptr;
			};

			//------------------------------------------------------------------------------
			const mtk::Vertex_Interpolation*
			get_interpolation( const uint aOrder ) const
			{
				MORIS_ERROR( false, "get_interpolation() not implemented " );
				return nullptr;
			};

			//------------------------------------------------------------------------------
			uint
			get_level() const
			{
				return( 0 );
			};

			//------------------------------------------------------------------------------
			void
			flag()
			{
				MORIS_ERROR( false, "flag() not implemented " );
			};

			//------------------------------------------------------------------------------
			void
			unflag() const
			{
				MORIS_ERROR( false, "unflag() not implemented " );
			};

			//------------------------------------------------------------------------------
			bool
			is_flagged() const
			{
				MORIS_ERROR( false, "is_flagged() not implemented " );
				return false;
			};


		};

	} /* namespace ge */
>>>>>>> 8b940046
} /* namespace moris */




#endif /* PROJECTS_GEN_SRC_CL_NODE_HPP_ */<|MERGE_RESOLUTION|>--- conflicted
+++ resolved
@@ -12,112 +12,6 @@
 
 namespace moris
 {
-<<<<<<< HEAD
-    namespace ge
-    {
-        class Node : public mtk::Vertex
-        {
-            //------------------------------------------------------------------------------
-        private:
-            moris::Matrix< DDRMat > coord;
-
-            //------------------------------------------------------------------------------
-
-        public:
-            //------------------------------------------------------------------------------
-            Node(double xval, double yval){
-                coord.set_size(1,2,1.0);
-                coord(0,0) = xval; coord(0,1) = yval;
-            }
-
-            //------------------------------------------------------------------------------
-            ~Node(){};
-
-            //------------------------------------------------------------------------------
-            // gives the coordinates of node
-            Matrix< DDRMat > get_coords() const
-            {
-                return coord;
-            };
-
-            //------------------------------------------------------------------------------
-            // gives domain wide ID of node
-            moris_id
-            get_id() const
-            {
-                MORIS_ERROR( false, "get_id() not implemented " );
-                return gNoID;
-            };
-
-            //------------------------------------------------------------------------------
-            // gives index of node
-            moris_index
-            get_index() const
-            {
-                MORIS_ERROR( false, "get_index() not implemented " );
-                return 0;
-            };
-
-            //------------------------------------------------------------------------------
-            // gives owner of node
-            moris_index
-            get_owner() const
-            {
-                MORIS_ERROR( false, "get_index() not implemented " );
-                return 0;
-            };
-
-            //------------------------------------------------------------------------------
-            mtk::Vertex_Interpolation*
-            get_interpolation( const uint aOrder )
-            {
-                MORIS_ERROR( false, "get_interpolation() not implemented " );
-                return nullptr;
-            };
-
-            //------------------------------------------------------------------------------
-            const mtk::Vertex_Interpolation*
-            get_interpolation( const uint aOrder ) const
-            {
-                MORIS_ERROR( false, "get_interpolation() not implemented " );
-                return nullptr;
-            };
-
-
-            //------------------------------------------------------------------------------
-            uint
-            get_level() const
-            {
-                return( 0 );
-            };
-
-            //------------------------------------------------------------------------------
-            void
-            flag()
-            {
-                MORIS_ERROR( false, "flag() not implemented " );
-            };
-
-            //------------------------------------------------------------------------------
-            void
-            unflag() const
-            {
-                MORIS_ERROR( false, "unflag() not implemented " );
-            };
-
-            //------------------------------------------------------------------------------
-            bool
-            is_flagged() const
-            {
-                MORIS_ERROR( false, "is_flagged() not implemented " );
-                return false;
-            };
-
-
-        };
-
-    } /* namespace gen */
-=======
 	namespace ge
 	{
 		class Node : public mtk::Vertex
@@ -225,7 +119,7 @@
 		};
 
 	} /* namespace ge */
->>>>>>> 8b940046
+
 } /* namespace moris */
 
 
