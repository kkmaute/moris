/*
 * Copyright (c) 2022 University of Colorado
 * Licensed under the MIT license. See LICENSE.txt file in the MORIS root for details.
 *
 *------------------------------------------------------------------------------------
 *
 * cl_GEN_Geometry_Engine.cpp
 *
 */

#include "fn_Parsing_Tools.hpp"
#include "cl_Tracer.hpp"

// GEN
#include "cl_GEN_Geometry_Engine.hpp"
#include "GEN_Data_Types.hpp"
#include "cl_GEN_Design_Factory.hpp"
#include "cl_GEN_Base_Node.hpp"
#include "cl_GEN_Derived_Node.hpp"
#include "cl_GEN_Parent_Node.hpp"

// MTK
#include "cl_MTK_Mesh_Factory.hpp"
#include "cl_MTK_Integration_Mesh.hpp"
#include "cl_MTK_Interpolation_Mesh.hpp"
#include "cl_MTK_Field.hpp"
#include "cl_MTK_Writer_Exodus.hpp"
#include "cl_MTK_Enums.hpp"

// SOL FIXME
#include "cl_SOL_Matrix_Vector_Factory.hpp"
#include "cl_SOL_Dist_Map.hpp"

namespace moris
{
    namespace ge
    {

        //--------------------------------------------------------------------------------------------------------------
        // PUBLIC
        //--------------------------------------------------------------------------------------------------------------

        Geometry_Engine::Geometry_Engine(
                Cell< Cell< ParameterList > > aParameterLists,
                std::shared_ptr< Library_IO > aLibrary,
                mtk::Mesh*                    aMesh )
                : mPhaseTable( create_phase_table( aParameterLists, aLibrary ) )
                , mNodeManager( aMesh )
        {
            // Tracer
            Tracer tTracer( "GEN", "Create geometry engine" );

            // Requested IQIs
            mRequestedIQIs = string_to_cell< std::string >( aParameterLists( 0 )( 0 ).get< std::string >( "IQI_types" ) );

            // Geometries
            mGeometryFieldFile = aParameterLists( 0 )( 0 ).get< std::string >( "geometry_field_file" );
            mOutputMeshFile    = aParameterLists( 0 )( 0 ).get< std::string >( "output_mesh_file" );
            mTimeOffset        = aParameterLists( 0 )( 0 ).get< real >( "time_offset" );

            // Read ADVs
            if ( aParameterLists( 0 )( 0 ).get< sint >( "advs_size" ) )
            {
                mInitialPrimitiveADVs = Matrix< DDRMat >( aParameterLists( 0 )( 0 ).get< sint >( "advs_size" ), 1, aParameterLists( 0 )( 0 ).get< real >( "initial_advs_fill" ) );
                mLowerBounds          = Matrix< DDRMat >( aParameterLists( 0 )( 0 ).get< sint >( "advs_size" ), 1, aParameterLists( 0 )( 0 ).get< real >( "lower_bounds_fill" ) );
                mUpperBounds          = Matrix< DDRMat >( aParameterLists( 0 )( 0 ).get< sint >( "advs_size" ), 1, aParameterLists( 0 )( 0 ).get< real >( "upper_bounds_fill" ) );
            }
            else
            {
                mInitialPrimitiveADVs = string_to_mat< DDRMat >( aParameterLists( 0 )( 0 ).get< std::string >( "initial_advs" ) );
                mLowerBounds          = string_to_mat< DDRMat >( aParameterLists( 0 )( 0 ).get< std::string >( "lower_bounds" ) );
                mUpperBounds          = string_to_mat< DDRMat >( aParameterLists( 0 )( 0 ).get< std::string >( "upper_bounds" ) );

                // check that advs and bounds are vectors
                MORIS_ERROR( isvector( mInitialPrimitiveADVs ), "ADVs need to be of type vector.\n" );
                MORIS_ERROR( isvector( mLowerBounds ), "ADV lower bounds need to be of type vector.\n" );
                MORIS_ERROR( isvector( mUpperBounds ), "ADV upper bounds need to be of type vector.\n" );

                // ensure that advs and bounds are column vectors
                mInitialPrimitiveADVs = mInitialPrimitiveADVs.n_rows() == 1 ? trans( mInitialPrimitiveADVs ) : mInitialPrimitiveADVs;
                mLowerBounds          = mLowerBounds.n_rows() == 1 ? trans( mLowerBounds ) : mLowerBounds;
                mUpperBounds          = mUpperBounds.n_rows() == 1 ? trans( mUpperBounds ) : mUpperBounds;
            }

            // Create designs with the factory
            for ( uint iParameterIndex = 2; iParameterIndex < aParameterLists.size(); iParameterIndex++ )
            {
                aParameterLists( 1 ).append( aParameterLists( iParameterIndex ) );
            }
            Design_Factory tDesignFactory( aParameterLists( 1 ), mInitialPrimitiveADVs, aLibrary, aMesh, mNodeManager );

            // Get geometries and properties from the factory
            mGeometries = tDesignFactory.get_geometries();
            mProperties = tDesignFactory.get_properties();

            MORIS_ERROR( mGeometries.size() <= MAX_GEOMETRIES,
                    "Number of geometries exceeds MAX_GEOMETRIES, please change this in GEN_Data_Types.hpp" );

            // Set requested PDVs
            Cell< std::string > tRequestedPdvNames = string_to_cell< std::string >( aParameterLists( 0 )( 0 ).get< std::string >( "PDV_types" ) );
            Cell< PDV_Type >    tRequestedPdvTypes( tRequestedPdvNames.size() );

            map< std::string, PDV_Type > tPdvTypeMap = get_pdv_type_map();

            for ( uint tPdvTypeIndex = 0; tPdvTypeIndex < tRequestedPdvTypes.size(); tPdvTypeIndex++ )
            {
                tRequestedPdvTypes( tPdvTypeIndex ) = tPdvTypeMap[ tRequestedPdvNames( tPdvTypeIndex ) ];
            }
            mPDVHostManager.set_requested_interpolation_pdv_types( tRequestedPdvTypes );

            // Initialize PDV type list
            this->initialize_pdv_type_list();

            // Print the phase table if requested
            if ( aParameterLists( 0 )( 0 ).get< bool >( "print_phase_table" ) and par_rank() == 0 )
            {
                mPhaseTable.print();
            }
        }

        //--------------------------------------------------------------------------------------------------------------

        Geometry_Engine::Geometry_Engine(
                mtk::Interpolation_Mesh*   aMesh,
                Geometry_Engine_Parameters aParameters )
                : mGeometries( aParameters.mGeometries )
                , mProperties( aParameters.mProperties )
                , mPhaseTable( create_phase_table( aParameters.mGeometries.size(), aParameters.mBulkPhases ) )
                , mInitialPrimitiveADVs( aParameters.mADVs )
                , mTimeOffset( aParameters.mTimeOffset )
                , mNodeManager( aMesh )
        {
            // Tracer
            Tracer tTracer( "GEN", "Create geometry engine" );

            // Create integration mesh
            mtk::Integration_Mesh* tIntegrationMesh = create_integration_mesh_from_interpolation_mesh(
                    aMesh->get_mesh_type(),
                    aMesh );

            // Register mesh pair
            mtk::Mesh_Pair tMeshPair( aMesh, tIntegrationMesh );

            // Distribute ADVs
            this->distribute_advs( tMeshPair );
        }

        //--------------------------------------------------------------------------------------------------------------

        Geometry_Engine::~Geometry_Engine()
        {
            delete mOwnedADVs;
            delete mPrimitiveADVs;
        }

        //--------------------------------------------------------------------------------------------------------------

        Pdv_Host_Manager*
        Geometry_Engine::get_pdv_host_manager()
        {
            return &mPDVHostManager;
        }

        //--------------------------------------------------------------------------------------------------------------

        void
        Geometry_Engine::set_advs( const Matrix< DDRMat >& aNewADVs )
        {
            // Set new ADVs
            mOwnedADVs->vec_put_scalar( 0 );
            mOwnedADVs->replace_global_values( mFullADVIds, aNewADVs );
            mOwnedADVs->vector_global_assembly();
            mPrimitiveADVs->import_local_to_global( *mOwnedADVs );

            // Import ADVs into fields that need it
            for ( uint tGeometryIndex = 0; tGeometryIndex < mGeometries.size(); tGeometryIndex++ )
            {
                mGeometries( tGeometryIndex )->import_advs( mOwnedADVs );
            }
            for ( uint tPropertyIndex = 0; tPropertyIndex < mProperties.size(); tPropertyIndex++ )
            {
                mProperties( tPropertyIndex )->import_advs( mOwnedADVs );
            }
        }

        //--------------------------------------------------------------------------------------------------------------

        Matrix< DDRMat >&
        Geometry_Engine::get_advs()
        {
            // Create full ADVs
            sol::Matrix_Vector_Factory tDistributedFactory;

            sol::Dist_Map*    tFullMap    = tDistributedFactory.create_map( mFullADVIds );
            sol::Dist_Vector* tFullVector = tDistributedFactory.create_vector( tFullMap, 1, false, true );

            // Import ADVs
            tFullVector->import_local_to_global( *mOwnedADVs );

            // Extract copy
            tFullVector->extract_copy( mADVs );

            // Delete full ADVs/map
            delete tFullVector;

            return mADVs;
        }

        //--------------------------------------------------------------------------------------------------------------

        void
        Geometry_Engine::set_phase_function(
                PHASE_FUNCTION      aPhaseFunction,
                uint                aNumPhases,
                Cell< std::string > aPhaseNames )
        {
            mPhaseTable.set_phase_function( aPhaseFunction, aNumPhases, aPhaseNames );
        }

        //--------------------------------------------------------------------------------------------------------------

        void
        Geometry_Engine::set_dQIdp(
                moris::Cell< moris::Matrix< DDRMat >* > adQIdp,
                moris::Matrix< moris::DDSMat >*         aMap )
        {
            mPDVHostManager.set_dQIdp( adQIdp, aMap );
        }

        //--------------------------------------------------------------------------------------------------------------

        Matrix< IdMat >&
        Geometry_Engine::get_IjklIDs()
        {
            return mFullijklIDs;
        }

        //--------------------------------------------------------------------------------------------------------------

        Matrix< DDRMat >&
        Geometry_Engine::get_lower_bounds()
        {
            return mLowerBounds;
        }

        //--------------------------------------------------------------------------------------------------------------

        Matrix< DDRMat >&
        Geometry_Engine::get_upper_bounds()
        {
            return mUpperBounds;
        }

        //--------------------------------------------------------------------------------------------------------------

        void
        Geometry_Engine::communicate_requested_IQIs()
        {
            mPDVHostManager.set_requested_IQIs( mRequestedIQIs );
        }

        //--------------------------------------------------------------------------------------------------------------

        void
        Geometry_Engine::communicate_requested_IQIs( Cell< std::string > aIQINames )
        {
            mPDVHostManager.set_requested_IQIs( aIQINames );
        }

        //--------------------------------------------------------------------------------------------------------------

        Matrix< DDRMat >
        Geometry_Engine::get_dcriteria_dadv()
        {
            return mPDVHostManager.compute_diqi_dadv( mFullADVIds );
        }

        //--------------------------------------------------------------------------------------------------------------

        MSI::Design_Variable_Interface*
        Geometry_Engine::get_design_variable_interface()
        {
            return &mPDVHostManager;
        }

        //--------------------------------------------------------------------------------------------------------------

        bool
        Geometry_Engine::is_intersected(
                uint                      aGeometryIndex,
                const Matrix< IndexMat >& aNodeIndices,
                const Matrix< DDRMat >&   aNodeCoordinates )
        {
            // Create node coordinates
            Cell< std::shared_ptr< Matrix< DDRMat > > > tNodeCoordinates( aNodeIndices.max() + 1 );

            // Fill node coordinates
            for ( uint iNodeInEntityIndex = 0; iNodeInEntityIndex < aNodeIndices.length(); iNodeInEntityIndex++ )
            {
                tNodeCoordinates( aNodeIndices( iNodeInEntityIndex ) ) = std::make_shared< Matrix< DDRMat > >( aNodeCoordinates.get_row( iNodeInEntityIndex ) );
            }

            // Return result
            return is_intersected( aGeometryIndex, aNodeIndices, &tNodeCoordinates );
        }

        //--------------------------------------------------------------------------------------------------------------

        bool
        Geometry_Engine::is_intersected(
                uint                                                              aGeometryIndex,
                const Matrix< IndexMat >&                                         aNodeIndices,
                moris::Cell< std::shared_ptr< moris::Matrix< moris::DDRMat > > >* aNodeCoordinates )
        {
            // Get first geometric region
            Geometric_Region tFirstNodeGeometricRegion = mGeometries( aGeometryIndex )->get_geometric_region(
                    aNodeIndices( 0 ),
                    *( *aNodeCoordinates )( aNodeIndices( 0 ) ) );

            // Test nodes for other geometric regions
            for ( uint iNodeInEntityIndex = 0; iNodeInEntityIndex < aNodeIndices.length(); iNodeInEntityIndex++ )
            {
                // Get test geometric region
                Geometric_Region tTestGeometricRegion = mGeometries( aGeometryIndex )->get_geometric_region(
                        aNodeIndices( iNodeInEntityIndex ),
                        *( *aNodeCoordinates )( aNodeIndices( iNodeInEntityIndex ) ) );

                // Test if it is different from the first region. If so, the entity is intersected
                if ( tTestGeometricRegion != tFirstNodeGeometricRegion )
                {
                    return true;
                }
            }

            // If no differences were found, this entity is not intersected
            return false;
        }

        //--------------------------------------------------------------------------------------------------------------

        bool
        Geometry_Engine::queue_intersection(
                uint                     aEdgeFirstNodeIndex,
                uint                     aEdgeSecondNodeIndex,
                const Matrix< DDRMat >&  aEdgeFirstNodeParametricCoordinates,
                const Matrix< DDRMat >&  aEdgeSecondNodeParametricCoordinates,
                const Matrix< DDUMat >&  aBackgroundElementNodeIndices,
                mtk::Geometry_Type       aBackgroundGeometryType,
                mtk::Interpolation_Order aBackgroundInterpolationOrder )
        {
            // If previous intersection node was not admitted, this will delete it
            delete mQueuedIntersectionNode;

            // Get base nodes
            Cell< Node* > tBaseNodes( aBackgroundElementNodeIndices.length() );
            for ( uint iNode = 0; iNode < tBaseNodes.size(); iNode++ )
            {
                tBaseNodes( iNode ) = mNodeManager.get_base_node( aBackgroundElementNodeIndices( iNode ) );
            }

            // Create parent nodes
            Parent_Node tFirstParentNode( mNodeManager.get_node( aEdgeFirstNodeIndex ), aEdgeFirstNodeParametricCoordinates );
            Parent_Node tSecondParentNode( mNodeManager.get_node( aEdgeSecondNodeIndex ), aEdgeSecondNodeParametricCoordinates );

            // Have the active geometry create a new intersection node
            mQueuedIntersectionNode = mGeometries( mActiveGeometryIndex )->create_intersection_node( mNodeManager.get_total_number_of_nodes(), tBaseNodes, tFirstParentNode, tSecondParentNode, aBackgroundGeometryType, aBackgroundInterpolationOrder );

            // Return if queued intersected node is on the parent edge
            return mQueuedIntersectionNode->parent_edge_is_intersected();
        }

        //--------------------------------------------------------------------------------------------------------------

        bool
        Geometry_Engine::queued_intersection_first_parent_on_interface()
        {
            return mQueuedIntersectionNode->is_first_parent_on_interface();
        }

        //--------------------------------------------------------------------------------------------------------------

        bool
        Geometry_Engine::queued_intersection_second_parent_on_interface()
        {
            return mQueuedIntersectionNode->is_second_parent_on_interface();
        }

        //--------------------------------------------------------------------------------------------------------------

        real
        Geometry_Engine::get_queued_intersection_local_coordinate()
        {
            return mQueuedIntersectionNode->get_local_coordinate();
        }

        //--------------------------------------------------------------------------------------------------------------

        Matrix< DDRMat >
        Geometry_Engine::get_queued_intersection_global_coordinates()
        {
            return mQueuedIntersectionNode->get_global_coordinates();
        }

        //--------------------------------------------------------------------------------------------------------------

        void Geometry_Engine::admit_queued_intersection()
        {
            // Assign as PDV host if constructed on adv dependent geometry or parent nodes are adv dependent
            if ( mQueuedIntersectionNode->depends_on_advs() )
            {
                mPDVHostManager.set_intersection_node( mQueuedIntersectionNode );
            }
            else
            {
                mPDVHostManager.set_intersection_node( nullptr );
            }

            // Add new derived node to the node manager
            mNodeManager.add_derived_node( mQueuedIntersectionNode );

            // Set to nullptr to let the geometry engine know it was admitted
            mQueuedIntersectionNode = nullptr;
        }

        //--------------------------------------------------------------------------------------------------------------

        void
        Geometry_Engine::update_queued_intersection(
                const moris_index& aNodeIndex,
                const moris_index& aNodeId,
                const moris_index& aNodeOwner )
        {
            mPDVHostManager.update_intersection_node( aNodeIndex, aNodeId, aNodeOwner );
        }

        //--------------------------------------------------------------------------------------------------------------

        void
        Geometry_Engine::create_new_derived_nodes(
                const Cell< moris_index >&                         aNewNodeIndices,
                Cell< mtk::Cell* >&                                aNewNodeParentCell,
                const Cell< std::shared_ptr< Matrix< DDRMat > > >& aParametricCoordinates )
        {
            // This function can't be traced; Right now XTK does not always call it from all processors.

            // Get number of new nodes
            uint tNumberOfNewDerivedNodes = aNewNodeIndices.size();

            // Get vertex indices from parent cell and change parametric coordinate type
            Cell< Matrix< IndexMat > > tVertexIndices( tNumberOfNewDerivedNodes );
            Cell< Matrix< DDRMat > >   tParametricCoordinates( tNumberOfNewDerivedNodes );
            for ( uint iCellIndex = 0; iCellIndex < tNumberOfNewDerivedNodes; iCellIndex++ )
            {
                tVertexIndices( iCellIndex )         = aNewNodeParentCell( iCellIndex )->get_vertex_inds();
                tParametricCoordinates( iCellIndex ) = *aParametricCoordinates( iCellIndex );
            }

            // Call overloaded function
            if ( tNumberOfNewDerivedNodes > 0 )
            {
                this->create_new_derived_nodes(
                        aNewNodeIndices,
                        tVertexIndices,
                        tParametricCoordinates,
                        aNewNodeParentCell( 0 )->get_geometry_type(),
                        aNewNodeParentCell( 0 )->get_interpolation_order() );
            }
        }

        //--------------------------------------------------------------------------------------------------------------

        // FIXME don't need new node indices
        void
        Geometry_Engine::create_new_derived_nodes(
                const Cell< moris_index >&        aNewNodeIndices,
                const Cell< Matrix< IndexMat > >& tVertexIndices,
                const Cell< Matrix< DDRMat > >&   aParametricCoordinates,
                mtk::Geometry_Type                aBackgroundGeometryType,
                mtk::Interpolation_Order          aBackgroundInterpolationOrder )
        {
            // This function can't be traced; Right now XTK does not always call it from all processors.

            // Loop over nodes
            for ( uint iNode = 0; iNode < aNewNodeIndices.size(); iNode++ )
            {
                // Create basis nodes
                Cell< Node* > tBaseNodes( tVertexIndices( iNode ).length() );
                for ( uint iBaseNode = 0; iBaseNode < tVertexIndices( iNode ).length(); iBaseNode++ )
                {
                    tBaseNodes( iBaseNode ) = mNodeManager.get_base_node( tVertexIndices( iNode )( iBaseNode ) );
                }

                // Create new derived node
                mNodeManager.add_derived_node( new Derived_Node(
                        aNewNodeIndices( iNode ),
                        tBaseNodes,
                        aParametricCoordinates( iNode ),
                        aBackgroundGeometryType,
                        aBackgroundInterpolationOrder ) );
            }

            // Set max node index
            if ( aNewNodeIndices.size() > 0 )
            {
                mPDVHostManager.set_num_background_nodes( aNewNodeIndices( aNewNodeIndices.size() - 1 ) + 1 );
            }
        }

        //--------------------------------------------------------------------------------------------------------------

        size_t
        Geometry_Engine::get_num_phases()
        {
            return mPhaseTable.get_num_phases();
        }

        //--------------------------------------------------------------------------------------------------------------

        size_t
        Geometry_Engine::get_phase_index(
                moris_index             aNodeIndex,
                const Matrix< DDRMat >& aNodeCoordinates )
        {
            // Initialize bitset of geometry signs
            Geometry_Bitset tGeometrySigns( 0 );

            // Flip bits as needed
            for ( uint iGeometryIndex = 0; iGeometryIndex < mGeometries.size(); iGeometryIndex++ )
            {
                Geometric_Region tGeometricRegion = mGeometries( iGeometryIndex )->get_geometric_region( aNodeIndex, aNodeCoordinates );
                tGeometrySigns.set( iGeometryIndex, tGeometricRegion == Geometric_Region::POSITIVE );
            }

            return mPhaseTable.get_phase_index( tGeometrySigns );
        }

        //--------------------------------------------------------------------------------------------------------------

        Geometric_Region Geometry_Engine::get_geometric_region(
                uint                    aGeometryIndex,
                uint                    aNodeIndex,
                const Matrix< DDRMat >& aNodeCoordinates )
        {
            return mGeometries( aGeometryIndex )->get_geometric_region( aNodeIndex, aNodeCoordinates );
        }

        //--------------------------------------------------------------------------------------------------------------

        moris_index
        Geometry_Engine::get_elem_phase_index( Matrix< IndexMat > const & aElemOnOff )
        {
            // FIXME
            Geometry_Bitset tGeometrySigns( 0 );
            for ( uint tGeometryIndex = 0; tGeometryIndex < mGeometries.size(); tGeometryIndex++ )
            {
                tGeometrySigns.set( tGeometryIndex, aElemOnOff( tGeometryIndex ) );
            }

            return mPhaseTable.get_phase_index( tGeometrySigns );
        }

        //--------------------------------------------------------------------------------------------------------------

        size_t
        Geometry_Engine::get_number_of_geometries()
        {
            return mGeometries.size();
        }

        //--------------------------------------------------------------------------------------------------------------

        size_t
        Geometry_Engine::get_num_bulk_phase()
        {
            return mPhaseTable.get_num_phases();
        }

        //--------------------------------------------------------------------------------------------------------------

        size_t
        Geometry_Engine::get_active_geometry_index()
        {
            return mActiveGeometryIndex;
        }

        //--------------------------------------------------------------------------------------------------------------

        void
        Geometry_Engine::advance_geometry_index()
        {
            MORIS_ASSERT( mActiveGeometryIndex < mGeometries.size(),
                    "Trying to advance past the number of geometries in the geometry engine" );
            mActiveGeometryIndex += 1;
        }

        //--------------------------------------------------------------------------------------------------------------

        uint
        Geometry_Engine::get_num_refinement_fields()
        {
            return mGeometries.size();
        }

        //--------------------------------------------------------------------------------------------------------------

        const Cell< uint >&
        Geometry_Engine::get_num_refinements( uint aFieldIndex )
        {
            return mGeometries( aFieldIndex )->get_num_refinements();
        }

        //--------------------------------------------------------------------------------------------------------------

        const Cell< uint >&
        Geometry_Engine::get_refinement_mesh_indices( uint aFieldIndex )
        {
            return mGeometries( aFieldIndex )->get_refinement_mesh_indices();
        }

        //--------------------------------------------------------------------------------------------------------------

        Cell< std::shared_ptr< mtk::Field > >
        Geometry_Engine::get_mtk_fields()
        {
            // Initialize vector of mtk fields
            Cell< std::shared_ptr< mtk::Field > > tMTKFields;

            // Loop over geometries
            for ( auto iGeometry : mGeometries )
            {
                // Add MTK fields
                tMTKFields.append( iGeometry->get_mtk_fields() );
            }

            // Loop over properties
            for ( auto iProperty : mProperties )
            {
                // Add MTK field, if it exists
                auto tMTKField = iProperty->get_mtk_field();
                if ( tMTKField )
                {
                    tMTKFields.push_back( tMTKField );
                }
            }

            // Return final list
            return tMTKFields;
        }

        //--------------------------------------------------------------------------------------------------------------

        sint
        Geometry_Engine::get_refinement_function_index(
                uint aFieldIndex,
                uint aRefinementIndex )
        {
            return mGeometries( aFieldIndex )->get_refinement_function_index();
        }

        //--------------------------------------------------------------------------------------------------------------

        void
        Geometry_Engine::create_pdvs( mtk::Mesh_Pair aMeshPair )
        {
            // Tracer
            Tracer tTracer( "GEN", "Create PDVs" );

            // Get meshes using first mesh on mesh manager: Lagrange mesh with numbered aura (default)
            mtk::Integration_Mesh*   tIntegrationMesh   = aMeshPair.get_integration_mesh();
            mtk::Interpolation_Mesh* tInterpolationMesh = aMeshPair.get_interpolation_mesh();

            // Initialize PDV type groups and mesh set info from integration mesh
            Cell< Cell< Cell< PDV_Type > > > tPdvTypes( tIntegrationMesh->get_num_sets() );
            Cell< PDV_Type >                 tPDVTypeGroup( 1 );

            // Loop over properties to create PDVs
            for ( uint tPropertyIndex = 0; tPropertyIndex < mProperties.size(); tPropertyIndex++ )
            {
                // Get PDV type from property
                tPDVTypeGroup( 0 ) = mProperties( tPropertyIndex )->get_pdv_type();

                // Get mesh set indices and names
                Cell< uint > tMeshSetIndices = mProperties( tPropertyIndex )->get_pdv_mesh_set_indices( tIntegrationMesh );

                // Assign PDV types to each mesh set
                for ( uint tSetIndexPosition = 0; tSetIndexPosition < tMeshSetIndices.size(); tSetIndexPosition++ )
                {
                    uint tMeshSetIndex = tMeshSetIndices( tSetIndexPosition );
                    tPdvTypes( tMeshSetIndex ).push_back( tPDVTypeGroup );
                }
<<<<<<< HEAD
=======

                // Add nodal data from the interpolation mesh
                mProperties( tPropertyIndex )->add_nodal_data( tInterpolationMesh );
>>>>>>> 252ae9b2
            }

            // Set interpolation PDV types in host manager
            mPDVHostManager.set_interpolation_pdv_types( tPdvTypes );

            // Get and save communication map from IP mesh
            Matrix< IdMat > tCommTable = tInterpolationMesh->get_communication_table();
            mPDVHostManager.set_communication_table( tCommTable );

            // Get and save global to local vertex maps from IP and IG meshes
            std::unordered_map< moris_id, moris_index > tIPVertexGlobaToLocalMap =
                    tInterpolationMesh->get_vertex_glb_id_to_loc_vertex_ind_map();
            std::unordered_map< moris_id, moris_index > tIGVertexGlobaToLocalMap =
                    tIntegrationMesh->get_vertex_glb_id_to_loc_vertex_ind_map();
            mPDVHostManager.set_vertex_global_to_local_maps(
                    tIPVertexGlobaToLocalMap,
                    tIGVertexGlobaToLocalMap );

            // Create PDV hosts
            this->create_interpolation_pdvs(
                    tInterpolationMesh,
                    tIntegrationMesh,
                    tPdvTypes );

            // Set integration PDV types
            if ( mShapeSensitivities )
            {
                // Set integration PDV types
                this->set_integration_pdv_types( tIntegrationMesh );
            }

            // Create PDV IDs
            mPDVHostManager.create_pdv_ids();
        }

        //--------------------------------------------------------------------------------------------------------------

        void
        Geometry_Engine::print_gen_vertices(
                std::string aFile,
                mtk::Mesh*  aMesh )
        {
            std::ostringstream tStringStream;
            tStringStream.clear();
            tStringStream.str( "" );

            tStringStream << "Vert_Id,";
            tStringStream << "Vert Ind,";
            tStringStream << "Owner,";
            tStringStream << "Prank,";
            for ( moris::uint iHeader = 0; iHeader < aMesh->get_spatial_dim(); iHeader++ )
            {
                tStringStream << "Coords_" + std::to_string( iHeader ) << ",";
            }

            for ( moris::uint iHeader = 0; iHeader < this->get_number_of_geometries(); iHeader++ )
            {
                tStringStream << "gval_" + std::to_string( iHeader ) << ",";
            }
            for ( moris::uint iHeader = 0; iHeader < this->get_number_of_geometries(); iHeader++ )
            {
                tStringStream << "gprox_" + std::to_string( iHeader );
                if ( iHeader != this->get_number_of_geometries() - 1 )
                {
                    tStringStream << ",";
                }
            }
            tStringStream << std::endl;
            // iterate through vertices
            for ( moris::uint iV = 0; iV < aMesh->get_num_nodes(); iV++ )
            {
                mtk::Vertex& tVertex = aMesh->get_mtk_vertex( (moris_index)iV );
                tStringStream << tVertex.get_id() << ",";
                tStringStream << tVertex.get_index() << ",";
                tStringStream << tVertex.get_owner() << ",";
                tStringStream << par_rank() << ",";
                moris::Matrix< moris::DDRMat > tCoords = tVertex.get_coords();

                for ( moris::uint iSp = 0; iSp < aMesh->get_spatial_dim(); iSp++ )
                {
                    tStringStream << std::scientific << tCoords( iSp ) << ",";
                }
                for ( moris::uint iGeom = 0; iGeom < this->get_number_of_geometries(); iGeom++ )
                {
                    // BRENDAN is this okay?
                    Cell< real > tGeometryInfo;
                    mGeometries( iGeom )->get_design_info( tVertex.get_index(), tCoords, tGeometryInfo );

                    for ( moris::uint iGeomFields; iGeomFields < mGeometries( iGeom )->get_num_fields(); iGeomFields++ )
                    {
                        tStringStream << tGeometryInfo( iGeomFields ) << ",";
                    }
                }
                for ( moris::uint iGeom = 0; iGeom < this->get_number_of_geometries(); iGeom++ )
                {
                    // Get geometric region
                    Geometric_Region tGeometricRegion = mGeometries( iGeom )->get_geometric_region( tVertex.get_index(), tVertex.get_coords() );

                    // Add to string stream based on region
                    if ( tGeometricRegion == Geometric_Region::NEGATIVE )
                    {
                        tStringStream << "-";
                    }
                    else if ( tGeometricRegion == Geometric_Region::INTERFACE )
                    {
                        tStringStream << "=";
                    }
                    else
                    {
                        tStringStream << "+";
                    }
                    if ( iGeom != this->get_number_of_geometries() - 1 )
                    {
                        tStringStream << ",";
                    }
                }
                tStringStream << std::endl;
            }
            if ( aFile.empty() == false )
            {
                std::ofstream tOutputFile( aFile );
                tOutputFile << tStringStream.str() << std::endl;
                tOutputFile.close();
            }
        }

        //--------------------------------------------------------------------------------------------------------------

        void
        Geometry_Engine::setup_diagnostics(
                bool                aDiagnostics,
                std::string const & aDiagnosticPath,
                std::string const & aDiagnosticLabel )
        {
            mDiagnostics = aDiagnostics;

            if ( mDiagnostics )
            {
                mDiagnosticPath = aDiagnosticPath;
                mDiagnosticId   = aDiagnosticLabel;

                MORIS_ERROR( !mDiagnosticPath.empty(), "If diagnostics are turned on, a diagnostics path must be specified" );
                if ( mDiagnosticId.empty() )
                {
                    mDiagnosticId = "no_spec";
                }
            }
        }

        //--------------------------------------------------------------------------------------------------------------

        std::string
        Geometry_Engine::get_diagnostic_file_name( std::string const & aLabel ) const
        {
            MORIS_ASSERT( mDiagnostics, "Only callable with diagnostics on" );
            return mDiagnosticPath + "/id_" + mDiagnosticId + "_p_" + std::to_string( moris::par_rank() ) + "_" + aLabel + ".diag";
        }

        //--------------------------------------------------------------------------------------------------------------

        void
        Geometry_Engine::initialize_pdv_type_list()
        {
            // Reserve of temporary pdv type list
            Cell< enum PDV_Type > tTemporaryPdvTypeList;

            tTemporaryPdvTypeList.reserve( static_cast< int >( PDV_Type::UNDEFINED ) + 1 );

            Matrix< DDUMat > tListToCheckIfEnumExist( ( static_cast< int >( PDV_Type::UNDEFINED ) + 1 ), 1, 0 );

            // PDV type map
            map< std::string, PDV_Type > tPdvTypeMap = get_pdv_type_map();

            // Loop over properties to build parallel consistent pdv list
            for ( uint tPropertyIndex = 0; tPropertyIndex < mProperties.size(); tPropertyIndex++ )
            {
                // PDV type and mesh set names/indices from parameter list
                PDV_Type tPdvType = mProperties( tPropertyIndex )->get_pdv_type();

                if ( tListToCheckIfEnumExist( static_cast< int >( tPdvType ), 0 ) == 0 )
                {
                    // Set 1 at position of the enum value
                    tListToCheckIfEnumExist( static_cast< int >( tPdvType ), 0 ) = 1;

                    tTemporaryPdvTypeList.push_back( tPdvType );
                }
            }

            // Shrink pdv type list to fit
            tTemporaryPdvTypeList.shrink_to_fit();

            // Communicate dof types so that all processors have the same unique list
            mPDVHostManager.communicate_dof_types( tTemporaryPdvTypeList );

            // Create a map
            mPDVHostManager.create_dv_type_map();
        }

        //--------------------------------------------------------------------------------------------------------------

        void
        Geometry_Engine::distribute_advs(
                mtk::Mesh_Pair                               aMeshPair,
                moris::Cell< std::shared_ptr< mtk::Field > > aFields,
                mtk::EntityRank                              aADVEntityRank )
        {
            // Tracer
            Tracer tTracer( "GEN", "Distribute ADVs" );

            // Gather all fields
            uint tGeometryFields = 0;
            uint tPropertyFields = 0;
            for ( uint iGeometryIndex = 0; iGeometryIndex < mGeometries.size(); iGeometryIndex++ )
            {
                tGeometryFields += mGeometries( iGeometryIndex )->get_num_fields();
            }
            for ( uint iPropertyIndex = 0; iPropertyIndex < mProperties.size(); iPropertyIndex++ )
            {
                tPropertyFields += mProperties( iPropertyIndex )->get_num_fields();
            }
            Cell< std::shared_ptr< Design > > tFields( tGeometryFields + tPropertyFields );
            uint                              iFieldIndex = 0;
            for ( uint iGeometryIndex = 0; iGeometryIndex < mGeometries.size(); iGeometryIndex++ )
            {
                for ( uint iGeometryFieldIndex = 0; iGeometryFieldIndex < mGeometries( iGeometryIndex )->get_num_fields(); iGeometryFieldIndex++ )
                {
                    // FIXME: BRENDAN copy each field instead of the same field every time (basically mGeometries( iGeometryIndex )->get_field( iGeometryFieldIndex ) )
                    tFields( iFieldIndex ) = mGeometries( iGeometryIndex );
                    iFieldIndex++;
                }
            }
            for ( uint iPropertyIndex = 0; iPropertyIndex < mProperties.size(); iPropertyIndex++ )
            {
                for ( uint iPropertyFieldIndex = 0; iPropertyFieldIndex < mProperties( iPropertyIndex )->get_num_fields(); iPropertyFieldIndex++ )
                {
                    // FIXME: BRENDAN copy each field instead of the same field every time (basically mProperties( iPropertyIndex )->get_field( iPropertyFieldIndex ) )
                    tFields( iFieldIndex ) = mProperties( iPropertyIndex );
                    iFieldIndex++;
                }
            }

            // Get interpolation mesh
            mtk::Interpolation_Mesh* tMesh = aMeshPair.get_interpolation_mesh();

            //------------------------------------//
            // Determine owned and shared ADV IDs //
            //------------------------------------//
            clock_t tStart_Owned_Shared_ADVs = clock();

            // Set primitive IDs
            Matrix< DDSMat > tPrimitiveADVIds( mInitialPrimitiveADVs.length(), 1 );
            for ( uint tADVIndex = 0; tADVIndex < mInitialPrimitiveADVs.length(); tADVIndex++ )
            {
                tPrimitiveADVIds( tADVIndex ) = tADVIndex;
            }

            // Start with primitive IDs for owned IDs on processor 0
            Matrix< DDSMat > tOwnedADVIds( 0, 0 );
            if ( par_rank() == 0 )
            {
                tOwnedADVIds = tPrimitiveADVIds;
            }

            // this is done to initialize primitive adv positions with gNoID
            mOwnedijklIds.set_size( tPrimitiveADVIds.numel(), 1, gNoID );

            // Owned and shared ADVs per field
            Cell< Matrix< DDSMat > > tSharedADVIds( tFields.size() );
            Matrix< DDUMat >         tAllOffsetIDs( tFields.size(), 1 );

            moris::Cell< uint > tNumCoeff( tFields.size() );
            // Loop over all geometries to get number of new ADVs
            sint tOffsetID = tPrimitiveADVIds.length();
            for ( uint tFieldIndex = 0; tFieldIndex < tFields.size(); tFieldIndex++ )
            {
                // Determine if level set will be created
                if ( tFields( tFieldIndex )->intended_discretization() )
                {
                    // Get discretization mesh index
                    uint tDiscretizationMeshIndex = tFields( tFieldIndex )->get_discretization_mesh_index();

                    uint tMaxNumberOfCoefficients = tMesh->get_max_num_coeffs_on_proc( tDiscretizationMeshIndex );

                    Matrix< IdMat >    tAllCoefIds( tMaxNumberOfCoefficients, 1, gNoID );
                    Matrix< IndexMat > tAllCoefIndices( tMaxNumberOfCoefficients, 1, gNoIndex );
                    Matrix< IdMat >    tAllCoefOwners( tMaxNumberOfCoefficients, 1, gNoID );
                    Matrix< IdMat >    tAllCoefijklIDs( tMaxNumberOfCoefficients, 1, gNoID );

                    for ( uint tNodeIndex = 0; tNodeIndex < tMesh->get_num_nodes(); tNodeIndex++ )
                    {
                        // check whether node has an underlying discretization on this processor
                        bool tNodeHasDiscretization =
                                tMesh->get_mtk_vertex( tNodeIndex ).has_interpolation( tDiscretizationMeshIndex );

                        // process only nodes that have discretization
                        if ( tNodeHasDiscretization )
                        {
                            // get indices and IDs from mtk mesh - FIXME: should return const &
                            const Matrix< IndexMat > tCoefIndices = tMesh->get_coefficient_indices_of_node(
                                    tNodeIndex,
                                    tDiscretizationMeshIndex );

                            const Matrix< IdMat > tCoefIds = tMesh->get_coefficient_IDs_of_node(
                                    tNodeIndex,
                                    tDiscretizationMeshIndex );

                            const Matrix< IdMat > tCoefOwners = tMesh->get_coefficient_owners_of_node(
                                    tNodeIndex,
                                    tDiscretizationMeshIndex );

                            Matrix< IdMat > tCoeffijklIDs;

                            if ( mtk::MeshType::HMR == tMesh->get_mesh_type() )
                            {
                                tCoeffijklIDs = tMesh->get_coefficient_ijkl_IDs_of_node(
                                        tNodeIndex,
                                        tDiscretizationMeshIndex );
                            }

                            // check that number of indices and ids are the same
                            MORIS_ASSERT( tCoefIds.numel() == tCoefIndices.numel(),
                                    "distribute_advs - numbers of coefficients and ids do not match.\n" );

                            // get number of coefficients for current node
                            uint tNumCoefOfNode = tCoefIds.numel();

                            for ( uint tCoefIndex = 0; tCoefIndex < tNumCoefOfNode; ++tCoefIndex )
                            {
                                // get coefficient index
                                moris_index tCurrentIndex = tCoefIndices( tCoefIndex );

                                // check whether mesh coefficient has already been set
                                if ( tAllCoefIds( tCurrentIndex ) == -1 )
                                {
                                    // increase field coefficient count
                                    tNumCoeff( tFieldIndex )++;

                                    // populate mesh index to mesh coefficient id map
                                    tAllCoefIds( tCurrentIndex ) = tCoefIds( tCoefIndex );

                                    tAllCoefOwners( tCurrentIndex ) = tCoefOwners( tCoefIndex );

                                    if ( tMesh->get_mesh_type() == mtk::MeshType::HMR )
                                    {
                                        tAllCoefijklIDs( tCurrentIndex ) = tCoeffijklIDs( tCoefIndex );
                                    }
                                }
                                else
                                {
                                    // check for consistency
                                    MORIS_ASSERT( tAllCoefIds( tCurrentIndex ) == tCoefIds( tCoefIndex ),
                                            "distribute_advs - inconsistent index and ids.\n" );
                                }
                            }
                        }
                    }

                    if ( par_size() > 1 )
                    {
                        this->communicate_missing_owned_coefficients(
                                aMeshPair,
                                tAllCoefIds,
                                tAllCoefOwners,
                                tAllCoefijklIDs,
                                tNumCoeff,
                                tFieldIndex,
                                tDiscretizationMeshIndex,
                                tMesh->get_mesh_type() );
                    }

                    // Count number of owned coefficients
                    uint tOwnedCounter = 0;
                    for ( uint iCoefficientIndex = 0; iCoefficientIndex < tAllCoefIds.numel(); iCoefficientIndex++ )
                    {
                        if ( tAllCoefIds( iCoefficientIndex ) != gNoID && tAllCoefOwners( iCoefficientIndex ) == par_rank() )
                        {
                            tOwnedCounter++;
                        }
                    }

                    // Create vectors of owned coefficients
                    Matrix< DDUMat > tOwnedCoefficients( tOwnedCounter, 1 );

                    // Set owned coefficients
                    tOwnedCounter = 0;
                    for ( uint Ik = 0; Ik < tAllCoefIds.numel(); Ik++ )
                    {
                        if ( tAllCoefIds( Ik ) != gNoID && tAllCoefOwners( Ik ) == par_rank() )
                        {
                            tOwnedCoefficients( tOwnedCounter++ ) = Ik;
                        }
                    }

                    // Sizes of ID vectors
                    uint tNumOwnedADVs         = tOwnedADVIds.length();
                    uint tNumOwnedCoefficients = tOwnedCoefficients.numel();

                    // Resize ID lists and bounds
                    tOwnedADVIds.resize( tNumOwnedADVs + tNumOwnedCoefficients, 1 );
                    mLowerBounds.resize( tNumOwnedADVs + tNumOwnedCoefficients, 1 );
                    mUpperBounds.resize( tNumOwnedADVs + tNumOwnedCoefficients, 1 );
                    mOwnedijklIds.resize( tNumOwnedADVs + tNumOwnedCoefficients, 1 );
                    tSharedADVIds( tFieldIndex ).resize( tAllCoefIds.length(), 1 );

                    // Add owned coefficients to lists
                    for ( uint tOwnedCoefficient = 0; tOwnedCoefficient < tNumOwnedCoefficients; tOwnedCoefficient++ )
                    {
                        // Set the ADV ID as the offset plus the entity ID
                        sint tADVId = tOffsetID
                                    + tMesh->get_glb_entity_id_from_entity_loc_index(
                                            tOwnedCoefficients( tOwnedCoefficient ),
                                            aADVEntityRank,
                                            tDiscretizationMeshIndex );

                        MORIS_ASSERT( tADVId - tOffsetID == tAllCoefIds( tOwnedCoefficients( tOwnedCoefficient ) ), "check if this is a problem" );

                        tOwnedADVIds( tNumOwnedADVs + tOwnedCoefficient ) = tADVId;
                        mLowerBounds( tNumOwnedADVs + tOwnedCoefficient ) = tFields( tFieldIndex )->get_discretization_lower_bound();
                        mUpperBounds( tNumOwnedADVs + tOwnedCoefficient ) = tFields( tFieldIndex )->get_discretization_upper_bound();

                        if ( tMesh->get_mesh_type() == mtk::MeshType::HMR )
                        {
                            mOwnedijklIds( tNumOwnedADVs + tOwnedCoefficient ) = tAllCoefijklIDs( tOwnedCoefficients( tOwnedCoefficient ) );
                        }
                    }

                    // Add shared coefficients to field-specific list
                    for ( uint iSharedCoefficientIndex = 0; iSharedCoefficientIndex < tAllCoefIds.length(); iSharedCoefficientIndex++ )
                    {
                        // Set the ADV ID as the offset plus the entity ID
                        tSharedADVIds( tFieldIndex )( iSharedCoefficientIndex ) = tOffsetID + tAllCoefIds( iSharedCoefficientIndex );
                    }

                    // Update offset based on maximum ID
                    tAllOffsetIDs( tFieldIndex ) = tOffsetID;
                    tOffsetID += tMesh->get_max_entity_id( aADVEntityRank, tDiscretizationMeshIndex );
                }
            }

            // Set owned ADV IDs
            mPDVHostManager.set_owned_adv_ids( tOwnedADVIds );

            MORIS_LOG_INFO( "Time to collect owned and shared ADVs: %f sec", ( moris::real )( clock() - tStart_Owned_Shared_ADVs ) / CLOCKS_PER_SEC );

            //----------------------------------------//
            // Create owned ADV vector                //
            //----------------------------------------//
            clock_t tStart_Create_Owned_ADVs = clock();

            // Create factory for distributed ADV vector
            sol::Matrix_Vector_Factory tDistributedFactory;

            // Create map for distributed vectors
            sol::Dist_Map* tOwnedADVMap     = tDistributedFactory.create_map( tOwnedADVIds );
            sol::Dist_Map* tPrimitiveADVMap = tDistributedFactory.create_map( tPrimitiveADVIds );

            // Create vectors
            sol::Dist_Vector* tNewOwnedADVs = tDistributedFactory.create_vector( tOwnedADVMap, 1, false, true );
            mPrimitiveADVs                  = tDistributedFactory.create_vector( tPrimitiveADVMap, 1, false, true );

            // Assign primitive ADVs
            if ( par_rank() == 0 )
            {
                tNewOwnedADVs->replace_global_values( tPrimitiveADVIds, mInitialPrimitiveADVs );
            }

            // Global assembly
            tNewOwnedADVs->vector_global_assembly();

            // Get primitive ADVs from owned vector
            mPrimitiveADVs->import_local_to_global( *tNewOwnedADVs );

            // Set field ADVs using distributed vector
            if ( mInitialPrimitiveADVs.length() > 0 )
            {
                for ( uint tFieldIndex = 0; tFieldIndex < tFields.size(); tFieldIndex++ )
                {
                    tFields( tFieldIndex )->set_advs( mPrimitiveADVs );
                }
            }

            MORIS_LOG_INFO( "Time to create owned ADVs: %f sec", ( moris::real )( clock() - tStart_Create_Owned_ADVs ) / CLOCKS_PER_SEC );

            //----------------------------------------//
            // Convert to B-spline fields             //
            //----------------------------------------//

            clock_t                         tStart_Convert_to_Bspline_Fields = clock();
            moris::map< std::string, uint > tFieldNameToIndexMap;
            for ( uint Ik = 0; Ik < aFields.size(); Ik++ )
            {
                std::string tLabel             = aFields( Ik )->get_label();
                tFieldNameToIndexMap[ tLabel ] = Ik;
            }

            // Loop to discretize geometries when requested
            for ( uint iGeometryIndex = 0; iGeometryIndex < mGeometries.size(); iGeometryIndex++ )
            {
                // Loop over MTK fields to find a match
                bool tUseMTKField = false;
                for ( const auto& iMTKField : aFields )
                {
                    if ( mGeometries( iGeometryIndex )->get_name() == iMTKField->get_label() )
                    {
                        mGeometries( iGeometryIndex )->discretize( iMTKField, aMeshPair, tNewOwnedADVs, tSharedADVIds( iGeometryIndex ), tAllOffsetIDs( iGeometryIndex ) );
                        tUseMTKField = true;
                        break;
                    }
                }

                // Otherwise discretize with original field
                if ( not tUseMTKField )
                {
                    mGeometries( iGeometryIndex )->discretize( aMeshPair, tNewOwnedADVs, tSharedADVIds( iGeometryIndex ), tAllOffsetIDs( iGeometryIndex ) );
                }

                // Shape sensitivities logic
                mShapeSensitivities = ( mShapeSensitivities or mGeometries( iGeometryIndex )->depends_on_advs() );
            }

            // Loop to discretize properties when requested
            for ( uint iPropertyIndex = 0; iPropertyIndex < mProperties.size(); iPropertyIndex++ )
            {
                // Loop over MTK fields to find a match
                bool tUseMTKField = false;
                for ( const auto& iMTKField : aFields )
                {
                    if ( mProperties( iPropertyIndex )->get_name() == iMTKField->get_label() )
                    {
                        mProperties( iPropertyIndex )->discretize( iMTKField, aMeshPair, tNewOwnedADVs, tSharedADVIds( mGeometries.size() + iPropertyIndex ), tAllOffsetIDs( mGeometries.size() + iPropertyIndex ) );
                        tUseMTKField = true;
                        break;
                    }
                }

                // Otherwise discretize with original field
                if ( not tUseMTKField )
                {
                    mProperties( iPropertyIndex )->discretize( aMeshPair, tNewOwnedADVs, tSharedADVIds( mGeometries.size() + iPropertyIndex ), tAllOffsetIDs( mGeometries.size() + iPropertyIndex ) );
                }
            }

            // Register node manager with each geometry/property TODO figure out a better way to do this; have node manager automatically copy over when discretizing?
            for ( const auto& iGeometry : mGeometries )
            {
                iGeometry->set_node_manager( mNodeManager );
            }
            for ( const auto& iProperty : mProperties )
            {
                iProperty->set_node_manager( mNodeManager );
            }

            // Update dependencies
            std::copy( mGeometries.begin(), mGeometries.end(), tFields.begin() );
            std::copy( mProperties.begin(), mProperties.end(), tFields.begin() + mGeometries.size() );
            for ( uint tPropertyIndex = 0; tPropertyIndex < mProperties.size(); tPropertyIndex++ )
            {
                mProperties( tPropertyIndex )->update_dependencies( tFields );
            }

            // Save new owned ADVs
            mOwnedADVs = tNewOwnedADVs;

            MORIS_LOG_INFO( "Time to convert to Bspline fields: %f sec", ( moris::real )( clock() - tStart_Convert_to_Bspline_Fields ) / CLOCKS_PER_SEC );

            //----------------------------------------//
            // Communicate all ADV IDs to processor 0 //
            //----------------------------------------//

            clock_t tStart_Communicate_ADV_IDs = clock();

            // Sending mats
            Cell< Matrix< DDSMat > > tSendingIDs( 0 );
            Cell< Matrix< DDRMat > > tSendingLowerBounds( 0 );
            Cell< Matrix< DDRMat > > tSendingUpperBounds( 0 );
            Cell< Matrix< DDSMat > > tSendingijklIDs( 0 );

            // Receiving mats
            Cell< Matrix< DDSMat > > tReceivingIDs( 0 );
            Cell< Matrix< DDRMat > > tReceivingLowerBounds( 0 );
            Cell< Matrix< DDRMat > > tReceivingUpperBounds( 0 );
            Cell< Matrix< DDSMat > > tReceivingjklIDs( 0 );

            // Set up communication list for communicating ADV IDs
            Matrix< IdMat > tCommunicationList( 1, 1, 0 );
            if ( par_rank() == 0 )
            {
                // Resize communication list and sending mats
                tCommunicationList.resize( par_size() - 1, 1 );
                tSendingIDs.resize( par_size() - 1 );
                tSendingLowerBounds.resize( par_size() - 1 );
                tSendingUpperBounds.resize( par_size() - 1 );
                tSendingijklIDs.resize( par_size() - 1 );

                // Assign communication list
                for ( uint tProcessorIndex = 1; tProcessorIndex < (uint)par_size(); tProcessorIndex++ )
                {
                    tCommunicationList( tProcessorIndex - 1 ) = tProcessorIndex;
                }
            }
            else
            {
                tSendingIDs         = { tOwnedADVIds };
                tSendingLowerBounds = { mLowerBounds };
                tSendingUpperBounds = { mUpperBounds };
                tSendingijklIDs     = { mOwnedijklIds };
            }

            // Communicate mats
            communicate_mats( tCommunicationList, tSendingIDs, tReceivingIDs );
            communicate_mats( tCommunicationList, tSendingLowerBounds, tReceivingLowerBounds );
            communicate_mats( tCommunicationList, tSendingUpperBounds, tReceivingUpperBounds );
            if ( tMesh->get_mesh_type() == mtk::MeshType::HMR )
            {
                communicate_mats( tCommunicationList, tSendingijklIDs, tReceivingjklIDs );
            }

            MORIS_LOG_INFO( "Time to communicate ADV IDs: %f sec", ( moris::real )( clock() - tStart_Communicate_ADV_IDs ) / CLOCKS_PER_SEC );

            // Assemble full ADVs/bounds
            clock_t tStart_ADV_Bounds = clock();

            if ( par_rank() == 0 )
            {
                // Start full IDs with owned IDs on processor 0
                mFullADVIds = tOwnedADVIds;
                if ( tMesh->get_mesh_type() == mtk::MeshType::HMR )
                {
                    mFullijklIDs = mOwnedijklIds;
                }
                else
                {
                    mFullijklIDs.set_size( 0, 0 );
                }

                // Assemble additional IDs/bounds from other processors
                for ( uint tProcessorIndex = 1; tProcessorIndex < (uint)par_size(); tProcessorIndex++ )
                {
                    // Get number of received ADVs
                    uint tFullADVsFilled    = mFullADVIds.length();
                    uint tFullijklIDsFilled = mFullijklIDs.length();
                    uint tNumReceivedADVs   = tReceivingIDs( tProcessorIndex - 1 ).length();

                    // Resize full ADV IDs and bounds
                    mFullADVIds.resize( tFullADVsFilled + tNumReceivedADVs, 1 );
                    mLowerBounds.resize( tFullADVsFilled + tNumReceivedADVs, 1 );
                    mUpperBounds.resize( tFullADVsFilled + tNumReceivedADVs, 1 );
                    if ( tMesh->get_mesh_type() == mtk::MeshType::HMR )
                    {
                        mFullijklIDs.resize( tFullijklIDsFilled + tNumReceivedADVs, 1 );
                    }

                    // Assign received ADV IDs
                    for ( uint tADVIndex = 0; tADVIndex < tNumReceivedADVs; tADVIndex++ )
                    {
                        mFullADVIds( tFullADVsFilled + tADVIndex ) = tReceivingIDs( tProcessorIndex - 1 )( tADVIndex );
                        mLowerBounds( tFullADVsFilled + tADVIndex ) =
                                tReceivingLowerBounds( tProcessorIndex - 1 )( tADVIndex );
                        mUpperBounds( tFullADVsFilled + tADVIndex ) =
                                tReceivingUpperBounds( tProcessorIndex - 1 )( tADVIndex );

                        if ( tMesh->get_mesh_type() == mtk::MeshType::HMR )
                        {
                            mFullijklIDs( tFullijklIDsFilled + tADVIndex ) =
                                    tReceivingjklIDs( tProcessorIndex - 1 )( tADVIndex );
                        }
                    }
                }
            }
            else
            {
                mLowerBounds.set_size( 0, 0 );
                mUpperBounds.set_size( 0, 0 );
                mFullijklIDs.set_size( 0, 0 );
            }

            MORIS_LOG_INFO( "Time to assemble ADVs and bounds on Proc 0: %f sec", ( moris::real )( clock() - tStart_ADV_Bounds ) / CLOCKS_PER_SEC );

            // Reset mesh information
            clock_t tStart_Reset_Mesh_Info = clock();
            this->reset_mesh_information( tMesh );

            MORIS_LOG_INFO( "Time to reset mesh information: %f sec", ( moris::real )( clock() - tStart_Reset_Mesh_Info ) / CLOCKS_PER_SEC );
        }

        //--------------------------------------------------------------------------------------------------------------

        void
        Geometry_Engine::reset_mesh_information( mtk::Interpolation_Mesh* aMesh )
        {
            // Register spatial dimension
            mNumSpatialDimensions = aMesh->get_spatial_dim();

            // Set GEN nodes
            mNodeManager.reset_base_nodes( aMesh );

            // Reset PDV host manager
            mPDVHostManager.reset();
            mPDVHostManager.set_num_background_nodes( aMesh->get_num_nodes() );

            // Reset info related to the mesh
            mActiveGeometryIndex = 0;
            for ( uint tGeometryIndex = 0; tGeometryIndex < mGeometries.size(); tGeometryIndex++ )
            {
                mGeometries( tGeometryIndex )->reset_nodal_data( aMesh );
            }
            for ( uint tPropertyIndex = 0; tPropertyIndex < mProperties.size(); tPropertyIndex++ )
            {
                mProperties( tPropertyIndex )->reset_nodal_data( aMesh );
            }
        }

        //--------------------------------------------------------------------------------------------------------------

        void
        Geometry_Engine::communicate_missing_owned_coefficients(
                mtk::Mesh_Pair&  aMeshPair,
                Matrix< IdMat >& aAllCoefIds,
                Matrix< IdMat >& aAllCoefOwners,
                Matrix< IdMat >& aAllCoefijklIds,
                Cell< uint >&    aNumCoeff,
                uint             aFieldIndex,
                uint             aDiscretizationMeshIndex,
                mtk::MeshType    aMeshType )
        {

            Matrix< IdMat > tCommTable = aMeshPair.get_interpolation_mesh()->get_communication_table();

            // Build communication table map to determine the right position for each processor rank. +1 because c++ is 0 based
            Matrix< DDSMat > tCommTableMap( tCommTable.max() + 1, 1, -1 );

            moris::uint tNumCommProcs = tCommTable.numel();

            // Loop over communication table to fill the communication table map
            for ( moris::uint Ik = 0; Ik < tNumCommProcs; Ik++ )
            {
                tCommTableMap( tCommTable( Ik ) ) = Ik;
            }

            moris::Cell< Matrix< IdMat > > tSharedCoeffsPosGlobal( tNumCommProcs );
            moris::Cell< Matrix< IdMat > > tSharedCoeffsijklIdGlobal( tNumCommProcs );

            // Set Mat to store number of shared coeffs per processor
            Matrix< DDUMat > tNumSharedCoeffsPerProc( tNumCommProcs, 1, 0 );

            // Count number of coeffs per proc which have to be communicated
            for ( moris::uint Ib = 0; Ib < aAllCoefIds.numel(); Ib++ )
            {
                // Check if coeffs at this position is not NULL
                if ( aAllCoefIds( Ib ) != gNoID && aAllCoefOwners( Ib ) != par_rank() )
                {

                    // get owning processor
                    moris::moris_id tProcID = aAllCoefOwners( Ib );

                    moris::sint tProcIdPos = tCommTableMap( tProcID );

                    MORIS_ASSERT( tProcIdPos != gNoID,
                            "communicate_missing_owned_coefficients: Map returns proc rank -1. Check communication table" );

                    // Add +1 to the processor number of shared coeffs per processor
                    tNumSharedCoeffsPerProc( tProcIdPos )++;
                }
            }

            // Set size of the moris::Mats in the Cell
            for ( moris::uint Ik = 0; Ik < tNumCommProcs; Ik++ )
            {
                if ( tNumSharedCoeffsPerProc( Ik ) != 0 )
                {
                    tSharedCoeffsPosGlobal( Ik ).set_size( tNumSharedCoeffsPerProc( Ik ), 1 );
                    tSharedCoeffsijklIdGlobal( Ik ).set_size( tNumSharedCoeffsPerProc( Ik ), 1 );
                }
            }

            // Temporary Mat to add external coeffs ids at the next spot in the matrix which will be communicated
            Matrix< DDUMat > tShredCoeffPosPerProc( tNumCommProcs, 1, 0 );

            // Loop over coeffs per type
            for ( moris::uint Ia = 0; Ia < aAllCoefIds.numel(); Ia++ )
            {
                // Check if coeffs at this position is not NULL
                if ( aAllCoefIds( Ia ) != gNoID && aAllCoefOwners( Ia ) != par_rank() )
                {
                    // Get owning processor
                    moris::uint tProcID = aAllCoefOwners( Ia );

                    moris::sint tProcIdPos = tCommTableMap( tProcID );

                    // Add owning processor id to moris::Mat
                    tSharedCoeffsPosGlobal( tProcIdPos )( tShredCoeffPosPerProc( tProcIdPos ) ) =
                            aAllCoefIds( Ia );

                    if ( aMeshType == mtk::MeshType::HMR )
                    {
                        tSharedCoeffsijklIdGlobal( tProcIdPos )( tShredCoeffPosPerProc( tProcIdPos ) ) =
                                aAllCoefijklIds( Ia );
                    }

                    tShredCoeffPosPerProc( tProcIdPos )++;
                }
            }

            // receiving list
            moris::Cell< Matrix< IdMat > > tMatsToReceive;
            moris::Cell< Matrix< IdMat > > tMatsToReceiveijklID;

            barrier();

            // Communicate position of shared adofs to the owning processor
            communicate_mats(
                    tCommTable,
                    tSharedCoeffsPosGlobal,
                    tMatsToReceive );

            barrier();

            if ( aMeshType == mtk::MeshType::HMR )
            {
                communicate_mats(
                        tCommTable,
                        tSharedCoeffsijklIdGlobal,
                        tMatsToReceiveijklID );

                MORIS_ASSERT( tMatsToReceiveijklID.size() == tMatsToReceive.size(), "size must be the same" );
            }

            map< moris_id, moris_index > tCoeffGlobalToLocalMap;
            aMeshPair.get_interpolation_mesh()->get_adof_map(
                    aDiscretizationMeshIndex,
                    tCoeffGlobalToLocalMap );

            // Loop over all Mats set dummy owned coeffs
            for ( moris::uint Ik = 0; Ik < tMatsToReceive.size(); Ik++ )
            {
                for ( moris::uint Ii = 0; Ii < tMatsToReceive( Ik ).numel(); Ii++ )
                {
                    // Get owned coeff Index
                    moris_id    tID            = tMatsToReceive( Ik )( Ii );
                    moris_index tLocalCoeffInd = tCoeffGlobalToLocalMap.find( tID );

                    if ( aAllCoefIds( tLocalCoeffInd ) == gNoID )
                    {
                        aAllCoefIds( tLocalCoeffInd )    = tID;
                        aAllCoefOwners( tLocalCoeffInd ) = par_rank();

                        if ( aMeshType == mtk::MeshType::HMR )
                        {
                            aAllCoefijklIds( tLocalCoeffInd ) = tMatsToReceiveijklID( Ik )( Ii );
                        }

                        aNumCoeff( aFieldIndex )++;
                    }

                    MORIS_ASSERT( aAllCoefIds( tLocalCoeffInd ) == tID,
                            "communicate_missing_owned_coefficients( ), coefficient IDs are not parallel consistent" );

                    if ( aMeshType == mtk::MeshType::HMR )
                    {
                        MORIS_ASSERT( aAllCoefijklIds( tLocalCoeffInd ) == tMatsToReceiveijklID( Ik )( Ii ),
                                "communicate_missing_owned_coefficients( ), coefficient ijkl IDs are not parallel consistent" );
                    }
                }
            }
        }

        //--------------------------------------------------------------------------------------------------------------

        void
        Geometry_Engine::output_fields( mtk::Mesh* aMesh )
        {
            // Tracer
            Tracer tTracer( "GEN", "Output fields" );

            this->output_fields_on_mesh( aMesh, mOutputMeshFile );
            this->write_geometry_fields( aMesh, mGeometryFieldFile );
        }

        //--------------------------------------------------------------------------------------------------------------

        void
        Geometry_Engine::output_fields_on_mesh(
                mtk::Mesh*  aMesh,
                std::string aExodusFileName )
        {
            // time shift
            real tTimeShift = 0.0;

            if ( aExodusFileName != "" )
            {
                if ( mTimeOffset > 0 )
                {
                    // get optimization iteration
                    uint tOptIter = gLogger.get_opt_iteration();

                    // set name
                    std::string tOptIterStrg = std::to_string( tOptIter );
                    aExodusFileName += ".e-s." + std::string( 4 - tOptIterStrg.length(), '0' ) + tOptIterStrg;

                    // determine time shift
                    tTimeShift = tOptIter * mTimeOffset;
                }

                // Write mesh
                mtk::Writer_Exodus tWriter( aMesh );
                tWriter.write_mesh( "./", aExodusFileName, "./", "gen_temp.exo" );

                // Setup field names
                uint tNumGeometryFields = 0;
                uint tNumPropertyFields = 0;
                for ( uint iGeom = 0; iGeom < mGeometries.size(); iGeom++ )
                {
                    tNumGeometryFields += mGeometries( iGeom )->get_num_fields();
                }
                for ( uint iProperty; iProperty < mProperties.size(); iProperty++ )
                {
                    tNumPropertyFields += mProperties( iProperty )->get_num_fields();
                }
                Cell< std::string > tFieldNames( tNumGeometryFields + tNumPropertyFields );

                // Geometry field names
                uint iFieldIndex = 0;
                for ( uint tGeometryIndex = 0; tGeometryIndex < mGeometries.size(); tGeometryIndex++ )
                {
                    for ( uint iGeometryFieldIndex = 0; iGeometryFieldIndex < mGeometries( tGeometryIndex )->get_num_fields(); iGeometryFieldIndex++ )
                    {
                        tFieldNames( iFieldIndex ) = mGeometries( tGeometryIndex )->get_name();
                        if ( tFieldNames( tGeometryIndex ) == "" )
                        {
                            tFieldNames( tGeometryIndex ) = "Geometry " + std::to_string( tGeometryIndex ) + "Field " + std::to_string( iGeometryFieldIndex );
                        }
                        iFieldIndex++;
                    }
                }

                MORIS_ASSERT( iFieldIndex == tNumGeometryFields, "GEN - Geometry_Engine::output_fields_on_mesh() Number of output fields does not equal total number of geometry fields." );

                // Property field names
                for ( uint tPropertyIndex = 0; tPropertyIndex < tNumPropertyFields; tPropertyIndex++ )
                {
                    for ( uint iPropertyFieldIndex = 0; iPropertyFieldIndex < mProperties( tPropertyIndex )->get_num_fields(); iPropertyFieldIndex++ )
                    {
                        tFieldNames( tNumGeometryFields + tPropertyIndex ) = mProperties( tPropertyIndex )->get_name();
                        if ( tFieldNames( tNumGeometryFields + tPropertyIndex ) == "" )
                        {
                            tFieldNames( tNumGeometryFields + tPropertyIndex ) = "Property " + std::to_string( tPropertyIndex ) + "Field " + std::to_string( iPropertyFieldIndex );
                        }
                    }
                }

                // write time to file
                tWriter.set_time( tTimeShift );

                // Set nodal fields based on field names
                tWriter.set_nodal_fields( tFieldNames );

                // Get all node coordinates
                Cell< Matrix< DDRMat > > tNodeCoordinates( aMesh->get_num_nodes() );
                for ( uint tNodeIndex = 0; tNodeIndex < aMesh->get_num_nodes(); tNodeIndex++ )
                {
                    tNodeCoordinates( tNodeIndex ) = aMesh->get_node_coordinate( tNodeIndex );
                }

                // Loop over geometries
                for ( uint tGeometryIndex = 0; tGeometryIndex < mGeometries.size(); tGeometryIndex++ )
                {
                    for ( uint tNodeIndex = 0; tNodeIndex < aMesh->get_num_nodes(); tNodeIndex++ )
                    {
                        Cell< real > tGeometryInfo;
                        mGeometries( tGeometryIndex )->get_design_info( tNodeIndex, tNodeCoordinates( tNodeIndex ), tGeometryInfo );

                        for ( uint iGeometryFieldIndex = 0; iGeometryFieldIndex < mGeometries( tGeometryIndex )->get_num_fields(); iGeometryFieldIndex++ )
                        {
                            // Create field vector
                            Matrix< DDRMat > tFieldData( aMesh->get_num_nodes(), 1 );

                            // Assign field to vector
                            tFieldData( tNodeIndex ) = tGeometryInfo( iGeometryFieldIndex );

                            // Create field on mesh
                            tWriter.write_nodal_field( tFieldNames( tGeometryIndex ), tFieldData );
                        }
                    }
                }

                // Loop over properties
                for ( uint tPropertyIndex = 0; tPropertyIndex < mProperties.size(); tPropertyIndex++ )
                {
                    for ( uint tNodeIndex = 0; tNodeIndex < aMesh->get_num_nodes(); tNodeIndex++ )
                    {
                        Cell< real > tPropertyInfo;
                        mProperties( tPropertyIndex )->get_design_info( tNodeIndex, tNodeCoordinates( tNodeIndex ), tPropertyInfo );
                        for ( uint iPropertyFieldIndex = 0; iPropertyFieldIndex < mProperties( tPropertyIndex )->get_num_fields(); iPropertyFieldIndex++ )
                        {
                            // Create field vector
                            Matrix< DDRMat > tFieldData( aMesh->get_num_nodes(), 1 );

                            // Assign field to vector
                            tFieldData( tNodeIndex ) = tPropertyInfo( iPropertyFieldIndex );

                            // Create field on mesh
                            tWriter.write_nodal_field( tFieldNames( tNumGeometryFields + tPropertyIndex ), tFieldData );
                        }
                    }
                }

                // Finalize
                tWriter.close_file( true );
            }
        }

        //--------------------------------------------------------------------------------------------------------------

        void
        Geometry_Engine::write_geometry_fields(
                mtk::Mesh*  aMesh,
                std::string aBaseFileName )
        {
            if ( aBaseFileName != "" )
            {
                // Get all node coordinates
                Cell< Matrix< DDRMat > > tNodeCoordinates( aMesh->get_num_nodes() );
                for ( uint tNodeIndex = 0; tNodeIndex < aMesh->get_num_nodes(); tNodeIndex++ )
                {
                    tNodeCoordinates( tNodeIndex ) = aMesh->get_node_coordinate( tNodeIndex );
                }

                // Loop over geometries
                for ( uint tGeometryIndex = 0; tGeometryIndex < mGeometries.size(); tGeometryIndex++ )
                {
                    // Loop over fields for this geometry
                    Cell< std::ofstream > tOutFiles( mGeometries( tGeometryIndex )->get_num_fields() );
                    for ( uint iGeometryFieldIndex = 0; iGeometryFieldIndex < mGeometries( tGeometryIndex )->get_num_fields(); iGeometryFieldIndex++ )
                    {
                        // Create file
                        tOutFiles( iGeometryFieldIndex ).open( aBaseFileName + "_" + std::to_string( tGeometryIndex ) + "field_" + std::to_string( iGeometryFieldIndex ) + ".txt" );
                    }

                    // Write to file
                    for ( uint tNodeIndex = 0; tNodeIndex < aMesh->get_num_nodes(); tNodeIndex++ )
                    {
                        Cell< real > tGeometryInfo;
                        mGeometries( tGeometryIndex )->get_design_info( tNodeIndex, tNodeCoordinates( tNodeIndex ), tGeometryInfo );

                        for ( uint iGeometryFieldIndex = 0; iGeometryFieldIndex < mGeometries( tGeometryIndex )->get_num_fields(); iGeometryFieldIndex++ )
                        {
                            // Coordinates
                            for ( uint tDimension = 0; tDimension < mNumSpatialDimensions; tDimension++ )
                            {
                                tOutFiles( iGeometryFieldIndex ) << tNodeCoordinates( tNodeIndex )( tDimension ) << ", ";
                            }

                            // Fill unused dimensions with zeros
                            for ( uint tDimension = mNumSpatialDimensions; tDimension < 3; tDimension++ )
                            {
                                tOutFiles( iGeometryFieldIndex ) << 0.0 << ", ";
                            }

                            // Level-set field
                            tOutFiles( iGeometryFieldIndex ) << tGeometryInfo( iGeometryFieldIndex ) << std::endl;
                        }
                    }

                    // Close files
                    for ( uint iOutFile = 0; iOutFile < tOutFiles.size(); iOutFile++ )
                    {
                        tOutFiles( iOutFile ).close();
                    }
                }
            }
        }

        //--------------------------------------------------------------------------------------------------------------
        // PRIVATE
        //--------------------------------------------------------------------------------------------------------------
        void
        Geometry_Engine::create_interpolation_pdvs(
                mtk::Interpolation_Mesh*         aInterpolationMesh,
                mtk::Integration_Mesh*           aIntegrationMesh,
                Cell< Cell< Cell< PDV_Type > > > aPdvTypes )
        {
            // Tracer
            Tracer tTracer( "GEN", "Create interpolation PDV hosts" );

            // Get information from integration mesh
            uint tNumSets = aPdvTypes.size();

            // Size node information cells
            Cell< Cell< uint > >     tNodeIndicesPerSet( tNumSets );
            Cell< Cell< sint > >     tNodeIdsPerSet( tNumSets );
            Cell< Cell< uint > >     tNodeOwnersPerSet( tNumSets );
            Cell< Matrix< DDRMat > > tNodeCoordinatesPerSet( tNumSets );

            // Get communication table and map
            Matrix< IdMat >  tCommTable             = aInterpolationMesh->get_communication_table();
            Cell< moris_id > tCommunicationTableMap = build_communication_table_map( tCommTable );

            // TODO change over to just use a cell to begin with
            Cell< moris_index > tCommunicationTable( tCommTable.length() );
            for ( uint iCommTableIndex = 0; iCommTableIndex < tCommunicationTable.size(); iCommTableIndex++ )
            {
                tCommunicationTable( iCommTableIndex ) = tCommTable( iCommTableIndex );
            }

            // Loop through sets in integration mesh
            for ( uint iMeshSetIndex = 0; iMeshSetIndex < tNumSets; iMeshSetIndex++ )
            {
                // Determine number of nodes if there are PDVs on this set
                if ( aPdvTypes( iMeshSetIndex ).size() > 0 )
                {
                    // Get set pointer
                    mtk::Set* tSet = aIntegrationMesh->get_set_by_index( iMeshSetIndex );

                    // Select sides of interpolation cells to get info from
                    Cell< mtk::Leader_Follower > tSetSides = mtk::get_leader_follower( tSet->get_set_type() );

                    // Get number of clusters on set
                    uint tNumberOfClusters = tSet->get_num_clusters_on_set();

                    // Number of nodes on this set
                    uint tNumberOfNodesInSet = 0;

                    // Number of shared nodes on this set per proc
                    Cell< uint > tNumSharedNodesPerProc( tCommunicationTable.size() );

                    // Loop over clusters on this set to count nodes
                    for ( uint tClusterIndex = 0; tClusterIndex < tNumberOfClusters; tClusterIndex++ )
                    {
                        // get pointer to cluster
                        const mtk::Cluster* tCluster = tSet->get_clusters_by_index( tClusterIndex );

                        // Loop over leader/follower
                        for ( mtk::Leader_Follower iLeaderFollower : tSetSides )
                        {
                            // Get node indices in cluster
                            mtk::Cell const *  tBaseCell            = tCluster->get_interpolation_cell( iLeaderFollower ).get_base_cell();
                            Matrix< IndexMat > tNodeOwnersInCluster = tBaseCell->get_vertex_owners();

                            // Add to the number of base nodes on this set
                            tNumberOfNodesInSet += tNodeOwnersInCluster.length();

                            // Determine if we need to check for shared nodes
                            if ( par_size() > 1 )
                            {
                                // Get number of shared nodes with each proc
                                for ( uint iNodeInCluster = 0; iNodeInCluster < tNodeOwnersInCluster.length(); iNodeInCluster++ )
                                {
                                    // Determine if this proc is not node owner
                                    moris_index tNodeOwner = tNodeOwnersInCluster( iNodeInCluster );
                                    if ( tNodeOwner not_eq par_rank() )
                                    {
                                        // Count up number of shared nodes with that proc
                                        tNumSharedNodesPerProc( tCommunicationTableMap( tNodeOwner ) )++;
                                    }
                                }
                            }
                        }
                    }

                    // Communicate to owning proc about shared nodes
                    Cell< uint > tNumOwnedNodesPerProc( tCommunicationTable.size() );
                    communicate_scalars( tCommunicationTable, tNumSharedNodesPerProc, tNumOwnedNodesPerProc );

                    // Add number of nodes this proc owns that it may not know is on the set
                    tNumberOfNodesInSet += std::accumulate( tNumOwnedNodesPerProc.begin(), tNumOwnedNodesPerProc.end(), 0 );

                    // Resize node indices, IDs, owners, and coordinates for this set
                    tNodeIndicesPerSet( iMeshSetIndex ).resize( tNumberOfNodesInSet, 0 );
                    tNodeIdsPerSet( iMeshSetIndex ).resize( tNumberOfNodesInSet, -1 );
                    tNodeOwnersPerSet( iMeshSetIndex ).resize( tNumberOfNodesInSet, 0 );
                    tNodeCoordinatesPerSet( iMeshSetIndex ).resize( tNumberOfNodesInSet, mNumSpatialDimensions );

                    // Loop over clusters on this set
                    uint tCurrentNode = 0;
                    for ( uint iClusterIndex = 0; iClusterIndex < tNumberOfClusters; iClusterIndex++ )
                    {
                        // get pointer to cluster
                        const mtk::Cluster* tCluster = tSet->get_clusters_by_index( iClusterIndex );

                        // Loop over leader/follower
                        for ( mtk::Leader_Follower iLeaderFollower : tSetSides )
                        {
                            // Get base interpolation cell
                            mtk::Cell const * tBaseCell = tCluster->get_interpolation_cell( iLeaderFollower ).get_base_cell();

                            // Indices, IDs, and ownership of base cell nodes in cluster
                            Matrix< IndexMat > tNodeIndicesInCluster     = tBaseCell->get_vertex_inds();
                            Matrix< IdMat >    tNodeIdsInCluster         = tBaseCell->get_vertex_ids();
                            Matrix< IndexMat > tNodeOwnersInCluster      = tBaseCell->get_vertex_owners();
                            Matrix< DDRMat >   tNodeCoordinatesInCluster = tBaseCell->get_vertex_coords();

                            // number of base nodes in cluster
                            uint tNumberOfBaseNodes = tNodeIndicesInCluster.length();

                            // check for consistency
                            MORIS_ASSERT( tNodeIdsInCluster.length() == tNumberOfBaseNodes and tNodeOwnersInCluster.length() == tNumberOfBaseNodes,
                                    "Geometry_Engine::create_interpolation_pdvs - inconsistent cluster information.\n" );

                            // FIXME This list has duplicate entries. Functionality is working as is, but is slightly slower. Mesh needs to provide unique nodes per set to fix this.
                            for ( uint iNodeInCluster = 0; iNodeInCluster < tNumberOfBaseNodes; iNodeInCluster++ )
                            {
                                // Set node index/ID/owner info
                                tNodeIndicesPerSet( iMeshSetIndex )( tCurrentNode ) = tNodeIndicesInCluster( iNodeInCluster );
                                tNodeIdsPerSet( iMeshSetIndex )( tCurrentNode )     = tNodeIdsInCluster( iNodeInCluster );
                                tNodeOwnersPerSet( iMeshSetIndex )( tCurrentNode )  = tNodeOwnersInCluster( iNodeInCluster );
                                tNodeCoordinatesPerSet( iMeshSetIndex ).get_row( tCurrentNode ) =
                                        tNodeCoordinatesInCluster.get_row( iNodeInCluster );

                                // Increment index in overall lists
                                tCurrentNode++;
                            }
                        }
                    }

                    // Determine if we need to check for shared nodes
                    if ( par_size() > 1 )
                    {
                        // Create lists of shared nodes to communicate
                        Cell< Cell< sint > > tSharedNodeIdsOnSet( tCommunicationTable.size() );
                        for ( uint iProcIndex = 0; iProcIndex < tCommunicationTable.size(); iProcIndex++ )
                        {
                            tSharedNodeIdsOnSet( iProcIndex ).resize( tNumSharedNodesPerProc( iProcIndex ) );
                            tNumSharedNodesPerProc( iProcIndex ) = 0;
                        }

                        // Copy over shared node IDs from currently known nodes
                        for ( uint iNodeInSet = 0; iNodeInSet < tCurrentNode; iNodeInSet++ )
                        {
                            // Determine if this proc is not node owner
                            moris_index tNodeOwner = tNodeOwnersPerSet( iMeshSetIndex )( iNodeInSet );
                            if ( tNodeOwner not_eq par_rank() )
                            {
                                // Get mapped proc index
                                uint tCommunicationProcIndex = tCommunicationTableMap( tNodeOwner );

                                // Add node ID to communication list
                                tSharedNodeIdsOnSet( tCommunicationProcIndex )( tNumSharedNodesPerProc( tCommunicationProcIndex )++ ) = tNodeIdsPerSet( iMeshSetIndex )( iNodeInSet );
                            }
                        }

                        // Create owned ID cell
                        Cell< Cell< sint > > tOwnedNodeIdsOnSet( tCommunicationTable.size() );

                        // Communicate IDs of shared nodes to the owning processor
                        communicate_cells(
                                tCommunicationTable,
                                tSharedNodeIdsOnSet,
                                tOwnedNodeIdsOnSet );

                        // Add new node information to this set
                        for ( uint iProcIndex = 0; iProcIndex < tCommunicationTable.size(); iProcIndex++ )
                        {

                            for ( uint iSharedNodeListIndex = 0; iSharedNodeListIndex < tOwnedNodeIdsOnSet( iProcIndex ).size(); iSharedNodeListIndex++ )
                            {
                                // Get owned node ID
                                moris_id tNodeId = tOwnedNodeIdsOnSet( iProcIndex )( iSharedNodeListIndex );

                                // Get index on this proc
                                moris_index tNodeIndex = aInterpolationMesh->get_background_mesh().get_loc_entity_ind_from_entity_glb_id( tNodeId, mtk::EntityRank::NODE );

                                // Get coordinates
                                Matrix< DDRMat > tNodeCoordinates = aInterpolationMesh->get_node_coordinate( tNodeIndex );

                                // Set node index/ID/owner/coordinates
                                tNodeIndicesPerSet( iMeshSetIndex )( tCurrentNode ) = tNodeIndex;
                                tNodeIdsPerSet( iMeshSetIndex )( tCurrentNode )     = tNodeId;
                                tNodeOwnersPerSet( iMeshSetIndex )( tCurrentNode )  = par_rank();
                                tNodeCoordinatesPerSet( iMeshSetIndex ).set_row( tCurrentNode, tNodeCoordinates );

                                // Increment index in overall lists
                                tCurrentNode++;
                            }
                        }
                    }
                }
            }

            // Create hosts of nodes of non-unzipped interpolation nodes
            mPDVHostManager.create_interpolation_pdv_hosts(
                    tNodeIndicesPerSet,
                    tNodeIdsPerSet,
                    tNodeOwnersPerSet,
                    tNodeCoordinatesPerSet );

            // Loop over properties to assign PDVs on this set
            for ( std::shared_ptr< Property > iProperty : mProperties )
            {
                // Check if this is an interpolation PDV
                MORIS_ERROR( iProperty->is_interpolation_pdv(),
                        "Assignment of PDVs is only supported with an interpolation mesh right now." );

                // Get PDV type and all mesh set indices for this property
                PDV_Type     tPdvType        = iProperty->get_pdv_type();
                Cell< uint > tMeshSetIndices = iProperty->get_pdv_mesh_set_indices( aIntegrationMesh );

                // Loop through nodes in these sets
                for ( uint iMeshSetIndex : tMeshSetIndices )
                {
                    for ( uint iNodeInSet = 0; iNodeInSet < tNodeIndicesPerSet( iMeshSetIndex ).size(); iNodeInSet++ )
                    {
                        // Create interpolation PDV
                        mPDVHostManager.create_interpolation_pdv( tNodeIndicesPerSet( iMeshSetIndex )( iNodeInSet ), tPdvType, iProperty );
                    }
                }
            }
        }

        //--------------------------------------------------------------------------------------------------------------

        void
        Geometry_Engine::set_integration_pdv_types( mtk::Integration_Mesh* aIntegrationMesh )
        {
            // Tracer
            Tracer tTracer( "GEN", "Set integration PDV types" );

            // Get information from integration mesh
            uint tNumSets = aIntegrationMesh->get_num_sets();

            // Cell of IG PDV_Type types
            Cell< PDV_Type > tCoordinatePdvs( mNumSpatialDimensions );

            switch ( mNumSpatialDimensions )
            {
                case 2:
                {
                    tCoordinatePdvs( 0 ) = PDV_Type::X_COORDINATE;
                    tCoordinatePdvs( 1 ) = PDV_Type::Y_COORDINATE;
                    break;
                }
                case 3:
                {
                    tCoordinatePdvs( 0 ) = PDV_Type::X_COORDINATE;
                    tCoordinatePdvs( 1 ) = PDV_Type::Y_COORDINATE;
                    tCoordinatePdvs( 2 ) = PDV_Type::Z_COORDINATE;
                    break;
                }
                default:
                {
                    MORIS_ERROR( false, "Geometry Engine only works for 2D and 3D models." );
                }
            }

            // Loop through sets
            Cell< Cell< Cell< PDV_Type > > > tPdvTypes( tNumSets );
            for ( uint tMeshSetIndex = 0; tMeshSetIndex < tNumSets; tMeshSetIndex++ )
            {
                // PDV_Type types per set
                tPdvTypes( tMeshSetIndex ).resize( 1 );
                tPdvTypes( tMeshSetIndex )( 0 ) = tCoordinatePdvs;
            }

            // Set PDV types
            mPDVHostManager.set_integration_pdv_types( tPdvTypes );
            mPDVHostManager.set_requested_integration_pdv_types( tCoordinatePdvs );
        }

        //--------------------------------------------------------------------------------------------------------------

        Phase_Table
        Geometry_Engine::create_phase_table(
                Cell< Cell< ParameterList > > aParameterLists,
                std::shared_ptr< Library_IO > aLibrary )
        {
            // Get number of geometries
            uint tNumGeometries = aParameterLists( 1 ).size();

            // Recreate phase table via different methods if needed
            std::string tPhaseFunctionName = aParameterLists( 0 )( 0 ).get< std::string >( "phase_function_name" );
            if ( tPhaseFunctionName != "" )
            {
                // User-defined phase function
                return Phase_Table(
                        aLibrary->load_function< PHASE_FUNCTION >( tPhaseFunctionName ),
                        aParameterLists( 0 )( 0 ).get< sint >( "number_of_phases" ) );
            }
            else if ( aParameterLists( 0 )( 0 ).get< std::string >( "phase_table" ) != "" )
            {
                // User-defined bulk phases
                return Phase_Table( tNumGeometries, string_to_mat< DDUMat >( aParameterLists( 0 )( 0 ).get< std::string >( "phase_table" ) ) );
            }
            else
            {
                // Unique phase per geometry combination
                return Phase_Table( tNumGeometries );
            }
        }

        //--------------------------------------------------------------------------------------------------------------

        Phase_Table
        Geometry_Engine::create_phase_table(
                uint             aNumGeometries,
                Matrix< DDUMat > aBulkPhases,
                PHASE_FUNCTION   aPhaseFunction,
                uint             aNumPhases )
        {
            // Tracer
            Tracer tTracer( "GEN", "Create phase table" );

            if ( aPhaseFunction )
            {
                return Phase_Table( aPhaseFunction, aNumPhases );
            }
            else if ( aBulkPhases.length() > 0 )
            {
                return Phase_Table( aNumGeometries, aBulkPhases );
            }
            else
            {
                return Phase_Table( aNumGeometries );
            }
        }

        //--------------------------------------------------------------------------------------------------------------

    }    // namespace ge
}    // namespace moris<|MERGE_RESOLUTION|>--- conflicted
+++ resolved
@@ -688,12 +688,6 @@
                     uint tMeshSetIndex = tMeshSetIndices( tSetIndexPosition );
                     tPdvTypes( tMeshSetIndex ).push_back( tPDVTypeGroup );
                 }
-<<<<<<< HEAD
-=======
-
-                // Add nodal data from the interpolation mesh
-                mProperties( tPropertyIndex )->add_nodal_data( tInterpolationMesh );
->>>>>>> 252ae9b2
             }
 
             // Set interpolation PDV types in host manager
