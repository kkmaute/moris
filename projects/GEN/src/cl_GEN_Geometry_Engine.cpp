--- conflicted
+++ resolved
@@ -314,25 +314,17 @@
                 moris::Cell< std::shared_ptr< moris::Matrix< moris::DDRMat > > >* aNodeCoordinates )
         {
             // Get first geometric region
-<<<<<<< HEAD
-            Geometric_Region tFirstNodeGeometricRegion = mGeometries( mActiveGeometryIndex )->get_geometric_region( aNodeIndices( 0 ), *( *aNodeCoordinates )( aNodeIndices( 0 ) ) );
-=======
             Geometric_Region tFirstNodeGeometricRegion = mGeometries( aGeometryIndex )->get_geometric_region(
                     aNodeIndices( 0 ),
                     *( *aNodeCoordinates )( aNodeIndices( 0 ) ) );
->>>>>>> 39ffcda3
 
             // Test nodes for other geometric regions
             for ( uint iNodeInEntityIndex = 0; iNodeInEntityIndex < aNodeIndices.length(); iNodeInEntityIndex++ )
             {
                 // Get test geometric region
-<<<<<<< HEAD
-                Geometric_Region tTestGeometricRegion = mGeometries( mActiveGeometryIndex )->get_geometric_region( aNodeIndices( iNodeInEntityIndex ), *( *aNodeCoordinates )( aNodeIndices( iNodeInEntityIndex ) ) );
-=======
                 Geometric_Region tTestGeometricRegion = mGeometries( aGeometryIndex )->get_geometric_region(
                         aNodeIndices( iNodeInEntityIndex ),
                         *( *aNodeCoordinates )( aNodeIndices( iNodeInEntityIndex ) ) );
->>>>>>> 39ffcda3
 
                 // Test if it is different from the first region. If so, the entity is intersected
                 if ( tTestGeometricRegion != tFirstNodeGeometricRegion )
