--- conflicted
+++ resolved
@@ -40,11 +40,7 @@
     //--------------------------------------------------------------------------------------------------------------
 
     Geometry_Engine::Geometry_Engine(
-<<<<<<< HEAD
-            Vector< Vector< Parameter_List > >   aParameterLists,
-=======
             Module_Parameter_Lists  aParameterLists,
->>>>>>> f74fe5e8
             const std::shared_ptr< Library_IO >& aLibrary,
             mtk::Mesh*                           aMesh )
             : mNodeManager( aMesh )
@@ -1680,13 +1676,8 @@
 
     Phase_Table
     Geometry_Engine::create_phase_table(
-<<<<<<< HEAD
-            const Vector< Vector< Parameter_List > >& aParameterLists,
-            const std::shared_ptr< Library_IO >&      aLibrary )
-=======
             const Module_Parameter_Lists& aParameterLists,
             const std::shared_ptr< Library_IO >& aLibrary )
->>>>>>> f74fe5e8
     {
         // Get number of geometries
         uint tNumGeometries = aParameterLists( 1 ).size();
