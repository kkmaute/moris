--- conflicted
+++ resolved
@@ -40,11 +40,7 @@
     //--------------------------------------------------------------------------------------------------------------
 
     Geometry_Engine::Geometry_Engine(
-<<<<<<< HEAD
-            Vector< Vector< ParameterList > >    aParameterLists,
-=======
             Vector< Vector< Parameter_List > >        aParameterLists,
->>>>>>> c41bc144
             const std::shared_ptr< Library_IO >& aLibrary,
             mtk::Mesh*                           aMesh )
             : mNodeManager( aMesh )
@@ -1703,13 +1699,8 @@
 
     Phase_Table
     Geometry_Engine::create_phase_table(
-<<<<<<< HEAD
-            const Vector< Vector< ParameterList > >& aParameterLists,
-            const std::shared_ptr< Library_IO >&     aLibrary )
-=======
             const Vector< Vector< Parameter_List > >& aParameterLists,
             const std::shared_ptr< Library_IO >& aLibrary )
->>>>>>> c41bc144
     {
         // Get number of geometries
         uint tNumGeometries = aParameterLists( 1 ).size();
