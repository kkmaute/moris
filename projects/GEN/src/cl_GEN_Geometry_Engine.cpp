/*
 * Copyright (c) 2022 University of Colorado
 * Licensed under the MIT license. See LICENSE.txt file in the MORIS root for details.
 *
 *------------------------------------------------------------------------------------
 *
 * cl_GEN_Geometry_Engine.cpp
 *
 */

// MRS
#include "cl_Param_List.hpp"
#include "fn_Parsing_Tools.hpp"
#include "cl_Tracer.hpp"
#include "cl_Library_IO.hpp"

// GEN
#include "cl_GEN_Geometry_Engine.hpp"
#include "GEN_Data_Types.hpp"
#include "cl_GEN_Design_Factory.hpp"
#include "cl_GEN_Background_Node.hpp"
#include "cl_GEN_Parent_Node.hpp"

// MTK
#include "cl_MTK_Mesh_Factory.hpp"
#include "cl_MTK_Integration_Mesh.hpp"
#include "cl_MTK_Interpolation_Mesh.hpp"
#include "cl_MTK_Field.hpp"
#include "cl_MTK_Writer_Exodus.hpp"

// SOL TODO if we move this out of SOL, GEN doesn't have to depend on it
#include "cl_SOL_Matrix_Vector_Factory.hpp"
#include "cl_SOL_Dist_Map.hpp"

namespace moris::gen
{

    //--------------------------------------------------------------------------------------------------------------
    // PUBLIC
    //--------------------------------------------------------------------------------------------------------------

    Geometry_Engine::Geometry_Engine(
            Vector< Vector< ParameterList > >        aParameterLists,
            const std::shared_ptr< Library_IO >& aLibrary,
            mtk::Mesh*                           aMesh )
            : mNodeManager( aMesh )
            , mPhaseTable( create_phase_table( aParameterLists, aLibrary ) )
            , mPDVHostManager( mNodeManager )
    {
        // Tracer
        Tracer tTracer( "GEN", "Create geometry engine" );

        // Requested IQIs
        mRequestedIQIs = string_to_cell< std::string >( aParameterLists( 0 )( 0 ).get< std::string >( "IQI_types" ) );

        // Geometries
        mGeometryFieldFile = aParameterLists( 0 )( 0 ).get< std::string >( "geometry_field_file" );
        mOutputMeshFile    = aParameterLists( 0 )( 0 ).get< std::string >( "output_mesh_file" );
        mTimeOffset        = aParameterLists( 0 )( 0 ).get< real >( "time_offset" );

        // Read ADVs
        if ( aParameterLists( 0 )( 0 ).get< sint >( "advs_size" ) )
        {
            mInitialPrimitiveADVs = Matrix< DDRMat >( aParameterLists( 0 )( 0 ).get< sint >( "advs_size" ), 1, aParameterLists( 0 )( 0 ).get< real >( "initial_advs_fill" ) );
            mLowerBounds          = Matrix< DDRMat >( aParameterLists( 0 )( 0 ).get< sint >( "advs_size" ), 1, aParameterLists( 0 )( 0 ).get< real >( "lower_bounds_fill" ) );
            mUpperBounds          = Matrix< DDRMat >( aParameterLists( 0 )( 0 ).get< sint >( "advs_size" ), 1, aParameterLists( 0 )( 0 ).get< real >( "upper_bounds_fill" ) );
        }
        else
        {
            mInitialPrimitiveADVs = string_to_mat< DDRMat >( aParameterLists( 0 )( 0 ).get< std::string >( "initial_advs" ) );
            mLowerBounds          = string_to_mat< DDRMat >( aParameterLists( 0 )( 0 ).get< std::string >( "lower_bounds" ) );
            mUpperBounds          = string_to_mat< DDRMat >( aParameterLists( 0 )( 0 ).get< std::string >( "upper_bounds" ) );

            // check that advs and bounds are vectors
            MORIS_ERROR( isvector( mInitialPrimitiveADVs ), "ADVs need to be of type vector.\n" );
            MORIS_ERROR( isvector( mLowerBounds ), "ADV lower bounds need to be of type vector.\n" );
            MORIS_ERROR( isvector( mUpperBounds ), "ADV upper bounds need to be of type vector.\n" );

            // ensure that advs and bounds are column vectors
            mInitialPrimitiveADVs = mInitialPrimitiveADVs.n_rows() == 1 ? trans( mInitialPrimitiveADVs ) : mInitialPrimitiveADVs;
            mLowerBounds          = mLowerBounds.n_rows() == 1 ? trans( mLowerBounds ) : mLowerBounds;
            mUpperBounds          = mUpperBounds.n_rows() == 1 ? trans( mUpperBounds ) : mUpperBounds;
        }

        // Create designs with the factory
        for ( uint iParameterIndex = 2; iParameterIndex < aParameterLists.size(); iParameterIndex++ )
        {
            aParameterLists( 1 ).append( aParameterLists( iParameterIndex ) );
        }
        Design_Factory tDesignFactory( aParameterLists( 1 ), mInitialPrimitiveADVs, aLibrary, aMesh, mNodeManager );

        // Get geometries and properties from the factory
        mGeometries = tDesignFactory.get_geometries();
        mProperties = tDesignFactory.get_properties();

        MORIS_ERROR( mGeometries.size() <= MAX_GEOMETRIES,
                "Number of geometries exceeds MAX_GEOMETRIES, please change this in GEN_Data_Types.hpp" );

        // Set requested PDVs
        Vector< std::string > tRequestedPDVNames = string_to_cell< std::string >( aParameterLists( 0 )( 0 ).get< std::string >( "PDV_types" ) );
        Vector< PDV_Type >    tRequestedPDVTypes( tRequestedPDVNames.size() );

        map< std::string, PDV_Type > tPDVTypeMap = get_pdv_type_map();

        for ( uint tPDVTypeIndex = 0; tPDVTypeIndex < tRequestedPDVTypes.size(); tPDVTypeIndex++ )
        {
            tRequestedPDVTypes( tPDVTypeIndex ) = tPDVTypeMap[ tRequestedPDVNames( tPDVTypeIndex ) ];
        }
        mPDVHostManager.set_requested_interpolation_pdv_types( tRequestedPDVTypes );

        // Initialize PDV type list
        this->initialize_pdv_type_list();

        // Print the phase table if requested
        if ( aParameterLists( 0 )( 0 ).get< bool >( "print_phase_table" ) and par_rank() == 0 )
        {
            mPhaseTable.print();
        }
    }

    //--------------------------------------------------------------------------------------------------------------

    Geometry_Engine::Geometry_Engine(
            mtk::Interpolation_Mesh*   aMesh,
            Geometry_Engine_Parameters aParameters )
            : mNodeManager( aMesh )
            , mGeometries( aParameters.mGeometries )
            , mProperties( aParameters.mProperties )
            , mPhaseTable( create_phase_table( aParameters.mGeometries.size(), aParameters.mBulkPhases ) )
            , mInitialPrimitiveADVs( aParameters.mADVs )
            , mTimeOffset( aParameters.mTimeOffset )
            , mPDVHostManager( mNodeManager )
    {
        // Tracer
        Tracer tTracer( "GEN", "Create geometry engine" );

        // Create integration mesh
        mtk::Integration_Mesh* tIntegrationMesh = create_integration_mesh_from_interpolation_mesh(
                aMesh->get_mesh_type(),
                aMesh );

        // Register mesh pair
        mtk::Mesh_Pair tMeshPair( aMesh, tIntegrationMesh );

        // Distribute ADVs
        this->distribute_advs( tMeshPair );
    }

    //--------------------------------------------------------------------------------------------------------------

    Geometry_Engine::~Geometry_Engine()
    {
        // Delete stored distributed vectors
        delete mOwnedADVs;
        delete mPrimitiveADVs;

        // Delete queued intersection node, in case it wasn't admitted
        delete mQueuedIntersectionNode;
    }

    //--------------------------------------------------------------------------------------------------------------

    void
    Geometry_Engine::set_advs( const Matrix< DDRMat >& aNewADVs )
    {
        // Set new ADVs
        mOwnedADVs->vec_put_scalar( 0 );
        mOwnedADVs->replace_global_values( mFullADVIds, aNewADVs );
        mOwnedADVs->vector_global_assembly();
        mPrimitiveADVs->import_local_to_global( *mOwnedADVs );

        // Import ADVs into fields that need it
        for ( uint tGeometryIndex = 0; tGeometryIndex < mGeometries.size(); tGeometryIndex++ )
        {
            mGeometries( tGeometryIndex )->import_advs( mOwnedADVs );
        }
        for ( uint tPropertyIndex = 0; tPropertyIndex < mProperties.size(); tPropertyIndex++ )
        {
            mProperties( tPropertyIndex )->import_advs( mOwnedADVs );
        }
    }

    //--------------------------------------------------------------------------------------------------------------

    Matrix< DDRMat >&
    Geometry_Engine::get_advs()
    {
        // Create full ADVs
        sol::Matrix_Vector_Factory tDistributedFactory;

        sol::Dist_Map*    tFullMap    = tDistributedFactory.create_map( mFullADVIds );
        sol::Dist_Vector* tFullVector = tDistributedFactory.create_vector( tFullMap, 1, false, true );

        // Import ADVs
        tFullVector->import_local_to_global( *mOwnedADVs );

        // Extract copy
        tFullVector->extract_copy( mADVs );

        // Delete full ADVs/map
        delete tFullVector;

        return mADVs;
    }

    //--------------------------------------------------------------------------------------------------------------

    void
    Geometry_Engine::set_phase_function(
            PHASE_FUNCTION             aPhaseFunction,
            uint                       aNumPhases,
            const Vector< std::string >& aPhaseNames )
    {
        mPhaseTable.set_phase_function( aPhaseFunction, aNumPhases, aPhaseNames );
    }

    //--------------------------------------------------------------------------------------------------------------

    void
    Geometry_Engine::set_dQIdp(
            const Vector< moris::Matrix< DDRMat >* >& adQIdp,
            moris::Matrix< moris::DDSMat >*                aMap )
    {
        mPDVHostManager.set_dQIdp( adQIdp, aMap );
    }

    //--------------------------------------------------------------------------------------------------------------

    Matrix< IdMat >&
    Geometry_Engine::get_IjklIDs()
    {
        return mFullijklIDs;
    }

    //--------------------------------------------------------------------------------------------------------------

    Matrix< DDRMat >&
    Geometry_Engine::get_lower_bounds()
    {
        return mLowerBounds;
    }

    //--------------------------------------------------------------------------------------------------------------

    Matrix< DDRMat >&
    Geometry_Engine::get_upper_bounds()
    {
        return mUpperBounds;
    }

    //--------------------------------------------------------------------------------------------------------------

    void
    Geometry_Engine::communicate_requested_IQIs()
    {
        mPDVHostManager.set_requested_IQIs( mRequestedIQIs );
    }

    //--------------------------------------------------------------------------------------------------------------

    Matrix< DDRMat >
    Geometry_Engine::get_dcriteria_dadv()
    {
        return mPDVHostManager.compute_diqi_dadv( mFullADVIds );
    }

    //--------------------------------------------------------------------------------------------------------------

    MSI::Design_Variable_Interface*
    Geometry_Engine::get_design_variable_interface()
    {
        return &mPDVHostManager;
    }

    //--------------------------------------------------------------------------------------------------------------

    bool
    Geometry_Engine::is_intersected(
            uint                      aGeometryIndex,
            const Matrix< IndexMat >& aNodeIndices,
            const Matrix< DDRMat >&   aNodeCoordinates )
    {
        // Create node coordinates
        Vector< std::shared_ptr< Matrix< DDRMat > > > tNodeCoordinates( aNodeIndices.max() + 1 );

        // Fill node coordinates
        for ( uint iNodeInEntityIndex = 0; iNodeInEntityIndex < aNodeIndices.length(); iNodeInEntityIndex++ )
        {
            tNodeCoordinates( aNodeIndices( iNodeInEntityIndex ) ) = std::make_shared< Matrix< DDRMat > >( aNodeCoordinates.get_row( iNodeInEntityIndex ) );
        }

        // Return result
        return is_intersected( aGeometryIndex, aNodeIndices, &tNodeCoordinates );
    }

    //--------------------------------------------------------------------------------------------------------------

    bool
    Geometry_Engine::is_intersected(
            uint                                                              aGeometryIndex,
            const Matrix< IndexMat >&                                         aNodeIndices,
            Vector< std::shared_ptr< moris::Matrix< moris::DDRMat > > >* aNodeCoordinates )
    {
        // Get first geometric region
        Geometric_Region tFirstNodeGeometricRegion = mGeometries( aGeometryIndex )->get_geometric_region( aNodeIndices( 0 ), *( *aNodeCoordinates )( aNodeIndices( 0 ) ) );

        // Test nodes for other geometric regions
        for ( uint iNodeInEntityIndex = 0; iNodeInEntityIndex < aNodeIndices.length(); iNodeInEntityIndex++ )
        {
            // Get test geometric region
            Geometric_Region tTestGeometricRegion = mGeometries( aGeometryIndex )->get_geometric_region( aNodeIndices( iNodeInEntityIndex ), *( *aNodeCoordinates )( aNodeIndices( iNodeInEntityIndex ) ) );

            // Test if it is different from the first region. If so, the entity is intersected
            if ( tTestGeometricRegion != tFirstNodeGeometricRegion )
            {
                return true;
            }
        }

        // If no differences were found, this entity is not intersected
        return false;
    }

    //--------------------------------------------------------------------------------------------------------------

    bool
    Geometry_Engine::queue_intersection(
            uint                     aEdgeFirstNodeIndex,
            uint                     aEdgeSecondNodeIndex,
            const Matrix< DDRMat >&  aEdgeFirstNodeParametricCoordinates,
            const Matrix< DDRMat >&  aEdgeSecondNodeParametricCoordinates,
            const Matrix< DDUMat >&  aBackgroundElementNodeIndices,
            mtk::Geometry_Type       aBackgroundGeometryType,
            mtk::Interpolation_Order aBackgroundInterpolationOrder )
    {
        // If previous intersection node was not admitted, this will delete it
        delete mQueuedIntersectionNode;

        // Get background nodes
        Vector< Background_Node* > tBackgroundNodes( aBackgroundElementNodeIndices.length() );
        for ( uint iNode = 0; iNode < tBackgroundNodes.size(); iNode++ )
        {
            tBackgroundNodes( iNode ) = &( mNodeManager.get_background_node( aBackgroundElementNodeIndices( iNode ) ) );
        }

        // Create parent nodes
        Parent_Node tFirstParentNode( mNodeManager.get_node( aEdgeFirstNodeIndex ), aEdgeFirstNodeParametricCoordinates );
        Parent_Node tSecondParentNode( mNodeManager.get_node( aEdgeSecondNodeIndex ), aEdgeSecondNodeParametricCoordinates );

        // Have the active geometry create a new intersection node
        mQueuedIntersectionNode = mGeometries( mActiveGeometryIndex )->create_intersection_node( mNodeManager.get_total_number_of_nodes(), tBackgroundNodes, tFirstParentNode, tSecondParentNode, aBackgroundGeometryType, aBackgroundInterpolationOrder );

        // Return if queued intersected node is on the parent edge
        return mQueuedIntersectionNode->parent_edge_is_intersected();
    }

    //--------------------------------------------------------------------------------------------------------------

    bool
    Geometry_Engine::queued_intersection_first_parent_on_interface()
    {
        return mQueuedIntersectionNode->is_first_parent_on_interface();
    }

    //--------------------------------------------------------------------------------------------------------------

    bool
    Geometry_Engine::queued_intersection_second_parent_on_interface()
    {
        return mQueuedIntersectionNode->is_second_parent_on_interface();
    }

    //--------------------------------------------------------------------------------------------------------------

    real
    Geometry_Engine::get_queued_intersection_local_coordinate()
    {
        return mQueuedIntersectionNode->get_local_coordinate();
    }

    //--------------------------------------------------------------------------------------------------------------

    Matrix< DDRMat >
    Geometry_Engine::get_queued_intersection_global_coordinates()
    {
        return mQueuedIntersectionNode->get_global_coordinates();
    }

    //--------------------------------------------------------------------------------------------------------------

    void Geometry_Engine::admit_queued_intersection()
    {
        // Add new derived node to the node manager
        mNodeManager.add_derived_node( mQueuedIntersectionNode );

        // Set to nullptr to let the geometry engine know it was admitted
        mQueuedIntersectionNode = nullptr;
    }

    //--------------------------------------------------------------------------------------------------------------

    void
    Geometry_Engine::update_intersection_node(
            uint        aNodeIndex,
            moris_id    aNodeId,
            moris_index aNodeOwner )
    {
        mNodeManager.update_derived_node( aNodeIndex, aNodeId, aNodeOwner );
    }

    //--------------------------------------------------------------------------------------------------------------

    void
    Geometry_Engine::create_new_derived_nodes(
            Vector< mtk::Cell* >&                                aNewNodeParentCell,
            const Vector< std::shared_ptr< Matrix< DDRMat > > >& aParametricCoordinates )
    {
        // This function can't be traced; Right now XTK does not always call it from all processors.

        // Get number of new nodes
        uint tNumberOfNewDerivedNodes = aNewNodeParentCell.size();

        // Get vertex indices from parent cell and change parametric coordinate type
        Vector< Matrix< IndexMat > > tVertexIndices( tNumberOfNewDerivedNodes );
        Vector< Matrix< DDRMat > >   tParametricCoordinates( tNumberOfNewDerivedNodes );
        for ( uint iCellIndex = 0; iCellIndex < tNumberOfNewDerivedNodes; iCellIndex++ )
        {
            tVertexIndices( iCellIndex )         = aNewNodeParentCell( iCellIndex )->get_vertex_inds();
            tParametricCoordinates( iCellIndex ) = *aParametricCoordinates( iCellIndex );
        }

        // Call overloaded function
        if ( tNumberOfNewDerivedNodes > 0 )
        {
            this->create_new_derived_nodes(
                    tVertexIndices,
                    tParametricCoordinates,
                    aNewNodeParentCell( 0 )->get_geometry_type(),
                    aNewNodeParentCell( 0 )->get_interpolation_order() );
        }
    }

    //--------------------------------------------------------------------------------------------------------------

    void
    Geometry_Engine::create_new_derived_nodes(
            const Vector< Matrix< IndexMat > >& aVertexIndices,
            const Vector< Matrix< DDRMat > >&   aParametricCoordinates,
            mtk::Geometry_Type                aBackgroundGeometryType,
            mtk::Interpolation_Order          aBackgroundInterpolationOrder )
    {
        // This function can't be traced; Right now XTK does not always call it from all processors.

        // Loop over nodes
        for ( uint iNode = 0; iNode < aVertexIndices.size(); iNode++ )
        {
            // Create basis nodes
            Vector< Background_Node* > tBackgroundNodes( aVertexIndices( iNode ).length() );
            for ( uint iBaseNode = 0; iBaseNode < aVertexIndices( iNode ).length(); iBaseNode++ )
            {
                tBackgroundNodes( iBaseNode ) = &( mNodeManager.get_background_node( aVertexIndices( iNode )( iBaseNode ) ) );
            }

            // Create new derived node
            mNodeManager.create_derived_node(
                    tBackgroundNodes,
                    aParametricCoordinates( iNode ),
                    aBackgroundGeometryType,
                    aBackgroundInterpolationOrder );
        }
    }

    //--------------------------------------------------------------------------------------------------------------

    size_t
    Geometry_Engine::get_num_phases()
    {
        return mPhaseTable.get_num_phases();
    }

    //--------------------------------------------------------------------------------------------------------------

    size_t
    Geometry_Engine::get_phase_index(
            moris_index             aNodeIndex,
            const Matrix< DDRMat >& aNodeCoordinates )
    {
        // Initialize bitset of geometry signs
        Geometry_Bitset tGeometrySigns( 0 );

        // Flip bits as needed
        for ( uint iGeometryIndex = 0; iGeometryIndex < mGeometries.size(); iGeometryIndex++ )
        {
            Geometric_Region tGeometricRegion = mGeometries( iGeometryIndex )->get_geometric_region( aNodeIndex, aNodeCoordinates );
            tGeometrySigns.set( iGeometryIndex, tGeometricRegion == Geometric_Region::POSITIVE );
        }

        return mPhaseTable.get_phase_index( tGeometrySigns );
    }

    //--------------------------------------------------------------------------------------------------------------

    Geometric_Region Geometry_Engine::get_geometric_region(
            uint                    aGeometryIndex,
            uint                    aNodeIndex,
            const Matrix< DDRMat >& aNodeCoordinates )
    {
        return mGeometries( aGeometryIndex )->get_geometric_region( aNodeIndex, aNodeCoordinates );
    }

    //--------------------------------------------------------------------------------------------------------------

    moris_index Geometry_Engine::get_element_phase_index( const mtk::Cell& aCell )
    {
        // Get the vertices that are a part of this cell
        Vector< mtk::Vertex* > tVertices = aCell.get_vertex_pointers();

        // Start geometry bitset
        Geometry_Bitset tGeometrySigns( 0 );

        // Loop over all geometries
        for ( uint iGeometryIndex = 0; iGeometryIndex < mGeometries.size(); iGeometryIndex++ )
        {
            // Loop over vertices on the cell
            for ( auto iVertex : tVertices )
            {
                // Get geometric region
                Geometric_Region tGeometricRegion = mGeometries( iGeometryIndex )->get_geometric_region(
                        iVertex->get_index(),
                        iVertex->get_coords() );

                // If we can determine the region already, do so
                if ( tGeometricRegion == Geometric_Region::NEGATIVE )
                {
                    tGeometrySigns.set( iGeometryIndex, false );
                    goto region_determined;
                }
                else if ( tGeometricRegion == Geometric_Region::POSITIVE )
                {
                    tGeometrySigns.set( iGeometryIndex, true );
                    goto region_determined;
                }
            }

            // All vertices are (somehow) on the interface; return that this is a problem
            return MORIS_INDEX_MAX;

        region_determined:;
        }

        return mPhaseTable.get_phase_index( tGeometrySigns );
    }

    //--------------------------------------------------------------------------------------------------------------

    size_t
    Geometry_Engine::get_number_of_geometries()
    {
        return mGeometries.size();
    }

    //--------------------------------------------------------------------------------------------------------------

    size_t
    Geometry_Engine::get_num_bulk_phase()
    {
        return mPhaseTable.get_num_phases();
    }

    //--------------------------------------------------------------------------------------------------------------

    size_t
    Geometry_Engine::get_active_geometry_index()
    {
        return mActiveGeometryIndex;
    }

    //--------------------------------------------------------------------------------------------------------------

    void
    Geometry_Engine::advance_geometry_index()
    {
        MORIS_ASSERT( mActiveGeometryIndex < mGeometries.size(),
                "Trying to advance past the number of geometries in the geometry engine" );
        mActiveGeometryIndex += 1;
    }

    //--------------------------------------------------------------------------------------------------------------

    uint
    Geometry_Engine::get_num_refinement_fields()
    {
        return mGeometries.size();
    }

    //--------------------------------------------------------------------------------------------------------------

    const Vector< uint >&
    Geometry_Engine::get_num_refinements( uint aFieldIndex )
    {
        return mGeometries( aFieldIndex )->get_num_refinements();
    }

    //--------------------------------------------------------------------------------------------------------------

    const Vector< uint >&
    Geometry_Engine::get_refinement_mesh_indices( uint aFieldIndex )
    {
        return mGeometries( aFieldIndex )->get_refinement_mesh_indices();
    }

    //--------------------------------------------------------------------------------------------------------------

    Vector< std::shared_ptr< mtk::Field > >
    Geometry_Engine::get_mtk_fields()
    {
        // Initialize vector of mtk fields
        Vector< std::shared_ptr< mtk::Field > > tMTKFields;

        // Loop over geometries
        for ( const auto& iGeometry : mGeometries )
        {
            // Add MTK fields
            tMTKFields.append( iGeometry->get_mtk_fields() );
        }

        // Loop over properties
        for ( const auto& iProperty : mProperties )
        {
            // Add MTK field, if it exists
            auto tMTKField = iProperty->get_mtk_field();
            if ( tMTKField )
            {
                tMTKFields.push_back( tMTKField );
            }
        }

        // Return final list
        return tMTKFields;
    }

    //--------------------------------------------------------------------------------------------------------------

    sint
    Geometry_Engine::get_refinement_function_index(
            uint aFieldIndex,
            uint aRefinementIndex )
    {
        return mGeometries( aFieldIndex )->get_refinement_function_index();
    }

    //--------------------------------------------------------------------------------------------------------------

    void
    Geometry_Engine::create_pdvs( const mtk::Mesh_Pair& aMeshPair )
    {
        // Tracer
        Tracer tTracer( "GEN", "Create PDVs" );

        // Get meshes using first mesh on mesh manager: Lagrange mesh with numbered aura (default)
        mtk::Integration_Mesh*   tIntegrationMesh   = aMeshPair.get_integration_mesh();
        mtk::Interpolation_Mesh* tInterpolationMesh = aMeshPair.get_interpolation_mesh();

        // Initialize PDV type groups and mesh set info from integration mesh
        Vector< Vector< Vector< PDV_Type > > > tPDVTypes( tIntegrationMesh->get_num_sets() );
        Vector< PDV_Type >                 tPDVTypeGroup( 1 );

        // Loop over properties to create PDVs
        for ( uint tPropertyIndex = 0; tPropertyIndex < mProperties.size(); tPropertyIndex++ )
        {
            // Get PDV type from property
            tPDVTypeGroup( 0 ) = mProperties( tPropertyIndex )->get_pdv_type();

            // Get mesh set indices and names
            Vector< uint > tMeshSetIndices = mProperties( tPropertyIndex )->get_pdv_mesh_set_indices( tIntegrationMesh );

            // Assign PDV types to each mesh set
            for ( uint tSetIndexPosition = 0; tSetIndexPosition < tMeshSetIndices.size(); tSetIndexPosition++ )
            {
                uint tMeshSetIndex = tMeshSetIndices( tSetIndexPosition );
                tPDVTypes( tMeshSetIndex ).push_back( tPDVTypeGroup );
            }
        }

        // Set interpolation PDV types in host manager
        mPDVHostManager.set_interpolation_pdv_types( tPDVTypes );

        // Get and save communication map from IP mesh
        Matrix< IdMat > tCommTable = tInterpolationMesh->get_communication_table();
        mPDVHostManager.set_communication_table( tCommTable );

        // Get and save global to local vertex maps from IP and IG meshes
        std::unordered_map< moris_id, moris_index > tIPVertexGlobaToLocalMap =
                tInterpolationMesh->get_vertex_glb_id_to_loc_vertex_ind_map();
        std::unordered_map< moris_id, moris_index > tIGVertexGlobaToLocalMap =
                tIntegrationMesh->get_vertex_glb_id_to_loc_vertex_ind_map();
        mPDVHostManager.set_vertex_global_to_local_maps(
                tIPVertexGlobaToLocalMap,
                tIGVertexGlobaToLocalMap );

        // Create PDV hosts
        this->create_interpolation_pdvs(
                tInterpolationMesh,
                tIntegrationMesh,
                tPDVTypes );

        // Set integration PDV types
        if ( mShapeSensitivities )
        {
            // Set integration PDV types
            this->set_integration_pdv_types( tIntegrationMesh );
        }

        // Create PDV IDs
        mPDVHostManager.create_pdv_ids();
    }

    //--------------------------------------------------------------------------------------------------------------

    void
    Geometry_Engine::print_gen_vertices(
            const std::string& aFile,
            mtk::Mesh*         aMesh )
    {
        std::ostringstream tStringStream;
        tStringStream.clear();
        tStringStream.str( "" );

        tStringStream << "Vert_Id,";
        tStringStream << "Vert Ind,";
        tStringStream << "Owner,";
        tStringStream << "Prank,";
        for ( moris::uint iHeader = 0; iHeader < aMesh->get_spatial_dim(); iHeader++ )
        {
            tStringStream << "Coords_" + std::to_string( iHeader ) << ",";
        }

        for ( moris::uint iHeader = 0; iHeader < this->get_number_of_geometries(); iHeader++ )
        {
            tStringStream << "gval_" + std::to_string( iHeader ) << ",";
        }
        for ( moris::uint iHeader = 0; iHeader < this->get_number_of_geometries(); iHeader++ )
        {
            tStringStream << "gprox_" + std::to_string( iHeader );
            if ( iHeader != this->get_number_of_geometries() - 1 )
            {
                tStringStream << ",";
            }
        }
        tStringStream << std::endl;
        // iterate through vertices
        for ( moris::uint iV = 0; iV < aMesh->get_num_nodes(); iV++ )
        {
            mtk::Vertex& tVertex = aMesh->get_mtk_vertex( (moris_index)iV );
            tStringStream << tVertex.get_id() << ",";
            tStringStream << tVertex.get_index() << ",";
            tStringStream << tVertex.get_owner() << ",";
            tStringStream << par_rank() << ",";
            moris::Matrix< moris::DDRMat > tCoords = tVertex.get_coords();

            for ( moris::uint iSp = 0; iSp < aMesh->get_spatial_dim(); iSp++ )
            {
                tStringStream << std::scientific << tCoords( iSp ) << ",";
            }
            for ( moris::uint iGeom = 0; iGeom < this->get_number_of_geometries(); iGeom++ )
            {
                // BRENDAN is this okay?
                Vector< real > tGeometryInfo;
                mGeometries( iGeom )->get_design_info( tVertex.get_index(), tCoords, tGeometryInfo );

                for ( uint iGeomFields = 0; iGeomFields < mGeometries( iGeom )->get_num_fields(); iGeomFields++ )
                {
                    tStringStream << tGeometryInfo( iGeomFields ) << ",";
                }
            }
            for ( moris::uint iGeom = 0; iGeom < this->get_number_of_geometries(); iGeom++ )
            {
                // Get geometric region
                Geometric_Region tGeometricRegion = mGeometries( iGeom )->get_geometric_region( tVertex.get_index(), tVertex.get_coords() );

                // Add to string stream based on region
                if ( tGeometricRegion == Geometric_Region::NEGATIVE )
                {
                    tStringStream << "-";
                }
                else if ( tGeometricRegion == Geometric_Region::INTERFACE )
                {
<<<<<<< HEAD
                    Cell< real > tGeometryInfo;
                    mGeometries( iGeom )->get_design_info( tVertex.get_index(), tCoords, tGeometryInfo );

                    for ( uint iGeomFields = 0; iGeomFields < mGeometries( iGeom )->get_num_fields(); iGeomFields++ )
                    {
                        tStringStream << tGeometryInfo( iGeomFields ) << ",";
                    }
=======
                    tStringStream << "=";
>>>>>>> effcbf88
                }
                else
                {
                    tStringStream << "+";
                }
                if ( iGeom != this->get_number_of_geometries() - 1 )
                {
                    tStringStream << ",";
                }
            }
            tStringStream << std::endl;
        }
        if ( not aFile.empty() )
        {
            std::ofstream tOutputFile( aFile );
            tOutputFile << tStringStream.str() << std::endl;
            tOutputFile.close();
        }
    }

    //--------------------------------------------------------------------------------------------------------------

    void
    Geometry_Engine::setup_diagnostics(
            bool                aDiagnostics,
            std::string const & aDiagnosticPath,
            std::string const & aDiagnosticLabel )
    {
        mDiagnostics = aDiagnostics;

        if ( mDiagnostics )
        {
            mDiagnosticPath = aDiagnosticPath;
            mDiagnosticId   = aDiagnosticLabel;

            MORIS_ERROR( !mDiagnosticPath.empty(), "If diagnostics are turned on, a diagnostics path must be specified" );
            if ( mDiagnosticId.empty() )
            {
                mDiagnosticId = "no_spec";
            }
        }
    }

    //--------------------------------------------------------------------------------------------------------------

    std::string
    Geometry_Engine::get_diagnostic_file_name( std::string const & aLabel ) const
    {
        MORIS_ASSERT( mDiagnostics, "Only callable with diagnostics on" );
        return mDiagnosticPath + "/id_" + mDiagnosticId + "_p_" + std::to_string( moris::par_rank() ) + "_" + aLabel + ".diag";
    }

    //--------------------------------------------------------------------------------------------------------------

    void
    Geometry_Engine::initialize_pdv_type_list()
    {
        // Reserve of temporary pdv type list
        Vector< enum PDV_Type > tTemporaryPDVTypeList;

        tTemporaryPDVTypeList.reserve( static_cast< int >( PDV_Type::UNDEFINED ) + 1 );

        Matrix< DDUMat > tListToCheckIfEnumExist( ( static_cast< int >( PDV_Type::UNDEFINED ) + 1 ), 1, 0 );

        // PDV type map
        map< std::string, PDV_Type > tPDVTypeMap = get_pdv_type_map();

        // Loop over properties to build parallel consistent pdv list
        for ( uint tPropertyIndex = 0; tPropertyIndex < mProperties.size(); tPropertyIndex++ )
        {
            // PDV type and mesh set names/indices from parameter list
            PDV_Type tPDVType = mProperties( tPropertyIndex )->get_pdv_type();

            if ( tListToCheckIfEnumExist( static_cast< int >( tPDVType ), 0 ) == 0 )
            {
                // Set 1 at position of the enum value
                tListToCheckIfEnumExist( static_cast< int >( tPDVType ), 0 ) = 1;

                tTemporaryPDVTypeList.push_back( tPDVType );
            }
        }

        // Shrink pdv type list to fit
        tTemporaryPDVTypeList.shrink_to_fit();

        // Communicate dof types so that all processors have the same unique list
        mPDVHostManager.communicate_dof_types( tTemporaryPDVTypeList );

        // Create a map
        mPDVHostManager.create_dv_type_map();
    }

    //--------------------------------------------------------------------------------------------------------------

    void
    Geometry_Engine::distribute_advs(
            mtk::Mesh_Pair                               aMeshPair,
            Vector< std::shared_ptr< mtk::Field > > aFields,
            mtk::EntityRank                              aADVEntityRank )
    {
        // Tracer
        Tracer tTracer( "GEN", "Distribute ADVs" );

        // Gather all designs
        Vector< std::shared_ptr< Design > > tDesigns( mGeometries.size() + mProperties.size() );
        std::copy( mGeometries.begin(), mGeometries.end(), tDesigns.begin() );
        std::copy( mProperties.begin(), mProperties.end(), tDesigns.begin() + mGeometries.size() );

        // Get interpolation mesh
        mtk::Interpolation_Mesh* tMesh = aMeshPair.get_interpolation_mesh();

        //------------------------------------//
        // Determine owned and shared ADV IDs //
        //------------------------------------//
        clock_t tStart_Owned_Shared_ADVs = clock();

        // Set primitive IDs
        Matrix< DDSMat > tPrimitiveADVIds( mInitialPrimitiveADVs.length(), 1 );
        for ( uint iADVIndex = 0; iADVIndex < mInitialPrimitiveADVs.length(); iADVIndex++ )
        {
            tPrimitiveADVIds( iADVIndex ) = iADVIndex;
        }

        // Start with primitive IDs for owned IDs on processor 0
        Matrix< DDSMat > tOwnedADVIds( 0, 0 );
        if ( par_rank() == 0 )
        {
            tOwnedADVIds = tPrimitiveADVIds;
        }

        // this is done to initialize primitive adv positions with gNoID
        Matrix< IdMat > tOwnedijklIDs( tPrimitiveADVIds.numel(), 1, gNoID );

        // Owned and shared ADVs per field
        Vector< Matrix< DDSMat > > tSharedADVIds( tDesigns.size() );
        Matrix< DDUMat >         tAllOffsetIDs( tDesigns.size(), 1 );
        Vector< uint > tNumCoeff( tDesigns.size() );

        // Loop over all geometries to get number of new ADVs
        sint tOffsetID = tPrimitiveADVIds.length();
        for ( uint iDesignIndex = 0; iDesignIndex < tDesigns.size(); iDesignIndex++ )
        {
            // Determine if level set will be created
            if ( tDesigns( iDesignIndex )->intended_discretization() )
            {
                // Get discretization mesh index
                uint tDiscretizationMeshIndex = tDesigns( iDesignIndex )->get_discretization_mesh_index();

                uint tMaxNumberOfCoefficients = tMesh->get_max_num_coeffs_on_proc( tDiscretizationMeshIndex );

                Matrix< IdMat >    tAllCoefIds( tMaxNumberOfCoefficients, 1, gNoID );
                Matrix< IndexMat > tAllCoefIndices( tMaxNumberOfCoefficients, 1, gNoIndex );
                Matrix< IdMat >    tAllCoefOwners( tMaxNumberOfCoefficients, 1, gNoID );
                Matrix< IdMat >    tAllCoefijklIDs( tMaxNumberOfCoefficients, 1, gNoID );

                for ( uint iNodeIndex = 0; iNodeIndex < tMesh->get_num_nodes(); iNodeIndex++ )
                {
                    // check whether node has an underlying discretization on this processor
                    bool tNodeHasDiscretization =
                            tMesh->get_mtk_vertex( iNodeIndex ).has_interpolation( tDiscretizationMeshIndex );

                    // process only nodes that have discretization
                    if ( tNodeHasDiscretization )
                    {
                        // get indices and IDs from mtk mesh - FIXME: should return const &
                        const Matrix< IndexMat > tCoefIndices = tMesh->get_coefficient_indices_of_node(
                                iNodeIndex,
                                tDiscretizationMeshIndex );

                        const Matrix< IdMat > tCoefIds = tMesh->get_coefficient_IDs_of_node(
                                iNodeIndex,
                                tDiscretizationMeshIndex );

                        const Matrix< IdMat > tCoefOwners = tMesh->get_coefficient_owners_of_node(
                                iNodeIndex,
                                tDiscretizationMeshIndex );

                        Matrix< IdMat > tCoeffijklIDs;

                        if ( mtk::MeshType::HMR == tMesh->get_mesh_type() )
                        {
                            tCoeffijklIDs = tMesh->get_coefficient_ijkl_IDs_of_node(
                                    iNodeIndex,
                                    tDiscretizationMeshIndex );
                        }

                        // check that number of indices and ids are the same
                        MORIS_ASSERT( tCoefIds.numel() == tCoefIndices.numel(),
                                "distribute_advs - numbers of coefficients and ids do not match.\n" );

                        // get number of coefficients for current node
                        uint tNumCoefOfNode = tCoefIds.numel();

                        for ( uint tCoefIndex = 0; tCoefIndex < tNumCoefOfNode; ++tCoefIndex )
                        {
                            // get coefficient index
                            moris_index tCurrentIndex = tCoefIndices( tCoefIndex );

                            // check whether mesh coefficient has already been set
                            if ( tAllCoefIds( tCurrentIndex ) == -1 )
                            {
                                // increase field coefficient count
                                tNumCoeff( iDesignIndex )++;

                                // populate mesh index to mesh coefficient id map
                                tAllCoefIds( tCurrentIndex ) = tCoefIds( tCoefIndex );

                                tAllCoefOwners( tCurrentIndex ) = tCoefOwners( tCoefIndex );

                                if ( tMesh->get_mesh_type() == mtk::MeshType::HMR )
                                {
                                    tAllCoefijklIDs( tCurrentIndex ) = tCoeffijklIDs( tCoefIndex );
                                }
                            }
                            else
                            {
                                // check for consistency
                                MORIS_ASSERT( tAllCoefIds( tCurrentIndex ) == tCoefIds( tCoefIndex ),
                                        "distribute_advs - inconsistent index and ids.\n" );
                            }
                        }
                    }
                }

                if ( par_size() > 1 )
                {
                    Geometry_Engine::communicate_missing_owned_coefficients(
                            aMeshPair,
                            tAllCoefIds,
                            tAllCoefOwners,
                            tAllCoefijklIDs,
                            tNumCoeff,
                            iDesignIndex,
                            tDiscretizationMeshIndex,
                            tMesh->get_mesh_type() );
                }

                // Count number of owned coefficients
                uint tOwnedCounter = 0;
                for ( uint iCoefficientIndex = 0; iCoefficientIndex < tAllCoefIds.numel(); iCoefficientIndex++ )
                {
                    if ( tAllCoefIds( iCoefficientIndex ) != gNoID && tAllCoefOwners( iCoefficientIndex ) == par_rank() )
                    {
                        tOwnedCounter++;
                    }
                }

                // Create vectors of owned coefficients
                Matrix< DDUMat > tOwnedCoefficients( tOwnedCounter, 1 );

                // Set owned coefficients
                tOwnedCounter = 0;
                for ( uint Ik = 0; Ik < tAllCoefIds.numel(); Ik++ )
                {
                    if ( tAllCoefIds( Ik ) != gNoID && tAllCoefOwners( Ik ) == par_rank() )
                    {
                        tOwnedCoefficients( tOwnedCounter++ ) = Ik;
                    }
                }

                // Sizes of ID vectors
                uint tNumOwnedADVs         = tOwnedADVIds.length();
                uint tNumOwnedCoefficients = tOwnedCoefficients.numel();

                // Resize ID lists and bounds
                tOwnedADVIds.resize( tNumOwnedADVs + tNumOwnedCoefficients, 1 );
                mLowerBounds.resize( tNumOwnedADVs + tNumOwnedCoefficients, 1 );
                mUpperBounds.resize( tNumOwnedADVs + tNumOwnedCoefficients, 1 );
                tOwnedijklIDs.resize( tNumOwnedADVs + tNumOwnedCoefficients, 1 );
                tSharedADVIds( iDesignIndex ).resize( tAllCoefIds.length(), 1 );

                // Add owned coefficients to lists
                for ( uint iOwnedCoefficient = 0; iOwnedCoefficient < tNumOwnedCoefficients; iOwnedCoefficient++ )
                {
                    // Set the ADV ID as the offset plus the entity ID
                    sint tADVId = tOffsetID
                                + tMesh->get_glb_entity_id_from_entity_loc_index(
                                        tOwnedCoefficients( iOwnedCoefficient ),
                                        aADVEntityRank,
                                        tDiscretizationMeshIndex );

                    MORIS_ASSERT( tADVId - tOffsetID == tAllCoefIds( tOwnedCoefficients( iOwnedCoefficient ) ), "check if this is a problem" );

                    tOwnedADVIds( tNumOwnedADVs + iOwnedCoefficient ) = tADVId;
                    mLowerBounds( tNumOwnedADVs + iOwnedCoefficient ) = tDesigns( iDesignIndex )->get_discretization_lower_bound();
                    mUpperBounds( tNumOwnedADVs + iOwnedCoefficient ) = tDesigns( iDesignIndex )->get_discretization_upper_bound();

                    if ( tMesh->get_mesh_type() == mtk::MeshType::HMR )
                    {
                        tOwnedijklIDs( tNumOwnedADVs + iOwnedCoefficient ) = tAllCoefijklIDs( tOwnedCoefficients( iOwnedCoefficient ) );
                    }
                }

                // Add shared coefficients to field-specific list
                for ( uint iSharedCoefficientIndex = 0; iSharedCoefficientIndex < tAllCoefIds.length(); iSharedCoefficientIndex++ )
                {
                    // Set the ADV ID as the offset plus the entity ID
                    tSharedADVIds( iDesignIndex )( iSharedCoefficientIndex ) = tOffsetID + tAllCoefIds( iSharedCoefficientIndex );
                }

                // Update offset based on maximum ID
                tAllOffsetIDs( iDesignIndex ) = tOffsetID;
                tOffsetID += tMesh->get_max_entity_id( aADVEntityRank, tDiscretizationMeshIndex );
            }
        }

        // Set owned ADV IDs
        mPDVHostManager.set_owned_adv_ids( tOwnedADVIds );

        MORIS_LOG_INFO( "Time to collect owned and shared ADVs: %f sec", ( moris::real )( clock() - tStart_Owned_Shared_ADVs ) / CLOCKS_PER_SEC );

        //----------------------------------------//
        // Create owned ADV vector                //
        //----------------------------------------//
        clock_t tStart_Create_Owned_ADVs = clock();

        // Create factory for distributed ADV vector
        sol::Matrix_Vector_Factory tDistributedFactory;

        // Create owned ADV vector
        sol::Dist_Map* tOwnedADVMap = tDistributedFactory.create_map( tOwnedADVIds );
        sol::Dist_Vector* tNewOwnedADVs = tDistributedFactory.create_vector( tOwnedADVMap, 1, false, true );

        // Determine if primitive ADVs have been created already
        if ( mPrimitiveADVs )
        {
            // Assign old primitive ADVs to initial vector
            for ( uint iADVIndex = 0; iADVIndex < mInitialPrimitiveADVs.length(); iADVIndex++ )
            {
                mInitialPrimitiveADVs( iADVIndex ) = mPrimitiveADVs->operator()( iADVIndex, 0 );
            }
        }
        else
        {
            // Create primitive ADV vector
            sol::Dist_Map* tPrimitiveADVMap = tDistributedFactory.create_map( tPrimitiveADVIds );
            mPrimitiveADVs = tDistributedFactory.create_vector( tPrimitiveADVMap, 1, false, true );
        }

        // Assign primitive ADVs to the owned vector
        if ( par_rank() == 0 )
        {
            tNewOwnedADVs->replace_global_values( tPrimitiveADVIds, mInitialPrimitiveADVs );
        }

        // Global assembly
        tNewOwnedADVs->vector_global_assembly();

        // Get primitive ADVs from owned vector
        mPrimitiveADVs->import_local_to_global( *tNewOwnedADVs );

        // Set field ADVs using distributed vector
        if ( mInitialPrimitiveADVs.length() > 0 )
        {
            for ( uint tDesignIndex = 0; tDesignIndex < tDesigns.size(); tDesignIndex++ )
            {
                tDesigns( tDesignIndex )->set_advs( mPrimitiveADVs );
            }
        }

        MORIS_LOG_INFO( "Time to create owned ADVs: %f sec", ( moris::real )( clock() - tStart_Create_Owned_ADVs ) / CLOCKS_PER_SEC );

        //----------------------------------------//
        // Convert to B-spline fields             //
        //----------------------------------------//
        clock_t tStart_Convert_to_Bspline_Fields = clock();

        // Loop to discretize geometries when requested
        for ( uint iGeometryIndex = 0; iGeometryIndex < mGeometries.size(); iGeometryIndex++ )
        {
            // Loop over MTK fields to find a match
            bool tUseMTKField = false;
            for ( const auto& iMTKField : aFields )
            {
                if ( mGeometries( iGeometryIndex )->get_name() == iMTKField->get_label() )
                {
                    mGeometries( iGeometryIndex )->discretize( iMTKField, aMeshPair, tNewOwnedADVs, tSharedADVIds( iGeometryIndex ), tAllOffsetIDs( iGeometryIndex ) );
                    tUseMTKField = true;
                    break;
                }
            }

            // Otherwise discretize with original field
            if ( not tUseMTKField )
            {
                mGeometries( iGeometryIndex )->discretize( aMeshPair, tNewOwnedADVs, tSharedADVIds( iGeometryIndex ), tAllOffsetIDs( iGeometryIndex ) );
            }

            // Shape sensitivities logic}
            mShapeSensitivities = ( mShapeSensitivities or mGeometries( iGeometryIndex )->depends_on_advs() );
        }

        // Loop to discretize properties when requested
        for ( uint iPropertyIndex = 0; iPropertyIndex < mProperties.size(); iPropertyIndex++ )
        {
            if ( mProperties( iPropertyIndex )->intended_discretization() )    // BRENDAN this if statement was added, remove if geometries are not being discretized properly
            {
                // Loop over MTK fields to find a match
                bool tUseMTKField = false;
                for ( const auto& iMTKField : aFields )
                {
                    if ( mProperties( iPropertyIndex )->get_name() == iMTKField->get_label() )
                    {
                        mProperties( iPropertyIndex )->discretize( iMTKField, aMeshPair, tNewOwnedADVs, tSharedADVIds( mGeometries.size() + iPropertyIndex ), tAllOffsetIDs( mGeometries.size() + iPropertyIndex ) );
                        tUseMTKField = true;
                        break;
                    }
                }

                // Otherwise discretize with original field
                if ( not tUseMTKField )
                {
<<<<<<< HEAD
                    mGeometries( iGeometryIndex )->discretize( aMeshPair, tNewOwnedADVs, tSharedADVIds( iGeometryIndex ), tAllOffsetIDs( iGeometryIndex ) );
                }

                // Shape sensitivities logic}
                mShapeSensitivities = ( mShapeSensitivities or mGeometries( iGeometryIndex )->depends_on_advs() );
            }

            // Loop to discretize properties when requested
            for ( uint iPropertyIndex = 0; iPropertyIndex < mProperties.size(); iPropertyIndex++ )
            {
                    // Loop over MTK fields to find a match
                    bool tUseMTKField = false;
                    for ( const auto& iMTKField : aFields )
                    {
                        if ( mProperties( iPropertyIndex )->get_name() == iMTKField->get_label() )
                        {
                            mProperties( iPropertyIndex )->discretize( iMTKField, aMeshPair, tNewOwnedADVs, tSharedADVIds( mGeometries.size() + iPropertyIndex ), tAllOffsetIDs( mGeometries.size() + iPropertyIndex ) );
                            tUseMTKField = true;
                            break;
                        }
                    }

                    // Otherwise discretize with original field
                    if ( not tUseMTKField )
                    {
                        mProperties( iPropertyIndex )->discretize( aMeshPair, tNewOwnedADVs, tSharedADVIds( mGeometries.size() + iPropertyIndex ), tAllOffsetIDs( mGeometries.size() + iPropertyIndex ) );
                    }
=======
                    mProperties( iPropertyIndex )->discretize( aMeshPair, tNewOwnedADVs, tSharedADVIds( mGeometries.size() + iPropertyIndex ), tAllOffsetIDs( mGeometries.size() + iPropertyIndex ) );
                }
>>>>>>> effcbf88
            }
        }

        // Register node manager with each geometry/property TODO figure out a better way to do this; have node manager automatically copy over when discretizing?
        for ( const auto& iGeometry : mGeometries )
        {
            iGeometry->set_node_manager( mNodeManager );
        }
        for ( const auto& iProperty : mProperties )
        {
            iProperty->set_node_manager( mNodeManager );
        }

        // Update dependencies
        if ( tDesigns.size() > 0 )
        {
            std::copy( mGeometries.begin(), mGeometries.end(), tDesigns.begin() );
            std::copy( mProperties.begin(), mProperties.end(), tDesigns.begin() + mGeometries.size() );
            for ( uint tPropertyIndex = 0; tPropertyIndex < mProperties.size(); tPropertyIndex++ )
            {
                mProperties( tPropertyIndex )->update_dependencies( tDesigns );
            }
        }

        // Delete old owned ADVs and save ADVs
        delete mOwnedADVs;
        mOwnedADVs = tNewOwnedADVs;

        MORIS_LOG_INFO( "Time to convert to Bspline fields: %f sec", ( moris::real )( clock() - tStart_Convert_to_Bspline_Fields ) / CLOCKS_PER_SEC );

        //----------------------------------------//
        // Communicate all ADV IDs to processor 0 //
        //----------------------------------------//

        clock_t tStart_Communicate_ADV_IDs = clock();

        // Sending mats
        Vector< Matrix< DDSMat > > tSendingIDs( 0 );
        Vector< Matrix< DDRMat > > tSendingLowerBounds( 0 );
        Vector< Matrix< DDRMat > > tSendingUpperBounds( 0 );
        Vector< Matrix< DDSMat > > tSendingijklIDs( 0 );

        // Receiving mats
        Vector< Matrix< DDSMat > > tReceivingIDs( 0 );
        Vector< Matrix< DDRMat > > tReceivingLowerBounds( 0 );
        Vector< Matrix< DDRMat > > tReceivingUpperBounds( 0 );
        Vector< Matrix< DDSMat > > tReceivingjklIDs( 0 );

        // Set up communication list for communicating ADV IDs
        Matrix< IdMat > tCommunicationList( 1, 1, 0 );
        if ( par_rank() == 0 )
        {
            // Resize communication list and sending mats
            tCommunicationList.resize( par_size() - 1, 1 );
            tSendingIDs.resize( par_size() - 1 );
            tSendingLowerBounds.resize( par_size() - 1 );
            tSendingUpperBounds.resize( par_size() - 1 );
            tSendingijklIDs.resize( par_size() - 1 );

            // Assign communication list
            for ( uint tProcessorIndex = 1; tProcessorIndex < (uint)par_size(); tProcessorIndex++ )
            {
                tCommunicationList( tProcessorIndex - 1 ) = tProcessorIndex;
            }
        }
        else
        {
            tSendingIDs         = { tOwnedADVIds };
            tSendingLowerBounds = { mLowerBounds };
            tSendingUpperBounds = { mUpperBounds };
            tSendingijklIDs     = { tOwnedijklIDs };
        }

        // Communicate mats
        communicate_mats( tCommunicationList, tSendingIDs, tReceivingIDs );
        communicate_mats( tCommunicationList, tSendingLowerBounds, tReceivingLowerBounds );
        communicate_mats( tCommunicationList, tSendingUpperBounds, tReceivingUpperBounds );
        if ( tMesh->get_mesh_type() == mtk::MeshType::HMR )
        {
            communicate_mats( tCommunicationList, tSendingijklIDs, tReceivingjklIDs );
        }

        MORIS_LOG_INFO( "Time to communicate ADV IDs: %f sec", ( moris::real )( clock() - tStart_Communicate_ADV_IDs ) / CLOCKS_PER_SEC );

        // Assemble full ADVs/bounds
        clock_t tStart_ADV_Bounds = clock();

        if ( par_rank() == 0 )
        {
            // Start full IDs with owned IDs on processor 0
            mFullADVIds = tOwnedADVIds;
            if ( tMesh->get_mesh_type() == mtk::MeshType::HMR )
            {
                mFullijklIDs = tOwnedijklIDs;
            }
            else
            {
                mFullijklIDs.set_size( 0, 0 );
            }

            // Assemble additional IDs/bounds from other processors
            for ( uint tProcessorIndex = 1; tProcessorIndex < (uint)par_size(); tProcessorIndex++ )
            {
                // Get number of received ADVs
                uint tFullADVsFilled    = mFullADVIds.length();
                uint tFullijklIDsFilled = mFullijklIDs.length();
                uint tNumReceivedADVs   = tReceivingIDs( tProcessorIndex - 1 ).length();

                // Resize full ADV IDs and bounds
                mFullADVIds.resize( tFullADVsFilled + tNumReceivedADVs, 1 );
                mLowerBounds.resize( tFullADVsFilled + tNumReceivedADVs, 1 );
                mUpperBounds.resize( tFullADVsFilled + tNumReceivedADVs, 1 );
                if ( tMesh->get_mesh_type() == mtk::MeshType::HMR )
                {
                    mFullijklIDs.resize( tFullijklIDsFilled + tNumReceivedADVs, 1 );
                }

                // Assign received ADV IDs
                for ( uint tADVIndex = 0; tADVIndex < tNumReceivedADVs; tADVIndex++ )
                {
                    mFullADVIds( tFullADVsFilled + tADVIndex ) = tReceivingIDs( tProcessorIndex - 1 )( tADVIndex );
                    mLowerBounds( tFullADVsFilled + tADVIndex ) =
                            tReceivingLowerBounds( tProcessorIndex - 1 )( tADVIndex );
                    mUpperBounds( tFullADVsFilled + tADVIndex ) =
                            tReceivingUpperBounds( tProcessorIndex - 1 )( tADVIndex );

                    if ( tMesh->get_mesh_type() == mtk::MeshType::HMR )
                    {
                        mFullijklIDs( tFullijklIDsFilled + tADVIndex ) =
                                tReceivingjklIDs( tProcessorIndex - 1 )( tADVIndex );
                    }
                }
            }
        }
        else
        {
            mLowerBounds.set_size( 0, 0 );
            mUpperBounds.set_size( 0, 0 );
            mFullijklIDs.set_size( 0, 0 );
        }

        MORIS_LOG_INFO( "Time to assemble ADVs and bounds on Proc 0: %f sec", ( moris::real )( clock() - tStart_ADV_Bounds ) / CLOCKS_PER_SEC );

        // Reset mesh information
        clock_t tStart_Reset_Mesh_Info = clock();
        this->reset_mesh_information( tMesh );

        MORIS_LOG_INFO( "Time to reset mesh information: %f sec", ( moris::real )( clock() - tStart_Reset_Mesh_Info ) / CLOCKS_PER_SEC );
    }

    //--------------------------------------------------------------------------------------------------------------

    void
    Geometry_Engine::reset_mesh_information( mtk::Interpolation_Mesh* aMesh )
    {
        // Register spatial dimension
        mNumSpatialDimensions = aMesh->get_spatial_dim();

        // Set GEN nodes
        mNodeManager.reset_background_nodes( aMesh );

        // Reset PDV host manager
        mPDVHostManager.reset();

        // Reset info related to the mesh
        mActiveGeometryIndex = 0;
        for ( uint tGeometryIndex = 0; tGeometryIndex < mGeometries.size(); tGeometryIndex++ )
        {
            mGeometries( tGeometryIndex )->reset_nodal_data( aMesh );
        }
        for ( uint tPropertyIndex = 0; tPropertyIndex < mProperties.size(); tPropertyIndex++ )
        {
            mProperties( tPropertyIndex )->reset_nodal_data( aMesh );
        }
    }

    //--------------------------------------------------------------------------------------------------------------

    void Geometry_Engine::communicate_missing_owned_coefficients(
            mtk::Mesh_Pair&  aMeshPair,
            Matrix< IdMat >& aAllCoefIds,
            Matrix< IdMat >& aAllCoefOwners,
            Matrix< IdMat >& aAllCoefijklIds,
            Vector< uint >&    aNumCoeff,
            uint             aFieldIndex,
            uint             aDiscretizationMeshIndex,
            mtk::MeshType    aMeshType )
    {

        Matrix< IdMat > tCommTable = aMeshPair.get_interpolation_mesh()->get_communication_table();

        // Build communication table map to determine the right position for each processor rank. +1 because c++ is 0 based
        Matrix< DDSMat > tCommTableMap( tCommTable.max() + 1, 1, -1 );

        moris::uint tNumCommProcs = tCommTable.numel();

        // Loop over communication table to fill the communication table map
        for ( moris::uint Ik = 0; Ik < tNumCommProcs; Ik++ )
        {
            tCommTableMap( tCommTable( Ik ) ) = Ik;
        }

        Vector< Matrix< IdMat > > tSharedCoeffsPosGlobal( tNumCommProcs );
        Vector< Matrix< IdMat > > tSharedCoeffsijklIdGlobal( tNumCommProcs );

        // Set Mat to store number of shared coeffs per processor
        Matrix< DDUMat > tNumSharedCoeffsPerProc( tNumCommProcs, 1, 0 );

        // Count number of coeffs per proc which have to be communicated
        for ( moris::uint Ib = 0; Ib < aAllCoefIds.numel(); Ib++ )
        {
            // Check if coeffs at this position is not NULL
            if ( aAllCoefIds( Ib ) != gNoID && aAllCoefOwners( Ib ) != par_rank() )
            {

                // get owning processor
                moris::moris_id tProcID = aAllCoefOwners( Ib );

                moris::sint tProcIdPos = tCommTableMap( tProcID );

                MORIS_ASSERT( tProcIdPos != gNoID,
                        "communicate_missing_owned_coefficients: Map returns proc rank -1. Check communication table" );

                // Add +1 to the processor number of shared coeffs per processor
                tNumSharedCoeffsPerProc( tProcIdPos )++;
            }
        }

        // Set size of the moris::Mats in the Cell
        for ( moris::uint Ik = 0; Ik < tNumCommProcs; Ik++ )
        {
            if ( tNumSharedCoeffsPerProc( Ik ) != 0 )
            {
                tSharedCoeffsPosGlobal( Ik ).set_size( tNumSharedCoeffsPerProc( Ik ), 1 );
                tSharedCoeffsijklIdGlobal( Ik ).set_size( tNumSharedCoeffsPerProc( Ik ), 1 );
            }
        }

        // Temporary Mat to add external coeffs ids at the next spot in the matrix which will be communicated
        Matrix< DDUMat > tShredCoeffPosPerProc( tNumCommProcs, 1, 0 );

        // Loop over coeffs per type
        for ( moris::uint Ia = 0; Ia < aAllCoefIds.numel(); Ia++ )
        {
            // Check if coeffs at this position is not NULL
            if ( aAllCoefIds( Ia ) != gNoID && aAllCoefOwners( Ia ) != par_rank() )
            {
                // Get owning processor
                moris::uint tProcID = aAllCoefOwners( Ia );

                moris::sint tProcIdPos = tCommTableMap( tProcID );

                // Add owning processor id to moris::Mat
                tSharedCoeffsPosGlobal( tProcIdPos )( tShredCoeffPosPerProc( tProcIdPos ) ) =
                        aAllCoefIds( Ia );

                if ( aMeshType == mtk::MeshType::HMR )
                {
                    tSharedCoeffsijklIdGlobal( tProcIdPos )( tShredCoeffPosPerProc( tProcIdPos ) ) =
                            aAllCoefijklIds( Ia );
                }

                tShredCoeffPosPerProc( tProcIdPos )++;
            }
        }

        // receiving list
        Vector< Matrix< IdMat > > tMatsToReceive;
        Vector< Matrix< IdMat > > tMatsToReceiveijklID;

        barrier();

        // Communicate position of shared adofs to the owning processor
        communicate_mats(
                tCommTable,
                tSharedCoeffsPosGlobal,
                tMatsToReceive );

        barrier();

        if ( aMeshType == mtk::MeshType::HMR )
        {
            communicate_mats(
                    tCommTable,
                    tSharedCoeffsijklIdGlobal,
                    tMatsToReceiveijklID );

            MORIS_ASSERT( tMatsToReceiveijklID.size() == tMatsToReceive.size(), "size must be the same" );
        }

        map< moris_id, moris_index > tCoeffGlobalToLocalMap;
        aMeshPair.get_interpolation_mesh()->get_adof_map(
                aDiscretizationMeshIndex,
                tCoeffGlobalToLocalMap );

        // Loop over all Mats set dummy owned coeffs
        for ( moris::uint Ik = 0; Ik < tMatsToReceive.size(); Ik++ )
        {
            for ( moris::uint Ii = 0; Ii < tMatsToReceive( Ik ).numel(); Ii++ )
            {
                // Get owned coeff Index
                moris_id    tID            = tMatsToReceive( Ik )( Ii );
                moris_index tLocalCoeffInd = tCoeffGlobalToLocalMap.find( tID );

                if ( aAllCoefIds( tLocalCoeffInd ) == gNoID )
                {
                    aAllCoefIds( tLocalCoeffInd )    = tID;
                    aAllCoefOwners( tLocalCoeffInd ) = par_rank();

                    if ( aMeshType == mtk::MeshType::HMR )
                    {
                        aAllCoefijklIds( tLocalCoeffInd ) = tMatsToReceiveijklID( Ik )( Ii );
                    }

                    aNumCoeff( aFieldIndex )++;
                }

                MORIS_ASSERT( aAllCoefIds( tLocalCoeffInd ) == tID,
                        "communicate_missing_owned_coefficients( ), coefficient IDs are not parallel consistent" );

                if ( aMeshType == mtk::MeshType::HMR )
                {
                    MORIS_ASSERT( aAllCoefijklIds( tLocalCoeffInd ) == tMatsToReceiveijklID( Ik )( Ii ),
                            "communicate_missing_owned_coefficients( ), coefficient ijkl IDs are not parallel consistent" );
                }
            }
        }
    }

    //--------------------------------------------------------------------------------------------------------------

    void
    Geometry_Engine::output_fields( mtk::Mesh* aMesh )
    {
        // Tracer
        Tracer tTracer( "GEN", "Output fields" );

        this->output_fields_on_mesh( aMesh, mOutputMeshFile );
        this->write_geometry_fields( aMesh, mGeometryFieldFile );
    }

    //--------------------------------------------------------------------------------------------------------------

    void
    Geometry_Engine::output_fields_on_mesh(
            mtk::Mesh*  aMesh,
            std::string aExodusFileName )
    {
        // time shift
        real tTimeShift = 0.0;

        if ( not aExodusFileName.empty() )
        {
            if ( mTimeOffset > 0 )
            {
                // get optimization iteration
                uint tOptIter = gLogger.get_opt_iteration();

                // set name
                std::string tOptIterStrg = std::to_string( tOptIter );
                aExodusFileName += ".e-s." + std::string( 4 - tOptIterStrg.length(), '0' ) + tOptIterStrg;

                // determine time shift
                tTimeShift = tOptIter * mTimeOffset;
            }

            // Write mesh
            mtk::Writer_Exodus tWriter( aMesh );
            tWriter.write_mesh( "./", aExodusFileName, "./", "gen_temp.exo" );

            // Setup field names
            uint tNumGeometryFields = 0;
            uint tNumPropertyFields = 0;
            for ( uint iGeom = 0; iGeom < mGeometries.size(); iGeom++ )
            {
                tNumGeometryFields += mGeometries( iGeom )->get_num_fields();
            }
            for ( uint iProperty = 0; iProperty < mProperties.size(); iProperty++ )
            {
                tNumPropertyFields += mProperties( iProperty )->get_num_fields();
            }
            Vector< std::string > tFieldNames( tNumGeometryFields + tNumPropertyFields );

            // Geometry field names
            uint iFieldIndex = 0;
            for ( uint tGeometryIndex = 0; tGeometryIndex < mGeometries.size(); tGeometryIndex++ )
            {
                for ( uint iGeometryFieldIndex = 0; iGeometryFieldIndex < mGeometries( tGeometryIndex )->get_num_fields(); iGeometryFieldIndex++ )
                {
                    tFieldNames( iFieldIndex ) = mGeometries( tGeometryIndex )->get_name();
                    if ( tFieldNames( tGeometryIndex ).empty() )
                    {
<<<<<<< HEAD
                        tFieldNames( iFieldIndex ) = mGeometries( tGeometryIndex )->get_name();
                        if ( tFieldNames( iGeometryFieldIndex ) == "" )
                        {
                            tFieldNames( tGeometryIndex ) = "Geometry " + std::to_string( tGeometryIndex ) + "Field " + std::to_string( iGeometryFieldIndex );
                        }
                        iFieldIndex++;
=======
                        tFieldNames( tGeometryIndex ) = "Geometry " + std::to_string( tGeometryIndex ) + "Field " + std::to_string( iGeometryFieldIndex );
>>>>>>> effcbf88
                    }
                    iFieldIndex++;
                }
            }

            MORIS_ASSERT( iFieldIndex == tNumGeometryFields, "GEN - Geometry_Engine::output_fields_on_mesh() Number of output fields does not equal total number of geometry fields." );

            // Property field names
            for ( uint tPropertyIndex = 0; tPropertyIndex < tNumPropertyFields; tPropertyIndex++ )
            {
                for ( uint iPropertyFieldIndex = 0; iPropertyFieldIndex < mProperties( tPropertyIndex )->get_num_fields(); iPropertyFieldIndex++ )
                {
                    tFieldNames( tNumGeometryFields + tPropertyIndex ) = mProperties( tPropertyIndex )->get_name();
                    if ( tFieldNames( tNumGeometryFields + tPropertyIndex ).empty() )
                    {
                        tFieldNames( tNumGeometryFields + tPropertyIndex ) = "Property " + std::to_string( tPropertyIndex ) + "Field " + std::to_string( iPropertyFieldIndex );
                    }
                }
            }

            // write time to file
            tWriter.set_time( tTimeShift );

            // Set nodal fields based on field names
            tWriter.set_nodal_fields( tFieldNames );

            // Get all node coordinates
            Vector< Matrix< DDRMat > > tNodeCoordinates( aMesh->get_num_nodes() );
            for ( uint tNodeIndex = 0; tNodeIndex < aMesh->get_num_nodes(); tNodeIndex++ )
            {
                tNodeCoordinates( tNodeIndex ) = aMesh->get_node_coordinate( tNodeIndex );
            }

            // Loop over geometries
            for ( uint tGeometryIndex = 0; tGeometryIndex < mGeometries.size(); tGeometryIndex++ )
            {
                for ( uint iGeometryFieldIndex = 0; iGeometryFieldIndex < mGeometries( tGeometryIndex )->get_num_fields(); iGeometryFieldIndex++ )
                {
                    // Create field vector
                    Matrix< DDRMat > tFieldData( aMesh->get_num_nodes(), 1 );

                    for ( uint tNodeIndex = 0; tNodeIndex < aMesh->get_num_nodes(); tNodeIndex++ )
                    {
                        // Get design info from the geometry
                        Vector< real > tGeometryInfo;
                        mGeometries( tGeometryIndex )->get_design_info( tNodeIndex, tNodeCoordinates( tNodeIndex ), tGeometryInfo );

<<<<<<< HEAD
                        // Create field on mesh
                        tWriter.write_nodal_field( tFieldNames( iGeometryFieldIndex ), tFieldData );
=======
                        // Assign field to vector
                        tFieldData( tNodeIndex ) = tGeometryInfo( iGeometryFieldIndex );
>>>>>>> effcbf88
                    }

                    // Create field on mesh
                    tWriter.write_nodal_field( tFieldNames( tGeometryIndex ), tFieldData );
                }
            }

            // Loop over properties
            for ( uint tPropertyIndex = 0; tPropertyIndex < mProperties.size(); tPropertyIndex++ )
            {
                for ( uint iPropertyFieldIndex = 0; iPropertyFieldIndex < mProperties( tPropertyIndex )->get_num_fields(); iPropertyFieldIndex++ )
                {
                    // Create field vector
                    Matrix< DDRMat > tFieldData( aMesh->get_num_nodes(), 1 );

                    // Loop over all nodes on the mesh
                    for ( uint tNodeIndex = 0; tNodeIndex < aMesh->get_num_nodes(); tNodeIndex++ )
                    {
                        // Get design info from the property
                        Vector< real > tPropertyInfo;
                        mProperties( tPropertyIndex )->get_design_info( tNodeIndex, tNodeCoordinates( tNodeIndex ), tPropertyInfo );

                        // Assign field to vector
                        tFieldData( tNodeIndex ) = tPropertyInfo( iPropertyFieldIndex );
                    }

                    // Create field on mesh
                    tWriter.write_nodal_field( tFieldNames( tNumGeometryFields + tPropertyIndex ), tFieldData );
                }
            }

            // Finalize
            tWriter.close_file( true );
        }
    }

    //--------------------------------------------------------------------------------------------------------------

    void
    Geometry_Engine::write_geometry_fields(
            mtk::Mesh*         aMesh,
            const std::string& aBaseFileName )
    {
        if ( not aBaseFileName.empty() )
        {
            // Get all node coordinates
            Vector< Matrix< DDRMat > > tNodeCoordinates( aMesh->get_num_nodes() );
            for ( uint tNodeIndex = 0; tNodeIndex < aMesh->get_num_nodes(); tNodeIndex++ )
            {
                tNodeCoordinates( tNodeIndex ) = aMesh->get_node_coordinate( tNodeIndex );
            }

            // Loop over geometries
            for ( uint tGeometryIndex = 0; tGeometryIndex < mGeometries.size(); tGeometryIndex++ )
            {
                // Loop over fields for this geometry
                Vector< std::ofstream > tOutFiles( mGeometries( tGeometryIndex )->get_num_fields() );
                for ( uint iGeometryFieldIndex = 0; iGeometryFieldIndex < mGeometries( tGeometryIndex )->get_num_fields(); iGeometryFieldIndex++ )
                {
                    // Create file
                    tOutFiles( iGeometryFieldIndex ).open( aBaseFileName + "_" + std::to_string( tGeometryIndex ) + "field_" + std::to_string( iGeometryFieldIndex ) + ".txt" );
                }

                // Write to file
                for ( uint tNodeIndex = 0; tNodeIndex < aMesh->get_num_nodes(); tNodeIndex++ )
                {
                    Vector< real > tGeometryInfo;
                    mGeometries( tGeometryIndex )->get_design_info( tNodeIndex, tNodeCoordinates( tNodeIndex ), tGeometryInfo );

                    for ( uint iGeometryFieldIndex = 0; iGeometryFieldIndex < mGeometries( tGeometryIndex )->get_num_fields(); iGeometryFieldIndex++ )
                    {
                        // Coordinates
                        for ( uint tDimension = 0; tDimension < mNumSpatialDimensions; tDimension++ )
                        {
                            tOutFiles( iGeometryFieldIndex ) << tNodeCoordinates( tNodeIndex )( tDimension ) << ", ";
                        }

                        // Fill unused dimensions with zeros
                        for ( uint tDimension = mNumSpatialDimensions; tDimension < 3; tDimension++ )
                        {
                            tOutFiles( iGeometryFieldIndex ) << 0.0 << ", ";
                        }

                        // Level-set field
                        tOutFiles( iGeometryFieldIndex ) << tGeometryInfo( iGeometryFieldIndex ) << std::endl;
                    }
                }

                // Close files
                for ( uint iOutFile = 0; iOutFile < tOutFiles.size(); iOutFile++ )
                {
                    tOutFiles( iOutFile ).close();
                }
            }
        }
    }

    //--------------------------------------------------------------------------------------------------------------
    // PRIVATE
    //--------------------------------------------------------------------------------------------------------------
    void
    Geometry_Engine::create_interpolation_pdvs(
            mtk::Interpolation_Mesh*         aInterpolationMesh,
            mtk::Integration_Mesh*           aIntegrationMesh,
            Vector< Vector< Vector< PDV_Type > > > aPDVTypes )
    {
        // Tracer
        Tracer tTracer( "GEN", "Create interpolation PDV hosts" );

        // Get information from integration mesh
        uint tNumSets = aPDVTypes.size();

        // Size node information cells
        Vector< Vector< uint > >     tNodeIndicesPerSet( tNumSets );
        Vector< Vector< sint > >     tNodeIdsPerSet( tNumSets );
        Vector< Vector< uint > >     tNodeOwnersPerSet( tNumSets );
        Vector< Matrix< DDRMat > > tNodeCoordinatesPerSet( tNumSets );

        // Get communication table and map
        Matrix< IdMat >  tCommTable             = aInterpolationMesh->get_communication_table();
        Vector< moris_id > tCommunicationTableMap = build_communication_table_map( tCommTable );

        // TODO change over to just use a cell to begin with
        Vector< moris_index > tCommunicationTable( tCommTable.length() );
        for ( uint iCommTableIndex = 0; iCommTableIndex < tCommunicationTable.size(); iCommTableIndex++ )
        {
            tCommunicationTable( iCommTableIndex ) = tCommTable( iCommTableIndex );
        }

        // Loop through sets in integration mesh
        for ( uint iMeshSetIndex = 0; iMeshSetIndex < tNumSets; iMeshSetIndex++ )
        {
            // Determine number of nodes if there are PDVs on this set
            if ( aPDVTypes( iMeshSetIndex ).size() > 0 )
            {
                // Get set pointer
                mtk::Set* tSet = aIntegrationMesh->get_set_by_index( iMeshSetIndex );

                // Select sides of interpolation cells to get info from
                Vector< mtk::Leader_Follower > tSetSides = mtk::get_leader_follower( tSet->get_set_type() );

                // Get number of clusters on set
                uint tNumberOfClusters = tSet->get_num_clusters_on_set();

                // Number of nodes on this set
                uint tNumberOfNodesInSet = 0;

                // Number of shared nodes on this set per proc
                Vector< uint > tNumSharedNodesPerProc( tCommunicationTable.size() );

                // Loop over clusters on this set to count nodes
                for ( uint tClusterIndex = 0; tClusterIndex < tNumberOfClusters; tClusterIndex++ )
                {
                    // get pointer to cluster
                    const mtk::Cluster* tCluster = tSet->get_clusters_by_index( tClusterIndex );

                    // Loop over leader/follower
                    for ( mtk::Leader_Follower iLeaderFollower : tSetSides )
                    {
                        // Get node indices in cluster
                        mtk::Cell const *  tBaseCell            = tCluster->get_interpolation_cell( iLeaderFollower ).get_base_cell();
                        Matrix< IndexMat > tNodeOwnersInCluster = tBaseCell->get_vertex_owners();

                        // Add to the number of base nodes on this set
                        tNumberOfNodesInSet += tNodeOwnersInCluster.length();

                        // Determine if we need to check for shared nodes
                        if ( par_size() > 1 )
                        {
                            // Get number of shared nodes with each proc
                            for ( uint iNodeInCluster = 0; iNodeInCluster < tNodeOwnersInCluster.length(); iNodeInCluster++ )
                            {
                                // Determine if this proc is not node owner
                                moris_index tNodeOwner = tNodeOwnersInCluster( iNodeInCluster );
                                if ( tNodeOwner not_eq par_rank() )
                                {
                                    // Count up number of shared nodes with that proc
                                    tNumSharedNodesPerProc( tCommunicationTableMap( tNodeOwner ) )++;
                                }
                            }
                        }
                    }
                }

                // Communicate to owning proc about shared nodes
                Vector< uint > tNumOwnedNodesPerProc( tCommunicationTable.size() );
                communicate_scalars( tCommunicationTable, tNumSharedNodesPerProc, tNumOwnedNodesPerProc );

                // Add number of nodes this proc owns that it may not know is on the set
                tNumberOfNodesInSet += std::accumulate( tNumOwnedNodesPerProc.begin(), tNumOwnedNodesPerProc.end(), 0 );

                // Resize node indices, IDs, owners, and coordinates for this set
                tNodeIndicesPerSet( iMeshSetIndex ).resize( tNumberOfNodesInSet, 0 );
                tNodeIdsPerSet( iMeshSetIndex ).resize( tNumberOfNodesInSet, -1 );
                tNodeOwnersPerSet( iMeshSetIndex ).resize( tNumberOfNodesInSet, 0 );
                tNodeCoordinatesPerSet( iMeshSetIndex ).resize( tNumberOfNodesInSet, mNumSpatialDimensions );

                // Loop over clusters on this set
                uint tCurrentNode = 0;
                for ( uint iClusterIndex = 0; iClusterIndex < tNumberOfClusters; iClusterIndex++ )
                {
                    // get pointer to cluster
                    const mtk::Cluster* tCluster = tSet->get_clusters_by_index( iClusterIndex );

                    // Loop over leader/follower
                    for ( mtk::Leader_Follower iLeaderFollower : tSetSides )
                    {
                        // Get base interpolation cell
                        mtk::Cell const * tBaseCell = tCluster->get_interpolation_cell( iLeaderFollower ).get_base_cell();

                        // Indices, IDs, and ownership of base cell nodes in cluster
                        Matrix< IndexMat > tNodeIndicesInCluster     = tBaseCell->get_vertex_inds();
                        Matrix< IdMat >    tNodeIdsInCluster         = tBaseCell->get_vertex_ids();
                        Matrix< IndexMat > tNodeOwnersInCluster      = tBaseCell->get_vertex_owners();
                        Matrix< DDRMat >   tNodeCoordinatesInCluster = tBaseCell->get_vertex_coords();

                        // number of base nodes in cluster
                        uint tNumberOfBaseNodes = tNodeIndicesInCluster.length();

                        // check for consistency
                        MORIS_ASSERT( tNodeIdsInCluster.length() == tNumberOfBaseNodes and tNodeOwnersInCluster.length() == tNumberOfBaseNodes,
                                "Geometry_Engine::create_interpolation_pdvs - inconsistent cluster information.\n" );

                        // FIXME This list has duplicate entries. Functionality is working as is, but is slightly slower. Mesh needs to provide unique nodes per set to fix this.
                        for ( uint iNodeInCluster = 0; iNodeInCluster < tNumberOfBaseNodes; iNodeInCluster++ )
                        {
                            // Set node index/ID/owner info
                            tNodeIndicesPerSet( iMeshSetIndex )( tCurrentNode ) = tNodeIndicesInCluster( iNodeInCluster );
                            tNodeIdsPerSet( iMeshSetIndex )( tCurrentNode )     = tNodeIdsInCluster( iNodeInCluster );
                            tNodeOwnersPerSet( iMeshSetIndex )( tCurrentNode )  = tNodeOwnersInCluster( iNodeInCluster );
                            tNodeCoordinatesPerSet( iMeshSetIndex ).get_row( tCurrentNode ) =
                                    tNodeCoordinatesInCluster.get_row( iNodeInCluster );

                            // Increment index in overall lists
                            tCurrentNode++;
                        }
                    }
                }

                // Determine if we need to check for shared nodes
                if ( par_size() > 1 )
                {
                    // Create lists of shared nodes to communicate
                    Vector< Vector< sint > > tSharedNodeIdsOnSet( tCommunicationTable.size() );
                    for ( uint iProcIndex = 0; iProcIndex < tCommunicationTable.size(); iProcIndex++ )
                    {
                        tSharedNodeIdsOnSet( iProcIndex ).resize( tNumSharedNodesPerProc( iProcIndex ) );
                        tNumSharedNodesPerProc( iProcIndex ) = 0;
                    }

                    // Copy over shared node IDs from currently known nodes
                    for ( uint iNodeInSet = 0; iNodeInSet < tCurrentNode; iNodeInSet++ )
                    {
                        // Determine if this proc is not node owner
                        moris_index tNodeOwner = tNodeOwnersPerSet( iMeshSetIndex )( iNodeInSet );
                        if ( tNodeOwner not_eq par_rank() )
                        {
                            // Get mapped proc index
                            uint tCommunicationProcIndex = tCommunicationTableMap( tNodeOwner );

                            // Add node ID to communication list
                            tSharedNodeIdsOnSet( tCommunicationProcIndex )( tNumSharedNodesPerProc( tCommunicationProcIndex )++ ) = tNodeIdsPerSet( iMeshSetIndex )( iNodeInSet );
                        }
                    }

                    // Create owned ID cell
                    Vector< Vector< sint > > tOwnedNodeIdsOnSet( tCommunicationTable.size() );

                    // Communicate IDs of shared nodes to the owning processor
                    communicate_cells(
                            tCommunicationTable,
                            tSharedNodeIdsOnSet,
                            tOwnedNodeIdsOnSet );

                    // Add new node information to this set
                    for ( uint iProcIndex = 0; iProcIndex < tCommunicationTable.size(); iProcIndex++ )
                    {

                        for ( uint iSharedNodeListIndex = 0; iSharedNodeListIndex < tOwnedNodeIdsOnSet( iProcIndex ).size(); iSharedNodeListIndex++ )
                        {
                            // Get owned node ID
                            moris_id tNodeId = tOwnedNodeIdsOnSet( iProcIndex )( iSharedNodeListIndex );

                            // Get index on this proc
                            moris_index tNodeIndex = aInterpolationMesh->get_background_mesh().get_loc_entity_ind_from_entity_glb_id( tNodeId, mtk::EntityRank::NODE );

                            // Get coordinates
                            Matrix< DDRMat > tNodeCoordinates = aInterpolationMesh->get_node_coordinate( tNodeIndex );

                            // Set node index/ID/owner/coordinates
                            tNodeIndicesPerSet( iMeshSetIndex )( tCurrentNode ) = tNodeIndex;
                            tNodeIdsPerSet( iMeshSetIndex )( tCurrentNode )     = tNodeId;
                            tNodeOwnersPerSet( iMeshSetIndex )( tCurrentNode )  = par_rank();
                            tNodeCoordinatesPerSet( iMeshSetIndex ).set_row( tCurrentNode, tNodeCoordinates );

                            // Increment index in overall lists
                            tCurrentNode++;
                        }
                    }
                }
            }
        }

        // Create hosts of nodes of non-unzipped interpolation nodes
        mPDVHostManager.create_interpolation_pdv_hosts(
                tNodeIndicesPerSet,
                tNodeIdsPerSet,
                tNodeOwnersPerSet,
                tNodeCoordinatesPerSet );

        // Loop over properties to assign PDVs on this set
        for ( const auto& iProperty : mProperties )
        {
            // Check if this is an interpolation PDV
            MORIS_ERROR( iProperty->is_interpolation_pdv(),
                    "Assignment of PDVs is only supported with an interpolation mesh right now." );

            // Get PDV type and all mesh set indices for this property
            PDV_Type     tPDVType        = iProperty->get_pdv_type();
            Vector< uint > tMeshSetIndices = iProperty->get_pdv_mesh_set_indices( aIntegrationMesh );

            // Loop through nodes in these sets
            for ( uint iMeshSetIndex : tMeshSetIndices )
            {
                for ( uint iNodeInSet = 0; iNodeInSet < tNodeIndicesPerSet( iMeshSetIndex ).size(); iNodeInSet++ )
                {
                    // Create interpolation PDV
                    mPDVHostManager.create_interpolation_pdv( tNodeIndicesPerSet( iMeshSetIndex )( iNodeInSet ), tPDVType, iProperty );
                }
            }
        }
    }

    //--------------------------------------------------------------------------------------------------------------

    void
    Geometry_Engine::set_integration_pdv_types( mtk::Integration_Mesh* aIntegrationMesh )
    {
        // Tracer
        Tracer tTracer( "GEN", "Set integration PDV types" );

        // Get information from integration mesh
        uint tNumSets = aIntegrationMesh->get_num_sets();

        // Cell of IG PDV_Type types
        Vector< PDV_Type > tCoordinatePDVs( mNumSpatialDimensions );

        switch ( mNumSpatialDimensions )
        {
            case 2:
            {
                tCoordinatePDVs( 0 ) = PDV_Type::X_COORDINATE;
                tCoordinatePDVs( 1 ) = PDV_Type::Y_COORDINATE;
                break;
            }
            case 3:
            {
                tCoordinatePDVs( 0 ) = PDV_Type::X_COORDINATE;
                tCoordinatePDVs( 1 ) = PDV_Type::Y_COORDINATE;
                tCoordinatePDVs( 2 ) = PDV_Type::Z_COORDINATE;
                break;
            }
            default:
            {
                MORIS_ERROR( false, "Geometry Engine only works for 2D and 3D models." );
            }
        }

        // Loop through sets
        Vector< Vector< Vector< PDV_Type > > > tPDVTypes( tNumSets );
        for ( uint tMeshSetIndex = 0; tMeshSetIndex < tNumSets; tMeshSetIndex++ )
        {
            // PDV_Type types per set
            tPDVTypes( tMeshSetIndex ).resize( 1 );
            tPDVTypes( tMeshSetIndex )( 0 ) = tCoordinatePDVs;
        }

        // Set PDV types
        mPDVHostManager.set_integration_pdv_types( tPDVTypes );
        mPDVHostManager.set_requested_integration_pdv_types( tCoordinatePDVs );
    }

    //--------------------------------------------------------------------------------------------------------------

    Phase_Table
    Geometry_Engine::create_phase_table(
            const Vector< Vector< ParameterList > >& aParameterLists,
            const std::shared_ptr< Library_IO >& aLibrary )
    {
        // Get number of geometries
        uint tNumGeometries = aParameterLists( 1 ).size();

        // Recreate phase table via different methods if needed
        std::string tPhaseFunctionName = aParameterLists( 0 )( 0 ).get< std::string >( "phase_function_name" );
        if ( not tPhaseFunctionName.empty() )
        {
            // User-defined phase function
            return { aLibrary->load_function< PHASE_FUNCTION >( tPhaseFunctionName ),
                    static_cast< uint >( aParameterLists( 0 )( 0 ).get< sint >( "number_of_phases" ) ) };
        }
        else if ( not aParameterLists( 0 )( 0 ).get< std::string >( "phase_table" ).empty() )
        {
            // User-defined bulk phases
            return { tNumGeometries, string_to_mat< DDUMat >( aParameterLists( 0 )( 0 ).get< std::string >( "phase_table" ) ) };
        }
        else
        {
            // Unique phase per geometry combination
            return { tNumGeometries };
        }
    }

    //--------------------------------------------------------------------------------------------------------------

    Phase_Table
    Geometry_Engine::create_phase_table(
            uint                    aNumGeometries,
            const Matrix< DDUMat >& aBulkPhases,
            PHASE_FUNCTION          aPhaseFunction,
            uint                    aNumPhases )
    {
        // Tracer
        Tracer tTracer( "GEN", "Create phase table" );

        if ( aPhaseFunction )
        {
            return { aPhaseFunction, aNumPhases };
        }
        else if ( aBulkPhases.length() > 0 )
        {
            return { aNumGeometries, aBulkPhases };
        }
        else
        {
            return { aNumGeometries };
        }
    }

    //--------------------------------------------------------------------------------------------------------------

}<|MERGE_RESOLUTION|>--- conflicted
+++ resolved
@@ -785,17 +785,7 @@
                 }
                 else if ( tGeometricRegion == Geometric_Region::INTERFACE )
                 {
-<<<<<<< HEAD
-                    Cell< real > tGeometryInfo;
-                    mGeometries( iGeom )->get_design_info( tVertex.get_index(), tCoords, tGeometryInfo );
-
-                    for ( uint iGeomFields = 0; iGeomFields < mGeometries( iGeom )->get_num_fields(); iGeomFields++ )
-                    {
-                        tStringStream << tGeometryInfo( iGeomFields ) << ",";
-                    }
-=======
                     tStringStream << "=";
->>>>>>> effcbf88
                 }
                 else
                 {
@@ -1208,38 +1198,8 @@
                 // Otherwise discretize with original field
                 if ( not tUseMTKField )
                 {
-<<<<<<< HEAD
-                    mGeometries( iGeometryIndex )->discretize( aMeshPair, tNewOwnedADVs, tSharedADVIds( iGeometryIndex ), tAllOffsetIDs( iGeometryIndex ) );
-                }
-
-                // Shape sensitivities logic}
-                mShapeSensitivities = ( mShapeSensitivities or mGeometries( iGeometryIndex )->depends_on_advs() );
-            }
-
-            // Loop to discretize properties when requested
-            for ( uint iPropertyIndex = 0; iPropertyIndex < mProperties.size(); iPropertyIndex++ )
-            {
-                    // Loop over MTK fields to find a match
-                    bool tUseMTKField = false;
-                    for ( const auto& iMTKField : aFields )
-                    {
-                        if ( mProperties( iPropertyIndex )->get_name() == iMTKField->get_label() )
-                        {
-                            mProperties( iPropertyIndex )->discretize( iMTKField, aMeshPair, tNewOwnedADVs, tSharedADVIds( mGeometries.size() + iPropertyIndex ), tAllOffsetIDs( mGeometries.size() + iPropertyIndex ) );
-                            tUseMTKField = true;
-                            break;
-                        }
-                    }
-
-                    // Otherwise discretize with original field
-                    if ( not tUseMTKField )
-                    {
-                        mProperties( iPropertyIndex )->discretize( aMeshPair, tNewOwnedADVs, tSharedADVIds( mGeometries.size() + iPropertyIndex ), tAllOffsetIDs( mGeometries.size() + iPropertyIndex ) );
-                    }
-=======
                     mProperties( iPropertyIndex )->discretize( aMeshPair, tNewOwnedADVs, tSharedADVIds( mGeometries.size() + iPropertyIndex ), tAllOffsetIDs( mGeometries.size() + iPropertyIndex ) );
                 }
->>>>>>> effcbf88
             }
         }
 
@@ -1602,46 +1562,148 @@
                 std::string tOptIterStrg = std::to_string( tOptIter );
                 aExodusFileName += ".e-s." + std::string( 4 - tOptIterStrg.length(), '0' ) + tOptIterStrg;
 
-                // determine time shift
-                tTimeShift = tOptIter * mTimeOffset;
-            }
-
-            // Write mesh
-            mtk::Writer_Exodus tWriter( aMesh );
-            tWriter.write_mesh( "./", aExodusFileName, "./", "gen_temp.exo" );
-
-            // Setup field names
-            uint tNumGeometryFields = 0;
-            uint tNumPropertyFields = 0;
-            for ( uint iGeom = 0; iGeom < mGeometries.size(); iGeom++ )
-            {
-                tNumGeometryFields += mGeometries( iGeom )->get_num_fields();
-            }
-            for ( uint iProperty = 0; iProperty < mProperties.size(); iProperty++ )
-            {
-                tNumPropertyFields += mProperties( iProperty )->get_num_fields();
-            }
-            Vector< std::string > tFieldNames( tNumGeometryFields + tNumPropertyFields );
-
-            // Geometry field names
-            uint iFieldIndex = 0;
-            for ( uint tGeometryIndex = 0; tGeometryIndex < mGeometries.size(); tGeometryIndex++ )
-            {
-                for ( uint iGeometryFieldIndex = 0; iGeometryFieldIndex < mGeometries( tGeometryIndex )->get_num_fields(); iGeometryFieldIndex++ )
-                {
-                    tFieldNames( iFieldIndex ) = mGeometries( tGeometryIndex )->get_name();
-                    if ( tFieldNames( tGeometryIndex ).empty() )
+                    // determine time shift
+                    tTimeShift = tOptIter * mTimeOffset;
+                }
+
+                // Write mesh
+                mtk::Writer_Exodus tWriter( aMesh );
+                tWriter.write_mesh( "./", aExodusFileName, "./", "gen_temp.exo" );
+
+                // Setup field names
+                uint tNumGeometryFields = 0;
+                uint tNumPropertyFields = 0;
+                for ( uint iGeom = 0; iGeom < mGeometries.size(); iGeom++ )
+                {
+                    tNumGeometryFields += mGeometries( iGeom )->get_num_fields();
+                }
+                for ( uint iProperty = 0; iProperty < mProperties.size(); iProperty++ )
+                {
+                    tNumPropertyFields += mProperties( iProperty )->get_num_fields();
+                }
+                Vector< std::string > tFieldNames( tNumGeometryFields + tNumPropertyFields );
+
+                // Geometry field names
+                uint iFieldIndex = 0;
+                for ( uint tGeometryIndex = 0; tGeometryIndex < mGeometries.size(); tGeometryIndex++ )
+                {
+                    for ( uint iGeometryFieldIndex = 0; iGeometryFieldIndex < mGeometries( tGeometryIndex )->get_num_fields(); iGeometryFieldIndex++ )
                     {
-<<<<<<< HEAD
                         tFieldNames( iFieldIndex ) = mGeometries( tGeometryIndex )->get_name();
                         if ( tFieldNames( iGeometryFieldIndex ) == "" )
                         {
                             tFieldNames( tGeometryIndex ) = "Geometry " + std::to_string( tGeometryIndex ) + "Field " + std::to_string( iGeometryFieldIndex );
                         }
                         iFieldIndex++;
-=======
+                    }
+                }
+
+                MORIS_ASSERT( iFieldIndex == tNumGeometryFields, "GEN - Geometry_Engine::output_fields_on_mesh() Number of output fields does not equal total number of geometry fields." );
+
+                // Property field names
+                for ( uint tPropertyIndex = 0; tPropertyIndex < tNumPropertyFields; tPropertyIndex++ )
+                {
+                    for ( uint iPropertyFieldIndex = 0; iPropertyFieldIndex < mProperties( tPropertyIndex )->get_num_fields(); iPropertyFieldIndex++ )
+                    {
+                        tFieldNames( tNumGeometryFields + tPropertyIndex ) = mProperties( tPropertyIndex )->get_name();
+                        if ( tFieldNames( tNumGeometryFields + tPropertyIndex ) == "" )
+                        {
+                            tFieldNames( tNumGeometryFields + tPropertyIndex ) = "Property " + std::to_string( tPropertyIndex ) + "Field " + std::to_string( iPropertyFieldIndex );
+                        }
+                    }
+                }
+
+                // write time to file
+                tWriter.set_time( tTimeShift );
+
+                // Set nodal fields based on field names
+                tWriter.set_nodal_fields( tFieldNames );
+
+                // Get all node coordinates
+                Vector< Matrix< DDRMat > > tNodeCoordinates( aMesh->get_num_nodes() );
+                for ( uint tNodeIndex = 0; tNodeIndex < aMesh->get_num_nodes(); tNodeIndex++ )
+                {
+                    tNodeCoordinates( tNodeIndex ) = aMesh->get_node_coordinate( tNodeIndex );
+                }
+
+                // Loop over geometries
+                for ( uint tGeometryIndex = 0; tGeometryIndex < mGeometries.size(); tGeometryIndex++ )
+                {
+                    for ( uint iGeometryFieldIndex = 0; iGeometryFieldIndex < mGeometries( tGeometryIndex )->get_num_fields(); iGeometryFieldIndex++ )
+                    {
+                        // Create field vector
+                        Matrix< DDRMat > tFieldData( aMesh->get_num_nodes(), 1 );
+
+                        for ( uint tNodeIndex = 0; tNodeIndex < aMesh->get_num_nodes(); tNodeIndex++ )
+                        {
+                            // Get design info from the geometry
+                            Vector< real > tGeometryInfo;
+                            mGeometries( tGeometryIndex )->get_design_info( tNodeIndex, tNodeCoordinates( tNodeIndex ), tGeometryInfo );
+
+                            // Assign field to vector
+                            tFieldData( tNodeIndex ) = tGeometryInfo( iGeometryFieldIndex );
+                        }
+
+                        // Create field on mesh
+                        tWriter.write_nodal_field( tFieldNames( iGeometryFieldIndex ), tFieldData );
+                    }
+                }
+
+                // Loop over properties
+                for ( uint tPropertyIndex = 0; tPropertyIndex < mProperties.size(); tPropertyIndex++ )
+                {
+                    for ( uint iPropertyFieldIndex = 0; iPropertyFieldIndex < mProperties( tPropertyIndex )->get_num_fields(); iPropertyFieldIndex++ )
+                    {
+                        // Create field vector
+                        Matrix< DDRMat > tFieldData( aMesh->get_num_nodes(), 1 );
+
+                        // Loop over all nodes on the mesh
+                        for ( uint tNodeIndex = 0; tNodeIndex < aMesh->get_num_nodes(); tNodeIndex++ )
+                        {
+                            // Get design info from the property
+                            Vector< real > tPropertyInfo;
+                            mProperties( tPropertyIndex )->get_design_info( tNodeIndex, tNodeCoordinates( tNodeIndex ), tPropertyInfo );
+
+                            // Assign field to vector
+                            tFieldData( tNodeIndex ) = tPropertyInfo( iPropertyFieldIndex );
+                        }
+
+                        // Create field on mesh
+                        tWriter.write_nodal_field( tFieldNames( tNumGeometryFields + tPropertyIndex ), tFieldData );
+                    }
+                }
+
+                // Finalize
+                tWriter.close_file( true );
+            }
+
+            // Write mesh
+            mtk::Writer_Exodus tWriter( aMesh );
+            tWriter.write_mesh( "./", aExodusFileName, "./", "gen_temp.exo" );
+
+            // Setup field names
+            uint tNumGeometryFields = 0;
+            uint tNumPropertyFields = 0;
+            for ( uint iGeom = 0; iGeom < mGeometries.size(); iGeom++ )
+            {
+                tNumGeometryFields += mGeometries( iGeom )->get_num_fields();
+            }
+            for ( uint iProperty = 0; iProperty < mProperties.size(); iProperty++ )
+            {
+                tNumPropertyFields += mProperties( iProperty )->get_num_fields();
+            }
+            Vector< std::string > tFieldNames( tNumGeometryFields + tNumPropertyFields );
+
+            // Geometry field names
+            uint iFieldIndex = 0;
+            for ( uint tGeometryIndex = 0; tGeometryIndex < mGeometries.size(); tGeometryIndex++ )
+            {
+                for ( uint iGeometryFieldIndex = 0; iGeometryFieldIndex < mGeometries( tGeometryIndex )->get_num_fields(); iGeometryFieldIndex++ )
+                {
+                    tFieldNames( iFieldIndex ) = mGeometries( tGeometryIndex )->get_name();
+                    if ( tFieldNames( tGeometryIndex ).empty() )
+                    {
                         tFieldNames( tGeometryIndex ) = "Geometry " + std::to_string( tGeometryIndex ) + "Field " + std::to_string( iGeometryFieldIndex );
->>>>>>> effcbf88
                     }
                     iFieldIndex++;
                 }
@@ -1689,13 +1751,8 @@
                         Vector< real > tGeometryInfo;
                         mGeometries( tGeometryIndex )->get_design_info( tNodeIndex, tNodeCoordinates( tNodeIndex ), tGeometryInfo );
 
-<<<<<<< HEAD
-                        // Create field on mesh
-                        tWriter.write_nodal_field( tFieldNames( iGeometryFieldIndex ), tFieldData );
-=======
                         // Assign field to vector
                         tFieldData( tNodeIndex ) = tGeometryInfo( iGeometryFieldIndex );
->>>>>>> effcbf88
                     }
 
                     // Create field on mesh
