--- conflicted
+++ resolved
@@ -917,27 +917,15 @@
         // this is done to initialize primitive adv positions with gNoID
         Matrix< IdMat > tOwnedijklIDs( tPrimitiveADVIds.size(), 1, gNoID );
 
-<<<<<<< HEAD
-=======
         // Owned and shared ADVs per field
         Vector< Vector< sint > > tSharedADVIds( tDesigns.size() );
         Vector< uint > tAllOffsetIDs( tDesigns.size() );
         Vector< uint > tNumCoeff( tDesigns.size() );
 
->>>>>>> 93c412cd
         // Loop over all geometries to get number of new ADVs
         sint tOffsetID = tPrimitiveADVIds.size();
         for ( uint iDesignIndex = 0; iDesignIndex < tDesigns.size(); iDesignIndex++ )
         {
-<<<<<<< HEAD
-            tOffsetID = tDesigns( iDesignIndex )->append_adv_info(    //
-                    aMeshPair.get_interpolation_mesh(),
-                    tOwnedADVIds,
-                    tOwnedijklIDs,
-                    tOffsetID,
-                    mLowerBounds,
-                    mUpperBounds );
-=======
             // Determine if level set will be created
             if ( tDesigns( iDesignIndex )->intended_discretization() )
             {
@@ -1100,7 +1088,6 @@
                 tAllOffsetIDs( iDesignIndex ) = tOffsetID;
                 tOffsetID += tMesh->get_max_entity_id( aADVEntityRank, tDiscretizationMeshIndex );
             }
->>>>>>> 93c412cd
         }
 
         // Set owned ADV IDs
