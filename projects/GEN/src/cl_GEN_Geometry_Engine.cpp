/*
 * Copyright (c) 2022 University of Colorado
 * Licensed under the MIT license. See LICENSE.txt file in the MORIS root for details.
 *
 *------------------------------------------------------------------------------------
 *
 * cl_GEN_Geometry_Engine.cpp
 *
 */

// MRS
#include "cl_Parameter_List.hpp"
#include "fn_Parsing_Tools.hpp"
#include "cl_Tracer.hpp"
#include "cl_Library_IO.hpp"

// GEN
#include "cl_GEN_Geometry_Engine.hpp"
#include "GEN_Data_Types.hpp"
#include "cl_GEN_Design_Factory.hpp"
#include "cl_GEN_Background_Node.hpp"
#include "cl_GEN_Parent_Node.hpp"

// MTK
#include "cl_MTK_Mesh_Factory.hpp"
#include "cl_MTK_Integration_Mesh.hpp"
#include "cl_MTK_Interpolation_Mesh.hpp"
#include "cl_MTK_Field.hpp"
#include "cl_MTK_Writer_Exodus.hpp"

// SOL TODO if we move this out of SOL, GEN doesn't have to depend on it
#include "cl_SOL_Matrix_Vector_Factory.hpp"
#include "cl_SOL_Dist_Map.hpp"

namespace moris::gen
{

    //--------------------------------------------------------------------------------------------------------------
    // PUBLIC
    //--------------------------------------------------------------------------------------------------------------

    Geometry_Engine::Geometry_Engine(
            Vector< Vector< Parameter_List > >   aParameterLists,
            const std::shared_ptr< Library_IO >& aLibrary,
            mtk::Mesh*                           aMesh )
            : mNodeManager( aMesh )
            , mPhaseTable( create_phase_table( aParameterLists, aLibrary ) )
            , mPDVHostManager( mNodeManager )
    {
        // Tracer
        Tracer tTracer( "GEN", "Create geometry engine" );

        // Requested IQIs
        mRequestedIQIs = aParameterLists( 0 )( 0 ).get< Vector< std::string > >( "IQI_types" );

        // Geometries
        mGeometryFieldFile = aParameterLists( 0 )( 0 ).get< std::string >( "geometry_field_file" );
        mOutputMeshFile    = aParameterLists( 0 )( 0 ).get< std::string >( "output_mesh_file" );
        mTimeOffset        = aParameterLists( 0 )( 0 ).get< real >( "time_offset" );

<<<<<<< HEAD
        // Read ADVs
        sint tADVsSize = aParameterLists( 0 )( 0 ).get< sint >( "advs_size" );
        if ( tADVsSize )
        {
            mInitialPrimitiveADVs.resize( tADVsSize, aParameterLists( 0 )( 0 ).get< real >( "initial_advs_fill" ) );
            mADVManager.mLowerBounds.resize( tADVsSize, aParameterLists( 0 )( 0 ).get< real >( "lower_bounds_fill" ) );
            mADVManager.mUpperBounds.resize( tADVsSize, aParameterLists( 0 )( 0 ).get< real >( "upper_bounds_fill" ) );
        }
        else
        {
            mInitialPrimitiveADVs    = aParameterLists( 0 )( 0 ).get< Vector< real > >( "initial_advs" );
            mADVManager.mLowerBounds = aParameterLists( 0 )( 0 ).get< Vector< real > >( "lower_bounds" );
            mADVManager.mUpperBounds = aParameterLists( 0 )( 0 ).get< Vector< real > >( "upper_bounds" );
        }
        mADVManager.mADVs = mInitialPrimitiveADVs;

=======
>>>>>>> 2a6eab6b
        // Create designs with the factory
        for ( uint iParameterIndex = 2; iParameterIndex < aParameterLists.size(); iParameterIndex++ )
        {
            aParameterLists( 1 ).append( aParameterLists( iParameterIndex ) );
        }
        Design_Factory tDesignFactory( aParameterLists( 1 ), mADVManager, aLibrary, aMesh, mNodeManager );

        // Set primitive ADVs FIXME don't copy, store in one place to begin with
        mInitialPrimitiveADVs = mADVManager.mADVs;
        mADVManager.mADVs.clear();

        // Get geometries and properties from the factory
        mGeometries = tDesignFactory.get_geometries();
        mProperties = tDesignFactory.get_properties();

        MORIS_ERROR( mGeometries.size() <= MAX_GEOMETRIES,
                "Number of geometries exceeds MAX_GEOMETRIES, please change this in GEN_Data_Types.hpp" );

        // Set requested PDVs
        Vector< std::string > tRequestedPDVNames = aParameterLists( 0 )( 0 ).get< Vector< std::string > >( "PDV_types" );
        Vector< PDV_Type >    tRequestedPDVTypes( tRequestedPDVNames.size() );

        map< std::string, PDV_Type > tPDVTypeMap = get_pdv_type_map();

        for ( uint tPDVTypeIndex = 0; tPDVTypeIndex < tRequestedPDVTypes.size(); tPDVTypeIndex++ )
        {
            tRequestedPDVTypes( tPDVTypeIndex ) = tPDVTypeMap[ tRequestedPDVNames( tPDVTypeIndex ) ];
        }
        mPDVHostManager.set_requested_interpolation_pdv_types( tRequestedPDVTypes );

        // Initialize PDV type list
        this->initialize_pdv_type_list();

        // Print the phase table if requested
        if ( aParameterLists( 0 )( 0 ).get< bool >( "print_phase_table" ) and par_rank() == 0 )
        {
            mPhaseTable.print();
        }
    }

    //--------------------------------------------------------------------------------------------------------------

    Geometry_Engine::Geometry_Engine(
            mtk::Interpolation_Mesh*   aMesh,
            Geometry_Engine_Parameters aParameters )
            : mNodeManager( aMesh )
            , mGeometries( aParameters.mGeometries )
            , mProperties( aParameters.mProperties )
            , mPhaseTable( create_phase_table( aParameters.mGeometries.size(), aParameters.mBulkPhases ) )
            , mADVManager( aParameters.mADVManager )
            , mInitialPrimitiveADVs( aParameters.mADVManager.mADVs )
            , mTimeOffset( aParameters.mTimeOffset )
            , mPDVHostManager( mNodeManager )
    {
        // Tracer
        Tracer tTracer( "GEN", "Create geometry engine" );

        // Create integration mesh
        mtk::Integration_Mesh* tIntegrationMesh = create_integration_mesh_from_interpolation_mesh(
                aMesh->get_mesh_type(),
                aMesh );

        // Register mesh pair
        mtk::Mesh_Pair tMeshPair( aMesh, tIntegrationMesh );

        // Distribute ADVs
        this->distribute_advs( tMeshPair );
    }

    //--------------------------------------------------------------------------------------------------------------

    Geometry_Engine::~Geometry_Engine()
    {
        // Delete stored distributed vectors
        delete mOwnedADVs;
        delete mPrimitiveADVs;

        // Delete queued intersection node, in case it wasn't admitted
        delete mQueuedIntersectionNode;
    }

    //--------------------------------------------------------------------------------------------------------------

    void
    Geometry_Engine::set_advs( const Vector< real >& aNewADVs )
    {
        // Set new ADVs
        mOwnedADVs->vec_put_scalar( 0 );
        mOwnedADVs->replace_global_values( mFullADVIds, aNewADVs );
        mOwnedADVs->vector_global_assembly();
        mPrimitiveADVs->import_local_to_global( *mOwnedADVs );

        // Import ADVs into fields that need it
        for ( uint tGeometryIndex = 0; tGeometryIndex < mGeometries.size(); tGeometryIndex++ )
        {
            mGeometries( tGeometryIndex )->import_advs( mOwnedADVs );
        }
        for ( uint tPropertyIndex = 0; tPropertyIndex < mProperties.size(); tPropertyIndex++ )
        {
            mProperties( tPropertyIndex )->import_advs( mOwnedADVs );
        }
    }

    //--------------------------------------------------------------------------------------------------------------

    Vector< real >&
    Geometry_Engine::get_advs()
    {
        // Create full ADVs
        sol::Matrix_Vector_Factory tDistributedFactory;

        sol::Dist_Map*    tFullMap    = tDistributedFactory.create_map( mFullADVIds );
        sol::Dist_Vector* tFullVector = tDistributedFactory.create_vector( tFullMap, 1, false, true );

        // Import ADVs
        tFullVector->import_local_to_global( *mOwnedADVs );

        // Extract copy
        tFullVector->extract_copy( mADVManager.mADVs );

        // Delete full ADVs/map
        delete tFullVector;

        return mADVManager.mADVs;
    }

    //--------------------------------------------------------------------------------------------------------------

    void
    Geometry_Engine::set_phase_function(
            PHASE_FUNCTION               aPhaseFunction,
            uint                         aNumPhases,
            const Vector< std::string >& aPhaseNames )
    {
        mPhaseTable.set_phase_function( aPhaseFunction, aNumPhases, aPhaseNames );
    }

    //--------------------------------------------------------------------------------------------------------------

    void
    Geometry_Engine::set_dQIdp(
            const Vector< moris::Matrix< DDRMat >* >& adQIdp,
            moris::Matrix< moris::DDSMat >*           aMap )
    {
        mPDVHostManager.set_dQIdp( adQIdp, aMap );
    }

    //--------------------------------------------------------------------------------------------------------------

    Matrix< IdMat >&
    Geometry_Engine::get_IjklIDs()
    {
        return mFullijklIDs;
    }

    //--------------------------------------------------------------------------------------------------------------

    Vector< real >& Geometry_Engine::get_lower_bounds()
    {
        return mADVManager.mLowerBounds;
    }

    //--------------------------------------------------------------------------------------------------------------

    Vector< real >& Geometry_Engine::get_upper_bounds()
    {
        return mADVManager.mUpperBounds;
    }

    //--------------------------------------------------------------------------------------------------------------

    void
    Geometry_Engine::communicate_requested_IQIs()
    {
        mPDVHostManager.set_requested_IQIs( mRequestedIQIs );
    }

    //--------------------------------------------------------------------------------------------------------------

    Matrix< DDRMat >
    Geometry_Engine::get_dcriteria_dadv()
    {
        return mPDVHostManager.compute_diqi_dadv( mFullADVIds );
    }

    //--------------------------------------------------------------------------------------------------------------

    MSI::Design_Variable_Interface*
    Geometry_Engine::get_design_variable_interface()
    {
        return &mPDVHostManager;
    }

    //--------------------------------------------------------------------------------------------------------------

    bool
    Geometry_Engine::is_intersected_by_active_geometry( const Matrix< IndexMat >& aNodeIndices )
    {
        // Get first geometric region
        Geometric_Region tFirstNodeGeometricRegion = mGeometries( mActiveGeometryIndex )->get_geometric_region( aNodeIndices( 0 ), mNodeManager.get_node( aNodeIndices( 0 ) ).get_global_coordinates() );

        // Test nodes for other geometric regions
        for ( uint iNodeInEntityIndex = 1; iNodeInEntityIndex < aNodeIndices.length(); iNodeInEntityIndex++ )
        {
            // Get test geometric region
            Geometric_Region tTestGeometricRegion = mGeometries( mActiveGeometryIndex )->get_geometric_region( aNodeIndices( iNodeInEntityIndex ), mNodeManager.get_node( aNodeIndices( iNodeInEntityIndex ) ).get_global_coordinates() );

            // Test if it is different from the first region. If so, the entity is intersected
            if ( tTestGeometricRegion != tFirstNodeGeometricRegion )
            {
                return true;
            }
        }

        // If no differences were found, this entity is not intersected
        return false;
    }

    //--------------------------------------------------------------------------------------------------------------

    bool
    Geometry_Engine::is_intersected(
            uint                      aGeometryIndex,
            const Matrix< IndexMat >& aNodeIndices )
    {
        // Get first geometric region
        Geometric_Region tFirstNodeGeometricRegion = mGeometries( aGeometryIndex )->get_geometric_region( aNodeIndices( 0 ), mNodeManager.get_node( aNodeIndices( 0 ) ).get_global_coordinates() );

        // Test nodes for other geometric regions
        for ( uint iNodeInEntityIndex = 1; iNodeInEntityIndex < aNodeIndices.length(); iNodeInEntityIndex++ )
        {
            // Get test geometric region
            Geometric_Region tTestGeometricRegion = mGeometries( aGeometryIndex )->get_geometric_region( aNodeIndices( iNodeInEntityIndex ), mNodeManager.get_node( aNodeIndices( iNodeInEntityIndex ) ).get_global_coordinates() );

            // Test if it is different from the first region. If so, the entity is intersected
            if ( tTestGeometricRegion != tFirstNodeGeometricRegion )
            {
                return true;
            }
        }

        // If no differences were found, this entity is not intersected
        return false;
    }

    //--------------------------------------------------------------------------------------------------------------

    bool
    Geometry_Engine::queue_intersection(
            uint                     aEdgeFirstNodeIndex,
            uint                     aEdgeSecondNodeIndex,
            const Matrix< DDRMat >&  aEdgeFirstNodeParametricCoordinates,
            const Matrix< DDRMat >&  aEdgeSecondNodeParametricCoordinates,
            const Matrix< DDUMat >&  aBackgroundElementNodeIndices,
            mtk::Geometry_Type       aBackgroundGeometryType,
            mtk::Interpolation_Order aBackgroundInterpolationOrder )
    {
        // If previous intersection node was not admitted, this will delete it
        delete mQueuedIntersectionNode;

        // Get background nodes
        Vector< Background_Node* > tBackgroundNodes( aBackgroundElementNodeIndices.length() );
        for ( uint iNode = 0; iNode < tBackgroundNodes.size(); iNode++ )
        {
            tBackgroundNodes( iNode ) = &( mNodeManager.get_background_node( aBackgroundElementNodeIndices( iNode ) ) );
        }

        // Create parent nodes
        Parent_Node tFirstParentNode( mNodeManager.get_node( aEdgeFirstNodeIndex ), aEdgeFirstNodeParametricCoordinates );
        Parent_Node tSecondParentNode( mNodeManager.get_node( aEdgeSecondNodeIndex ), aEdgeSecondNodeParametricCoordinates );

        // Have the active geometry create a new intersection node
        mQueuedIntersectionNode = mGeometries( mActiveGeometryIndex )->create_intersection_node( mNodeManager.get_total_number_of_nodes(), tBackgroundNodes, tFirstParentNode, tSecondParentNode, aBackgroundGeometryType, aBackgroundInterpolationOrder );

        // Return if queued intersected node is on the parent edge
        return mQueuedIntersectionNode->parent_edge_is_intersected();
    }

    //--------------------------------------------------------------------------------------------------------------

    bool
    Geometry_Engine::queued_intersection_first_parent_on_interface()
    {
        return mQueuedIntersectionNode->is_first_parent_on_interface();
    }

    //--------------------------------------------------------------------------------------------------------------

    bool
    Geometry_Engine::queued_intersection_second_parent_on_interface()
    {
        return mQueuedIntersectionNode->is_second_parent_on_interface();
    }

    //--------------------------------------------------------------------------------------------------------------

    real
    Geometry_Engine::get_queued_intersection_local_coordinate()
    {
        return mQueuedIntersectionNode->get_local_coordinate();
    }

    //--------------------------------------------------------------------------------------------------------------

    Matrix< DDRMat >
    Geometry_Engine::get_queued_intersection_global_coordinates()
    {
        return mQueuedIntersectionNode->get_global_coordinates();
    }

    //--------------------------------------------------------------------------------------------------------------

    void Geometry_Engine::admit_queued_intersection()
    {
        // Add new derived node to the node manager
        mNodeManager.add_derived_node( mQueuedIntersectionNode );

        // Set to nullptr to let the geometry engine know it was admitted
        mQueuedIntersectionNode = nullptr;
    }

    //--------------------------------------------------------------------------------------------------------------

    void
    Geometry_Engine::update_intersection_node(
            uint        aNodeIndex,
            moris_id    aNodeId,
            moris_index aNodeOwner )
    {
        mNodeManager.update_derived_node( aNodeIndex, aNodeId, aNodeOwner );
    }

    //--------------------------------------------------------------------------------------------------------------

    void
    Geometry_Engine::create_new_derived_nodes(
            Vector< mtk::Cell* >&                                aNewNodeParentCell,
            const Vector< std::shared_ptr< Matrix< DDRMat > > >& aParametricCoordinates )
    {
        // This function can't be traced; Right now XTK does not always call it from all processors.

        // Get number of new nodes
        uint tNumberOfNewDerivedNodes = aNewNodeParentCell.size();

        // Get vertex indices from parent cell and change parametric coordinate type
        Vector< Matrix< IndexMat > > tVertexIndices( tNumberOfNewDerivedNodes );
        Vector< Matrix< DDRMat > >   tParametricCoordinates( tNumberOfNewDerivedNodes );
        for ( uint iCellIndex = 0; iCellIndex < tNumberOfNewDerivedNodes; iCellIndex++ )
        {
            tVertexIndices( iCellIndex )         = aNewNodeParentCell( iCellIndex )->get_vertex_inds();
            tParametricCoordinates( iCellIndex ) = *aParametricCoordinates( iCellIndex );
        }

        // Call overloaded function
        if ( tNumberOfNewDerivedNodes > 0 )
        {
            this->create_new_derived_nodes(
                    tVertexIndices,
                    tParametricCoordinates,
                    aNewNodeParentCell( 0 )->get_geometry_type(),
                    aNewNodeParentCell( 0 )->get_interpolation_order() );
        }
    }

    //--------------------------------------------------------------------------------------------------------------

    void
    Geometry_Engine::create_new_derived_nodes(
            const Vector< Matrix< IndexMat > >& aVertexIndices,
            const Vector< Matrix< DDRMat > >&   aParametricCoordinates,
            mtk::Geometry_Type                  aBackgroundGeometryType,
            mtk::Interpolation_Order            aBackgroundInterpolationOrder )
    {
        // This function can't be traced; Right now XTK does not always call it from all processors.

        // Loop over nodes
        for ( uint iNode = 0; iNode < aVertexIndices.size(); iNode++ )
        {
            // Create basis nodes
            Vector< Background_Node* > tBackgroundNodes( aVertexIndices( iNode ).length() );
            for ( uint iBaseNode = 0; iBaseNode < aVertexIndices( iNode ).length(); iBaseNode++ )
            {
                tBackgroundNodes( iBaseNode ) = &( mNodeManager.get_background_node( aVertexIndices( iNode )( iBaseNode ) ) );
            }

            // Create new derived node
            mNodeManager.create_derived_node(
                    tBackgroundNodes,
                    aParametricCoordinates( iNode ),
                    aBackgroundGeometryType,
                    aBackgroundInterpolationOrder );
        }
    }

    //--------------------------------------------------------------------------------------------------------------

    size_t
    Geometry_Engine::get_num_phases()
    {
        return mPhaseTable.get_num_phases();
    }

    //--------------------------------------------------------------------------------------------------------------

    size_t
    Geometry_Engine::get_phase_index(
            moris_index             aNodeIndex,
            const Matrix< DDRMat >& aNodeCoordinates )
    {
        // Initialize bitset of geometry signs
        Geometry_Bitset tGeometrySigns( 0 );

        // Flip bits as needed
        for ( uint iGeometryIndex = 0; iGeometryIndex < mGeometries.size(); iGeometryIndex++ )
        {
            Geometric_Region tGeometricRegion = mGeometries( iGeometryIndex )->get_geometric_region( aNodeIndex, aNodeCoordinates );
            tGeometrySigns.set( iGeometryIndex, tGeometricRegion == Geometric_Region::POSITIVE );
        }

        return mPhaseTable.get_phase_index( tGeometrySigns );
    }

    //--------------------------------------------------------------------------------------------------------------

    Geometric_Region Geometry_Engine::get_geometric_region(
            uint                    aGeometryIndex,
            uint                    aNodeIndex,
            const Matrix< DDRMat >& aNodeCoordinates )
    {
        return mGeometries( aGeometryIndex )->get_geometric_region( aNodeIndex, aNodeCoordinates );
    }

    //--------------------------------------------------------------------------------------------------------------

    moris_index Geometry_Engine::get_element_phase_index( const mtk::Cell& aCell )
    {
        // Get the vertices that are a part of this cell
        Vector< mtk::Vertex* > tVertices = aCell.get_vertex_pointers();

        // Start geometry bitset
        Geometry_Bitset tGeometrySigns( 0 );

        // Loop over all geometries
        for ( uint iGeometryIndex = 0; iGeometryIndex < mGeometries.size(); iGeometryIndex++ )
        {
            // Loop over vertices on the cell
            for ( auto iVertex : tVertices )
            {
                // Get geometric region
                Geometric_Region tGeometricRegion = mGeometries( iGeometryIndex )->get_geometric_region( iVertex->get_index(), iVertex->get_coords() );

                // If we can determine the region already, do so
                if ( tGeometricRegion == Geometric_Region::NEGATIVE )
                {
                    tGeometrySigns.set( iGeometryIndex, false );
                    goto region_determined;
                }
                else if ( tGeometricRegion == Geometric_Region::POSITIVE )
                {
                    tGeometrySigns.set( iGeometryIndex, true );
                    goto region_determined;
                }
            }

            // All vertices are (somehow) on the interface; return that this is a problem
            return MORIS_INDEX_MAX;

        region_determined:;
        }

        return mPhaseTable.get_phase_index( tGeometrySigns );
    }

    //--------------------------------------------------------------------------------------------------------------

    size_t
    Geometry_Engine::get_number_of_geometries()
    {
        return mGeometries.size();
    }

    //--------------------------------------------------------------------------------------------------------------

    size_t
    Geometry_Engine::get_num_bulk_phase()
    {
        return mPhaseTable.get_num_phases();
    }

    //--------------------------------------------------------------------------------------------------------------

    size_t
    Geometry_Engine::get_active_geometry_index()
    {
        return mActiveGeometryIndex;
    }

    //--------------------------------------------------------------------------------------------------------------

    void
    Geometry_Engine::advance_geometry_index()
    {
        MORIS_ASSERT( mActiveGeometryIndex < mGeometries.size(),
                "Trying to advance past the number of geometries in the geometry engine" );
        mActiveGeometryIndex += 1;
    }

    //--------------------------------------------------------------------------------------------------------------

    uint
    Geometry_Engine::get_num_refinement_fields()
    {
        return mGeometries.size();
    }

    //--------------------------------------------------------------------------------------------------------------

    const Vector< uint >&
    Geometry_Engine::get_num_refinements( uint aFieldIndex )
    {
        return mGeometries( aFieldIndex )->get_num_refinements();
    }

    //--------------------------------------------------------------------------------------------------------------

    const Vector< uint >&
    Geometry_Engine::get_refinement_mesh_indices( uint aFieldIndex )
    {
        return mGeometries( aFieldIndex )->get_refinement_mesh_indices();
    }

    //--------------------------------------------------------------------------------------------------------------

    Vector< std::shared_ptr< mtk::Field > >
    Geometry_Engine::get_mtk_fields()
    {
        // Initialize vector of mtk fields
        Vector< std::shared_ptr< mtk::Field > > tMTKFields;

        // Loop over geometries
        for ( const auto& iGeometry : mGeometries )
        {
            // Add MTK fields
            tMTKFields.append( iGeometry->get_mtk_fields() );
        }

        // Loop over properties
        for ( const auto& iProperty : mProperties )
        {
            // Add MTK field, if it exists
            auto tMTKField = iProperty->get_mtk_field();
            if ( tMTKField )
            {
                tMTKFields.push_back( tMTKField );
            }
        }

        // Return final list
        return tMTKFields;
    }

    //--------------------------------------------------------------------------------------------------------------

    sint
    Geometry_Engine::get_refinement_function_index(
            uint aFieldIndex,
            uint aRefinementIndex )
    {
        return mGeometries( aFieldIndex )->get_refinement_function_index();
    }

    //--------------------------------------------------------------------------------------------------------------

    void
    Geometry_Engine::create_pdvs( const mtk::Mesh_Pair& aMeshPair )
    {
        // Tracer
        Tracer tTracer( "GEN", "Create PDVs" );

        // Get meshes using first mesh on mesh manager: Lagrange mesh with numbered aura (default)
        mtk::Integration_Mesh*   tIntegrationMesh   = aMeshPair.get_integration_mesh();
        mtk::Interpolation_Mesh* tInterpolationMesh = aMeshPair.get_interpolation_mesh();

        // Initialize PDV type groups and mesh set info from integration mesh
        Vector< Vector< Vector< PDV_Type > > > tPDVTypes( tIntegrationMesh->get_num_sets() );
        Vector< PDV_Type >                     tPDVTypeGroup( 1 );

        // Loop over properties to create PDVs
        for ( uint tPropertyIndex = 0; tPropertyIndex < mProperties.size(); tPropertyIndex++ )
        {
            // Get PDV type from property
            tPDVTypeGroup( 0 ) = mProperties( tPropertyIndex )->get_pdv_type();

            // Get mesh set indices and names
            Vector< uint > tMeshSetIndices = mProperties( tPropertyIndex )->get_pdv_mesh_set_indices( tIntegrationMesh );

            // Assign PDV types to each mesh set
            for ( uint tSetIndexPosition = 0; tSetIndexPosition < tMeshSetIndices.size(); tSetIndexPosition++ )
            {
                uint tMeshSetIndex = tMeshSetIndices( tSetIndexPosition );
                tPDVTypes( tMeshSetIndex ).push_back( tPDVTypeGroup );
            }
        }

        // Set interpolation PDV types in host manager
        mPDVHostManager.set_interpolation_pdv_types( tPDVTypes );

        // Get and save communication map from IP mesh
        Matrix< IdMat > tCommTable = tInterpolationMesh->get_communication_table();
        mPDVHostManager.set_communication_table( tCommTable );

        // Get and save global to local vertex maps from IP and IG meshes
        std::unordered_map< moris_id, moris_index > tIPVertexGlobaToLocalMap =
                tInterpolationMesh->get_vertex_glb_id_to_loc_vertex_ind_map();
        std::unordered_map< moris_id, moris_index > tIGVertexGlobaToLocalMap =
                tIntegrationMesh->get_vertex_glb_id_to_loc_vertex_ind_map();
        mPDVHostManager.set_vertex_global_to_local_maps(
                tIPVertexGlobaToLocalMap,
                tIGVertexGlobaToLocalMap );

        // Create PDV hosts
        this->create_interpolation_pdvs(
                tInterpolationMesh,
                tIntegrationMesh,
                tPDVTypes );

        // Set integration PDV types
        if ( mShapeSensitivities )
        {
            // Set integration PDV types
            this->set_integration_pdv_types( tIntegrationMesh );
        }

        // Create PDV IDs
        mPDVHostManager.create_pdv_ids();
    }

    //--------------------------------------------------------------------------------------------------------------

    void
    Geometry_Engine::print_gen_vertices(
            const std::string& aFile,
            mtk::Mesh*         aMesh )
    {
        std::ostringstream tStringStream;
        tStringStream.clear();
        tStringStream.str( "" );

        tStringStream << "Vert_Id,";
        tStringStream << "Vert Ind,";
        tStringStream << "Owner,";
        tStringStream << "Prank,";
        for ( moris::uint iHeader = 0; iHeader < aMesh->get_spatial_dim(); iHeader++ )
        {
            tStringStream << "Coords_" + std::to_string( iHeader ) << ",";
        }

        for ( moris::uint iHeader = 0; iHeader < this->get_number_of_geometries(); iHeader++ )
        {
            tStringStream << "gval_" + std::to_string( iHeader ) << ",";
        }
        for ( moris::uint iHeader = 0; iHeader < this->get_number_of_geometries(); iHeader++ )
        {
            tStringStream << "gprox_" + std::to_string( iHeader );
            if ( iHeader != this->get_number_of_geometries() - 1 )
            {
                tStringStream << ",";
            }
        }
        tStringStream << '\n';
        // iterate through vertices
        for ( moris::uint iV = 0; iV < aMesh->get_num_nodes(); iV++ )
        {
            mtk::Vertex& tVertex = aMesh->get_mtk_vertex( (moris_index)iV );
            tStringStream << tVertex.get_id() << ",";
            tStringStream << tVertex.get_index() << ",";
            tStringStream << tVertex.get_owner() << ",";
            tStringStream << par_rank() << ",";
            moris::Matrix< moris::DDRMat > tCoords = tVertex.get_coords();

            for ( moris::uint iSp = 0; iSp < aMesh->get_spatial_dim(); iSp++ )
            {
                tStringStream << std::scientific << tCoords( iSp ) << ",";
            }
            for ( moris::uint iGeom = 0; iGeom < this->get_number_of_geometries(); iGeom++ )
            {
                Vector< real > tGeometryInfo;
                mGeometries( iGeom )->get_design_info( tVertex.get_index(), tCoords, tGeometryInfo );

                for ( uint iGeomFields = 0; iGeomFields < mGeometries( iGeom )->get_num_fields(); iGeomFields++ )
                {
                    tStringStream << tGeometryInfo( iGeomFields ) << ",";
                }
            }
            for ( moris::uint iGeom = 0; iGeom < this->get_number_of_geometries(); iGeom++ )
            {
                // Get geometric region
                Geometric_Region tGeometricRegion = mGeometries( iGeom )->get_geometric_region( tVertex.get_index(), tVertex.get_coords() );

                // Add to string stream based on region
                if ( tGeometricRegion == Geometric_Region::NEGATIVE )
                {
                    tStringStream << "-";
                }
                else if ( tGeometricRegion == Geometric_Region::INTERFACE )
                {
                    tStringStream << "=";
                }
                else
                {
                    tStringStream << "+";
                }
                if ( iGeom != this->get_number_of_geometries() - 1 )
                {
                    tStringStream << ",";
                }
            }
            tStringStream << '\n';
        }
        if ( not aFile.empty() )
        {
            std::ofstream tOutputFile( aFile );
            tOutputFile << tStringStream.str() << '\n';
            tOutputFile.close();
        }
    }

    //--------------------------------------------------------------------------------------------------------------

    void
    Geometry_Engine::setup_diagnostics(
            bool                aDiagnostics,
            std::string const & aDiagnosticPath,
            std::string const & aDiagnosticLabel )
    {
        mDiagnostics = aDiagnostics;

        if ( mDiagnostics )
        {
            mDiagnosticPath = aDiagnosticPath;
            mDiagnosticId   = aDiagnosticLabel;

            MORIS_ERROR( !mDiagnosticPath.empty(), "If diagnostics are turned on, a diagnostics path must be specified" );
            if ( mDiagnosticId.empty() )
            {
                mDiagnosticId = "no_spec";
            }
        }
    }

    //--------------------------------------------------------------------------------------------------------------

    std::string
    Geometry_Engine::get_diagnostic_file_name( std::string const & aLabel ) const
    {
        MORIS_ASSERT( mDiagnostics, "Only callable with diagnostics on" );
        return mDiagnosticPath + "/id_" + mDiagnosticId + "_p_" + std::to_string( moris::par_rank() ) + "_" + aLabel + ".diag";
    }

    //--------------------------------------------------------------------------------------------------------------

    void
    Geometry_Engine::initialize_pdv_type_list()
    {
        // Reserve of temporary pdv type list
        Vector< enum PDV_Type > tTemporaryPDVTypeList;

        tTemporaryPDVTypeList.reserve( static_cast< int >( PDV_Type::UNDEFINED ) + 1 );

        Matrix< DDUMat > tListToCheckIfEnumExist( ( static_cast< int >( PDV_Type::UNDEFINED ) + 1 ), 1, 0 );

        // PDV type map
        map< std::string, PDV_Type > tPDVTypeMap = get_pdv_type_map();

        // Loop over properties to build parallel consistent pdv list
        for ( uint tPropertyIndex = 0; tPropertyIndex < mProperties.size(); tPropertyIndex++ )
        {
            // PDV type and mesh set names/indices from parameter list
            PDV_Type tPDVType = mProperties( tPropertyIndex )->get_pdv_type();

            if ( tListToCheckIfEnumExist( static_cast< int >( tPDVType ), 0 ) == 0 )
            {
                // Set 1 at position of the enum value
                tListToCheckIfEnumExist( static_cast< int >( tPDVType ), 0 ) = 1;

                tTemporaryPDVTypeList.push_back( tPDVType );
            }
        }

        // Shrink pdv type list to fit
        tTemporaryPDVTypeList.shrink_to_fit();

        // Communicate dof types so that all processors have the same unique list
        mPDVHostManager.communicate_dof_types( tTemporaryPDVTypeList );

        // Create a map
        mPDVHostManager.create_dv_type_map();
    }

    //--------------------------------------------------------------------------------------------------------------

    void
    Geometry_Engine::distribute_advs(
<<<<<<< HEAD
            mtk::Mesh_Pair                          aMeshPair,
            Vector< std::shared_ptr< mtk::Field > > aFields,
            mtk::EntityRank                         aADVEntityRank )
=======
            mtk::Mesh_Pair                                 aMeshPair,
            const Vector< std::shared_ptr< mtk::Field > >& aFields,
            mtk::EntityRank                                aADVEntityRank )
>>>>>>> 2a6eab6b
    {
        // Tracer
        Tracer tTracer( "GEN", "Distribute ADVs" );

        // Gather all designs
        Vector< std::shared_ptr< Design > > tDesigns( mGeometries.size() + mProperties.size() );
        std::copy( mGeometries.begin(), mGeometries.end(), tDesigns.begin() );
        std::copy( mProperties.begin(), mProperties.end(), tDesigns.begin() + mGeometries.size() );

        // Get interpolation mesh
        mtk::Interpolation_Mesh* tMesh = aMeshPair.get_interpolation_mesh();

        //------------------------------------//
        // Determine owned and shared ADV IDs //
        //------------------------------------//
        clock_t tStart_Owned_Shared_ADVs = clock();

        // Set primitive IDs
        Vector< sint > tPrimitiveADVIds( mInitialPrimitiveADVs.size() );
        for ( uint iADVIndex = 0; iADVIndex < mInitialPrimitiveADVs.size(); iADVIndex++ )
        {
            tPrimitiveADVIds( iADVIndex ) = iADVIndex;
        }

        // Start with primitive IDs for owned IDs on processor 0
        Vector< sint > tOwnedADVIds;
        if ( par_rank() == 0 )
        {
            tOwnedADVIds = tPrimitiveADVIds;
        }

        // this is done to initialize primitive adv positions with gNoID
        Matrix< IdMat > tOwnedijklIDs( tPrimitiveADVIds.size(), 1, gNoID );

        // Loop over all geometries to get number of new ADVs
        sint tOffsetID = tPrimitiveADVIds.size();
        for ( uint iDesignIndex = 0; iDesignIndex < tDesigns.size(); iDesignIndex++ )
        {
            tOffsetID = tDesigns( iDesignIndex )->append_adv_info(    //
                    aMeshPair.get_interpolation_mesh(),
                    tOwnedADVIds,
                    tOwnedijklIDs,
                    tOffsetID,
                    mADVManager.mLowerBounds,
                    mADVManager.mUpperBounds );
        }

        // Set owned ADV IDs
        mPDVHostManager.set_owned_adv_ids( tOwnedADVIds );

        MORIS_LOG_INFO( "Time to collect owned and shared ADVs: %f sec", ( moris::real )( clock() - tStart_Owned_Shared_ADVs ) / CLOCKS_PER_SEC );

        //----------------------------------------//
        // Create owned ADV vector                //
        //----------------------------------------//
        clock_t tStart_Create_Owned_ADVs = clock();

        // Create factory for distributed ADV vector
        sol::Matrix_Vector_Factory tDistributedFactory;

        // Create owned ADV vector
        sol::Dist_Map*    tOwnedADVMap  = tDistributedFactory.create_map( tOwnedADVIds );
        sol::Dist_Vector* tNewOwnedADVs = tDistributedFactory.create_vector( tOwnedADVMap, 1, false, true );

        // Determine if primitive ADVs have been created already
        if ( mPrimitiveADVs )
        {
            // Assign old primitive ADVs to initial vector
            for ( uint iADVIndex = 0; iADVIndex < mInitialPrimitiveADVs.size(); iADVIndex++ )
            {
                mInitialPrimitiveADVs( iADVIndex ) = mPrimitiveADVs->operator()( iADVIndex );
            }
        }
        else
        {
            // Create primitive ADV vector
            sol::Dist_Map* tPrimitiveADVMap = tDistributedFactory.create_map( tPrimitiveADVIds );
            mPrimitiveADVs                  = tDistributedFactory.create_vector( tPrimitiveADVMap, 1, false, true );
        }

        // Assign primitive ADVs to the owned vector
        if ( par_rank() == 0 )
        {
            tNewOwnedADVs->replace_global_values( tPrimitiveADVIds, mInitialPrimitiveADVs );
        }

        // Global assembly
        tNewOwnedADVs->vector_global_assembly();

        // Get primitive ADVs from owned vector
        mPrimitiveADVs->import_local_to_global( *tNewOwnedADVs );

        // Set field ADVs using distributed vector
        if ( mInitialPrimitiveADVs.size() > 0 )
        {
            for ( uint tDesignIndex = 0; tDesignIndex < tDesigns.size(); tDesignIndex++ )
            {
                tDesigns( tDesignIndex )->set_advs( mPrimitiveADVs );
            }
        }

        MORIS_LOG_INFO( "Time to create owned ADVs: %f sec", ( moris::real )( clock() - tStart_Create_Owned_ADVs ) / CLOCKS_PER_SEC );

        //----------------------------------------//
        // Convert to B-spline fields             //
        //----------------------------------------//
        clock_t tStart_Convert_to_Bspline_Fields = clock();

        // Loop to discretize geometries when requested
        for ( uint iGeometryIndex = 0; iGeometryIndex < mGeometries.size(); iGeometryIndex++ )
        {
            for ( uint iGeometryFieldIndex = 0; iGeometryFieldIndex < mGeometries( iGeometryIndex )->get_num_fields(); iGeometryFieldIndex++ )
            {
                // Loop over MTK fields to find a match
                bool tUseMTKField = false;
                for ( const auto& iMTKField : aFields )
                {
                    mGeometries( iGeometryIndex )->discretize( iMTKField, aMeshPair, tNewOwnedADVs );
                    tUseMTKField = true;
                    break;
                }

                // Otherwise discretize with original field
                if ( not tUseMTKField )
                {
                    mGeometries( iGeometryIndex )->discretize( aMeshPair, tNewOwnedADVs );
                }

                // Shape sensitivities logic}
                mShapeSensitivities = ( mShapeSensitivities or mGeometries( iGeometryIndex )->depends_on_advs() );
            }
        }

        // Loop to discretize properties when requested
        for ( uint iPropertyIndex = 0; iPropertyIndex < mProperties.size(); iPropertyIndex++ )
        {
            // Loop over MTK fields to find a match
            bool tUseMTKField = false;
            for ( const auto& iMTKField : aFields )
            {
                if ( mProperties( iPropertyIndex )->get_name() == iMTKField->get_label() )
                {
                    mProperties( iPropertyIndex )->discretize( iMTKField, aMeshPair, tNewOwnedADVs );
                    tUseMTKField = true;
                    break;
                }
            }

            // Otherwise discretize with original field
            if ( not tUseMTKField )
            {
                mProperties( iPropertyIndex )->discretize( aMeshPair, tNewOwnedADVs );
            }
        }

        // Register node manager with each geometry/property TODO figure out a better way to do this; have node manager automatically copy over when discretizing?
        for ( const auto& iGeometry : mGeometries )
        {
            iGeometry->set_node_manager( mNodeManager );
        }
        for ( const auto& iProperty : mProperties )
        {
            iProperty->set_node_manager( mNodeManager );
        }

        // Update dependencies
        if ( tDesigns.size() > 0 )
        {
            std::copy( mGeometries.begin(), mGeometries.end(), tDesigns.begin() );
            std::copy( mProperties.begin(), mProperties.end(), tDesigns.begin() + mGeometries.size() );
            for ( uint tPropertyIndex = 0; tPropertyIndex < mProperties.size(); tPropertyIndex++ )
            {
                mProperties( tPropertyIndex )->update_dependencies( tDesigns );
            }
        }

        // Delete old owned ADVs and save ADVs
        delete mOwnedADVs;
        mOwnedADVs = tNewOwnedADVs;

        MORIS_LOG_INFO( "Time to convert to Bspline fields: %f sec", ( moris::real )( clock() - tStart_Convert_to_Bspline_Fields ) / CLOCKS_PER_SEC );

        //----------------------------------------//
        // Communicate all ADV IDs to processor 0 //
        //----------------------------------------//

        clock_t tStart_Communicate_ADV_IDs = clock();

        // Sending mats
        Vector< Vector< sint > >   tSendingIDs( 0 );
        Vector< Vector< real > >   tSendingLowerBounds( 0 );
        Vector< Vector< real > >   tSendingUpperBounds( 0 );
        Vector< Matrix< DDSMat > > tSendingijklIDs( 0 );

        // Receiving mats
        Vector< Vector< sint > >   tReceivingIDs( 0 );
        Vector< Vector< real > >   tReceivingLowerBounds( 0 );
        Vector< Vector< real > >   tReceivingUpperBounds( 0 );
        Vector< Matrix< DDSMat > > tReceivingjklIDs( 0 );

        // Set up communication list for communicating ADV IDs
        Vector< sint >  tCommunicationList( 1, 0 );
        Matrix< IdMat > tCommunicationListMat( 1, 1, 0 );
        if ( par_rank() == 0 )
        {
            // Resize communication list and sending mats
            tCommunicationList.resize( par_size() - 1 );
            tCommunicationListMat.resize( par_size() - 1, 1 );
            tSendingIDs.resize( par_size() - 1 );
            tSendingLowerBounds.resize( par_size() - 1 );
            tSendingUpperBounds.resize( par_size() - 1 );
            tSendingijklIDs.resize( par_size() - 1 );

            // Assign communication list
            for ( uint tProcessorIndex = 1; tProcessorIndex < (uint)par_size(); tProcessorIndex++ )
            {
                tCommunicationList( tProcessorIndex - 1 )    = tProcessorIndex;
                tCommunicationListMat( tProcessorIndex - 1 ) = tProcessorIndex;
            }
        }
        else
        {
            tSendingIDs         = { tOwnedADVIds };
            tSendingLowerBounds = { mADVManager.mLowerBounds };
            tSendingUpperBounds = { mADVManager.mUpperBounds };
            tSendingijklIDs     = { tOwnedijklIDs };
        }

        // Communicate mats
        communicate_vectors( tCommunicationList, tSendingIDs, tReceivingIDs );
        communicate_vectors( tCommunicationList, tSendingLowerBounds, tReceivingLowerBounds );
        communicate_vectors( tCommunicationList, tSendingUpperBounds, tReceivingUpperBounds );
        if ( tMesh->get_mesh_type() == mtk::MeshType::HMR )
        {
            communicate_mats( tCommunicationListMat, tSendingijklIDs, tReceivingjklIDs );
        }

        MORIS_LOG_INFO( "Time to communicate ADV IDs: %f sec", ( moris::real )( clock() - tStart_Communicate_ADV_IDs ) / CLOCKS_PER_SEC );

        // Assemble full ADVs/bounds
        clock_t tStart_ADV_Bounds = clock();

        if ( par_rank() == 0 )
        {
            // Start full IDs with owned IDs on processor 0
            mFullADVIds = tOwnedADVIds;
            if ( tMesh->get_mesh_type() == mtk::MeshType::HMR )
            {
                mFullijklIDs = tOwnedijklIDs;
            }
            else
            {
                mFullijklIDs.set_size( 0, 0 );
            }

            // Assemble additional IDs/bounds from other processors
            for ( uint tProcessorIndex = 1; tProcessorIndex < (uint)par_size(); tProcessorIndex++ )
            {
                // Get number of received ADVs
                uint tFullADVsFilled    = mFullADVIds.size();
                uint tFullijklIDsFilled = mFullijklIDs.length();
                uint tNumReceivedADVs   = tReceivingIDs( tProcessorIndex - 1 ).size();

                // Resize full ADV IDs and bounds
                mFullADVIds.resize( tFullADVsFilled + tNumReceivedADVs );
                mADVManager.mLowerBounds.resize( tFullADVsFilled + tNumReceivedADVs );
                mADVManager.mUpperBounds.resize( tFullADVsFilled + tNumReceivedADVs );
                if ( tMesh->get_mesh_type() == mtk::MeshType::HMR )
                {
                    mFullijklIDs.resize( tFullijklIDsFilled + tNumReceivedADVs, 1 );
                }

                // Assign received ADV IDs
                for ( uint tADVIndex = 0; tADVIndex < tNumReceivedADVs; tADVIndex++ )
                {
                    mFullADVIds( tFullADVsFilled + tADVIndex ) = tReceivingIDs( tProcessorIndex - 1 )( tADVIndex );
                    mADVManager.mLowerBounds( tFullADVsFilled + tADVIndex ) =
                            tReceivingLowerBounds( tProcessorIndex - 1 )( tADVIndex );
                    mADVManager.mUpperBounds( tFullADVsFilled + tADVIndex ) =
                            tReceivingUpperBounds( tProcessorIndex - 1 )( tADVIndex );

                    if ( tMesh->get_mesh_type() == mtk::MeshType::HMR )
                    {
                        mFullijklIDs( tFullijklIDsFilled + tADVIndex ) =
                                tReceivingjklIDs( tProcessorIndex - 1 )( tADVIndex );
                    }
                }
            }
        }
        else
        {
            mADVManager.mLowerBounds.clear();
            mADVManager.mUpperBounds.clear();
            mFullijklIDs.set_size( 0, 0 );
        }

        MORIS_LOG_INFO( "Time to assemble ADVs and bounds on Proc 0: %f sec", ( moris::real )( clock() - tStart_ADV_Bounds ) / CLOCKS_PER_SEC );

        // Reset mesh information
        clock_t tStart_Reset_Mesh_Info = clock();
        this->reset_mesh_information( tMesh );

        MORIS_LOG_INFO( "Time to reset mesh information: %f sec", ( moris::real )( clock() - tStart_Reset_Mesh_Info ) / CLOCKS_PER_SEC );
    }

    //--------------------------------------------------------------------------------------------------------------

    void
    Geometry_Engine::reset_mesh_information( mtk::Interpolation_Mesh* aMesh )
    {
        // Register spatial dimension
        mNumSpatialDimensions = aMesh->get_spatial_dim();

        // Set GEN nodes
        mNodeManager.reset_background_nodes( aMesh );

        // Reset PDV host manager
        mPDVHostManager.reset();

        // Reset info related to the mesh
        mActiveGeometryIndex = 0;
        for ( uint tGeometryIndex = 0; tGeometryIndex < mGeometries.size(); tGeometryIndex++ )
        {
            mGeometries( tGeometryIndex )->reset_nodal_data( aMesh );
        }
        for ( uint tPropertyIndex = 0; tPropertyIndex < mProperties.size(); tPropertyIndex++ )
        {
            mProperties( tPropertyIndex )->reset_nodal_data( aMesh );
        }
    }

    //--------------------------------------------------------------------------------------------------------------

    void
    Geometry_Engine::output_fields( mtk::Mesh* aMesh )
    {
        // Tracer
        Tracer tTracer( "GEN", "Output fields" );

        this->output_fields_on_mesh( aMesh, mOutputMeshFile );
        this->write_geometry_fields( aMesh, mGeometryFieldFile );
    }

    //--------------------------------------------------------------------------------------------------------------

    void
    Geometry_Engine::output_fields_on_mesh(
            mtk::Mesh*  aMesh,
            std::string aExodusFileName )
    {
        // time shift
        real tTimeShift = 0.0;

        if ( not aExodusFileName.empty() )
        {
            if ( mTimeOffset > 0 )
            {
                // get optimization iteration
                uint tOptIter = gLogger.get_opt_iteration();

                // set name
                std::string tOptIterStrg = std::to_string( tOptIter );
                aExodusFileName += ".e-s." + std::string( 4 - tOptIterStrg.length(), '0' ) + tOptIterStrg;

                // determine time shift
                tTimeShift = tOptIter * mTimeOffset;
            }

            // Write mesh
            mtk::Writer_Exodus tWriter( aMesh );
            tWriter.write_mesh( "./", aExodusFileName, "./", "gen_temp.exo" );

            // Setup field names
            uint tNumGeometryFields = 0;
            for ( uint iGeom = 0; iGeom < mGeometries.size(); iGeom++ )
            {
                tNumGeometryFields += mGeometries( iGeom )->get_num_fields();
            }
            Vector< std::string > tFieldNames( 0 );

            // Geometry field names
            for ( uint tGeometryIndex = 0; tGeometryIndex < mGeometries.size(); tGeometryIndex++ )
            {
                // Get the geometries field names
                Vector< std::string > tGeometryFieldNames = mGeometries( tGeometryIndex )->get_field_names();

                // Append the field names to the list
                tFieldNames.append( tGeometryFieldNames );
            }

            // Property field names
            for ( uint tPropertyIndex = 0; tPropertyIndex < mProperties.size(); tPropertyIndex++ )
            {
                // Get the geometries field names
                Vector< std::string > tPropertyFieldNames = mProperties( tPropertyIndex )->get_field_names();

                // Append the field names to the list
                tFieldNames.append( tPropertyFieldNames );
            }

            // write time to file
            tWriter.set_time( tTimeShift );

            // Set nodal fields based on field names
            tWriter.set_nodal_fields( tFieldNames );

            // Get all node coordinates
            Vector< Matrix< DDRMat > > tNodeCoordinates( aMesh->get_num_nodes() );
            for ( uint tNodeIndex = 0; tNodeIndex < aMesh->get_num_nodes(); tNodeIndex++ )
            {
                tNodeCoordinates( tNodeIndex ) = aMesh->get_node_coordinate( tNodeIndex );
            }

            // Loop over geometries
            for ( uint tGeometryIndex = 0; tGeometryIndex < mGeometries.size(); tGeometryIndex++ )
            {
                for ( uint iGeometryFieldIndex = 0; iGeometryFieldIndex < mGeometries( tGeometryIndex )->get_num_fields(); iGeometryFieldIndex++ )
                {
                    // Create field vector
                    Matrix< DDRMat > tFieldData( aMesh->get_num_nodes(), 1 );

                    for ( uint tNodeIndex = 0; tNodeIndex < aMesh->get_num_nodes(); tNodeIndex++ )
                    {
                        // Get design info from the geometry
                        Vector< real > tGeometryInfo;
                        mGeometries( tGeometryIndex )->get_design_info( tNodeIndex, tNodeCoordinates( tNodeIndex ), tGeometryInfo );

                        // Assign field to vector
                        tFieldData( tNodeIndex ) = tGeometryInfo( iGeometryFieldIndex );
                    }

                    // Create field on mesh
                    tWriter.write_nodal_field( tFieldNames( iGeometryFieldIndex ), tFieldData );
                }
            }

            // Loop over properties
            for ( uint tPropertyIndex = 0; tPropertyIndex < mProperties.size(); tPropertyIndex++ )
            {
                for ( uint iPropertyFieldIndex = 0; iPropertyFieldIndex < mProperties( tPropertyIndex )->get_num_fields(); iPropertyFieldIndex++ )
                {
                    // Create field vector
                    Matrix< DDRMat > tFieldData( aMesh->get_num_nodes(), 1 );

                    // Loop over all nodes on the mesh
                    for ( uint tNodeIndex = 0; tNodeIndex < aMesh->get_num_nodes(); tNodeIndex++ )
                    {
                        // Get design info from the property
                        Vector< real > tPropertyInfo;
                        mProperties( tPropertyIndex )->get_design_info( tNodeIndex, tNodeCoordinates( tNodeIndex ), tPropertyInfo );

                        // Assign field to vector
                        tFieldData( tNodeIndex ) = tPropertyInfo( iPropertyFieldIndex );
                    }

                    // Create field on mesh
                    tWriter.write_nodal_field( tFieldNames( tNumGeometryFields + tPropertyIndex ), tFieldData );
                }
            }

            // Finalize
            tWriter.close_file( true );
        }
    }

    //--------------------------------------------------------------------------------------------------------------

    void Geometry_Engine::write_geometry_fields(
            mtk::Mesh*         aMesh,
            const std::string& aBaseFileName )
    {
        if ( not aBaseFileName.empty() )
        {
            // Get all node coordinates
            Vector< Matrix< DDRMat > > tNodeCoordinates( aMesh->get_num_nodes() );
            for ( uint tNodeIndex = 0; tNodeIndex < aMesh->get_num_nodes(); tNodeIndex++ )
            {
                tNodeCoordinates( tNodeIndex ) = aMesh->get_node_coordinate( tNodeIndex );
            }

            // Loop over geometries
            for ( uint tGeometryIndex = 0; tGeometryIndex < mGeometries.size(); tGeometryIndex++ )
            {
                // Loop over fields for this geometry
                Vector< std::ofstream > tOutFiles( mGeometries( tGeometryIndex )->get_num_fields() );
                for ( uint iGeometryFieldIndex = 0; iGeometryFieldIndex < mGeometries( tGeometryIndex )->get_num_fields(); iGeometryFieldIndex++ )
                {
                    // Create file
                    tOutFiles( iGeometryFieldIndex ).open( aBaseFileName + "_" + std::to_string( tGeometryIndex ) + "field_" + std::to_string( iGeometryFieldIndex ) + ".txt" );
                }

                // Write to file
                for ( uint tNodeIndex = 0; tNodeIndex < aMesh->get_num_nodes(); tNodeIndex++ )
                {
                    Vector< real > tGeometryInfo;
                    mGeometries( tGeometryIndex )->get_design_info( tNodeIndex, tNodeCoordinates( tNodeIndex ), tGeometryInfo );

                    for ( uint iGeometryFieldIndex = 0; iGeometryFieldIndex < mGeometries( tGeometryIndex )->get_num_fields(); iGeometryFieldIndex++ )
                    {
                        // Coordinates
                        for ( uint tDimension = 0; tDimension < mNumSpatialDimensions; tDimension++ )
                        {
                            tOutFiles( iGeometryFieldIndex ) << tNodeCoordinates( tNodeIndex )( tDimension ) << ", ";
                        }

                        // Fill unused dimensions with zeros
                        for ( uint tDimension = mNumSpatialDimensions; tDimension < 3; tDimension++ )
                        {
                            tOutFiles( iGeometryFieldIndex ) << 0.0 << ", ";
                        }

                        // Level-set field
                        tOutFiles( iGeometryFieldIndex ) << tGeometryInfo( iGeometryFieldIndex ) << '\n';
                    }
                }

                // Close files
                for ( uint iOutFile = 0; iOutFile < tOutFiles.size(); iOutFile++ )
                {
                    tOutFiles( iOutFile ).close();
                }
            }
        }
    }

    //--------------------------------------------------------------------------------------------------------------
    // PRIVATE
    //--------------------------------------------------------------------------------------------------------------
    void Geometry_Engine::create_interpolation_pdvs(
            mtk::Interpolation_Mesh*               aInterpolationMesh,
            mtk::Integration_Mesh*                 aIntegrationMesh,
            Vector< Vector< Vector< PDV_Type > > > aPDVTypes )
    {
        // Tracer
        Tracer tTracer( "GEN", "Create interpolation PDV hosts" );

        // Get information from integration mesh
        uint tNumSets = aPDVTypes.size();

        // Size node information cells
        Vector< Vector< uint > >   tNodeIndicesPerSet( tNumSets );
        Vector< Vector< sint > >   tNodeIdsPerSet( tNumSets );
        Vector< Vector< uint > >   tNodeOwnersPerSet( tNumSets );
        Vector< Matrix< DDRMat > > tNodeCoordinatesPerSet( tNumSets );

        // Get communication table and map
        Matrix< IdMat >    tCommTable             = aInterpolationMesh->get_communication_table();
        Vector< moris_id > tCommunicationTableMap = build_communication_table_map( tCommTable );

        // TODO change over to just use a cell to begin with
        Vector< moris_index > tCommunicationTable( tCommTable.length() );
        for ( uint iCommTableIndex = 0; iCommTableIndex < tCommunicationTable.size(); iCommTableIndex++ )
        {
            tCommunicationTable( iCommTableIndex ) = tCommTable( iCommTableIndex );
        }

        // Loop through sets in integration mesh
        for ( uint iMeshSetIndex = 0; iMeshSetIndex < tNumSets; iMeshSetIndex++ )
        {
            // Determine number of nodes if there are PDVs on this set
            if ( aPDVTypes( iMeshSetIndex ).size() > 0 )
            {
                // Get set pointer
                mtk::Set* tSet = aIntegrationMesh->get_set_by_index( iMeshSetIndex );

                // Select sides of interpolation cells to get info from
                Vector< mtk::Leader_Follower > tSetSides = mtk::get_leader_follower( tSet->get_set_type() );

                // Get number of clusters on set
                uint tNumberOfClusters = tSet->get_num_clusters_on_set();

                // Number of nodes on this set
                uint tNumberOfNodesInSet = 0;

                // Number of shared nodes on this set per proc
                Vector< uint > tNumSharedNodesPerProc( tCommunicationTable.size() );

                // Loop over clusters on this set to count nodes
                for ( uint tClusterIndex = 0; tClusterIndex < tNumberOfClusters; tClusterIndex++ )
                {
                    // get pointer to cluster
                    const mtk::Cluster* tCluster = tSet->get_clusters_by_index( tClusterIndex );

                    // Loop over leader/follower
                    for ( mtk::Leader_Follower iLeaderFollower : tSetSides )
                    {
                        // Get node indices in cluster
                        mtk::Cell const *  tBaseCell            = tCluster->get_interpolation_cell( iLeaderFollower ).get_base_cell();
                        Matrix< IndexMat > tNodeOwnersInCluster = tBaseCell->get_vertex_owners();

                        // Add to the number of base nodes on this set
                        tNumberOfNodesInSet += tNodeOwnersInCluster.length();

                        // Determine if we need to check for shared nodes
                        if ( par_size() > 1 )
                        {
                            // Get number of shared nodes with each proc
                            for ( uint iNodeInCluster = 0; iNodeInCluster < tNodeOwnersInCluster.length(); iNodeInCluster++ )
                            {
                                // Determine if this proc is not node owner
                                moris_index tNodeOwner = tNodeOwnersInCluster( iNodeInCluster );
                                if ( tNodeOwner not_eq par_rank() )
                                {
                                    // Count up number of shared nodes with that proc
                                    tNumSharedNodesPerProc( tCommunicationTableMap( tNodeOwner ) )++;
                                }
                            }
                        }
                    }
                }

                // Communicate to owning proc about shared nodes
                Vector< uint > tNumOwnedNodesPerProc( tCommunicationTable.size() );
                communicate_scalars( tCommunicationTable, tNumSharedNodesPerProc, tNumOwnedNodesPerProc );

                // Add number of nodes this proc owns that it may not know is on the set
                tNumberOfNodesInSet += std::accumulate( tNumOwnedNodesPerProc.begin(), tNumOwnedNodesPerProc.end(), 0 );

                // Resize node indices, IDs, owners, and coordinates for this set
                tNodeIndicesPerSet( iMeshSetIndex ).resize( tNumberOfNodesInSet, 0 );
                tNodeIdsPerSet( iMeshSetIndex ).resize( tNumberOfNodesInSet, -1 );
                tNodeOwnersPerSet( iMeshSetIndex ).resize( tNumberOfNodesInSet, 0 );
                tNodeCoordinatesPerSet( iMeshSetIndex ).resize( tNumberOfNodesInSet, mNumSpatialDimensions );

                // Loop over clusters on this set
                uint tCurrentNode = 0;
                for ( uint iClusterIndex = 0; iClusterIndex < tNumberOfClusters; iClusterIndex++ )
                {
                    // get pointer to cluster
                    const mtk::Cluster* tCluster = tSet->get_clusters_by_index( iClusterIndex );

                    // Loop over leader/follower
                    for ( mtk::Leader_Follower iLeaderFollower : tSetSides )
                    {
                        // Get base interpolation cell
                        mtk::Cell const * tBaseCell = tCluster->get_interpolation_cell( iLeaderFollower ).get_base_cell();

                        // Indices, IDs, and ownership of base cell nodes in cluster
                        Matrix< IndexMat > tNodeIndicesInCluster     = tBaseCell->get_vertex_inds();
                        Matrix< IdMat >    tNodeIdsInCluster         = tBaseCell->get_vertex_ids();
                        Matrix< IndexMat > tNodeOwnersInCluster      = tBaseCell->get_vertex_owners();
                        Matrix< DDRMat >   tNodeCoordinatesInCluster = tBaseCell->get_vertex_coords();

                        // number of base nodes in cluster
                        uint tNumberOfBaseNodes = tNodeIndicesInCluster.length();

                        // check for consistency
                        MORIS_ASSERT( tNodeIdsInCluster.length() == tNumberOfBaseNodes and tNodeOwnersInCluster.length() == tNumberOfBaseNodes,
                                "Geometry_Engine::create_interpolation_pdvs - inconsistent cluster information.\n" );

                        // FIXME This list has duplicate entries. Functionality is working as is, but is slightly slower. Mesh needs to provide unique nodes per set to fix this.
                        for ( uint iNodeInCluster = 0; iNodeInCluster < tNumberOfBaseNodes; iNodeInCluster++ )
                        {
                            // Set node index/ID/owner info
                            tNodeIndicesPerSet( iMeshSetIndex )( tCurrentNode ) = tNodeIndicesInCluster( iNodeInCluster );
                            tNodeIdsPerSet( iMeshSetIndex )( tCurrentNode )     = tNodeIdsInCluster( iNodeInCluster );
                            tNodeOwnersPerSet( iMeshSetIndex )( tCurrentNode )  = tNodeOwnersInCluster( iNodeInCluster );
                            tNodeCoordinatesPerSet( iMeshSetIndex ).get_row( tCurrentNode ) =
                                    tNodeCoordinatesInCluster.get_row( iNodeInCluster );

                            // Increment index in overall lists
                            tCurrentNode++;
                        }
                    }
                }

                // Determine if we need to check for shared nodes
                if ( par_size() > 1 )
                {
                    // Create lists of shared nodes to communicate
                    Vector< Vector< sint > > tSharedNodeIdsOnSet( tCommunicationTable.size() );
                    for ( uint iProcIndex = 0; iProcIndex < tCommunicationTable.size(); iProcIndex++ )
                    {
                        tSharedNodeIdsOnSet( iProcIndex ).resize( tNumSharedNodesPerProc( iProcIndex ) );
                        tNumSharedNodesPerProc( iProcIndex ) = 0;
                    }

                    // Copy over shared node IDs from currently known nodes
                    for ( uint iNodeInSet = 0; iNodeInSet < tCurrentNode; iNodeInSet++ )
                    {
                        // Determine if this proc is not node owner
                        moris_index tNodeOwner = tNodeOwnersPerSet( iMeshSetIndex )( iNodeInSet );
                        if ( tNodeOwner not_eq par_rank() )
                        {
                            // Get mapped proc index
                            uint tCommunicationProcIndex = tCommunicationTableMap( tNodeOwner );

                            // Add node ID to communication list
                            tSharedNodeIdsOnSet( tCommunicationProcIndex )( tNumSharedNodesPerProc( tCommunicationProcIndex )++ ) = tNodeIdsPerSet( iMeshSetIndex )( iNodeInSet );
                        }
                    }

                    // Create owned ID cell
                    Vector< Vector< sint > > tOwnedNodeIdsOnSet( tCommunicationTable.size() );

                    // Communicate IDs of shared nodes to the owning processor
                    communicate_vectors(
                            tCommunicationTable,
                            tSharedNodeIdsOnSet,
                            tOwnedNodeIdsOnSet );

                    // Add new node information to this set
                    for ( uint iProcIndex = 0; iProcIndex < tCommunicationTable.size(); iProcIndex++ )
                    {

                        for ( uint iSharedNodeListIndex = 0; iSharedNodeListIndex < tOwnedNodeIdsOnSet( iProcIndex ).size(); iSharedNodeListIndex++ )
                        {
                            // Get owned node ID
                            moris_id tNodeId = tOwnedNodeIdsOnSet( iProcIndex )( iSharedNodeListIndex );

                            // Get index on this proc
                            moris_index tNodeIndex = aInterpolationMesh->get_background_mesh().get_loc_entity_ind_from_entity_glb_id( tNodeId, mtk::EntityRank::NODE );

                            // Get coordinates
                            Matrix< DDRMat > tNodeCoordinates = aInterpolationMesh->get_node_coordinate( tNodeIndex );

                            // Set node index/ID/owner/coordinates
                            tNodeIndicesPerSet( iMeshSetIndex )( tCurrentNode ) = tNodeIndex;
                            tNodeIdsPerSet( iMeshSetIndex )( tCurrentNode )     = tNodeId;
                            tNodeOwnersPerSet( iMeshSetIndex )( tCurrentNode )  = par_rank();
                            tNodeCoordinatesPerSet( iMeshSetIndex ).set_row( tCurrentNode, tNodeCoordinates );

                            // Increment index in overall lists
                            tCurrentNode++;
                        }
                    }
                }
            }
        }

        // Create hosts of nodes of non-unzipped interpolation nodes
        mPDVHostManager.create_interpolation_pdv_hosts(
                tNodeIndicesPerSet,
                tNodeIdsPerSet,
                tNodeOwnersPerSet,
                tNodeCoordinatesPerSet );

        // Loop over properties to assign PDVs on this set
        for ( const auto& iProperty : mProperties )
        {
            // Check if this is an interpolation PDV
            MORIS_ERROR( iProperty->is_interpolation_pdv(),
                    "Assignment of PDVs is only supported with an interpolation mesh right now." );

            // Get PDV type and all mesh set indices for this property
            PDV_Type       tPDVType        = iProperty->get_pdv_type();
            Vector< uint > tMeshSetIndices = iProperty->get_pdv_mesh_set_indices( aIntegrationMesh );

            // Loop through nodes in these sets
            for ( uint iMeshSetIndex : tMeshSetIndices )
            {
                for ( uint iNodeInSet = 0; iNodeInSet < tNodeIndicesPerSet( iMeshSetIndex ).size(); iNodeInSet++ )
                {
                    // Create interpolation PDV
                    mPDVHostManager.create_interpolation_pdv( tNodeIndicesPerSet( iMeshSetIndex )( iNodeInSet ), tPDVType, iProperty );
                }
            }
        }
    }

    //--------------------------------------------------------------------------------------------------------------

    void Geometry_Engine::set_integration_pdv_types( mtk::Integration_Mesh* aIntegrationMesh )
    {
        // Tracer
        Tracer tTracer( "GEN", "Set integration PDV types" );

        // Get information from integration mesh
        uint tNumSets = aIntegrationMesh->get_num_sets();

        // Cell of IG PDV_Type types
        Vector< PDV_Type > tCoordinatePDVs( mNumSpatialDimensions );

        switch ( mNumSpatialDimensions )
        {
            case 2:
            {
                tCoordinatePDVs( 0 ) = PDV_Type::X_COORDINATE;
                tCoordinatePDVs( 1 ) = PDV_Type::Y_COORDINATE;
                break;
            }
            case 3:
            {
                tCoordinatePDVs( 0 ) = PDV_Type::X_COORDINATE;
                tCoordinatePDVs( 1 ) = PDV_Type::Y_COORDINATE;
                tCoordinatePDVs( 2 ) = PDV_Type::Z_COORDINATE;
                break;
            }
            default:
            {
                MORIS_ERROR( false, "Geometry Engine only works for 2D and 3D models." );
            }
        }

        // Loop through sets
        Vector< Vector< Vector< PDV_Type > > > tPDVTypes( tNumSets );
        for ( uint tMeshSetIndex = 0; tMeshSetIndex < tNumSets; tMeshSetIndex++ )
        {
            // PDV_Type types per set
            tPDVTypes( tMeshSetIndex ).resize( 1 );
            tPDVTypes( tMeshSetIndex )( 0 ) = tCoordinatePDVs;
        }

        // Set PDV types
        mPDVHostManager.set_integration_pdv_types( tPDVTypes );
        mPDVHostManager.set_requested_integration_pdv_types( tCoordinatePDVs );
    }

    //--------------------------------------------------------------------------------------------------------------

    Phase_Table
    Geometry_Engine::create_phase_table(
            const Vector< Vector< Parameter_List > >& aParameterLists,
            const std::shared_ptr< Library_IO >&      aLibrary )
    {
        // Get number of geometries
        uint tNumGeometries = aParameterLists( 1 ).size();

        // Recreate phase table via different methods if needed
        std::string tPhaseFunctionName = aParameterLists( 0 )( 0 ).get< std::string >( "phase_function_name" );
        if ( not tPhaseFunctionName.empty() )
        {
            // User-defined phase function
            return { aLibrary->load_function< PHASE_FUNCTION >( tPhaseFunctionName ),
                static_cast< uint >( aParameterLists( 0 )( 0 ).get< sint >( "number_of_phases" ) ) };
        }
        else if ( not aParameterLists( 0 )( 0 ).get< std::string >( "phase_table" ).empty() )
        {
            // User-defined bulk phases
            return { tNumGeometries, string_to_matrix< DDUMat >( aParameterLists( 0 )( 0 ).get< std::string >( "phase_table" ) ) };
        }
        else
        {
            // Unique phase per geometry combination
            return { tNumGeometries };
        }
    }

    //--------------------------------------------------------------------------------------------------------------

    Phase_Table
    Geometry_Engine::create_phase_table(
            uint                    aNumGeometries,
            const Matrix< DDUMat >& aBulkPhases,
            PHASE_FUNCTION          aPhaseFunction,
            uint                    aNumPhases )
    {
        // Tracer
        Tracer tTracer( "GEN", "Create phase table" );

        if ( aPhaseFunction )
        {
            return { aPhaseFunction, aNumPhases };
        }
        else if ( aBulkPhases.length() > 0 )
        {
            return { aNumGeometries, aBulkPhases };
        }
        else
        {
            return { aNumGeometries };
        }
    }

    //--------------------------------------------------------------------------------------------------------------
}    // namespace moris::gen<|MERGE_RESOLUTION|>--- conflicted
+++ resolved
@@ -58,25 +58,6 @@
         mOutputMeshFile    = aParameterLists( 0 )( 0 ).get< std::string >( "output_mesh_file" );
         mTimeOffset        = aParameterLists( 0 )( 0 ).get< real >( "time_offset" );
 
-<<<<<<< HEAD
-        // Read ADVs
-        sint tADVsSize = aParameterLists( 0 )( 0 ).get< sint >( "advs_size" );
-        if ( tADVsSize )
-        {
-            mInitialPrimitiveADVs.resize( tADVsSize, aParameterLists( 0 )( 0 ).get< real >( "initial_advs_fill" ) );
-            mADVManager.mLowerBounds.resize( tADVsSize, aParameterLists( 0 )( 0 ).get< real >( "lower_bounds_fill" ) );
-            mADVManager.mUpperBounds.resize( tADVsSize, aParameterLists( 0 )( 0 ).get< real >( "upper_bounds_fill" ) );
-        }
-        else
-        {
-            mInitialPrimitiveADVs    = aParameterLists( 0 )( 0 ).get< Vector< real > >( "initial_advs" );
-            mADVManager.mLowerBounds = aParameterLists( 0 )( 0 ).get< Vector< real > >( "lower_bounds" );
-            mADVManager.mUpperBounds = aParameterLists( 0 )( 0 ).get< Vector< real > >( "upper_bounds" );
-        }
-        mADVManager.mADVs = mInitialPrimitiveADVs;
-
-=======
->>>>>>> 2a6eab6b
         // Create designs with the factory
         for ( uint iParameterIndex = 2; iParameterIndex < aParameterLists.size(); iParameterIndex++ )
         {
@@ -880,15 +861,9 @@
 
     void
     Geometry_Engine::distribute_advs(
-<<<<<<< HEAD
-            mtk::Mesh_Pair                          aMeshPair,
-            Vector< std::shared_ptr< mtk::Field > > aFields,
-            mtk::EntityRank                         aADVEntityRank )
-=======
             mtk::Mesh_Pair                                 aMeshPair,
             const Vector< std::shared_ptr< mtk::Field > >& aFields,
             mtk::EntityRank                                aADVEntityRank )
->>>>>>> 2a6eab6b
     {
         // Tracer
         Tracer tTracer( "GEN", "Distribute ADVs" );
