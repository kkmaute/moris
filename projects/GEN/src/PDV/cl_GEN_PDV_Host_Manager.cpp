/*
 * Copyright (c) 2022 University of Colorado
 * Licensed under the MIT license. See LICENSE.txt file in the MORIS root for details.
 *
 *------------------------------------------------------------------------------------
 *
 * cl_GEN_PDV_Host_Manager.cpp
 *
 */

#include "cl_GEN_PDV_Host_Manager.hpp"
#include "cl_SOL_Matrix_Vector_Factory.hpp"
#include "cl_Communication_Tools.hpp"
#include "fn_trans.hpp"
#include "fn_eye.hpp"

// detailed logging
#include "cl_Tracer.hpp"

namespace moris::gen
{
    //--------------------------------------------------------------------------------------------------------------

    PDV_Host_Manager::PDV_Host_Manager( Node_Manager& aNodeManager )
            : mNodeManager( aNodeManager )
    {
    }

    //--------------------------------------------------------------------------------------------------------------

    void
    PDV_Host_Manager::set_owned_adv_ids( const Vector< sint >& aOwnedADVIds )
    {
        mOwnedADVIds = aOwnedADVIds;
        mADVIdsSet   = true;
    }

    //--------------------------------------------------------------------------------------------------------------

    void
    PDV_Host_Manager::set_communication_table( const Matrix< IdMat >& aCommTable )
    {
        mCommTable = aCommTable;
    }

    //--------------------------------------------------------------------------------------------------------------

    Matrix< IdMat >
    PDV_Host_Manager::get_communication_table()    // FIXME
    {
        return mCommTable;
    }

    //--------------------------------------------------------------------------------------------------------------

    void
    PDV_Host_Manager::reset()
    {
        mIpPDVHosts.clear();
        mOwnedPDVLocalToGlobalMap.resize( 0, 0 );
        mOwnedAndSharedPDVLocalToGlobalMap.resize( 0, 0 );
        mNumOwnedPDVs          = 0;
        mNumOwnedAndSharedPDVs = 0;
    }

    //--------------------------------------------------------------------------------------------------------------

    void
    PDV_Host_Manager::get_ip_dv_types_for_set(
            const moris::moris_index      aIPMeshSetIndex,
            Vector< Vector< PDV_Type > >& aPDVTypes )
    {
        if ( mIpPDVTypes.size() > 0 )    // FIXME
        {
            aPDVTypes = mIpPDVTypes( aIPMeshSetIndex );
        }
    }

    //--------------------------------------------------------------------------------------------------------------

    void
    PDV_Host_Manager::get_ig_dv_types_for_set(
            const moris::moris_index      aIGMeshSetIndex,
            Vector< Vector< PDV_Type > >& aPDVTypes )
    {
        if ( mIgPDVTypes.size() > 0 )    // FIXME
        {
            aPDVTypes = mIgPDVTypes( aIGMeshSetIndex );
        }
    }

    //--------------------------------------------------------------------------------------------------------------

    void
    PDV_Host_Manager::get_ip_unique_dv_types_for_set(
            const moris_index   aIPMeshSetIndex,
            Vector< PDV_Type >& aPDVTypes )
    {
        if ( mUniqueIpPDVTypes.size() > 0 )    // FIXME
        {
            aPDVTypes = mUniqueIpPDVTypes( aIPMeshSetIndex );
        }
    }

    //--------------------------------------------------------------------------------------------------------------

    void
    PDV_Host_Manager::get_ig_unique_dv_types_for_set(
            const moris::moris_index aIGMeshSetIndex,
            Vector< PDV_Type >&      aPDVTypes )
    {
        if ( mUniqueIgPDVTypes.size() > 0 )    // FIXME
        {
            aPDVTypes = mUniqueIgPDVTypes( aIGMeshSetIndex );
        }
    }

    //--------------------------------------------------------------------------------------------------------------

    void
    PDV_Host_Manager::get_ip_pdv_value(
            const Matrix< IndexMat >&   aNodeIndices,
            const Vector< PDV_Type >&   aPDVTypes,
            Vector< Matrix< DDRMat > >& aDvValues )
    {
        // Get the number of node indices requested
        uint tNumIndices = aNodeIndices.numel();

        // Get the number of dv types requested
        uint tNumTypes = aPDVTypes.size();

        // Cell size
        aDvValues.resize( tNumTypes );

        // loop over the node indices
        for ( uint tPDVTypeIndex = 0; tPDVTypeIndex < tNumTypes; tPDVTypeIndex++ )
        {
            // Matrix size
            aDvValues( tPDVTypeIndex ).set_size( tNumIndices, 1 );

            // loop over the requested dv types
            for ( uint tNodeIndex = 0; tNodeIndex < tNumIndices; tNodeIndex++ )
            {
                // get node index of PDV host
                uint tIdnx = aNodeIndices( tNodeIndex );

                MORIS_ASSERT( mIpPDVHosts.size() > tIdnx,
                        "PDV_Host_Manager::get_ip_pdv_value - IP PDV host does not exist at node with index. size to small %d\n",
                        tIdnx );

                // check that PDV host exists
                MORIS_ASSERT( mIpPDVHosts( tIdnx ),
                        "PDV_Host_Manager::get_ip_pdv_value - IP PDV host does not exist at node with index %d\n",
                        tIdnx );

                aDvValues( tPDVTypeIndex )( tNodeIndex ) =
                        mIpPDVHosts( tIdnx )->get_pdv_value( aPDVTypes( tPDVTypeIndex ) );
            }
        }
    }

    //--------------------------------------------------------------------------------------------------------------

    void
    PDV_Host_Manager::set_GenMeshMap( Vector< moris_index > aGenMeshMap )
    {
        mGenMeshMap              = aGenMeshMap;
        mGenMeshMapIsInitialized = true;
    }

    //--------------------------------------------------------------------------------------------------------------

    void
    PDV_Host_Manager::get_ig_pdv_value(
            const Matrix< IndexMat >&   aNodeIndices,
            const Vector< PDV_Type >&   aPDVTypes,
            Vector< Matrix< DDRMat > >& aDvValues,
            Vector< Vector< bool > >&   aIsActiveDv )
    {
        // Get the number of node indices requested
        uint tNumIndices = aNodeIndices.length();

        // Get the number of dv types requested
        uint tNumTypes = aPDVTypes.size();

        // Cell size
        aDvValues.resize( tNumTypes );
        aIsActiveDv.resize( tNumTypes );

        // loop over the node indices
        for ( uint tPDVTypeIndex = 0; tPDVTypeIndex < tNumTypes; tPDVTypeIndex++ )
        {
            // Matrix size
            aDvValues( tPDVTypeIndex ).set_size( tNumIndices, 1 );
            aIsActiveDv( tPDVTypeIndex ).resize( tNumIndices, false );

            // loop over the requested dv types
            for ( uint tNode = 0; tNode < tNumIndices; tNode++ )
            {
                // get the node index within GEN, if mtk mesh has been cleaned up, translate vertex index between GEN and MTK
                uint tGenMeshNodeIndex = aNodeIndices( tNode );
                if ( mGenMeshMapIsInitialized )
                {
                    tGenMeshNodeIndex = mGenMeshMap( tGenMeshNodeIndex );
                }

                if ( mNodeManager.node_depends_on_advs( tGenMeshNodeIndex ) )
                {
                    aDvValues( tPDVTypeIndex )( tNode )   = mNodeManager.get_node_coordinate_value( aNodeIndices( tNode ), static_cast< uint >( aPDVTypes( tPDVTypeIndex ) ) );
                    aIsActiveDv( tPDVTypeIndex )( tNode ) = true;
                }
            }
        }
    }

    //--------------------------------------------------------------------------------------------------------------

    const Matrix< DDSMat >&
    PDV_Host_Manager::get_my_local_global_map()
    {
        return mOwnedPDVLocalToGlobalMap;
    }

    //--------------------------------------------------------------------------------------------------------------

    const Matrix< DDSMat >&
    PDV_Host_Manager::get_my_local_global_overlapping_map()
    {
        return mOwnedAndSharedPDVLocalToGlobalMap;
    }

    //--------------------------------------------------------------------------------------------------------------

    void
    PDV_Host_Manager::get_ip_dv_ids_for_type_and_ind(
            const Matrix< IndexMat >&  aNodeIndices,
            const Vector< PDV_Type >&  aPDVTypes,
            Vector< Matrix< IdMat > >& aDvIds )
    {
        // get the number of node indices requested
        uint tNumIndices = aNodeIndices.length();

        // get the number of dv types requested
        uint tNumTypes = aPDVTypes.size();

        // set size for list of dv values
        aDvIds.resize( tNumTypes );

        // loop over the requested dv types
        for ( uint tPDVTypeIndex = 0; tPDVTypeIndex < tNumTypes; tPDVTypeIndex++ )
        {
            // resize vector for current PDV type
            aDvIds( tPDVTypeIndex ).resize( tNumIndices, 1 );

            // loop over the node indices
            for ( uint tNode = 0; tNode < tNumIndices; tNode++ )
            {
                // get node index
                uint tIdnx = aNodeIndices( tNode );

                // check that PDV host exists
                MORIS_ASSERT( mIpPDVHosts( tIdnx ),
                        "PDV_Host_Manager::get_ip_pdv_value - IP PDV host does not exist at node with index %d\n",
                        tIdnx );

                aDvIds( tPDVTypeIndex )( tNode ) =    //
                        mIpPDVHosts( tIdnx )->        //
                        get_global_index_for_pdv_type( aPDVTypes( tPDVTypeIndex ) );
            }
        }
    }

    //--------------------------------------------------------------------------------------------------------------

    void
    PDV_Host_Manager::get_ig_dv_ids_for_type_and_ind(
            const Matrix< IndexMat >&  aNodeIndices,
            const Vector< PDV_Type >&  aPDVTypes,
            Vector< Matrix< IdMat > >& aDvIds )
    {
        // get the number of node indices requested
        uint tNumIndices = aNodeIndices.numel();

        // get the number of dv types requested
        uint tNumTypes = aPDVTypes.size();

        // set size for list of dv values
        aDvIds.resize( tNumTypes );

        // loop over the requested dv types
        for ( uint tPDVTypeIndex = 0; tPDVTypeIndex < tNumTypes; tPDVTypeIndex++ )
        {
            aDvIds( tPDVTypeIndex ).set_size( tNumIndices, 1, -1 );

            // loop over the node indices
            for ( uint tNode = 0; tNode < tNumIndices; tNode++ )
            {
                uint tGenMeshNodeIndex = aNodeIndices( tNode );
                if ( mGenMeshMapIsInitialized )
                {
                    tGenMeshNodeIndex = mGenMeshMap( aNodeIndices( tNode ) );
                }

                if ( mNodeManager.node_depends_on_advs( tGenMeshNodeIndex ) )
                {
                    aDvIds( tPDVTypeIndex )( tNode ) = mNodeManager.get_derived_node_starting_pdv_id( tGenMeshNodeIndex )
                                                     + static_cast< uint >( aPDVTypes( tPDVTypeIndex ) );
                }
            }
        }
    }

    //--------------------------------------------------------------------------------------------------------------

    void
    PDV_Host_Manager::get_ip_requested_dv_types( Vector< PDV_Type >& aPDVTypes )
    {
        aPDVTypes = mRequestedIpPDVTypes;
    }

    //--------------------------------------------------------------------------------------------------------------

    void
    PDV_Host_Manager::get_ig_requested_dv_types( Vector< PDV_Type >& aPDVTypes )
    {
        aPDVTypes = mRequestedIgPDVTypes;
    }

    //--------------------------------------------------------------------------------------------------------------

    void PDV_Host_Manager::set_interpolation_pdv_types(
            const Vector< Vector< Vector< PDV_Type > > >& aPDVTypes )
    {
        // Get number of sets
        uint tNumSets = aPDVTypes.size();

        // Set PDV types
        mIpPDVTypes = aPDVTypes;
        mUniqueIpPDVTypes.resize( tNumSets );

        // Loop over each mesh set
        for ( uint tMeshSetIndex = 0; tMeshSetIndex < tNumSets; tMeshSetIndex++ )
        {
            // Get number of unique PDV types for this set
            uint tNumUniquePDVs = 0;
            for ( uint tGroupIndex = 0; tGroupIndex < mIpPDVTypes( tMeshSetIndex ).size(); tGroupIndex++ )
            {
                tNumUniquePDVs += mIpPDVTypes( tMeshSetIndex )( tGroupIndex ).size();
            }
            mUniqueIpPDVTypes( tMeshSetIndex ).resize( tNumUniquePDVs );

            // Copy PDV types over to unique list that doesn't consider grouping
            uint tUniquePDVIndex = 0;
            for ( uint tGroupIndex = 0; tGroupIndex < mIpPDVTypes( tMeshSetIndex ).size(); tGroupIndex++ )
            {
                for ( uint tPDVIndex = 0; tPDVIndex < mIpPDVTypes( tMeshSetIndex )( tGroupIndex ).size(); tPDVIndex++ )
                {
                    mUniqueIpPDVTypes( tMeshSetIndex )( tUniquePDVIndex++ ) = mIpPDVTypes( tMeshSetIndex )( tGroupIndex )( tPDVIndex );
                }
            }
        }
    }

    //--------------------------------------------------------------------------------------------------------------

    void
    PDV_Host_Manager::create_interpolation_pdv_hosts(
            const Vector< Vector< uint > >&   aNodeIndicesPerSet,
            const Vector< Vector< sint > >&   aNodeIdsPerSet,
            const Vector< Vector< uint > >&   aNodeOwnersPerSet,
            const Vector< Matrix< DDRMat > >& aNodeCoordinatesPerSet )
    {
        // Check that number of sets is consistent
        uint tNumSets = mIpPDVTypes.size();
        MORIS_ERROR( tNumSets == aNodeIndicesPerSet.size(),
                "PDV_Host_Manager::create_interpolation_pdv_hosts - inconsistent number of sets!" );

        // determine maximum node index used for sizing the pdv hosts
        uint tMax = 0;
        for ( uint iSetIndex = 0; iSetIndex < tNumSets; iSetIndex++ )
        {
            if ( aNodeIndicesPerSet( iSetIndex ).size() > 0 )
            {
                tMax = std::max( *std::max_element( aNodeIndicesPerSet( iSetIndex ).begin(), aNodeIndicesPerSet( iSetIndex ).end() ), tMax );
            }
        }

        // Initialize PDV hosts
        mIpPDVHosts.resize( tMax + 1, nullptr );

        // Create PDV hosts
        for ( uint tMeshSetIndex = 0; tMeshSetIndex < tNumSets; tMeshSetIndex++ )
        {
            // Get number of unique PDV types for this set
            uint tNumUniquePDVs = 0;

            for ( uint tGroupIndex = 0; tGroupIndex < mIpPDVTypes( tMeshSetIndex ).size(); tGroupIndex++ )
            {
                tNumUniquePDVs += mIpPDVTypes( tMeshSetIndex )( tGroupIndex ).size();
            }
            mUniqueIpPDVTypes( tMeshSetIndex ).resize( tNumUniquePDVs );

            // Copy PDV types over to unique list that doesn't consider grouping
            uint tUniquePDVIndex = 0;
            for ( uint tGroupIndex = 0; tGroupIndex < mIpPDVTypes( tMeshSetIndex ).size(); tGroupIndex++ )
            {
                for ( uint tPDVIndex = 0; tPDVIndex < mIpPDVTypes( tMeshSetIndex )( tGroupIndex ).size(); tPDVIndex++ )
                {
                    mUniqueIpPDVTypes( tMeshSetIndex )( tUniquePDVIndex++ ) = mIpPDVTypes( tMeshSetIndex )( tGroupIndex )( tPDVIndex );
                }
            }

            // get number of nodes in current set
            uint tNumberOfNodes = aNodeIndicesPerSet( tMeshSetIndex ).size();

            // Create PDV hosts on interpolation nodes
            for ( uint tNodeIndexOnSet = 0; tNodeIndexOnSet < tNumberOfNodes; tNodeIndexOnSet++ )
            {
                // Create new host or add unique PDVs
                moris_index      tNodeIndex       = aNodeIndicesPerSet( tMeshSetIndex )( tNodeIndexOnSet );
                moris_id         tNodeId          = aNodeIdsPerSet( tMeshSetIndex )( tNodeIndexOnSet );
                moris_index      tNodeOwner       = aNodeOwnersPerSet( tMeshSetIndex )( tNodeIndexOnSet );
                Matrix< DDRMat > tNodeCoordinates = aNodeCoordinatesPerSet( tMeshSetIndex ).get_row( tNodeIndexOnSet );

                // Create PDV host unless it already exists
                if ( mIpPDVHosts( tNodeIndex ) == nullptr and tNodeId >= 0 )
                {
                    mIpPDVHosts( tNodeIndex ) =
                            std::make_shared< Interpolation_PDV_Host >(
                                    this,
                                    tNodeIndex,
                                    tNodeId,
                                    tNodeOwner,
                                    tNodeCoordinates );

                    // create map for global IDs to local Indices for non-unzipped mesh
                    mIPBaseVertexIdtoIndMap[ tNodeId ] = tNodeIndex;
                }
            }
        }
    }

    //--------------------------------------------------------------------------------------------------------------

    void
    PDV_Host_Manager::set_integration_pdv_types( Vector< Vector< Vector< PDV_Type > > > aPDVTypes )
    {
        // Check that number of sets is consistent
        uint tNumSets = aPDVTypes.size();

        // Set PDV types
        mIgPDVTypes = aPDVTypes;
        mUniqueIgPDVTypes.resize( tNumSets );

        // Unique PDV types
        for ( uint tMeshSetIndex = 0; tMeshSetIndex < tNumSets; tMeshSetIndex++ )
        {
            // Get number of unique PDVs
            uint tNumUniquePDVs = 0;
            for ( uint tGroupIndex = 0; tGroupIndex < mIgPDVTypes( tMeshSetIndex ).size(); tGroupIndex++ )
            {
                tNumUniquePDVs += mIgPDVTypes( tMeshSetIndex )( tGroupIndex ).size();
            }
            mUniqueIgPDVTypes( tMeshSetIndex ).resize( tNumUniquePDVs );

            // Copy PDV types over
            uint tUniquePDVIndex = 0;
            for ( uint tGroupIndex = 0; tGroupIndex < mIgPDVTypes( tMeshSetIndex ).size(); tGroupIndex++ )
            {
                for ( uint tPDVIndex = 0; tPDVIndex < mIgPDVTypes( tMeshSetIndex )( tGroupIndex ).size(); tPDVIndex++ )
                {
                    mUniqueIgPDVTypes( tMeshSetIndex )( tUniquePDVIndex++ ) =
                            mIgPDVTypes( tMeshSetIndex )( tGroupIndex )( tPDVIndex );
                }
            }
        }
    }

    //--------------------------------------------------------------------------------------------------------------

    void
    PDV_Host_Manager::set_requested_interpolation_pdv_types( Vector< PDV_Type > aPDVTypes )
    {
        mRequestedIpPDVTypes = aPDVTypes;
    }

    //--------------------------------------------------------------------------------------------------------------

    void
    PDV_Host_Manager::set_requested_integration_pdv_types( Vector< PDV_Type > aPDVTypes )
    {
        mRequestedIgPDVTypes = aPDVTypes;
    }

    //--------------------------------------------------------------------------------------------------------------

    void
    PDV_Host_Manager::create_interpolation_pdv(
            uint     aNodeIndex,
            PDV_Type aPDVType,
            real     aPDVVal )
    {
        // Check that PDF host exists
        MORIS_ASSERT( mIpPDVHosts( aNodeIndex ),
                "PDV_Host_Manager::create_interpolation_pdv - IP PDV host does not exist at node with index %d\n",
                aNodeIndex );

        // Create PDV with given type and value
        mIpPDVHosts( aNodeIndex )->create_pdv( aPDVType, aPDVVal );
    }

    //--------------------------------------------------------------------------------------------------------------

    void
    PDV_Host_Manager::create_interpolation_pdv(
            uint                        aNodeIndex,
            PDV_Type                    aPDVType,
            std::shared_ptr< Property > aProperty )
    {
        // Check that PDV host exists
        MORIS_ASSERT( mIpPDVHosts( aNodeIndex ),
                "PDV_Host_Manager::create_interpolation_pdv - IP PDV host does not exist at node with index %d\n",
                aNodeIndex );

        // Create PDV with given type and property
        mIpPDVHosts( aNodeIndex )->create_pdv( aPDVType, aProperty );
    }

    //--------------------------------------------------------------------------------------------------------------

    void
    PDV_Host_Manager::remove_sensitivities_of_unused_variables(
            Vector< sint >&   aADVIds,
            Matrix< DDRMat >& aHostADVSensitivities )
    {
        // get number of ADV entries and number of sensitivities per IDs
        uint tNumADVs = aHostADVSensitivities.n_cols();
        uint tNumSens = aHostADVSensitivities.n_rows();

        // check for consistent lengths of ID vector and matrix of sensitivities
<<<<<<< HEAD
        MORIS_ERROR( aADVIds.n_cols() == tNumADVs,
                "PDV_Host_Manager::compute_diqi_dadv - inconsistent number of ADVs (%zu) vs. sensitivity values for interpolation PDVs (%d)",
                aADVIds.n_cols(),
                tNumADVs );
=======
        MORIS_ERROR( aADVIds.size() == tNumADVs,
                "PDV_Host_Manager::compute_diqi_dadv - inconsistent number of ADVs (%d) vs. sensitivity values for interpolation PDVs (%zu)",
                tNumADVs,
                aADVIds.size() );
>>>>>>> 93c412cd

        // skip of ADV vector is empty
        if ( tNumADVs == 0 ) return;

        // skip if all ADV IDs are valid, i.e. positive
        if ( aADVIds.min() > -1 ) return;

        // initialize counter of used variables
        uint tCounter = 0;

        // loop over all ADV IDs
        for ( uint iv = 0; iv < aADVIds.size(); ++iv )
        {
            // check for valid ID
            if ( aADVIds( iv ) >= 0 )
            {
                // copy ADV IDs and sensitivity values
                aADVIds( tCounter ) = aADVIds( iv );

                // copy sensitivity values
                aHostADVSensitivities.get_column( tCounter ) = aHostADVSensitivities.get_column( iv );

                // increment counter
                tCounter++;
            }
        }

        // resize ID vector and matrix of sensitivities
        aADVIds.resize( tCounter );
        aHostADVSensitivities.resize( tNumSens, tCounter );
    }

    //--------------------------------------------------------------------------------------------------------------

    Matrix< DDRMat >
    PDV_Host_Manager::compute_diqi_dadv( const Vector< sint >& aFullADVIds )
    {
        Tracer tTracer( "GEN", "PDV Host Manager", "compute dQi/dadv" );

        // Check for ADV IDs
        MORIS_ERROR( mADVIdsSet,
                "PDV Host Manager must have ADV IDs set before computing sensitivities." );

        // Get dIQI/dPDV and dPDV/dADV
        sol::Dist_Vector* tdIQIdPDV = this->get_dQIdp();

        // Create factory for resulting distributed vector
        sol::Matrix_Vector_Factory tDistributedFactory;

        // Create maps
        sol::Dist_Map* tOwnedADVMap = tDistributedFactory.create_map( mOwnedADVIds );
        sol::Dist_Map* tFullADVMap  = tDistributedFactory.create_map( aFullADVIds );

        // Create distributed vectors for derivatives of IQIs wrt Advs
        sint tNumIQIs = tdIQIdPDV->get_num_vectors();

        sol::Dist_Vector* tdIQIdADV     = tDistributedFactory.create_vector( tOwnedADVMap, tNumIQIs, false, true );
        sol::Dist_Vector* tFulldIQIdADV = tDistributedFactory.create_vector( tFullADVMap, tNumIQIs, false, true );

        // Initialize derivatives of IQIs wrt Advs to zero
        tdIQIdADV->vec_put_scalar( 0.0 );

        // Loop of interpolation PDV hosts
        for ( uint tPDVHostIndex = 0; tPDVHostIndex < mIpPDVHosts.size(); tPDVHostIndex++ )
        {
            // Check if PDV host exists
            if ( mIpPDVHosts( tPDVHostIndex ) )
            {
                // Check if processor own PDV host
                if ( mIpPDVHosts( tPDVHostIndex )->get_pdv_owning_processor() == par_rank() )
                {
                    // Get number of PDVs
                    uint tNumPDVsOnHost = mIpPDVHosts( tPDVHostIndex )->get_num_pdvs();

                    // Assemble sensitivities
                    for ( uint tPDVIndex = 0; tPDVIndex < tNumPDVsOnHost; tPDVIndex++ )
                    {
                        // Get PDVs
                        moris_id tPDVID = mIpPDVHosts( tPDVHostIndex )->get_pdv_id( tPDVIndex );

                        // FIXME checking if the pdv is defined
                        if ( tPDVID != -1 )
                        {
                            // Get sensitivities
                            Matrix< DDRMat > tHostADVSensitivities =
                                    mIpPDVHosts( tPDVHostIndex )->get_sensitivities( tPDVIndex );

                            // Get ADV IDs
                            Vector< sint > tADVIds =
                                    mIpPDVHosts( tPDVHostIndex )->get_determining_adv_ids( tPDVIndex );

                            // remove sensitivities wrt unused variables
                            this->remove_sensitivities_of_unused_variables( tADVIds, tHostADVSensitivities );

                            // loop over all IQIs
                            for ( uint tVectorIndex = 0; tVectorIndex < (uint)tNumIQIs; tVectorIndex++ )
                            {
                                Matrix< DDRMat > tIndividualSensitivity =
                                        ( *tdIQIdPDV )( tPDVID, tVectorIndex ) * tHostADVSensitivities;

                                // Fill matrix
                                tdIQIdADV->sum_into_global_values( tADVIds, tIndividualSensitivity, tVectorIndex );
                            }
                        }
                    }
                }
            }
        }

        // Create ADV Host Sensitivities
        Matrix< DDRMat > tHostADVSensitivities;
        Matrix< DDRMat > tI;

        // Loop over intersection nodes for inserting
        for ( uint iNodeIndex = mNodeManager.get_number_of_background_nodes(); iNodeIndex < mNodeManager.get_total_number_of_nodes(); iNodeIndex++ )
        {
            if ( mNodeManager.node_depends_on_advs( iNodeIndex ) and mNodeManager.get_derived_node_owner( iNodeIndex ) == par_rank() )
            {
                // Get starting ID and number of coordinates
                uint tStartingGlobalIndex = mNodeManager.get_derived_node_starting_pdv_id( iNodeIndex );
                uint tNumCoordinates      = mNodeManager.get_number_of_derived_node_pdvs( iNodeIndex );

                // Parent sensitivities and ADV IDs
                tHostADVSensitivities.set_size( 0, 0 );
                eye( tNumCoordinates, tNumCoordinates, tI );
<<<<<<< HEAD

                Matrix< DDSMat > tADVIds = mNodeManager.get_coordinate_determining_adv_ids_from_derived_node( iNodeIndex );
=======
                mNodeManager.append_dcoordinate_dadv_from_derived_node( iNodeIndex, tHostADVSensitivities, tI );
                Vector< sint > tADVIds = mNodeManager.get_coordinate_determining_adv_ids_from_derived_node( iNodeIndex );
>>>>>>> 93c412cd

                mNodeManager.append_dcoordinate_dadv_from_derived_node( iNodeIndex, tHostADVSensitivities, tI );

                // remove sensitivities wrt unused variables
                this->remove_sensitivities_of_unused_variables( tADVIds, tHostADVSensitivities );

                // loop overall coordinate directions
                for ( uint tCoordinateIndex = 0; tCoordinateIndex < tNumCoordinates; tCoordinateIndex++ )
                {
                    // get PDV ID
                    moris_id tPDVID = tStartingGlobalIndex + tCoordinateIndex;

                    // loop over all IQIs
                    for ( uint tVectorIndex = 0; tVectorIndex < (uint)tNumIQIs; tVectorIndex++ )
                    {
                        Matrix< DDRMat > tIndividualSensitivity =
                                ( *tdIQIdPDV )( tPDVID, tVectorIndex ) *    //
                                tHostADVSensitivities.get_row( tCoordinateIndex );

                        // Fill matrix
                        tdIQIdADV->sum_into_global_values( tADVIds, tIndividualSensitivity, tVectorIndex );
                    }
                }
            }
        }

        // Global assembly
        tdIQIdADV->vector_global_assembly();

        // Import
        tFulldIQIdADV->import_local_to_global( *tdIQIdADV );

        // Extract values
        Matrix< DDRMat > tFullSensitivity( 0, 0 );
        tFulldIQIdADV->extract_copy( tFullSensitivity );
        tFullSensitivity = trans( tFullSensitivity );

        // Clean up
        delete tdIQIdPDV;
        delete tdIQIdADV;
        delete tFulldIQIdADV;

        return tFullSensitivity;
    }

    //--------------------------------------------------------------------------------------------------------------

    void
    PDV_Host_Manager::communicate_dof_types( Vector< enum PDV_Type >& aPDVTypeList )
    {
        // Get processor size
        int tSize = par_size();

        // Get number of local dv types
        moris::sint tNumLocalDvTypes = aPDVTypeList.size();

        // Get number of global dv types
        moris::sint tNumMaxGlobalDvTypes = sum_all( tNumLocalDvTypes );

        if ( par_rank() == 0 )
        {
            // Set size of of pdv type list = number of global types
            mPDVTypeList.resize( tNumMaxGlobalDvTypes );
        }

        // Create list containing the number of local dof types
        Vector< moris::sint > tNumLocalDvTypesList( tSize );

        // Insert number of local dof types into list containing the number of local dof types
        MPI_Allgather(
                &tNumLocalDvTypes,
                1,
                MPI_UNSIGNED,
                ( tNumLocalDvTypesList.data() ).data(),
                1,
                MPI_UNSIGNED,
                MPI_COMM_WORLD );

        // Create list containing the offsets of the local dof types in relation to processor 0
        Vector< moris::sint > tDvTypeOffset( tSize, 0 );

        // Fill the list with the corresponding offsets
        for ( int Ip = 1; Ip < tSize; ++Ip )
        {
            tDvTypeOffset( Ip ) = tDvTypeOffset( Ip - 1 ) + tNumLocalDvTypesList( Ip - 1 );
        }

        // Assemble list containing all used dof types. Dof types are not unique
        MPI_Gatherv(
                ( ( aPDVTypeList.data() ).data() ),
                tNumLocalDvTypes,
                MPI_UNSIGNED,
                ( mPDVTypeList.data() ).data(),
                ( tNumLocalDvTypesList.data() ).data(),
                ( tDvTypeOffset.data() ).data(),
                MPI_UNSIGNED,
                0,
                MPI_COMM_WORLD );

        // Temporary variable for mPDVTypeList size
        moris::uint tPDVTypeListSize;

        if ( par_rank() == 0 )
        {
            // Sort this created list
            std::sort( ( mPDVTypeList.data() ).data(), ( mPDVTypeList.data() ).data() + mPDVTypeList.size() );

            // use std::unique and std::distance to create list containing all used dof types. This list is unique
            auto last = std::unique( ( mPDVTypeList.data() ).data(), ( mPDVTypeList.data() ).data() + mPDVTypeList.size() );
            auto pos  = std::distance( ( mPDVTypeList.data() ).data(), last );

            mPDVTypeList.resize( pos );

            tPDVTypeListSize = mPDVTypeList.size();
        }

        // Bcast size of mPDVTypeList on processor 0
        MPI_Bcast( &tPDVTypeListSize, 1, MPI_UNSIGNED, 0, MPI_COMM_WORLD );

        // Resize mPDVTypeList on all processors
        mPDVTypeList.resize( tPDVTypeListSize );

        // Bcast unique mPDVTypeList to all processors
        MPI_Bcast( ( mPDVTypeList.data() ).data(), mPDVTypeList.size(), MPI_UNSIGNED, 0, MPI_COMM_WORLD );
    }

    //--------------------------------------------------------------------------------------------------------------

    void
    PDV_Host_Manager::create_dv_type_map()
    {
        // Get number of unique adofs of this equation object
        moris::uint tNumUniquePDVTypes = mPDVTypeList.size();

        // Get maximal dv type enum number
        moris::sint tMaxDvTypeEnumNumber = 0;

        // Loop over all pdv types to get the highest enum index
        for ( moris::uint Ii = 0; Ii < tNumUniquePDVTypes; Ii++ )
        {
            tMaxDvTypeEnumNumber = std::max( tMaxDvTypeEnumNumber, static_cast< int >( mPDVTypeList( Ii ) ) );
        }

        // +1 because c++ is 0 based
        tMaxDvTypeEnumNumber = tMaxDvTypeEnumNumber + 1;

        // Set size of mapping matrix
        mPDVTypeMap.set_size( tMaxDvTypeEnumNumber, 1, -1 );

        // Loop over all pdv types to create the mapping matrix
        for ( moris::uint Ii = 0; Ii < tNumUniquePDVTypes; Ii++ )
        {
            mPDVTypeMap( static_cast< int >( mPDVTypeList( Ii ) ), 0 ) = Ii;
        }
    }

    //--------------------------------------------------------------------------------------------------------------

    void
    PDV_Host_Manager::count_owned_and_shared_pdvs()
    {
        // Loop over all different pdv types for IP node pdvs
        for ( moris::uint Ij = 0; Ij < mPDVTypeList.size(); Ij++ )
        {
            enum PDV_Type tPDVType = mPDVTypeList( Ij );

            for ( moris::uint Ib = 0; Ib < mIpPDVHosts.size(); Ib++ )
            {
                // Check if PDV host exists
                if ( mIpPDVHosts( Ib ) )
                {
                    // Check if PDV exists
                    if ( mIpPDVHosts( Ib )->get_pdv_exists( tPDVType ) )
                    {
                        // Check if owning processor is this processor
                        if ( mIpPDVHosts( Ib )->get_pdv_owning_processor() == par_rank() )
                        {
                            mNumOwnedPDVs++;
                        }
                        mNumOwnedAndSharedPDVs++;
                    }
                }
            }
        }

        // Loop over intersection node pdvs
        for ( uint iNodeIndex = mNodeManager.get_number_of_background_nodes(); iNodeIndex < mNodeManager.get_total_number_of_nodes(); iNodeIndex++ )
        {
            uint tMeshNodeIndex = iNodeIndex;
            if ( mGenMeshMapIsInitialized )
            {
                tMeshNodeIndex = mGenMeshMap( iNodeIndex );
            }

            if ( mNodeManager.node_depends_on_advs( tMeshNodeIndex ) )
            {
                uint tNumPDVsOnIntersectionNode = mNodeManager.get_number_of_derived_node_pdvs( tMeshNodeIndex );

                if ( mNodeManager.get_derived_node_owner( tMeshNodeIndex ) == par_rank() )
                {
                    mNumOwnedPDVs += tNumPDVsOnIntersectionNode;
                }
                mNumOwnedAndSharedPDVs += tNumPDVsOnIntersectionNode;
            }
        }
    }

    //--------------------------------------------------------------------------------------------------------------

    uint PDV_Host_Manager::communicate_offsets( uint aNumOwnedIDs )
    {
        // Create list containing the number of owned IDs on each processor
        Matrix< DDUMat > tNumOwnedIDsPerProcessor;

        // Broadcast number of owned IDs
        allgather_scalar( aNumOwnedIDs, tNumOwnedIDsPerProcessor );

        // Create ID offset list
        Matrix< DDUMat > tOffsetList( tNumOwnedIDsPerProcessor.numel(), 1, 0 );

        // Loop over all entries to create the offsets. Starting with 1
        for ( uint iProcessorIndex = 1; iProcessorIndex < tOffsetList.numel(); iProcessorIndex++ )
        {
            // Add the number of owned IDs of the previous processor to the offset of the previous processor
            tOffsetList( iProcessorIndex ) = tOffsetList( iProcessorIndex - 1 ) + tNumOwnedIDsPerProcessor( iProcessorIndex - 1 );
        }

        return tOffsetList( par_rank() );
    }

    //--------------------------------------------------------------------------------------------------------------

    void
    PDV_Host_Manager::set_owned_pdv_ids( uint aPDVOffset )
    {
        moris::uint tOwnedIdCounter = aPDVOffset;

        tOwnedIdCounter = this->set_owned_interpolation_pdv_ids( tOwnedIdCounter );

        this->set_owned_intersection_node_pdv_ids( tOwnedIdCounter );
    }

    //--------------------------------------------------------------------------------------------------------------

    moris_id
    PDV_Host_Manager::set_owned_interpolation_pdv_ids( moris_id aOwnedIdCounter )
    {
        moris_id tSaveOffset = aOwnedIdCounter;

        // Loop over all different pdv types for IP node pdvs
        for ( moris::uint Ij = 0; Ij < mPDVTypeList.size(); Ij++ )
        {
            enum PDV_Type tPDVType = mPDVTypeList( Ij );

            // Loop over pdvs per type.
            for ( moris::uint Ib = 0; Ib < mIpPDVHosts.size(); Ib++ )
            {
                // Check if PDV host exists
                if ( mIpPDVHosts( Ib ) )
                {
                    // Check if PDV exists
                    if ( mIpPDVHosts( Ib )->get_pdv_exists( tPDVType ) )
                    {
                        // Check if owning processor is this processor
                        if ( mIpPDVHosts( Ib )->get_pdv_owning_processor() == par_rank() )
                        {
                            mIpPDVHosts( Ib )->set_pdv_id( tPDVType, aOwnedIdCounter );
                            aOwnedIdCounter++;
                        }
                    }
                }
            }
        }

        moris_id tNumOwnedInterpolationIds = aOwnedIdCounter - tSaveOffset;

        MORIS_LOG_INFO( "System has a total of %-5i interpolation pdvs.", sum_all( tNumOwnedInterpolationIds ) );

        return aOwnedIdCounter;
    }

    //--------------------------------------------------------------------------------------------------------------

    moris_id
    PDV_Host_Manager::set_owned_intersection_node_pdv_ids( moris_id aOwnedIdCounter )
    {
        moris_id tSaveOffset = aOwnedIdCounter;

        // Loop over intersection node pdvs
        for ( uint iNodeIndex = mNodeManager.get_number_of_background_nodes(); iNodeIndex < mNodeManager.get_total_number_of_nodes(); iNodeIndex++ )
        {
            uint tMeshNodeIndex = iNodeIndex;
            if ( mGenMeshMapIsInitialized )
            {
                tMeshNodeIndex = mGenMeshMap( iNodeIndex );
            }

            if ( mNodeManager.node_depends_on_advs( tMeshNodeIndex ) and mNodeManager.get_derived_node_owner( tMeshNodeIndex ) == par_rank() )
            {
                mNodeManager.set_derived_node_starting_pdv_id( tMeshNodeIndex, aOwnedIdCounter );
                aOwnedIdCounter += mNodeManager.get_number_of_derived_node_pdvs( tMeshNodeIndex );
            }
        }

        moris_id tNumOwnedInterpolationIds = aOwnedIdCounter - tSaveOffset;

        MORIS_LOG_INFO( "System has a total of %-5i intersection node pdvs.", sum_all( tNumOwnedInterpolationIds ) );

        return aOwnedIdCounter;
    }

    //--------------------------------------------------------------------------------------------------------------

    void
    PDV_Host_Manager::communicate_shared_pdv_ids()
    {
        this->communicate_shared_interpolation_pdv_ids();
        this->communicate_shared_intersection_node_pdv_ids();
    }

    //--------------------------------------------------------------------------------------------------------------

    void
    PDV_Host_Manager::communicate_shared_interpolation_pdv_ids()
    {
        // Build communication table map to determine the right position for each processor rank.
        Vector< moris_id > tCommTableMap = build_communication_table_map( mCommTable );
        moris::uint        tNumCommProcs = mCommTable.numel();

        // FIXME: cannot have communication within following loop
        // Loop over all different pdv types for IP node pdvs
        for ( uint iPDVTypeIndex = 0; iPDVTypeIndex < mPDVTypeList.size(); iPDVTypeIndex++ )
        {
            enum PDV_Type tPDVType = mPDVTypeList( iPDVTypeIndex );

            // Define vector to store number of shared pdv per processor
            Matrix< DDUMat > tNumSharedPDVsPerProc( tNumCommProcs, 1, 0 );

            // Loop over pdvs per type. Count number of pdvs per processor which have to be communicated
            for ( uint iPDVHostIndex = 0; iPDVHostIndex < mIpPDVHosts.size(); iPDVHostIndex++ )
            {
                // Check if PDV host exists
                if ( mIpPDVHosts( iPDVHostIndex ) )
                {
                    // Check if PDV exists for given type
                    if ( mIpPDVHosts( iPDVHostIndex )->get_pdv_exists( tPDVType ) )
                    {
                        // Get owning processor rank
                        moris::moris_index tProcIndex = mIpPDVHosts( iPDVHostIndex )->get_pdv_owning_processor();

                        // Check if owning processor is not this processor
                        if ( tProcIndex != par_rank() )
                        {
                            // get position of owning process in communication table
                            moris::sint tProcIdPos = tCommTableMap( tProcIndex );

                            MORIS_ASSERT( tProcIdPos != -1,
                                    "PDV_Host_Manager::communicate_shared_interpolation_pdv_ids: Processor "
                                    "does not exist in communication table" );

                            // Add +1 to the processor number of shared dv per processor
                            tNumSharedPDVsPerProc( tProcIdPos )++;
                        }
                    }
                }
            }

            // Define cells of vectors to store PDV host IDs and indices of shared PDvs
            Vector< Matrix< DDUMat > > tSharedPDVHostIds( tNumCommProcs );
            Vector< Matrix< DDUMat > > tSharedPDVHostIndices( tNumCommProcs );

            // Set size of vectors to store PDV host IDs and indices of shared PDvs
            for ( uint iCommunicationProcIndex = 0; iCommunicationProcIndex < tNumCommProcs; iCommunicationProcIndex++ )
            {
                // Get number of pdvs shared with current processor
                uint tNumberOfSharedPDVs = tNumSharedPDVsPerProc( iCommunicationProcIndex );

                // if there are any PDVs shared with this processor set size of vectors
                if ( tNumberOfSharedPDVs != 0 )
                {
                    tSharedPDVHostIds( iCommunicationProcIndex ).set_size( tNumberOfSharedPDVs, 1 );
                    tSharedPDVHostIndices( iCommunicationProcIndex ).set_size( tNumberOfSharedPDVs, 1 );
                }
            }

            // Reset vector to store number of shared pdv per processor
            tNumSharedPDVsPerProc.fill( 0 );

            // Loop over pdvs
            for ( uint iPDVHostIndex = 0; iPDVHostIndex < mIpPDVHosts.size(); iPDVHostIndex++ )
            {
                // Check if PDV host exists
                if ( mIpPDVHosts( iPDVHostIndex ) )
                {
                    // Check if PDV exists for given type
                    if ( mIpPDVHosts( iPDVHostIndex )->get_pdv_exists( tPDVType ) )
                    {
                        // Get owning processor rank
                        moris::moris_index tProcIndex = mIpPDVHosts( iPDVHostIndex )->get_pdv_owning_processor();

                        // Check if owning processor is not this processor
                        if ( tProcIndex != par_rank() )
                        {
                            // get position of owning process in communication table
                            moris::sint tProcIdPos = tCommTableMap( tProcIndex );

                            // get position of next element in node ID list of owning processor
                            uint tProcListPos = tNumSharedPDVsPerProc( tProcIdPos );

                            // Add Id of PDV host to global list of owning processor
                            tSharedPDVHostIds( tProcIdPos )( tProcListPos ) = mIpPDVHosts( iPDVHostIndex )->get_id();

                            // Add local position of existing pdv hosts to local list of owning processor
                            tSharedPDVHostIndices( tProcIdPos )( tProcListPos ) = iPDVHostIndex;

                            // Add +1 for position of next element in node ID list of owning processor
                            tNumSharedPDVsPerProc( tProcIdPos )++;
                        }
                    }
                }
            }

            // Receive IDs of PDV hosts that this processor owns
            Vector< Matrix< DDUMat > > tOwnedIds;

            // FIXME: should not be needed if done correctly
            barrier();

            // Communicate position of shared PDVs to the owning processor
            communicate_mats(
                    mCommTable,
                    tSharedPDVHostIds,
                    tOwnedIds );

            // check that number of received vectors is consistent with communication table
            MORIS_ERROR( tOwnedIds.size() == tNumCommProcs,
                    "PDV_Host_Manager::communicate_shared_interpolation_pdv_ids - incorrect data received\n" );

            // Loop over all processors with PDV hosts owned by this processor
            for ( uint iCommunicationProcIndex = 0; iCommunicationProcIndex < tNumCommProcs; iCommunicationProcIndex++ )
            {
                // Loop over all PDV hosts for which IDs are requested
                for ( uint iOwnedPDVIndex = 0; iOwnedPDVIndex < tOwnedIds( iCommunicationProcIndex ).numel(); iOwnedPDVIndex++ )
                {
                    // requested PDV host id
                    uint tReqPDVHostId = tOwnedIds( iCommunicationProcIndex )( iOwnedPDVIndex );

                    // Get index of PDV host on this processor
                    auto        tIter         = mIPBaseVertexIdtoIndMap.find( tReqPDVHostId );
                    moris::uint tPDVHostIndex = tIter->second;

                    // Check that host id exists
                    MORIS_ASSERT( tIter != mIPBaseVertexIdtoIndMap.end(),
                            "PDV_Host_Manager::communicate_shared_interpolation_pdv_ids() - PDV host with ID %d does not exist on Proc %d.\n",
                            tReqPDVHostId,
                            par_rank() );

                    // Check that PDV host exists
                    MORIS_ASSERT( mIpPDVHosts( tPDVHostIndex ),
                            "PDV_Host_Manager::communicate_shared_interpolation_pdv_ids() - %s",
                            "PDV host does not exist on this processor" );

                    // Check that PDV host is indeed owned by this processor
                    MORIS_ASSERT( ( mIpPDVHosts( tPDVHostIndex )->get_pdv_owning_processor() ) == par_rank(),
                            "PDV_Host_Manager::communicate_shared_interpolation_pdv_ids() - %s",
                            "PDV not owned by this processor" );

                    // Check if PDF of given type exists
                    MORIS_ASSERT( mIpPDVHosts( tPDVHostIndex )->get_pdv_exists( tPDVType ),
                            "PDV_Host_Manager::communicate_check_if_owned_pdv_exists - PDV missing on Node with ID %d on Proc %d.\n",
                            tReqPDVHostId,
                            par_rank() );

                    // Send back PDV ID
                    tOwnedIds( iCommunicationProcIndex )( iOwnedPDVIndex ) = mIpPDVHosts( tPDVHostIndex )->get_pdv_id( tPDVType );
                }
            }

            // receiving list
            Vector< Matrix< DDUMat > > tSharedPDVIds;

            // FIXME: should not be needed if done correctly
            barrier();

            // Communicate owned PDV ID back to the processor with the shared pdv
            communicate_mats(
                    mCommTable,
                    tOwnedIds,
                    tSharedPDVIds );

            // check that number of received vectors is consistent with communication table
            MORIS_ERROR( tSharedPDVIds.size() == tNumCommProcs,
                    "PDV_Host_Manager::communicate_shared_interpolation_pdv_ids - incorrect data received\n" );

            // Loop over all communication processors and assign received PDV Ids
            for ( moris::uint iCommunicationProcIndex = 0; iCommunicationProcIndex < tNumCommProcs; iCommunicationProcIndex++ )
            {
                // number of PDV Ids sent by communicating processor
                uint tNumberOfReceivedIds = tSharedPDVIds( iCommunicationProcIndex ).numel();

                // Check that number of received PDV Ids is consistent with original request
                MORIS_ERROR( tSharedPDVHostIndices( iCommunicationProcIndex ).numel() == tNumberOfReceivedIds,
                        "PDV_Host_Manager::communicate_shared_interpolation_pdv_ids - %s",
                        "mismatch between requested and received PDV Ids.\n" );

                // loop over all received PDV Ids
                for ( uint iSharedPDVIdIndex = 0; iSharedPDVIdIndex < tNumberOfReceivedIds; ++iSharedPDVIdIndex )
                {
                    // get PDV host index
                    uint tPDVHostIndex = tSharedPDVHostIndices( iCommunicationProcIndex )( iSharedPDVIdIndex );

                    // Check that PDV host exists
                    MORIS_ASSERT( mIpPDVHosts( tPDVHostIndex ),
                            "PDV_Host_Manager::communicate_shared_interpolation_pdv_ids - %s",
                            "requesting PDV host does not exist any longer.\n" );

                    // Get received PDV Id
                    uint tReceivedPDVId = tSharedPDVIds( iCommunicationProcIndex )( iSharedPDVIdIndex );

                    // Check that received Id is valid
                    MORIS_ASSERT( tReceivedPDVId != MORIS_UINT_MAX,
                            "PDV_Host_Manager::communicate_shared_interpolation_pdv_ids() - %s",
                            "received Ids is invalid.\n" );

                    // Set received PDV Id for current type
                    mIpPDVHosts( tPDVHostIndex )->set_pdv_id( tPDVType, tReceivedPDVId );
                }
            }
        }
    }

    //--------------------------------------------------------------------------------------------------------------

    void
    PDV_Host_Manager::communicate_shared_intersection_node_pdv_ids()
    {
        // Build communication table map to determine the right position for each processor rank.
        Vector< moris_id > tCommTableMap  = build_communication_table_map( mCommTable );
        moris::uint        tNumCommProcs  = mCommTable.numel();
        moris::uint        tSharedCounter = 0;

        Vector< Matrix< DDUMat > > tSharedPDVIds( tNumCommProcs );
        Vector< Matrix< DDUMat > > tSharedPDVPosLocal( tNumCommProcs );

        // Set Mat to store number of shared pdv per processor
        Matrix< DDUMat > tNumSharedPDVsPerProc( tNumCommProcs, 1, 0 );

        // Loop over pdvs
        for ( uint iNodeIndex = mNodeManager.get_number_of_background_nodes(); iNodeIndex < mNodeManager.get_total_number_of_nodes(); iNodeIndex++ )
        {
            uint tMeshNodeIndex = iNodeIndex;
            if ( mGenMeshMapIsInitialized )
            {
                tMeshNodeIndex = mGenMeshMap( iNodeIndex );
            }

            // Get derived node owner
            moris_index tProcIndex = mNodeManager.get_derived_node_owner( tMeshNodeIndex );

            // Check if node depends on ADVs
            if ( mNodeManager.node_depends_on_advs( tMeshNodeIndex ) and tProcIndex != par_rank() )
            {
                // Get proc position
                sint tProcIdPos = tCommTableMap( tProcIndex );

                // Add +1 to the processor number of shared dv per processor
                tNumSharedPDVsPerProc( tProcIdPos )++;

                tSharedCounter++;
            }
        }

        // Set size of the moris::Mats in the Cell
        for ( moris::uint Ik = 0; Ik < tNumCommProcs; Ik++ )
        {
            if ( tNumSharedPDVsPerProc( Ik, 0 ) != 0 )
            {
                tSharedPDVIds( Ik ).set_size( tNumSharedPDVsPerProc( Ik, 0 ), 1 );
                tSharedPDVPosLocal( Ik ).set_size( tNumSharedPDVsPerProc( Ik, 0 ), 1 );
            }
        }

        // Temporary Mat to add external pdv ids at the next spot in the matrix which will be communicated
        Matrix< DDUMat > tSharedPDVPosPerProc( tNumCommProcs, 1, 0 );

        // Loop over all nodes
        for ( uint iNodeIndex = mNodeManager.get_number_of_background_nodes(); iNodeIndex < mNodeManager.get_total_number_of_nodes(); iNodeIndex++ )
        {
            uint tMeshNodeIndex = iNodeIndex;
            if ( mGenMeshMapIsInitialized )
            {
                tMeshNodeIndex = mGenMeshMap( iNodeIndex );
            }

            // Check that node depends on ADVs
            if ( mNodeManager.node_depends_on_advs( tMeshNodeIndex ) )
            {
                // Get node owner
                moris_id tNodeOwner = mNodeManager.get_derived_node_owner( iNodeIndex );

                // Check that owner is not this proc
                if ( tNodeOwner != par_rank() )
                {
                    // Get owning processor position
                    moris::sint tProcIdPos = tCommTableMap( tNodeOwner );

                    // Add owning processor id to moris::Mat
                    tSharedPDVIds( tProcIdPos )( tSharedPDVPosPerProc( tProcIdPos ) ) = mNodeManager.get_derived_node_id( tMeshNodeIndex );

                    // Add pdv position to Mat
                    tSharedPDVPosLocal( tProcIdPos )( tSharedPDVPosPerProc( tProcIdPos ) ) = tMeshNodeIndex;
                    tSharedPDVPosPerProc( tProcIdPos )++;
                }
            }
        }

        // receiving list
        Vector< Matrix< DDUMat > > tMatsToReceive;
        barrier();

        // Communicate position of shared pdvs to the owning processor
        communicate_mats(
                mCommTable,
                tSharedPDVIds,
                tMatsToReceive );

        // Create List of Mats containing the shared node Ids
        Vector< Matrix< DDUMat > > tSharedPDVIdList( tNumCommProcs );

        // Loop over all Mats setting the size
        for ( moris::uint Ik = 0; Ik < tMatsToReceive.size(); Ik++ )
        {
            tSharedPDVIdList( Ik ).set_size( tMatsToReceive( Ik ).numel(), 1 );
        }

        // Loop over all received positions and get the pdv id of the owning pdv
        for ( moris::uint Ik = 0; Ik < tMatsToReceive.size(); Ik++ )
        {
            for ( moris::uint Ii = 0; Ii < tMatsToReceive( Ik ).numel(); Ii++ )
            {
                // Get owned pdv Id
                auto tIter = mIGVertexIdtoIndMap.find( tMatsToReceive( Ik )( Ii ) );

                moris::uint tLocalPDVInd = tIter->second;

                uint tMeshNodeIndex = tLocalPDVInd;
                if ( mGenMeshMapIsInitialized )
                {
                    tMeshNodeIndex = mGenMeshMap( tLocalPDVInd );
                }

                MORIS_ASSERT( mNodeManager.get_derived_node_owner( tMeshNodeIndex ) == par_rank(),
                        "PDV_Host_Manager::communicate_shared_pdv_ids(): PDV not owned by this processor" );

                tSharedPDVIdList( Ik )( Ii ) = mNodeManager.get_derived_node_starting_pdv_id( tMeshNodeIndex );
            }
        }

        Vector< Matrix< DDUMat > > tMatsToReceive2;

        barrier();

        // Communicate owned pdv Id back to the processor with the shared pdv
        communicate_mats(
                mCommTable,
                tSharedPDVIdList,
                tMatsToReceive2 );

        moris::uint tPDVPosCounter = 0;

        Matrix< DDUMat > tListSharedPDVIds( tSharedCounter, 1, MORIS_UINT_MAX );
        Matrix< DDUMat > tListSharedPDVPos( tSharedCounter, 1, MORIS_UINT_MAX );

        // assemble Ids in list of shared pdv ids and assemble the corresponding positions
        for ( moris::uint Ik = 0; Ik < tMatsToReceive2.size(); Ik++ )
        {
            if ( tMatsToReceive2( Ik ).numel() >= 1 )
            {
                tListSharedPDVIds( { tPDVPosCounter, tPDVPosCounter + tMatsToReceive2( Ik ).numel() - 1 }, { 0, 0 } ) =
                        tMatsToReceive2( Ik ).matrix_data();

                tListSharedPDVPos( { tPDVPosCounter, tPDVPosCounter + tSharedPDVPosLocal( Ik ).numel() - 1 }, { 0, 0 } ) =
                        tSharedPDVPosLocal( Ik ).matrix_data();

                tPDVPosCounter = tPDVPosCounter + tMatsToReceive2( Ik ).numel();
            }
        }

        if ( tListSharedPDVIds.numel() != 0 )
        {
            MORIS_ASSERT( tListSharedPDVIds.max() != MORIS_UINT_MAX,
                    "PDV_Host_Manager::communicate_shared_pdv_ids(), communicated Ids not set correctly" );

            MORIS_ASSERT( tListSharedPDVPos.max() != MORIS_UINT_MAX,
                    "PDV_Host_Manager::communicate_shared_pdv_ids(), positions for communicated Ids not set correctly" );
        }

        // Set the Id of the shared pdvs
        for ( moris::uint Ij = 0; Ij < tListSharedPDVIds.numel(); Ij++ )
        {
            uint tMeshNodeIndex = tListSharedPDVPos( Ij );
            if ( mGenMeshMapIsInitialized )
            {
                tMeshNodeIndex = mGenMeshMap( tListSharedPDVPos( Ij ) );
            }

            // Set starting PDV ID
            if ( not mNodeManager.is_background_node( tMeshNodeIndex ) )
            {
                mNodeManager.set_derived_node_starting_pdv_id( tMeshNodeIndex, tListSharedPDVIds( Ij ) );
            }
        }
    }

    //--------------------------------------------------------------------------------------------------------------

    void
    PDV_Host_Manager::build_local_to_global_maps()
    {
        mOwnedPDVLocalToGlobalMap.set_size( mNumOwnedPDVs, 1, -1 );
        mOwnedAndSharedPDVLocalToGlobalMap.set_size( mNumOwnedAndSharedPDVs, 1, -1 );

        uint tOwnedNodeCounter          = 0;
        uint tOwnedAndSharedNodeCounter = 0;

        // Loop over all different pdv types for IP node pdvs
        for ( moris::uint Ij = 0; Ij < mPDVTypeList.size(); Ij++ )
        {
            enum PDV_Type tPDVType = mPDVTypeList( Ij );

            // Loop over pdvs per type. Count number of pdvs per proc which have to be communicated
            for ( moris::uint Ib = 0; Ib < mIpPDVHosts.size(); Ib++ )
            {
                // Check if PDV host exists
                if ( mIpPDVHosts( Ib ) )
                {
                    // Check if PDV exists for given type
                    if ( mIpPDVHosts( Ib )->get_pdv_exists( tPDVType ) )
                    {
                        // Check if owning processor is this processor
                        if ( mIpPDVHosts( Ib )->get_pdv_owning_processor() == par_rank() )
                        {
                            mOwnedPDVLocalToGlobalMap( tOwnedNodeCounter++ ) = mIpPDVHosts( Ib )->get_pdv_id( tPDVType );
                        }
                        mOwnedAndSharedPDVLocalToGlobalMap( tOwnedAndSharedNodeCounter++ ) = mIpPDVHosts( Ib )->get_pdv_id( tPDVType );
                    }
                }
            }
        }

        // Loop over intersection node pdvs
        for ( uint iNodeIndex = mNodeManager.get_number_of_background_nodes(); iNodeIndex < mNodeManager.get_total_number_of_nodes(); iNodeIndex++ )
        {
            uint tMeshNodeIndex = iNodeIndex;
            if ( mGenMeshMapIsInitialized )
            {
                tMeshNodeIndex = mGenMeshMap( iNodeIndex );
            }

            if ( mNodeManager.node_depends_on_advs( tMeshNodeIndex ) )
            {
                uint tNumPDVsOnIntersectionNode = mNodeManager.get_number_of_derived_node_pdvs( tMeshNodeIndex );

                for ( uint iCoordinateIndex = 0; iCoordinateIndex < tNumPDVsOnIntersectionNode; iCoordinateIndex++ )
                {
                    if ( mNodeManager.get_derived_node_owner( tMeshNodeIndex ) == par_rank() )
                    {
                        mOwnedPDVLocalToGlobalMap( tOwnedNodeCounter++ ) = mNodeManager.get_derived_node_starting_pdv_id( tMeshNodeIndex ) + iCoordinateIndex;
                    }

                    mOwnedAndSharedPDVLocalToGlobalMap( tOwnedAndSharedNodeCounter++ ) = mNodeManager.get_derived_node_starting_pdv_id( tMeshNodeIndex ) + iCoordinateIndex;
                }
            }
        }
    }

    //--------------------------------------------------------------------------------------------------------------

    void
    PDV_Host_Manager::create_pdv_ids()
    {
        // Start with no PDV offset
        uint tPDVOffset = 0;

        // Count and store the number of owned and shared PDVs on this processor
        this->count_owned_and_shared_pdvs();
        MORIS_LOG_INFO( "System has a total of %-5i pdvs.", sum_all( mNumOwnedPDVs ) );

        // If parallel, need to communicate PDV offsets to each processor
        if ( par_size() > 1 )
        {
            tPDVOffset = this->communicate_offsets( mNumOwnedPDVs );
        }

        // Set owned PDV IDs based on the PDV offset
        this->set_owned_pdv_ids( tPDVOffset );

        // Communicate owned PDV IDs to processors that share this ID
        if ( par_size() > 1 )
        {
            this->communicate_shared_pdv_ids();
        }

        // Build local to global maps
        this->build_local_to_global_maps();
    }

    //--------------------------------------------------------------------------------------------------------------

    void
    PDV_Host_Manager::set_dQIdp(
            const Vector< Matrix< DDRMat >* >& adQIdp,
            Matrix< DDSMat >*                  aMap )
    {
        // Number
        sint tNumIQIs = adQIdp.size();

        // Create factory for resulting distributed vector
        sol::Matrix_Vector_Factory tDistributedFactory;

        // node map from
        sol::Dist_Map* tMap = tDistributedFactory.create_map( this->get_my_local_global_map() );

        // allocate dist vector
        sol::Dist_Vector* tdQIDp = tDistributedFactory.create_vector( tMap, tNumIQIs, false, true );

        for ( uint iIQI = 0; iIQI < (uint)tNumIQIs; iIQI++ )
        {
            // iterate through intersection vertices
            for ( uint iNodeIndex = mNodeManager.get_number_of_background_nodes(); iNodeIndex < mNodeManager.get_total_number_of_nodes(); iNodeIndex++ )
            {
                if ( mNodeManager.node_depends_on_advs( iNodeIndex ) )
                {
                    // Get number of PDVs and starting ID
                    moris_id tStartingPDVId = mNodeManager.get_derived_node_starting_pdv_id( iNodeIndex );
                    uint     tNumberOfPDVs  = mNodeManager.get_number_of_derived_node_pdvs( iNodeIndex );

                    moris::Matrix< DDSMat > tPDVIds( 1, tNumberOfPDVs );
                    for ( moris::uint iPDV = 0; iPDV < tNumberOfPDVs; iPDV++ )
                    {
                        tPDVIds( iPDV ) = tStartingPDVId + iPDV;
                    }

                    Matrix< DDRMat > tIndividualSensitivity = adQIdp( iIQI )->get_row( iNodeIndex );

                    tdQIDp->sum_into_global_values( tPDVIds, tIndividualSensitivity, iIQI );
                }
            }
        }


        this->set_dQIdp_dist_vect( tdQIDp );
    }

    //--------------------------------------------------------------------------------------------------------------

}    // namespace moris::gen<|MERGE_RESOLUTION|>--- conflicted
+++ resolved
@@ -538,17 +538,10 @@
         uint tNumSens = aHostADVSensitivities.n_rows();
 
         // check for consistent lengths of ID vector and matrix of sensitivities
-<<<<<<< HEAD
-        MORIS_ERROR( aADVIds.n_cols() == tNumADVs,
-                "PDV_Host_Manager::compute_diqi_dadv - inconsistent number of ADVs (%zu) vs. sensitivity values for interpolation PDVs (%d)",
-                aADVIds.n_cols(),
-                tNumADVs );
-=======
         MORIS_ERROR( aADVIds.size() == tNumADVs,
                 "PDV_Host_Manager::compute_diqi_dadv - inconsistent number of ADVs (%d) vs. sensitivity values for interpolation PDVs (%zu)",
                 tNumADVs,
                 aADVIds.size() );
->>>>>>> 93c412cd
 
         // skip of ADV vector is empty
         if ( tNumADVs == 0 ) return;
@@ -674,13 +667,8 @@
                 // Parent sensitivities and ADV IDs
                 tHostADVSensitivities.set_size( 0, 0 );
                 eye( tNumCoordinates, tNumCoordinates, tI );
-<<<<<<< HEAD
-
-                Matrix< DDSMat > tADVIds = mNodeManager.get_coordinate_determining_adv_ids_from_derived_node( iNodeIndex );
-=======
                 mNodeManager.append_dcoordinate_dadv_from_derived_node( iNodeIndex, tHostADVSensitivities, tI );
                 Vector< sint > tADVIds = mNodeManager.get_coordinate_determining_adv_ids_from_derived_node( iNodeIndex );
->>>>>>> 93c412cd
 
                 mNodeManager.append_dcoordinate_dadv_from_derived_node( iNodeIndex, tHostADVSensitivities, tI );
 
