--- conflicted
+++ resolved
@@ -163,13 +163,8 @@
     //--------------------------------------------------------------------------------------------------------------
 
     void Intersection_Node::join_adv_ids(
-<<<<<<< HEAD
-            Matrix< DDSMat >&       aCombinedIDs,
-            const Matrix< DDSMat >& aIDsToAdd )
-=======
             Vector< sint >&       aCombinedIDs,
             const Vector< sint >& aIDsToAdd )
->>>>>>> 93c412cd
     {
         // Resize IDs
         uint tJoinedSensitivityLength = aCombinedIDs.size();
