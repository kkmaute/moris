/*
 * Copyright (c) 2022 University of Colorado
 * Licensed under the MIT license. See LICENSE.txt file in the MORIS root for details.
 *
 *------------------------------------------------------------------------------------
 *
 * cl_GEN_Intersection_Node.cpp
 *
 */

#include "cl_GEN_Intersection_Node.hpp"
#include "cl_GEN_Geometry.hpp"
#include "cl_GEN_Basis_Node.hpp"
#include "cl_GEN_Parent_Node.hpp"
#include "cl_MTK_Enums.hpp"

namespace moris::ge
{

    //--------------------------------------------------------------------------------------------------------------

    Intersection_Node::Intersection_Node(
            uint                        aNodeIndex,
            const Cell< Node* >&        aBackgroundNodes,
            const Parent_Node&          aFirstParentNode,
            const Parent_Node&          aSecondParentNode,
            real                        aLocalCoordinate,
            mtk::Geometry_Type          aBackgroundGeometryType,
            mtk::Interpolation_Order    aBackgroundInterpolationOrder )
            : Derived_Node(
                    aNodeIndex,
                    aBackgroundNodes,
                    0.5 * ( 1.0 - aLocalCoordinate ) * aFirstParentNode.get_parametric_coordinates() + 0.5 * ( 1.0 + aLocalCoordinate ) * aSecondParentNode.get_parametric_coordinates(),
                    aBackgroundGeometryType,
                    aBackgroundInterpolationOrder )
            , mParentNodes( { Basis_Node( aFirstParentNode, 0.5 * ( 1.0 - aLocalCoordinate ) ), Basis_Node( aSecondParentNode, 0.5 * ( 1.0 + aLocalCoordinate ) ) } )
    {
    }

    //--------------------------------------------------------------------------------------------------------------

    const Basis_Node& Intersection_Node::get_first_parent_node() const
    {
        return mParentNodes( 0 );
    }

    //--------------------------------------------------------------------------------------------------------------

    const Basis_Node& Intersection_Node::get_second_parent_node() const
    {
        return mParentNodes( 1 );
    }

    //--------------------------------------------------------------------------------------------------------------

    bool Intersection_Node::depends_on_advs() const
    {
        return this->get_interface_geometry().depends_on_advs() or mParentNodes( 0 ).depends_on_advs() or mParentNodes( 1 ).depends_on_advs();
    }

    //--------------------------------------------------------------------------------------------------------------

    const Cell< Basis_Node >& Intersection_Node::get_locator_nodes() const
    {
        return mParentNodes;
    }

    //--------------------------------------------------------------------------------------------------------------

    bool Intersection_Node::is_on_interface( const Geometry& aGeometry ) const
    {
        return &aGeometry == &this->get_interface_geometry();
    }

    //--------------------------------------------------------------------------------------------------------------

    bool
    Intersection_Node::parent_edge_is_intersected()
    {
        return std::abs( this->get_local_coordinate() ) <= 1.0 or this->is_first_parent_on_interface() or this->is_second_parent_on_interface();
    }

    //--------------------------------------------------------------------------------------------------------------

    bool
    Intersection_Node::is_first_parent_on_interface()
    {
<<<<<<< HEAD
        // BRENDAN DELETE
        // PRINT( this->get_first_parent_node().get_global_coordinates() );
        // PRINT( this->get_second_parent_node().get_global_coordinates() );
        // std::cout << "local coordinate: " << this->get_local_coordinate() << std::endl;
        // bool tOnInterface = mInterfaceGeometry->get_geometric_region( this->get_first_parent_node().get_index(), this->get_first_parent_node().get_global_coordinates() ) == Geometric_Region::INTERFACE
        //                  or std::abs( this->get_local_coordinate() + 1.0 ) < mInterfaceGeometry->get_intersection_tolerance();
        // std::cout << "1st parent on interface: " << tOnInterface << std::endl
        //           << std::endl;

        return mInterfaceGeometry->get_geometric_region( this->get_first_parent_node().get_index(), this->get_first_parent_node().get_global_coordinates() ) == Geometric_Region::INTERFACE
            or std::abs( this->get_local_coordinate() + 1.0 ) < mInterfaceGeometry->get_intersection_tolerance();
=======
        return this->get_interface_geometry().get_geometric_region( this->get_first_parent_node().get_index(), this->get_first_parent_node().get_global_coordinates() ) == Geometric_Region::INTERFACE;
>>>>>>> f7e4d661
    }

    //--------------------------------------------------------------------------------------------------------------

    bool
    Intersection_Node::is_second_parent_on_interface()
    {
<<<<<<< HEAD
        // BRENDAN DELETE
        // PRINT( this->get_first_parent_node().get_global_coordinates() );
        // PRINT( this->get_second_parent_node().get_global_coordinates() );
        // std::cout << "local coordinate: " << this->get_local_coordinate() << std::endl;
        // bool tOnInterface = mInterfaceGeometry->get_geometric_region( this->get_second_parent_node().get_index(), this->get_second_parent_node().get_global_coordinates() ) == Geometric_Region::INTERFACE
        //                  or std::abs( this->get_local_coordinate() - 1.0 ) < mInterfaceGeometry->get_intersection_tolerance();
        // std::cout << "2nd parent on interface: " << tOnInterface << std::endl
        //           << std::endl;

        return mInterfaceGeometry->get_geometric_region( this->get_second_parent_node().get_index(), this->get_second_parent_node().get_global_coordinates() ) == Geometric_Region::INTERFACE
            or std::abs( this->get_local_coordinate() - 1.0 ) < mInterfaceGeometry->get_intersection_tolerance();
=======
        return this->get_interface_geometry().get_geometric_region( this->get_second_parent_node().get_index(), this->get_second_parent_node().get_global_coordinates() ) == Geometric_Region::INTERFACE;
>>>>>>> f7e4d661
    }

    //--------------------------------------------------------------------------------------------------------------

    real Intersection_Node::get_local_coordinate() const
    {
        return 1.0 - 2.0 * this->get_first_parent_node().get_basis();
    }

    //--------------------------------------------------------------------------------------------------------------

    uint
    Intersection_Node::get_num_pdvs()
    {
        return this->get_global_coordinates().numel();
    }

    //--------------------------------------------------------------------------------------------------------------

    void
    Intersection_Node::set_starting_pdv_id( moris_id aPDVStartingID )
    {
        mPDVStartingID = aPDVStartingID;
    }

    //--------------------------------------------------------------------------------------------------------------

    moris_id
    Intersection_Node::get_starting_pdv_id()
    {
        return mPDVStartingID;
    }

    //--------------------------------------------------------------------------------------------------------------

    void
    Intersection_Node::set_id( moris_id aNodeID )
    {
        mNodeID = aNodeID;
    }

    //--------------------------------------------------------------------------------------------------------------

    void
    Intersection_Node::set_owner( moris_index aNodeOwner )
    {
        mNodeOwner = aNodeOwner;
    }

    //--------------------------------------------------------------------------------------------------------------

    moris_id
    Intersection_Node::get_id()
    {
        return mNodeID;
    }

    //--------------------------------------------------------------------------------------------------------------

    moris_index
    Intersection_Node::get_owner()
    {
        return mNodeOwner;
    }

    //--------------------------------------------------------------------------------------------------------------

    void Intersection_Node::join_adv_ids(
            Matrix< DDSMat >&       aCombinedIDs, 
            const Matrix< DDSMat >& aIDsToAdd )
    {
        // Resize IDs
        uint tJoinedSensitivityLength = aCombinedIDs.n_cols();
        aCombinedIDs.resize( 1, tJoinedSensitivityLength + aIDsToAdd.length() );

        // Join IDs
        for ( uint tAddedSensitivity = 0; tAddedSensitivity < aIDsToAdd.length(); tAddedSensitivity++ )
        {
            aCombinedIDs( tJoinedSensitivityLength + tAddedSensitivity ) = aIDsToAdd( tAddedSensitivity );
        }
    }

    //--------------------------------------------------------------------------------------------------------------

}    // namespace moris::ge<|MERGE_RESOLUTION|>--- conflicted
+++ resolved
@@ -85,7 +85,6 @@
     bool
     Intersection_Node::is_first_parent_on_interface()
     {
-<<<<<<< HEAD
         // BRENDAN DELETE
         // PRINT( this->get_first_parent_node().get_global_coordinates() );
         // PRINT( this->get_second_parent_node().get_global_coordinates() );
@@ -95,11 +94,8 @@
         // std::cout << "1st parent on interface: " << tOnInterface << std::endl
         //           << std::endl;
 
-        return mInterfaceGeometry->get_geometric_region( this->get_first_parent_node().get_index(), this->get_first_parent_node().get_global_coordinates() ) == Geometric_Region::INTERFACE
+        return this->get_interface_geometry().get_geometric_region( this->get_first_parent_node().get_index(), this->get_first_parent_node().get_global_coordinates() ) == Geometric_Region::INTERFACE
             or std::abs( this->get_local_coordinate() + 1.0 ) < mInterfaceGeometry->get_intersection_tolerance();
-=======
-        return this->get_interface_geometry().get_geometric_region( this->get_first_parent_node().get_index(), this->get_first_parent_node().get_global_coordinates() ) == Geometric_Region::INTERFACE;
->>>>>>> f7e4d661
     }
 
     //--------------------------------------------------------------------------------------------------------------
@@ -107,7 +103,6 @@
     bool
     Intersection_Node::is_second_parent_on_interface()
     {
-<<<<<<< HEAD
         // BRENDAN DELETE
         // PRINT( this->get_first_parent_node().get_global_coordinates() );
         // PRINT( this->get_second_parent_node().get_global_coordinates() );
@@ -117,11 +112,8 @@
         // std::cout << "2nd parent on interface: " << tOnInterface << std::endl
         //           << std::endl;
 
-        return mInterfaceGeometry->get_geometric_region( this->get_second_parent_node().get_index(), this->get_second_parent_node().get_global_coordinates() ) == Geometric_Region::INTERFACE
+        return this->get_interface_geometry().get_geometric_region( this->get_second_parent_node().get_index(), this->get_second_parent_node().get_global_coordinates() ) == Geometric_Region::INTERFACE
             or std::abs( this->get_local_coordinate() - 1.0 ) < mInterfaceGeometry->get_intersection_tolerance();
-=======
-        return this->get_interface_geometry().get_geometric_region( this->get_second_parent_node().get_index(), this->get_second_parent_node().get_global_coordinates() ) == Geometric_Region::INTERFACE;
->>>>>>> f7e4d661
     }
 
     //--------------------------------------------------------------------------------------------------------------
