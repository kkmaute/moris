--- conflicted
+++ resolved
@@ -187,8 +187,8 @@
          * @param aIDsToAdd IDs to add
          */
         static void join_adv_ids(
-                Matrix< DDSMat >&       aCombinedIDs,
-                const Matrix< DDSMat >& aIDsToAdd );
+                Vector< sint >&       aCombinedIDs,
+                const Vector< sint >& aIDsToAdd );
 
         /**
          * Gets the sensitivities of this node's local coordinate within its parent edge with respect to the global
@@ -204,12 +204,6 @@
          *
          * @return Local coordinate sensitivity
          */
-<<<<<<< HEAD
         virtual Matrix< DDRMat > get_dxi_dcoordinate_second_parent() const = 0;
-=======
-        static void join_adv_ids(
-                Vector< sint >&       aCombinedIDs,
-                const Vector< sint >& aIDsToAdd );
->>>>>>> 93c412cd
     };
 }    // namespace moris::gen