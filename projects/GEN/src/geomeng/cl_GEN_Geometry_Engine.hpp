/*
 * cl_GEN_Geometry_Engine.hpp
 *
 *  Created on: Jun 21, 2017
 *      Author: ktdoble
 */

#ifndef PROJECTS_GEN_SRC_NEW_GEOMENG_CL_GEN_GEOMETRY_ENGINE_HPP_
#define PROJECTS_GEN_SRC_NEW_GEOMENG_CL_GEN_GEOMETRY_ENGINE_HPP_

// Standard library includes
#include <memory> // for shared_ptr
#include <math.h>

#include "cl_Cell.hpp"
#include "cl_Logger.hpp"

// Linear algebra includes
#include "cl_Matrix.hpp"
#include "fn_trans.hpp"
#include "op_equal_equal.hpp"
#include "op_times.hpp"
#include "linalg_typedefs.hpp"

// GE
#include "../projects/GEN/src/additional/cl_GEN_Basis_Function.hpp"
#include "../projects/GEN/src/additional/cl_GEN_Interpolaton.hpp"
#include "../projects/GEN/src/additional/cl_GEN_Pending_Node.hpp"
#include "../projects/GEN/src/additional/cl_GEN_Phase_Table.hpp"
#include "../projects/GEN/src/additional/fn_GEN_approximate.hpp"

#include "../projects/GEN/src/field/cl_GEN_Field.hpp"
#include "../projects/GEN/src/field/cl_GEN_Field_User_Defined.hpp"

#include "cl_GEN_Enums.hpp"
#include "cl_GEN_Geometry_Object.hpp"
#include "cl_GEN_Geometry_Object_Manager.hpp"

#include "../projects/GEN/src/geometry/cl_GEN_Geometry.hpp"
#include "../projects/GEN/src/geometry/cl_GEN_Cylinder_With_End_Caps.hpp"
#include "../projects/GEN/src/geometry/cl_GEN_Geometry.hpp"

// MTK
#include "cl_MTK_Mesh_Manager.hpp"
#include "cl_Mesh_Enums.hpp"

// HMR
#include "../projects/HMR/src/cl_HMR_Mesh.hpp"

namespace moris
{
namespace ge
{


/*
 *
 * $\frac{\partial{\phi_A}}{\partial{p}}$ (change in phi with respect to a design variable
 * See for more detailed description of this function:
 *
 */
inline
void compute_dx_dp_with_linear_basis( moris::Matrix< moris::DDRMat >  & aDPhiADp,
                                      moris::Matrix< moris::DDRMat >  & aDPhiBDp,
                                      moris::Matrix< moris::DDRMat >  & aEdgeCoordinates,
                                      moris::Matrix< moris::DDRMat >  & aEdgeNodePhi,
                                      moris::Matrix< moris::DDRMat >  & aDxDp )
{

  MORIS_ASSERT(aDPhiADp.n_rows() != 0,"dPhi/dp not implemented in geometry would cause a seg fault here");
  MORIS_ASSERT(aDPhiBDp.n_rows() != 0,"dPhi/dp not implemented in geometry would cause a seg fault here");
  moris::real const & tPhiA = aEdgeNodePhi(0,0);
  moris::real const & tPhiB = aEdgeNodePhi(1,0);

  // Initialize
  moris::Matrix< moris::DDRMat > tXa = aEdgeCoordinates.get_row(0);

  moris::Matrix< moris::DDRMat > tXb = aEdgeCoordinates.get_row(1);

  // ------- Compute $\frac{\partial x_{\Gamma}}{\partial \phi}$ -------
  moris::DDRMat tDxgammaDphiA = -(tPhiB)/std::pow((tPhiA-tPhiB),2)*(tXb.matrix_data()-tXa.matrix_data());
  moris::DDRMat tDxgammaDphiB =  (tPhiA)/std::pow((tPhiA-tPhiB),2)*(tXb.matrix_data()-tXa.matrix_data());

  moris::Matrix< moris::DDRMat > tDxgDphiAMat(tDxgammaDphiA);
  moris::Matrix< moris::DDRMat > tDxgDphiBMat(tDxgammaDphiB);
  // ------------------------------ end --------------------------------

  // Compute dx/dp
  moris::DDRMat tDxDp = aDPhiADp * moris::trans(tDxgDphiAMat) +  aDPhiBDp * moris::trans(tDxgDphiBMat);
  aDxDp = moris::Matrix< moris::DDRMat >(tDxDp);

}


class GEN_Geometry_Engine
{
public:

    // Single geometry constructor
    GEN_Geometry_Engine( moris::ge::GEN_Geometry  & aGeometry,
                         moris::ge::GEN_Phase_Table const & aPhaseTable,
                         moris::uint aSpatialDim = 3 );

    // geometry vector constructor
    GEN_Geometry_Engine( Cell< GEN_Geometry* > const  & aGeometry,
                         moris::ge::GEN_Phase_Table const & aPhaseTable,
                         moris::uint aSpatialDim = 3 );

    GEN_Geometry_Engine()
    {
    }

    // Options which the user can change (all are given defaults)
    moris::real mThresholdValue;
    moris::real mPerturbationValue;
    bool        mComputeDxDp; // Should be turned off if a sensitivity has not been implemented
    moris::uint mSpatialDim;

    /*
     * Initial allocation of geometry objects, this creates a geometry object for each node coordinate.
     * In this case, aNodeCoords needs to be ordered by proc indices.
     */
    void
    initialize_geometry_objects_for_background_mesh_nodes(moris::size_t const & aNumNodes);
    //------------------------------------------------------------------------------
    void
    initialize_geometry_object_phase_values(moris::Matrix< moris::DDRMat > const & aNodeCoords);
    //------------------------------------------------------------------------------
    /*
     * @brief Creates a geometry object association for pending nodes
     * These nodes have node indices and parent information
     */
    void
    associate_new_nodes_with_geometry_object(Cell<Pending_Node> & aNewNodes,
                                             bool aInterfaceNodes);
    //------------------------------------------------------------------------------
    void
    create_new_node_geometry_objects(Cell< moris_index >  const & aNewNodeIndices,
                                     bool                         aStoreParentTopo,
                                     Cell<xtk::Topology*>      const & aParentTopo,
                                     Cell<Matrix<DDRMat>> const & aParamCoordRelativeToParent,
                                     Cell<Matrix<DDRMat>> const & aGlobalNodeCoord);
    //------------------------------------------------------------------------------
    /**
     * @brief Links new nodes with an existing geometry object. This is used for unzipped interfaces
     * where more than one node is at the same location
     * @param[in] aNodesIndicesWithGeomObj - Node indices which already have a geometry object
     * @param[in] aNodesIndicesToLink - Node indices to link to the corresponding nodes in aNodesIndicesWithGeomObj
     */

    void
    link_new_nodes_to_existing_geometry_objects( Matrix< IndexMat > const & aNodesIndicesWithGeomObj,
                                                 Matrix< IndexMat > const & aNodesIndicesToLink );
    //------------------------------------------------------------------------------
    /**
     * @brief is_intersected checks to see if an entity provided to it intersects a geometry field. Intersects in this context
     * means a geometry crosses a certain threshold (typically 0). For levelset fields, this can be thought of as a phase change
     *
     * @param[in] aNodeCoords       - Node coordinate
     * @param[in] aNodeToEntityConn - Connectivity between nodes and parent entity
     * @param[in] aCheckType        - Specifies what type of intersection check is to be performed
     *                                   0 - No information on interface required
     *                                   1 - information on interface required
     */
    void is_intersected(moris::Matrix< moris::DDRMat > const &   aNodeCoords,
                        moris::Matrix< moris::IndexMat > const & aNodetoEntityConn,
                        moris::size_t                            aCheckType,
                        Cell<GEN_Geometry_Object> &              aGeometryObjects);
    //------------------------------------------------------------------------------
    /*!
     * @brief Computes the interface sensitivity of the provided node indices. After this call,
     * the sensitivity information of these interface nodes can be accessed through the interface
     * nodes respective geometry object.
     * @param[in] aInterfaceNodeIndices - Interface Node Indices (should be interface nodes wrt geometry index provided)
     * @param[in] aNodeCoords -  Node coordinates with location corresponding to indices of aIntefaceNodeIndices.
     * @param[in] aGeomIndex - Geometry Index
     * @param[in] aGlbCoord  - bool to calculate the global coordinate of the intersection point
     */
    void
    compute_interface_sensitivity( Matrix< IndexMat > const & aInterfaceNodeIndices,
                                   Matrix< DDRMat >   const & aNodeCoords,
                                   moris_index                aGeomIndex,
                                   bool               const   aGlbCoord = false );
    //------------------------------------------------------------------------------
    /*
     * @brief Computes the intersection of an isocountour with an entity and returning the local coordinate relative to the parent
     * and the global coordinate if needed
     */
    void
    get_intersection_location(moris::real const &                      aIsocontourThreshold,
                              moris::real const &                      aPerturbationThreshold,
                              moris::Matrix< moris::DDRMat > const &   aGlobalNodeCoordinates,
                              moris::Matrix< moris::DDRMat > const &   aEntityNodeVars,
                              moris::Matrix< moris::IndexMat > const & aEntityNodeIndices,
                              moris::Matrix< moris::DDRMat > &         aIntersectionLocalCoordinates,
                              moris::Matrix< moris::DDRMat > &         aIntersectionGlobalCoordinates,
                              bool                                     aCheckLocalCoordinate = true,
                              bool                                     aComputeGlobalCoordinate = false);
    //------------------------------------------------------------------------------
    void
    compute_dx_dp_finite_difference( moris::real                      const & aPerturbationVal,
                                     moris::Matrix< moris::DDRMat >   const & aGlobalNodeCoordinates,
                                     moris::Matrix< moris::DDRMat >   const & aEntityNodeCoordinates,
                                     moris::Matrix< moris::DDRMat >   const & aIntersectionLclCoordinate,
                                     moris::Matrix< moris::IndexMat > const & aEntityNodeIndices,
                                     moris::Matrix< moris::DDRMat >         & aEntityNodeVars,
                                     moris::Matrix< moris::DDRMat >         & aDxDp );
    //------------------------------------------------------------------------------
    void
    compute_dx_dp_for_an_intersection( moris::Matrix< moris::IndexMat > const & aEntityNodeIndices,
                                       moris::Matrix< moris::DDRMat >   const & aGlobalNodeCoordinates,
                                       moris::Matrix< moris::DDRMat >   const & aIntersectionLclCoordinate,
                                       moris::Matrix< moris::DDRMat >         & aEntityNodeVars,
                                       moris::Matrix< moris::DDRMat >         & aDxDp,
                                       moris::Matrix< moris::IndexMat >       & aADVIndices );
    //------------------------------------------------------------------------------
    /**
     * @brief Returns a reference to the geometry object at the provided index
     */
    GEN_Geometry_Object &
    get_geometry_object(moris::size_t const & aNodeIndex);
    //------------------------------------------------------------------------------
    /**
     * @brief Returns a reference to the geometry object at the provided index
     */
    GEN_Geometry_Object const &
    get_geometry_object(moris::size_t const & aNodeIndex) const;
    //------------------------------------------------------------------------------
    /*
     * @brief Get the total number of phases in the phase table
     */
    moris::size_t get_num_phases();
    //------------------------------------------------------------------------------
    /*
     * @brief Get the 0 or 1 value associated with a given phase and geometry index
     */
    moris::moris_index
    get_phase_sign_of_given_phase_and_geometry( moris::moris_index aPhaseIndex,
                                                moris::moris_index aGeometryIndex );
    //------------------------------------------------------------------------------
    /*
     * @brief Get phase value for a given node and geometry index
     */
    moris::real
    get_entity_phase_val( moris::size_t const & aNodeIndex,
                          moris::size_t const & aGeomIndex );
    //------------------------------------------------------------------------------
    /*
     * @brief Get dxdp for a node
     */
    moris::Matrix< moris::DDRMat > const &
    get_node_dx_dp(moris::size_t const & aNodeIndex) const;
    //------------------------------------------------------------------------------
    /*
     * @brief get adv indices for a node
     */
    moris::Matrix< moris::IndexMat > const &
    get_node_adv_indices( moris::size_t const & aNodeIndex ) const;
    //------------------------------------------------------------------------------
    /*
     * @brief For a given node index, return the phase index relative to each geometry (i.e. inside/outside indicator)
     */
    void get_phase_index( moris::Matrix< moris::DDSTMat > const & aNodeIndex,
                          moris::Matrix< moris::DDSTMat > & aNodePhaseIndex );
    //------------------------------------------------------------------------------
    /*
      * @brief For a given node index, return the phase index relative to each geometry (i.e. inside/outside indicator)
      */
     void get_phase_index( moris::moris_index const & aNodeIndex,
                           moris::size_t & aNodePhaseIndex );
     //------------------------------------------------------------------------------
    /*
     * @brief Provided the inside and out phase values for an entity, return the phase index
     */
    moris::moris_index
    get_elem_phase_index(moris::Matrix< moris::IndexMat > const & aElemOnOff)
    {
        return mPhaseTable.get_phase_index(aElemOnOff);
    }
    //------------------------------------------------------------------------------
    /*
     * @brief Returns whether a node is inside or outside wrt to a given geometry index
     */
    moris::size_t
    get_node_phase_index_wrt_a_geometry(moris::size_t aNodeIndex,
                                        moris::size_t aGeometryIndex);
    //------------------------------------------------------------------------------
    /*
     * @brief Returns whether the active geometry is analytic
     */
    bool is_geometry_analytic();
    //------------------------------------------------------------------------------
    /*
     * @brief Returns the number of geometries
     */
    moris::size_t get_num_geometries();
    //------------------------------------------------------------------------------
    /*
     * @brief Returns the number of phases
     */
    moris::size_t get_num_bulk_phase();
    //------------------------------------------------------------------------------
    /*
     * @brief Returns the active geometry index
     */
    moris::size_t get_active_geometry_index()
    {
        return mActiveGeometryIndex;
    }
    //------------------------------------------------------------------------------
    /*
     * @brief Advance the active geometry index
     */
    void advance_geometry_index();
    //------------------------------------------------------------------------------
    moris::Matrix< moris::IndexMat >
<<<<<<< HEAD
    get_node_adv_indices_analytic();
=======
    get_node_adv_indices_analytic()
    {
        moris::size_t tNumDVS = get_num_design_vars_analytic();
        moris::Matrix< moris::IndexMat > tMatrix(1,tNumDVS);
        for(moris::size_t i = 0; i<tNumDVS; i++)
        {
            tMatrix(0,i) = (moris::moris_index)i;
        }
        return tMatrix;
    }

    //------------------------------------------------------------------------------
    moris::uint
    get_num_design_variables() const
    {
        MORIS_ASSERT(mGeometry.size() == 1,"get num design variables only implemented on 1 geometry meshes");
        MORIS_ASSERT(mGeometry(0)->is_analytic(),"get num design variables only implemented on analytic geometries");
        return mGeometry(0)->get_num_des_vars();
    }
>>>>>>> 558d9d37
    //------------------------------------------------------------------------------
    /*
     * @brief Returns the ADV indices of the provided nodes
     */
    moris::Matrix< moris::IndexMat >
    get_node_adv_indices_discrete(moris::Matrix< moris::IndexMat > const & aEntityNodes);
    //------------------------------------------------------------------------------
    moris::size_t
    get_num_design_vars_analytic();
    //------------------------------------------------------------------------------
    /*
     * @brief register a mesh to be used for later computation(s)
     */
    moris_index set_mesh( mtk::Mesh_Manager* aMesh );

    moris_index set_mesh( std::shared_ptr< moris::hmr::Mesh > aMesh ); //fixme: this needs to be deleted and the GE should only be able to register an mtk mesh pair
    //------------------------------------------------------------------------------
    /*
     * @brief register a field or cell of fields for later computation
     */
    moris_index register_field( GEN_Field* aField );

    void set_field_cell( moris::Cell< GEN_Field* > aFieldCell );
    //------------------------------------------------------------------------------
    /*
     * @brief calculates the field values at all nodes
     */
    //fixme set the field up in a similar way as the geometries (phase value table, field object manager, etc.)
    void calc_field_vals_at_nodes( moris_index        aMeshIndex,
                                   moris_index        aFieldIndex,
                                   Matrix< DDRMat > & aNodeVals,
                                   moris_index        aMeshIndexInManager = 0 );
    //------------------------------------------------------------------------------
    /*
     * @brief function specific to fiber problem
     */
    Matrix< DDRMat > get_cylinder_vals( moris_index aWhichMesh,
                                        GEN_CylinderWithEndCaps* aFiber,
                                        uint aNumberOfFibers ); //FIXME this is currently only setup to work with an HMR member mesh
    //------------------------------------------------------------------------------

private:
    GEN_Geometry &
    ActiveGeometry() const;
    //------------------------------------------------------------------------------
    /**
     * @brief compute_intersection_info, calculates the relevant intersection information placed in the geometry object
     * @param[in]  aEntityNodeInds - node to entity connectivity
     * @param[in]  aNodeVars      - node level set values
     * @param[in]  aCheckType     - if a entity local location is necessary 1, else 0.
     * @param[out] Returns an intersection flag and local coordinates if aCheckType 1 in cell 1 and node sensitivity information in cell 2 if intersection point located
     **/
    bool
    compute_intersection_info(moris::moris_index               const & aEntityIndex,
                              moris::Matrix< moris::IndexMat > const & aEntityNodeInds,
                              moris::Matrix< moris::DDRMat >   const & aNodeCoords,
                              moris::size_t const &                    aCheckType,
                              moris::Matrix< moris::IndexMat > &       aNodeADVIndices,
                              GEN_Geometry_Object              &       aGeometryObject );
    //------------------------------------------------------------------------------
    void
    interpolate_level_set_value_to_child_node_location(xtk::Topology const & aParentTopology,
                                                       moris::size_t const &                                              aGeometryIndex,
                                                       moris::Matrix< moris::DDRMat > const &                                aNodeLocalCoordinate,
                                                       moris::Matrix< moris::DDRMat > & aLevelSetValues);
    //------------------------------------------------------------------------------
private:    // member data
    moris::size_t mActiveGeometryIndex;
    Cell< GEN_Geometry* > mGeometry;

    // Contains all the geometry objects
    Geometry_Object_Manager mGeometryObjects;

    // Phase Table
    moris::ge::GEN_Phase_Table mPhaseTable;

    // Node Entity Phase Vals
    // Only analytic phase values are stored here to prevent duplicate storage of discrete geometries
    moris::Matrix< moris::DDRMat > mNodePhaseVals;
    //------------------------------------------------------------------------------
    moris::Cell< mtk::Mesh_Manager* > mMesh;

    moris::Cell< std::shared_ptr< moris::hmr::Mesh > > mMesh_HMR; //FIXME delete this one
    //------------------------------------------------------------------------------

    moris::Cell< GEN_Field* > mFields;
    //------------------------------------------------------------------------------
};
}
}

#endif /* PROJECTS_GEN_SRC_NEW_GEOMENG_CL_GEN_GEOMETRY_ENGINE_HPP_ */<|MERGE_RESOLUTION|>--- conflicted
+++ resolved
@@ -314,19 +314,7 @@
     void advance_geometry_index();
     //------------------------------------------------------------------------------
     moris::Matrix< moris::IndexMat >
-<<<<<<< HEAD
     get_node_adv_indices_analytic();
-=======
-    get_node_adv_indices_analytic()
-    {
-        moris::size_t tNumDVS = get_num_design_vars_analytic();
-        moris::Matrix< moris::IndexMat > tMatrix(1,tNumDVS);
-        for(moris::size_t i = 0; i<tNumDVS; i++)
-        {
-            tMatrix(0,i) = (moris::moris_index)i;
-        }
-        return tMatrix;
-    }
 
     //------------------------------------------------------------------------------
     moris::uint
@@ -336,7 +324,6 @@
         MORIS_ASSERT(mGeometry(0)->is_analytic(),"get num design variables only implemented on analytic geometries");
         return mGeometry(0)->get_num_des_vars();
     }
->>>>>>> 558d9d37
     //------------------------------------------------------------------------------
     /*
      * @brief Returns the ADV indices of the provided nodes
