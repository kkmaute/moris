/*
 * Copyright (c) 2022 University of Colorado
 * Licensed under the MIT license. See LICENSE.txt file in the MORIS root for details.
 *
 *------------------------------------------------------------------------------------
 *
 * cl_GEN_Level_Set_Geometry.hpp
 *
 */

#pragma once

#include "cl_GEN_Design_Field.hpp"
#include "cl_GEN_Geometry.hpp"
#include "GEN_Data_Types.hpp"

namespace moris::gen
{
    /**
     * This is a struct used to simplify \ref moris::gen::Level_Set_Geometry constructors. It contains all field and level-set parameters.
     */
    struct Level_Set_Parameters : public Field_Parameters
            , public Design_Parameters
    {
        real mIsocontourThreshold;      // Level set isocontour level
        real mIsocontourTolerance;      // Interface tolerance based on geometry value
        real mIntersectionTolerance;    // Interface tolerance based on intersection distance

        /**
         * Constructor with a given parameter list
         *
         * @param aParameterList Parameter list with level set geometry parameters
         */
        explicit Level_Set_Parameters( const Parameter_List& aParameterList = prm::create_level_set_geometry_parameter_list( gen::Field_Type::NONE ) );
    };

    class Level_Set_Geometry : public Geometry
            , public Design_Field
    {
      private:
        Level_Set_Parameters mParameters;

      public:
        /**
         * Constructor taking in a field pointer and a set of parameters.
         *
         * @param aField Field for computing nodal values
         * @param aParameters Field parameters
         * @param aNodeManager Node manager from the geometry engine, if available
         */
        explicit Level_Set_Geometry(
                std::shared_ptr< Field >    aField,
                const Level_Set_Parameters& aParameters  = Level_Set_Parameters(),
                Node_Manager&               aNodeManager = Node_Manager::get_trivial_instance() );

        /**
         * Sets a new node manager (from the geometry engine, if it was created after this geometry)
         *
         * @param aNodeManager Geometry engine node manager
         */
        void set_node_manager( Node_Manager& aNodeManager ) override;

        /**
         * Accesses the isocontour level that determines the interface for this geometry
         *
         * @return the isocontour level that determines the geometry interface
         */
        real get_isocontour_threshold() const;

        /**
         * Gets if this geometry depends on ADVs.
         *
         * @return ADV dependence
         */
        bool depends_on_advs() const override;

        /**
         * Gets the geometric region of a node, based on this geometry.
         *
         * @param aNodeIndex Node index
         * @param aNodeCoordinates Node coordinates
         * @return Geometric region enum
         */
        Geometric_Region get_geometric_region(
                uint                    aNodeIndex,
                const Matrix< DDRMat >& aNodeCoordinates ) override;

        /**
         * Creates an intersection node based on the given information. The intersection node may or may not represent an intersection;
         * that is, its position may lie outside of the edge definition based on the given nodal coordinates. This information can be
         * requested from the created intersection node.
         *
         * @param aNodeIndex Node index of the new intersection node
         * @param aBackgroundNodes Background nodes of the element where the intersection lies
         * @param aFirstParentNode Node marking the starting point of the intersection edge
         * @param aSecondParentNode Node marking the ending point of the intersection edge
         * @param aBackgroundGeometryType Geometry type of the background element
         * @param aBackgroundInterpolationOrder Interpolation order of the background element
         * @return New intersection node
         */
        Intersection_Node* create_intersection_node(
                uint                              aNodeIndex,
                const Vector< Background_Node* >& aBackgroundNodes,
                const Parent_Node&                aFirstParentNode,
                const Parent_Node&                aSecondParentNode,
                mtk::Geometry_Type                aBackgroundGeometryType,
                mtk::Interpolation_Order          aBackgroundInterpolationOrder ) override;

        /**
         * Computes the local coordinate along a parent edge of an intersection node created using this geometry.
         *
         * @param aBackgroundNodes Background nodes of the element where the intersection lies
         * @param aFirstParentNode Node marking the starting point of the intersection edge
         * @param aSecondParentNode Node marking the ending point of the intersection edge
         * @return Parent edge local coordinate, between -1 and 1
         */
        real compute_intersection_local_coordinate(
                const Vector< Background_Node* >& aBackgroundNodes,
                const Parent_Node&                aFirstParentNode,
<<<<<<< HEAD
                const Parent_Node&                aSecondParentNode );
=======
                const Parent_Node&                aSecondParentNode ) override;
>>>>>>> 2a6eab6b

        /**
         * Given a node index or coordinates, returns a vector of the field derivatives with respect to the nodal
         * coordinates.
         *
         * @param aParentNode Parent node
         * @param aSensitivities Sensitivities to be filled with d(field value)/d(coordinate_j)
         */
        void get_dfield_dcoordinates(
                const Basis_Node& aParentNode,
                Matrix< DDRMat >& aSensitivities ) const;

        /**
         * Gets an MTK field, if this geometry uses one that needs to be remapped to a new mesh
         *
         * @return MTK field
         */
        Vector< std::shared_ptr< mtk::Field > > get_mtk_fields() override;

        /**
         * Imports the local ADVs required from the full owned ADV distributed vector.
         *
         * @param aOwnedADVs Full owned distributed ADV vector
         */
        void import_advs( sol::Dist_Vector* aOwnedADVs ) override;

        /**
         * Gets the name of this design's field
         *
         * @return Name
         */
        std::string get_name() override;

        /**
         * Gets the names of all the fields associated with this design
         * 
         * @return Vector< std::string > the geometry name, as this implementation only has one field
         */
        virtual Vector< std::string > get_field_names() override;

        /**
         * Resets all nodal information, including child nodes. This should be called when a new XTK mesh is being
         * created.
         *
         * @param aInterpolationMesh Interpolation mesh containing new nodal data
         */
        void reset_nodal_data( mtk::Interpolation_Mesh* aInterpolationMesh ) override;

        /**
         * If intended for this field, maps the field to B-spline coefficients or stores the nodal field values in a stored field object.
         *
         * @param aMeshPair The mesh pair where the discretization information can be obtained
         * @param aOwnedADVs Pointer to the owned distributed ADVs
         */
        void discretize(
                mtk::Mesh_Pair        aMeshPair,
                sol::Dist_Vector*     aOwnedADVs ) override;

        /**
         * If intended for this field, maps the field to B-spline coefficients or stores the nodal field values in a stored field object.
         *
         * @param aMTKField Input MTK field to map based on
         * @param aMeshPair The mesh pair where the discretization information can be obtained
         * @param aOwnedADVs Pointer to the owned distributed ADVs
         */
        void discretize(
                std::shared_ptr< mtk::Field > aMTKField,
                mtk::Mesh_Pair                aMeshPair,
                sol::Dist_Vector*             aOwnedADVs ) override;

        /**
         * Used to print geometry information to exodus files and print debug information.
         *
         *  @param aNodeIndex decides the point at which the field value is printed. If the node is a derived node, the value is interpolated from the parents.
         * @param aCoordinates The field location to get the value from.
         * @return the value of the level set field at the requested location
         */
        void get_design_info(
                uint                    aNodeIndex,
                const Matrix< DDRMat >& aCoordinates,
                Vector< real >&         aOutputDesignInfo ) override;

        /**
         * Gets the number of fields the level set geometry has
         */
        uint get_num_fields() override
        {
            return 1;
        }

        /**
         * Allows for access to the GEN field
         *
         * @return Underlying field
         */
        Vector< std::shared_ptr< Field > > get_fields() override
        {
            return { Design_Field::mField };
        }

        /**
         * Sets the ADVs and grabs the field variables needed from the ADV vector
         *
         * @param aADVs ADVs
         */
        void set_advs( sol::Dist_Vector* aADVs ) override
        {
            Design_Field::mField->set_advs( aADVs );
        }

        /**
         * Gets if this field is to be used for seeding a B-spline field.
         *
         * @return Logic for B-spline creation
         */
        bool intended_discretization() override;

        /**
         * Gets a discretization mesh index for a discretized field.
         *
         * @return Mesh index
         */
        moris_index get_discretization_mesh_index() override;

        /**
         * Gets the lower bound for a discretized field.
         *
         * @return Lower bound
         */
        real get_discretization_lower_bound() override;

        /**
         * Get the upper bound for a discretized field.
         *
         * @return Upper bound
         */
        real get_discretization_upper_bound() override;

        /**
         * Updates the dependencies of this design based on the given designs
         * (fields may have been mapped/updated).
         *
         * @param aAllUpdatedDesigns All designs (this design will take fields from the ones it needs)
         */
        void update_dependencies( const Vector< std::shared_ptr< Design > >& aAllUpdatedDesigns ) override;

      private:
        /**
         * Determines the geometric region of a point based on a level set value
         *
         * @param aLevelSetValue Value of the level set function
         * @return Geometric region enum
         */
        Geometric_Region determine_geometric_region( real aLevelSetValue ) const;
    };
}    // namespace moris::gen<|MERGE_RESOLUTION|>--- conflicted
+++ resolved
@@ -117,11 +117,7 @@
         real compute_intersection_local_coordinate(
                 const Vector< Background_Node* >& aBackgroundNodes,
                 const Parent_Node&                aFirstParentNode,
-<<<<<<< HEAD
-                const Parent_Node&                aSecondParentNode );
-=======
                 const Parent_Node&                aSecondParentNode ) override;
->>>>>>> 2a6eab6b
 
         /**
          * Given a node index or coordinates, returns a vector of the field derivatives with respect to the nodal
