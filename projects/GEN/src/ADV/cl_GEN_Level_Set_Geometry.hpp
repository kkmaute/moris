--- conflicted
+++ resolved
@@ -173,15 +173,10 @@
          * @param aOwnedADVs Pointer to the owned distributed ADVs
          */
         void discretize(
-<<<<<<< HEAD
-                mtk::Mesh_Pair          aMeshPair,
-                sol::Dist_Vector*       aOwnedADVs ) override;
-=======
                 mtk::Mesh_Pair        aMeshPair,
                 sol::Dist_Vector*     aOwnedADVs,
                 const Vector< sint >& aSharedADVIds,
                 uint                  aADVOffsetID ) override;
->>>>>>> 93c412cd
 
         /**
          * If intended for this field, maps the field to B-spline coefficients or stores the nodal field values in a stored field object.
@@ -193,13 +188,9 @@
         void discretize(
                 std::shared_ptr< mtk::Field > aMTKField,
                 mtk::Mesh_Pair                aMeshPair,
-<<<<<<< HEAD
-                sol::Dist_Vector*             aOwnedADVs ) override;
-=======
                 sol::Dist_Vector*             aOwnedADVs,
                 const Vector< sint >&         aSharedADVIds,
                 uint                          aADVOffsetID ) override;
->>>>>>> 93c412cd
 
         /**
          * Used to print geometry information to exodus files and print debug information.
