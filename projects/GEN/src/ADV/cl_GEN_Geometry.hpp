/*
 * Copyright (c) 2022 University of Colorado
 * Licensed under the MIT license. See LICENSE.txt file in the MORIS root for details.
 *
 *------------------------------------------------------------------------------------
 *
 * cl_GEN_Geometry.hpp
 *
 */

#pragma once

#include <memory>
#include "cl_Matrix.hpp"
#include "cl_GEN_Node_Manager.hpp"
#include "cl_GEN_Design.hpp"
#include "cl_MTK_Mesh_Pair.hpp"

#include "cl_Vector.hpp"    // TODO remove

// Forward declarations
namespace moris
{
    template< typename T >
    class Vector;
    namespace mtk
    {
        class Field;
        enum class Geometry_Type;
    }    // namespace mtk
}    // namespace moris

namespace moris::gen
{
    // Forward declare intersection node classes
    class Intersection_Node;
    class Parent_Node;

    // Geometric location, for determining where a node is relative to a specific geometry
    enum class Geometric_Region : signed char
    {
        NEGATIVE  = -1,
        INTERFACE = 0,
        POSITIVE  = 1
    };

    class Geometry : public Design
    {
      private:
        real mIntersectionTolerance;

      public:
        /**
         * Constructor
         */
        explicit Geometry( Design_Parameters aParameters, real aIntersectionTolerance );

        /**
         * Sets a new node manager (from the geometry engine, if it was created after this geometry).
         * Default implementation does nothing.
         *
         * @param aNodeManager Geometry engine node manager
         */
        virtual void set_node_manager( Node_Manager& aNodeManager );

        /**
         * Gets if this geometry depends on ADVs.
         *
         * @return ADV dependence
         */
        virtual bool depends_on_advs() const = 0;

        /**
         * Gets the geometric region of a node, based on this geometry.
         *
         * @param aNodeIndex Node index
         * @param aNodeCoordinates Node coordinates
         * @return Geometric region enum
         */
        virtual Geometric_Region get_geometric_region(
                uint                    aNodeIndex,
                const Matrix< DDRMat >& aNodeCoordinates ) = 0;

        /**
         * Creates an intersection node based on the given information. The intersection node may or may not represent an intersection;
         * that is, its position may lie outside of the edge definition based on the given nodal coordinates. This information can be
         * requested from the created intersection node.
         *
         * @param aNodeIndex Node index of the new intersection node
         * @param aBackgroundNodes Background nodes of the element where the intersection lies
         * @param aFirstParentNode Node marking the starting point of the intersection edge
         * @param aSecondParentNode Node marking the ending point of the intersection edge
         * @param aBackgroundGeometryType Geometry type of the background element
         * @param aBackgroundInterpolationOrder Interpolation order of the background element
         * @return New intersection node
         */
        virtual Intersection_Node* create_intersection_node(
                uint                     aNodeIndex,
                const Vector< Background_Node* >& aBackgroundNodes,
                const Parent_Node&       aFirstParentNode,
                const Parent_Node&       aSecondParentNode,
                mtk::Geometry_Type       aBackgroundGeometryType,
                mtk::Interpolation_Order aBackgroundInterpolationOrder ) = 0;

        /**
         * Computes the local coordinate along a parent edge of an intersection node created using this geometry.
         *
         * @param aBackgroundNodes Background nodes of the element where the intersection lies
         * @param aFirstParentNode Node marking the starting point of the intersection edge
         * @param aSecondParentNode Node marking the ending point of the intersection edge
         * @return Parent edge local coordinate, between -1 and 1
         */
        virtual real compute_intersection_local_coordinate(
                const Vector< Background_Node* >& aBackgroundNodes,
                const Parent_Node&   aFirstParentNode,
                const Parent_Node&   aSecondParentNode ) = 0;

        /**
         * Gets an MTK field, if this geometry uses one that needs to be remapped to a new mesh
         *
         * @return Cell of MTK fields for remeshing
         */
        virtual Vector< std::shared_ptr< mtk::Field > > get_mtk_fields() = 0;

        /**
         * Imports the local ADVs required from the full owned ADV distributed vector.
         *
         * @param aOwnedADVs Full owned distributed ADV vector
         */
        virtual void import_advs( sol::Dist_Vector* aOwnedADVs ) = 0;

        /**
         * Resets all nodal information, including child nodes. This should be called when a new XTK mesh is being
         * created.
         *
         * @param aInterpolationMesh Interpolation mesh containing new nodal data
         */
        virtual void reset_nodal_data( mtk::Interpolation_Mesh* aInterpolationMesh ) = 0;

        /**
         * If intended for this field, maps the field to B-spline coefficients or stores the nodal field values in a stored field object.
         *
         * @param aMeshPair The mesh pair where the discretization information can be obtained
         * @param aOwnedADVs Pointer to the owned distributed ADVs
         * @param aSharedADVIds All owned and shared ADV IDs for this B-spline field
         * @param aADVOffsetID Offset in the owned ADV IDs for pulling ADV IDs
         */
        virtual void discretize(
                mtk::Mesh_Pair          aMeshPair,
                sol::Dist_Vector*       aOwnedADVs,
                const Matrix< DDSMat >& aSharedADVIds,
                uint                    aADVOffsetID ) = 0;

        /**
         * If intended for this field, maps the field to B-spline coefficients or stores the nodal field values in a stored field object.
         *
         * @param aMTKField Input MTK field to map based on
         * @param aOwnedADVs Pointer to the owned distributed ADVs
         * @param aSharedADVIds All owned and shared ADV IDs for this B-spline field
         * @param aADVOffsetID Offset in the owned ADV IDs for pulling ADV IDs
         */
        virtual void discretize(
                std::shared_ptr< mtk::Field > aMTKField,
                mtk::Mesh_Pair                aMeshPair,
                sol::Dist_Vector*             aOwnedADVs,
                const Matrix< DDSMat >&       aSharedADVIds,
                uint                          aADVOffsetID ) = 0;
<<<<<<< HEAD

        /**
         * Used to print geometry information to exodus files and print debug information.
         *
         * @param aNodeIndex decides the point at which the field value is printed. If the node is a derived node, the value is interpolated from the parents.
         * @param aCoordinates The field location to get the value from.
         * @return the value of the property field at the requested location
         */
        virtual void get_design_info(
                uint                    aNodeIndex,
                const Matrix< DDRMat >& aCoordinates,
                Cell< real >&           aOutputDesignInfo ) = 0;

        /**
         * Gets the intersection tolerance for this geometry
         *
         * @return tolerance for creating intersection nodes
         */
        virtual real get_intersection_tolerance()
        {
            return mIntersectionTolerance;
        }
=======
>>>>>>> effcbf88
    };
}    // namespace moris::gen<|MERGE_RESOLUTION|>--- conflicted
+++ resolved
@@ -95,12 +95,12 @@
          * @return New intersection node
          */
         virtual Intersection_Node* create_intersection_node(
-                uint                     aNodeIndex,
+                uint                              aNodeIndex,
                 const Vector< Background_Node* >& aBackgroundNodes,
-                const Parent_Node&       aFirstParentNode,
-                const Parent_Node&       aSecondParentNode,
-                mtk::Geometry_Type       aBackgroundGeometryType,
-                mtk::Interpolation_Order aBackgroundInterpolationOrder ) = 0;
+                const Parent_Node&                aFirstParentNode,
+                const Parent_Node&                aSecondParentNode,
+                mtk::Geometry_Type                aBackgroundGeometryType,
+                mtk::Interpolation_Order          aBackgroundInterpolationOrder ) = 0;
 
         /**
          * Computes the local coordinate along a parent edge of an intersection node created using this geometry.
@@ -112,8 +112,8 @@
          */
         virtual real compute_intersection_local_coordinate(
                 const Vector< Background_Node* >& aBackgroundNodes,
-                const Parent_Node&   aFirstParentNode,
-                const Parent_Node&   aSecondParentNode ) = 0;
+                const Parent_Node&                aFirstParentNode,
+                const Parent_Node&                aSecondParentNode ) = 0;
 
         /**
          * Gets an MTK field, if this geometry uses one that needs to be remapped to a new mesh
@@ -165,7 +165,6 @@
                 sol::Dist_Vector*             aOwnedADVs,
                 const Matrix< DDSMat >&       aSharedADVIds,
                 uint                          aADVOffsetID ) = 0;
-<<<<<<< HEAD
 
         /**
          * Used to print geometry information to exodus files and print debug information.
@@ -177,7 +176,7 @@
         virtual void get_design_info(
                 uint                    aNodeIndex,
                 const Matrix< DDRMat >& aCoordinates,
-                Cell< real >&           aOutputDesignInfo ) = 0;
+                Vector< real >&         aOutputDesignInfo ) = 0;
 
         /**
          * Gets the intersection tolerance for this geometry
@@ -188,7 +187,5 @@
         {
             return mIntersectionTolerance;
         }
-=======
->>>>>>> effcbf88
     };
 }    // namespace moris::gen