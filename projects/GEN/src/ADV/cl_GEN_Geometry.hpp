--- conflicted
+++ resolved
@@ -145,14 +145,10 @@
          * @param aSharedADVIds All owned and shared ADV IDs for this B-spline field
          */
         virtual void discretize(
-                mtk::Mesh_Pair          aMeshPair,
-<<<<<<< HEAD
-                sol::Dist_Vector*       aOwnedADVs ) = 0;
-=======
-                sol::Dist_Vector*       aOwnedADVs,
+                mtk::Mesh_Pair        aMeshPair,
+                sol::Dist_Vector*     aOwnedADVs,
                 const Vector< sint >& aSharedADVIds,
-                uint                    aADVOffsetID ) = 0;
->>>>>>> 93c412cd
+                uint                  aADVOffsetID ) = 0;
 
         /**
          * If intended for this field, maps the field to B-spline coefficients or stores the nodal field values in a stored field object.
@@ -164,8 +160,9 @@
         virtual void discretize(
                 std::shared_ptr< mtk::Field > aMTKField,
                 mtk::Mesh_Pair                aMeshPair,
-<<<<<<< HEAD
-                sol::Dist_Vector*             aOwnedADVs ) = 0;
+                sol::Dist_Vector*             aOwnedADVs,
+                const Vector< sint >&         aSharedADVIds,
+                uint                          aADVOffsetID ) = 0;
 
         /**
          * Used to print geometry information to exodus files and print debug information.
@@ -189,10 +186,5 @@
         {
             return mIntersectionTolerance;
         }
-=======
-                sol::Dist_Vector*             aOwnedADVs,
-                const Vector< sint >&       aSharedADVIds,
-                uint                          aADVOffsetID ) = 0;
->>>>>>> 93c412cd
     };
 }    // namespace moris::gen