--- conflicted
+++ resolved
@@ -20,8 +20,6 @@
 
     //--------------------------------------------------------------------------------------------------------------
 
-<<<<<<< HEAD
-=======
     Field_Parameters::Field_Parameters( const ParameterList& aParameterList )
             : mDiscretizationIndex( aParameterList.get< sint >( "discretization_mesh_index" ) )
             , mDiscretizationLowerBound( aParameterList.get< real >( "discretization_lower_bound" ) )
@@ -32,7 +30,6 @@
 
     //--------------------------------------------------------------------------------------------------------------
 
->>>>>>> 83f2eca2
     Design_Field::Design_Field(
             std::shared_ptr< Field > aField,
             Field_Parameters         aParameters,
@@ -44,7 +41,6 @@
         // Check for a provided field
         MORIS_ERROR( mField, "A design must be provided a field for computing values." );
 
-<<<<<<< HEAD
         // Override linear interpolation if multilinear intersections will be used
         if ( mParameters.mUseMultilinearInterpolation )
         {
@@ -52,8 +48,6 @@
         }
     }
 
-=======
->>>>>>> 83f2eca2
     //--------------------------------------------------------------------------------------------------------------
 
     void Design_Field::discretize(
