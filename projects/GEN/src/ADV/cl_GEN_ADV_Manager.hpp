--- conflicted
+++ resolved
@@ -19,15 +19,8 @@
     class ADV_Manager
     {
       private:
-<<<<<<< HEAD
-        Vector< ADV >     mADVs;
-        Matrix< DDSMat >  mDeterminingADVIds;
-        bool              mHasADVs;
-        sol::Dist_Vector* mSharedADVs = nullptr;
-=======
         Vector< char > mParameterIDs;
         bool mParameterIDsFinalized = false;
->>>>>>> 93c412cd
 
       // TODO manage data privately
       public:
@@ -52,75 +45,18 @@
          *
          * @param aParameterIDs
          */
-<<<<<<< HEAD
-        ADV_Manager(
-                const ADV_Manager&    aCopyADVManager,
-                const Vector< uint >& aReplaceVariables = {},
-                const Vector< real >& aNewConstants     = { {} } );
-=======
         void register_parameter_ids( const Vector< char >& aParameterIDs );
->>>>>>> 93c412cd
 
         /**
          * Finalizes the parameter IDs such that ADVs and bounds can be reserved properly.
          */
-<<<<<<< HEAD
-        ~ADV_Manager();
-
-        /**
-         * Sets the ADVs and grabs the relevant variables needed from the ADV vector
-         *
-         * @tparam Vector_Type Type of vector where ADVs are stored
-         * @param aADVs ADVs
-         */
-        template< typename Vector_Type >
-        void set_advs( Vector_Type& aADVs );
-
-        /**
-         * Gets the value of a specific design variable so it can be used as a part of a design discretization.
-         *
-         * @param aVariableIndex Index of the variable in this manager to reference
-         * @return Design variable value
-         */
-        real get_variable( uint aVariableIndex );
-
-        /**
-         * Imports the local ADVs required from the full owned ADV distributed vector.
-         *
-         * @param aOwnedADVs Full owned distributed ADV vector
-         */
-        void import_advs( sol::Dist_Vector* aOwnedADVs );
-
-        /**
-         * Gets the IDs of ADVs that this manager depends on for evaluations.
-         *
-         * @return Determining ADV IDs at this node
-         */
-        Matrix< DDSMat > get_determining_adv_ids();
-
-        /**
-         * Gets if this manager has ADVs (at least one non-constant parameter)
-         *
-         * @return if this manager has ADVs
-         */
-        bool has_advs();
-
-      private:
-=======
         void finalize_parameter_ids();
 
->>>>>>> 93c412cd
         /**
          * Adds a design variable to the ADV manager, if it is active.
          *
          * @param aDesignVariable Design variable
          */
-<<<<<<< HEAD
-        void create_advs(
-                Matrix< DDRMat >&       aADVs,
-                const Matrix< DDRMat >& aConstants );
-=======
         ADV create_adv( const Design_Variable& aDesignVariable );
->>>>>>> 93c412cd
     };
 }    // namespace moris::gen