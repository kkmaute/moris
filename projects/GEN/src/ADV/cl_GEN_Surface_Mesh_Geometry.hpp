/*
 * Copyright (c) 2022 University of Colorado
 * Licensed under the MIT license. See LICENSE.txt file in the MORIS root for details.
 *
 *------------------------------------------------------------------------------------
 *
 * cl_GEN_Surface_Mesh_Geometry.hpp
 *
 */

#pragma once

#include "fn_SDF_Raycast.hpp"

#include "cl_GEN_Design_Field.hpp"
#include "cl_GEN_Field.hpp"
#include "cl_GEN_Geometry.hpp"
#include "GEN_Data_Types.hpp"
#include "cl_Library_IO.hpp"

namespace moris::gen
{
    // User-defined function that determines which indices are fixed or not
    using VERTEX_FACTOR_FUNCTION = real ( * )( const uint aFacetVertexIndex, const Matrix< DDRMat >& aFacetVertexCoordinates, const uint aDimension );

    /**
     * This is a struct used to simplify \ref moris::gen::Surface_Mesh_Geometry constructors. It contains all field and surface mesh parameters.
     */
    struct Surface_Mesh_Parameters : public Field_Parameters
            , public Design_Parameters
    {
        Vector< real > mOffsets;                     // Initial shift of surface mesh coordinates
        Vector< real > mScale;                       // Option to scale each axis of the surface mesh
        std::string    mFilePath;                    // Surface mesh file path
        real           mIntersectionTolerance;       // Interface tolerance based on intersection distance
        Vector< uint > mADVIndices;                  // Indices of the ADVs that the surface mesh depends on
        std::string    mVertexFactorFunctionName;    // Name of the user-defined function that provides a scaling factor for the facet vertex sensitivities
        /**
         * Constructor with a given parameter list
         *
         * @param aParameterList Parameter list with level set geometry parameters
         */
        explicit Surface_Mesh_Parameters( const Parameter_List& aParameterList = prm::create_surface_mesh_geometry_parameter_list() );
    };

    class Surface_Mesh_Geometry : public Geometry
            , public sdf::Object
    {
      private:
        uint mIteration     = 0;    // BRENDAN
        bool mBasesComputed = false;

        Surface_Mesh_Parameters mParameters;
        Node_Manager*           mNodeManager;
        std::string             mName;

        // Optimization variables
        VERTEX_FACTOR_FUNCTION             mVertexFactorFunction = nullptr;
        mtk::Mesh*                         mMesh                 = nullptr;    // Pointer to lagrange interpolation mesh
        Vector< uint >                     mFixedVertexIndices;                // Indices of surface mesh vertices that are unaffected by ADVs
        Vector< std::shared_ptr< Field > > mPerturbationFields;                // Vector of perturbation fields
        Matrix< DDRMat >                   mVertexBases;                       // Basis function values for each vertex <number of fields> x <number of vertices>
        Vector< mtk::Cell* >               mVertexBackgroundElements;          // Index of the background element the facet vertex was in on construction
        Vector< Vector< real > >           mOriginalVertexCoordinates;         // All vertex coordinates as they were upon construction <dimension> x <number of vertices>


      public:
        /**
         * Constructor taking in a field pointer and a set of parameters.
         *
         * @param aField Field for computing nodal values
         * @param aParameters Field parameters
         */
        Surface_Mesh_Geometry(
                mtk::Mesh*                    aMesh,
                Matrix< DDRMat >              aADVs,
                Surface_Mesh_Parameters       aParameters  = Surface_Mesh_Parameters(),
                Node_Manager&                 aNodeManager = Node_Manager::get_trivial_instance(),
                std::shared_ptr< Library_IO > aLibrary     = nullptr );

        /**
         * Default destructor
         *
         */
        ~Surface_Mesh_Geometry();

        /**
         * Gets the geometric region of a node, based on this geometry.
         *
         * @param aNodeIndex Node index
         * @param aNodeCoordinates Node coordinates
         * @return Geometric region enum
         */
        Geometric_Region get_geometric_region(
                uint                    aNodeIndex,
                const Matrix< DDRMat >& aNodeCoordinates ) override;

        /**
         * Creates an intersection node based on the given information. The intersection node may or may not represent an intersection;
         * that is, its position may lie outside of the edge definition based on the given nodal coordinates. This information can be
         * requested from the created intersection node.
         *
         * @param aNodeIndex Node index of the new intersection node
         * @param aBackgroundNodes Background nodes of the element where the intersection lies
         * @param aFirstParentNode Node marking the starting point of the intersection edge
         * @param aSecondParentNode Node marking the ending point of the intersection edge
         * @param aBackgroundGeometryType Geometry type of the background element
         * @param aBackgroundInterpolationOrder Interpolation order of the background element
         * @return New intersection node
         */
        Intersection_Node* create_intersection_node(
                uint                              aNodeIndex,
                const Vector< Background_Node* >& aBackgroundNodes,
                const Parent_Node&                aFirstParentNode,
                const Parent_Node&                aSecondParentNode,
                mtk::Geometry_Type                aBackgroundGeometryType,
                mtk::Interpolation_Order          aBackgroundInterpolationOrder ) override;

        /**
         * Computes the local coordinate along a parent edge of an intersection node created using this geometry.
         *
         * @param aBackgroundNodes Background nodes of the element where the intersection lies
         * @param aFirstParentNode Node marking the starting point of the intersection edge
         * @param aSecondParentNode Node marking the ending point of the intersection edge
         * @param aParentFacetIndex return value. A pointer to the facet that intersected the edge to create this intersection node
         * @return Parent edge local coordinate, between -1 and 1
         */
        real compute_intersection_local_coordinate(
                const Vector< Background_Node* >& aBackgroundNodes,
                const Parent_Node&                aFirstParentNode,
                const Parent_Node&                aSecondParentNode,
                sdf::Facet*&                      aParentFacet );

        /**
         *
         * Whether or not the surface mesh has ADVs
         *
         */
        bool
<<<<<<< HEAD
        depends_on_advs() const;
=======
        depends_on_advs() const override
        {
            // BRENDAN TODO
            return false;
        }
>>>>>>> 93c412cd

        /**
         * Gets an MTK field, if this geometry uses one that needs to be remapped to a new mesh
         *
         * @return MTK field
         */
        Vector< std::shared_ptr< mtk::Field > > get_mtk_fields() override;

        /**
         * Imports the local ADVs required from the full owned ADV distributed vector.
         *
         * @param aOwnedADVs Full owned distributed ADV vector
         */
        void import_advs( sol::Dist_Vector* aOwnedADVs ) override;

        /**
         * Gets the name of this geometry
         *
         * @return File name of the .obj file that this surface mesh was created with
         */
        std::string
        get_name() override;

        /**
         * Gets the names of all the fields associated with this design
         *
         * @return Vector< std::string > The name of each perturbation field
         */
        virtual Vector< std::string > get_field_names() override;

        /**
         * Resets all nodal information, including child nodes. This should be called when a new XTK mesh is being
         * created.
         *
         * @param aInterpolationMesh Interpolation mesh containing new nodal data
         */
        void reset_nodal_data( mtk::Interpolation_Mesh* aInterpolationMesh ) override;

        /**
         * If intended for this field, maps the field to B-spline coefficients or stores the nodal field values in a stored field object.
         *
         * @param aMeshPair The mesh pair where the discretization information can be obtained
         * @param aOwnedADVs Pointer to the owned distributed ADVs
         * @param aSharedADVIds All owned and shared ADV IDs for this B-spline field
         * @param aADVOffsetID Offset in the owned ADV IDs for pulling ADV IDs
         * @param aFieldIndex For geometries that have multiple fields, which field to discretize
         */
        void discretize(
<<<<<<< HEAD
                mtk::Mesh_Pair    aMeshPair,
                sol::Dist_Vector* aOwnedADVs ) override;
=======
                mtk::Mesh_Pair          aMeshPair,
                sol::Dist_Vector*       aOwnedADVs,
                const Vector< sint >& aSharedADVIds,
                uint                    aADVOffsetID ) override;
>>>>>>> 93c412cd

        /**
         * If intended for this field, maps the field to B-spline coefficients or stores the nodal field values in a stored field object.
         *
         * @param aMTKField Input MTK field to map based on
         * @param aOwnedADVs Pointer to the owned distributed ADVs
         * @param aSharedADVIds All owned and shared ADV IDs for this B-spline field
         * @param aADVOffsetID Offset in the owned ADV IDs for pulling ADV IDs
         * @param aFieldIndex For geometries that have multiple fields, which field to discretize
         */
        void discretize(
                std::shared_ptr< mtk::Field > aMTKField,
                mtk::Mesh_Pair                aMeshPair,
<<<<<<< HEAD
                sol::Dist_Vector*             aOwnedADVs ) override;
=======
                sol::Dist_Vector*             aOwnedADVs,
                const Vector< sint >&       aSharedADVIds,
                uint                          aADVOffsetID ) override;
>>>>>>> 93c412cd

        /**
         * Used to print geometry information to exodus files and print debug information.
         *
         *  @param aNodeIndex decides the point at which the surface mesh displacement is printed. If the node is a derived node, the value is interpolated from the parents.
         * @param aCoordinates The field location to get the value from.
         * @return the value of the surface mesh displacement at the requested location
         */
        void get_design_info(
                uint                    aNodeIndex,
                const Matrix< DDRMat >& aCoordinates,
                Vector< real >&         aOutputDesignInfo ) override;

        /**
         * Appends this designs ADV IDs, ijklIDs, lower bounds, and upper bounds to the global matrices stored in the geometry engine.
         * Sets mNumCoeff, mOffsetID, and appends to mSharedADVIDs
         *
         * @param aMeshPair     Background mesh pair
         * @param aOwnedADVIds  IDs of the ADVs that are owned by this design
         * @param aOwnedijklIDs
         * @param aOffsetID     Offset of this Design's ADVs from the global ADV vector
         * @param aLowerBounds  ADV lower bounds
         * @param aUpperBounds  ADV upper bounds
         * @return uint The new offset ID after this geometry has appended its information
         */
        virtual sint append_adv_info(
                mtk::Interpolation_Mesh* aMesh,
                Matrix< DDSMat >&        aOwnedADVIds,
                Matrix< IdMat >&         aOwnedijklIDs,
                sint                     aOffsetID,
                Matrix< DDRMat >&        aLowerBounds,
                Matrix< DDRMat >&        aUpperBounds ) override;

        /**
         * Gets the number of fields the surface mesh has
         */
        uint get_num_fields() override
        {
            return mPerturbationFields.size();
        }

        /**
         * Allows for access to the perturbation fields
         *
         * @return Underlying fields
         */
<<<<<<< HEAD
        Vector< std::shared_ptr< Field > > get_fields() override;
=======
        std::shared_ptr< Field > get_field() override
        {
            // TODO BRENDAN
            return nullptr;
        }
>>>>>>> 93c412cd

        /**
         * Sets the ADVs and grabs the field variables needed from the ADV vector
         *
         * @param aADVs ADVs
         */
<<<<<<< HEAD
        void set_advs( sol::Dist_Vector* aADVs ) override;

        /**
         * Sets a new node manager (from the geometry engine, if it was created after this geometry)
         *
         * @param aNodeManager Geometry engine node manager
         */
        void set_node_manager( Node_Manager& aNodeManager ) override;
=======
        void set_advs( sol::Dist_Vector* aAVS ) override
        {
            // TODO BRENDAN
        }
>>>>>>> 93c412cd

        /**
         * Gets if this field is to be used for seeding a B-spline field.
         *
         * @return Logic for B-spline creation
         */
        bool intended_discretization() override;

        /**
         * Gets a discretization mesh index for a discretized field.
         *
         * @return Mesh index
         */
        moris_index get_discretization_mesh_index() override;

        /**
         * Gets the lower bound for a discretized field.
         *
         * @return Lower bound
         */
        real get_discretization_lower_bound() override;

        /**
         * Get the upper bound for a discretized field.
         *
         * @return Upper bound
         */
        real get_discretization_upper_bound() override;

        /**
         * Updates the dependencies of this design based on the given designs
         * (fields may have been mapped/updated).
         *
         * @param aAllUpdatedDesigns All designs (this design will take fields from the ones it needs)
         */
        void update_dependencies( Vector< std::shared_ptr< Design > > aAllUpdatedDesigns ) override;

        /**
         * Gets the intersection tolerance for creating intersection nodes
         *
         */
        real get_intersection_tolerance() override
        {
            return this->Geometry::get_intersection_tolerance();
        }

        /**
         * Gets the basis functions for the specified vertex
         *
         * @param aVertexIndex Index of the vertex
         * @return Matrix< DDRMat > Basis functions for the vertex
         */
        Matrix< DDRMat > get_vertex_bases( uint aVertexIndex )
        {
            return mVertexBases.get_column( aVertexIndex );
        }

        /**
         * Determines if the requested facet vertex depends on ADVs or not
         *
         * @param aFacetVertexIndex the index of the facet vertex that is queried
         * @return true if the vertex's index is not in mParameters.mFixedVertexIndices and the node's position is within the boundaries of the mesh
         * @return false if either of the above conditions are true
         */
        bool facet_vertex_depends_on_advs( uint aFacetVertexIndex );

        /**
         * Computes and returns the sensitivity of a facet vertex with respect to the ADVs
         * NOTE: This function assumes that the facet vertex depends on ADVs. Check this with facet_vertex_depends_on_advs() if unsure
         *
         * @return Matrix< DDRMat > derivative of global vertex location with respect to each ADV. Size is <dimension> x <number of ADVs>
         */
        Matrix< DDRMat > get_dvertex_dadv( uint aFacetVertexIndex );

        /**
         * Gets the ADV IDs that the facet vertex depends on.
         * These are the ADVs that control the bspline field value in the background element that the vertex lies in.
         * NOTE: This function assumes that the facet vertex depends on ADVs. Check this with facet_vertex_depends_on_advs() if unsure
         *
         *
         * @param aFacetVertexIndex Vertex index of the surface mesh
         * @return Matrix< DDSMat > ADV IDs that the vertex depends on
         */
        Matrix< DDSMat > get_vertex_adv_ids( uint aFacetVertexIndex );

        /**
         * Gets the IDs of the ADVs that the given node depends on
         *
         * @param aNodeIndex the query node index on the integration mesh for which ADVs to retrieve
         * @param aCoordinates the query node coordinates for which ADVs to retrieve
         * @return Matrix< DDSMat >
         */
        Matrix< DDSMat > get_determining_adv_ids(
                uint                    aNodeIndex,
                const Matrix< DDRMat >& aCoordinates );

      private:
        /**
         * Finds the background elemenent in aField that contains aCoordinates
         *
         * @param aCoordinate Search global coordinate location
         * @param aBoundingBox Return variable that holds the bounding box of the found cell
         *
         * @return Index of the element in which aCoordinates resides. If no element is found, -1 is returned
         */
        mtk::Cell* find_background_element_from_global_coordinates( const Matrix< DDRMat >& aCoordinate );

        /**
         * Gets the bounding box of a requested mtk::Cell
         *
         * @param aElement mtk::Cell of which to get the bounding box
         * @return Vector< Vector< real > > 2 x dim 2D vector. First index is the minimum second is the maximum for each dimension
         */
        Vector< Vector< real > > determine_mtk_cell_bounding_box( mtk::Cell* aElement );

        /**
         * @brief Computes the basis functions at a given point in the background element.
         *
         * @param aBackgroundElement the background element in which the point resides
         * @param aParametricCoordinates the local coordinate of the point
         * @param aBasis Return value. The basis functions at the point.
         */
        Matrix< DDRMat > compute_vertex_basis(
                mtk::Cell*              aBackgroundElement,
                const Matrix< DDRMat >& aParametricCoordinates );

        /**
         * Updates the values of the basis functions for all of the facet vertices and the background elements they lie in
         *
         */
        void update_vertex_basis_data();

        /**
         * Determines the field value at a given point in the background element.
         *
         * @param aBackgroundElement The background element in which the point resides
         * @param aFieldIndex        The perturbation field index (spatial dimension)
         * @param aBasis  The facet vertex to perturb
         * @return real
         */
        real interpolate_perturbation_from_background_element(
                mtk::Cell* aBackgroundElement,
                uint       aFieldIndex,
                uint       aFacetVertexIndex );
    };
}    // namespace moris::gen<|MERGE_RESOLUTION|>--- conflicted
+++ resolved
@@ -137,15 +137,7 @@
          *
          */
         bool
-<<<<<<< HEAD
         depends_on_advs() const;
-=======
-        depends_on_advs() const override
-        {
-            // BRENDAN TODO
-            return false;
-        }
->>>>>>> 93c412cd
 
         /**
          * Gets an MTK field, if this geometry uses one that needs to be remapped to a new mesh
@@ -194,15 +186,10 @@
          * @param aFieldIndex For geometries that have multiple fields, which field to discretize
          */
         void discretize(
-<<<<<<< HEAD
-                mtk::Mesh_Pair    aMeshPair,
-                sol::Dist_Vector* aOwnedADVs ) override;
-=======
-                mtk::Mesh_Pair          aMeshPair,
-                sol::Dist_Vector*       aOwnedADVs,
+                mtk::Mesh_Pair        aMeshPair,
+                sol::Dist_Vector*     aOwnedADVs,
                 const Vector< sint >& aSharedADVIds,
-                uint                    aADVOffsetID ) override;
->>>>>>> 93c412cd
+                uint                  aADVOffsetID ) override;
 
         /**
          * If intended for this field, maps the field to B-spline coefficients or stores the nodal field values in a stored field object.
@@ -216,13 +203,9 @@
         void discretize(
                 std::shared_ptr< mtk::Field > aMTKField,
                 mtk::Mesh_Pair                aMeshPair,
-<<<<<<< HEAD
-                sol::Dist_Vector*             aOwnedADVs ) override;
-=======
                 sol::Dist_Vector*             aOwnedADVs,
-                const Vector< sint >&       aSharedADVIds,
+                const Vector< sint >&         aSharedADVIds,
                 uint                          aADVOffsetID ) override;
->>>>>>> 93c412cd
 
         /**
          * Used to print geometry information to exodus files and print debug information.
@@ -269,22 +252,13 @@
          *
          * @return Underlying fields
          */
-<<<<<<< HEAD
         Vector< std::shared_ptr< Field > > get_fields() override;
-=======
-        std::shared_ptr< Field > get_field() override
-        {
-            // TODO BRENDAN
-            return nullptr;
-        }
->>>>>>> 93c412cd
 
         /**
          * Sets the ADVs and grabs the field variables needed from the ADV vector
          *
          * @param aADVs ADVs
          */
-<<<<<<< HEAD
         void set_advs( sol::Dist_Vector* aADVs ) override;
 
         /**
@@ -293,12 +267,6 @@
          * @param aNodeManager Geometry engine node manager
          */
         void set_node_manager( Node_Manager& aNodeManager ) override;
-=======
-        void set_advs( sol::Dist_Vector* aAVS ) override
-        {
-            // TODO BRENDAN
-        }
->>>>>>> 93c412cd
 
         /**
          * Gets if this field is to be used for seeding a B-spline field.
