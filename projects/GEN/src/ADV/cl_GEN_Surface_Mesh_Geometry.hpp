/*
 * Copyright (c) 2022 University of Colorado
 * Licensed under the MIT license. See LICENSE.txt file in the MORIS root for details.
 *
 *------------------------------------------------------------------------------------
 *
 * cl_GEN_Surface_Mesh_Geometry.hpp
 *
 */

#pragma once

#include "cl_SDF_Object.hpp"

#include "cl_GEN_Design_Field.hpp"
#include "cl_GEN_Field.hpp"
#include "cl_GEN_Geometry.hpp"
#include "cl_GEN_ADV_Manager.hpp"
#include "GEN_Data_Types.hpp"
#include "cl_Library_IO.hpp"

namespace moris::gen
{
    // User-defined function that determines which indices are fixed or not
    using VERTEX_FACTOR_FUNCTION = real ( * )( const uint aFacetVertexIndex, const Matrix< DDRMat >& aFacetVertexCoordinates, const uint aDimension );

    /**
     * This is a struct used to simplify \ref moris::gen::Surface_Mesh_Geometry constructors. It contains all field and surface mesh parameters.
     */
    struct Surface_Mesh_Parameters : public Field_Parameters
            , public Design_Parameters
    {
<<<<<<< HEAD
        Vector< real > mOffsets;                     // Initial shift of surface mesh coordinates
        Vector< real > mScale;                       // Option to scale each axis of the surface mesh
        std::string    mFilePath;                    // Surface mesh file path
        real           mIntersectionTolerance;       // Interface tolerance based on intersection distance
        Vector< uint > mADVIndices;                  // Indices of the ADVs that the surface mesh depends on
        std::string    mVertexFactorFunctionName;    // Name of the user-defined function that provides a scaling factor for the facet vertex sensitivities
=======
        Vector< real > mOffsets;
        Vector< real > mScale;
        std::string    mFilePath;

>>>>>>> 2a6eab6b
        /**
         * Constructor with a given parameter list
         *
         * @param aParameterList Parameter list with level set geometry parameters
         */
        explicit Surface_Mesh_Parameters( const Parameter_List& aParameterList = prm::create_surface_mesh_geometry_parameter_list() );
    };

    class Surface_Mesh_Geometry : public Geometry
<<<<<<< HEAD
            , public mtk::Surface_Mesh    // FIXME: remove sdf::Object inheritance
=======
            , public sdf::Object
>>>>>>> 2a6eab6b
    {
      private:
        bool mBasesComputed = false;

        Surface_Mesh_Parameters mParameters;
<<<<<<< HEAD
        Node_Manager*           mNodeManager;
        std::string             mName;

        // Optimization variables
        VERTEX_FACTOR_FUNCTION             mVertexFactorFunction = nullptr;
        mtk::Mesh*                         mMesh                 = nullptr;    // Pointer to lagrange interpolation mesh
        Vector< uint >                     mFixedVertexIndices;                // Indices of surface mesh vertices that are unaffected by ADVs
        Vector< std::shared_ptr< Field > > mPerturbationFields;                // Vector of perturbation fields
        Matrix< DDRMat >                   mVertexBases;                       // Basis function values for each vertex <number of fields> x <number of vertices>
        Vector< mtk::Cell* >               mVertexBackgroundElements;          // Index of the background element the facet vertex was in on construction

=======
        std::string             mName;
>>>>>>> 2a6eab6b

      public:
        /**
         * Constructor taking in a field pointer and a set of parameters.
         *
         * @param aField Field for computing nodal values
         * @param aParameters Field parameters
         */
<<<<<<< HEAD
        Surface_Mesh_Geometry(
                mtk::Mesh*                    aMesh,
                ADV_Manager&                  aADVManager,
                Surface_Mesh_Parameters       aParameters  = Surface_Mesh_Parameters(),
                Node_Manager&                 aNodeManager = Node_Manager::get_trivial_instance(),
                std::shared_ptr< Library_IO > aLibrary     = nullptr );

        /**
         * Default destructor
         *
         */
        ~Surface_Mesh_Geometry();

        /**
         * loads an ascii file and creates vertex and facet objects
         * Facets are either lines in 2D or triangles in 3D
         */
        Matrix< DDRMat >
        load_vertices_from_object_file( const std::string& aFilePath, const Vector< real >& aOffsets, const Vector< real >& aScale );

        //-------------------------------------------------------------------------------

        /**
         * loads an ascii file and creates vertex and facet objects
         * Facets are either lines in 2D or triangles in 3D
         */
        Vector< Vector< moris_index > >
        load_facets_from_object_file( const std::string& aFilePath );
=======
        Surface_Mesh_Geometry( const Surface_Mesh_Parameters& aParameters = Surface_Mesh_Parameters() );
>>>>>>> 2a6eab6b

        /**
         * Gets the geometric region of a node, based on this geometry.
         *
         * @param aNodeIndex Node index
         * @param aNodeCoordinates Node coordinates
         * @return Geometric region enum
         */
        Geometric_Region get_geometric_region(
                uint                    aNodeIndex,
                const Matrix< DDRMat >& aNodeCoordinates ) override;

        /**
         * Creates an intersection node based on the given information. The intersection node may or may not represent an intersection;
         * that is, its position may lie outside of the edge definition based on the given nodal coordinates. This information can be
         * requested from the created intersection node.
         *
         * @param aNodeIndex Node index of the new intersection node
         * @param aBackgroundNodes Background nodes of the element where the intersection lies
         * @param aFirstParentNode Node marking the starting point of the intersection edge
         * @param aSecondParentNode Node marking the ending point of the intersection edge
         * @param aBackgroundGeometryType Geometry type of the background element
         * @param aBackgroundInterpolationOrder Interpolation order of the background element
         * @return New intersection node
         */
        Intersection_Node* create_intersection_node(
                uint                              aNodeIndex,
                const Vector< Background_Node* >& aBackgroundNodes,
                const Parent_Node&                aFirstParentNode,
                const Parent_Node&                aSecondParentNode,
                mtk::Geometry_Type                aBackgroundGeometryType,
                mtk::Interpolation_Order          aBackgroundInterpolationOrder ) override;

        /**
         * Computes the local coordinate along a parent edge of an intersection node created using this geometry.
         *
         * @param aBackgroundNodes Background nodes of the element where the intersection lies
         * @param aFirstParentNode Node marking the starting point of the intersection edge
         * @param aSecondParentNode Node marking the ending point of the intersection edge
         * @param aParentFacetIndex return value. A pointer to the facet that intersected the edge to create this intersection node
         * @return Parent edge local coordinate, between -1 and 1
         */
        real compute_intersection_local_coordinate(
                const Vector< Background_Node* >& aBackgroundNodes,
                const Parent_Node&                aFirstParentNode,
<<<<<<< HEAD
                const Parent_Node&                aSecondParentNode,
                uint&                             aParentFacet );
=======
                const Parent_Node&                aSecondParentNode ) override;
>>>>>>> 2a6eab6b

        /**
         *
         * Whether or not the surface mesh has ADVs
         *
         */
        bool
        depends_on_advs() const;

        /**
         * Gets an MTK field, if this geometry uses one that needs to be remapped to a new mesh
         *
         * @return MTK field
         */
        Vector< std::shared_ptr< mtk::Field > > get_mtk_fields() override;

        /**
         * Imports the local ADVs required from the full owned ADV distributed vector.
         *
         * @param aOwnedADVs Full owned distributed ADV vector
         */
        void import_advs( sol::Dist_Vector* aOwnedADVs ) override;

        /**
         * Gets the name of this geometry
         *
         * @return File name of the .obj file that this surface mesh was created with
         */
        std::string
        get_name() override;

        /**
         * Gets the names of all the fields associated with this design
         *
         * @return Vector< std::string > The name of each perturbation field
         */
        virtual Vector< std::string > get_field_names() override;

        /**
         * Resets all nodal information, including child nodes. This should be called when a new XTK mesh is being
         * created.
         *
         * @param aInterpolationMesh Interpolation mesh containing new nodal data
         */
        void reset_nodal_data( mtk::Interpolation_Mesh* aInterpolationMesh ) override;

        /**
         * If intended for this field, maps the field to B-spline coefficients or stores the nodal field values in a stored field object.
         *
         * @param aMeshPair The mesh pair where the discretization information can be obtained
         * @param aOwnedADVs Pointer to the owned distributed ADVs
         * @param aSharedADVIds All owned and shared ADV IDs for this B-spline field
         * @param aADVOffsetID Offset in the owned ADV IDs for pulling ADV IDs
         * @param aFieldIndex For geometries that have multiple fields, which field to discretize
         */
        void discretize(
<<<<<<< HEAD
                mtk::Mesh_Pair    aMeshPair,
                sol::Dist_Vector* aOwnedADVs ) override;
=======
                mtk::Mesh_Pair        aMeshPair,
                sol::Dist_Vector*     aOwnedADVs,
                const Vector< sint >& aSharedADVIds,
                uint                  aADVOffsetID ) override;
>>>>>>> 2a6eab6b

        /**
         * If intended for this field, maps the field to B-spline coefficients or stores the nodal field values in a stored field object.
         *
         * @param aMTKField Input MTK field to map based on
         * @param aOwnedADVs Pointer to the owned distributed ADVs
         * @param aSharedADVIds All owned and shared ADV IDs for this B-spline field
         * @param aADVOffsetID Offset in the owned ADV IDs for pulling ADV IDs
         * @param aFieldIndex For geometries that have multiple fields, which field to discretize
         */
        void discretize(
                std::shared_ptr< mtk::Field > aMTKField,
                mtk::Mesh_Pair                aMeshPair,
<<<<<<< HEAD
                sol::Dist_Vector*             aOwnedADVs ) override;
=======
                sol::Dist_Vector*             aOwnedADVs,
                const Vector< sint >&         aSharedADVIds,
                uint                          aADVOffsetID ) override;
>>>>>>> 2a6eab6b

        /**
         * Used to print geometry information to exodus files and print debug information.
         *
         *  @param aNodeIndex decides the point at which the surface mesh displacement is printed. If the node is a derived node, the value is interpolated from the parents.
         * @param aCoordinates The field location to get the value from.
         * @return the value of the surface mesh displacement at the requested location
         */
        void get_design_info(
                uint                    aNodeIndex,
                const Matrix< DDRMat >& aCoordinates,
                Vector< real >&         aOutputDesignInfo ) override;
<<<<<<< HEAD

        /**
         * Appends this designs ADV IDs, ijklIDs, lower bounds, and upper bounds to the global matrices stored in the geometry engine.
         * Sets mNumCoeff, mOffsetID, and appends to mSharedADVIDs
         *
         * @param aMeshPair     Background mesh pair
         * @param aOwnedADVIds  IDs of the ADVs that are owned by this design
         * @param aOwnedijklIDs
         * @param aOffsetID     Offset of this Design's ADVs from the global ADV vector
         * @param aLowerBounds  ADV lower bounds
         * @param aUpperBounds  ADV upper bounds
         * @return uint The new offset ID after this geometry has appended its information
         */
        virtual sint append_adv_info(
                mtk::Interpolation_Mesh* aMesh,
                Vector< sint >&          aOwnedADVIds,
                Matrix< IdMat >&         aOwnedijklIDs,
                sint                     aOffsetID,
                Vector< real >&          aLowerBounds,
                Vector< real >&          aUpperBounds ) override;
=======
>>>>>>> 2a6eab6b

        /**
         * Gets the number of fields the surface mesh has
         */
        uint get_num_fields() override
        {
            return mPerturbationFields.size();
        }

        /**
         * Allows for access to the perturbation fields
         *
         * @return Underlying fields
         */
        Vector< std::shared_ptr< Field > > get_fields() override;

        /**
         * Sets the ADVs and grabs the field variables needed from the ADV vector
         *
         * @param aADVs ADVs
         */
        void set_advs( sol::Dist_Vector* aADVs ) override;

        /**
         * Sets a new node manager (from the geometry engine, if it was created after this geometry)
         *
         * @param aNodeManager Geometry engine node manager
         */
        void set_node_manager( Node_Manager& aNodeManager ) override;

        /**
         * Gets if this field is to be used for seeding a B-spline field.
         *
         * @return Logic for B-spline creation
         */
        bool intended_discretization() override;

        /**
         * Gets a discretization mesh index for a discretized field.
         *
         * @return Mesh index
         */
        moris_index get_discretization_mesh_index() override;

        /**
         * Gets the lower bound for a discretized field.
         *
         * @return Lower bound
         */
        real get_discretization_lower_bound() override;

        /**
         * Get the upper bound for a discretized field.
         *
         * @return Upper bound
         */
        real get_discretization_upper_bound() override;

        /**
         * Updates the dependencies of this design based on the given designs
         * (fields may have been mapped/updated).
         *
         * @param aAllUpdatedDesigns All designs (this design will take fields from the ones it needs)
         */
        void update_dependencies( const Vector< std::shared_ptr< Design > >& aAllUpdatedDesigns ) override;

        /**
         * Gets the center of the facet at the given local index
         *
         * @param aFacetIndex local index of the facet in the surface mesh
         * @return Matrix< DDRMat > center of the facet
         */
        [[nodiscard]] Matrix< DDRMat > get_facet_center( const uint aFacetIndex );

        /**
         * Gets the basis functions for the specified vertex
         *
         * @param aVertexIndex Index of the vertex
         * @return Matrix< DDRMat > Basis functions for the vertex
         */
        [[nodiscard]] Matrix< DDRMat > get_vertex_bases( const uint aVertexIndex )
        {
            return mVertexBases.get_column( aVertexIndex );
        }

        /**
         * Determines if the requested facet vertex depends on ADVs or not
         *
         * @param aFacetVertexIndex the index of the facet vertex that is queried
         * @return true if the vertex's index is not in mParameters.mFixedVertexIndices and the node's position is within the boundaries of the mesh
         * @return false if either of the above conditions are true
         */
        bool facet_vertex_depends_on_advs( uint aFacetVertexIndex );

        /**
         * Computes and returns the sensitivity of a facet vertex with respect to the ADVs
         * NOTE: This function assumes that the facet vertex depends on ADVs. Check this with facet_vertex_depends_on_advs() if unsure
         *
         * @return Matrix< DDRMat > derivative of global vertex location with respect to each ADV. Size is <dimension> x <number of ADVs>
         */
        Matrix< DDRMat > get_dvertex_dadv( uint aFacetVertexIndex );

        /**
         * Gets the ADV IDs that the facet vertex depends on.
         * These are the ADVs that control the bspline field value in the background element that the vertex lies in.
         * NOTE: This function assumes that the facet vertex depends on ADVs. Check this with facet_vertex_depends_on_advs() if unsure
         *
         *
         * @param aFacetVertexIndex Vertex index of the surface mesh
         * @return Matrix< DDSMat > ADV IDs that the vertex depends on
         */
        Vector< sint > get_vertex_adv_ids( uint aFacetVertexIndex );

        /**
         * Gets the IDs of the ADVs that the given node depends on
         *
         * @param aNodeIndex the query node index on the integration mesh for which ADVs to retrieve
         * @param aCoordinates the query node coordinates for which ADVs to retrieve
         * @return Vector< sint > ADV IDs that the query node depends on
         */
        Vector< sint > get_determining_adv_ids(
                uint                    aNodeIndex,
                const Matrix< DDRMat >& aCoordinates );

      private:
<<<<<<< HEAD
        /**
         * Finds the background elemenent in aField that contains aCoordinates
         *
         * @param aCoordinate Search global coordinate location
         * @param aBoundingBox Return variable that holds the bounding box of the found cell
         *
         * @return Index of the element in which aCoordinates resides. If no element is found, -1 is returned
         */
        mtk::Cell* find_background_element_from_global_coordinates( const Matrix< DDRMat >& aCoordinate );

        /**
         * Gets the bounding box of a requested mtk::Cell
         *
         * @param aElement mtk::Cell of which to get the bounding box
         * @return Vector< Vector< real > > 2 x dim 2D vector. First index is the minimum second is the maximum for each dimension
         */
        Vector< Vector< real > > determine_mtk_cell_bounding_box( mtk::Cell* aElement );

        /**
         * @brief Computes the basis functions at a given point in the background element.
         *
         * @param aBackgroundElement the background element in which the point resides
         * @param aParametricCoordinates the local coordinate of the point
         * @param aBasis Return value. The basis functions at the point.
         */
        Matrix< DDRMat > compute_vertex_basis(
                mtk::Cell*              aBackgroundElement,
                const Matrix< DDRMat >& aParametricCoordinates );

        /**
         * Updates the values of the basis functions for all of the facet vertices and the background elements they lie in
         *
         */
        void update_vertex_basis_data();

=======
>>>>>>> 2a6eab6b
        /**
         * Determines the field value at a given point in the background element.
         *
         * @param aBackgroundElement The background element in which the point resides
         * @param aFieldIndex        The perturbation field index (spatial dimension)
         * @param aBasis  The facet vertex to perturb
         * @return real
         */
        real interpolate_perturbation_from_background_element(
                mtk::Cell* aBackgroundElement,
                uint       aFieldIndex,
                uint       aFacetVertexIndex );
    };
}    // namespace moris::gen<|MERGE_RESOLUTION|>--- conflicted
+++ resolved
@@ -30,19 +30,12 @@
     struct Surface_Mesh_Parameters : public Field_Parameters
             , public Design_Parameters
     {
-<<<<<<< HEAD
         Vector< real > mOffsets;                     // Initial shift of surface mesh coordinates
         Vector< real > mScale;                       // Option to scale each axis of the surface mesh
         std::string    mFilePath;                    // Surface mesh file path
         real           mIntersectionTolerance;       // Interface tolerance based on intersection distance
         Vector< uint > mADVIndices;                  // Indices of the ADVs that the surface mesh depends on
         std::string    mVertexFactorFunctionName;    // Name of the user-defined function that provides a scaling factor for the facet vertex sensitivities
-=======
-        Vector< real > mOffsets;
-        Vector< real > mScale;
-        std::string    mFilePath;
-
->>>>>>> 2a6eab6b
         /**
          * Constructor with a given parameter list
          *
@@ -52,17 +45,12 @@
     };
 
     class Surface_Mesh_Geometry : public Geometry
-<<<<<<< HEAD
             , public mtk::Surface_Mesh    // FIXME: remove sdf::Object inheritance
-=======
-            , public sdf::Object
->>>>>>> 2a6eab6b
     {
       private:
         bool mBasesComputed = false;
 
         Surface_Mesh_Parameters mParameters;
-<<<<<<< HEAD
         Node_Manager*           mNodeManager;
         std::string             mName;
 
@@ -74,9 +62,6 @@
         Matrix< DDRMat >                   mVertexBases;                       // Basis function values for each vertex <number of fields> x <number of vertices>
         Vector< mtk::Cell* >               mVertexBackgroundElements;          // Index of the background element the facet vertex was in on construction
 
-=======
-        std::string             mName;
->>>>>>> 2a6eab6b
 
       public:
         /**
@@ -85,11 +70,10 @@
          * @param aField Field for computing nodal values
          * @param aParameters Field parameters
          */
-<<<<<<< HEAD
         Surface_Mesh_Geometry(
                 mtk::Mesh*                    aMesh,
                 ADV_Manager&                  aADVManager,
-                Surface_Mesh_Parameters       aParameters  = Surface_Mesh_Parameters(),
+                const Surface_Mesh_Parameters      & aParameters  = Surface_Mesh_Parameters(),
                 Node_Manager&                 aNodeManager = Node_Manager::get_trivial_instance(),
                 std::shared_ptr< Library_IO > aLibrary     = nullptr );
 
@@ -98,25 +82,6 @@
          *
          */
         ~Surface_Mesh_Geometry();
-
-        /**
-         * loads an ascii file and creates vertex and facet objects
-         * Facets are either lines in 2D or triangles in 3D
-         */
-        Matrix< DDRMat >
-        load_vertices_from_object_file( const std::string& aFilePath, const Vector< real >& aOffsets, const Vector< real >& aScale );
-
-        //-------------------------------------------------------------------------------
-
-        /**
-         * loads an ascii file and creates vertex and facet objects
-         * Facets are either lines in 2D or triangles in 3D
-         */
-        Vector< Vector< moris_index > >
-        load_facets_from_object_file( const std::string& aFilePath );
-=======
-        Surface_Mesh_Geometry( const Surface_Mesh_Parameters& aParameters = Surface_Mesh_Parameters() );
->>>>>>> 2a6eab6b
 
         /**
          * Gets the geometric region of a node, based on this geometry.
@@ -162,12 +127,8 @@
         real compute_intersection_local_coordinate(
                 const Vector< Background_Node* >& aBackgroundNodes,
                 const Parent_Node&                aFirstParentNode,
-<<<<<<< HEAD
                 const Parent_Node&                aSecondParentNode,
                 uint&                             aParentFacet );
-=======
-                const Parent_Node&                aSecondParentNode ) override;
->>>>>>> 2a6eab6b
 
         /**
          *
@@ -224,15 +185,8 @@
          * @param aFieldIndex For geometries that have multiple fields, which field to discretize
          */
         void discretize(
-<<<<<<< HEAD
                 mtk::Mesh_Pair    aMeshPair,
                 sol::Dist_Vector* aOwnedADVs ) override;
-=======
-                mtk::Mesh_Pair        aMeshPair,
-                sol::Dist_Vector*     aOwnedADVs,
-                const Vector< sint >& aSharedADVIds,
-                uint                  aADVOffsetID ) override;
->>>>>>> 2a6eab6b
 
         /**
          * If intended for this field, maps the field to B-spline coefficients or stores the nodal field values in a stored field object.
@@ -246,13 +200,7 @@
         void discretize(
                 std::shared_ptr< mtk::Field > aMTKField,
                 mtk::Mesh_Pair                aMeshPair,
-<<<<<<< HEAD
                 sol::Dist_Vector*             aOwnedADVs ) override;
-=======
-                sol::Dist_Vector*             aOwnedADVs,
-                const Vector< sint >&         aSharedADVIds,
-                uint                          aADVOffsetID ) override;
->>>>>>> 2a6eab6b
 
         /**
          * Used to print geometry information to exodus files and print debug information.
@@ -265,7 +213,6 @@
                 uint                    aNodeIndex,
                 const Matrix< DDRMat >& aCoordinates,
                 Vector< real >&         aOutputDesignInfo ) override;
-<<<<<<< HEAD
 
         /**
          * Appends this designs ADV IDs, ijklIDs, lower bounds, and upper bounds to the global matrices stored in the geometry engine.
@@ -286,8 +233,6 @@
                 sint                     aOffsetID,
                 Vector< real >&          aLowerBounds,
                 Vector< real >&          aUpperBounds ) override;
-=======
->>>>>>> 2a6eab6b
 
         /**
          * Gets the number of fields the surface mesh has
@@ -352,7 +297,7 @@
          *
          * @param aAllUpdatedDesigns All designs (this design will take fields from the ones it needs)
          */
-        void update_dependencies( const Vector< std::shared_ptr< Design > >& aAllUpdatedDesigns ) override;
+        void update_dependencies( Vector< std::shared_ptr< Design > > aAllUpdatedDesigns ) override;
 
         /**
          * Gets the center of the facet at the given local index
@@ -413,7 +358,6 @@
                 const Matrix< DDRMat >& aCoordinates );
 
       private:
-<<<<<<< HEAD
         /**
          * Finds the background elemenent in aField that contains aCoordinates
          *
@@ -449,8 +393,6 @@
          */
         void update_vertex_basis_data();
 
-=======
->>>>>>> 2a6eab6b
         /**
          * Determines the field value at a given point in the background element.
          *
