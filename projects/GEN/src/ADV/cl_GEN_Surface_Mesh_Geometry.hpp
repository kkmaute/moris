--- conflicted
+++ resolved
@@ -25,17 +25,11 @@
     struct Surface_Mesh_Parameters : public Field_Parameters
             , public Design_Parameters
     {
-<<<<<<< HEAD
-        Cell< real > mOffsets;                  // Initial shift of surface mesh coordinates
-        Cell< real > mScale;                    // Option to scale each axis of the surface mesh
-        std::string  mFilePath;                 // Surface mesh file path
-        real         mIntersectionTolerance;    // Interface tolerance based on intersection distance
-        Cell< uint > mADVIndices;
-=======
-        Vector< real > mOffsets;
-        Vector< real > mScale;
-        std::string  mFilePath;
->>>>>>> effcbf88
+        Vector< real > mOffsets;                  // Initial shift of surface mesh coordinates
+        Vector< real > mScale;                    // Option to scale each axis of the surface mesh
+        std::string    mFilePath;                 // Surface mesh file path
+        real           mIntersectionTolerance;    // Interface tolerance based on intersection distance
+        Vector< uint > mADVIndices;
 
         /**
          * Constructor with a given parameter list
@@ -96,12 +90,12 @@
          * @return New intersection node
          */
         Intersection_Node* create_intersection_node(
-                uint                     aNodeIndex,
+                uint                              aNodeIndex,
                 const Vector< Background_Node* >& aBackgroundNodes,
-                const Parent_Node&       aFirstParentNode,
-                const Parent_Node&       aSecondParentNode,
-                mtk::Geometry_Type       aBackgroundGeometryType,
-                mtk::Interpolation_Order aBackgroundInterpolationOrder ) override;
+                const Parent_Node&                aFirstParentNode,
+                const Parent_Node&                aSecondParentNode,
+                mtk::Geometry_Type                aBackgroundGeometryType,
+                mtk::Interpolation_Order          aBackgroundInterpolationOrder ) override;
 
         /**
          * Computes the local coordinate along a parent edge of an intersection node created using this geometry.
@@ -113,8 +107,8 @@
          */
         virtual real compute_intersection_local_coordinate(
                 const Vector< Background_Node* >& aBackgroundNodes,
-                const Parent_Node&   aFirstParentNode,
-                const Parent_Node&   aSecondParentNode ) override;
+                const Parent_Node&                aFirstParentNode,
+                const Parent_Node&                aSecondParentNode ) override;
 
         /**
          *
@@ -195,7 +189,7 @@
         void get_design_info(
                 uint                    aNodeIndex,
                 const Matrix< DDRMat >& aCoordinates,
-                Vector< real >&           aOutputDesignInfo ) override;
+                Vector< real >&         aOutputDesignInfo ) override;
 
         /**
          * Gets the number of fields the surface mesh has
