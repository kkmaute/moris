/*
 * Copyright (c) 2022 University of Colorado
 * Licensed under the MIT license. See LICENSE.txt file in the MORIS root for details.
 *
 *------------------------------------------------------------------------------------
 *
 * cl_GEN_Voxel_Geometry.cpp
 *
 */

#include "cl_GEN_Voxel_Geometry.hpp"

#include <utility>
#include "cl_GEN_Voxel_Input.hpp"
#include "cl_GEN_Intersection_Node_Voxel.hpp"
#include "cl_GEN_Parent_Node.hpp"
#include "cl_GEN_Basis_Node.hpp"

namespace moris::gen
{
    //--------------------------------------------------------------------------------------------------------------

    Voxel_Geometry::Voxel_Geometry(
            std::shared_ptr< Voxel_Input > aVoxelInput,
            uint                           aIndex )
<<<<<<< HEAD
            : Geometry( Design_Parameters(), 1e-12 )
            , mVoxelInput( aVoxelInput )
=======
            : Geometry( Design_Parameters() )
            , mVoxelInput( std::move( aVoxelInput ) )
>>>>>>> 2a6eab6b
            , mIndex( aIndex )
    {
    }

    //--------------------------------------------------------------------------------------------------------------

    bool Voxel_Geometry::depends_on_advs() const
    {
        return false;
    }

    //--------------------------------------------------------------------------------------------------------------

    Geometric_Region Voxel_Geometry::get_geometric_region(
            uint                    aNodeIndex,
            const Matrix< DDRMat >& aNodeCoordinates )
    {
        // Get node manager
        const Node_Manager& tNodeManager = mVoxelInput->get_node_manager();

        // Test for background node
        if ( mVoxelInput->get_node_manager().is_background_node( aNodeIndex ) )
        {
            // Background node, so we can check the voxel ID from the voxel input
            if ( mVoxelInput->get_voxel_ID( aNodeCoordinates ) == mIndex )
            {
                return Geometric_Region::POSITIVE;
            }
            else
            {
                return Geometric_Region::NEGATIVE;
            }
        }
        else
        {
            // Get derived node
            const Derived_Node& tDerivedNode = tNodeManager.get_derived_node( aNodeIndex );

            // If derived node knows it is on this interface, can return interface
            if ( tDerivedNode.is_on_interface( *this ) )
            {
                return Geometric_Region::INTERFACE;
            }
            else
            {
                // Get locators
                const Vector< Basis_Node >& tLocators = tDerivedNode.get_locator_nodes();

                // Start voting
                uint tNegativeVotes = 0;
                uint tPositiveVotes = 0;

                // Vote using locators
                for ( auto iLocator : tLocators )
                {
                    // Get geometric region
                    Geometric_Region tLocatorRegion = this->get_geometric_region( iLocator.get_index(), iLocator.get_global_coordinates() );

                    // Votes only matter if basis is nonzero
                    if ( iLocator.get_basis() > 1E-8 )
                    {
                        // Register geometric region vote
                        if ( tLocatorRegion == Geometric_Region::NEGATIVE )
                        {
                            tNegativeVotes++;
                        }
                        else if ( tLocatorRegion == Geometric_Region::POSITIVE )
                        {
                            tPositiveVotes++;
                        }
                    }
                }

                // Return based on voting results
                if ( tPositiveVotes == tNegativeVotes )
                {
                    return Geometric_Region::INTERFACE;
                }
                else if ( tPositiveVotes > tNegativeVotes )
                {
                    return Geometric_Region::POSITIVE;
                }
                else
                {
                    return Geometric_Region::NEGATIVE;
                }
            }
        }
    }

    //--------------------------------------------------------------------------------------------------------------

    Intersection_Node* Voxel_Geometry::create_intersection_node(
            uint                              aNodeIndex,
            const Vector< Background_Node* >& aBackgroundNodes,
            const Parent_Node&                aFirstParentNode,
            const Parent_Node&                aSecondParentNode,
            mtk::Geometry_Type                aBackgroundGeometryType,
            mtk::Interpolation_Order          aBackgroundInterpolationOrder )
    {
        return new Intersection_Node_Voxel(
                aNodeIndex,
                aBackgroundNodes,
                aFirstParentNode,
                aSecondParentNode,
                aBackgroundGeometryType,
                aBackgroundInterpolationOrder,
                *this );
    }

    //--------------------------------------------------------------------------------------------------------------

    real Voxel_Geometry::compute_intersection_local_coordinate(
            const Vector< Background_Node* >& aBackgroundNodes,
            const Parent_Node&                aFirstParentNode,
            const Parent_Node&                aSecondParentNode )
    {
        // Get parent geometric regions
        Geometric_Region tFirstParentGeometricRegion  = this->get_geometric_region( aFirstParentNode.get_index(), aFirstParentNode.get_global_coordinates() );
        Geometric_Region tSecondParentGeometricRegion = this->get_geometric_region( aSecondParentNode.get_index(), aSecondParentNode.get_global_coordinates() );

        // Return local coordinate based on geometric regions of the parent nodes
        if ( tFirstParentGeometricRegion == tSecondParentGeometricRegion and tFirstParentGeometricRegion not_eq Geometric_Region::INTERFACE )
        {
            // Geometric regions are the same; no intersection
            return MORIS_REAL_MAX;
        }
        else if ( tFirstParentGeometricRegion == Geometric_Region::INTERFACE )
        {
            // First parent on interface
            return -1.0;
        }
        else if ( tSecondParentGeometricRegion == Geometric_Region::INTERFACE )
        {
            // Second parent on interface
            return 1.0;
        }
        else
        {
            // Interface is midway between the parent nodes
            return 0.0;
        }
    }

    //--------------------------------------------------------------------------------------------------------------

    Vector< std::shared_ptr< mtk::Field > > Voxel_Geometry::get_mtk_fields()
    {
        return {};
    }

    //--------------------------------------------------------------------------------------------------------------

    uint Voxel_Geometry::get_num_fields()
    {
        return 0;
    }

    //--------------------------------------------------------------------------------------------------------------

    std::string Voxel_Geometry::get_name()
    {
        return mVoxelInput->get_file_name() + "_" + std::to_string( mIndex );
    }

    //--------------------------------------------------------------------------------------------------------------

<<<<<<< HEAD
    Vector< std::string > Voxel_Geometry::get_field_names()
    {
        return {};
    }

    //--------------------------------------------------------------------------------------------------------------

=======
>>>>>>> 2a6eab6b
    bool Voxel_Geometry::intended_discretization()
    {
        return false;
    }

    //--------------------------------------------------------------------------------------------------------------

    moris_index Voxel_Geometry::get_discretization_mesh_index()
    {
        return -1;
    }

    //--------------------------------------------------------------------------------------------------------------

    real Voxel_Geometry::get_discretization_lower_bound()
    {
        return -1.0;
    }

    //--------------------------------------------------------------------------------------------------------------

    real Voxel_Geometry::get_discretization_upper_bound()
    {
        return 1.0;
    }

    //--------------------------------------------------------------------------------------------------------------

<<<<<<< HEAD
    Vector< std::shared_ptr< Field > > Voxel_Geometry::get_fields()
=======
    std::shared_ptr< Field > Voxel_Geometry::get_field()
>>>>>>> 2a6eab6b
    {
        return {};
    }

    //--------------------------------------------------------------------------------------------------------------

    void Voxel_Geometry::set_advs( sol::Dist_Vector* aADVs )
    {
    }

    //--------------------------------------------------------------------------------------------------------------

    void Voxel_Geometry::import_advs( sol::Dist_Vector* aOwnedADVs )
    {
    }

    //--------------------------------------------------------------------------------------------------------------

    void Voxel_Geometry::reset_nodal_data( mtk::Interpolation_Mesh* aInterpolationMesh )
    {
    }

    //--------------------------------------------------------------------------------------------------------------

    void Voxel_Geometry::discretize(
            mtk::Mesh_Pair        aMeshPair,
<<<<<<< HEAD
            sol::Dist_Vector*     aOwnedADVs )
=======
            sol::Dist_Vector*     aOwnedADVs,
            const Vector< sint >& aSharedADVIds,
            uint                  aADVOffsetID )
>>>>>>> 2a6eab6b
    {
    }

    //--------------------------------------------------------------------------------------------------------------

    void Voxel_Geometry::discretize(
            std::shared_ptr< mtk::Field > aMTKField,
            mtk::Mesh_Pair                aMeshPair,
<<<<<<< HEAD
            sol::Dist_Vector*             aOwnedADVs )
=======
            sol::Dist_Vector*             aOwnedADVs,
            const Vector< sint >&         aSharedADVIds,
            uint                          aADVOffsetID )
>>>>>>> 2a6eab6b
    {
    }

    //--------------------------------------------------------------------------------------------------------------

    void Voxel_Geometry::get_design_info(
            uint                    aNodeIndex,
            const Matrix< DDRMat >& aCoordinates,
            Vector< real >&         aOutputDesignInfo )
    {
    }

    //--------------------------------------------------------------------------------------------------------------

    void Voxel_Geometry::update_dependencies( const Vector< std::shared_ptr< Design > >& aAllUpdatedDesigns )
    {
    }

    //--------------------------------------------------------------------------------------------------------------

}    // namespace moris::gen<|MERGE_RESOLUTION|>--- conflicted
+++ resolved
@@ -23,13 +23,8 @@
     Voxel_Geometry::Voxel_Geometry(
             std::shared_ptr< Voxel_Input > aVoxelInput,
             uint                           aIndex )
-<<<<<<< HEAD
             : Geometry( Design_Parameters(), 1e-12 )
-            , mVoxelInput( aVoxelInput )
-=======
-            : Geometry( Design_Parameters() )
             , mVoxelInput( std::move( aVoxelInput ) )
->>>>>>> 2a6eab6b
             , mIndex( aIndex )
     {
     }
@@ -197,7 +192,6 @@
 
     //--------------------------------------------------------------------------------------------------------------
 
-<<<<<<< HEAD
     Vector< std::string > Voxel_Geometry::get_field_names()
     {
         return {};
@@ -205,8 +199,6 @@
 
     //--------------------------------------------------------------------------------------------------------------
 
-=======
->>>>>>> 2a6eab6b
     bool Voxel_Geometry::intended_discretization()
     {
         return false;
@@ -235,11 +227,7 @@
 
     //--------------------------------------------------------------------------------------------------------------
 
-<<<<<<< HEAD
     Vector< std::shared_ptr< Field > > Voxel_Geometry::get_fields()
-=======
-    std::shared_ptr< Field > Voxel_Geometry::get_field()
->>>>>>> 2a6eab6b
     {
         return {};
     }
@@ -266,13 +254,7 @@
 
     void Voxel_Geometry::discretize(
             mtk::Mesh_Pair        aMeshPair,
-<<<<<<< HEAD
             sol::Dist_Vector*     aOwnedADVs )
-=======
-            sol::Dist_Vector*     aOwnedADVs,
-            const Vector< sint >& aSharedADVIds,
-            uint                  aADVOffsetID )
->>>>>>> 2a6eab6b
     {
     }
 
@@ -281,13 +263,7 @@
     void Voxel_Geometry::discretize(
             std::shared_ptr< mtk::Field > aMTKField,
             mtk::Mesh_Pair                aMeshPair,
-<<<<<<< HEAD
             sol::Dist_Vector*             aOwnedADVs )
-=======
-            sol::Dist_Vector*             aOwnedADVs,
-            const Vector< sint >&         aSharedADVIds,
-            uint                          aADVOffsetID )
->>>>>>> 2a6eab6b
     {
     }
 
