--- conflicted
+++ resolved
@@ -219,13 +219,8 @@
         // Reset evaluated field
         mOwnedNodalValues->vec_put_scalar( 0 );
 
-<<<<<<< HEAD
-        // Evaluate into matrix TODO just make the field accept a vector to begin with
-        uint tNumberOfCoefficients = mADVManager.get_determining_adv_ids().length();
-=======
         // Evaluate into matrix TODO just make the field accept a cell to begin with
         uint tNumberOfCoefficients = mADVHandler.get_determining_adv_ids().size();
->>>>>>> 93c412cd
         moris::Matrix< DDRMat > tCoeff( tNumberOfCoefficients, 1 );
         for ( uint Ik = 0; Ik < tNumberOfCoefficients; Ik++ )
         {
