/*
 * Copyright (c) 2022 University of Colorado
 * Licensed under the MIT license. See LICENSE.txt file in the MORIS root for details.
 *
 *------------------------------------------------------------------------------------
 *
 * cl_GEN_Field_Array_Factory.cpp
 *
 */

#include "cl_GEN_Field_Array_Factory.hpp"

namespace moris::gen
{
    //--------------------------------------------------------------------------------------------------------------

<<<<<<< HEAD
    Field_Array_Factory::Field_Array_Factory( const Parameter_List& aFieldArrayParameters )
            : mOffsetPerRowX( aFieldArrayParameters.get< real >( "offset_per_row_x") )
            , mOffsetPerRowY( aFieldArrayParameters.get< real >( "offset_per_row_y") )
            , mOffsetPerRowZ( aFieldArrayParameters.get< real >( "offset_per_row_z") )
=======
    Field_Array_Factory::Field_Array_Factory( const ParameterList& aFieldArrayParameters )
            : mOffsetPerRowX( aFieldArrayParameters.get< real >( "offset_per_row_x" ) )
            , mOffsetPerRowY( aFieldArrayParameters.get< real >( "offset_per_row_y" ) )
            , mOffsetPerRowZ( aFieldArrayParameters.get< real >( "offset_per_row_z" ) )
>>>>>>> 161f376b
    {
        this->set_x_parameters(
                aFieldArrayParameters.get< real >( "lower_bound_x" ),
                aFieldArrayParameters.get< real >( "upper_bound_x" ),
                aFieldArrayParameters.get< sint >( "number_of_fields_x" ),
                aFieldArrayParameters.get< real >( "minimum_spacing_x" ) );
        this->set_y_parameters(
                aFieldArrayParameters.get< real >( "lower_bound_y" ),
                aFieldArrayParameters.get< real >( "upper_bound_y" ),
                aFieldArrayParameters.get< sint >( "number_of_fields_y" ),
                aFieldArrayParameters.get< real >( "minimum_spacing_y" ) );
        this->set_z_parameters(
                aFieldArrayParameters.get< real >( "lower_bound_z" ),
                aFieldArrayParameters.get< real >( "upper_bound_z" ),
                aFieldArrayParameters.get< sint >( "number_of_fields_z" ),
                aFieldArrayParameters.get< real >( "minimum_spacing_z" ) );
    }

    //--------------------------------------------------------------------------------------------------------------

    void
    Field_Array_Factory::set_x_parameters(
            real aLowerBound,
            real aUpperBound,
            sint aNumberOfFields,
            real aMinimumSpacing )
    {
        // Check upper/lower bounds
        MORIS_ERROR( aUpperBound >= aLowerBound,
                "Upper bounds must be greater than or equal to lower bounds for a GEN field array (x-direction)." );

        // Set number of fields
        mNumberOfFieldsX = this->calculate_final_number_of_fields(
                aNumberOfFields,
                aMinimumSpacing,
                aUpperBound - aLowerBound );

        // Set starting point and spacing from lower bound, or use middle point if there's only one field
        if ( mNumberOfFieldsX > 1 )
        {
            mStartingPointX = aLowerBound;
            mSpacingX       = ( aUpperBound - aLowerBound ) / ( mNumberOfFieldsX - 1 );
        }
        else
        {
            mStartingPointX = ( aUpperBound + aLowerBound ) / 2;
            mSpacingX       = 0.0;
        }
    }

    //--------------------------------------------------------------------------------------------------------------

    void
    Field_Array_Factory::set_y_parameters(
            real aLowerBound,
            real aUpperBound,
            sint aNumberOfFields,
            real aMinimumSpacing )
    {
        // Check upper/lower bounds
        MORIS_ERROR( aUpperBound >= aLowerBound,
                "Upper bounds must be greater than or equal to lower bounds for a GEN field array (y-direction)." );

        // Set number of fields
        mNumberOfFieldsY = this->calculate_final_number_of_fields(
                aNumberOfFields,
                aMinimumSpacing,
                aUpperBound - aLowerBound );

        // Set starting point and spacing from lower bound, or use middle point if there's only one field
        if ( mNumberOfFieldsY > 1 )
        {
            mStartingPointY = aLowerBound;
            mSpacingY       = ( aUpperBound - aLowerBound ) / ( mNumberOfFieldsY - 1 );
        }
        else
        {
            mStartingPointY = ( aUpperBound + aLowerBound ) / 2;
            mSpacingY       = 0.0;
        }
    }

    //--------------------------------------------------------------------------------------------------------------

    void
    Field_Array_Factory::set_z_parameters(
            real aLowerBound,
            real aUpperBound,
            sint aNumberOfFields,
            real aMinimumSpacing )
    {
        // Check upper/lower bounds
        MORIS_ERROR( aUpperBound >= aLowerBound,
                "Upper bounds must be greater than or equal to lower bounds for a GEN field array (z-direction)." );

        // Set number of fields
        mNumberOfFieldsZ = this->calculate_final_number_of_fields(
                aNumberOfFields,
                aMinimumSpacing,
                aUpperBound - aLowerBound );

        // Set starting point and spacing from lower bound, or use middle point if there's only one field
        if ( mNumberOfFieldsZ > 1 )
        {
            mStartingPointZ = aLowerBound;
            mSpacingZ       = ( aUpperBound - aLowerBound ) / ( mNumberOfFieldsZ - 1 );
        }
        else
        {
            mStartingPointZ = ( aUpperBound + aLowerBound ) / 2;
            mSpacingZ       = 0.0;
        }
    }

    //--------------------------------------------------------------------------------------------------------------

    std::shared_ptr< Combined_Fields >
    Field_Array_Factory::create_field_array(
            std::shared_ptr< Field > aCopyField,
            bool                     aMinimum )
    {
        // Store field for copying
        mCopyField = aCopyField;

        // Reset variable indices
        mVariableIndices.clear();
        mVariableIndices.reserve( 3 );

        // Calculate total number of fields and set variable indices
        uint tTotalNumberOfFields = 1;
        for ( uint iNumberOfFieldsInDirection : { mNumberOfFieldsX, mNumberOfFieldsY, mNumberOfFieldsZ } )
        {
            if ( iNumberOfFieldsInDirection > 0 )
            {
                tTotalNumberOfFields *= iNumberOfFieldsInDirection;
                mVariableIndices.push_back( mVariableIndices.size() );
            }
        }

        // Check number of coordinates
        MORIS_ERROR( mVariableIndices.size() == mCopyField->get_number_of_reference_coordinates(),
                "Number of dimensions used in a field array (%lu) must be the same as the number of coordinates required to define a reference point (%d) for the given field %s",
                mVariableIndices.size(),
                mCopyField->get_number_of_reference_coordinates(),
                mCopyField->get_name().c_str() );

        // Resize new coordinates
        mCoordinates.resize( mVariableIndices.size() );

        // Reset field vector
        mCreatedFields.clear();
        mCreatedFields.reserve( tTotalNumberOfFields );

        // Populate created fields with array of fields, starting with x-direction (calls other directions internally)
        this->create_fields_loop_x();

        // Create combined fields
        return std::make_shared< Combined_Fields >( mCreatedFields, aMinimum, mCopyField->get_name() );
    }

    //--------------------------------------------------------------------------------------------------------------

    uint
    Field_Array_Factory::calculate_final_number_of_fields(
            sint aNumberOfFields,
            real aMinimumSpacing,
            real aTotalSpacing )
    {
        // Determine if either option was specified
        if ( aMinimumSpacing > 0.0 or aNumberOfFields > 0 )
        {
            // Calculate maximum number of fields permitted by spacing
            uint tMaximumNumberOfFields = MORIS_UINT_MAX;
            if ( aMinimumSpacing > 0.0 )
            {
                tMaximumNumberOfFields = std::floor( aTotalSpacing / aMinimumSpacing ) + 1;
            }

            // Just use minimum spacing if desired
            if ( aNumberOfFields <= 0 )
            {
                return tMaximumNumberOfFields;
            }
            // Otherwise, use the minimum of the number of provided fields and the maximum permitted by spacing
            else
            {
                return std::min( static_cast< uint >( aNumberOfFields ), tMaximumNumberOfFields );
            }
        }
        else
        {
            // Dimension is not used
            return 0;
        }
    }

    //--------------------------------------------------------------------------------------------------------------

    void
    Field_Array_Factory::create_fields_loop_x()
    {
        // Determine if this dimension is used
        if ( mNumberOfFieldsX > 0 )
        {
            // Loop over dimension
            for ( uint iFieldIndex = 0; iFieldIndex < mNumberOfFieldsX; iFieldIndex++ )
            {
                // Set x coordinate
                mCoordinates( 0 ) = mStartingPointX + iFieldIndex * mSpacingX;

                // Offset z coordinate (or y in 2D)
                if ( mNumberOfFieldsZ > 0 )
                {
                    if ( mSpacingZ > MORIS_REAL_EPS )
                    {
                        mStartingPointZ += std::fmod( iFieldIndex * mOffsetPerRowZ, mSpacingZ );
                    }
                }
                else if ( mNumberOfFieldsY > 0 )
                {
                    if ( mSpacingY > MORIS_REAL_EPS )
                    {
                        mStartingPointY += std::fmod( iFieldIndex * mOffsetPerRowY, mSpacingY );
                    }
                }

                // Loop over y
                create_fields_loop_y( 1 );

                // Un-offset z coordinate
                if ( mNumberOfFieldsZ > 0 )
                {
                    if ( mSpacingZ > MORIS_REAL_EPS )
                    {
                        mStartingPointZ -= std::fmod( iFieldIndex * mOffsetPerRowZ, mSpacingZ );
                    }
                }
                else if ( mNumberOfFieldsY > 0 )
                {
                    if ( mSpacingY > MORIS_REAL_EPS )
                    {
                        mStartingPointY -= std::fmod( iFieldIndex * mOffsetPerRowY, mSpacingY );
                    }
                }
            }
        }
        else
        {
            // Proceed to next dimension
            create_fields_loop_y( 0 );
        }
    }

    //--------------------------------------------------------------------------------------------------------------

    void
    Field_Array_Factory::create_fields_loop_y( uint aUsedDimensionIndex )
    {
        // Determine if this dimension is used
        if ( mNumberOfFieldsY > 0 )
        {
            // Loop over dimension
            for ( uint iFieldIndex = 0; iFieldIndex < mNumberOfFieldsY; iFieldIndex++ )
            {
                // Set y coordinate
                mCoordinates( aUsedDimensionIndex ) = mStartingPointY + iFieldIndex * mSpacingY;

                // Offset x coordinate
                if ( mNumberOfFieldsX > 0 )
                {
                    if ( mSpacingX > MORIS_REAL_EPS )
                    {
                        mCoordinates( 0 ) += std::fmod( iFieldIndex * mOffsetPerRowX, mSpacingX );
                    }
                }

                // Loop over z
                create_fields_loop_z( aUsedDimensionIndex + 1 );

                // Un-offset x coordinate
                if ( mNumberOfFieldsX > 0 )
                {
                    if ( mSpacingX > MORIS_REAL_EPS )
                    {
                        mCoordinates( 0 ) -= std::fmod( iFieldIndex * mOffsetPerRowX, mSpacingX );
                    }
                }
            }
        }
        else
        {
            // Proceed to next dimension
            create_fields_loop_z( aUsedDimensionIndex );
        }
    }

    //--------------------------------------------------------------------------------------------------------------

    void
    Field_Array_Factory::create_fields_loop_z( uint aUsedDimensionIndex )
    {
        // Determine if this dimension is used
        if ( mNumberOfFieldsZ > 0 )
        {
            // Loop over dimension
            for ( uint iFieldIndex = 0; iFieldIndex < mNumberOfFieldsZ; iFieldIndex++ )
            {
                // Set z-coordinate
                mCoordinates( aUsedDimensionIndex ) = mStartingPointZ + iFieldIndex * mSpacingZ;

                // Offset y coordinate
                if ( mNumberOfFieldsY > 0 )
                {
                    if ( mSpacingY > MORIS_REAL_EPS )
                    {
                        mCoordinates( aUsedDimensionIndex - 1 ) += std::fmod( iFieldIndex * mOffsetPerRowY, mSpacingY );
                    }
                }

                // Create new field
                mCreatedFields.push_back( mCopyField->copy( mVariableIndices, mCoordinates ) );

                // Un-offset y coordinate
                if ( mNumberOfFieldsY > 0 )
                {
                    if ( mSpacingY > MORIS_REAL_EPS )
                    {
                        mCoordinates( aUsedDimensionIndex - 1 ) -= std::fmod( iFieldIndex * mOffsetPerRowY, mSpacingY );
                    }
                }
            }
        }
        else
        {
            // Create field without looping
            mCreatedFields.push_back( mCopyField->copy( mVariableIndices, mCoordinates ) );
        }
    }

    //--------------------------------------------------------------------------------------------------------------

}    // namespace moris::gen<|MERGE_RESOLUTION|>--- conflicted
+++ resolved
@@ -14,17 +14,10 @@
 {
     //--------------------------------------------------------------------------------------------------------------
 
-<<<<<<< HEAD
     Field_Array_Factory::Field_Array_Factory( const Parameter_List& aFieldArrayParameters )
-            : mOffsetPerRowX( aFieldArrayParameters.get< real >( "offset_per_row_x") )
-            , mOffsetPerRowY( aFieldArrayParameters.get< real >( "offset_per_row_y") )
-            , mOffsetPerRowZ( aFieldArrayParameters.get< real >( "offset_per_row_z") )
-=======
-    Field_Array_Factory::Field_Array_Factory( const ParameterList& aFieldArrayParameters )
             : mOffsetPerRowX( aFieldArrayParameters.get< real >( "offset_per_row_x" ) )
             , mOffsetPerRowY( aFieldArrayParameters.get< real >( "offset_per_row_y" ) )
             , mOffsetPerRowZ( aFieldArrayParameters.get< real >( "offset_per_row_z" ) )
->>>>>>> 161f376b
     {
         this->set_x_parameters(
                 aFieldArrayParameters.get< real >( "lower_bound_x" ),
