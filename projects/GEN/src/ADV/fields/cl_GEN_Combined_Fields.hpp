/*
 * Copyright (c) 2022 University of Colorado
 * Licensed under the MIT license. See LICENSE.txt file in the MORIS root for details.
 *
 *------------------------------------------------------------------------------------
 *
 * cl_GEN_Combined_Fields.hpp
 *
 */

#pragma once

#include "cl_GEN_Field.hpp"

namespace moris::gen
{
    class Combined_Fields : public Field
    {

      private:
        Vector< std::shared_ptr< Field > > mFields;
        real                               mScale;

      public:
        /**
         * Combined field constructor
         *
         * @param aFields Created fields
         * @param aUseMinimum Whether or not to use minimum or maximum value when combining fields
         */
        Combined_Fields(
<<<<<<< HEAD
                Vector< std::shared_ptr< Field > > aFields,
                bool                               aUseMinimum = true,
                std::string                        aName       = "" );
=======
                const Vector< std::shared_ptr< Field > >& aFields,
                bool                                      aUseMinimum = true,
                std::string                               aName       = "" );
>>>>>>> 2a6eab6b

        /**
         * Given a node coordinate, returns the minimum (or maximum) field value of all fields that have been combined.
         *
         * @param aNodeIndex Node index
         * @param aCoordinates vector of coordinate values
         * @return Minimum field value, after scaling has been applied
         */
        real get_field_value(
                uint                    aNodeIndex,
                const Matrix< DDRMat >& aCoordinates ) override;

        /**
         * Gets a field value of a derived node.
         *
         * @param aDerivedNode Derived node
         * @param aNodeManager Node manager
         * @return Field value
         */
        real get_field_value(
                const Derived_Node& aDerivedNode,
                const Node_Manager& aNodeManager ) override;

        /**
         * Given a node index or coordinate, returns a vector of the field derivatives with respect to its ADVs.
         *
         * @param aNodeIndex Node index
         * @param aCoordinates Vector of coordinate values
         * @return Vector of sensitivities
         */
        const Matrix< DDRMat >& get_dfield_dadvs(
                uint                    aNodeIndex,
                const Matrix< DDRMat >& aCoordinates ) override;

        /**
         * Gets a vector of the field derivatives with respect to ADVs of a derived node.
         *
         * @param aSensitivities Sensitivities to fill for the given derived node
         * @param aDerivedNode Derived node
         * @param aNodeManager Node manager
         */
        void get_dfield_dadvs(
                Matrix< DDRMat >&   aSensitivities,
                const Derived_Node& aDerivedNode,
                const Node_Manager& aNodeManager ) override;

        /**
         * Given a node index or coordinates, returns a vector of the field derivatives with respect to the nodal
         * coordinates.
         *
         * @param aNodeIndex Node index
         * @param aCoordinates Vector of coordinate values
         * @param aSensitivities Sensitivities to be filled with d(field value)/d(coordinate_j)
         */
        void get_dfield_dcoordinates(
                uint                    aNodeIndex,
                const Matrix< DDRMat >& aCoordinates,
                Matrix< DDRMat >&       aSensitivities ) override;

        /**
         * Gets the IDs of ADVs which this field depends on for evaluations.
         *
         * @param aNodeIndex Node index
         * @param aCoordinates Node coordinates
         * @return Determining ADV IDs at this node
         */
        Vector< sint > get_determining_adv_ids(
                uint                    aNodeIndex,
                const Matrix< DDRMat >& aCoordinates ) override;

        /**
         * Gets the IDs of ADVs that this field depends on for evaluations at a derived node.
         *
         * @param aDeterminingADVIDs Determining ADV IDs to fill for the given derived node
         * @param aDerivedNode Derived node
         * @param aNodeManager Node manager
         */
        void get_determining_adv_ids(
                Vector< sint >&   aDeterminingADVIDs,
                const Derived_Node& aDerivedNode,
                const Node_Manager& aNodeManager ) override;

        /**
         * Gets an MTK field, if this field needs to be remapped to a new mesh
         *
         * @return MTK field
         */
        std::shared_ptr< mtk::Field > get_mtk_field() override;
    };
}    // namespace moris::gen<|MERGE_RESOLUTION|>--- conflicted
+++ resolved
@@ -29,15 +29,9 @@
          * @param aUseMinimum Whether or not to use minimum or maximum value when combining fields
          */
         Combined_Fields(
-<<<<<<< HEAD
-                Vector< std::shared_ptr< Field > > aFields,
-                bool                               aUseMinimum = true,
-                std::string                        aName       = "" );
-=======
                 const Vector< std::shared_ptr< Field > >& aFields,
                 bool                                      aUseMinimum = true,
                 std::string                               aName       = "" );
->>>>>>> 2a6eab6b
 
         /**
          * Given a node coordinate, returns the minimum (or maximum) field value of all fields that have been combined.
