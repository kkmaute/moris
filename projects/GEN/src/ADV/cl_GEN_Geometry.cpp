/*
 * Copyright (c) 2022 University of Colorado
 * Licensed under the MIT license. See LICENSE.txt file in the MORIS root for details.
 *
 *------------------------------------------------------------------------------------
 *
 * cl_GEN_Geometry.cpp
 *
 */

#include "cl_GEN_Geometry.hpp"

#include <utility>
#include "cl_GEN_Derived_Node.hpp"

namespace moris::gen
{
    //--------------------------------------------------------------------------------------------------------------

<<<<<<< HEAD
    Geometry::Geometry( Design_Parameters aParameters, real aIntersectionTolerance )
            : Design( aParameters )
            , mIntersectionTolerance( aIntersectionTolerance )
=======
    Geometry::Geometry( Design_Parameters aParameters )
            : Design( std::move( aParameters ) )
>>>>>>> 2a6eab6b
    {
    }

    //--------------------------------------------------------------------------------------------------------------

    void Geometry::set_node_manager( Node_Manager& aNodeManager )
    {
    }

    //--------------------------------------------------------------------------------------------------------------

}    // namespace moris::ge<|MERGE_RESOLUTION|>--- conflicted
+++ resolved
@@ -17,14 +17,9 @@
 {
     //--------------------------------------------------------------------------------------------------------------
 
-<<<<<<< HEAD
     Geometry::Geometry( Design_Parameters aParameters, real aIntersectionTolerance )
-            : Design( aParameters )
+            : Design( std::move( aParameters ) )
             , mIntersectionTolerance( aIntersectionTolerance )
-=======
-    Geometry::Geometry( Design_Parameters aParameters )
-            : Design( std::move( aParameters ) )
->>>>>>> 2a6eab6b
     {
     }
 
