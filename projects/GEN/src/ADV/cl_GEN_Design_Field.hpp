--- conflicted
+++ resolved
@@ -19,28 +19,6 @@
 
 namespace moris::ge
 {
-    /**
-     * This is a struct used to simplify \ref moris::ge::Design_Field constructors. It contains additional parameters that
-     * are used by all fields, with given defaults.
-     */
-    //     struct Field_Parameters BRENDAN DELETE?
-    //     {
-    //         Cell< uint > mNumberOfRefinements;         // The number of refinement steps to use for this field
-    //         Cell< uint > mRefinementMeshIndices;       // Indices of meshes to perform refinement on
-    //         sint         mRefinementFunctionIndex;     // Index of a user-defined refinement function (-1 = default)
-    //         sint         mDiscretizationIndex;         // Index of a mesh for discretization (-2 = none, -1 = store nodal values)
-    //         real         mDiscretizationLowerBound;    // Lower bound for the B-spline coefficients in this field
-    //         real         mDiscretizationUpperBound;    // Upper bound for the B-spline coefficients in this field
-    //         bool         mUseMultilinearInterpolation; // Whether to use multilinear interpolation for all derived node field values
-
-    //         /**
-    //          * Constructor with a given parameter list
-    //          *
-    //          * @param aParameterList Design field parameter list
-    //          */
-    //         explicit Field_Parameters( const ParameterList& aParameterList );
-    //     };
-
     class Design_Field
     {
       protected:
@@ -49,11 +27,8 @@
 
       private:
         Field_Parameters mParameters;
-<<<<<<< HEAD
         Matrix< DDRMat > mInterpolatedSensitivities;
         Matrix< DDSMat > mInterpolatedADVIDs;
-=======
->>>>>>> 252ae9b2
 
       public:
         /**
@@ -149,7 +124,7 @@
             mField->set_advs( aADVs );
         }
 
-        /**  
+        /**
          * Imports the local ADVs required from the full owned ADV distributed vector.
          *
          * @param aOwnedADVs Full owned distributed ADV vector
@@ -211,31 +186,6 @@
          */
         bool use_multilinear_interpolation();
 
-<<<<<<< HEAD
-        /**
-         * Allows for access to the GEN field
-         *
-         * @return Underlying field
-         */
-        std::shared_ptr< Field > get_field()
-        {
-            return mField;
-        }
-=======
-        // TODO where should I really put this stuff?
-        void set_num_original_nodes( uint aNumOriginalNodes );
-
-        // /**
-        //  * Allows for access to the GEN field
-        //  *
-        //  * @return Underlying field
-        //  */
-        // std::shared_ptr< Field > get_field()
-        // {
-        //     return mField;
-        // }
->>>>>>> 252ae9b2
-
         /**
          * Gets an MTK field, if this design field uses one that needs to be remapped to a new mesh
          *
