/*
 * Copyright (c) 2022 University of Colorado
 * Licensed under the MIT license. See LICENSE.txt file in the MORIS root for details.
 *
 *------------------------------------------------------------------------------------
 *
 * cl_GEN_Design_Factory.hpp
 *
 */

#pragma once

#include "cl_Vector.hpp"
#include "cl_GEN_Level_Set_Geometry.hpp"
#include "cl_GEN_Surface_Mesh_Geometry.hpp"
#include "cl_GEN_Geometry.hpp"
#include "cl_GEN_Property.hpp"
#include "cl_Parameter_List.hpp"

// Forward declarations
namespace moris
{
    class Library_IO;
    namespace gen
    {
        class ADV_Manager;
    }
    namespace mtk
    {
        class Mesh;
    }
}    // namespace moris

namespace moris::gen
{
    class Design_Factory
    {
      private:
        Vector< std::shared_ptr< Field > >    mFields;
        Vector< std::shared_ptr< Geometry > > mGeometries;
        Vector< std::shared_ptr< Property > > mProperties;

      public:
        /**
         * Design factory constructor
         *
         * @param aParameterLists Parameter lists for creating designs and related objects such as fields.
         * @param aADVManager ADV manager, constaining an ADV vector and bounds
         * @param aLibrary Pointer to library for loading user-defined functions
         * @param aMesh MTK mesh used for defining some fields
         * @param aNodeManager Node manager from the geometry engine, if applicable
         */
        Design_Factory(
<<<<<<< HEAD
                Vector< Parameter_List >      aParameterLists,
                ADV_Manager&                  aADVManager,
                std::shared_ptr< Library_IO > aLibrary     = nullptr,
                mtk::Mesh*                    aMesh        = nullptr,
                Node_Manager&                 aNodeManager = Node_Manager::get_trivial_instance() );
=======
                Vector< Parameter_List >             aParameterLists,
                ADV_Manager&                         aADVManager,
                const std::shared_ptr< Library_IO >& aLibrary     = nullptr,
                mtk::Mesh*                           aMesh        = nullptr,
                Node_Manager&                        aNodeManager = Node_Manager::get_trivial_instance() );
>>>>>>> 2a6eab6b

        /**
         * Gets the geometries that the factory has created.
         *
         * @return vector of geometries
         */
        Vector< std::shared_ptr< Geometry > > get_geometries();

        /**
         * Gets the properties that the factory has created.
         *
         * @return vector of properties
         */
        Vector< std::shared_ptr< Property > > get_properties();
    };
}    // namespace moris::gen<|MERGE_RESOLUTION|>--- conflicted
+++ resolved
@@ -51,19 +51,11 @@
          * @param aNodeManager Node manager from the geometry engine, if applicable
          */
         Design_Factory(
-<<<<<<< HEAD
-                Vector< Parameter_List >      aParameterLists,
-                ADV_Manager&                  aADVManager,
-                std::shared_ptr< Library_IO > aLibrary     = nullptr,
-                mtk::Mesh*                    aMesh        = nullptr,
-                Node_Manager&                 aNodeManager = Node_Manager::get_trivial_instance() );
-=======
                 Vector< Parameter_List >             aParameterLists,
                 ADV_Manager&                         aADVManager,
                 const std::shared_ptr< Library_IO >& aLibrary     = nullptr,
                 mtk::Mesh*                           aMesh        = nullptr,
                 Node_Manager&                        aNodeManager = Node_Manager::get_trivial_instance() );
->>>>>>> 2a6eab6b
 
         /**
          * Gets the geometries that the factory has created.
