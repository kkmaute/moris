--- conflicted
+++ resolved
@@ -52,15 +52,9 @@
          */
         Design_Factory(
                 Vector< Parameter_List >      aParameterLists,
-<<<<<<< HEAD
-                Matrix< DDRMat >&             aADVs,
+                ADV_Manager&                  aADVManager,
                 std::shared_ptr< Library_IO > aLibrary     = nullptr,
                 mtk::Mesh*                    aMesh        = nullptr,
-=======
-                ADV_Manager&                  aADVManager,
-                std::shared_ptr< Library_IO > aLibrary = nullptr,
-                mtk::Mesh*                    aMesh = nullptr,
->>>>>>> 93c412cd
                 Node_Manager&                 aNodeManager = Node_Manager::get_trivial_instance() );
 
         /**
