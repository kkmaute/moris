--- conflicted
+++ resolved
@@ -169,11 +169,7 @@
         // Determine the local coordinate of the intersection and the facet that intersects the parent edge
         std::pair< uint, real > tIntersection = this->compute_intersection_local_coordinate( aBackgroundNodes, aFirstParentNode, aSecondParentNode );
 
-<<<<<<< HEAD
-        if ( tIntersection.second > 1.0 or std::isnan( tIntersection.second ) ) // BRENDAN: debug information prints
-=======
         if ( tIntersection.second > 1.0 + Surface_Mesh::mIntersectionTolerance or std::isnan( tIntersection.second ) )
->>>>>>> aa22bb3e
         {
             this->write_to_file( "failed.obj" );
             std::cout << "First parent node index :" << aFirstParentNode.get_index() << std::endl;
