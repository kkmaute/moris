--- conflicted
+++ resolved
@@ -42,7 +42,6 @@
             , mIntersectionTolerance( aParameterList.get< real >( "intersection_tolerance" ) )
             , mVertexFactorFunctionName( aParameterList.get< std::string >( "vertex_factor_function_name" ) )
     {
-<<<<<<< HEAD
     }
 
     //--------------------------------------------------------------------------------------------------------------
@@ -50,24 +49,13 @@
     Surface_Mesh_Geometry::Surface_Mesh_Geometry(
             mtk::Mesh*                    aMesh,
             ADV_Manager&                  aADVManager,
-            Surface_Mesh_Parameters       aParameters,
+            const Surface_Mesh_Parameters      & aParameters,
             Node_Manager&                 aNodeManager,
             std::shared_ptr< Library_IO > aLibrary )
             : Geometry( aParameters, aParameters.mIntersectionTolerance )
             , Surface_Mesh( mtk::load_vertices_from_object_file( aParameters.mFilePath, aParameters.mOffsets, aParameters.mScale ),
                       mtk::load_facets_from_object_file( aParameters.mFilePath ),
                       aParameters.mIntersectionTolerance )
-=======
-        string_to_vector( aParameterList.get< std::string >( "offset" ), mOffsets );
-        string_to_vector( aParameterList.get< std::string >( "scale" ), mScale );
-    }
-
-    //--------------------------------------------------------------------------------------------------------------
-
-    Surface_Mesh_Geometry::Surface_Mesh_Geometry( const Surface_Mesh_Parameters& aParameters )
-            : Geometry( aParameters )
-            , Object( aParameters.mFilePath, aParameters.mOffsets, aParameters.mScale )
->>>>>>> 2a6eab6b
             , mParameters( aParameters )
             , mNodeManager( &aNodeManager )
             , mMesh( aMesh )
@@ -75,7 +63,6 @@
             , mVertexBases( 0, 0 )
             , mVertexBackgroundElements( 0 )
     {
-<<<<<<< HEAD
         // parse the file path and extract the file name
         mName = aParameters.mFilePath.substr( aParameters.mFilePath.find_last_of( "/" ) + 1,
                 aParameters.mFilePath.find_last_of( "." ) - aParameters.mFilePath.find_last_of( "/" ) - 1 );
@@ -123,9 +110,6 @@
     void Surface_Mesh_Geometry::set_node_manager( Node_Manager& aNodeManager )
     {
         mNodeManager = &aNodeManager;
-=======
-        mName = aParameters.mFilePath.substr( aParameters.mFilePath.find_last_of( '/' ) + 1, aParameters.mFilePath.find_last_of( '.' ) );
->>>>>>> 2a6eab6b
     }
 
     //--------------------------------------------------------------------------------------------------------------
@@ -197,7 +181,6 @@
     real Surface_Mesh_Geometry::compute_intersection_local_coordinate(
             const Vector< Background_Node* >& aBackgroundNodes,
             const Parent_Node&                aFirstParentNode,
-<<<<<<< HEAD
             const Parent_Node&                aSecondParentNode,
             uint&                             aParentFacet )
     {
@@ -304,19 +287,6 @@
         Vector< real > tLocalCoordinate = this->compute_ray_facet_intersections( aFirstParentNode.get_global_coordinates(), tRayDirection, tIntersectionFacets );
 
         // Put the intersections in the local coordinate frame
-=======
-            const Parent_Node&                aSecondParentNode )
-    {
-        // transform the interface geometry to local coordinates
-        uint tRotatedAxis = this->transform_surface_mesh_to_local_coordinate( aFirstParentNode, aSecondParentNode );
-
-        // Compute the distance to the facets
-        Matrix< DDRMat > tCastPoint( this->get_dimension(), 1 );
-        tCastPoint.fill( 0.0 );
-        Vector< real > tLocalCoordinate = sdf::compute_distance_to_facets( *this, tCastPoint, tRotatedAxis );
-
-        // shift local coordinate to be between -1 and 1
->>>>>>> 2a6eab6b
         for ( uint iIntersection = 0; iIntersection < tLocalCoordinate.size(); iIntersection++ )
         {
             tLocalCoordinate( iIntersection ) = 2.0 / norm( aSecondParentNode.get_global_coordinates() - aFirstParentNode.get_global_coordinates() ) * ( tLocalCoordinate( iIntersection ) ) - 1.0;
@@ -446,7 +416,6 @@
 
     //--------------------------------------------------------------------------------------------------------------
 
-<<<<<<< HEAD
     sint Surface_Mesh_Geometry::append_adv_info(
             mtk::Interpolation_Mesh* aMesh,
             Vector< sint >&          aOwnedADVIds,
@@ -459,21 +428,6 @@
         sint tOriginalOffsetID = aOffsetID;
 
         for ( uint iFieldIndex = 0; iFieldIndex < mPerturbationFields.size(); iFieldIndex++ )
-=======
-    uint Surface_Mesh_Geometry::transform_surface_mesh_to_local_coordinate(
-            const Parent_Node& aFirstParentNode,
-            const Parent_Node& aSecondParentNode )
-    {
-        // step 1: shift the object so the first parent is at the origin
-        const Matrix< DDRMat >& tFirstParentNodeGlobalCoordinates = aFirstParentNode.get_global_coordinates();
-
-        Vector< real > tShift( this->get_dimension() );
-
-        MORIS_ASSERT( tFirstParentNodeGlobalCoordinates.numel() == tShift.size(),
-                "Intersection Node Surface Mesh::transform_mesh_to_local_coordinates() inconsistent parent node and interface geometry dimensions." );
-
-        for ( uint iCoord = 0; iCoord < tShift.size(); iCoord++ )
->>>>>>> 2a6eab6b
         {
             aOffsetID = Design::append_adv_info(
                     aMesh,
@@ -483,14 +437,6 @@
                     aLowerBounds,
                     aUpperBounds );
         }
-<<<<<<< HEAD
-=======
-        this->shift( tShift );
-
-        // step 2: rotate the object
-        // get unit axis to rotate to
-        Matrix< DDRMat > tTransformationMatrix( 3, 3 );
->>>>>>> 2a6eab6b
 
         // reset the offset back to the offset for the first perturabtion field (mOffsetID was changed in the above loop)
         mOffsetID = tOriginalOffsetID;
@@ -515,14 +461,8 @@
             mPerturbationFields( iFieldIndex )->reset_nodal_data( aInterpolationMesh );
         }
 
-<<<<<<< HEAD
         // update the stored mtk interpolation mesh with the new mesh
         mMesh = aInterpolationMesh;
-=======
-        // Normalize parent vector
-        real tParentVectorNorm = norm( tParentVector );
-        tParentVector          = tParentVector / tParentVectorNorm;
->>>>>>> 2a6eab6b
 
         if ( !mBasesComputed and this->depends_on_advs() )
         {
@@ -744,17 +684,8 @@
 
     //--------------------------------------------------------------------------------------------------------------
 
-<<<<<<< HEAD
     Vector< sint >
     Surface_Mesh_Geometry::get_vertex_adv_ids( uint aFacetVertexIndex )
-=======
-    void
-    Surface_Mesh_Geometry::discretize(
-            mtk::Mesh_Pair        aMeshPair,
-            sol::Dist_Vector*     aOwnedADVs,
-            const Vector< sint >& aSharedADVIds,
-            uint                  aADVOffsetID )
->>>>>>> 2a6eab6b
     {
         // Determine which directions the vertex can move in
         Vector< bool > tVertexDependsOnADVs( Surface_Mesh::get_spatial_dimension() );
@@ -808,20 +739,10 @@
 
     //--------------------------------------------------------------------------------------------------------------
 
-<<<<<<< HEAD
     Vector< sint >
     Surface_Mesh_Geometry::get_determining_adv_ids(
             uint                    aNodeIndex,
             const Matrix< DDRMat >& aCoordinates )
-=======
-    void
-    Surface_Mesh_Geometry::discretize(
-            std::shared_ptr< mtk::Field > aMTKField,
-            mtk::Mesh_Pair                aMeshPair,
-            sol::Dist_Vector*             aOwnedADVs,
-            const Vector< sint >&         aSharedADVIds,
-            uint                          aADVOffsetID )
->>>>>>> 2a6eab6b
     {
         Vector< sint > tADVIDs;
         for ( uint iFieldIndex = 0; iFieldIndex < mPerturbationFields.size(); iFieldIndex++ )
@@ -909,9 +830,9 @@
     {
     }
 
-    //--------------------------------------------------------------------------------------------------------------
-
-<<<<<<< HEAD
+
+    //--------------------------------------------------------------------------------------------------------------
+
     Vector< Vector< real > >
     Surface_Mesh_Geometry::determine_mtk_cell_bounding_box( mtk::Cell* aElement )
     {
@@ -1077,6 +998,4 @@
 
     //--------------------------------------------------------------------------------------------------------------
 
-=======
->>>>>>> 2a6eab6b
 }    // namespace moris::gen