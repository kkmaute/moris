--- conflicted
+++ resolved
@@ -162,7 +162,6 @@
         return Design_Field::get_name();
     }
 
-<<<<<<< HEAD
     //--------------------------------------------------------------------------------------------------------------
 
     Vector< std::string >
@@ -178,8 +177,6 @@
 
     //--------------------------------------------------------------------------------------------------------------
 
-=======
->>>>>>> 2a6eab6b
     bool Property::intended_discretization()
     {
         return ( mParameters.mDiscretizationIndex >= 0 );
