/*
 * Copyright (c) 2022 University of Colorado
 * Licensed under the MIT license. See LICENSE.txt file in the MORIS root for details.
 *
 *------------------------------------------------------------------------------------
 *
 * cl_GEN_Voxel_Geometry.hpp
 *
 */

#pragma once

#include "cl_GEN_Geometry.hpp"
#include "cl_GEN_Voxel_Input.hpp"
#include "cl_Library_IO.hpp"

namespace moris::gen
{
    class Voxel_Geometry : public Geometry
    {
      private:
        std::shared_ptr< Voxel_Input > mVoxelInput;
        uint                           mIndex;

      public:
        /**
         * Constructor
         */
        Voxel_Geometry(
                std::shared_ptr< Voxel_Input > aVoxelInput,
                uint                           aIndex );

        /**
         * A voxel geometry does not depend on ADVs, so this return false.
         *
         * @return false
         */
        bool depends_on_advs() const override;

        /**
         * Gets the geometric region of a node, based on this geometry. For a voxel geometry, the region is only positive
         * for a matching voxel index.
         *
         * @param aNodeIndex Node index
         * @param aNodeCoordinates Node coordinates
         * @return Geometric region enum
         */
        Geometric_Region get_geometric_region(
                uint                    aNodeIndex,
                const Matrix< DDRMat >& aNodeCoordinates ) override;

        /**
         * Creates an intersection node based on the given information. The intersection node may or may not represent an intersection;
         * that is, its position may lie outside of the edge definition based on the given nodal coordinates. This information can be
         * requested from the created intersection node.
         *
         * @param aNodeIndex Node index of the new intersection node
         * @param aBackgroundNodes Background nodes of the element where the intersection lies
         * @param aFirstParentNode Node marking the starting point of the intersection edge
         * @param aSecondParentNode Node marking the ending point of the intersection edge
         * @param aBackgroundGeometryType Geometry type of the background element
         * @param aBackgroundInterpolationOrder Interpolation order of the background element
         * @return Voxel intersection node
         */
        Intersection_Node* create_intersection_node(
                uint                              aNodeIndex,
                const Vector< Background_Node* >& aBackgroundNodes,
                const Parent_Node&                aFirstParentNode,
                const Parent_Node&                aSecondParentNode,
                mtk::Geometry_Type                aBackgroundGeometryType,
                mtk::Interpolation_Order          aBackgroundInterpolationOrder ) override;

        /**
         * Computes the local coordinate along a parent edge of an intersection node created using this geometry.
         *
         * @param aBackgroundNodes Background nodes of the element where the intersection lies
         * @param aFirstParentNode Node marking the starting point of the intersection edge
         * @param aSecondParentNode Node marking the ending point of the intersection edge
         * @return Parent edge local coordinate, between -1 and 1
         */
        real compute_intersection_local_coordinate(
                const Vector< Background_Node* >& aBackgroundNodes,
                const Parent_Node&                aFirstParentNode,
<<<<<<< HEAD
                const Parent_Node&                aSecondParentNode );
=======
                const Parent_Node&                aSecondParentNode ) override;
>>>>>>> 2a6eab6b

        /**
         * A voxel geometry has no relevant MTK fields for remeshing, so this returns an empty vector.
         *
         * @return Empty vector
         */
        Vector< std::shared_ptr< mtk::Field > > get_mtk_fields() override;

        /**
         * Gets the number of fields that the design has
         *
         * @return Number of fields
         */
        uint get_num_fields() override;

        /**
<<<<<<< HEAD
         * Gets the name of the geometry
         *
         * @return geometry name
=======
         * Gets the name of the design
         *
         * @return Design name
>>>>>>> 2a6eab6b
         */
        std::string get_name() override;

        /**
         * Gets the names of all the fields associated with this geometry
         *
         * @return Vector< std::string > empty array, as voxel geometries do not have fields
         */
        virtual Vector< std::string > get_field_names() override;

        /**
         * Gets if this field is to be used for seeding a B-spline field.
         *
         * @return Logic for B-spline creation
         */
        bool intended_discretization() override;

        /**
         * Gets a discretization mesh index for a discretized field.
         *
         * @return Mesh index
         */
        moris_index get_discretization_mesh_index() override;

        /**
         * Gets the lower bound for a discretized field.
         *
         * @return Lower bound
         */
        real get_discretization_lower_bound() override;

        /**
         * Get the upper bound for a discretized field.
         *
         * @return Upper bound
         */
        real get_discretization_upper_bound() override;

        /**
         * Allows for access to the GEN field
         *
         * @return empty vector for this implementation
         */
        Vector< std::shared_ptr< Field > > get_fields() override;

        /**
         * Sets the ADVs and grabs the field variables needed from the ADV vector
         *
         * @param aADVs ADVs
         */
        void set_advs( sol::Dist_Vector* aADVs ) override;

        /**
         * Imports the local ADVs required from the full owned ADV distributed vector.
         *
         * @param aOwnedADVs Full owned distributed ADV vector
         */
        void import_advs( sol::Dist_Vector* aOwnedADVs ) override;

        /**
         * Resets all nodal information, including child nodes. This should be called when a new XTK mesh is being
         * created.
         *
         * @param aInterpolationMesh Interpolation mesh containing new nodal data
         */
        void reset_nodal_data( mtk::Interpolation_Mesh* aInterpolationMesh ) override;

        /**
         * If intended for this field, maps the field to B-spline coefficients or stores the nodal field values in a stored field object.
         *
         * @param aMeshPair The mesh pair where the discretization information can be obtained
         * @param aOwnedADVs Pointer to the owned distributed ADVs
         */
        void discretize(
                mtk::Mesh_Pair        aMeshPair,
<<<<<<< HEAD
                sol::Dist_Vector*     aOwnedADVs) override;
=======
                sol::Dist_Vector*     aOwnedADVs,
                const Vector< sint >& aSharedADVIds,
                uint                  aADVOffsetID ) override;
>>>>>>> 2a6eab6b

        /**
         * If intended for this field, maps the field to B-spline coefficients or stores the nodal field values in a stored field object.
         *
         * @param aMTKField Input MTK field to map based on
         * @param aMeshPair The mesh pair where the discretization information can be obtained
         * @param aOwnedADVs Pointer to the owned distributed ADVs
         */
        void discretize(
                std::shared_ptr< mtk::Field > aMTKField,
                mtk::Mesh_Pair                aMeshPair,
<<<<<<< HEAD
                sol::Dist_Vector*             aOwnedADVs ) override;
=======
                sol::Dist_Vector*             aOwnedADVs,
                const Vector< sint >&         aSharedADVIds,
                uint                          aADVOffsetID ) override;
>>>>>>> 2a6eab6b

        /**
         * Used to print geometry information to exodus files and print debug information.
         *
         * @param aNodeIndex decides the point at which the field value is printed. If the node is a derived node, the value is interpolated from the parents.
         * @param aCoordinates The field location to get the value from.
         * @return the value of the property field at the requested location
         */
        void get_design_info(
                uint                    aNodeIndex,
                const Matrix< DDRMat >& aCoordinates,
                Vector< real >&         aOutputDesignInfo ) override;

        /**
         * Updates the dependencies of this design based on the given designs
         * (fields may have been mapped/updated).
         *
         * @param aAllUpdatedDesigns All designs (this design will take fields from the ones it needs)
         */
        void update_dependencies( const Vector< std::shared_ptr< Design > >& aAllUpdatedDesigns ) override;
    };
}    // namespace moris::gen<|MERGE_RESOLUTION|>--- conflicted
+++ resolved
@@ -81,11 +81,7 @@
         real compute_intersection_local_coordinate(
                 const Vector< Background_Node* >& aBackgroundNodes,
                 const Parent_Node&                aFirstParentNode,
-<<<<<<< HEAD
-                const Parent_Node&                aSecondParentNode );
-=======
                 const Parent_Node&                aSecondParentNode ) override;
->>>>>>> 2a6eab6b
 
         /**
          * A voxel geometry has no relevant MTK fields for remeshing, so this returns an empty vector.
@@ -102,15 +98,9 @@
         uint get_num_fields() override;
 
         /**
-<<<<<<< HEAD
          * Gets the name of the geometry
          *
          * @return geometry name
-=======
-         * Gets the name of the design
-         *
-         * @return Design name
->>>>>>> 2a6eab6b
          */
         std::string get_name() override;
 
@@ -186,13 +176,7 @@
          */
         void discretize(
                 mtk::Mesh_Pair        aMeshPair,
-<<<<<<< HEAD
                 sol::Dist_Vector*     aOwnedADVs) override;
-=======
-                sol::Dist_Vector*     aOwnedADVs,
-                const Vector< sint >& aSharedADVIds,
-                uint                  aADVOffsetID ) override;
->>>>>>> 2a6eab6b
 
         /**
          * If intended for this field, maps the field to B-spline coefficients or stores the nodal field values in a stored field object.
@@ -204,13 +188,7 @@
         void discretize(
                 std::shared_ptr< mtk::Field > aMTKField,
                 mtk::Mesh_Pair                aMeshPair,
-<<<<<<< HEAD
                 sol::Dist_Vector*             aOwnedADVs ) override;
-=======
-                sol::Dist_Vector*             aOwnedADVs,
-                const Vector< sint >&         aSharedADVIds,
-                uint                          aADVOffsetID ) override;
->>>>>>> 2a6eab6b
 
         /**
          * Used to print geometry information to exodus files and print debug information.
