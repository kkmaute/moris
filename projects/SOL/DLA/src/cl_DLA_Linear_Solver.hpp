--- conflicted
+++ resolved
@@ -27,11 +27,7 @@
 
         moris::uint mCallCounter = 0;
 
-<<<<<<< HEAD
-        ParameterList mParameterListLinearSolver;
-=======
         moris::ParameterList mParameterListLinearSolver;
->>>>>>> 90f27d85
 
     protected:
 
@@ -86,11 +82,7 @@
 
         //--------------------------------------------------------------------------------------------------
 
-<<<<<<< HEAD
         ParameterListTypes& set_param( char const* aKey )
-=======
-        boost::variant< sint, real, std::string, uint, std::pair< std::string, std::string >, bool > &  set_param( char const* aKey )
->>>>>>> 90f27d85
         {
             return mParameterListLinearSolver( aKey );
         }
