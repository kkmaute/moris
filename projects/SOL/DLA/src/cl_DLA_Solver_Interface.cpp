/*
 * Copyright (c) 2022 University of Colorado
 * Licensed under the MIT license. See LICENSE.txt file in the MORIS root for details.
 *
 *------------------------------------------------------------------------------------
 *
 * cl_DLA_Solver_Interface.cpp

*/

#include "cl_DLA_Solver_Interface.hpp"
#include "cl_SOL_Dist_Matrix.hpp"
#include "cl_SOL_Dist_Vector.hpp"
#include "cl_SOL_Warehouse.hpp"

using namespace moris;

//---------------------------------------------------------------------------------------------------------

void Solver_Interface::build_graph( moris::sol::Dist_Matrix* aMat, bool aUseSparsityPattern )
{
    if ( aUseSparsityPattern )
    {
        // compute the sparsity pattern
        this->compute_sparsity_pattern();

        // build the sparsity pattern based on the
        aMat->build_graph( mNonZeroDigonal, mNonZeroOffDigonal );

        return;
    }

    // Get local number of elements
    moris::uint numBlocks = this->get_num_my_blocks();

    // Loop over all local elements to build matrix graph
    for ( moris::uint Ii = 0; Ii < numBlocks; Ii++ )
    {
        moris::uint tNumEquationObjectOnSet = this->get_num_equation_objects_on_set( Ii );

        for ( moris::uint Ik = 0; Ik < tNumEquationObjectOnSet; Ik++ )
        {
            Matrix< DDSMat > tElementTopology;
            this->get_element_topology( Ii, Ik, tElementTopology );

            aMat->build_graph( tElementTopology.length(), tElementTopology );
        }
    }

    // global assembly to communicate entries
    aMat->initial_matrix_global_assembly();
}

//---------------------------------------------------------------------------------------------------------

void Solver_Interface::fill_matrix_and_RHS(
        moris::sol::Dist_Matrix* aMat,
        moris::sol::Dist_Vector* aVectorRHS,
        moris::sol::Dist_Vector* aFullSolutionVector )
{
    this->set_solution_vector( aFullSolutionVector );

    // Get local number of elements
    moris::uint numLocElements = this->get_num_my_elements();

    moris::Matrix< DDSMat >    tElementTopology;
    Matrix< DDRMat >           tElementMatrix;
    Vector< Matrix< DDRMat > > tElementRHS;

    // Loop over all local elements to fill matrix and RHS
    for ( moris::uint Ii = 0; Ii < numLocElements; Ii++ )
    {
        this->get_element_topology( Ii, tElementTopology );

        // compute linear operator and RHS
        this->get_equation_object_operator_and_rhs( Ii, tElementMatrix, tElementRHS );

        // Fill element in distributed matrix
        if ( tElementMatrix.numel() > 0 )
        {
            aMat->fill_matrix(
                    tElementTopology.length(),
                    tElementMatrix,
                    tElementTopology );
        }

        // Fill elementRHS in distributed RHS
        if ( tElementRHS.size() > 0 )
        {
            if ( tElementRHS( 0 ).numel() > 0 )
            {
                aVectorRHS->sum_into_global_values(
                        tElementTopology,
                        tElementRHS( 0 ) );
            }
        }

        this->free_block_memory( Ii );
    }

    // global assembly to switch entries to the right processor
    aVectorRHS->vector_global_assembly();
    aMat->matrix_global_assembly();
}

//---------------------------------------------------------------------------------------------------------

void Solver_Interface::assemble_RHS(
        moris::sol::Dist_Vector*        aVectorRHS,
        const fem::Time_Continuity_Flag aTimeContinuityOnlyFlag )
{
    // Get local number of elements
    moris::uint tNumBlocks = this->get_num_my_blocks();

    moris::uint tNumRHS = this->get_num_rhs();

    Vector< Matrix< DDRMat > > tElementRHS;
    Matrix< DDSMat >           tElementTopology;

    // Loop over all local elements to build matrix graph
    for ( moris::uint Ii = 0; Ii < tNumBlocks; Ii++ )
    {
        moris::uint tNumEquationObjectOnSet = this->get_num_equation_objects_on_set( Ii );

        this->initialize_set( Ii, false, aTimeContinuityOnlyFlag );

        for ( moris::uint Ik = 0; Ik < tNumEquationObjectOnSet; Ik++ )
        {
            this->get_element_topology( Ii, Ik, tElementTopology );

            // compute RHS
            this->get_equation_object_rhs( Ii, Ik, tElementRHS );

            // Fill elementRHS in distributed RHS
            if ( tElementRHS.size() > 0 )
            {
                MORIS_ASSERT( tElementRHS.size() == tNumRHS,
                        "Number of RHS does not match cell with RHS vectors.\n" );

                for ( moris::uint Ia = 0; Ia < tNumRHS; Ia++ )
                {
                    if ( tElementRHS( Ia ).numel() > 0 )
                    {
                        aVectorRHS->sum_into_global_values(
                                tElementTopology,
                                tElementRHS( Ia ),
                                Ia );
                    }
                }
            }
        }

        this->free_block_memory( Ii );
    }

    // global assembly to switch entries to the right processor
    aVectorRHS->vector_global_assembly();
}

//---------------------------------------------------------------------------------------------------------

void Solver_Interface::assemble_staggered_RHS_contribution( moris::sol::Dist_Vector* aVectorRHS )
{
    // Get local number of elements
    moris::uint tNumBlocks = this->get_num_my_blocks();

    moris::uint tNumRHS = this->get_num_rhs();

    Matrix< DDSMat >           tElementTopology;
    Vector< Matrix< DDRMat > > tElementRHS;

    // Loop over all local elements to build matrix graph
    for ( moris::uint Ii = 0; Ii < tNumBlocks; Ii++ )
    {
        moris::uint tNumEquationObjectOnSet = this->get_num_equation_objects_on_set( Ii );

        this->initialize_set( Ii, true );    // FIXME FIXME should be true. this is a brutal hack and will be changed in a few days

        for ( moris::uint Ik = 0; Ik < tNumEquationObjectOnSet; Ik++ )
        {
            this->get_element_topology( Ii, Ik, tElementTopology );

            this->get_equation_object_staggered_rhs( Ii, Ik, tElementRHS );

            // Fill elementRHS in distributed RHS
            if ( tElementRHS.size() > 0 )
            {
                MORIS_ASSERT( tElementRHS.size() == tNumRHS,
                        "Number of RHS does not match cell with RHS vectors.\n" );

                for ( moris::uint Ia = 0; Ia < tNumRHS; Ia++ )
                {
                    if ( tElementRHS( Ia ).numel() > 0 )
                    {
                        aVectorRHS->sum_into_global_values(
                                tElementTopology,
                                tElementRHS( Ia ),
                                Ia );
                    }
                }
            }
        }

        this->free_block_memory( Ii );
    }
    // global assembly to switch entries to the right processor
    aVectorRHS->vector_global_assembly();
}

//---------------------------------------------------------------------------------------------------------

void Solver_Interface::assemble_additional_DqDs_RHS_contribution( moris::sol::Dist_Vector* aVectorRHS )
{
    // Get local number of elements
    moris::uint tNumBlocks = this->get_num_my_blocks();

    moris::uint tNumRHS = this->get_num_rhs();

    Matrix< DDSMat >           tElementTopology;
    Vector< Matrix< DDRMat > > tElementRHS;

    this->report_beginning_of_assembly();

    // Loop over all local elements to build matrix graph
    for ( moris::uint Ii = 0; Ii < tNumBlocks; Ii++ )
    {
        // only check bulk sets
        if ( this->get_set_type( Ii ) == fem::Element_Type::TIME_SIDESET )
        {
            moris::uint tNumEquationObjectOnSet = this->get_num_equation_objects_on_set( Ii );

            this->initialize_set( Ii, false, fem::Time_Continuity_Flag::DEFAULT, true );

            for ( moris::uint Ik = 0; Ik < tNumEquationObjectOnSet; Ik++ )
            {
                this->get_element_topology( Ii, Ik, tElementTopology );

                this->get_equation_object_off_diag_rhs( Ii, Ik, tElementRHS );

                // Fill elementRHS in distributed RHS
                if ( tElementRHS.size() > 0 )
                {
                    MORIS_ASSERT( tElementRHS.size() == tNumRHS,
                            "Number of RHS does not match cell with RHS vectors.\n" );

                    for ( moris::uint Ia = 0; Ia < tNumRHS; Ia++ )
                    {
                        if ( tElementRHS( Ia ).numel() > 0 )
                            aVectorRHS->sum_into_global_values(
                                    tElementTopology,
                                    tElementRHS( Ia ),
                                    Ia );
                    }
                }
            }
        }

        this->free_block_memory( Ii );
    }

    // global assembly to switch entries to the right processor
    aVectorRHS->vector_global_assembly();

    this->report_end_of_assembly();
}

//---------------------------------------------------------------------------------------------------------

void Solver_Interface::assemble_jacobian(
        moris::sol::Dist_Matrix*        aMat,
        const fem::Time_Continuity_Flag aTimeContinuityOnlyFlag )
{
    // Get local number of elements
    moris::uint numBlocks = this->get_num_my_blocks();

    Matrix< DDSMat > tElementTopology;
    Matrix< DDRMat > tElementMatrix;

    this->report_beginning_of_assembly();

    // Loop over all local elements to build matrix graph
    for ( moris::uint Ii = 0; Ii < numBlocks; Ii++ )
    {
        moris::uint tNumEquationObjectOnSet = this->get_num_equation_objects_on_set( Ii );

        this->initialize_set( Ii, false, aTimeContinuityOnlyFlag );

        for ( moris::uint Ik = 0; Ik < tNumEquationObjectOnSet; Ik++ )
        {
            this->get_element_topology( Ii, Ik, tElementTopology );

            this->get_equation_object_operator( Ii, Ik, tElementMatrix );

            // Fill element in distributed matrix
            if ( tElementMatrix.numel() > 0 )
            {
                aMat->fill_matrix(
                        tElementTopology.length(),
                        tElementMatrix,
                        tElementTopology );
            }
        }

        this->free_block_memory( Ii );
    }

    // global assembly to switch entries to the right processor
    aMat->matrix_global_assembly();

    this->report_end_of_assembly();
}

//---------------------------------------------------------------------------------------------------------

void Solver_Interface::fill_matrix_and_RHS(
        moris::sol::Dist_Matrix* aMat,
        moris::sol::Dist_Vector* aVectorRHS )
{
    this->report_beginning_of_assembly();

    uint const tNumBlocks = this->get_num_my_blocks();
    uint const tNumRHS    = this->get_num_rhs();
    // Loop over all local elements to build matrix graph
    for ( uint iBlock = 0; iBlock < tNumBlocks; iBlock++ )
    {
        this->initialize_set( iBlock );

        uint const tNumEquationObjectOnSet = this->get_num_equation_objects_on_set( iBlock );

        for ( moris::uint iEquationObject = 0; iEquationObject < tNumEquationObjectOnSet; iEquationObject++ )
        {
            Matrix< DDSMat > tElementTopology;
            this->get_element_topology( iBlock, iEquationObject, tElementTopology );

            Matrix< DDRMat >           tElementMatrix;
            Vector< Matrix< DDRMat > > tElementRHS;
            this->get_equation_object_operator_and_rhs( iBlock, iEquationObject, tElementMatrix, tElementRHS );

            // Fill element in distributed matrix
            if ( tElementMatrix.numel() > 0 )
            {
                aMat->fill_matrix(
                        tElementTopology.length(),
                        tElementMatrix,
                        tElementTopology );
            }

            // Loop over all RHS vectors
            if ( tElementRHS.size() > 0 )
            {
                MORIS_ASSERT( tElementRHS.size() == tNumRHS,
                        "Number of RHS does not match cell with RHS vectors.\n" );

                for ( moris::uint Ia = 0; Ia < tNumRHS; Ia++ )
                {
                    if ( tElementRHS( Ia ).numel() > 0 )
                    {
                        // Fill elementRHS in distributed RHS
                        aVectorRHS->sum_into_global_values(
                                tElementTopology,
                                tElementRHS( Ia ),
                                Ia );
                    }
                }
            }
        }

        this->free_block_memory( iBlock );
    }

    // global assembly to switch entries to the right processor
    aMat->matrix_global_assembly();
    aVectorRHS->vector_global_assembly();

    this->report_end_of_assembly();
}

//---------------------------------------------------------------------------------------------------------

<<<<<<< HEAD
void Solver_Interface::get_adof_ids_based_on_criteria(
        moris::Vector< moris::Matrix< IdMat > >& aCriteriaIds,
        const moris::real                        aThreshold )    // FIXME find better name
=======
void
Solver_Interface::get_adof_ids_based_on_criteria(
        Vector< moris::Matrix< IdMat > >& aCriteriaIds,
        const moris::real                      aThreshold )    // FIXME find better name
>>>>>>> 003e7406
{
    // Get number of Sets
    moris::uint tNumSets = this->get_num_my_blocks();

    uint        tCounter        = 0;
    moris::real tMinVolFraction = 1.0;

    // Loop over all local elements to build matrix graph
    for ( moris::uint Ii = 0; Ii < tNumSets; Ii++ )
    {
        // only check bulk sets
        if ( this->get_set_type( Ii ) == fem::Element_Type::BULK )
        {
            // get number of equations on set
            moris::uint tNumEquationObjectOnSet = this->get_num_equation_objects_on_set( Ii );

            // resize adof id vector
            aCriteriaIds.resize( aCriteriaIds.size() + tNumEquationObjectOnSet );

            // hard-coded for right now. FIXME the moment I have time
            this->set_requested_IQI_names( { "IQIBulkVolumeFraction" } );

            // initialize set
            this->initialize_set( Ii );

            // loop over equation objects on set
            for ( moris::uint Ik = 0; Ik < tNumEquationObjectOnSet; Ik++ )
            {
                // compute criteria
                this->calculate_criteria( Ii, Ik );

                // get criteria
                const Vector< moris::Matrix< DDRMat > >& tCriteria = this->get_criteria( Ii );

                // if criteria meets requirement
                if ( tCriteria( 0 )( 0 ) < aThreshold )
                {
                    // get adof ids of this equation object
                    moris::Matrix< DDSMat > tMat;
                    this->get_element_topology( Ii, Ik, tMat );

                    // store ids in cell
                    aCriteriaIds( tCounter++ ) = tMat;
                }

                tMinVolFraction = std::min( tMinVolFraction, tCriteria( 0 )( 0 ) );
            }
        }

        // resize cell to number of triggered equation objects
        aCriteriaIds.resize( tCounter );
    }
}

//---------------------------------------------------------------------------------------------------------

void Solver_Interface::set_solver_warehouse( std::shared_ptr< sol::SOL_Warehouse > aSolverWarehouse )
{
    MORIS_ERROR( false, "Solver_Interface::set_solver_warehouse(), not implemented for base class" );
}<|MERGE_RESOLUTION|>--- conflicted
+++ resolved
@@ -377,16 +377,9 @@
 
 //---------------------------------------------------------------------------------------------------------
 
-<<<<<<< HEAD
 void Solver_Interface::get_adof_ids_based_on_criteria(
-        moris::Vector< moris::Matrix< IdMat > >& aCriteriaIds,
+        Vector< moris::Matrix< IdMat > >& aCriteriaIds,
         const moris::real                        aThreshold )    // FIXME find better name
-=======
-void
-Solver_Interface::get_adof_ids_based_on_criteria(
-        Vector< moris::Matrix< IdMat > >& aCriteriaIds,
-        const moris::real                      aThreshold )    // FIXME find better name
->>>>>>> 003e7406
 {
     // Get number of Sets
     moris::uint tNumSets = this->get_num_my_blocks();
@@ -419,7 +412,7 @@
                 this->calculate_criteria( Ii, Ik );
 
                 // get criteria
-                const Vector< moris::Matrix< DDRMat > >& tCriteria = this->get_criteria( Ii );
+                const moris::Vector< moris::Matrix< DDRMat > >& tCriteria = this->get_criteria( Ii );
 
                 // if criteria meets requirement
                 if ( tCriteria( 0 )( 0 ) < aThreshold )
