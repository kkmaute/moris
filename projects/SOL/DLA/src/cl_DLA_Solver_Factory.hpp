/*
 * cl_DLA_Solver_Factory.hpp
 *
 *  Created on: Mar 28, 2018
 *      Author: schmidt
 */
#ifndef SRC_DISTLINALG_CL_DLA_SOLVER_FACTORY_HPP_
#define SRC_DISTLINALG_CL_DLA_SOLVER_FACTORY_HPP_

#include <memory>

#include "cl_DLA_Linear_Solver_Algorithm.hpp"

#include "cl_DLA_Linear_Solver_Aztec.hpp"
#include "cl_DLA_Linear_Solver_Amesos.hpp"
#include "cl_DLA_Linear_Solver_Amesos2.hpp"
#include "cl_DLA_Linear_Solver_PETSc.hpp"

namespace moris
{
    class Solver_Interface;
    namespace dla
    {
    class Linear_Problem;

    class Solver_Factory
    {
    private:

    protected:

    public:
        Solver_Factory();

        ~Solver_Factory();

        std::shared_ptr< Linear_Solver_Algorithm > create_solver( const enum sol::SolverType    aSolverType = sol::SolverType::AZTEC_IMPL );
<<<<<<< HEAD
=======

        std::shared_ptr< Linear_Solver_Algorithm > create_solver( const enum sol::SolverType aSolverType,
                                                                  const ParameterList        aParameterlist );
>>>>>>> 7635c427

        Linear_Problem * create_linear_system(       moris::Solver_Interface * aSolverInterface,
                                               const enum sol::MapType              aLinSysType = sol::MapType::Epetra,
                                               const bool                      aNotCreatedByNonLinSolver = false);

        Linear_Problem * create_linear_system(       moris::Solver_Interface * aSolverInterface,
<<<<<<< HEAD
        		Dist_Map               * aMap,
				Dist_Map               * aFullMap,
=======
                                                     Dist_Map               * aMap,
                                                     Dist_Map               * aFullMap,
>>>>>>> 7635c427
                                               const enum sol::MapType              aLinSysType = sol::MapType::Epetra,
                                               const bool                      aNotCreatedByNonLinSolver = false);
    };
    }
}

#endif /* SRC_DISTLINALG_CL_DLA_SOLVER_FACTORY_HPP_ */<|MERGE_RESOLUTION|>--- conflicted
+++ resolved
@@ -35,25 +35,17 @@
         ~Solver_Factory();
 
         std::shared_ptr< Linear_Solver_Algorithm > create_solver( const enum sol::SolverType    aSolverType = sol::SolverType::AZTEC_IMPL );
-<<<<<<< HEAD
-=======
 
         std::shared_ptr< Linear_Solver_Algorithm > create_solver( const enum sol::SolverType aSolverType,
                                                                   const ParameterList        aParameterlist );
->>>>>>> 7635c427
 
         Linear_Problem * create_linear_system(       moris::Solver_Interface * aSolverInterface,
                                                const enum sol::MapType              aLinSysType = sol::MapType::Epetra,
                                                const bool                      aNotCreatedByNonLinSolver = false);
 
         Linear_Problem * create_linear_system(       moris::Solver_Interface * aSolverInterface,
-<<<<<<< HEAD
-        		Dist_Map               * aMap,
-				Dist_Map               * aFullMap,
-=======
                                                      Dist_Map               * aMap,
                                                      Dist_Map               * aFullMap,
->>>>>>> 7635c427
                                                const enum sol::MapType              aLinSysType = sol::MapType::Epetra,
                                                const bool                      aNotCreatedByNonLinSolver = false);
     };
