--- conflicted
+++ resolved
@@ -100,15 +100,8 @@
     mGeoMultigrid = new Geometric_Multigrid( aLinearSystem->get_solver_input() );
 
     // get multigrid operators
-<<<<<<< HEAD
-    Vector< sol::Dist_Matrix * > tProlongationList =
-            mLinearSolverAlgorithm->mSolverInterface
-                    ->get_multigrid_operator_pointer()
-                    ->get_prolongation_list();
-=======
     moris::Vector< sol::Dist_Matrix * > tProlongationList =
             mGeoMultigrid->get_prolongation_list();
->>>>>>> 1f8cbf7b
 
     // set multigrid levels and type
     PCMGSetLevels( mpc, tLevels, NULL );
@@ -117,11 +110,7 @@
     PCMGSetGalerkin( mpc, PC_MG_GALERKIN_BOTH );
 
     // get restriction operators
-<<<<<<< HEAD
-    Vector< Mat > tTransposeOperators( tProlongationList.size() );
-=======
     moris::Vector< Mat > tTransposeOperators( tProlongationList.size() );
->>>>>>> 1f8cbf7b
     for ( moris::uint Ik = 0; Ik < tProlongationList.size(); Ik++ )
     {
         MatTranspose( tProlongationList( Ik )->get_petsc_matrix(), MAT_INITIAL_MATRIX, &tTransposeOperators( Ik ) );
@@ -175,13 +164,8 @@
         moris::sint tSchwarzSmoothingIters =    //
                 mParameterList->get< moris::sint >( "MG_schwarz_smoothing_iters" );
 
-<<<<<<< HEAD
-        Vector< moris::Matrix< IdMat > > tCriteriaIds;
-        mLinearSolverAlgorithm->mSolverInterface->get_adof_ids_based_on_criteria( tCriteriaIds,
-=======
         moris::Vector< moris::Matrix< IdMat > > tCriteriaIds;
         aLinearSystem->get_solver_input()->get_adof_ids_based_on_criteria( tCriteriaIds,
->>>>>>> 1f8cbf7b
                 tVolumeFractionThreshold );
 
         //---------------------------------------------------------------
@@ -268,11 +252,7 @@
 
         uint tNumBlocks = tCriteriaIds.size();
 
-<<<<<<< HEAD
-        Vector< IS > tIs( tNumBlocks );
-=======
         moris::Vector< IS > tIs( tNumBlocks );
->>>>>>> 1f8cbf7b
 
         for ( uint Ik = 0; Ik < tNumBlocks; Ik++ )
         {
@@ -383,13 +363,8 @@
     // set schwarz preconditioner domains based on criteria
     moris::real tVolumeFractionThreshold = mParameterList->get< moris::real >( "ASM_volume_fraction_threshold" );
 
-<<<<<<< HEAD
-    Vector< moris::Matrix< IdMat > > tCriteriaIds;
-    mLinearSolverAlgorithm->mSolverInterface->get_adof_ids_based_on_criteria( tCriteriaIds,
-=======
     moris::Vector< moris::Matrix< IdMat > > tCriteriaIds;
     aLinearSystem->get_solver_input()->get_adof_ids_based_on_criteria( tCriteriaIds,
->>>>>>> 1f8cbf7b
             tVolumeFractionThreshold );
 
     uint tNumSerialDofs = aLinearSystem->get_solver_input()->get_num_my_dofs();
@@ -439,11 +414,7 @@
     PCASMSetType( mpc, PC_ASM_BASIC );
     PCASMSetOverlap( mpc, 0 );
 
-<<<<<<< HEAD
-    Vector< IS > tIs( tNumBlocks );
-=======
     moris::Vector< IS > tIs( tNumBlocks );
->>>>>>> 1f8cbf7b
 
     for ( sint Ik = 0; Ik < tNumBlocks; Ik++ )
     {
@@ -487,13 +458,8 @@
     // set schwarz preconditiiner domains based on criteria
     moris::real tVolumeFractionThreshold = mParameterList->get< moris::real >( "ASM_volume_fraction_threshold" );
 
-<<<<<<< HEAD
-    Vector< moris::Matrix< IdMat > > tCriteriaIds;
-    mLinearSolverAlgorithm->mSolverInterface->get_adof_ids_based_on_criteria( tCriteriaIds,
-=======
     moris::Vector< moris::Matrix< IdMat > > tCriteriaIds;
     aLinearSystem->get_solver_input()->get_adof_ids_based_on_criteria( tCriteriaIds,
->>>>>>> 1f8cbf7b
             tVolumeFractionThreshold );
 
     uint tNumSerialDofs = aLinearSystem->get_solver_input()->get_num_my_dofs();
@@ -575,7 +541,7 @@
 //----------------------------------------------------------------------------------------
 
 void Preconditioner_PETSc::build_preconditioner( Linear_Problem *aLinearSystem, KSP aPetscKSPProblem )
-{   
+{
     std::cout << "mPetscKSPProblem_" + std::to_string(par_rank()) + ": " << aPetscKSPProblem << std::endl;
 
     // get preconditioner
