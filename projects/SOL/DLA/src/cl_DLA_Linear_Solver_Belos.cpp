--- conflicted
+++ resolved
@@ -91,7 +91,6 @@
     using Teuchos::parameterList;
     using Belos::SolverFactory;
 
-<<<<<<< HEAD
 
     RCP<Belos::EpetraPrecOp> belosPrec;
 
@@ -111,47 +110,47 @@
     {
         MORIS_ERROR( false, "Linear_Solver_Belos::solve_linear_system(), no preconditioner specified");
     }
-=======
-    // FIXME move preconditioners in own class
-    // =============================================================== //
-    // B E G I N N I N G   O F   I F P A C K   C O N S T R U C T I O N //
-    // =============================================================== //
-
-    // Allocate an IFPACK factory.  The object contains no data, only
-    // the Create() method for creating preconditioners.
-    Ifpack Factory;
-
-    // Hard-code options - should be done through input parameters
-    std::string PrecType; // 0: incomplete LU 1: ILUT (not working)
-    int tPrecTypeInd = 0;
-    int OverlapLevel = 1;
-
-    ParameterList List;
-
-    // Specify parameters for ILU.  ILU is local to each MPI process.
-    switch (tPrecTypeInd)
-    {
-        case 0:
-        {
-            PrecType = "ILU";
-            List.set (" fact: drop tolerance"    , 1e-9 );
-            List.set (" fact: level-of-fill"     , 1    );
-            break;
-        }
-        case 1:
-        {
-            PrecType = "ILUT";
-            List.set ( "fact: drop tolerance"    , 1.e-9 );
-            List.set ( "fact: ilut level-of-fill", 12.0  );
-            break;
-        }
-        default:
-        {
-            MORIS_ERROR(false,"Incorrect preconditioner type.\n");
-        }
-    }
-
-    List.set ( "schwarz: combine mode"     , "Add");
+
+//    // FIXME move preconditioners in own class
+//    // =============================================================== //
+//    // B E G I N N I N G   O F   I F P A C K   C O N S T R U C T I O N //
+//    // =============================================================== //
+//
+//    // Allocate an IFPACK factory.  The object contains no data, only
+//    // the Create() method for creating preconditioners.
+//    Ifpack Factory;
+//
+//    // Hard-code options - should be done through input parameters
+//    std::string PrecType; // 0: incomplete LU 1: ILUT (not working)
+//    int tPrecTypeInd = 0;
+//    int OverlapLevel = 1;
+//
+//    ParameterList List;
+//
+//    // Specify parameters for ILU.  ILU is local to each MPI process.
+//    switch (tPrecTypeInd)
+//    {
+//        case 0:
+//        {
+//            PrecType = "ILU";
+//            List.set (" fact: drop tolerance"    , 1e-9 );
+//            List.set (" fact: level-of-fill"     , 1    );
+//            break;
+//        }
+//        case 1:
+//        {
+//            PrecType = "ILUT";
+//            List.set ( "fact: drop tolerance"    , 1.e-9 );
+//            List.set ( "fact: ilut level-of-fill", 12.0  );
+//            break;
+//        }
+//        default:
+//        {
+//            MORIS_ERROR(false,"Incorrect preconditioner type.\n");
+//        }
+//    }
+//
+//    List.set ( "schwarz: combine mode"     , "Add");
     //List.set ( "schwarz: combine mode"     , "Zero");
     //List.set ( "schwarz: compute condest"  , false );
     //List.set ( "schwarz: filter singletons", false );
@@ -165,17 +164,17 @@
     // Create the preconditioner.  For the list of PrecType values that
     //RCP< Ifpack_Preconditioner > Prec = rcp (Factory.Create (PrecType, tOperator, OverlapLevel));
 
-    RCP< Ifpack_Preconditioner > Prec =  rcp (Factory.Create (PrecType, &*aLinearSystem->get_matrix()->get_matrix(), OverlapLevel));
-
-    // Set the parameters.
-    IFPACK_CHK_ERR(Prec->SetParameters(List));
-
-    // Initialize the preconditioner.
-    IFPACK_CHK_ERR(Prec->Initialize());
-
-    // Build the preconditioner, by looking at the values of the matrix.
-    IFPACK_CHK_ERR(Prec->Compute());
->>>>>>> f98139eb
+//    RCP< Ifpack_Preconditioner > Prec =  rcp (Factory.Create (PrecType, &*aLinearSystem->get_matrix()->get_matrix(), OverlapLevel));
+//
+//    // Set the parameters.
+//    IFPACK_CHK_ERR(Prec->SetParameters(List));
+//
+//    // Initialize the preconditioner.
+//    IFPACK_CHK_ERR(Prec->Initialize());
+//
+//    // Build the preconditioner, by looking at the values of the matrix.
+//    IFPACK_CHK_ERR(Prec->Compute());
+
 
     // Create the Belos preconditioned operator from the Ifpack preconditioner.
     // NOTE:  This is necessary because Belos expects an operator to apply the
