--- conflicted
+++ resolved
@@ -28,15 +28,7 @@
       private:
         KSP mPetscKSPProblem;
 
-<<<<<<< HEAD
-        PC mpc;
-
         Vector< KSP > tKSPBlock;
-
-        friend class Preconditioner_PETSc;
-=======
-        Vector< KSP > tKSPBlock;
->>>>>>> 1f8cbf7b
 
       protected:
 
