--- conflicted
+++ resolved
@@ -63,12 +63,7 @@
             //-------------------------------------------------------------------------------
 
             Preconditioner_Trilinos(
-<<<<<<< HEAD
-                    moris::Parameter_List* aParameterlist,
-                    Linear_Problem*       aLinearSystem );
-=======
-                    moris::ParameterList* aParameterlist );
->>>>>>> 1f8cbf7b
+                    moris::Parameter_List* aParameterList );
 
             //-------------------------------------------------------------------------------
 
@@ -80,12 +75,7 @@
              * initialize preconditioner by setting parameter list and linear system
              */
             void initialize(
-<<<<<<< HEAD
-                    moris::Parameter_List* aParameterlist,
-                    Linear_Problem*       aLinearSystem );
-=======
-                    moris::ParameterList* aParameterlist );
->>>>>>> 1f8cbf7b
+                    moris::Parameter_List* aParameterList ) override;
 
             //-------------------------------------------------------------------------------
 
@@ -134,24 +124,6 @@
             };
 
             //-------------------------------------------------------------------------------
-<<<<<<< HEAD
-=======
-
-            /**
-             * @brief Set the param object
-             *
-             * @param aKey
-             * @return ParameterListTypes&
-             */
-
-            ParameterListTypes&
-            set_param( const std::string& aKey )
-            {
-                return ( *mParameterList )( aKey );
-            }
-
-            //-------------------------------------------------------------------------------
->>>>>>> 1f8cbf7b
         };
     }    // namespace dla
 }    // namespace moris