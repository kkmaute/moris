/*
 * Copyright (c) 2022 University of Colorado
 * Licensed under the MIT license. See LICENSE.txt file in the MORIS root for details.
 *
 *------------------------------------------------------------------------------------
 *
 * cl_DLA_Linear_Solver_PETSc.cpp
 *
 */

#include "cl_DLA_Linear_Solver_PETSc.hpp"
#include "cl_DLA_Preconditioner_PETSc.hpp"
#include "cl_SOL_Matrix_Vector_Factory.hpp"

#include <petscksp.h>
#include <petscdm.h>
#include <petscdmda.h>
#include "petscmat.h"

#include <string>

#include "cl_Tracer.hpp"

#ifdef MORIS_HAVE_SLEPC
#include "slepceps.h"
#endif

using namespace moris;
using namespace dla;

//----------------------------------------------------------------------------------------

PetscErrorCode
fn_KSPMonitorResidual( KSP ksp, PetscInt n, PetscReal rnorm, void *dummy )
{
    MORIS_LOG_INFO( "KSP Iteration %d: Residual norm = %e", n, rnorm );
    return 0;
}

//----------------------------------------------------------------------------------------

Linear_Solver_PETSc::Linear_Solver_PETSc( const moris::Parameter_List& aParameterlist )
        : Linear_Solver_Algorithm_Petsc( aParameterlist )
{
}

//----------------------------------------------------------------------------------------
Linear_Solver_PETSc::Linear_Solver_PETSc( Linear_Problem *aLinearSystem )
        : Linear_Solver_Algorithm_Petsc( prm::create_linear_algorithm_parameter_list_petsc() )
{
    mLinearSystem = aLinearSystem;
}

//----------------------------------------------------------------------------------------
Linear_Solver_PETSc::~Linear_Solver_PETSc()
{
    // KSPDestroy(&mPetscKSPProblem);
    //    PCDestroy(&mpc);
}

//----------------------------------------------------------------------------------------
<<<<<<< HEAD
=======
void Linear_Solver_PETSc::set_solver_parameters()
{
    // Create parameter list and set default values for solver parameters

    // Set KSP type
    mParameterList.insert( "KSPType", std::string( "gmres" ) );

    // Set default preconditioner
    mParameterList.insert( "PCType", std::string( "ilu" ) );

    // Sets maximal iters for KSP
    mParameterList.insert( "KSPMaxits", 1000 );

    // Sets KSP gmres restart
    mParameterList.insert( "KSPMGMRESRestart", 500 );

    // Sets tolerance for determining happy breakdown in GMRES, FGMRES and LGMRES
    mParameterList.insert( "KSPGMRESHapTol", 1e-10 );

    // Sets tolerance for KSP
    mParameterList.insert( "KSPTol", 1e-10 );

    // Sets the number of levels of fill to use for ILU
    mParameterList.insert( "ILUFill", 0 );

    // Sets drop tolerance for ilu
    mParameterList.insert( "ILUTol", 1e-6 );

    // Set multigrid levels
    mParameterList.insert( "MultigridLevels", 3 );

    // Set multigrid levels
    mParameterList.insert( "ouput_eigenspectrum", (uint)0 );
}

//----------------------------------------------------------------------------------------
>>>>>>> 1f8cbf7b
moris::sint
Linear_Solver_PETSc::solve_linear_system()
{
    MORIS_ERROR( false, "Linear_Solver_PETSc::solve_linear_system - function not implemented." );

    return 0;
}

//----------------------------------------------------------------------------------------
moris::sint
Linear_Solver_PETSc::solve_linear_system(
        Linear_Problem   *aLinearSystem,
        const moris::sint aIter )
{
    Tracer tTracer( "LinearSolver", "PETSc", "Solve" );

    // Create KSP
    KSPCreate( PETSC_COMM_WORLD, &mPetscKSPProblem );

    // Set matrices for linear system and for preconditioner
    KSPSetOperators( mPetscKSPProblem,
            aLinearSystem->get_matrix()->get_petsc_matrix(),
            aLinearSystem->get_matrix()->get_petsc_matrix() );

    // set solver interface (used by preconditioners)
    mSolverInterface = aLinearSystem->get_solver_input();

    // construct solver and preconditioner
    this->construct_solver_and_preconditioner( aLinearSystem );

    // for debugging: print matrix, rhs, and lhs
    // MatView( aLinearSystem->get_matrix()->get_petsc_matrix(), PETSC_VIEWER_STDOUT_WORLD );
    // VecView( static_cast< Vector_PETSc * >( aLinearSystem->get_solver_RHS() )->get_petsc_vector(), PETSC_VIEWER_STDOUT_WORLD );
    // VecView( static_cast< Vector_PETSc * >( aLinearSystem->get_free_solver_LHS() )->get_petsc_vector(), PETSC_VIEWER_STDOUT_WORLD );

    this->compute_eigenspectrum( aLinearSystem );

    // Solve System
    KSPSolve(
            mPetscKSPProblem,
            static_cast< Vector_PETSc * >( aLinearSystem->get_solver_RHS() )->get_petsc_vector(),
            static_cast< Vector_PETSc * >( aLinearSystem->get_free_solver_LHS() )->get_petsc_vector() );

    // for debugging: print lhs after solve
    // VecView( static_cast< Vector_PETSc * >( aLinearSystem->get_free_solver_LHS() )->get_petsc_vector(), PETSC_VIEWER_STDOUT_WORLD );

    mSolverInterface = nullptr;

    KSPDestroy( &mPetscKSPProblem );

    return 0;
}

//----------------------------------------------------------------------------------------

void Linear_Solver_PETSc::set_solver_analysis_options()
{
    KSPMonitorSet( mPetscKSPProblem,
            fn_KSPMonitorResidual,
            NULL,
            0 );
}

//----------------------------------------------------------------------------------------

void Linear_Solver_PETSc::construct_solver_and_preconditioner( Linear_Problem *aLinearSystem )
{


    if ( !strcmp( mParameterList.get< std::string >( "KSPType" ).c_str(), "preonly" ) )
    {
        // write solver to log file
        MORIS_LOG_INFO( "KSP Solver: preonly" );

        // set solver
        KSPSetType( mPetscKSPProblem, KSPPREONLY );
        mPreconditioner->build_preconditioner( aLinearSystem, mPetscKSPProblem );    //   KSPGetPC( mPetscKSPProblem, mPreconditioner->get_pc() );
    }
    // set iterative solver: kspgmres
    else if (                                                                                //
            !strcmp( mParameterList.get< std::string >( "KSPType" ).c_str(), "gmres" ) ||    //
            !strcmp( mParameterList.get< std::string >( "KSPType" ).c_str(), "fgmres" ) )
    {

        // write solver to log file
        MORIS_LOG_INFO( "KSP Solver: %s", mParameterList.get< std::string >( "KSPType" ).c_str() );

        // set solver type
        KSPSetType( mPetscKSPProblem, mParameterList.get< std::string >( "KSPType" ).c_str() );

        // use initial guess
        // KSPSetInitialGuessNonzero( mPetscKSPProblem, PETSC_TRUE );

        // set orthogonalization method for gmres
        KSPGMRESSetOrthogonalization( mPetscKSPProblem, KSPGMRESModifiedGramSchmidtOrthogonalization );

        // Set maxits and tolerance for ksp
        KSPSetTolerances(
                mPetscKSPProblem,
                mParameterList.get< moris::real >( "KSPTol" ),
                PETSC_DEFAULT,
                PETSC_DEFAULT,
                mParameterList.get< moris::sint >( "KSPMaxits" ) );

        // Set Gmres restart
        KSPGMRESSetRestart( mPetscKSPProblem, mParameterList.get< moris::sint >( "KSPMGMRESRestart" ) );

        // Sets tolerance for determining happy breakdown in GMRES, FGMRES and LGMRES.
        KSPGMRESSetHapTol( mPetscKSPProblem, mParameterList.get< moris::real >( "KSPGMRESHapTol" ) );

        // initialize preconditioner
        if ( mPreconditioner != nullptr )
        {
            mPreconditioner->build_preconditioner( aLinearSystem, mPetscKSPProblem );
        }   
    }

    // set convergence options
    this->set_solver_analysis_options();

    // finalize solver setup
    KSPSetFromOptions( mPetscKSPProblem );

    // finalize solver setup
    KSPSetUp( mPetscKSPProblem );

    // KSPSetComputeEigenvalues(mPetscKSPProblem,PETSC_TRUE);

    // for debugging: print solver setup
    KSPView( mPetscKSPProblem, PETSC_VIEWER_STDOUT_WORLD );
}

void Linear_Solver_PETSc::compute_eigenspectrum( Linear_Problem *aLinearSystem )
{
    uint tNumEigenValues = mParameterList.get< uint >( "ouput_eigenspectrum" );
    if ( tNumEigenValues == 0 )
    {
        return;
    }
#ifdef MORIS_HAVE_SLEPC


    // declare the explict precondioied matrix
    ::Mat tBA;

    // get the matrix type fo A
    Mat tMat = aLinearSystem->get_matrix()->get_petsc_matrix();

    // get the matrix type
    MatType tMatType;
    MatGetType( tMat, &tMatType );

    // compute the explicit operator
    KSPComputeOperator( mPetscKSPProblem, tMatType, &tBA );

    // set up the eigen problem
    EPS         eps;
    moris::real tTolerance;
    moris::sint tMaxIter;
    SlepcInitializeNoArguments();
    EPSCreate( PETSC_COMM_WORLD, &eps );
    EPSSetOperators( eps, tBA, NULL );
    EPSSetProblemType( eps, EPS_HEP );
    EPSSetDimensions( eps, (PetscInt)tNumEigenValues, PETSC_DEFAULT, PETSC_DEFAULT );
    EPSSolve( eps );
    EPSGetTolerances( eps, &tTolerance, &tMaxIter );
#endif
}<|MERGE_RESOLUTION|>--- conflicted
+++ resolved
@@ -59,45 +59,6 @@
 }
 
 //----------------------------------------------------------------------------------------
-<<<<<<< HEAD
-=======
-void Linear_Solver_PETSc::set_solver_parameters()
-{
-    // Create parameter list and set default values for solver parameters
-
-    // Set KSP type
-    mParameterList.insert( "KSPType", std::string( "gmres" ) );
-
-    // Set default preconditioner
-    mParameterList.insert( "PCType", std::string( "ilu" ) );
-
-    // Sets maximal iters for KSP
-    mParameterList.insert( "KSPMaxits", 1000 );
-
-    // Sets KSP gmres restart
-    mParameterList.insert( "KSPMGMRESRestart", 500 );
-
-    // Sets tolerance for determining happy breakdown in GMRES, FGMRES and LGMRES
-    mParameterList.insert( "KSPGMRESHapTol", 1e-10 );
-
-    // Sets tolerance for KSP
-    mParameterList.insert( "KSPTol", 1e-10 );
-
-    // Sets the number of levels of fill to use for ILU
-    mParameterList.insert( "ILUFill", 0 );
-
-    // Sets drop tolerance for ilu
-    mParameterList.insert( "ILUTol", 1e-6 );
-
-    // Set multigrid levels
-    mParameterList.insert( "MultigridLevels", 3 );
-
-    // Set multigrid levels
-    mParameterList.insert( "ouput_eigenspectrum", (uint)0 );
-}
-
-//----------------------------------------------------------------------------------------
->>>>>>> 1f8cbf7b
 moris::sint
 Linear_Solver_PETSc::solve_linear_system()
 {
@@ -212,7 +173,7 @@
         if ( mPreconditioner != nullptr )
         {
             mPreconditioner->build_preconditioner( aLinearSystem, mPetscKSPProblem );
-        }   
+        }
     }
 
     // set convergence options
