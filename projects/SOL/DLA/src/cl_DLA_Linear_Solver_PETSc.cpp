--- conflicted
+++ resolved
@@ -96,11 +96,11 @@
 moris::sint Linear_Solver_PETSc::solve_linear_system(        Linear_Problem * aLinearSystem,
                                                       const moris::sint       aIter )
 {
-<<<<<<< HEAD
+
     Tracer tTracer(EntityBase::LinearSolver, EntityType::PETSc, EntityAction::Solve);
-=======
+
 	mSolverInterface = aLinearSystem->get_solver_input();
->>>>>>> 9914e52d
+
 
     // Create KSP and PC
     KSPCreate( PETSC_COMM_WORLD, &mPetscKSPProblem );
