--- conflicted
+++ resolved
@@ -152,76 +152,6 @@
 //----------------------------------------------------------------------------------------
 void Linear_Solver_PETSc::set_solver_analysis_options()
 {
-<<<<<<< HEAD
-	std::cout<<"---------build MG preconditioner-------------"<<std::endl;
-    // Build multigrid operators
-    aLinearSystem->get_solver_input()->build_multigrid_operators();
-
-    // get multigrid operators
-    moris::Cell< Dist_Matrix * > tProlongationList = aLinearSystem->get_solver_input()->get_multigrid_operator_pointer()->get_prolongation_list();
-
-    PetscInt tLevels = mParameterList.get< moris::sint >( "MultigridLevels" );
-
-    PCMGSetLevels( mpc, tLevels, NULL );
-    PCMGSetType( mpc, PC_MG_MULTIPLICATIVE );
-//    PCMGSetGalerkin( mpc, PC_MG_GALERKIN_BOTH );
-     PCMGSetGalerkin( mpc, PETSC_TRUE );
-
-    moris::Cell< Mat > tTransposeOperators( tProlongationList.size() );
-    for ( moris::uint Ik = 0; Ik < tProlongationList.size(); Ik++ )
-    {
-        MatTranspose( tProlongationList( Ik )->get_petsc_matrix(), MAT_INITIAL_MATRIX, &tTransposeOperators( Ik ) );
-    }
-
-    moris::sint tCounter = 0;
-    for ( moris::sint Ik = tLevels-1; Ik > 0; Ik-- )
-    {
-         PCMGSetInterpolation( mpc, Ik, tTransposeOperators( tCounter++ ) );
-    }
-
-    for ( moris::uint Ik = 0; Ik < tTransposeOperators.size(); Ik++ )
-    {
-        MatDestroy( &tTransposeOperators( Ik ) );
-    }
-//------------------------------------------
-     KSP tPetscKSPCoarseSolve;
-     PCMGGetCoarseSolve(mpc, &tPetscKSPCoarseSolve);
-     KSPSetType(tPetscKSPCoarseSolve,KSPRICHARDSON);
-     PetscInt maxitss=1000;
-     KSPSetTolerances( tPetscKSPCoarseSolve, 1.e-10, PETSC_DEFAULT, PETSC_DEFAULT, maxitss );
-     PC cpc;
-     KSPGetPC(tPetscKSPCoarseSolve,&cpc);
-     PCSetType(cpc,PCLU);
-//----------------------------------------------------------------
-
-     for (PetscInt k=1;k<tLevels;k++)
-     {
-         KSP dkspDown;
-         PCMGGetSmootherDown(mpc,k,&dkspDown);
-         PC dpcDown;
-         KSPGetPC(dkspDown,&dpcDown);
-         KSPSetType(dkspDown,KSPGMRES);                                                       // KSPCG, KSPGMRES, KSPCHEBYSHEV (VERY GOOD FOR SPD)
-         moris::sint restart = 2;
-         KSPGMRESSetRestart(dkspDown,restart);
-         KSPSetTolerances(dkspDown,PETSC_DEFAULT,PETSC_DEFAULT,PETSC_DEFAULT,restart);         // NOTE maxitr=restart;
-         PCSetType(dpcDown,PCJACOBI);                                                          // PCJACOBI, PCSOR for KSPCHEBYSHEV very good... Use KSPRICHARDSON for weighted Jacobi
-     }
-
-     for (PetscInt k=1;k<tLevels;k++)
-     {
-         KSP dkspUp;
-
-         PCMGGetSmootherUp(mpc,k,&dkspUp);
-         PC dpcUp;
-         KSPGetPC(dkspUp,&dpcUp);
-         KSPSetType(dkspUp,KSPGMRES);
-//            KSPSetType(dkspUp,KSPGMRES);                                                                 // KSPCG, KSPGMRES, KSPCHEBYSHEV (VERY GOOD FOR SPD)
-         moris::sint restart = 4;
-         KSPGMRESSetRestart(dkspUp,restart);
-         KSPSetTolerances(dkspUp,PETSC_DEFAULT,PETSC_DEFAULT,PETSC_DEFAULT,restart);                     // NOTE maxitr=restart;
-         PCSetType(dpcUp,PCJACOBI);
-     }
-=======
     PetscViewer tViewer;
     PetscViewerCreate( PETSC_COMM_WORLD, &tViewer );
     PetscViewerSetType( tViewer, PETSCVIEWERASCII );
@@ -234,7 +164,6 @@
                    reinterpret_cast< int(*)( KSP, sint, real, void* ) >( KSPMonitorTrueResidualNorm ),
                    tViewerAndFormat,
                    NULL );
->>>>>>> f112b754
 }
 
 //----------------------------------------------------------------------------------------
