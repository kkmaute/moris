--- conflicted
+++ resolved
@@ -213,11 +213,7 @@
             }
 
             Vector< MSI::Equation_Set* >& tEquationSet = tEquationModel->get_equation_sets();
-<<<<<<< HEAD
-            tEquationSet                             = tElementBlocks;
-=======
             tEquationSet                               = tElementBlocks;
->>>>>>> 1f8cbf7b
 
             moris::ParameterList tMSIParameters = prm::create_msi_parameter_list();
             tMSIParameters.set( "L2", (sint)tBSplineMeshIndex );
