/*
 * Copyright (c) 2022 University of Colorado
 * Licensed under the MIT license. See LICENSE.txt file in the MORIS root for details.
 *
 *------------------------------------------------------------------------------------
 *
 * cl_Linear_Solver_Test.cpp
 *
 */

#include "catch.hpp"
#include "fn_equal_to.hpp"       // ALG/src
#include "moris_typedefs.hpp"    // COR/src
#include "cl_Matrix.hpp"
#include "linalg_typedefs.hpp"

#include "Epetra_FECrsMatrix.h"
#include "Epetra_RowMatrix.h"
#include "Epetra_FECrsGraph.h"
#include "Epetra_BlockMap.h"
#include "Epetra_Map.h"
#include "Epetra_FEVector.h"
#include "Epetra_IntVector.h"

#include "cl_Communication_Manager.hpp"      // COM/src/
#include "cl_Communication_Tools.hpp"        // COM/src/
#include "cl_DLA_Linear_Solver_Aztec.hpp"    // DLA/src/

#include "cl_SOL_Matrix_Vector_Factory.hpp"    // DLA/src/
#include "cl_Solver_Interface_Proxy.hpp"       // DLA/src/
#include "cl_DLA_Solver_Factory.hpp"           // DLA/src/
#include "cl_SOL_Warehouse.hpp"

#include "cl_DLA_Linear_System_Trilinos.hpp"    // DLA/src/

#ifdef MORIS_HAVE_PETSC
#include "cl_DLA_Preconditioner_PETSc.hpp"
#endif


#include "fn_PRM_SOL_Parameters.hpp"
extern moris::Comm_Manager gMorisComm;
namespace moris
{
    namespace dla
    {
        TEST_CASE( "Linear Solver Trilinos", "[Linear Solver],[DistLinAlg],[Linear Solver test]" )
        {
            if ( par_size() == 4 )
            {
                /*!
                 * Create solver interface with Solver_Interface_Proxy
                 *
                 * \code{.cpp}
                 * Solver_Interface * tSolverInterface = new Solver_Interface_Proxy( );
                 * \endcode
                 */
                Solver_Interface* tSolverInterface = new Solver_Interface_Proxy();

                /*!
                 * Create solver factory
                 *
                 * \code{.cpp}
                 * Solver_Factory tSolFactory;
                 * \endcode
                 */
                Solver_Factory tSolFactory;

                // create solver object
                Linear_Problem* tLinProblem = tSolFactory.create_linear_system( tSolverInterface, sol::MapType::Epetra );

                tLinProblem->assemble_residual_and_jacobian();

                // call solve
                tLinProblem->solve_linear_system();

                // Set solution vector
                moris::Matrix< DDRMat > tSol;
                tLinProblem->get_solution( tSol );

                print( tSol, "tSol" );

                // Check if solution corresponds to given solution
                if ( par_rank() == 0 )
                {
                    CHECK( equal_to( tSol( 0, 0 ), -0.0138889, 1.0e+08 ) );
                    CHECK( equal_to( tSol( 5, 0 ), -0.00694444, 1.0e+08 ) );
                }
                if ( par_rank() == 3 )
                {
                    CHECK( equal_to( tSol( 3, 0 ), -0.0138889, 1.0e+08 ) );
                }

                // delete tEpetraComm;
                delete ( tSolverInterface );
                delete ( tLinProblem );
            }
        }

        TEST_CASE( "Linear Solver Aztec", "[Linear Solver Aztec],[Linear Solver],[DistLinAlg]" )
        {
            if ( par_size() == 4 )
            {
                /*!
                 * Create solver interface with Solver_Interface_Proxy
                 *
                 * \code{.cpp}
                 * Solver_Interface * tSolverInterface = new Solver_Interface_Proxy( );
                 * \endcode
                 */
                Solver_Interface* tSolverInterface = new Solver_Interface_Proxy();

                /*!
                 * Create solver factory
                 *
                 * \code{.cpp}
                 * Solver_Factory tSolFactory;
                 * \endcode
                 */
                Solver_Factory tSolFactory;

                /*!
                 * Create linear problem and linear solver
                 *
                 * \code{.cpp}
                 * Linear_Problem * tLinProblem = tSolFactory.create_linear_system( tSolverInterface, sol::MapType::Epetra );
                 * std::shared_ptr< Linear_Solver_Algorithm > tLinSolver = tSolFactory.create_solver( sol::SolverType::AZTEC_IMPL );
                 * \endcode
                 */
                Linear_Problem* tLinProblem = tSolFactory.create_linear_system( tSolverInterface, sol::MapType::Epetra );

                Parameter_List tLinearSolverParameterList = prm::create_linear_algorithm_parameter_list_aztec();
                std::shared_ptr< Linear_Solver_Algorithm > tLinSolver = tSolFactory.create_solver( tLinearSolverParameterList );

                /*!
                 * Assemble linear problem.
                 *
                 * \code{.cpp}
                 * tLinProblem->assemble_residual_and_jacobian();
                 * \endcode
                 */
                tLinProblem->assemble_residual_and_jacobian();

                /*!
                 * Set linear solver parameters.
                 *
                 * \code{.cpp}
                 * tLinearSolverParameterList.set( "AZ_precond", AZ_dom_decomp );
                 * tLinearSolverParameterList.set( "AZ_max_iter", 200 );
                 * tLinearSolverParameterList.set( "AZ_diagnostics", AZ_none );
                 * tLinearSolverParameterList.set( "AZ_output", AZ_none );
                 * \endcode
                 */
                tLinearSolverParameterList.set( "AZ_precond", AZ_dom_decomp );
                tLinearSolverParameterList.set( "AZ_max_iter", 200 );
                tLinearSolverParameterList.set( "AZ_diagnostics", AZ_none );
                tLinearSolverParameterList.set( "AZ_output", AZ_none );

                /*!
                 * Solver linear system
                 *
                 * \code{.cpp}
                 * tLinSolver->solve_linear_system();
                 * \endcode
                 */
                tLinSolver->solve_linear_system( tLinProblem );

                /*!
                 * extract solution
                 *
                 * \code{.cpp}
                 * moris::Matrix< DDRMat > tSol;
                 * tLinSystem->get_solution( tSol );
                 * \endcode
                 */
                moris::Matrix< DDRMat > tSol;
                tLinProblem->get_solution( tSol );

                // Check if solution corresponds to given solution
                if ( par_rank() == 0 )
                {
                    CHECK( equal_to( tSol( 0, 0 ), -0.0138889, 1.0e+08 ) );
                    CHECK( equal_to( tSol( 5, 0 ), -0.00694444, 1.0e+08 ) );
                }
                if ( par_rank() == 3 )
                {
                    CHECK( equal_to( tSol( 3, 0 ), -0.0138889, 1.0e+08 ) );
                }

                // delete tEpetraComm;
                delete ( tSolverInterface );
                delete ( tLinProblem );
            }
        }

        TEST_CASE( "Linear Solver Belos multiple RHS", "[Linear Solver multiple RHS],[Linear Solver],[DistLinAlg]" )
        {
            if ( par_size() == 1 )
            {
                Solver_Interface* tSolverInterface = new Solver_Interface_Proxy( 2 );

                Solver_Factory tSolFactory;

                Linear_Problem* tLinProblem = tSolFactory.create_linear_system( tSolverInterface, sol::MapType::Epetra );

                Parameter_List tLinearSolverParameterList = prm::create_linear_algorithm_parameter_list_belos();
                std::shared_ptr< Linear_Solver_Algorithm > tLinSolver = tSolFactory.create_solver( tLinearSolverParameterList );

                Parameter_List tParamList;
                tParamList.insert( "ifpack_prec_type", std::string( "ILU" ) );
                tParamList.insert( "ml_prec_type", "" );
                tParamList.insert( "fact: level-of-fill", 1 );
                tParamList.insert( "fact: absolute threshold", 0.0 );
                tParamList.insert( "fact: relative threshold", 1.0 );
                tParamList.insert( "fact: relax value", 0.0 );

                tParamList.insert( "schwarz: combine mode", std::string( "add" ) );
                tParamList.insert( "schwarz: compute condest", true );
                tParamList.insert( "schwarz: filter singletons", false );
                tParamList.insert( "schwarz: reordering type", "rcm" );
                tParamList.insert( "overlap-level", 0 );
                tParamList.insert( "prec_reuse", false );


                // create preconditioner
                Preconditioner_Trilinos tPreconditioner( &tParamList );
                tLinSolver->set_preconditioner( &tPreconditioner );

                //        tLinProblem->assemble_residual_and_jacobian();
                tLinProblem->assemble_jacobian();
                tLinProblem->assemble_residual();

                tLinSolver->solve_linear_system( tLinProblem );

                // get solution vector (here: solution vector has only unconstrained dofs)
                moris::Matrix< DDRMat > tSol;
                tLinProblem->get_solution( tSol );

                // Check if solution corresponds to given solution
                CHECK( equal_to( tSol( 5, 0 ), -0.0138889, 1.0e+08 ) );
                CHECK( equal_to( tSol( 12, 0 ), -0.00694444, 1.0e+08 ) );

                CHECK( equal_to( tSol( 5, 1 ), -0.0138889, 1.0e+08 ) );
                CHECK( equal_to( tSol( 12, 1 ), -0.00694444, 1.0e+08 ) );

                // delete local variables
                delete ( tSolverInterface );
                delete ( tLinProblem );
            }
        }

#ifdef MORIS_HAVE_PETSC
        TEST_CASE( "Linear System PETSc single RHS", "[Linear Solver single RHS],[Linear Solver],[DistLinAlg]" )
        {
            if ( par_size() == 1 )
            {
                Solver_Interface* tSolverInterface = new Solver_Interface_Proxy( 1 );

                Solver_Factory tSolFactory;

                // create solver object
                Linear_Problem* tLinProblem = tSolFactory.create_linear_system( tSolverInterface, sol::MapType::Petsc, true );

                tLinProblem->assemble_residual_and_jacobian();

                // call solve
                tLinProblem->solve_linear_system();

                // get solution vector (here: solution vector includes the 3 constrained dofs)
                moris::Matrix< DDRMat > tSol;
                tLinProblem->get_solution( tSol );

                CHECK( equal_to( tSol( 5 + 3, 0 ), -0.0138889, 1.0e+08 ) );
                CHECK( equal_to( tSol( 12 + 3, 0 ), -0.00694444, 1.0e+08 ) );

                // delete local variables
                delete ( tSolverInterface );
                delete ( tLinProblem );
            }
        }

        TEST_CASE( "Linear Solver Petsc", "[Linear Solver Petsc],[Linear Solver],[DistLinAlg]" )
        {
            if ( par_size() == 4 )
            {
                Solver_Interface* tSolverInterface = new Solver_Interface_Proxy();

                Solver_Factory tSolFactory;

                Linear_Problem* tLinProblem = tSolFactory.create_linear_system( tSolverInterface, sol::MapType::Petsc, true );

                Parameter_List tLinearSolverParameterList = prm::create_linear_algorithm_parameter_list_petsc();
                tLinearSolverParameterList.set( "KSPType", std::string( "fgmres" ) );
                tLinearSolverParameterList.set( "PCType", std::string( "none" ) );
                tLinearSolverParameterList.set( "ILUFill", 3 );
                tLinearSolverParameterList.set( "ouput_eigenspectrum", (uint)1 );
                std::shared_ptr< Linear_Solver_Algorithm > tLinSolver = tSolFactory.create_solver( tLinearSolverParameterList );

                tLinProblem->assemble_residual_and_jacobian();
                tLinSolver->set_param( "KSPType" ) = std::string( "fgmres" );

<<<<<<< HEAD
=======
                // create preconditioner
                ParameterList tParamList;
                tParamList.insert( "PCType", std::string( "none" ) );
                Preconditioner_PETSc tPreconditioner( &tParamList );
                tLinSolver->set_preconditioner( &tPreconditioner );

>>>>>>> 1f8cbf7b
                tLinSolver->solve_linear_system( tLinProblem );

                moris::Matrix< DDRMat > tSol;
                tLinProblem->get_solution( tSol );

                // Check if solution corresponds to given solution
                if ( par_rank() == 0 )
                {
                    print( tSol, "tSol" );
                    CHECK( equal_to( tSol( 2, 0 ), -0.0138889, 1.0e+08 ) );
                    CHECK( equal_to( tSol( 7, 0 ), -0.00694444, 1.0e+08 ) );
                }
                if ( par_rank() == 3 )
                {
                    print( tSol, "tSol" );
                    CHECK( equal_to( tSol( 3, 0 ), -0.0138889, 1.0e+08 ) );
                }

                delete ( tLinProblem );
                delete ( tSolverInterface );
            }
        }
#endif

        TEST_CASE( "Eigen Solver Block Davidson", "[Eigen Solver Block Davidson],[Eigen Solver], [EigSolve]" )
        {
            if ( par_size() == 1 )
            {
                std::string tProblem = "Block_Davidson_Eigen";
                /*!
                 * Create solver interface with Solver_Interface_Proxy
                 *
                 * \code{.cpp}
                 * Solver_Interface * tSolverInterface = new Solver_Interface_Proxy( );
                 * \endcode
                 */
                Solver_Interface_Proxy* tSolverInterface = new Solver_Interface_Proxy( tProblem );

                /*!
                 * Create solver factory
                 *
                 * \code{.cpp}
                 * Solver_Factory tSolFactory;
                 * \endcode
                 */
                Solver_Factory tSolFactory;

                sol::SOL_Warehouse tSolverWarehouse( tSolverInterface );

                // set RHS matrix type
                std::string tRHSMatType = std::string( "MassMat" );
                ( &tSolverWarehouse )->set_RHS_mat_type( tRHSMatType );

                const enum sol::MapType tMapType = sol::MapType::Epetra;

                // Build Matrix vector factory
                sol::Matrix_Vector_Factory tMatFactory( tMapType );

                // create map object FIXME ask linear problem for map
                sol::Dist_Map* tMap = tMatFactory.create_map( tSolverInterface->get_my_local_global_map() );

                // create map object FIXME ask linear problem for map
                sol::Dist_Map* tMapFull = tMatFactory.create_full_map(
                        tSolverInterface->get_my_local_global_map(),
                        tSolverInterface->get_my_local_global_overlapping_map() );

                // create solver object
                Linear_Problem* tEigProblem = tSolFactory.create_linear_system( tSolverInterface, &tSolverWarehouse, tMap, tMapFull, tMapType );

                // set eigen algorithm parameters
                Parameter_List tLinearSolverParameterList = prm::create_eigen_algorithm_parameter_list();
                tLinearSolverParameterList.set( "Eigen_Algorithm", std::string( "EIGALG_BLOCK_DAVIDSON" ) );
                tLinearSolverParameterList.set( "Which", std::string( "LM" ) );
                tLinearSolverParameterList.set( "Verbosity", false );
                tLinearSolverParameterList.set( "Block_Size", 1 );
                tLinearSolverParameterList.set( "Num_Blocks", 3 );
                tLinearSolverParameterList.set( "NumFreeDofs", 8 );
                tLinearSolverParameterList.set( "Num_Eig_Vals", 1 );
                tLinearSolverParameterList.set( "MaxSubSpaceDims", 6 );
                tLinearSolverParameterList.set( "MaxRestarts", 20 );
                tLinearSolverParameterList.set( "Initial_Guess", 0 );
                tLinearSolverParameterList.set( "Convergence_Tolerance", 1e-05 );
                tLinearSolverParameterList.set( "Relative_Convergence_Tolerance", true );
                tLinearSolverParameterList.set( "Update_Flag", false );    // false flag is set only for unit test. Default: True

                // create eigen solver
                std::shared_ptr< Linear_Solver_Algorithm > tEigSolver = tSolFactory.create_solver( tLinearSolverParameterList );

                Parameter_List tParamList;
                tParamList.insert( "ifpack_prec_type", std::string( "Amesos" ) );
                tParamList.insert( "ml_prec_type", "" );
                tParamList.insert( "amesos: solver type", std::string( "Amesos_Pardiso" ) );
                tParamList.insert( "overlap-level", 0 );
                tParamList.insert( "prec_reuse", false );

                tParamList.insert( "schwarz: combine mode", std::string( "add" ) );
                tParamList.insert( "schwarz: compute condest", true );
                tParamList.insert( "schwarz: filter singletons", false );
                tParamList.insert( "schwarz: reordering type", "rcm" );
                tParamList.insert( "Amesos_Direct_Solver_Type", "Amesos_Klu" );

                // create preconditioner
                Preconditioner_Trilinos tPreconditioner( &tParamList );
                tEigSolver->set_preconditioner( &tPreconditioner );

                tEigProblem->set_rhs_matrix_type( tRHSMatType );

                // assemble jacobian
                tEigProblem->assemble_jacobian();

                moris::sint aIter = 0;

                // call solve
                tEigSolver->solve_linear_system( tEigProblem, aIter );

                // set eigenvalue solution
                std::vector< Anasazi::Value< double > > tSol;
                tSol        = dynamic_cast< Eigen_Solver* >( tEigSolver.get() )->get_eigen_values();
                double tVal = tSol[ 0 ].realpart;

                // Check if solution corresponds to given solution
                if ( par_rank() == 0 )
                {
                    CHECK( equal_to( tVal, 0.5, 1.0e+08 ) );
                }

                // delete tEpetraComm;
                delete ( tSolverInterface );
                delete ( tEigProblem );
            }
        }

    }    // namespace dla
}    // namespace moris<|MERGE_RESOLUTION|>--- conflicted
+++ resolved
@@ -297,17 +297,13 @@
                 std::shared_ptr< Linear_Solver_Algorithm > tLinSolver = tSolFactory.create_solver( tLinearSolverParameterList );
 
                 tLinProblem->assemble_residual_and_jacobian();
-                tLinSolver->set_param( "KSPType" ) = std::string( "fgmres" );
-
-<<<<<<< HEAD
-=======
+
                 // create preconditioner
-                ParameterList tParamList;
+                Parameter_List tParamList;
                 tParamList.insert( "PCType", std::string( "none" ) );
                 Preconditioner_PETSc tPreconditioner( &tParamList );
                 tLinSolver->set_preconditioner( &tPreconditioner );
 
->>>>>>> 1f8cbf7b
                 tLinSolver->solve_linear_system( tLinProblem );
 
                 moris::Matrix< DDRMat > tSol;
