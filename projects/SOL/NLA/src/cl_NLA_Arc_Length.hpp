--- conflicted
+++ resolved
@@ -65,20 +65,7 @@
 
         void set_my_time_solver_algorithm( std::shared_ptr< tsa::Time_Solver_Algorithm > aMyTimeSolverAlgorithm );
 
-<<<<<<< HEAD
-        /**
-         * @brief Accessor to set a value in the parameter list of the Arc Length solver
-         *
-         * @param[in] aKey Key corresponding to the mapped value that
-         *            needs to be accessed
-         */
-        ParameterListTypes&  set_param( char const* aKey )
-        {
-            return mParameterListNonlinearSolver( aKey );
-        }
 
-=======
->>>>>>> 90f27d85
     private:
         /**
          * @brief Call for solve of linear system
