--- conflicted
+++ resolved
@@ -119,7 +119,6 @@
         // pause if needed
         if ( mMyNonLinSolverManager->get_solver_interface()->is_forward_analysis() )
         {
-<<<<<<< HEAD
             mForwardPauseFunction();
         }
         else
@@ -127,10 +126,7 @@
             mSensitivityPauseFunction();
 
             // For sensitivity analysis only: set current solution to LHS of linear system as residual is defined by A x - b
-            std::cout << "need fix in solver_nonlinear_system \n";
-=======
             //            std::cout << "need fix in solver_nonlinear_system \n";
->>>>>>> ab01dd15
 
             mNonlinearProblem->get_linearized_problem()->set_free_solver_LHS( mNonlinearProblem->get_full_vector() );
         }
