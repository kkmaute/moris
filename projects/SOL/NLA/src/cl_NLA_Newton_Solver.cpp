--- conflicted
+++ resolved
@@ -139,19 +139,11 @@
                 "LoadFactor",
                 tLoadFactor );
 
-<<<<<<< HEAD
-
-        if ( It > 1 || true ) // TODO: REMOVE "true", this is only to output the debug json of the initial state
-        {
-            mNonlinearProblem->update_fem_model();
-        }
-=======
         // TODO @ff: use this to update fem models in nonconformal problems
 //        if ( It > 1 || true ) // TODO: REMOVE "true", this is only to output the debug json of the initial state
 //        {
 //            mNonlinearProblem->update_fem_model();
 //        }
->>>>>>> 25fe95b6
         // build residual and jacobian
         // restart and switch not clear
         if ( It == 1 && mParameterListNonlinearSolver.get< sint >( "NLA_restart" ) != 0 )
@@ -178,13 +170,8 @@
         if ( tIsConverged and tLoadFactor >= 1.0 )
         {
             MORIS_LOG_INFO( "Number of Iterations (Convergence): %d", It );
-<<<<<<< HEAD
-            gLogger.iterate(); // TODO: REMOVE! This is only used to output the debug json of the final state
-            mNonlinearProblem->update_fem_model(); // TODO: REMOVE! This is only used to output the debug json of the final state
-=======
 //            gLogger.iterate(); // TODO: REMOVE! This is only used to output the debug json of the final state
 //            mNonlinearProblem->update_fem_model(); // TODO: REMOVE! This is only used to output the debug json of the final state
->>>>>>> 25fe95b6
             break;
         }
 
@@ -192,13 +179,8 @@
         if ( tHardBreak or ( It == tMaxIts && tMaxIts > 1 ) )
         {
             MORIS_LOG_INFO( "Number of Iterations (Hard Stop): %d", It );
-<<<<<<< HEAD
-            gLogger.iterate(); // TODO: REMOVE! This is only used to output the debug json of the final state
-            mNonlinearProblem->update_fem_model(); // TODO: REMOVE! This is only used to output the debug json of the final state
-=======
 //            gLogger.iterate(); // TODO: REMOVE! This is only used to output the debug json of the final state
 //            mNonlinearProblem->update_fem_model(); // TODO: REMOVE! This is only used to output the debug json of the final state
->>>>>>> 25fe95b6
             break;
         }
 
@@ -228,11 +210,7 @@
             this->solve_linear_system( It, tHardBreak );
 
             // save current solution with the load factor
-<<<<<<< HEAD
             // mMyNonLinSolverManager->get_solver_interface()->initiate_output( 0, tLoadFactor, false ); // TODO @ff remove
-=======
-//            mMyNonLinSolverManager->get_solver_interface()->initiate_output( 0, tLoadFactor, false );
->>>>>>> 25fe95b6
 
             // Determine load factor
             tLoadControlStrategy.eval(
