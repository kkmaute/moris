/*
 * Copyright (c) 2022 University of Colorado
 * Licensed under the MIT license. See LICENSE.txt file in the MORIS root for details.
 *
 *------------------------------------------------------------------------------------
 *
 * cl_NLA_NLBGS.hpp
 *
 */

#ifndef SRC_FEM_CL_NLBGS_HPP_
#define SRC_FEM_CL_NLBGS_HPP_

#include "moris_typedefs.hpp"
#include "cl_NLA_Nonlinear_Algorithm.hpp"

namespace moris
{
    namespace sol
    {
        class Dist_Vector;
    }
    namespace dla
    {
        class Linear_Solver_Algorithm;
    }
    namespace NLA
    {
        class Nonlinear_Solver;
        class NonLinBlockGaussSeidel : public Nonlinear_Algorithm
        {
          private:
            /**
             * @brief Call for solve of linear system
             *
             * @param[in] aIter       Number of newton iterations
             * @param[in] aHardBreak  Flag for HartBreak
             */
            void solve_linear_system(
                    moris::sint &aIter,
                    bool        &aHardBreak );

            void compute_norms(
                    const moris::sint aIter,
                    const moris::sint aRefIts );

          public:
            /**
             * @brief Constructor for Newton
             *
             */
            // NonLinBlockGaussSeidel( Solver_Interface * aSolverInterface );

            NonLinBlockGaussSeidel();

            NonLinBlockGaussSeidel( const ParameterList aParameterlist );

            ~NonLinBlockGaussSeidel();

            /**
             * @brief Call to solve the nonlinear system
             *
             * @param[in] aNonlinearProblem Nonlinear problem
             */
            void solver_nonlinear_system( Nonlinear_Problem *aNonlinearProblem );

<<<<<<< HEAD
        void extract_my_values( const moris::uint                            & aNumIndices,
                                const moris::Matrix< DDSMat >                & aGlobalBlockRows,
                                const moris::uint                            & aBlockRowOffsets,
                                      Vector< moris::Matrix< DDRMat > > & LHSValues )
        {};
=======
            void get_full_solution( moris::Matrix< DDRMat > &LHSValues ){};
>>>>>>> 659c9214

            void extract_my_values( const moris::uint      &aNumIndices,
                    const moris::Matrix< DDSMat >          &aGlobalBlockRows,
                    const moris::uint                      &aBlockRowOffsets,
                    moris::Cell< moris::Matrix< DDRMat > > &LHSValues ){};
        };
    }    // namespace NLA
}    // namespace moris

#endif /* SRC_FEM_CL_NLBGS_HPP_ */<|MERGE_RESOLUTION|>--- conflicted
+++ resolved
@@ -64,20 +64,12 @@
              */
             void solver_nonlinear_system( Nonlinear_Problem *aNonlinearProblem );
 
-<<<<<<< HEAD
-        void extract_my_values( const moris::uint                            & aNumIndices,
-                                const moris::Matrix< DDSMat >                & aGlobalBlockRows,
-                                const moris::uint                            & aBlockRowOffsets,
-                                      Vector< moris::Matrix< DDRMat > > & LHSValues )
-        {};
-=======
             void get_full_solution( moris::Matrix< DDRMat > &LHSValues ){};
->>>>>>> 659c9214
 
             void extract_my_values( const moris::uint      &aNumIndices,
                     const moris::Matrix< DDSMat >          &aGlobalBlockRows,
                     const moris::uint                      &aBlockRowOffsets,
-                    moris::Cell< moris::Matrix< DDRMat > > &LHSValues ){};
+                    Vector< moris::Matrix< DDRMat > > &LHSValues ){};
         };
     }    // namespace NLA
 }    // namespace moris
