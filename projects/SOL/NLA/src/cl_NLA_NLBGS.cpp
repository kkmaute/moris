/*
 * Copyright (c) 2022 University of Colorado
 * Licensed under the MIT license. See LICENSE.txt file in the MORIS root for details.
 *
 *------------------------------------------------------------------------------------
 *
 * cl_NLA_NLBGS.cpp
 *
 */
#include <ctime>

#include "cl_NLA_NLBGS.hpp"

#include "cl_NLA_Convergence.hpp"
#include "cl_NLA_Nonlinear_Solver.hpp"
#include "cl_NLA_Solver_Load_Control.hpp"
#include "cl_NLA_Solver_Pseudo_Time_Control.hpp"

#include "cl_DLA_Linear_Solver_Algorithm.hpp"
#include "cl_DLA_Solver_Interface.hpp"

#include "cl_SOL_Enums.hpp"
#include "cl_SOL_Matrix_Vector_Factory.hpp"
#include "cl_SOL_Dist_Vector.hpp"
#include "cl_SOL_Warehouse.hpp"

#include "cl_Communication_Tools.hpp"

#include "cl_Logger.hpp"
#include "cl_Tracer.hpp"

using namespace moris;
using namespace NLA;
using namespace dla;

//--------------------------------------------------------------------------------------------------------------------------

NonLinBlockGaussSeidel::NonLinBlockGaussSeidel( const Parameter_List& aParameterList )
        : Nonlinear_Algorithm( aParameterList )
{
}

//--------------------------------------------------------------------------------------------------------------------------

NonLinBlockGaussSeidel::~NonLinBlockGaussSeidel()
{
}

//--------------------------------------------------------------------------------------------------------------------------

void NonLinBlockGaussSeidel::solver_nonlinear_system( Nonlinear_Problem* aNonlinearProblem )
{
    Tracer tTracer( "NonLinearAlgorithm", "NLBGS", "Solve" );

    sint tMaxIts           = mParameterListNonlinearSolver.get< sint >( "NLA_max_iter" );
    sint tRefIts           = mParameterListNonlinearSolver.get< sint >( "NLA_ref_iter" );
    uint tNonLinSysStartIt = 0;
    uint tNumNonLinSystems = mMyNonLinSolverManager->get_dof_type_list().size();

    // set solver load control strategy
    Solver_Load_Control tLoadControlStrategy( mParameterListNonlinearSolver );

    // set pseudo time control strategy
    Solver_Pseudo_Time_Control tPseudoTimeControl(
            mParameterListNonlinearSolver,
            aNonlinearProblem->get_full_vector(),
            mMyNonLinSolverManager );

    // initialize load control parameter
    real tLoadFactor = tLoadControlStrategy.get_initial_load_factor();

    // initialize pseudo time step
    real tPseudoTimeStep;
    real tPseudoTotalTime = 0.0;
    real tRelStaticRes    = 1.0;

    // initialize convergence monitoring
    bool tTimeStepIsConverged = tPseudoTimeControl.get_initial_step_size( tPseudoTimeStep );

    Convergence tConvergence( tRefIts );

    // NLBGS loop
    for ( sint It = 1; It <= tMaxIts; ++It )
    {
        // log iterations
        MORIS_LOG_ITERATION();

        // print and store pseudo time step, total time step, and relative static residual in logger
        MORIS_LOG_SPEC( "PseudoTimeStep", tPseudoTimeStep );
        MORIS_LOG_SPEC( "PseudoTotalTime", tPseudoTotalTime );
        MORIS_LOG_SPEC( "RelStaticResidual", tRelStaticRes );

        gLogger.set_action_data(
                "NonLinearAlgorithm",
                "NLBGS",
                "Solve",
                "PseudoTimeStep",
                tPseudoTimeStep );

        gLogger.set_action_data(
                "NonLinearAlgorithm",
                "NLBGS",
                "Solve",
                "PseudoTotalTime",
                tPseudoTotalTime );

        gLogger.set_action_data(
                "NonLinearAlgorithm",
                "NLBGS",
                "Solve",
                "RelativeStaticResidual",
                tRelStaticRes );

        // print and store load factor in logger
        MORIS_LOG_SPEC( "LoadFactor", tLoadFactor );

        gLogger.set_action_data(
                "NonLinearAlgorithm",
                "NLBGS",
                "Solve",
                "LoadFactor",
                tLoadFactor );

        // switch between forward and backward system
        if ( mMyNonLinSolverManager->get_solver_interface()->is_forward_analysis() )
        {
            // Pause if needed
            mForwardPauseFunction();
            
            // Loop over all non-linear systems
            for ( uint Ik = tNonLinSysStartIt; Ik < tNumNonLinSystems; Ik++ )
            {
                // Log/print which NL system is being solved
                MORIS_LOG_SPEC( "Forward Analysis Nonlinear System", Ik );

                // Set the nonlinear system index
                gLogger.set_iteration( "NonLinearSolver", LOGGER_ARBITRARY_DESCRIPTOR, LOGGER_ARBITRARY_DESCRIPTOR, Ik );

                // Get subsolver
                Nonlinear_Solver* tSubSolver = mMyNonLinSolverManager->get_sub_nonlinear_solver( Ik );

                MORIS_ERROR( tSubSolver != nullptr,
                        "NonLinBlockGaussSeidel::solver_nonlinear_system - forward analysis: sub-solver %d not defined.",
                        Ik );

                // Solver sub-system
                tSubSolver->solve( aNonlinearProblem->get_full_vector() );
            }
        }
        else
        {
<<<<<<< HEAD
            // Pause if needed
            mSensitivityPauseFunction();

            std::cout << "need fix in NonLinBlockGaussSeidel::solver_nonlinear_system\n";
=======
            //            std::cout << "need fix in NonLinBlockGaussSeidel::solver_nonlinear_system\n";
>>>>>>> ab01dd15

            // Loop over all non-linear systems backwards
            for ( sint Ik = tNumNonLinSystems; Ik > (sint)tNonLinSysStartIt; Ik-- )
            {
                // Log/print which NL system is being solved
                MORIS_LOG_SPEC( "Sensitivity Analysis Nonlinear System", Ik );

                // Get subsolver
                Nonlinear_Solver* tSubSolver = mMyNonLinSolverManager->get_sub_nonlinear_solver( Ik - 1 );

                MORIS_ERROR( tSubSolver != nullptr,
                        "NonLinBlockGaussSeidel::solver_nonlinear_system - sensitivity analysis: sub-solver %d not defined.",
                        Ik - 1 );

                tSubSolver->solve( aNonlinearProblem->get_full_vector() );
            }
        }

        bool tHartBreak = false;

        // compute residual norms using residual from sub-solvers
        this->compute_norms( It, tRefIts );

        // check for convergence
        bool tIsConverged = tConvergence.check_for_convergence(
                this,
                It,
                tHartBreak );

        // exit if convergence criterion is met
        if ( tIsConverged and tLoadFactor >= 1.0 and tTimeStepIsConverged )
        {
            MORIS_LOG_INFO( "Number of Iterations (Convergence): %d", It );

            break;
        }

        // check if hard break is triggered
        if ( tHartBreak or It == tMaxIts )
        {
            MORIS_LOG_INFO( "Number of Iterations (Hard Stop): %d", It );

            break;
        }

        // compute new time step size and check for convergence of time stepping
        tTimeStepIsConverged = tPseudoTimeControl.compute_time_step_size(
                mMyNonLinSolverManager,
                aNonlinearProblem->get_full_vector(),
                tPseudoTimeStep,
                tPseudoTotalTime,
                tRelStaticRes,
                It );

        // Determine load factor
        tLoadControlStrategy.eval(
                It,
                mMyNonLinSolverManager,
                tLoadFactor );
    }    // end loop for NLBGS iterations
}

//--------------------------------------------------------------------------------------------------------------------------

void NonLinBlockGaussSeidel::solve_linear_system(
        sint& aIter,
        bool& aHardBreak )
{
    // Solve linear system
}

//--------------------------------------------------------------------------------------------------------------------------

void NonLinBlockGaussSeidel::compute_norms(
        const sint aIter,
        const sint aRefIts )
{
    uint tNumNonLinSystems = mMyNonLinSolverManager->get_dof_type_list().size();
    uint tNonLinSysStartIt = 0;

    // check whether static residual need to be evaluated
    bool tComputeStaticResidual = mMyNonLinSolverManager->get_compute_static_residual_flag();

    // compute reference residual norms
    if ( aIter <= aRefIts )
    {
        real tSqrtRefNorm       = 0.0;
        real tSqrtStaticRefNorm = 0.0;

        // Loop over all non-linear systems
        for ( uint Ik = tNonLinSysStartIt; Ik < tNumNonLinSystems; Ik++ )
        {
            real tSubSolverRefNorm = mMyNonLinSolverManager->get_sub_nonlinear_solver( Ik )->get_ref_norm();

            tSqrtRefNorm += std::pow( tSubSolverRefNorm, 2 );

            if ( tComputeStaticResidual )
            {
                real tSubSolverStaticRefNorm = mMyNonLinSolverManager->get_sub_nonlinear_solver( Ik )->get_static_ref_norm();

                tSqrtStaticRefNorm += std::pow( tSubSolverStaticRefNorm, 2 );
            }
        }

        // store reference residual norms
        mMyNonLinSolverManager->set_ref_norm( std::sqrt( tSqrtRefNorm ) );

        if ( tComputeStaticResidual )
        {
            mMyNonLinSolverManager->set_static_ref_norm( std::sqrt( tSqrtStaticRefNorm ) );
        }
    }

    // compute current residual norms
    real tSqrtResNorm       = 0.0;
    real tSqrtStaticResNorm = 0.0;

    // Loop over all non-linear systems
    for ( uint Ik = tNonLinSysStartIt; Ik < tNumNonLinSystems; Ik++ )
    {
        real tSubSolverResNorm = mMyNonLinSolverManager->get_sub_nonlinear_solver( Ik )->get_residual_norm();

        tSqrtResNorm += std::pow( tSubSolverResNorm, 2 );

        if ( tComputeStaticResidual )
        {
            // get static residual norm
            real tSubSolverStaticResNorm = mMyNonLinSolverManager->get_sub_nonlinear_solver( Ik )->get_static_residual_norm();

            // check that static residual is valid
            MORIS_ASSERT( tSubSolverStaticResNorm >= 0.0,
                    "NonLinBlockGaussSeidel::compute_norms - invalid static residual." );

            // square static residual
            tSqrtStaticResNorm += std::pow( tSubSolverStaticResNorm, 2 );
        }
    }

    // store current residual norms
    mMyNonLinSolverManager->set_residual_norm( std::sqrt( tSqrtResNorm ) );

    if ( tComputeStaticResidual )
    {
        mMyNonLinSolverManager->set_static_residual_norm( std::sqrt( tSqrtStaticResNorm ) );
    }

    // compute maximum relative number of iterations
    real tRelNumIterations = 0.0;

    // Loop over all non-linear systems
    for ( uint Ik = tNonLinSysStartIt; Ik < tNumNonLinSystems; Ik++ )
    {
        // get relative number of iterations from subsolver
        real tSubSolverRelNumIter = mMyNonLinSolverManager->get_sub_nonlinear_solver( Ik )->get_relative_number_iterations();

        // compute maximum
        tRelNumIterations = std::max( tRelNumIterations, tSubSolverRelNumIter );
    }

    // store maximum relative number of iterations
    mMyNonLinSolverManager->set_relative_number_iterations( tRelNumIterations );
}<|MERGE_RESOLUTION|>--- conflicted
+++ resolved
@@ -149,14 +149,10 @@
         }
         else
         {
-<<<<<<< HEAD
             // Pause if needed
             mSensitivityPauseFunction();
 
-            std::cout << "need fix in NonLinBlockGaussSeidel::solver_nonlinear_system\n";
-=======
             //            std::cout << "need fix in NonLinBlockGaussSeidel::solver_nonlinear_system\n";
->>>>>>> ab01dd15
 
             // Loop over all non-linear systems backwards
             for ( sint Ik = tNumNonLinSystems; Ik > (sint)tNonLinSysStartIt; Ik-- )
