/*
 * cl_NLA_Solver_Interface_Proxy.hpp
 *
 *  Created on: Jun 18, 2018
 *      Author: schmidt
 */
#ifndef SRC_DISTLINALG_CL_NLA_SOLVER_INPUT_TEST_HPP_
#define SRC_DISTLINALG_CL_NLA_SOLVER_INPUT_TEST_HPP_

#include "cl_Matrix.hpp"
#include "linalg_typedefs.hpp"
#include "cl_DLA_Solver_Interface.hpp"
#include "cl_Communication_Tools.hpp" // COM/src

extern moris::Comm_Manager gMorisComm;

namespace moris
{
class Dist_Vector;
namespace NLA
{
    class Nonlinear_Algorithm;
    class NLA_Solver_Interface_Proxy : public Solver_Interface
    {
    private:
        moris::uint mNumMyDofs;                           // local dimension of the problem
        moris::Matrix< DDSMat > mMyGlobalElements;        // local-to-global map
        moris::Matrix< DDSMat > mMyGlobalElementsOverlapping;        // local-to-global map
        moris::uint mNumElements;                         // number local elements
        moris::Matrix< DDSMat > mEleDofConectivity;       // element - dof conectivities
        moris::Matrix< DDRMat > mElementMatrixValues;     // dense element matrix entries
        moris::Matrix< DDUMat > mMyConstraintDofs;        // constraint dofs
        moris::Matrix< DDRMat > mMyRHSValues;             // Vector with RHS values

        bool mUseMatrixMarketFiles;                       // determines is matrix and RHS comes from MatrixMarket files

        Dist_Vector * mSolutionVector;
        Matrix< DDRMat > mMySolVec;

        Matrix< DDRMat > ( *mFunctionRes )( const moris::sint aNX, const moris::sint aNY, const moris::real aLambda, const Matrix< DDRMat > & tMyValues, const moris::uint aEquationObjectInd );
        Matrix< DDRMat > ( *mFunctionJac )( const moris::sint aNX, const moris::sint aNY, const Matrix< DDRMat > & tMyValues, const moris::uint aEquationObjectInd );
        Matrix< DDSMat > ( *mFunctionTopology )( const moris::sint aNX, const moris::sint aNY, const moris::uint aEquationObjectInd );

        moris::sint mNX;
        moris::sint mNY;

        moris::real mLambda;

        moris::Cell< enum MSI::Dof_Type > mListOfDofTypes;

    public :
        NLA_Solver_Interface_Proxy();

        NLA_Solver_Interface_Proxy( const moris::uint aNumMyDofs,
                                    const moris::uint aNumElements,
                                    const moris::sint aNX,
                                    const moris::sint aNY,
                                    Matrix< DDRMat > ( *aFunctionRes )( const moris::sint aNX, const moris::sint aNY, const moris::real aLambda, const Matrix< DDRMat > & tMyValues, const moris::uint aEquationObjectInd ),
                                    Matrix< DDRMat > ( *aFunctionJac )( const moris::sint aNX, const moris::sint aNY, const Matrix< DDRMat > & tMyValues, const moris::uint aEquationObjectInd ),
                                    Matrix< DDSMat > ( *aFunctionTopo )( const moris::sint aNX, const moris::sint aNY, const moris::uint aEquationObjectInd ) );

        NLA_Solver_Interface_Proxy( std::shared_ptr< Nonlinear_Algorithm > aNewtonSolver ){};

        // ----------------------------------------------------------------------------------------------
        ~NLA_Solver_Interface_Proxy(){};

        // ----------------------------------------------------------------------------------------------

        void set_lambda_value( const moris::real & aLambda );

        // ----------------------------------------------------------------------------------------------

        void set_solution_vector( Dist_Vector * aSolutionVector );

        void free_block_memory( const uint aBlockInd ){};

        // ----------------------------------------------------------------------------------------------

        void set_requested_dof_types( const moris::Cell< enum MSI::Dof_Type > aListOfDofTypes )
        {
           mListOfDofTypes = aListOfDofTypes;
        };

        // ----------------------------------------------------------------------------------------------
        // local dimension of the problem
        uint get_num_my_dofs(){ return mNumMyDofs; };

        uint get_max_num_global_dofs()
        {
            moris::uint tNumMyDofs     = mNumMyDofs;
            moris::uint tMaxNumGlobalDofs = mNumMyDofs;

            // sum up all distributed dofs
            sum_all( tNumMyDofs, tMaxNumGlobalDofs );

            return tMaxNumGlobalDofs;
        };

        // ----------------------------------------------------------------------------------------------
        // local-to-global map
        Matrix< DDSMat > get_my_local_global_map(){ return mMyGlobalElements; };

        moris::Matrix< DDSMat > get_my_local_global_overlapping_map( ){return mMyGlobalElementsOverlapping; };

        // ----------------------------------------------------------------------------------------------
        // number of elements on proc
        uint get_num_my_elements(){return mNumElements; };

        uint get_num_my_blocks(){return 1; };

        uint get_num_my_elements_on_block( uint aBlockInd){return mNumElements; };

        // ----------------------------------------------------------------------------------------------
        void get_element_matrix(const uint             & aMyElementInd,
                                      Matrix< DDRMat > & aElementMatrix)
        {
            aElementMatrix = mFunctionJac( mNX, mNY, mMySolVec, aMyElementInd );
        };

        void get_element_matrix(const uint             & aMyBlockInd,
                                const uint             & aMyElementInd,
                                      Matrix< DDRMat > & aElementMatrix)
        {
            aElementMatrix = mFunctionJac( mNX, mNY, mMySolVec, aMyElementInd );
        };

        // ----------------------------------------------------------------------------------------------
        void  get_element_topology(const uint             & aMyElementInd,
                                         Matrix< DDSMat > & aElementTopology)
        {
            aElementTopology = mFunctionTopology( mNX, mNY, aMyElementInd );
        };

        void  get_element_topology(const uint             & aMyBlockInd,
                                   const uint             & aMyElementInd,
                                         Matrix< DDSMat > & aElementTopology)
        {
            aElementTopology = mFunctionTopology( mNX, mNY, aMyElementInd );
        };

        // ----------------------------------------------------------------------------------------------
        Matrix< DDUMat > get_constr_dof(){ return mMyConstraintDofs; };

        // ----------------------------------------------------------------------------------------------
        void get_element_rhs( const uint             & aMyElementInd,
                                    Matrix< DDRMat > & aElementRHS )
        {
<<<<<<< HEAD
=======
            aElementRHS = mFunctionRes( mNX, mNY, mLambda, mMySolVec, aMyElementInd );
        };

        void get_element_rhs( const uint             & aMyBlockInd,
                              const uint             & aMyElementInd,
                                    Matrix< DDRMat > & aElementRHS )
        {
>>>>>>> 938cf62f
            aElementRHS = mFunctionRes( mNX, mNY, mLambda, mMySolVec, aMyElementInd );
        };

        // ----------------------------------------------------------------------------------------------

        void use_matrix_market_files( )
        {
            mUseMatrixMarketFiles = true;
        };

        // ----------------------------------------------------------------------------------------------

        const char* get_matrix_market_path( )
        {
            if ( mUseMatrixMarketFiles == true )
            {
                const char* tFilePath ="/home/schmidt/codes/MORIS/test/src/distlinalg/";
                return tFilePath;
            }
            else
            {
                return NULL;
            }
        };
    };
}
}
#endif /* SRC_DISTLINALG_CL_NLA_SOLVER_INPUT_TEST_HPP_ */<|MERGE_RESOLUTION|>--- conflicted
+++ resolved
@@ -145,8 +145,6 @@
         void get_element_rhs( const uint             & aMyElementInd,
                                     Matrix< DDRMat > & aElementRHS )
         {
-<<<<<<< HEAD
-=======
             aElementRHS = mFunctionRes( mNX, mNY, mLambda, mMySolVec, aMyElementInd );
         };
 
@@ -154,7 +152,6 @@
                               const uint             & aMyElementInd,
                                     Matrix< DDRMat > & aElementRHS )
         {
->>>>>>> 938cf62f
             aElementRHS = mFunctionRes( mNX, mNY, mLambda, mMySolVec, aMyElementInd );
         };
 
