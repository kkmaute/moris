--- conflicted
+++ resolved
@@ -68,77 +68,39 @@
 
             // ----------------------------------------------------------------------------------------------
 
-<<<<<<< HEAD
-            void set_solution_vector( sol::Dist_Vector* aSolutionVector );
-
-            void set_solution_vector_prev_time_step( sol::Dist_Vector* aSolutionVector );
-
-            void set_time( const Matrix< DDRMat >& aTime )
-=======
             void set_solution_vector( sol::Dist_Vector* aSolutionVector ) override;
 
             void set_solution_vector_prev_time_step( sol::Dist_Vector* aSolutionVector ) override;
 
             void set_time( const Matrix< DDRMat >& aTime ) override
->>>>>>> 1456ebcd
             {
                 mT = aTime;
             }
 
-<<<<<<< HEAD
-            void set_previous_time( const Matrix< DDRMat >& aTime )
-=======
             void set_previous_time( const Matrix< DDRMat >& aTime ) override
->>>>>>> 1456ebcd
             {
                 mPreviousT = aTime;
             }
 
-<<<<<<< HEAD
-            void free_block_memory( const uint aBlockInd ) {};
-            // ----------------------------------------------------------------------------------------------
-
-            void set_requested_dof_types( const Vector< enum MSI::Dof_Type > aListOfDofTypes )
-=======
             void free_block_memory( const uint aBlockInd ) override{};
             // ----------------------------------------------------------------------------------------------
 
             void set_requested_dof_types( const Vector< enum MSI::Dof_Type > aListOfDofTypes ) override
->>>>>>> 1456ebcd
             {
                 mListOfDofTypes = aListOfDofTypes;
             };
 
-<<<<<<< HEAD
-            const Vector< enum MSI::Dof_Type >& get_requested_dof_types()
-=======
             const Vector< enum MSI::Dof_Type >& get_requested_dof_types() override
->>>>>>> 1456ebcd
             {
                 return mListOfDofTypes;
             };
 
-<<<<<<< HEAD
-            void set_secondary_dof_types( const Vector< enum MSI::Dof_Type > aListOfDofTypes )
-=======
             void set_secondary_dof_types( const Vector< enum MSI::Dof_Type > aListOfDofTypes ) override
->>>>>>> 1456ebcd
             {
                 mListSecondaryOfDofTypes = aListOfDofTypes;
             };
 
             // local dimension of the problem
-<<<<<<< HEAD
-            uint get_max_num_global_dofs() { return 4; };
-
-            // ----------------------------------------------------------------------------------------------
-            // local dimension of the problem
-            uint get_num_my_dofs() { return mNumMyDofs; };
-
-            // ----------------------------------------------------------------------------------------------
-            // local-to-global map
-            Matrix< DDSMat > get_my_local_global_map()
-=======
             uint get_max_num_global_dofs() override { return 4; };
 
             // ----------------------------------------------------------------------------------------------
@@ -148,7 +110,6 @@
             // ----------------------------------------------------------------------------------------------
             // local-to-global map
             Matrix< DDSMat > get_my_local_global_map() override
->>>>>>> 1456ebcd
             {
                 if ( mListOfDofTypes( 0 ) == MSI::Dof_Type::TEMP )
                 {
@@ -166,11 +127,7 @@
 
             // ----------------------------------------------------------------------------------------------
             // local-to-global map
-<<<<<<< HEAD
-            moris::Matrix< DDSMat > get_my_local_global_map( const Vector< enum MSI::Dof_Type >& aListOfDofTypes )
-=======
             moris::Matrix< DDSMat > get_my_local_global_map( const Vector< enum MSI::Dof_Type >& aListOfDofTypes ) override
->>>>>>> 1456ebcd
             {
                 if ( mListOfDofTypes( 0 ) == MSI::Dof_Type::TEMP )
                 {
@@ -188,11 +145,7 @@
 
             // ----------------------------------------------------------------------------------------------
 
-<<<<<<< HEAD
-            moris::Matrix< DDSMat > get_my_local_global_overlapping_map()
-=======
             moris::Matrix< DDSMat > get_my_local_global_overlapping_map() override
->>>>>>> 1456ebcd
             {
                 mMyGlobalElementsOverlapping.resize( 4, 1 );
                 mMyGlobalElementsOverlapping( 0, 0 ) = 0;
@@ -205,53 +158,31 @@
 
             // ----------------------------------------------------------------------------------------------
             // number of elements on proc
-<<<<<<< HEAD
-            uint get_num_my_elements()
-=======
             uint get_num_my_elements() override
->>>>>>> 1456ebcd
             {
                 return mNumElements = 1;
             };
 
-<<<<<<< HEAD
-            uint get_num_sets() { return 1; };
-
-            uint get_num_equation_objects_on_set( uint aBlockInd ) { return mNumElements = 1; };
-=======
             uint get_num_sets() override { return 1; };
 
             uint get_num_equation_objects_on_set( uint aBlockInd ) override{ return mNumElements = 1; };
->>>>>>> 1456ebcd
 
             // ----------------------------------------------------------------------------------------------
 
             void get_equation_object_operator(
                     const uint&       aMyElementInd,
-<<<<<<< HEAD
-                    Matrix< DDRMat >& aElementMatrix );
-=======
                     Matrix< DDRMat >& aElementMatrix ) override;
->>>>>>> 1456ebcd
 
             void get_equation_object_operator(
                     const uint&       aMyBlockInd,
                     const uint&       aMyElementInd,
-<<<<<<< HEAD
-                    Matrix< DDRMat >& aElementMatrix );
-=======
                     Matrix< DDRMat >& aElementMatrix ) override;
->>>>>>> 1456ebcd
 
             // ----------------------------------------------------------------------------------------------
 
             void get_element_topology(
                     const uint&       aMyElementInd,
-<<<<<<< HEAD
-                    Matrix< DDSMat >& aElementTopology )
-=======
                     Matrix< DDSMat >& aElementTopology ) override
->>>>>>> 1456ebcd
             {
                 if ( mListOfDofTypes( 0 ) == MSI::Dof_Type::TEMP )
                 {
@@ -272,11 +203,7 @@
             void get_element_topology(
                     const uint&       aMyBlockInd,
                     const uint&       aMyElementInd,
-<<<<<<< HEAD
-                    Matrix< DDSMat >& aElementTopology )
-=======
                     Matrix< DDSMat >& aElementTopology ) override
->>>>>>> 1456ebcd
             {
                 if ( mListOfDofTypes( 0 ) == MSI::Dof_Type::TEMP )
                 {
@@ -296,70 +223,42 @@
 
             // ----------------------------------------------------------------------------------------------
 
-<<<<<<< HEAD
-            Matrix< DDUMat > get_constrained_Ids() { return mMyConstraintDofs; };
-=======
             Matrix< DDUMat > get_constrained_Ids() override { return mMyConstraintDofs; };
->>>>>>> 1456ebcd
 
             // ----------------------------------------------------------------------------------------------
 
             void get_equation_object_rhs(
                     const uint&                 aMyElementInd,
-<<<<<<< HEAD
-                    Vector< Matrix< DDRMat > >& aElementRHS );
-=======
-                    Vector< Matrix< DDRMat > >& aElementRHS ) override;
->>>>>>> 1456ebcd
+                    Vector< Matrix< DDRMat > >& aElementRHS ) override;
 
             void get_equation_object_rhs(
                     const uint&                 aMyBlockInd,
                     const uint&                 aMyElementInd,
-<<<<<<< HEAD
-                    Vector< Matrix< DDRMat > >& aElementRHS );
-=======
-                    Vector< Matrix< DDRMat > >& aElementRHS ) override;
->>>>>>> 1456ebcd
+                    Vector< Matrix< DDRMat > >& aElementRHS ) override;
 
             //------------------------------------------------------------------------------
 
             void get_equation_object_operator_and_rhs(
                     const moris::uint&          aMyElementInd,
                     Matrix< DDRMat >&           aElementMatrix,
-<<<<<<< HEAD
-                    Vector< Matrix< DDRMat > >& aElementRHS );
-=======
-                    Vector< Matrix< DDRMat > >& aElementRHS ) override;
->>>>>>> 1456ebcd
+                    Vector< Matrix< DDRMat > >& aElementRHS ) override;
 
             void get_equation_object_operator_and_rhs(
                     const moris::uint&          aMyEquSetInd,
                     const moris::uint&          aMyElementInd,
                     Matrix< DDRMat >&           aElementMatrix,
-<<<<<<< HEAD
-                    Vector< Matrix< DDRMat > >& aElementRHS );
-
-            // ----------------------------------------------------------------------------------------------
-
-            void use_matrix_market_files()
-=======
                     Vector< Matrix< DDRMat > >& aElementRHS ) override;
 
             // ----------------------------------------------------------------------------------------------
 
             void use_matrix_market_files() override
->>>>>>> 1456ebcd
             {
                 mUseMatrixMarketFiles = true;
             };
 
             // ----------------------------------------------------------------------------------------------
 
-<<<<<<< HEAD
-            const char* get_matrix_market_path()
-=======
             const char* get_matrix_market_path() override
->>>>>>> 1456ebcd
             {
                 if ( mUseMatrixMarketFiles == true )
                 {
@@ -374,11 +273,7 @@
 
             // ----------------------------------------------------------------------------------------------
 
-<<<<<<< HEAD
-            uint get_num_rhs()
-=======
             uint get_num_rhs() override
->>>>>>> 1456ebcd
             {
                 return 1;
             }
