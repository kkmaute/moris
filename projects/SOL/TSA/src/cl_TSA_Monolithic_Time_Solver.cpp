--- conflicted
+++ resolved
@@ -20,14 +20,6 @@
     moris::real tTimeFrame = mParameterListTimeSolver.get< moris::real >( "TSA_Time_Frame" );
     moris::real tTimeIncrements = tTimeFrame / tTimeSteps;
 
-<<<<<<< HEAD
-    real tStepSize = 0.01;
-
-
-    for ( uint Ik = 0; Ik < tTimeSteps; Ik++ )
-    {
-        tTime = tTime + tStepSize;
-=======
 
     for ( sint Ik = 0; Ik < tTimeSteps; Ik++ )
     {
@@ -35,7 +27,6 @@
         tTime_Scalar = tTime_Scalar + tTimeIncrements;
         tTime( 1, 0 ) = tTime_Scalar;
         
->>>>>>> 3b34d81f
         mSolverInterface->set_time( tTime );
 
         mSolverInterface->set_solution_vector_prev_time_step( mPrevFullVector );
