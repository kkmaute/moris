/*
 * cl_SOL_Warehouse.hpp
 *
 *  Created on: Okt 6, 2018
 *      Author: schmidt
 */
#ifndef MORIS_DISTLINALG_CL_SOL_WAREHOUSE_HPP_
#define MORIS_DISTLINALG_CL_SOL_WAREHOUSE_HPP_

// MORIS header files.
// MORIS header files.
#include "typedefs.hpp" // CON/src
#include "cl_Cell.hpp"
#include <memory>

#include "cl_MSI_Dof_Type_Enums.hpp"
#include "cl_SOL_Enums.hpp"

#include "cl_NLA_Nonlinear_Solver_Enums.hpp"       //CON/src
#include "cl_TSA_Time_Solver_Enums.hpp"       //CON/src

#include "cl_Param_List.hpp"       //CON/src

//#include "cl_MSI_Dof_Type_Enums.hpp"
//#include "cl_NLA_Nonlinear_Solver.hpp"
//#include "cl_SOL_Dist_Map.hpp"

namespace moris
{
class Solver_Interface;
<<<<<<< HEAD
namespace sol
=======

namespace dla
{
    class Linear_Solver_Algorithm;
    class Linear_Solver;

}
namespace NLA
>>>>>>> 7635c427
{
    class Nonlinear_Algorithm;
    class Nonlinear_Solver;
}
namespace tsa
{
    class Time_Solver_Algorithm;
    class Time_Solver;

}
namespace sol
{
    class SOL_Warehouse
    {
    private:
        //! Pointer to the solver interface
        Solver_Interface * mSolverInterface;

        Cell< std::shared_ptr< dla::Linear_Solver_Algorithm > > mLinearSolverAlgorithms;
        Cell< dla::Linear_Solver * >                            mLinearSolvers;

<<<<<<< HEAD
        //! List of maps for every nonliner solver manager. The entry corresponds to the nonliner solver manager index. The last map is the pull map
        //moris::Cell< Dist_Map * > mListOfFreeMaps;

        //Dist_Map * mMap = nullptr;
=======
        Cell< std::shared_ptr< NLA::Nonlinear_Algorithm > >     mNonlinearSolverAlgoriths;
        Cell< NLA::Nonlinear_Solver * >                         mNonlinearSolvers;

        Cell< std::shared_ptr< tsa::Time_Solver_Algorithm > >   mTimeSolverAlgorithms;
        Cell< tsa::Time_Solver * >                              mTimeSolvers;
>>>>>>> 7635c427

        // Parameterlist for (0) Linear Algorithm (1) Linear Solver (2) nonlinear Algorithm (3) Nonlinear Solver (4) TimeSolver Algorithm (5) Time Solver
        moris::Cell< moris::Cell< moris::ParameterList > >             mParameterlist;


//--------------------------------------------------------------------------------------------------------

        /**
         * @brief Member function called in finalize(). Calculates the downward dependencies based on information received from the nonlinear solver managers
         */
        //void create_solver_manager_dependencies();

//--------------------------------------------------------------------------------------------------------
        /**
         * @brief Member function called in finalize(). Creates all maps far all nonlinear solver managers
         */
        //void create_maps();

//--------------------------------------------------------------------------------------------------------

    public:

//--------------------------------------------------------------------------------------------------------
        /**
         * @brief Constructor.
         *
         * @param[in] aSolverInterface Pointer to the solver interface
         */
        SOL_Warehouse( Solver_Interface * aSolverInterface ) : mSolverInterface( aSolverInterface ){};

        SOL_Warehouse(){};

//--------------------------------------------------------------------------------------------------------

        /**
         * @brief Destructor.
         */
        ~SOL_Warehouse(){};

        void set_parameterlist( moris::Cell< moris::Cell< moris::ParameterList > > aParameterlist )
        {
            mParameterlist = aParameterlist;
        };

//--------------------------------------------------------------------------------------------------------

        /**
         * @brief Memeber function to set the nonliner solver managers. The highest level nonliner solver manager has to be on entry 0
         */
        //void set_nonliner_solver_managers( Nonlinear_Solver * aNonlinerSolverManager );

//--------------------------------------------------------------------------------------------------------

        /**
         * @brief Returns a pointer to the solver interface.
         */
        Solver_Interface * get_solver_interface(){ return mSolverInterface; };

        void set_solver_interface( Solver_Interface * aSolverInterface  )
        {
            mSolverInterface = aSolverInterface;
        };

//--------------------------------------------------------------------------------------------------------

        void initialize()
        {
            this->create_linear_solver_algorithms();

            this->create_linear_solvers();

            this->create_nonlinear_solver_algorithms();

            this->create_nonlinear_solvers();

            this->create_time_solver_algorithms();

            this->create_time_solvers();
        };

        tsa::Time_Solver *  get_main_time_solver()
        {
             return mTimeSolvers( 0 );
        };
//--------------------------------------------------------------------------------------------------------

        void create_linear_solver_algorithms();

        void create_linear_solvers();

        void create_nonlinear_solver_algorithms();

        void create_nonlinear_solvers();

        void create_time_solver_algorithms();

        void create_time_solvers();

//--------------------------------------------------------------------------------------------------------

        /**
         * @brief Finalize call. Calculates dependencies, maps and ships pointers after all information is received.
         */
        //void finalize();

//--------------------------------------------------------------------------------------------------------

        /**
         * @brief Calls finalize() and initializes the solve for the highest system
         */
        //void solve();

//--------------------------------------------------------------------------------------------------------
        /**
          * @brief Returns the index of a certain nonliner solver manager
          *
          * @param[in] aSolverManagerIndex The index of the asking nonlinear solver manager
          * @param[in] aDofTypeListIndex The index of dof type list on the asking nonliner solver manager
          */
        //moris::sint get_nonlinear_solver_manager_index( const moris::sint aSolverManagerIndex,
        //                                                const moris::sint aDofTypeListIndex );

//--------------------------------------------------------------------------------------------------------
        /**
          * @brief Returns the free map for the asking nonlinear solver manager
          *
          * @param[in] aSolverManagerIndex The index of the asking nonlinear solver manager
          */
        //Dist_Map * get_list_of_maps( const moris::sint aSolverManagerIndex );

//--------------------------------------------------------------------------------------------------------
        /**
          * @brief Returns the full map for the asking nonlinear solver manager
          *
          */
        //Dist_Map * get_full_maps(  );

//--------------------------------------------------------------------------------------------------------
        /**
          * @brief Returns the nonlinear solver manager list.
          */
        //moris::Cell< Nonlinear_Solver * > & get_nonliner_solver_manager_list(){ return mListNonlinerSolverManagers; };

//--------------------------------------------------------------------------------------------------------
        /**
          * @brief Returns a pointer to the full vector
          */
        //Dist_Vector * get_full_vector(){ return mFullVector; };

    };


    // creates a parameter list with default inputs
    ParameterList create_linear_algorithm_parameter_list( const enum moris::sol::SolverType aType,
                                                          const uint                        aIndex )
    {
        ParameterList tLinAlgorithmParameterList;

//        switch( aSolverType )
//        {
//        case ( sol::SolverType::AZTEC_IMPL ):
//            tLinSol = std::make_shared< Linear_Solver_Aztec >();
//            break;
//        case ( sol::SolverType::AMESOS_IMPL ):
//            tLinSol = std::make_shared< Linear_Solver_Amesos >();
//            break;
//
//        default:
//            MORIS_ERROR( false, "No solver type specified" );
//            break;
//        }

        return tLinAlgorithmParameterList;
    }

    // creates a parameter list with default inputs
    ParameterList create_linear_algorithm_parameter_list( )
    {
        ParameterList tLinAlgorithmParameterList;

        enum moris::sol::SolverType tType = moris::sol::SolverType::AZTEC_IMPL;

        tLinAlgorithmParameterList.insert( "Solver_Implementation" , static_cast< uint >( tType ) );

        // ASSIGN DEFAULT PARAMETER VALUES
        // AztecOO User Guide, SAND REPORT, SAND2004-3796, https://trilinos.org/oldsite/packages/aztecoo/AztecOOUserGuide.pdf

        // Determine which solver is used
        //options are: AZ_gmres, AZ_gmres_condnum, AZ_cg, AZ_cg_condnum, AZ_cgs, AZ_tfqmr, AZ_bicgstab
        tLinAlgorithmParameterList.insert( "AZ_solver" ,  INT_MAX );

        // Allowable Aztec solver iterations
        tLinAlgorithmParameterList.insert( "AZ_max_iter", INT_MAX   );

        // Allowable Aztec irelative residual
        tLinAlgorithmParameterList.insert( "rel_residual" , 1e-08 );

        // set Az_conv -convergence criteria
        // options are AZ_r0, AZ_rhs, AZ_Anorm, AZ_noscaled, AZ_sol
        tLinAlgorithmParameterList.insert( "AZ_conv" ,  INT_MAX );

        // set Az_diagnostic parameters
        // Set whether or not diagnostics for every linear iteration are printed or not. options are AZ_all, AZ_none
        tLinAlgorithmParameterList.insert( "AZ_diagnostics" ,  INT_MAX );

        // set AZ_output options
        // options are AZ_all, AZ_none, AZ_warnings, AZ_last, AZ_summary
        tLinAlgorithmParameterList.insert( "AZ_output" ,  INT_MAX );

        // Determines the submatrices factored with the domain decomposition algorithms
        // Option to specify with how many rows from other processors each processor’s local submatrix is augmented.
        tLinAlgorithmParameterList.insert( "AZ_overlap" , INT_MAX );

        // Determines how overlapping subdomain results are combined when different processors have computed different values for the same unknown.
        // Options are AZ_standard, AZ_symmetric
        tLinAlgorithmParameterList.insert( "AZ_type_overlap" , INT_MAX );

        // Determines whether RCM reordering will be done in conjunction with domain decomposition incomplete factorizations.
        // Option to enable (=1) or disable (=0) the Reverse Cuthill–McKee (RCM) algorithm to reorder system equations for smaller bandwidth
        tLinAlgorithmParameterList.insert( "AZ_reorder" , INT_MAX );

        // Use preconditioner from a previous Iterate() call
        // Option are AZ_calc, AZ_recalc, AZ_reuse
        tLinAlgorithmParameterList.insert( "AZ_pre_calc" , INT_MAX );

        // Determines  whether  matrix  factorization  information will be kept after this solve
        // for example for preconditioner_recalculation
        tLinAlgorithmParameterList.insert( "AZ_keep_info" , INT_MAX );

        //--------------------------GMRES specific solver parameters--------------------------------------------------------------------------
        // Set AZ_kspace
        // Krylov subspace size for restarted GMRES
        // Setting mKrylovSpace larger improves the robustness, decreases iteration count, but increases memory consumption. For very difficult problems, set it equal to the maximum number of iterations.
        tLinAlgorithmParameterList.insert( "AZ_kspace" ,INT_MAX );

        // Set AZ_orthog
        //AZ_classic or AZ_modified
        tLinAlgorithmParameterList.insert( "AZ_orthog" , INT_MAX );

        // Set AZ_rthresh
        // Parameter used to modify the relative magnitude of the diagonal entries of the matrix that is used to compute any of the incomplete factorization preconditioners
        tLinAlgorithmParameterList.insert( "AZ_rthresh" , -1.0 );

        // Set AZ_athresh
        //Parameter used to modify the absolute magnitude of the diagonal entries of the matrix that is used to compute any of the incomplete factorization preconditioners
        tLinAlgorithmParameterList.insert( "AZ_athresh" , -1.0 );

        //--------------------------Preconsitioner specific parameters--------------------------------------------------------------------------
        // Determine which preconditioner is used
        // Options are AZ_none, AZ_Jacobi, AZ_sym_GS, AZ_Neumann, AZ_ls, AZ_dom_decomp,
        tLinAlgorithmParameterList.insert( "AZ_precond" ,  INT_MAX );

        // Set preconditioner subdomain solve - direct solve or incomplete
        // Options are AZ_lu, AZ_ilut, , AZ_rilu, AZ_bilu, AZ_icc
        tLinAlgorithmParameterList.insert( "AZ_subdomain_solve" ,  INT_MAX );

        // Set preconditioner polynomial order - polynomial preconditioning, Gauss-Seidel, Jacobi
        tLinAlgorithmParameterList.insert( "AZ_poly_ord" ,  INT_MAX );

        // Set drop tolerance - for LU, ILUT
        tLinAlgorithmParameterList.insert( "AZ_drop" ,  -1.0 );

        // Set level of graph fill in - for ilu(k), icc(k), bilu(k)
        tLinAlgorithmParameterList.insert( "AZ_graph_fill" ,  INT_MAX );

        // Set ilut fill
        tLinAlgorithmParameterList.insert( "AZ_ilut_fill" ,  -1.0 );

        // Set Damping or relaxation parameter used for RILU
        tLinAlgorithmParameterList.insert( "AZ_omega" ,  -1.0 );

        // Set Damping or relaxation parameter used for RILU
        tLinAlgorithmParameterList.insert( "Use_ML_Prec" ,  false );

        // Set Damping or relaxation parameter used for RILU
        tLinAlgorithmParameterList.insert( "ML_reuse" ,  false );

        return tLinAlgorithmParameterList;
    }


    ParameterList create_linear_solver_parameter_list()
    {
        ParameterList tLinSolverParameterList;


        tLinSolverParameterList.insert( "DLA_Linear_solver_algorithms" , std::string("0") );

        // Maximal number of linear solver restarts on fail
        tLinSolverParameterList.insert( "DLA_max_lin_solver_restarts" , 0 );

        // Maximal number of linear solver restarts on fail
        tLinSolverParameterList.insert( "DLA_hard_break" , true );

        // Determines if lin solve should restart on fail
        tLinSolverParameterList.insert( "DLA_rebuild_lin_solver_on_fail" , false );

        return tLinSolverParameterList;
    }

ParameterList create_nonlinear_algorithm_parameter_list()
{
    ParameterList tNonLinAlgorithmParameterList;

    enum moris::NLA::NonlinearSolverType NonlinearSolverType = moris::NLA::NonlinearSolverType::NEWTON_SOLVER;

    tNonLinAlgorithmParameterList.insert( "NLA_Solver_Implementation" , static_cast< uint >( NonlinearSolverType ) );

    tNonLinAlgorithmParameterList.insert( "NLA_Linear_solver" , 0 );

    // Allowable Newton solver iterations
    tNonLinAlgorithmParameterList.insert( "NLA_max_iter", 10 );

    // Allowable Newton solver iterations
    tNonLinAlgorithmParameterList.insert( "NLA_restart", 0 );

    // Allowable Newton irelative residual
//    mParameterListNonlinearSolver.insert( "NLA_rel_residual" , 1e-02 );
    tNonLinAlgorithmParameterList.insert( "NLA_rel_residual" , 1e-08 );

    // Desired total residual norm drop
//    mParameterListNonlinearSolver.insert( "NLA_tot_res_norm_drop" , 1e-02 );
    tNonLinAlgorithmParameterList.insert( "NLA_tot_res_norm_drop" , 1e-08 );

    // Desired total residual norm
//    mParameterListNonlinearSolver.insert( "NLA_tot_res_norm" , 1e-2 );
    tNonLinAlgorithmParameterList.insert( "NLA_tot_res_norm" , 1e-9 );

    // Maximal residual norm drop
//    mParameterListNonlinearSolver.insert( "NLA_max_res_norm_drop" , 1e-2 );
    tNonLinAlgorithmParameterList.insert( "NLA_max_res_norm_drop" , 1e-6 );

    // Maximal number of linear solver restarts on fail
    tNonLinAlgorithmParameterList.insert( "NLA_max_lin_solver_restarts" , 0 );

    // Maximal number of linear solver restarts on fail
    tNonLinAlgorithmParameterList.insert( "NLA_relaxation_parameter" , 1.0 );

    // Maximal number of linear solver restarts on fail
    tNonLinAlgorithmParameterList.insert( "NLA_hard_break" , false );

    // Determines if lin solve should restart on fail
    tNonLinAlgorithmParameterList.insert( "NLA_rebuild_lin_solv_on_fail" , false );

    // Determines if lin solve should restart on fail
    tNonLinAlgorithmParameterList.insert( "NLA_rebuild_jacobian" , true );

    // Determines if newton should restart on fail
    tNonLinAlgorithmParameterList.insert( "NLA_rebuild_nonlin_solv_on_fail" , false );

    // Specifying the number of newton retries
    tNonLinAlgorithmParameterList.insert( "NLA_num_nonlin_rebuild_iterations" , 1 );

    // Determines relaxation multiplier
    tNonLinAlgorithmParameterList.insert( "NLA_relaxation_multiplier_on_fail" , 0.5 );

    // Determines newton maxits multiplier
    tNonLinAlgorithmParameterList.insert( "NLA_maxits_multiplier_on_fail" , 2 );

    return tNonLinAlgorithmParameterList;
}

ParameterList create_nonlinear_solver_parameter_list()
{
    ParameterList tNonLinSolverParameterList;

    enum moris::NLA::NonlinearSolverType NonlinearSolverType = moris::NLA::NonlinearSolverType::NEWTON_SOLVER;

    tNonLinSolverParameterList.insert( "NLA_Solver_Implementation" , static_cast< uint >( NonlinearSolverType ) );

    tNonLinSolverParameterList.insert( "NLA_DofTypes" , std::string("UX,UY;TEMP") );

    tNonLinSolverParameterList.insert( "NLA_Nonlinear_solver_algorithms" , std::string("0") );

    // Maximal number of linear solver restarts on fail
    tNonLinSolverParameterList.insert( "NLA_max_non_lin_solver_restarts" , 0 );

    return tNonLinSolverParameterList;
}

ParameterList create_time_solver_algorithm_parameter_list()
{
    ParameterList tTimeAlgorithmParameterList;

    enum moris::tsa::TimeSolverType tType = tsa::TimeSolverType::MONOLITHIC;

    tTimeAlgorithmParameterList.insert( "TSA_Solver_Implementation" , static_cast< uint >( tType ) );


    tTimeAlgorithmParameterList.insert( "TSA_Nonlinear_solver" , 0 );

    // Number of time steps
    tTimeAlgorithmParameterList.insert( "TSA_Num_Time_Steps", 1 );

    // Time Frame
    tTimeAlgorithmParameterList.insert( "TSA_Time_Frame", 1.0 );

    return tTimeAlgorithmParameterList;
}

ParameterList create_time_solver_parameter_list()
{
    ParameterList tTimeParameterList;

    tTimeParameterList.insert( "TSA_Solver_algorithms" , std::string("0") );

    tTimeParameterList.insert( "TSA_DofTypes" , std::string("UX,UY;TEMP") );

    // Maximal number of linear solver restarts on fail
    tTimeParameterList.insert( "TSA_max_time_solver_restarts" , 0 );

    return tTimeParameterList;
}
}}
#endif /* MORIS_DISTLINALG_CL_SOL_WAREHOUSE_HPP_ */
<|MERGE_RESOLUTION|>--- conflicted
+++ resolved
@@ -28,9 +28,6 @@
 namespace moris
 {
 class Solver_Interface;
-<<<<<<< HEAD
-namespace sol
-=======
 
 namespace dla
 {
@@ -39,7 +36,6 @@
 
 }
 namespace NLA
->>>>>>> 7635c427
 {
     class Nonlinear_Algorithm;
     class Nonlinear_Solver;
@@ -61,18 +57,11 @@
         Cell< std::shared_ptr< dla::Linear_Solver_Algorithm > > mLinearSolverAlgorithms;
         Cell< dla::Linear_Solver * >                            mLinearSolvers;
 
-<<<<<<< HEAD
-        //! List of maps for every nonliner solver manager. The entry corresponds to the nonliner solver manager index. The last map is the pull map
-        //moris::Cell< Dist_Map * > mListOfFreeMaps;
-
-        //Dist_Map * mMap = nullptr;
-=======
         Cell< std::shared_ptr< NLA::Nonlinear_Algorithm > >     mNonlinearSolverAlgoriths;
         Cell< NLA::Nonlinear_Solver * >                         mNonlinearSolvers;
 
         Cell< std::shared_ptr< tsa::Time_Solver_Algorithm > >   mTimeSolverAlgorithms;
         Cell< tsa::Time_Solver * >                              mTimeSolvers;
->>>>>>> 7635c427
 
         // Parameterlist for (0) Linear Algorithm (1) Linear Solver (2) nonlinear Algorithm (3) Nonlinear Solver (4) TimeSolver Algorithm (5) Time Solver
         moris::Cell< moris::Cell< moris::ParameterList > >             mParameterlist;
