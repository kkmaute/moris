/*
 * Copyright (c) 2022 University of Colorado
 * Licensed under the MIT license. See LICENSE.txt file in the MORIS root for details.
 *
 *------------------------------------------------------------------------------------
 *
 * cl_Parameter_List.cpp
 *
 */

#include "cl_Parameter_List.hpp"

#include <utility>

namespace moris
{
    //--------------------------------------------------------------------------------------------------------------

    Parameter_Iterator::Parameter_Iterator(
            const std::map< std::string, Parameter >& aParameterMap,
            const Vector< std::string >&              aOrderedKeys,
            luint                                     aKeyIndex )
            : mParameterMap( aParameterMap )
            , mOrderedKeys( aOrderedKeys )
            , mKeyIndex( aKeyIndex )
    {
    }

    //--------------------------------------------------------------------------------------------------------------

    const Parameter_Iterator& Parameter_Iterator::operator*() const
    {
        return *this;
    };

    //--------------------------------------------------------------------------------------------------------------

    Parameter_Iterator& Parameter_Iterator::operator++()
    {
        // Increment key index
        mKeyIndex++;

        // Return this
        return *this;
    }

    //--------------------------------------------------------------------------------------------------------------

    bool Parameter_Iterator::operator!=( const Parameter_Iterator& aComparisonIterator ) const
    {
        return mKeyIndex != aComparisonIterator.mKeyIndex;
    }

    //--------------------------------------------------------------------------------------------------------------

    const std::string& Parameter_Iterator::get_name() const
    {
        return mOrderedKeys( mKeyIndex );
    }

    //--------------------------------------------------------------------------------------------------------------

    const Parameter& Parameter_Iterator::get_parameter() const
    {
        return mParameterMap.find( mOrderedKeys( mKeyIndex ) )->second;
    }

    //--------------------------------------------------------------------------------------------------------------

    Parameter_List::Parameter_List( std::string aName )
            : mName( std::move( aName ) )
    {
    }

    //--------------------------------------------------------------------------------------------------------------

    void Parameter_List::set_name( std::string aName )
    {
        mName = std::move( aName );
    }

    //--------------------------------------------------------------------------------------------------------------

    const std::string& Parameter_List::get_name()
    {
        return mName;
    }

    //--------------------------------------------------------------------------------------------------------------

    void Parameter_List::insert(
            const std::string&           aName,
            const std::string&           aDefaultValue,
            const Vector< std::string >& aValidSelections )
    {
        // Check for leading and trailing whitespaces in key
        std::string tKeyWithoutSpaces = aName;
        split_trim_string( tKeyWithoutSpaces, "" );
        MORIS_ERROR( aName == tKeyWithoutSpaces,
                "Param_List::insert - key contains whitespaces" );

        // Insert new value
        Parameter tParameter( aDefaultValue, aValidSelections );
        mParameterMap.insert( { aName, tParameter } );
    }

    //--------------------------------------------------------------------------------------------------------------

    void Parameter_List::insert_enum(
            const std::string&           aName,
            const Vector< std::string >& aEnumStrings )
    {
        // Check for leading and trailing whitespaces in key
        std::string tKeyWithoutSpaces = aName;
        split_trim_string( tKeyWithoutSpaces, "" );
        MORIS_ERROR( aName == tKeyWithoutSpaces,
                "Param_List::insert - key contains whitespaces" );

        // Insert new value
        Parameter tParameter( aEnumStrings );
        mParamMap.insert( { aName, tParameter } );
    }

    //--------------------------------------------------------------------------------------------------------------

    void
    Parameter_List::erase( const std::string& aName )
    {
        mParameterMap.erase( aName );
        mOrderedKeys.remove( aName );
    }

    //--------------------------------------------------------------------------------------------------------------

    void Parameter_List::copy_parameters( const Parameter_List& aParameterList )
    {
        for ( const Parameter_Iterator& iCopyIterator : aParameterList )
        {
            // Get iterator from this map
            auto tFoundIterator = mParameterMap.find( iCopyIterator.get_name() );

            // Determine if parameter needs to be insert or set
            if ( tFoundIterator == mParameterMap.end() )
            {
                // Insert parameter
                mParameterMap.insert( { iCopyIterator.get_name(), iCopyIterator.get_parameter() } );
            }
            else
            {
                // Set parameter
                tFoundIterator->second = iCopyIterator.get_parameter();
            }
        }
    }

    //--------------------------------------------------------------------------------------------------------------

    [[nodiscard]] bool Parameter_List::exists( const std::string& aName ) const
    {
        return mParameterMap.find( aName ) not_eq mParameterMap.end();
    }

    //--------------------------------------------------------------------------------------------------------------

    uint Parameter_List::index( const std::string& aName )
    {
        auto tIterator = mParameterMap.find( aName );

        // throw error
        MORIS_ERROR( tIterator != mParameterMap.end(),
                "The requested parameter %s does not exist.\n",
                aName.c_str() );

        return tIterator->second.index();
    }
    
    //--------------------------------------------------------------------------------------------------------------
    
    const Variant& Parameter_List::get_variant( const std::string& aName ) const
    {
        auto tIterator = mParameterMap.find( aName );
        
        // throw error
        MORIS_ERROR( tIterator != mParameterMap.end(),
                "The requested parameter %s does not exist.\n",
                aName.c_str() );

        return tIterator->second.get_value();
    }

    //--------------------------------------------------------------------------------------------------------------

<<<<<<< HEAD
    auto
    Parameter_List::begin() -> decltype( mParamMap.begin() )
    {
        return mParamMap.begin();
    }

    //--------------------------------------------------------------------------------------------------------------

    auto
    Parameter_List::end() -> decltype( mParamMap.end() )
    {
        return mParamMap.end();
    }

    //--------------------------------------------------------------------------------------------------------------

    auto
    Parameter_List::begin() const -> decltype( mParamMap.begin() )
=======
    Parameter_Iterator Parameter_List::begin() const
>>>>>>> 44bbb53e
    {
        return { mParameterMap, mOrderedKeys, 0 };
    }

    //--------------------------------------------------------------------------------------------------------------

    Parameter_Iterator Parameter_List::end() const
    {
        return { mParameterMap, mOrderedKeys, mOrderedKeys.size() };
    }

    //--------------------------------------------------------------------------------------------------------------

    bool
    Parameter_List::is_empty()
    {
        return mParameterMap.empty();
    }

    //--------------------------------------------------------------------------------------------------------------

    size_t
    Parameter_List::size() const
    {
        return mParameterMap.size();
    }

    //--------------------------------------------------------------------------------------------------------------

    std::string Parameter_List::register_key( const std::string& aName )
    {
        // Trim leading and trailing whitespaces from name to form key
        std::string tKey = aName;
        trim_string( tKey );

        // Add key to ordered list
        mOrderedKeys.push_back( tKey );

        // Return key
        return tKey;
    }

    //--------------------------------------------------------------------------------------------------------------

}<|MERGE_RESOLUTION|>--- conflicted
+++ resolved
@@ -118,7 +118,7 @@
 
         // Insert new value
         Parameter tParameter( aEnumStrings );
-        mParamMap.insert( { aName, tParameter } );
+        mParameterMap.insert( { aName, tParameter } );
     }
 
     //--------------------------------------------------------------------------------------------------------------
@@ -190,28 +190,7 @@
 
     //--------------------------------------------------------------------------------------------------------------
 
-<<<<<<< HEAD
-    auto
-    Parameter_List::begin() -> decltype( mParamMap.begin() )
-    {
-        return mParamMap.begin();
-    }
-
-    //--------------------------------------------------------------------------------------------------------------
-
-    auto
-    Parameter_List::end() -> decltype( mParamMap.end() )
-    {
-        return mParamMap.end();
-    }
-
-    //--------------------------------------------------------------------------------------------------------------
-
-    auto
-    Parameter_List::begin() const -> decltype( mParamMap.begin() )
-=======
     Parameter_Iterator Parameter_List::begin() const
->>>>>>> 44bbb53e
     {
         return { mParameterMap, mOrderedKeys, 0 };
     }
