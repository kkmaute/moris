/*
 * Copyright (c) 2022 University of Colorado
 * Licensed under the MIT license. See LICENSE.txt file in the MORIS root for details.
 *
 *------------------------------------------------------------------------------------
 *
 * cl_Parameter.hpp
 *
 */

#pragma once

#include <utility>

#include "moris_typedefs.hpp"
#include "cl_Validator.hpp"
#include "cl_Library_Enums.hpp"
#include "fn_Parsing_Tools.hpp"

namespace moris
{
    enum class Entry_Type
    {
        FREE,
        SELECTION,
        LINKED_SIZE_VECTOR
    };

    /**
     * For validation after all parameters have been set.
     */
    struct External_Validator
    {
<<<<<<< HEAD
=======
        Validation_Type     mValidationType = Validation_Type::NONE;
>>>>>>> 41897dc1
        std::string         mParameterName;
        Parameter_List_Type mParameterListType  = Parameter_List_Type::END_ENUM;
        uint                mParameterListIndex = 0;
    };

    class Parameter
    {
      private:
        Variant            mValue;
<<<<<<< HEAD
        Entry_Type         mEntryType       = Entry_Type::FREE;
        uint               mNumberOfEntries = 1;
        Validator*         mValidator;
        bool               mNeedsLinking = false;
=======
        Validator*         mValidator;
>>>>>>> 41897dc1
        External_Validator mExternalValidator;

      public:
        /**
         * Constructor for a parameter with a type validator.
         *
         * @tparam T Input parameter type
         * @param aParameterValue Default value
         * @param aExternalValidationType Type of external validation to perform
         * @param aExternalParameterName Name of external parameter to validate with
         * @param aExternalParameterListType External parameter list type to validate with
         * @param aExternalParameterListIndex Index of given parameter list type to search
         */
        template< typename T >
        Parameter(
                T                   aParameterValue,
                Entry_Type          aExternalValidationType,
                std::string         aExternalParameterName,
                Parameter_List_Type aExternalParameterListType,
                uint                aExternalParameterListIndex )
                : mValue( make_variant( aParameterValue ) )
                , mEntryType( aExternalValidationType )
                , mNumberOfEntries( split_variant( mValue ).size() )
                , mValidator( new Type_Validator< T >() )
                , mNeedsLinking( aExternalValidationType != Entry_Type::FREE )
        {
<<<<<<< HEAD
            // Set external validator
            mExternalValidator.mParameterName      = std::move( aExternalParameterName );
=======
            // Set default value without validation
            mValue = make_variant( std::move( aParameterValue ) );

            // Create type validator
            mValidator = new Type_Validator< T >();

            // Set external validator
            mExternalValidator.mValidationType     = aExternalValidationType;
            mExternalValidator.mParameterName      = std::move( aExternalParameterListName );
>>>>>>> 41897dc1
            mExternalValidator.mParameterListType  = aExternalParameterListType;
            mExternalValidator.mParameterListIndex = aExternalParameterListIndex;
        }

        /**
         * Constructor for a parameter with a range validator.
         *
         * @tparam T Input parameter type
         * @param aParameterValue Default value
         * @param aMinimumValue Maximum permitted parameter value
         * @param aMaximumValue Minimum permitted parameter value
         */
        template< typename T >
        Parameter( T aParameterValue, T aMinimumValue, T aMaximumValue )
        {
            // Set default value without validation
            mValue = make_variant( aParameterValue );

            // Create range validator
            mValidator = new Range_Validator( aMinimumValue, aMaximumValue );
        }

        /**
         * Constructor for a parameter with a selection validator.
         *
         * @tparam T Input parameter type
         * @param aParameterValue Default value
         * @param aValidSelections Vector of valid values
         */
        template< typename T >
        Parameter( T aParameterValue, const Vector< T >& aValidSelections )
                : mEntryType( Entry_Type::SELECTION )
        {
            // Set default value without validation
            mValue = make_variant( std::move( aParameterValue ) );

            // Create selection validator
            mValidator = new Selection_Validator( aValidSelections );
        }

        /**
         * Constructor for a parameter with an enum validator.
         *
         * @param aEnumStrings Vector of valid enum strings
         */
        Parameter( const Vector< std::string >& aEnumStrings );

        /**
         * Custom copy constructor, used to ensure each parameter has a validator.
         *
         * @param aParameter Parameter to copy
         */
        Parameter( const Parameter& aParameter );

        /**
         * Parameter destructor, deletes the validator.
         */
        ~Parameter();

        /**
         * Sets the value of this parameter
         *
         * @tparam T Input parameter type
         * @param aParameterName Parameter name, for error reporting
         * @param aParameterValue Input value
         * @param aLockValue If this value should be locked after setting
         */
        template< typename T >
        void set_value(
                const std::string& aParameterName,
                T                  aParameterValue,
                bool               aLockValue = true )
        {
            // Make sure parameter is not locked
            MORIS_ERROR( mValidator,
                    "Parameter %s has already been set and locked, it cannot be set again.",
                    aParameterName.c_str() );

            // Make value into a variant
            Variant tParameterVariant = make_variant( std::move( aParameterValue ) );

            // Validate the variant
            MORIS_ERROR( mValidator->make_valid_parameter( tParameterVariant ),
                    "Parameter %s was set incorrectly as %s. Valid values are: %s.",
                    aParameterName.c_str(),
                    convert_variant_to_string( tParameterVariant ).c_str(),
                    mValidator->get_validation_message().c_str() );

            // Set the value
            mValue = tParameterVariant;

            // Lock the parameter by deleting the validator
            if ( aLockValue )
            {
                delete mValidator;
                mValidator = nullptr;
            }
        }

        /**
         * Gets the value of this parameter.
         *
         * @tparam T Requested type
         * @return Stored value
         */
        template< typename T >
        const T& get_value() const
        {
            return std::get< T >( mValue );
        }

        /**
         * Gets the value of this parameter, as a variant.
         *
         * @return Stored variant
         */
        const Variant& get_value() const;

        /**
         * Gets this parameter value as a string
         *
         * @return Parameter string
         */
        [[nodiscard]] std::string get_string() const;

        /**
         * Gets the underlying type index of this parameter variant.
         *
         * @return Variant index
         */
        [[nodiscard]] uint index() const;

        /**
         * Gets the type of entry for this parameter.
         *
         * @return Parameter type
         */
        Entry_Type get_entry_type() const;

        /**
         * Gets the number of entries this parameter requires.
         *
         * @return Number of entries, or 0 if resizable
         */
        uint get_number_of_entries() const;

        /**
         * Gets if this parameter is currently locked.
         *
         * @return locked or not
         */
        bool is_locked() const;

        /**
         * If this parameter needs to be linked to another parameter for validation.
         *
         * @return If linking is required
         */
        bool needs_linking() const;

        /**
         * Gets the valid selections available for this parameter.
         *
         * @return Vector of valid selections
         */
        const Vector< std::string >& get_selection_names() const;

        /**
         * Gets the external validator from this parameter, for validation after all parameter have been set.
         *
         * @return External validator
         */
        const External_Validator& get_external_validator() const;

        /**
         * Equality operator for parameters, comparing if their stored variants are the same.
         *
         * @param aOther Other parameter argument
         * @return If parameters are equal
         */
        bool operator==( const Parameter& aOther );
    };

    //--------------------------------------------------------------------------------------------------------------

    // Declare template specializations of the Parameter constructor
    template<>
<<<<<<< HEAD
    Parameter::Parameter( const char*, Entry_Type, std::string, Parameter_List_Type, uint );
=======
    Parameter::Parameter(
            const char*,
            Validation_Type,
            std::string,
            Parameter_List_Type,
            uint );

>>>>>>> 41897dc1
}    // namespace moris<|MERGE_RESOLUTION|>--- conflicted
+++ resolved
@@ -31,10 +31,6 @@
      */
     struct External_Validator
     {
-<<<<<<< HEAD
-=======
-        Validation_Type     mValidationType = Validation_Type::NONE;
->>>>>>> 41897dc1
         std::string         mParameterName;
         Parameter_List_Type mParameterListType  = Parameter_List_Type::END_ENUM;
         uint                mParameterListIndex = 0;
@@ -44,14 +40,10 @@
     {
       private:
         Variant            mValue;
-<<<<<<< HEAD
         Entry_Type         mEntryType       = Entry_Type::FREE;
         uint               mNumberOfEntries = 1;
         Validator*         mValidator;
         bool               mNeedsLinking = false;
-=======
-        Validator*         mValidator;
->>>>>>> 41897dc1
         External_Validator mExternalValidator;
 
       public:
@@ -78,20 +70,8 @@
                 , mValidator( new Type_Validator< T >() )
                 , mNeedsLinking( aExternalValidationType != Entry_Type::FREE )
         {
-<<<<<<< HEAD
             // Set external validator
             mExternalValidator.mParameterName      = std::move( aExternalParameterName );
-=======
-            // Set default value without validation
-            mValue = make_variant( std::move( aParameterValue ) );
-
-            // Create type validator
-            mValidator = new Type_Validator< T >();
-
-            // Set external validator
-            mExternalValidator.mValidationType     = aExternalValidationType;
-            mExternalValidator.mParameterName      = std::move( aExternalParameterListName );
->>>>>>> 41897dc1
             mExternalValidator.mParameterListType  = aExternalParameterListType;
             mExternalValidator.mParameterListIndex = aExternalParameterListIndex;
         }
@@ -279,15 +259,5 @@
 
     // Declare template specializations of the Parameter constructor
     template<>
-<<<<<<< HEAD
     Parameter::Parameter( const char*, Entry_Type, std::string, Parameter_List_Type, uint );
-=======
-    Parameter::Parameter(
-            const char*,
-            Validation_Type,
-            std::string,
-            Parameter_List_Type,
-            uint );
-
->>>>>>> 41897dc1
 }    // namespace moris