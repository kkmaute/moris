--- conflicted
+++ resolved
@@ -19,9 +19,5 @@
 #include "cl_Dist_Map.hpp"      // CNT/src
 #include "cl_Param_List.hpp"    // CNT/src
 #include "cl_Tuple.hpp"         // CNT/src
-<<<<<<< HEAD
-#include "cl_Vector.hpp"          // CNT/src
-=======
 #include "cl_Vector.hpp"        // CNT/src
->>>>>>> 1f8cbf7b
 #include "fn_zip.hpp"           // CNT/src
