--- conflicted
+++ resolved
@@ -17,24 +17,8 @@
 // need to be revised later
 #include <mpi.h>
 
-<<<<<<< HEAD
-
-
-
 namespace moris
 {
-    int logger_par_rank();
-
-    real
-    logger_max_all( real & aLocalInput );
-
-    real
-    logger_min_all( real & aLocalInput );
-
-=======
-namespace moris
-{
->>>>>>> 4a14b3f2
     class Logger
     {
         public:
