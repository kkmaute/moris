--- conflicted
+++ resolved
@@ -22,19 +22,16 @@
 
 namespace moris
 {
-<<<<<<< HEAD
     namespace tsa
     {
-        class TimeSolver;
+        class Time_Solver;
     }
 
+    namespace fem
+    {
+        class Field_Interpolator_Manager;
+    }
 
-=======
-namespace fem
-{
-    class Field_Interpolator_Manager;
-}
->>>>>>> 90f27d85
 // -----------------------------------------------------------------------------
 
         /**
@@ -42,20 +39,14 @@
          */
         typedef void ( *MORIS_USER_FUNCTION ) ( Cell< moris::real > & aParameter );
 
-<<<<<<< HEAD
-        typedef void ( *MORIS_PARAMETER_FUNCTION ) ( moris::ParameterList & aParamterList );
+        typedef bool ( *MORIS_SOL_CRITERIA_FUNC ) ( moris::tsa::Time_Solver * aTimeSolver );
 
-        typedef bool ( *MORIS_SOL_CRITERIA_FUNC ) ( moris::tsa::TimeSolver * aTimeSolver );
-
-        typedef moris::Matrix< moris::DDRMat > ( *MORIS_FEM_FREE_FUNCTION ) ( moris::Cell< moris::Matrix< moris::DDRMat > > & aParameters,
-                                                                              moris::fem::Field_Interpolator_Manager*         aFIManager );
-=======
         typedef void ( *MORIS_PARAMETER_FUNCTION ) ( moris::Cell< moris::Cell< moris::ParameterList > > & aParameterList );
->>>>>>> 90f27d85
 
         typedef void ( *MORIS_FEM_FREE_FUNCTION ) ( moris::Matrix< moris::DDRMat >                & aPropMatrix,
                                                     moris::Cell< moris::Matrix< moris::DDRMat > > & aParameters,
                                                     moris::fem::Field_Interpolator_Manager        * aFIManager );
+
 // -----------------------------------------------------------------------------
 
         /**
