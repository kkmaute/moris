--- conflicted
+++ resolved
@@ -546,10 +546,10 @@
     }
 
     template< typename T >
-    [[nodiscard]] inline Cell< Matrix< T > >
+    [[nodiscard]] inline Vector< Matrix< T > >
     string_to_cell_mat_2( const std::string &aString )
     {
-        Cell< Matrix< T > > tCellMat;
+        Vector< Matrix< T > > tCellMat;
         string_to_cell_mat_2( aString, tCellMat );
         return tCellMat;
     }
@@ -559,15 +559,9 @@
     template< typename T >
     void
     string_to_cell_of_cell(
-<<<<<<< HEAD
             const std::string                  &aString,
-            moris::Cell< moris::Cell< T > >    &aCellCell,
+            Vector< Vector< T > >    &aCellCell,
             moris::map< std::string, T > const &aMap )
-=======
-            const std::string               &aString,
-            Vector< Vector< T > > &aCellCell,
-            moris::map< std::string, T >    &aMap )
->>>>>>> ad64e014
     {
         if ( aString.size() > 0 )
         {
@@ -662,12 +656,12 @@
 
 
     template< typename T >
-    [[nodiscard]] moris::Cell< moris::Cell< T > >
+    [[nodiscard]] Vector< Vector< T > >
     string_to_cell_of_cell(
             const std::string                  &aString,
             moris::map< std::string, T > const &aMap )
     {
-        moris::Cell< moris::Cell< T > > tCellCell;
+        Vector< Vector< T > > tCellCell;
         string_to_cell_of_cell( aString, tCellCell, aMap );
         return tCellCell;
     }
@@ -769,10 +763,10 @@
     }
 
     template< typename T >
-    [[nodiscard]] moris::Cell< moris::Cell< T > >
+    [[nodiscard]] Vector< Vector< T > >
     string_to_cell_of_cell( const std::string &aString )
     {
-        moris::Cell< moris::Cell< T > > tCellCell;
+        Vector< Vector< T > > tCellCell;
         string_to_cell_of_cell( aString, tCellCell );
         return tCellCell;
     }
@@ -782,15 +776,9 @@
     template< typename T >
     void
     string_to_cell(
-<<<<<<< HEAD
             const std::string                  &aString,
-            moris::Cell< T >                   &aCell,
+            Vector< T >                   &aCell,
             moris::map< std::string, T > const &aMap )
-=======
-            const std::string            &aString,
-            Vector< T >             &aCell,
-            moris::map< std::string, T > &aMap )
->>>>>>> ad64e014
     {
         if ( aString.size() > 0 )
         {
@@ -854,12 +842,12 @@
     }
 
     template< typename T >
-    [[nodiscard]] moris::Cell< T >
+    [[nodiscard]] Vector< T >
     string_to_cell(
             const std::string                  &aString,
             moris::map< std::string, T > const &aMap )
     {
-        moris::Cell< T > tCell;
+        Vector< T > tCell;
         string_to_cell( aString, tCell, aMap );
         return tCell;
     }
@@ -890,11 +878,7 @@
     //------------------------------------------------------------------------------------------------------------------
 
     template< typename T >
-<<<<<<< HEAD
-    [[nodiscard]] moris::Cell< T >
-=======
-    Vector< T >
->>>>>>> ad64e014
+    [[nodiscard]] Vector< T >
     string_to_cell( const std::string &aString )
     {
         Vector< T > tCell;
