--- conflicted
+++ resolved
@@ -33,32 +33,10 @@
      *
      * @return  cell of strings
      */
-<<<<<<< HEAD
-    inline Vector< std::string >
-    split_string(
-            const std::string &aString,
-            const std::string &aDelim )
-    {
-        // create empty cell of strings
-        Vector< std::string > tCellOfStrings;
-
-        size_t start;
-        size_t end = 0;
-
-        while ( ( start = aString.find_first_not_of( aDelim, end ) ) != std::string::npos )
-        {
-            end = aString.find( aDelim, start );
-            tCellOfStrings.push_back( aString.substr( start, end - start ) );
-        }
-
-        return tCellOfStrings;
-    }
-=======
-    Cell< std::string >
+    Vector< std::string >
     split_string(
             const std::string  & aString,
             const std::string  & aDelim);
->>>>>>> 659c9214
 
     // -----------------------------------------------------------------------------
     /**
@@ -744,7 +722,6 @@
         }
     }
 
-<<<<<<< HEAD
     template< typename T >
     [[nodiscard]] Vector< T >
     string_to_cell(
@@ -756,14 +733,6 @@
         return tCell;
     }
 
-    // -----------------------------------------------------------------------------
-
-    template< typename T >
-    void
-    string_to_cell(
-            const std::string &aString,
-            Vector< T >  &aCell )
-=======
     /**
      * Converts an input string into values to be pushed back into a cell with "," delimiter.
      *
@@ -774,8 +743,7 @@
     template < typename T >
     void string_to_cell(
             const std::string& aString,
-            moris::Cell< T > & aCell )
->>>>>>> 659c9214
+            Vector< T > & aCell )
     {
         // convert string to string stream and a sub string
         std::stringstream tStringStream( aString );
@@ -807,11 +775,6 @@
             const std::string&          aString,
             moris::Cell< std::string >& aCell );
 
-<<<<<<< HEAD
-    template< typename T >
-    [[nodiscard]] Vector< T >
-    string_to_cell( const std::string &aString )
-=======
     /**
      * Converts an input string into a new cell to be returned.
      *
@@ -820,8 +783,7 @@
      * @return Cell of converted data
      */
     template < typename T >
-    moris::Cell< T > string_to_cell( const std::string & aString )
->>>>>>> 659c9214
+    [[nodiscard]] Vector< T > string_to_cell( const std::string & aString )
     {
         Vector< T > tCell;
         string_to_cell( aString, tCell );
