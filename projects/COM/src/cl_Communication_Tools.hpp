/*
 * cl_mpi_xtk.hpp
 *
 *  Created on: Jan 27, 2017
 *      Author: doble
 */
#ifndef SRC_COMM_CL_COMMUNICATION_TOOLS_HPP_
#define SRC_COMM_CL_COMMUNICATION_TOOLS_HPP_

// Standard headers
#include <iostream>
#include <string>

#include "cl_Communication_Enums.hpp" // COM/src
#include "cl_Communication_Manager.hpp" // COM/src
#include "cl_Matrix.hpp"
#include "linalg_typedefs.hpp"


//#include "fn_mem_pointer.hpp" // LNA/src
//#include "cl_Bitset.hpp" // CON/src
#include "cl_Cell.hpp" // CON/src

// Mesh specific headers
//#include "cl_Mesh_Enums.hpp" // MTK/src

// Externally Defined Global Communicator
extern moris::Comm_Manager gMorisComm;

namespace moris
{
    //------------------------------------------------
    //  GENERAL MPI FUNCTIONS


    /*
     * Returns the current processor rank
     */
    moris::moris_id
    par_rank();

    /*
     * Returns the size of the processor pool
     */
    moris::moris_id
    par_size();

    /*
     * Holds all processors
     */
    void barrier();


    /*
     * Wrapper around MPI_Allreduce to sum up integers
     */
    void Sum_All_Local_Int(
            const moris::uint & aLocalInput,
            moris::uint       & aGlobalSum);


    /**
     * Broadcast a Message to all Procs
     *
     * @param[in] aMessage      A uint
     *
     * @param[out] aMessage     The message of Proc 0
     *
     */
    void broadcast(uint & aMessage);


    /**
     * Broadcast a Message to all Procs
     *
     * @param[in] aMessage      A string to broadcast
     *
     * @param[out] aMessage     The message of Proc 0
     *
     */
    void broadcast(std::string & aMessage);


    /**
     * Broadcast a Message to all Procs
     *
     * @param[in] aMessage      A bitset
     *
     * @param[out] aMessage     The message of Proc 0
     *
     */
//    void broadcast(BoostBitset & aMessage);

    /*
     *  Scatters information from processor 0 to all processors
     */
    moris::size_t
    scatter(std::vector<moris::size_t>  & aMessage);

    /*
     * Communicate Id of node created on an edge shared by a face
     * @param[in] tNID - ID of node created on a face
     * @param[in]
     */
    void
    communicate_info(Matrix< IdMat >       & aSendProcs,
            Matrix< IdMat >                & aRecvProcs,
            moris::Cell<moris::uint>       & aSendTags,
            moris::Cell<moris::uint>       & aRecvTags,
            moris::Cell<Matrix< DDUMat >>  & aSendMessage,
            moris::Cell<Matrix< DDUMat >>  & aRecvMessage);



    moris::uint gather_value_and_bcast_max( moris::uint aMessage );


    /*
     * Prints communication header to log
     * @param[in]  CommType - Enum for communication type to be documented
     */
    void begin_log_communication(enum CommunicationType    CommType);

    /*
     * Prints communication header to log
     * @param[in]  CommType - Enum for communication type to be documented
     */
    void end_log_communication(enum CommunicationType    CommType);


    /*
     * setup log sink should only be done once by proc 0
     * @param[in]  CommType - Enum for communication type to be documented
     */
    void setup_log_sink(std::string    aCommLogName);

    /*
     * Generates filename which is used as a filter for the specific log sink
     *
     * The filename is morisroot/log/comm_log/EnumInt_Count.log
     */
    std::string
    generate_filename(enum CommunicationType    CommType);


//------------------------------------------------------------------------------
    /**
     *
     * @brief creates a proc cart similar to MPI_CART, depending
     *        on the number of dimensions specified.
     *
     * @param[in]  aNumberOfDimensions   must be 1, 2 or 3
     * @param[out] aProcDims             dimensions of generated cart
     * @param[out] aProcCoords           coordinate of current proc
     * @param[out] aProcNeighbors        neighbors of current proc,
     *                                   contains UINT_MAX if no neighbor exists
     *
     *  neighbor pattern as returned to aProcNeighbors:
     *
     *  <table>
     *  <caption> 1D case </caption>
     *  <tr><th> 0 </th><th> me </th><th> 2 </th></th></tr>
     *  </table>
     *  ( cols: i-direction )
     *
     *
     *  <table>
     *  <caption> 2D case</caption>
     *  <tr><th> 6 </th><th> 7 </th><th> 8 </th></th></tr>
     *  <tr><th> 3 </th><th> me </th><th> 5 </th></th></tr>
     *  <tr><th> 0 </th><th> 1 </th><th> 2 </th></th></tr>
     *  </table>
     *  ( cols: i-direction, rows: j-direction )
     *
     *
     *  <table>
     *  <caption> 3D case</caption>
     *  <tr>
     *  <th>
     *  <table>
     *  <caption> layer k=-1</caption>
     *  <tr><th> 6 </th><th> 7 </th><th> 8 </th></th></tr>
     *  <tr><th> 3 </th><th> 4 </th><th> 5 </th></th></tr>
     *  <tr><th> 0 </th><th> 1 </th><th> 2 </th></th></tr>
     *  </table>
     *  </th>
     *  <th>
     *  <table>
     *  <caption> layer k=0</caption>
     *  <tr><th> 15 </th><th> 16 </th><th> 17 </th></th></tr>
     *  <tr><th> 12 </th><th> me </th><th> 14 </th></th></tr>
     *  <tr><th> 9 </th><th> 10 </th><th> 11 </th></th></tr>
     *  </table>
     *  </th>
     *  <th>
     *  <table>
     *  <caption> layer k=+1</caption>
     *  <tr><th> 24 </th><th> 25 </th><th> 26 </th></th></tr>
     *  <tr><th> 21 </th><th> 22 </th><th> 23 </th></th></tr>
     *  <tr><th> 18 </th><th> 19 </th><th> 20 </th></th></tr>
     *  </table>
     *  </th>
     *  </tr>
     *  </table>
     *  ( cols: i-direction, rows: j-direction )
     *
     */
    void
    create_proc_cart(
            const uint              & aNumberOfDimensions,
            Matrix < DDUMat >       & aProcDims,
            Matrix < DDUMat >       & aProcCoords,
            Matrix < IdMat >       & aProcNeighbors );

//------------------------------------------------------------------------------

    /**
     *
     * @brief                 returns an MPI enum defining the
     *                        data type that is to be communicated.
     *
     * @param[in] aSample     primitive data type with arbitrary value
     *
     * see also http://mpitutorial.com/tutorials/mpi-send-and-receive/
     */
    template < typename T > MPI_Datatype
    get_comm_datatype( const T & aSample )
    {
        MORIS_ASSERT( false , "get_comm_datatype: unknown data type.");
        return MPI_DATATYPE_NULL;
    }
    
    // moris::lint (32-bit)
    template <> MPI_Datatype
    get_comm_datatype( const int & aSample )
    {
        return MPI_INT;
    }

    // moris::lint (64-bit)
    template <> MPI_Datatype
    get_comm_datatype( const long int & aSample )
    {
        return MPI_LONG;
    }

    // moris::uint (32-bit)
    template <> MPI_Datatype
    get_comm_datatype( const unsigned int & aSample )
    {
        return MPI_UNSIGNED;
    }

    // moris::uint (64-bit)
    template <> MPI_Datatype
    get_comm_datatype( const long unsigned int & aSample )
    {
        return MPI_UNSIGNED_LONG;
    }

    // moris::real (32-bit)
    template <> MPI_Datatype
    get_comm_datatype( const double & aSample )
    {
        return MPI_DOUBLE;
    }

    // moris::real (64-bit)
    template <> MPI_Datatype
    get_comm_datatype( const long double & aSample )
    {
        return MPI_LONG_DOUBLE;
    }
    
// MPI_CXX_DOUBLE_COMPLEX is supported since MPI-3.0
#ifdef MPI_CXX_DOUBLE_COMPLEX
    // moris::cplx (32-bit)
    template <> MPI_Datatype
    get_comm_datatype( const std::complex<double> & aSample )
    {
        return MPI_CXX_DOUBLE_COMPLEX;
    }
#endif

// MPI_CXX_LONG_DOUBLE_COMPLEX is supported since MPI-3.0
#ifdef MPI_CXX_LONG_DOUBLE_COMPLEX
    // moris::cplx (64-bit)
    template <> MPI_Datatype
    get_comm_datatype( const std::complex<long double> & aSample )
    {
        return MPI_CXX_LONG_DOUBLE_COMPLEX;
    }
#endif

//------------------------------------------------------------------------------
    /**
     *
     * @brief                 Communication tags are used within MPI to label
     *                        messages that are exchanged between to procs.
     *                        If this is not wanted, one can use MPI_ANY_TAG
     *                        instead.
     *
     * @param[in] aSource     rank of sending proc
     * @param[in] aTraget     rank of receiving proc
     *
     */
    int
    create_comm_tag ( const int & aSource, const int & aTarget ) ;

//------------------------------------------------------------------------------
    /**
     *
     * @brief                 Sends a moris::Mat<T> to the proc aTarget.
     *                        Receiving proc must call recv_mat_from_proc.
     *                        Does nothing if MORIS is run in serial.
     *
     * @param[in] aMatrix     matrix to be communicated
     * @param[in] aTarget     rank of receiving proc
     *
     */
/*    template <typename T> void
    send_mat_to_proc( const Matrix< T > & aMatrix,
                      const int      & aTarget )
    {
		
        if ( par_size() > 1 )
        {
			
			
            // get dimensions of matrix
            uint tRowsCols[ 2 ] ;
            tRowsCols[ 0 ] = aMatrix.n_rows();
            tRowsCols[ 1 ] = aMatrix.n_cols();

            // determine length of matrix to send
            uint tLength = tRowsCols[ 0 ]*tRowsCols[ 1 ] ;

            // make sure that MPI can send this data set
            MORIS_ASSERT( tLength < INT_MAX,
                          "send_mat_to_proc: matrix too big" );
			
            // determine MPI datatype
            MPI_Datatype tRowsColsType = get_comm_datatype ( tLength );
			
            // create message tag
            int tTag = create_comm_tag ( par_rank(), aTarget );

            // send array size
            MPI_Send(
                    tRowsCols,
                    2,
                    tRowsColsType,
                    aTarget,
                    tTag,
                    gMorisComm.get_global_comm() );
                    
            // create temporary buffer array
            typename Matrix< T >::Data_Type* tArray  = new typename Matrix< T >::Data_Type[ tLength ];

            // counter for flattening
            uint tCount = 0;

            // flatten matrix
            for ( uint j=0; j<tRowsCols[ 1 ] ; ++j )
            {
                for ( uint i=0; i<tRowsCols[ 0 ] ; ++i )
                {
                    tArray[ tCount++ ] = aMatrix( i, j );
                }
            }

            // get data type
            typename Matrix< T >::Data_Type tSample = 0;
            MPI_Datatype tType = get_comm_datatype ( tSample );

            // increment tag
            ++tTag;
			
            // send data
            MPI_Send(
                    tArray,
                    tLength,
                    tType,
                    aTarget,
                    tTag,
                    gMorisComm.get_global_comm() );
			
			
            // delete buffer
            delete [] tArray;

        }
    } */
//------------------------------------------------------------------------------
    /**
     *
     * @brief                 Receives a moris::Mat<T> from the proc aSource.
     *                        Sending proc must call send_mat_to_proc.
     *                        Does nothing if MORIS is run in serial.
     *
     * @param[in] aMatrix     matrix to be communicated
     * @param[in] aSource     rank of sending proc
     *
     */
    /*template <typename T> void
    recv_mat_from_proc( Matrix< T >  & aMatrix,
                        const int & aSource )
        {
            if ( par_size() > 1 )
            {
                // status
                MPI_Status tStatus;

                // get dimensions of matrix
                uint tRowsCols[ 2 ] ;

                uint tLength = 0;

                // determine MPI data type
                MPI_Datatype tRowsColsType = get_comm_datatype ( tLength );

                // create message tag
                int tTag = create_comm_tag ( aSource, par_rank() );

                // receive array size
                MPI_Recv(
                        tRowsCols,
                        2,
                        tRowsColsType,
                        aSource,
                        tTag,
                        gMorisComm.get_global_comm(),
                        &tStatus );

                // calculate length of array to expect
                tLength = tRowsCols[ 0 ]*tRowsCols[ 1 ];

                // create temporary buffer array
                typename Matrix< T >::Data_Type* tArray  = new typename Matrix< T >::Data_Type[ tLength ];

                // get data type
                typename Matrix< T >::Data_Type tSample = 0;
                MPI_Datatype tType = get_comm_datatype ( tSample );

                // increment tag
                ++tTag;

                // receive data
                MPI_Recv(
                        tArray,
                        tLength,
                        tType,
                        aSource,
                        tTag,
                        gMorisComm.get_global_comm(),
                        &tStatus );

                // assign memory for matrix
                uint tRows = tRowsCols[ 0 ];
                uint tCols = tRowsCols[ 1 ];
                aMatrix.set_size( tRows, tCols );

                // counter for unflattening
                uint tCount = 0;

                // unflatten matrix
                for ( uint j=0; j<tCols ; ++j )
                {
                    for ( uint i=0; i<tRows ; ++i )
                    {
                        aMatrix( i, j ) = tArray[ tCount++ ];
                    }
                }

                // delete buffer
                delete [] tArray;
            }
        } */

//------------------------------------------------------------------------------
    /**
<<<<<<< HEAD
     *
     * @brief                 sends a value to each proc and receives values
     *                        from each proc
     *
     *
     * @param[in] aSend       values to send to each individyal proc
     * @param[in] aReceive    values to receive from each individual proc
     */
    template <typename T> void
    communicate_scalars( const Matrix < IdMat > & aCommunicationList,
                         const Matrix< T >      & aScalarsToSend,
                               Matrix< T >      & aScalarsToReceive )
    {
        // only call this when we are in parallel mode
        if ( par_size() > 1 )
        {
            // get number of procs to communicate with
            uint tNumberOfProcs = aCommunicationList.length();

            // get my ID
            uint tMyRank = par_rank();

            aScalarsToReceive.set_size( tNumberOfProcs, 1, 0 );

            // Allocate memory for status/request vector
            // These vectors will be used to determine if the exchange has been completed across all processors
            MPI_Status*  tSendStatus  = ( MPI_Status*  ) alloca( sizeof( MPI_Status  ) * tNumberOfProcs );
            MPI_Status*  tRecvStatus  = ( MPI_Status*  ) alloca( sizeof( MPI_Status  ) * tNumberOfProcs );
            MPI_Request* tSendRequest = ( MPI_Request* ) alloca( sizeof( MPI_Request ) * tNumberOfProcs );
            MPI_Request* tRecvRequest = ( MPI_Request* ) alloca( sizeof( MPI_Request ) * tNumberOfProcs );

            // determine MPI datatype
            MPI_Datatype tType = get_comm_datatype ( ( typename Matrix< T >::Data_Type ) 0 );

            // loop over all procs
            for( uint k=0; k<tNumberOfProcs; ++k )
            {
                // only communicate if proc neighbor exists and is not me
                if (    ( aCommunicationList( k ) < MORIS_UINT_MAX ) &&
                        ( aCommunicationList( k ) != tMyRank ) )
                {
                    // create tag
                    int tSendTag = create_comm_tag ( tMyRank, aCommunicationList( k ) );

                    // send values
                    MPI_Isend(
                            &aScalarsToSend( k ),
                            1,
                            tType,
                            aCommunicationList( k ),
                            tSendTag,
                            gMorisComm.get_global_comm(),
                            &tSendRequest[ k ] );

                    // create tag
                    int tRecvTag = create_comm_tag ( aCommunicationList( k ), tMyRank );

                    // receive values
                    MPI_Irecv(
                            &aScalarsToReceive( k ),
                            1,
                            tType,
                            aCommunicationList( k ),
                            tRecvTag,
                            gMorisComm.get_global_comm(),
                            & tRecvRequest[ k ] );

                    MPI_Wait( &tSendRequest[ k ], &tSendStatus[ k ] );
                    MPI_Wait( &tRecvRequest[ k ], &tRecvStatus[ k ] );
                }
            }
        }
    }

//------------------------------------------------------------------------------
        /**
         *
         * @brief                 Receives a moris::Mat<T> from the proc aSource.
         *                        Sending proc must call send_mat_to_proc.
         *                        Does nothing if MORIS is run in serial.
         *
         * @param[in] aMatrix     matrix to be communicated
         * @param[in] aSource     rank of sending proc
         *
         */
        template <typename T> void
        communicate_mats( const Matrix < IdMat >     & aCommunicationList,
                          const Cell< Matrix< T > >  & aMatsToSend,
                                Cell< Matrix< T > >  & aMatsToReceive )
        {
            moris_id tParSize = par_size();
            // only call this when we are in parallel mode
            if ( tParSize > 1 )
            {
                // get number of procs to communicate with
                moris_id tNumberOfProcs = aCommunicationList.length();

                // get my ID
                moris_id tMyRank = par_rank();

                // Allocate memory for status/request vector
                // These vectors will be used to determine if the exchange has been completed across all processors
                MPI_Status*  tSendStatus  = ( MPI_Status*  ) alloca( 2 * sizeof( MPI_Status  ) * tNumberOfProcs );
                MPI_Status*  tRecvStatus  = ( MPI_Status*  ) alloca( 2 * sizeof( MPI_Status  ) * tNumberOfProcs );
                MPI_Request* tSendRequest = ( MPI_Request* ) alloca( 2 * sizeof( MPI_Request ) * tNumberOfProcs );
                MPI_Request* tRecvRequest = ( MPI_Request* ) alloca( 2 * sizeof( MPI_Request ) * tNumberOfProcs );

                // ncows and ncols of mats to be sent
                Matrix< DDUMat >tSendRowCols( 2, tNumberOfProcs, 0 );

                // ncows and ncols of mats to be received
                Matrix< DDUMat >tRecvRowCols( 2, tNumberOfProcs, 0 );

                // loop over all procs
                for( moris_id k=0; k<tNumberOfProcs; ++k )
                {
                    // only communicate if proc neighbor exists and is not me
                    if ( ( aCommunicationList( k ) < tParSize ) && ( aCommunicationList( k ) != tMyRank ) )
                    {
                        tSendRowCols( 0, k ) = aMatsToSend( k ).n_rows();
                        tSendRowCols( 1, k ) = aMatsToSend( k ).n_cols();

                        // make sure that MPI can send this data set
                        MORIS_ASSERT( tSendRowCols( 0, k )*tSendRowCols( 1, k ) < INT_MAX,
                                "send_mat_to_proc: matrix too big" );
                    }
                }

                // determine MPI datatype
                MPI_Datatype tRowsColsType = get_comm_datatype ( ( uint ) 0 );

                // loop over all procs
                for( moris_id k=0; k<tNumberOfProcs; ++k )
                {
                    // only communicate if proc neighbor exists and is not me
                    if ( ( aCommunicationList( k ) < tParSize ) && ( aCommunicationList( k ) != tMyRank ) )
                    {
                        // create send data
                        uint tSendArray[ 2 ];
                        tSendArray[ 0 ] = tSendRowCols( 0, k );
                        tSendArray[ 1 ] = tSendRowCols( 1, k );

                        // create tag
                        int tSendTag = create_comm_tag ( tMyRank, aCommunicationList( k ) );

                        // send array size
                        MPI_Isend(
                                &tSendArray,
                                2,
                                tRowsColsType,
                                aCommunicationList( k ),
                                tSendTag,
                                gMorisComm.get_global_comm(),
                                &tSendRequest[ k ] );

                        // create receive data
                        uint tRecvArray[ 2 ];

                        // create tag
                        int tRecvTag = create_comm_tag ( aCommunicationList( k ), tMyRank );

                        // receive array size
                        MPI_Irecv(
                                &tRecvArray,
                                2,
                                tRowsColsType,
                                aCommunicationList( k ),
                                tRecvTag,
                                gMorisComm.get_global_comm(),
                                &tRecvRequest[ k ] );

                        MPI_Wait( &tSendRequest[ k ], &tSendStatus[ k ] );
                        MPI_Wait( &tRecvRequest[ k ], &tRecvStatus[ k ] );

                        // store received data
                        tRecvRowCols( 0, k ) = tRecvArray[ 0 ];
                        tRecvRowCols( 1, k ) = tRecvArray[ 1 ];
                    }
                }

                // clear output matrix
                Matrix< T > tEmpty;
                aMatsToReceive.clear();
                aMatsToReceive.resize( tNumberOfProcs, tEmpty );

                // send and receive matrices
                for( moris_id k=0; k<tNumberOfProcs; ++k )
                {
                    // only communicate if proc neighbor exists and is not me
                    if ( ( aCommunicationList( k ) < tParSize ) && ( aCommunicationList( k ) != tMyRank ) )
                    {
                        uint l = k + tNumberOfProcs;

                        // pointer for sending data
                        typename Matrix< T >::Data_Type* tSendArray = nullptr;

                        // pointer for receiving data
                        typename Matrix< T >::Data_Type* tRecvArray = nullptr;

                        // get data type
                        MPI_Datatype tDataType = get_comm_datatype ( ( typename Matrix< T >::Data_Type ) 0 );

                        // calculate length of array to send
                        int tSendLength = tSendRowCols( 0, k )*tSendRowCols( 1, k );

                        if ( tSendLength > 0 )
                        {
                            // create temporary buffer array for sending
                            tSendArray  = new typename Matrix< T >::Data_Type[ tSendLength ];

                            // counter for flattening
                            uint tCount = 0;

                            // flatten matrix
                            for ( uint j=0; j<tSendRowCols( 1, k ) ; ++j )
                            {
                                for ( uint i=0; i<tSendRowCols( 0, k ) ; ++i )
                                {
                                    tSendArray[ tCount++ ] = aMatsToSend( k )( i, j );
                                }
                            }

                            // create tag
                            int tSendTag = create_comm_tag ( tMyRank, aCommunicationList( k ) ) + 1;

                            // send array
                            MPI_Isend(
                                    tSendArray,
                                    tSendLength,
                                    tDataType,
                                    aCommunicationList( k ),
                                    tSendTag,
                                    gMorisComm.get_global_comm(),
                                    &tSendRequest[ l ] );
                        }

                        // length of array to receive
                        int tRecvLength = tRecvRowCols( 0, k )*tRecvRowCols( 1, k );

                        if ( tRecvLength > 0 )
                        {
                            // create temporary buffer array for receiving
                            tRecvArray  = new typename Matrix< T >::Data_Type[ tRecvLength ];

                            // create tag
                            int tRecvTag = create_comm_tag ( aCommunicationList( k ), tMyRank ) + 1;

                            // receive array size
                            MPI_Irecv(
                                    tRecvArray,
                                    tRecvLength,
                                    tDataType,
                                    aCommunicationList( k ),
                                    tRecvTag,
                                    gMorisComm.get_global_comm(),
                                    &tRecvRequest[ l ] );
                        }

                        // wait until both messages are complete
                        if ( tSendLength > 0 )
                        {
                            MPI_Wait( &tSendRequest[ l ], &tSendStatus[ l ] );
                            delete [] tSendArray;
                        }

                        if ( tRecvLength > 0 )
                        {
                            MPI_Wait( &tRecvRequest[ l ], &tRecvStatus[ l ] );

                            // assign memory for matrix
                            aMatsToReceive( k ).set_size( tRecvRowCols( 0, k ), tRecvRowCols( 1, k ) );

                            // counter for unflattening
                            uint tCount = 0;

                            // unflatten matrix
                            for ( uint j=0; j<tRecvRowCols( 1, k ) ; ++j )
                            {
                                for ( uint i=0; i<tRecvRowCols( 0, k ) ; ++i )
                                {
                                    aMatsToReceive( k )( i, j ) = tRecvArray[ tCount++ ];
                                }
                            }
                            delete [] tRecvArray;
                        }
                    }
                }
            }
        }

//------------------------------------------------------------------------------

        /**
         * This function collects the value aValue from all procs and puts
         * the result in a moris::Mat
         *
         * @param[in] aValue    scalar value from current proc
         *
         * @return  Mat<T>      matrix containing values from all procs
         *
         */
        template <typename T>
        void
        comm_gather_and_broadcast( typename Matrix< T >::Data_Type aValue, Matrix< T > aMatrix )
        {
            moris_id tParSize = par_size();

            aMatrix.set_size( tParSize, 1 );

            if( tParSize > 1 )
            {
                // get data type
                MPI_Datatype tDataType = get_comm_datatype ( ( typename Matrix< T >::Data_Type) 0 );

                // create send array
                typename Matrix< T >::Data_Type tSendArray[ 1 ] = { aValue };

                // create receive buffer
                typename Matrix< T >::Data_Type* tRecvArray =  new typename Matrix< T >::Data_Type[ tParSize ];

                // gather value over all procs
                MPI_Gather(
                        tSendArray,
                        1,
                        tDataType,
                        tRecvArray,
                        1,
                        tDataType,
                        0,
                        gMorisComm.get_global_comm() );

                // broadcast values over all procs
                MPI_Bcast(
                        tRecvArray,
                        tParSize,
                        tDataType,
                        0,
                        gMorisComm.get_global_comm() );

                // write values of buffer into output matrix
                for( moris_id k=0; k<tParSize; ++k )
                {
                    aMatrix( k ) = tRecvArray[ k ];
                }

                // delete array
                delete [] tRecvArray;
            }
            else
            {
                aMatrix( 0 ) = aValue;
            }
        }
=======
      *
      * @brief                 sends a value to each proc and receives values
      *                        from each proc
      *
      *
      * @param[in] aSend       values to send to each individyal proc
      * @param[in] aReceive    values to receive from each individual proc
      */
     template <typename T> void
     communicate_scalars( const Matrix < IdMat > & aCommunicationList,
                          const Matrix< T >      & aScalarsToSend,
                                Matrix< T >      & aScalarsToReceive )
     {
         // only call this when we are in parallel mode
         if ( par_size() > 1 )
         {
             // get number of procs to communicate with
             uint tNumberOfProcs = aCommunicationList.length();

             // get my ID
             uint tMyRank = par_rank();

             aScalarsToReceive.set_size( tNumberOfProcs, 1, 0 );

             // Allocate memory for status/request vector
             // These vectors will be used to determine if the exchange has been completed across all processors
             MPI_Status*  tSendStatus  = ( MPI_Status*  ) alloca( sizeof( MPI_Status  ) * tNumberOfProcs );
             MPI_Status*  tRecvStatus  = ( MPI_Status*  ) alloca( sizeof( MPI_Status  ) * tNumberOfProcs );
             MPI_Request* tSendRequest = ( MPI_Request* ) alloca( sizeof( MPI_Request ) * tNumberOfProcs );
             MPI_Request* tRecvRequest = ( MPI_Request* ) alloca( sizeof( MPI_Request ) * tNumberOfProcs );

             // determine MPI datatype
             MPI_Datatype tType = get_comm_datatype ( ( typename Matrix< T >::Data_Type ) 0 );

             // loop over all procs
             for( uint k=0; k<tNumberOfProcs; ++k )
             {
                 // only communicate if proc neighbor exists and is not me
                 if (    ( aCommunicationList( k ) < MORIS_UINT_MAX ) &&
                         ( aCommunicationList( k ) != tMyRank ) )
                 {
                     // create tag
                     int tSendTag = create_comm_tag ( tMyRank, aCommunicationList( k ) );

                     // send values
                     MPI_Isend(
                             &aScalarsToSend( k ),
                             1,
                             tType,
                             aCommunicationList( k ),
                             tSendTag,
                             gMorisComm.get_global_comm(),
                             &tSendRequest[ k ] );

                     // create tag
                     int tRecvTag = create_comm_tag ( aCommunicationList( k ), tMyRank );

                     // receive values
                     MPI_Irecv(
                             &aScalarsToReceive( k ),
                             1,
                             tType,
                             aCommunicationList( k ),
                             tRecvTag,
                             gMorisComm.get_global_comm(),
                             & tRecvRequest[ k ] );

                     MPI_Wait( &tSendRequest[ k ], &tSendStatus[ k ] );
                     MPI_Wait( &tRecvRequest[ k ], &tRecvStatus[ k ] );
                 }
             }
         }
     }

 //------------------------------------------------------------------------------
         /**
          *
          * @brief                 Receives a moris::Mat<T> from the proc aSource.
          *                        Sending proc must call send_mat_to_proc.
          *                        Does nothing if MORIS is run in serial.
          *
          * @param[in] aMatrix     matrix to be communicated
          * @param[in] aSource     rank of sending proc
          *
          */
         template <typename T> void
         communicate_mats( const Matrix < IdMat >     & aCommunicationList,
                           const Cell< Matrix< T > >  & aMatsToSend,
                                 Cell< Matrix< T > >  & aMatsToReceive )
         {
             moris_id tParSize = par_size();
             // only call this when we are in parallel mode
             if ( tParSize > 1 )
             {
                 // get number of procs to communicate with
                 moris_id tNumberOfProcs = aCommunicationList.length();

                 // get my ID
                 moris_id tMyRank = par_rank();

                 // Allocate memory for status/request vector
                 // These vectors will be used to determine if the exchange has been completed across all processors
                 MPI_Status*  tSendStatus  = ( MPI_Status*  ) alloca( 2 * sizeof( MPI_Status  ) * tNumberOfProcs );
                 MPI_Status*  tRecvStatus  = ( MPI_Status*  ) alloca( 2 * sizeof( MPI_Status  ) * tNumberOfProcs );
                 MPI_Request* tSendRequest = ( MPI_Request* ) alloca( 2 * sizeof( MPI_Request ) * tNumberOfProcs );
                 MPI_Request* tRecvRequest = ( MPI_Request* ) alloca( 2 * sizeof( MPI_Request ) * tNumberOfProcs );

                 // ncows and ncols of mats to be sent
                 Matrix< DDUMat >tSendRowCols( 2, tNumberOfProcs, 0 );

                 // ncows and ncols of mats to be received
                 Matrix< DDUMat >tRecvRowCols( 2, tNumberOfProcs, 0 );

                 // loop over all procs
                 for( moris_id k=0; k<tNumberOfProcs; ++k )
                 {
                     // only communicate if proc neighbor exists and is not me
                     if ( ( aCommunicationList( k ) < tParSize ) && ( aCommunicationList( k ) != tMyRank ) )
                     {
                         tSendRowCols( 0, k ) = aMatsToSend( k ).n_rows();
                         tSendRowCols( 1, k ) = aMatsToSend( k ).n_cols();

                         // make sure that MPI can send this data set
                         MORIS_ASSERT( tSendRowCols( 0, k )*tSendRowCols( 1, k ) < INT_MAX,
                                 "send_mat_to_proc: matrix too big" );
                     }
                 }

                 // determine MPI datatype
                 MPI_Datatype tRowsColsType = get_comm_datatype ( ( uint ) 0 );

                 // loop over all procs
                 for( moris_id k=0; k<tNumberOfProcs; ++k )
                 {
                     // only communicate if proc neighbor exists and is not me
                     if ( ( aCommunicationList( k ) < tParSize ) && ( aCommunicationList( k ) != tMyRank ) )
                     {
                         // create send data
                         uint tSendArray[ 2 ];
                         tSendArray[ 0 ] = tSendRowCols( 0, k );
                         tSendArray[ 1 ] = tSendRowCols( 1, k );

                         // create tag
                         int tSendTag = create_comm_tag ( tMyRank, aCommunicationList( k ) );

                         // send array size
                         MPI_Isend(
                                 &tSendArray,
                                 2,
                                 tRowsColsType,
                                 aCommunicationList( k ),
                                 tSendTag,
                                 gMorisComm.get_global_comm(),
                                 &tSendRequest[ k ] );

                         // create receive data
                         uint tRecvArray[ 2 ];

                         // create tag
                         int tRecvTag = create_comm_tag ( aCommunicationList( k ), tMyRank );

                         // receive array size
                         MPI_Irecv(
                                 &tRecvArray,
                                 2,
                                 tRowsColsType,
                                 aCommunicationList( k ),
                                 tRecvTag,
                                 gMorisComm.get_global_comm(),
                                 &tRecvRequest[ k ] );

                         MPI_Wait( &tSendRequest[ k ], &tSendStatus[ k ] );
                         MPI_Wait( &tRecvRequest[ k ], &tRecvStatus[ k ] );

                         // store received data
                         tRecvRowCols( 0, k ) = tRecvArray[ 0 ];
                         tRecvRowCols( 1, k ) = tRecvArray[ 1 ];
                     }
                 }

                 // clear output matrix
                 Matrix< T > tEmpty;
                 aMatsToReceive.clear();
                 aMatsToReceive.resize( tNumberOfProcs, tEmpty );

                 // send and receive matrices
                 for( moris_id k=0; k<tNumberOfProcs; ++k )
                 {
                     // only communicate if proc neighbor exists and is not me
                     if ( ( aCommunicationList( k ) < tParSize ) && ( aCommunicationList( k ) != tMyRank ) )
                     {
                         uint l = k + tNumberOfProcs;

                         // pointer for sending data
                         typename Matrix< T >::Data_Type* tSendArray = nullptr;

                         // pointer for receiving data
                         typename Matrix< T >::Data_Type* tRecvArray = nullptr;

                         // get data type
                         MPI_Datatype tDataType = get_comm_datatype ( ( typename Matrix< T >::Data_Type ) 0 );

                         // calculate length of array to send
                         int tSendLength = tSendRowCols( 0, k )*tSendRowCols( 1, k );

                         if ( tSendLength > 0 )
                         {
                             // create temporary buffer array for sending
                             tSendArray  = new typename Matrix< T >::Data_Type[ tSendLength ];

                             // counter for flattening
                             uint tCount = 0;

                             // flatten matrix
                             for ( uint j=0; j<tSendRowCols( 1, k ) ; ++j )
                             {
                                 for ( uint i=0; i<tSendRowCols( 0, k ) ; ++i )
                                 {
                                     tSendArray[ tCount++ ] = aMatsToSend( k )( i, j );
                                 }
                             }

                             // create tag
                             int tSendTag = create_comm_tag ( tMyRank, aCommunicationList( k ) ) + 1;

                             // send array
                             MPI_Isend(
                                     tSendArray,
                                     tSendLength,
                                     tDataType,
                                     aCommunicationList( k ),
                                     tSendTag,
                                     gMorisComm.get_global_comm(),
                                     &tSendRequest[ l ] );
                         }

                         // length of array to receive
                         int tRecvLength = tRecvRowCols( 0, k )*tRecvRowCols( 1, k );

                         if ( tRecvLength > 0 )
                         {
                             // create temporary buffer array for receiving
                             tRecvArray  = new typename Matrix< T >::Data_Type[ tRecvLength ];

                             // create tag
                             int tRecvTag = create_comm_tag ( aCommunicationList( k ), tMyRank ) + 1;

                             // receive array size
                             MPI_Irecv(
                                     tRecvArray,
                                     tRecvLength,
                                     tDataType,
                                     aCommunicationList( k ),
                                     tRecvTag,
                                     gMorisComm.get_global_comm(),
                                     &tRecvRequest[ l ] );
                         }

                         // wait until both messages are complete
                         if ( tSendLength > 0 )
                         {
                             MPI_Wait( &tSendRequest[ l ], &tSendStatus[ l ] );
                             delete [] tSendArray;
                         }

                         if ( tRecvLength > 0 )
                         {
                             MPI_Wait( &tRecvRequest[ l ], &tRecvStatus[ l ] );

                             // assign memory for matrix
                             aMatsToReceive( k ).set_size( tRecvRowCols( 0, k ), tRecvRowCols( 1, k ) );

                             // counter for unflattening
                             uint tCount = 0;

                             // unflatten matrix
                             for ( uint j=0; j<tRecvRowCols( 1, k ) ; ++j )
                             {
                                 for ( uint i=0; i<tRecvRowCols( 0, k ) ; ++i )
                                 {
                                     aMatsToReceive( k )( i, j ) = tRecvArray[ tCount++ ];
                                 }
                             }
                             delete [] tRecvArray;
                         }
                     }
                 }
             }
         }

 //------------------------------------------------------------------------------

         /**
          * This function collects the value aValue from all procs and puts
          * the result in a moris::Mat
          *
          * @param[in] aValue    scalar value from current proc
          *
          * @return  Mat<T>      matrix containing values from all procs
          *
          */
         template <typename T>
         void
         comm_gather_and_broadcast( typename Matrix< T >::Data_Type aValue, Matrix< T > & aMatrix )
         {
             moris_id tParSize = par_size();

             aMatrix.set_size( tParSize, 1 );

             if( tParSize > 1 )
             {
                 // get data type
                 MPI_Datatype tDataType = get_comm_datatype ( ( typename Matrix< T >::Data_Type) 0 );

                 // create send array
                 typename Matrix< T >::Data_Type tSendArray[ 1 ] = { aValue };

                 // create receive buffer
                 typename Matrix< T >::Data_Type* tRecvArray =  new typename Matrix< T >::Data_Type[ tParSize ];

                 // gather value over all procs
                 MPI_Gather(
                         tSendArray,
                         1,
                         tDataType,
                         tRecvArray,
                         1,
                         tDataType,
                         0,
                         gMorisComm.get_global_comm() );

                 // broadcast values over all procs
                 MPI_Bcast(
                         tRecvArray,
                         tParSize,
                         tDataType,
                         0,
                         gMorisComm.get_global_comm() );

                 // write values of buffer into output matrix
                 for( moris_id k=0; k<tParSize; ++k )
                 {
                     aMatrix( k ) = tRecvArray[ k ];
                 }

                 // delete array
                 delete [] tRecvArray;
             }
             else
             {
                 aMatrix( 0 ) = aValue;
             }
         }
>>>>>>> 37558da2
}


#endif /* SRC_COMM_CL_COMMUNICATION_TOOLS_HPP_ */<|MERGE_RESOLUTION|>--- conflicted
+++ resolved
@@ -478,362 +478,8 @@
         } */
 
 //------------------------------------------------------------------------------
+
     /**
-<<<<<<< HEAD
-     *
-     * @brief                 sends a value to each proc and receives values
-     *                        from each proc
-     *
-     *
-     * @param[in] aSend       values to send to each individyal proc
-     * @param[in] aReceive    values to receive from each individual proc
-     */
-    template <typename T> void
-    communicate_scalars( const Matrix < IdMat > & aCommunicationList,
-                         const Matrix< T >      & aScalarsToSend,
-                               Matrix< T >      & aScalarsToReceive )
-    {
-        // only call this when we are in parallel mode
-        if ( par_size() > 1 )
-        {
-            // get number of procs to communicate with
-            uint tNumberOfProcs = aCommunicationList.length();
-
-            // get my ID
-            uint tMyRank = par_rank();
-
-            aScalarsToReceive.set_size( tNumberOfProcs, 1, 0 );
-
-            // Allocate memory for status/request vector
-            // These vectors will be used to determine if the exchange has been completed across all processors
-            MPI_Status*  tSendStatus  = ( MPI_Status*  ) alloca( sizeof( MPI_Status  ) * tNumberOfProcs );
-            MPI_Status*  tRecvStatus  = ( MPI_Status*  ) alloca( sizeof( MPI_Status  ) * tNumberOfProcs );
-            MPI_Request* tSendRequest = ( MPI_Request* ) alloca( sizeof( MPI_Request ) * tNumberOfProcs );
-            MPI_Request* tRecvRequest = ( MPI_Request* ) alloca( sizeof( MPI_Request ) * tNumberOfProcs );
-
-            // determine MPI datatype
-            MPI_Datatype tType = get_comm_datatype ( ( typename Matrix< T >::Data_Type ) 0 );
-
-            // loop over all procs
-            for( uint k=0; k<tNumberOfProcs; ++k )
-            {
-                // only communicate if proc neighbor exists and is not me
-                if (    ( aCommunicationList( k ) < MORIS_UINT_MAX ) &&
-                        ( aCommunicationList( k ) != tMyRank ) )
-                {
-                    // create tag
-                    int tSendTag = create_comm_tag ( tMyRank, aCommunicationList( k ) );
-
-                    // send values
-                    MPI_Isend(
-                            &aScalarsToSend( k ),
-                            1,
-                            tType,
-                            aCommunicationList( k ),
-                            tSendTag,
-                            gMorisComm.get_global_comm(),
-                            &tSendRequest[ k ] );
-
-                    // create tag
-                    int tRecvTag = create_comm_tag ( aCommunicationList( k ), tMyRank );
-
-                    // receive values
-                    MPI_Irecv(
-                            &aScalarsToReceive( k ),
-                            1,
-                            tType,
-                            aCommunicationList( k ),
-                            tRecvTag,
-                            gMorisComm.get_global_comm(),
-                            & tRecvRequest[ k ] );
-
-                    MPI_Wait( &tSendRequest[ k ], &tSendStatus[ k ] );
-                    MPI_Wait( &tRecvRequest[ k ], &tRecvStatus[ k ] );
-                }
-            }
-        }
-    }
-
-//------------------------------------------------------------------------------
-        /**
-         *
-         * @brief                 Receives a moris::Mat<T> from the proc aSource.
-         *                        Sending proc must call send_mat_to_proc.
-         *                        Does nothing if MORIS is run in serial.
-         *
-         * @param[in] aMatrix     matrix to be communicated
-         * @param[in] aSource     rank of sending proc
-         *
-         */
-        template <typename T> void
-        communicate_mats( const Matrix < IdMat >     & aCommunicationList,
-                          const Cell< Matrix< T > >  & aMatsToSend,
-                                Cell< Matrix< T > >  & aMatsToReceive )
-        {
-            moris_id tParSize = par_size();
-            // only call this when we are in parallel mode
-            if ( tParSize > 1 )
-            {
-                // get number of procs to communicate with
-                moris_id tNumberOfProcs = aCommunicationList.length();
-
-                // get my ID
-                moris_id tMyRank = par_rank();
-
-                // Allocate memory for status/request vector
-                // These vectors will be used to determine if the exchange has been completed across all processors
-                MPI_Status*  tSendStatus  = ( MPI_Status*  ) alloca( 2 * sizeof( MPI_Status  ) * tNumberOfProcs );
-                MPI_Status*  tRecvStatus  = ( MPI_Status*  ) alloca( 2 * sizeof( MPI_Status  ) * tNumberOfProcs );
-                MPI_Request* tSendRequest = ( MPI_Request* ) alloca( 2 * sizeof( MPI_Request ) * tNumberOfProcs );
-                MPI_Request* tRecvRequest = ( MPI_Request* ) alloca( 2 * sizeof( MPI_Request ) * tNumberOfProcs );
-
-                // ncows and ncols of mats to be sent
-                Matrix< DDUMat >tSendRowCols( 2, tNumberOfProcs, 0 );
-
-                // ncows and ncols of mats to be received
-                Matrix< DDUMat >tRecvRowCols( 2, tNumberOfProcs, 0 );
-
-                // loop over all procs
-                for( moris_id k=0; k<tNumberOfProcs; ++k )
-                {
-                    // only communicate if proc neighbor exists and is not me
-                    if ( ( aCommunicationList( k ) < tParSize ) && ( aCommunicationList( k ) != tMyRank ) )
-                    {
-                        tSendRowCols( 0, k ) = aMatsToSend( k ).n_rows();
-                        tSendRowCols( 1, k ) = aMatsToSend( k ).n_cols();
-
-                        // make sure that MPI can send this data set
-                        MORIS_ASSERT( tSendRowCols( 0, k )*tSendRowCols( 1, k ) < INT_MAX,
-                                "send_mat_to_proc: matrix too big" );
-                    }
-                }
-
-                // determine MPI datatype
-                MPI_Datatype tRowsColsType = get_comm_datatype ( ( uint ) 0 );
-
-                // loop over all procs
-                for( moris_id k=0; k<tNumberOfProcs; ++k )
-                {
-                    // only communicate if proc neighbor exists and is not me
-                    if ( ( aCommunicationList( k ) < tParSize ) && ( aCommunicationList( k ) != tMyRank ) )
-                    {
-                        // create send data
-                        uint tSendArray[ 2 ];
-                        tSendArray[ 0 ] = tSendRowCols( 0, k );
-                        tSendArray[ 1 ] = tSendRowCols( 1, k );
-
-                        // create tag
-                        int tSendTag = create_comm_tag ( tMyRank, aCommunicationList( k ) );
-
-                        // send array size
-                        MPI_Isend(
-                                &tSendArray,
-                                2,
-                                tRowsColsType,
-                                aCommunicationList( k ),
-                                tSendTag,
-                                gMorisComm.get_global_comm(),
-                                &tSendRequest[ k ] );
-
-                        // create receive data
-                        uint tRecvArray[ 2 ];
-
-                        // create tag
-                        int tRecvTag = create_comm_tag ( aCommunicationList( k ), tMyRank );
-
-                        // receive array size
-                        MPI_Irecv(
-                                &tRecvArray,
-                                2,
-                                tRowsColsType,
-                                aCommunicationList( k ),
-                                tRecvTag,
-                                gMorisComm.get_global_comm(),
-                                &tRecvRequest[ k ] );
-
-                        MPI_Wait( &tSendRequest[ k ], &tSendStatus[ k ] );
-                        MPI_Wait( &tRecvRequest[ k ], &tRecvStatus[ k ] );
-
-                        // store received data
-                        tRecvRowCols( 0, k ) = tRecvArray[ 0 ];
-                        tRecvRowCols( 1, k ) = tRecvArray[ 1 ];
-                    }
-                }
-
-                // clear output matrix
-                Matrix< T > tEmpty;
-                aMatsToReceive.clear();
-                aMatsToReceive.resize( tNumberOfProcs, tEmpty );
-
-                // send and receive matrices
-                for( moris_id k=0; k<tNumberOfProcs; ++k )
-                {
-                    // only communicate if proc neighbor exists and is not me
-                    if ( ( aCommunicationList( k ) < tParSize ) && ( aCommunicationList( k ) != tMyRank ) )
-                    {
-                        uint l = k + tNumberOfProcs;
-
-                        // pointer for sending data
-                        typename Matrix< T >::Data_Type* tSendArray = nullptr;
-
-                        // pointer for receiving data
-                        typename Matrix< T >::Data_Type* tRecvArray = nullptr;
-
-                        // get data type
-                        MPI_Datatype tDataType = get_comm_datatype ( ( typename Matrix< T >::Data_Type ) 0 );
-
-                        // calculate length of array to send
-                        int tSendLength = tSendRowCols( 0, k )*tSendRowCols( 1, k );
-
-                        if ( tSendLength > 0 )
-                        {
-                            // create temporary buffer array for sending
-                            tSendArray  = new typename Matrix< T >::Data_Type[ tSendLength ];
-
-                            // counter for flattening
-                            uint tCount = 0;
-
-                            // flatten matrix
-                            for ( uint j=0; j<tSendRowCols( 1, k ) ; ++j )
-                            {
-                                for ( uint i=0; i<tSendRowCols( 0, k ) ; ++i )
-                                {
-                                    tSendArray[ tCount++ ] = aMatsToSend( k )( i, j );
-                                }
-                            }
-
-                            // create tag
-                            int tSendTag = create_comm_tag ( tMyRank, aCommunicationList( k ) ) + 1;
-
-                            // send array
-                            MPI_Isend(
-                                    tSendArray,
-                                    tSendLength,
-                                    tDataType,
-                                    aCommunicationList( k ),
-                                    tSendTag,
-                                    gMorisComm.get_global_comm(),
-                                    &tSendRequest[ l ] );
-                        }
-
-                        // length of array to receive
-                        int tRecvLength = tRecvRowCols( 0, k )*tRecvRowCols( 1, k );
-
-                        if ( tRecvLength > 0 )
-                        {
-                            // create temporary buffer array for receiving
-                            tRecvArray  = new typename Matrix< T >::Data_Type[ tRecvLength ];
-
-                            // create tag
-                            int tRecvTag = create_comm_tag ( aCommunicationList( k ), tMyRank ) + 1;
-
-                            // receive array size
-                            MPI_Irecv(
-                                    tRecvArray,
-                                    tRecvLength,
-                                    tDataType,
-                                    aCommunicationList( k ),
-                                    tRecvTag,
-                                    gMorisComm.get_global_comm(),
-                                    &tRecvRequest[ l ] );
-                        }
-
-                        // wait until both messages are complete
-                        if ( tSendLength > 0 )
-                        {
-                            MPI_Wait( &tSendRequest[ l ], &tSendStatus[ l ] );
-                            delete [] tSendArray;
-                        }
-
-                        if ( tRecvLength > 0 )
-                        {
-                            MPI_Wait( &tRecvRequest[ l ], &tRecvStatus[ l ] );
-
-                            // assign memory for matrix
-                            aMatsToReceive( k ).set_size( tRecvRowCols( 0, k ), tRecvRowCols( 1, k ) );
-
-                            // counter for unflattening
-                            uint tCount = 0;
-
-                            // unflatten matrix
-                            for ( uint j=0; j<tRecvRowCols( 1, k ) ; ++j )
-                            {
-                                for ( uint i=0; i<tRecvRowCols( 0, k ) ; ++i )
-                                {
-                                    aMatsToReceive( k )( i, j ) = tRecvArray[ tCount++ ];
-                                }
-                            }
-                            delete [] tRecvArray;
-                        }
-                    }
-                }
-            }
-        }
-
-//------------------------------------------------------------------------------
-
-        /**
-         * This function collects the value aValue from all procs and puts
-         * the result in a moris::Mat
-         *
-         * @param[in] aValue    scalar value from current proc
-         *
-         * @return  Mat<T>      matrix containing values from all procs
-         *
-         */
-        template <typename T>
-        void
-        comm_gather_and_broadcast( typename Matrix< T >::Data_Type aValue, Matrix< T > aMatrix )
-        {
-            moris_id tParSize = par_size();
-
-            aMatrix.set_size( tParSize, 1 );
-
-            if( tParSize > 1 )
-            {
-                // get data type
-                MPI_Datatype tDataType = get_comm_datatype ( ( typename Matrix< T >::Data_Type) 0 );
-
-                // create send array
-                typename Matrix< T >::Data_Type tSendArray[ 1 ] = { aValue };
-
-                // create receive buffer
-                typename Matrix< T >::Data_Type* tRecvArray =  new typename Matrix< T >::Data_Type[ tParSize ];
-
-                // gather value over all procs
-                MPI_Gather(
-                        tSendArray,
-                        1,
-                        tDataType,
-                        tRecvArray,
-                        1,
-                        tDataType,
-                        0,
-                        gMorisComm.get_global_comm() );
-
-                // broadcast values over all procs
-                MPI_Bcast(
-                        tRecvArray,
-                        tParSize,
-                        tDataType,
-                        0,
-                        gMorisComm.get_global_comm() );
-
-                // write values of buffer into output matrix
-                for( moris_id k=0; k<tParSize; ++k )
-                {
-                    aMatrix( k ) = tRecvArray[ k ];
-                }
-
-                // delete array
-                delete [] tRecvArray;
-            }
-            else
-            {
-                aMatrix( 0 ) = aValue;
-            }
-        }
-=======
       *
       * @brief                 sends a value to each proc and receives values
       *                        from each proc
@@ -1187,7 +833,6 @@
                  aMatrix( 0 ) = aValue;
              }
          }
->>>>>>> 37558da2
 }
 
 
