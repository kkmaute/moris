/*
 * Copyright (c) 2022 University of Colorado
 * Licensed under the MIT license. See LICENSE.txt file in the MORIS root for details.
 *
 *------------------------------------------------------------------------------------
 *
 * cl_Communication_Manager.hpp
 *
 */

#ifndef SRC_MPI_CL_COMMUNICATION_MANAGER_HPP_
#define SRC_MPI_CL_COMMUNICATION_MANAGER_HPP_

#include <mpi.h>
#include <string>
<<<<<<< HEAD
#include "cl_Vector.hpp" // CON/src
=======
#include "cl_Vector.hpp"    // CON/src
>>>>>>> 1f8cbf7b

#include "assert.hpp"

namespace moris
{
    class Comm_Manager
    {
    public:

        // index of active communicator
        size_t mActiveCommunicator = 0;

        // Default constructor
        Comm_Manager(){};

        // Constructor which sets the communicator to default to MPI COMM WORLD
        Comm_Manager(int *argc,
                     char ***argv);

        /**
        * Constructor which sets the communicator to the provided aComm. aComm in this case
        * should be the broadest communicator for MORIS.
        *
        * @param[in] aComm - broadest communicator for MORIS
        */
        Comm_Manager(MPI_Comm & aComm);

        /**
         * Default Destructor
         */
        ~Comm_Manager();

        /**
         * Initialize the communicator
         */
        void
        initialize(int *argc,
                   char ***argv);

        /**
         * Get the global communicator, this may not be necessarily MPI_COMM_WORLD.
         */
        MPI_Comm
        get_global_comm();

        /**
         * Reset the global communicator
         */
        void
        reset_global_comm(MPI_Comm & aNewGlobalComm,
                moris_index const & aCommIndex);

        /**
         * Returns the communicator at the given index
         * @param[in] aCommIndex - A communicator index
         */
        MPI_Comm
        get_comm(size_t aCommIndex);

        /**
         * Returns the communicator at the active index
         */
        MPI_Comm
        get_comm();

        /**
         * Removes the active comm and returns to one level up
         */
        void remove_communicator(size_t aCommIndex);

        /**
         * Add a communicator with its name to the moris communicator pool
         * @param[in]  aNewComm - New Communicator to add
         * @param[in]  aCommName - Name of this communicator
         * @param[out] Communicator index in mComm
         */
        size_t
        add_communicator(MPI_Comm & aNewComm,
                         const std::string& aCommName);

        /**
         * Finalizes the mpi
         */
        void
        finalize();

        /**
         * return the path of the running executable
         */
        const std::string &
        get_exec_path();

    private:
        // A moris cell of communicators
<<<<<<< HEAD
        Vector<MPI_Comm> mComm;
        Vector<std::string> mCommName;
=======
      Vector<MPI_Comm> mComm;
      Vector<std::string> mCommName;
>>>>>>> 1f8cbf7b

        // path to running executable
        std::string mMorisExec;

    };

}

#endif /* SRC_MPI_CL_COMMUNICATION_MANAGER_HPP_ */
<|MERGE_RESOLUTION|>--- conflicted
+++ resolved
@@ -13,11 +13,7 @@
 
 #include <mpi.h>
 #include <string>
-<<<<<<< HEAD
-#include "cl_Vector.hpp" // CON/src
-=======
 #include "cl_Vector.hpp"    // CON/src
->>>>>>> 1f8cbf7b
 
 #include "assert.hpp"
 
@@ -112,13 +108,8 @@
 
     private:
         // A moris cell of communicators
-<<<<<<< HEAD
-        Vector<MPI_Comm> mComm;
-        Vector<std::string> mCommName;
-=======
       Vector<MPI_Comm> mComm;
       Vector<std::string> mCommName;
->>>>>>> 1f8cbf7b
 
         // path to running executable
         std::string mMorisExec;
