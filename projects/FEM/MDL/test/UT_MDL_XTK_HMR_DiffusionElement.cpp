/*
 * UT_MDL_XTK_HMR_DiffusionElement.cpp
 *
 *  Created on: Jun 27, 2019
 *      Author: doble
 */

#include "catch.hpp"

#include "cl_XTK_Model.hpp"
#include "cl_XTK_Enriched_Integration_Mesh.hpp"
#include "cl_XTK_Enriched_Interpolation_Mesh.hpp"
#include "cl_Geom_Field.hpp"
#include "typedefs.hpp"

#include "cl_MTK_Mesh_Manager.hpp"

#include "cl_MTK_Vertex.hpp"    //MTK
#include "cl_MTK_Cell.hpp"
#include "cl_MTK_Enums.hpp"
#include "cl_MTK_Mesh.hpp"

#include "cl_Mesh_Factory.hpp"
#include "cl_MTK_Mesh_Tools.hpp"
#include "cl_MTK_Mesh_Data_Input.hpp"
#include "cl_MTK_Scalar_Field_Info.hpp"
#include "cl_MTK_Mesh.hpp"
#include "cl_MTK_Mesh_Data_STK.hpp"
#include "cl_MTK_Mesh_Core_STK.hpp"
#include "cl_MTK_Interpolation_Mesh_STK.hpp"
#include "cl_MTK_Integration_Mesh_STK.hpp"
#include "cl_MTK_Mesh_Manager.hpp"
#include "cl_MTK_Interpolation_Mesh.hpp"
#include "cl_MTK_Integration_Mesh.hpp"
#include "cl_MTK_Double_Side_Cluster.hpp"
#include "cl_MTK_Double_Side_Cluster_Input.hpp"
#include "cl_MTK_Side_Cluster.hpp"
#include "cl_MTK_Side_Cluster_Input.hpp"

#include "cl_Matrix.hpp"        //LINALG
#include "linalg_typedefs.hpp"
#include "fn_equal_to.hpp" // ALG/src

#include "cl_FEM_NodeProxy.hpp"                //FEM/INT/src
#include "cl_FEM_ElementProxy.hpp"             //FEM/INT/src
#include "cl_FEM_Node_Base.hpp"                //FEM/INT/src
#include "cl_FEM_Element_Factory.hpp"          //FEM/INT/src
#include "cl_FEM_IWG_Factory.hpp"              //FEM/INT/src
#include "cl_FEM_Property_User_Defined_Info.hpp"              //FEM/INT/src
#include "cl_FEM_IWG_User_Defined_Info.hpp"              //FEM/INT/src
#include "cl_FEM_Constitutive_User_Defined_Info.hpp"      //FEM/INT/src

#include "cl_MDL_Model.hpp"

#include "cl_HMR_Mesh_Interpolation.hpp"
#include "cl_HMR.hpp"
#include "cl_HMR_Background_Mesh.hpp" //HMR/src
#include "cl_HMR_BSpline_Mesh_Base.hpp" //HMR/src
#include "cl_HMR_Element.hpp" //HMR/src
#include "cl_HMR_Factory.hpp" //HMR/src
#include "cl_HMR_Field.hpp"
#include "cl_HMR_Lagrange_Mesh_Base.hpp" //HMR/src
#include "cl_HMR_Parameters.hpp" //HMR/src

#include "cl_DLA_Solver_Factory.hpp"
#include "cl_DLA_Solver_Interface.hpp"

#include "cl_NLA_Nonlinear_Solver_Factory.hpp"
#include "cl_NLA_Nonlinear_Solver.hpp"
#include "cl_NLA_Nonlinear_Problem.hpp"
#include "cl_MSI_Solver_Interface.hpp"
#include "cl_MSI_Equation_Object.hpp"
#include "cl_MSI_Model_Solver_Interface.hpp"
#include "cl_DLA_Linear_Solver_Aztec.hpp"
#include "cl_DLA_Linear_Solver.hpp"

#include "cl_TSA_Time_Solver_Factory.hpp"
#include "cl_TSA_Monolithic_Time_Solver.hpp"
#include "cl_TSA_Time_Solver.hpp"

#include "fn_norm.hpp"


namespace moris
{
moris::real
LevelSetPlaneFunction( const moris::Matrix< moris::DDRMat > & aPoint )
{

    real mXn = 0;
    real mYn = 0;
    real mZn = 1.0;
    real mXc = 1.0;
    real mYc = 1.0;
    real mZc = 1.51;
    return mXn*(aPoint(0)-mXc) + mYn*(aPoint(1)-mYc) + mZn*(aPoint(2)-mZc);
}

moris::real
LevelSetSphereFunction( const moris::Matrix< moris::DDRMat > & aPoint )
{

    real mR  = 0.77;
    real mXc = 0.0;
    real mYc = 0.0;
    real mZc = 0.0;
    return   (aPoint( 0) - mXc) * (aPoint( 0) - mXc)
            + (aPoint( 1) - mYc) * (aPoint( 1) - mYc)
            + (aPoint( 2) - mZc) * (aPoint( 2) - mZc)
            - (mR * mR);

}

moris::real
LevelSetSphereCylinder(const moris::Matrix< moris::DDRMat > & aPoint )
{
    moris::Matrix<moris::DDRMat> aCenter = {{0.0},{0.0},{0.0}};
    moris::Matrix<moris::DDRMat> aAxis   = {{0.0},{1.0},{0.0}};
    moris::real aRad = 0.77;
    moris::real aLength = 5;

    MORIS_ASSERT(aCenter.numel() == 3,"Centers need to have length 3");
    MORIS_ASSERT(aAxis.numel() == 3, "axis need to have length 3");

    Cell<moris::real> relativePosition = {(aPoint(0) - aCenter(0)),(aPoint(1) - aCenter(1)),(aPoint(2) - aCenter(2))};
    moris::real lsFromLeft = (relativePosition(0)*(-aAxis(0)) + relativePosition(1)*(-aAxis(1))+ relativePosition(2)*(-aAxis(2))) - aLength/2.0;
    moris::real lsFromRight = (relativePosition(0)*(aAxis(0)) + relativePosition(1)*(aAxis(1))+ relativePosition(2)*(aAxis(2))) - aLength/2.0;

    moris::real axialCrd = (relativePosition(0)*(aAxis(0)) + relativePosition(1)*(aAxis(1))+ relativePosition(2)*(aAxis(2)));
    Cell<moris::real> radDir = {(relativePosition(0) - aAxis(0)*axialCrd), (relativePosition(1) - aAxis(1)*axialCrd),(relativePosition(2) - aAxis(2)*axialCrd)};
    moris::real radDist = std::pow(radDir(0)*radDir(0)+radDir(1)*radDir(1)+radDir(2)*radDir(2), 0.5);
    moris::real lsFromRad = radDist - aRad;

    return -std::max(std::max(lsFromLeft, lsFromRight), lsFromRad);
}

moris::real
LevelSetFunction_star( const moris::Matrix< moris::DDRMat > & aPoint )
{
    moris::real tPhi = std::atan2( aPoint( 0 ), aPoint( 1 ) );

    moris::real tLevelSetVaue = 0.5 + 0.1 * std::sin( 5 * tPhi ) - std::sqrt( std::pow( aPoint( 0 ), 2 ) + std::pow( aPoint( 1 ), 2 ) );

    return tLevelSetVaue;
}

Matrix< DDRMat > tConstValFunction( moris::Cell< Matrix< DDRMat > >         & aCoeff,
                                    moris::Cell< fem::Field_Interpolator* > & aFieldInterpolator,
                                    fem::Geometry_Interpolator             * aGeometryInterpolator )
{
    return aCoeff( 0 );
}

TEST_CASE("HMR Interpolation STK Cut Diffusion Model Lag Order 2","[XTK_HMR_STK_DIFF]")
{
    if(par_size() == 1)
    {
        std::string tFieldName = "Cylinder";


        moris::uint tLagrangeMeshIndex = 0;
        moris::uint tBSplineMeshIndex = 0;

        moris::hmr::Parameters tParameters;

        tParameters.set_number_of_elements_per_dimension( { {2}, {2}, {4} } );
        tParameters.set_domain_dimensions({ {2}, {2}, {4} });
        tParameters.set_domain_offset({ {-1.0}, {-1.0}, {-2.0} });
        tParameters.set_bspline_truncation( true );
        tParameters.set_side_sets({ {5}, {6} });

        tParameters.set_output_meshes( { {0} } );

        tParameters.set_lagrange_orders  ( { {2} });
        tParameters.set_lagrange_patterns({ {0} });

        tParameters.set_bspline_orders   ( { {2} } );
        tParameters.set_bspline_patterns ( { {0} } );

        tParameters.set_union_pattern( 2 );
        tParameters.set_working_pattern( 3 );

        tParameters.set_refinement_buffer( 2 );
        tParameters.set_staircase_buffer( 2);

        Cell< Matrix< DDUMat > > tLagrangeToBSplineMesh( 1 );
        tLagrangeToBSplineMesh( 0 ) = { {0} };

        tParameters.set_lagrange_to_bspline_mesh( tLagrangeToBSplineMesh );

        hmr::HMR tHMR( tParameters );

        std::shared_ptr< moris::hmr::Mesh > tMesh = tHMR.create_mesh( tLagrangeMeshIndex );

        // create field
        std::shared_ptr< moris::hmr::Field > tField = tMesh->create_field( tFieldName, tLagrangeMeshIndex );

        tField->evaluate_scalar_function( LevelSetSphereCylinder );

        for( uint k=0; k<2; ++k )
        {
            tHMR.flag_surface_elements_on_working_pattern( tField );
            tHMR.perform_refinement_based_on_working_pattern( 0 );

            tField->evaluate_scalar_function( LevelSetSphereCylinder );
        }

        tHMR.finalize();

        tHMR.save_to_exodus( 0, "./mdl_exo/xtk_hmr_bar_hole_interp_l1_b1.e" );

        std::shared_ptr< hmr::Interpolation_Mesh_HMR > tInterpMesh = tHMR.create_interpolation_mesh( tLagrangeMeshIndex  );

        xtk::Geom_Field tFieldAsGeom(tField);

        moris::Cell<xtk::Geometry*> tGeometryVector = {&tFieldAsGeom};

        // Tell the geometry engine about the discrete field mesh and how to interpret phases
        xtk::Phase_Table tPhaseTable (1,  Phase_Table_Structure::EXP_BASE_2);
        xtk::Geometry_Engine tGeometryEngine(tGeometryVector,tPhaseTable);

        // Tell the XTK model that it should decompose with a C_HIERARCHY_TET4, on the same mesh that the level set field is defined on.
        size_t tModelDimension = 3;
        Cell<enum Subdivision_Method> tDecompositionMethods = {Subdivision_Method::NC_REGULAR_SUBDIVISION_HEX8,Subdivision_Method::C_HIERARCHY_TET4};
        xtk::Model tXTKModel(tModelDimension,tInterpMesh.get(),tGeometryEngine);
        tXTKModel.mSameMesh = true;
        tXTKModel.mVerbose = true;

        // Do the cutting
        tXTKModel.decompose(tDecompositionMethods);

        xtk::Output_Options tOutputOptions;
        tOutputOptions.mAddNodeSets = false;
        tOutputOptions.mAddSideSets = true;
        tOutputOptions.mAddClusters = true;

        // add solution field to integration mesh
        std::string tIntegSolFieldName = "solution";
        tOutputOptions.mRealNodeExternalFieldNames = {tIntegSolFieldName};

        moris::mtk::Integration_Mesh* tIntegMesh1 = tXTKModel.get_output_mesh(tOutputOptions);

        // place the pair in mesh manager
        mtk::Mesh_Manager tMeshManager;
        tMeshManager.register_mesh_pair(tInterpMesh.get(), tIntegMesh1);

<<<<<<< HEAD
        // create IWG user defined info
        Cell< Cell< fem::IWG_User_Defined_Info > > tIWGUserDefinedInfo( 4 );
        tIWGUserDefinedInfo( 0 ).resize( 1 );
        tIWGUserDefinedInfo( 0 )( 0 ) = fem::IWG_User_Defined_Info( fem::IWG_Type::SPATIALDIFF_BULK, 3, { MSI::Dof_Type::TEMP },
                                                                    {{ MSI::Dof_Type::TEMP }},
                                                                    { fem::Property_Type::CONDUCTIVITY },
                                                                    { fem::Constitutive_Type::DIFF_LIN_ISO } );
        tIWGUserDefinedInfo( 1 ).resize( 1 );
        tIWGUserDefinedInfo( 1 )( 0 ) = fem::IWG_User_Defined_Info( fem::IWG_Type::SPATIALDIFF_BULK, 3, { MSI::Dof_Type::TEMP },
                                                                    {{ MSI::Dof_Type::TEMP }},
                                                                    { fem::Property_Type::CONDUCTIVITY },
                                                                    { fem::Constitutive_Type::DIFF_LIN_ISO } );
        tIWGUserDefinedInfo( 2 ).resize( 1 );
        tIWGUserDefinedInfo( 2 )( 0 ) = fem::IWG_User_Defined_Info( fem::IWG_Type::SPATIALDIFF_DIRICHLET, 3, { MSI::Dof_Type::TEMP },
                                                                    {{ MSI::Dof_Type::TEMP }},
                                                                    { fem::Property_Type::CONDUCTIVITY, fem::Property_Type::TEMP_DIRICHLET },
                                                                    moris::Cell< fem::Constitutive_Type >( 0 ) );
        tIWGUserDefinedInfo( 3 ).resize( 1 );
        tIWGUserDefinedInfo( 3 )( 0 ) = fem::IWG_User_Defined_Info( fem::IWG_Type::SPATIALDIFF_NEUMANN, 3, { MSI::Dof_Type::TEMP },
                                                                    {{ MSI::Dof_Type::TEMP }},
                                                                    { fem::Property_Type::TEMP_NEUMANN },
                                                                    moris::Cell< fem::Constitutive_Type >( 0 ) );

        // create property user defined info
        Cell< Cell< fem::Property_User_Defined_Info > > tPropertyUserDefinedInfo( 4 );
        tPropertyUserDefinedInfo( 0 ).resize( 1 );
        tPropertyUserDefinedInfo( 0 )( 0 ) = fem::Property_User_Defined_Info( fem::Property_Type::CONDUCTIVITY,
                                                                              Cell< Cell< MSI::Dof_Type > >( 0 ),
                                                                              {{{ 1.0 }}},
                                                                              tConstValFunction,
                                                                              Cell< fem::PropertyFunc >( 0 ) );
        tPropertyUserDefinedInfo( 1 ).resize( 1 );
        tPropertyUserDefinedInfo( 1 )( 0 ) = fem::Property_User_Defined_Info( fem::Property_Type::CONDUCTIVITY,
                                                                              Cell< Cell< MSI::Dof_Type > >( 0 ),
                                                                              {{{ 1.0 }}},
                                                                              tConstValFunction,
                                                                              Cell< fem::PropertyFunc >( 0 ) );
        tPropertyUserDefinedInfo( 2 ).resize( 2 );
        tPropertyUserDefinedInfo( 2 )( 0 ) = fem::Property_User_Defined_Info( fem::Property_Type::CONDUCTIVITY,
                                                                              Cell< Cell< MSI::Dof_Type > >( 0 ),
                                                                              {{{ 1.0 }}},
                                                                              tConstValFunction,
                                                                              Cell< fem::PropertyFunc >( 0 ) );
        tPropertyUserDefinedInfo( 2 )( 1 ) = fem::Property_User_Defined_Info( fem::Property_Type::TEMP_DIRICHLET,
                                                                              Cell< Cell< MSI::Dof_Type > >( 0 ),
                                                                              {{{ 5.0 }}},
                                                                              tConstValFunction,
                                                                              Cell< fem::PropertyFunc >( 0 ) );
        tPropertyUserDefinedInfo( 3 ).resize( 1 );
        tPropertyUserDefinedInfo( 3 )( 0 ) = fem::Property_User_Defined_Info( fem::Property_Type::TEMP_NEUMANN,
                                                                              Cell< Cell< MSI::Dof_Type > >( 0 ),
                                                                              {{{ 20.0 }}},
                                                                              tConstValFunction,
                                                                              Cell< fem::PropertyFunc >( 0 ) );


        // create constitutive user defined info
        Cell< Cell< fem::Constitutive_User_Defined_Info > > tConstitutiveUserDefinedInfo( 4 );
        tConstitutiveUserDefinedInfo( 0 ).resize( 1 );
        tConstitutiveUserDefinedInfo( 0 )( 0 ) = fem::Constitutive_User_Defined_Info( fem::Constitutive_Type::DIFF_LIN_ISO,
                                                                                      {{ MSI::Dof_Type::TEMP }},
                                                                                      { fem::Property_Type::CONDUCTIVITY },
                                                                                      3 );
        tConstitutiveUserDefinedInfo( 1 ).resize( 1 );
        tConstitutiveUserDefinedInfo( 1 )( 0 ) = fem::Constitutive_User_Defined_Info( fem::Constitutive_Type::DIFF_LIN_ISO,
                                                                                      {{ MSI::Dof_Type::TEMP }},
                                                                                      { fem::Property_Type::CONDUCTIVITY },
                                                                                      3 );
=======

        // create a list of IWG type
        Cell< Cell< fem::IWG_Type > >tIWGTypeList( 4 );
        tIWGTypeList( 0 ).resize( 1, fem::IWG_Type::SPATIALDIFF_BULK );
        tIWGTypeList( 1 ).resize( 1, fem::IWG_Type::SPATIALDIFF_BULK );
        tIWGTypeList( 2 ).resize( 1, fem::IWG_Type::SPATIALDIFF_DIRICHLET );
        tIWGTypeList( 3 ).resize( 1, fem::IWG_Type::SPATIALDIFF_NEUMANN );

        // number of groups of IWgs
        uint tNumSets = tIWGTypeList.size();

        // list of residual dof type
        moris::Cell< moris::Cell< moris::Cell< MSI::Dof_Type > > > tResidualDofType( tNumSets );
        tResidualDofType( 0 ).resize( tIWGTypeList( 0 ).size(), { MSI::Dof_Type::TEMP } );
        tResidualDofType( 1 ).resize( tIWGTypeList( 1 ).size(), { MSI::Dof_Type::TEMP } );
        tResidualDofType( 2 ).resize( tIWGTypeList( 2 ).size(), { MSI::Dof_Type::TEMP } );
        tResidualDofType( 3 ).resize( tIWGTypeList( 3 ).size(), { MSI::Dof_Type::TEMP } );

        // list of IWG master dof dependencies
        moris::Cell< moris::Cell< moris::Cell< moris::Cell< MSI::Dof_Type > > > > tMasterDofTypes( tNumSets );
        tMasterDofTypes( 0 ).resize( tIWGTypeList( 0 ).size(), {{ MSI::Dof_Type::TEMP }} );
        tMasterDofTypes( 1 ).resize( tIWGTypeList( 1 ).size(), {{ MSI::Dof_Type::TEMP }} );
        tMasterDofTypes( 2 ).resize( tIWGTypeList( 2 ).size(), {{ MSI::Dof_Type::TEMP }} );
        tMasterDofTypes( 3 ).resize( tIWGTypeList( 3 ).size(), {{ MSI::Dof_Type::TEMP }} );

        // list of IWG master property dependencies
        moris::Cell< moris::Cell< moris::Cell< fem::Property_Type > > > tMasterPropTypes( tNumSets );
        tMasterPropTypes( 0 ).resize( tIWGTypeList( 0 ).size(), { fem::Property_Type::CONDUCTIVITY } );
        tMasterPropTypes( 1 ).resize( tIWGTypeList( 1 ).size(), { fem::Property_Type::CONDUCTIVITY } );
        tMasterPropTypes( 2 ).resize( tIWGTypeList( 2 ).size(), { fem::Property_Type::CONDUCTIVITY, fem::Property_Type::TEMP_DIRICHLET } );
        tMasterPropTypes( 3 ).resize( tIWGTypeList( 3 ).size(), { fem::Property_Type::TEMP_NEUMANN } );

        // build an IWG user defined info
        fem::IWG_User_Defined_Info tIWGUserDefinedInfo( tIWGTypeList,
                                                        tResidualDofType,
                                                        tMasterDofTypes,
                                                        tMasterPropTypes );

        // list of property type
        Cell< fem::Property_Type > tPropertyTypeList = {{ fem::Property_Type::CONDUCTIVITY   },
                                                        { fem::Property_Type::TEMP_DIRICHLET },
                                                        { fem::Property_Type::TEMP_NEUMANN   }};

        // list of property dependencies
        Cell< Cell< Cell< MSI::Dof_Type > > > tPropertyDofList( 3 );

        // list of the property coefficients
        Cell< Cell< Matrix< DDRMat > > > tCoeffList( 3 );
        tCoeffList( 0 ).resize( 1 );
        tCoeffList( 0 )( 0 )= {{ 1.0 }};
        tCoeffList( 1 ).resize( 1 );
        tCoeffList( 1 )( 0 )= {{ 5.0 }};
        tCoeffList( 2 ).resize( 1 );
        tCoeffList( 2 )( 0 )= {{ 20.0 }};

        // cast free function into std::function
        fem::PropertyFunc tValFunction0 = tConstValFunction;

        // create the list with function pointers for the value
        Cell< fem::PropertyFunc > tValFuncList( 3, tValFunction0 );

        // create the list with cell of function pointers for the derivatives
        Cell< Cell< fem::PropertyFunc > > tDerFuncList( 3 );

        // collect properties info
        fem::Property_User_Defined_Info tPropertyUserDefinedInfo( tPropertyTypeList,
                                                                  tPropertyDofList,
                                                                  tCoeffList,
                                                                  tValFuncList,
                                                                  tDerFuncList );
>>>>>>> e6ad76d1

        // create a list of active block-sets
        moris::Cell< moris_index >  tSetList = { 4, 5, 1, 3 };

        moris::Cell< fem::Element_Type > tSetTypeList = { fem::Element_Type::BULK,
                                                          fem::Element_Type::BULK,
                                                          fem::Element_Type::SIDESET,
                                                          fem::Element_Type::SIDESET };

        // create model
        mdl::Model * tModel = new mdl::Model( &tMeshManager, tBSplineMeshIndex,
                                              tIWGUserDefinedInfo,
                                              tSetList, tSetTypeList,
                                              tPropertyUserDefinedInfo,
                                              tConstitutiveUserDefinedInfo );

        moris::Cell< enum MSI::Dof_Type > tDofTypes1( 1, MSI::Dof_Type::TEMP );

        // - - - - - - - - - - - - - - - - - - - - - - - - - - - - - - - - -
        // STEP 1: create linear solver and algorithm
        // - - - - - - - - - - - - - - - - - - - - - - - - - - - - - - - - -

        dla::Solver_Factory  tSolFactory;
        std::shared_ptr< dla::Linear_Solver_Algorithm > tLinearSolverAlgorithm = tSolFactory.create_solver( SolverType::AZTEC_IMPL );

        tLinearSolverAlgorithm->set_param("AZ_diagnostics") = AZ_none;
        tLinearSolverAlgorithm->set_param("AZ_output") = AZ_none;

        dla::Linear_Solver tLinSolver;

        tLinSolver.set_linear_algorithm( 0, tLinearSolverAlgorithm );

        // - - - - - - - - - - - - - - - - - - - - - - - - - - - - - - - - -
        // STEP 2: create nonlinear solver and algorithm
        // - - - - - - - - - - - - - - - - - - - - - - - - - - - - - - - - -

        NLA::Nonlinear_Solver_Factory tNonlinFactory;
        std::shared_ptr< NLA::Nonlinear_Algorithm > tNonlinearSolverAlgorithm = tNonlinFactory.create_nonlinear_solver( NLA::NonlinearSolverType::NEWTON_SOLVER );

//        tNonlinearSolverAlgorithm->set_param("NLA_max_iter")   = 10;
//        tNonlinearSolverAlgorithm->set_param("NLA_hard_break") = false;
//        tNonlinearSolverAlgorithm->set_param("NLA_max_lin_solver_restarts") = 2;
//        tNonlinearSolverAlgorithm->set_param("NLA_rebuild_jacobian") = true;

        tNonlinearSolverAlgorithm->set_linear_solver( &tLinSolver );

        NLA::Nonlinear_Solver tNonlinearSolver;

        tNonlinearSolver.set_nonlinear_algorithm( tNonlinearSolverAlgorithm, 0 );

        // - - - - - - - - - - - - - - - - - - - - - - - - - - - - - - - - -
        // STEP 3: create time Solver and algorithm
        // - - - - - - - - - - - - - - - - - - - - - - - - - - - - - - - - -
        tsa::Time_Solver_Factory tTimeSolverFactory;
        std::shared_ptr< tsa::Time_Solver_Algorithm > tTimeSolverAlgorithm = tTimeSolverFactory.create_time_solver( tsa::TimeSolverType::MONOLITHIC );

        tTimeSolverAlgorithm->set_nonlinear_solver( &tNonlinearSolver );

        tsa::Time_Solver tTimeSolver;

        tTimeSolver.set_time_solver_algorithm( tTimeSolverAlgorithm );

        NLA::SOL_Warehouse tSolverWarehouse;

        tSolverWarehouse.set_solver_interface(tModel->get_solver_interface());

        tNonlinearSolver.set_solver_warehouse( &tSolverWarehouse );
        tTimeSolver.set_solver_warehouse( &tSolverWarehouse );

        tNonlinearSolver.set_dof_type_list( tDofTypes1 );
        tTimeSolver.set_dof_type_list( tDofTypes1 );

        // - - - - - - - - - - - - - - - - - - - - - - - - - - - - - - - - -
        // STEP 4: Solve and check
        // - - - - - - - - - - - - - - - - - - - - - - - - - - - - - - - - -

        tTimeSolver.solve();


        // TODO: add gold solution data for this problem

        // Write to Integration mesh for visualization
        Matrix<DDRMat> tIntegSol = tModel->get_solution_for_integration_mesh_output( MSI::Dof_Type::TEMP );


//        moris::print_fancy(tIntegSol,"tIntegSol");

        // add solution field to integration mesh
        tIntegMesh1->add_mesh_field_real_scalar_data_loc_inds(tIntegSolFieldName,EntityRank::NODE,tIntegSol);


//        Matrix<DDRMat> tFullSol;
//        tTimeSolver.get_full_solution(tFullSol);
//
//        print_fancy(tFullSol,"Full Solution");

        // verify solution
//        CHECK(norm(tSolution11 - tGoldSolution)<1e-08);
        tModel->output_solution( "Circle" );
        tField->put_scalar_values_on_field( tModel->get_mSolHMR() );
        tHMR.save_to_exodus( 0, "./mdl_exo/xtk_hmr_stk_bar_plane_interp_l2_b2.e" );


        // output solution and meshes
        std::string tMeshOutputFile = "./mdl_exo/xtk_hmr_stk_bar_hole_integ.e";
        tIntegMesh1->create_output_mesh(tMeshOutputFile);

        //    delete tInterpMesh1;
        delete tModel;
        delete tIntegMesh1;
    }
}


TEST_CASE("HMR Interpolation XTK Cut Diffusion Model Multigrid","[XTK_HMR_DIFF_MULTIGRID]")
{
    if( par_size() == 1 )
    {
        gLogger.set_severity_level( 0 );

        std::string tFieldName = "Cylinder";

        // start timer
        tic tTimer_HMR;

        moris::uint tLagrangeMeshIndex = 0;
        moris::uint tBSplineMeshIndex = 0;

        moris::hmr::Parameters tParameters;

        tParameters.set_number_of_elements_per_dimension( { {2}, {2}, {4} } );
        tParameters.set_domain_dimensions({ {2}, {2}, {4} });
        tParameters.set_domain_offset({ {-1.0}, {-1.0}, {-2.0} });
        tParameters.set_bspline_truncation( true );
        tParameters.set_side_sets({ {5}, {6} });

        tParameters.set_multigrid( true );

        tParameters.set_output_meshes( { {0} } );

        tParameters.set_lagrange_orders  ( { {1} });
        tParameters.set_lagrange_patterns({ {0} });

        tParameters.set_bspline_orders   ( { {1} } );
        tParameters.set_bspline_patterns ( { {0} } );

        tParameters.set_union_pattern( 2 );
        tParameters.set_working_pattern( 3 );

        tParameters.set_refinement_buffer( 2 );
        tParameters.set_staircase_buffer( 2 );

        Cell< Matrix< DDUMat > > tLagrangeToBSplineMesh( 1 );
        tLagrangeToBSplineMesh( 0 ) = { {0} };

        tParameters.set_lagrange_to_bspline_mesh( tLagrangeToBSplineMesh );

        hmr::HMR tHMR( tParameters );

        std::shared_ptr< moris::hmr::Mesh > tMesh = tHMR.create_mesh( tLagrangeMeshIndex );

        // create field
        std::shared_ptr< moris::hmr::Field > tField = tMesh->create_field( tFieldName, tLagrangeMeshIndex );

        tField->evaluate_scalar_function( LevelSetSphereCylinder );

        for( uint k=0; k<2; ++k )
        {
            tHMR.flag_surface_elements_on_working_pattern( tField );
            tHMR.perform_refinement_based_on_working_pattern( 0 );

            tField->evaluate_scalar_function( LevelSetSphereCylinder );
        }

        tHMR.finalize();

        // stop timer
        real tElapsedTime = tTimer_HMR.toc<moris::chronos::milliseconds>().wall;

        MORIS_LOG_INFO( " HMR took %5.3f seconds.\n", ( double ) tElapsedTime / 1000);

//        tHMR.save_to_exodus( "./mdl_exo/xtk_hmr_bar_hole_interp_l1_b1.e" );

        std::shared_ptr< hmr::Interpolation_Mesh_HMR > tInterpMesh = tHMR.create_interpolation_mesh( tLagrangeMeshIndex  );

        // start timer
        tic tTimer_XTK;

        xtk::Geom_Field tFieldAsGeom(tField);

        moris::Cell<xtk::Geometry*> tGeometryVector = {&tFieldAsGeom};

        // Tell the geometry engine about the discrete field mesh and how to interpret phases
        xtk::Phase_Table tPhaseTable (1,  Phase_Table_Structure::EXP_BASE_2);
        xtk::Geometry_Engine tGeometryEngine(tGeometryVector,tPhaseTable);

        // Tell the XTK model that it should decompose with a C_HIERARCHY_TET4, on the same mesh that the level set field is defined on.
        size_t tModelDimension = 3;
        Cell<enum Subdivision_Method> tDecompositionMethods = {Subdivision_Method::NC_REGULAR_SUBDIVISION_HEX8,Subdivision_Method::C_HIERARCHY_TET4};
        xtk::Model tXTKModel(tModelDimension,tInterpMesh.get(),tGeometryEngine);
        tXTKModel.mSameMesh = true;
        tXTKModel.mVerbose = true;

        // Do the cutting
        tXTKModel.decompose(tDecompositionMethods);

        xtk::Output_Options tOutputOptions;
        tOutputOptions.mAddNodeSets = false;
        tOutputOptions.mAddSideSets = true;
        tOutputOptions.mAddClusters = true;

        // add solution field to integration mesh
        std::string tIntegSolFieldName = "solution";
        tOutputOptions.mRealNodeExternalFieldNames = {tIntegSolFieldName};

        moris::mtk::Integration_Mesh* tIntegMesh1 = tXTKModel.get_output_mesh(tOutputOptions);

        // place the pair in mesh manager
        mtk::Mesh_Manager tMeshManager;
        tMeshManager.register_mesh_pair(tInterpMesh.get(), tIntegMesh1);

<<<<<<< HEAD
        // create IWG user defined info
        Cell< Cell< fem::IWG_User_Defined_Info > > tIWGUserDefinedInfo( 5 );
        tIWGUserDefinedInfo( 0 ).resize( 1 );
        tIWGUserDefinedInfo( 0 )( 0 ) = fem::IWG_User_Defined_Info( fem::IWG_Type::SPATIALDIFF_BULK, 3, { MSI::Dof_Type::TEMP },
                                                                    {{ MSI::Dof_Type::TEMP }},
                                                                    { fem::Property_Type::CONDUCTIVITY },
                                                                    { fem::Constitutive_Type::DIFF_LIN_ISO } );
        tIWGUserDefinedInfo( 1 ).resize( 1 );
        tIWGUserDefinedInfo( 1 )( 0 ) = fem::IWG_User_Defined_Info( fem::IWG_Type::SPATIALDIFF_BULK, 3, { MSI::Dof_Type::TEMP },
                                                                    {{ MSI::Dof_Type::TEMP }},
                                                                    { fem::Property_Type::CONDUCTIVITY },
                                                                    {fem::Constitutive_Type::DIFF_LIN_ISO } );
        tIWGUserDefinedInfo( 2 ).resize( 1 );
        tIWGUserDefinedInfo( 2 )( 0 ) = fem::IWG_User_Defined_Info( fem::IWG_Type::SPATIALDIFF_DIRICHLET, 3, { MSI::Dof_Type::TEMP },
                                                                    {{ MSI::Dof_Type::TEMP }},
                                                                    { fem::Property_Type::CONDUCTIVITY, fem::Property_Type::TEMP_DIRICHLET },
                                                                    moris::Cell< fem::Constitutive_Type >( 0 ) );
        tIWGUserDefinedInfo( 3 ).resize( 1 );
        tIWGUserDefinedInfo( 3 )( 0 ) = fem::IWG_User_Defined_Info( fem::IWG_Type::SPATIALDIFF_DIRICHLET, 3, { MSI::Dof_Type::TEMP },
                                                                    {{ MSI::Dof_Type::TEMP }},
                                                                    { fem::Property_Type::CONDUCTIVITY, fem::Property_Type::TEMP_DIRICHLET },
                                                                    moris::Cell< fem::Constitutive_Type >( 0 ) );
        tIWGUserDefinedInfo( 4 ).resize( 1 );
        tIWGUserDefinedInfo( 4 )( 0 ) = fem::IWG_User_Defined_Info( fem::IWG_Type::SPATIALDIFF_NEUMANN, 3, { MSI::Dof_Type::TEMP },
                                                                    {{ MSI::Dof_Type::TEMP }},
                                                                    { fem::Property_Type::TEMP_NEUMANN },
                                                                    moris::Cell< fem::Constitutive_Type >( 0 ) );

        // create property user defined info
        Cell< Cell< fem::Property_User_Defined_Info > > tPropertyUserDefinedInfo( 5 );
        tPropertyUserDefinedInfo( 0 ).resize( 1 );
        tPropertyUserDefinedInfo( 0 )( 0 ) = fem::Property_User_Defined_Info( fem::Property_Type::CONDUCTIVITY,
                                                                              Cell< Cell< MSI::Dof_Type > >( 0 ),
                                                                              {{{ 1.0 }}},
                                                                              tConstValFunction,
                                                                              Cell< fem::PropertyFunc >( 0 ) );
        tPropertyUserDefinedInfo( 1 ).resize( 1 );
        tPropertyUserDefinedInfo( 1 )( 0 ) = fem::Property_User_Defined_Info( fem::Property_Type::CONDUCTIVITY,
                                                                              Cell< Cell< MSI::Dof_Type > >( 0 ),
                                                                              {{{ 1.0 }}},
                                                                              tConstValFunction,
                                                                              Cell< fem::PropertyFunc >( 0 ) );
        tPropertyUserDefinedInfo( 2 ).resize( 2 );
        tPropertyUserDefinedInfo( 2 )( 0 ) = fem::Property_User_Defined_Info( fem::Property_Type::CONDUCTIVITY,
                                                                              Cell< Cell< MSI::Dof_Type > >( 0 ),
                                                                              {{{ 1.0 }}},
                                                                              tConstValFunction,
                                                                              Cell< fem::PropertyFunc >( 0 ) );
        tPropertyUserDefinedInfo( 2 )( 1 ) = fem::Property_User_Defined_Info( fem::Property_Type::TEMP_DIRICHLET,
                                                                              Cell< Cell< MSI::Dof_Type > >( 0 ),
                                                                              {{{ 5.0 }}},
                                                                              tConstValFunction,
                                                                              Cell< fem::PropertyFunc >( 0 ) );
        tPropertyUserDefinedInfo( 3 ).resize( 2 );
        tPropertyUserDefinedInfo( 3 )( 0 ) = fem::Property_User_Defined_Info( fem::Property_Type::CONDUCTIVITY,
                                                                              Cell< Cell< MSI::Dof_Type > >( 0 ),
                                                                              {{{ 1.0 }}},
                                                                              tConstValFunction,
                                                                              Cell< fem::PropertyFunc >( 0 ) );
        tPropertyUserDefinedInfo( 3 )( 1 ) = fem::Property_User_Defined_Info( fem::Property_Type::TEMP_DIRICHLET,
                                                                              Cell< Cell< MSI::Dof_Type > >( 0 ),
                                                                              {{{ 5.0 }}},
                                                                              tConstValFunction,
                                                                              Cell< fem::PropertyFunc >( 0 ) );
        tPropertyUserDefinedInfo( 4 ).resize( 1 );
        tPropertyUserDefinedInfo( 4 )( 0 ) = fem::Property_User_Defined_Info( fem::Property_Type::TEMP_NEUMANN,
                                                                              Cell< Cell< MSI::Dof_Type > >( 0 ),
                                                                              {{{ 20.0 }}},
                                                                              tConstValFunction,
                                                                              Cell< fem::PropertyFunc >( 0 ) );

        // create constitutive user defined info
        Cell< Cell< fem::Constitutive_User_Defined_Info > > tConstitutiveUserDefinedInfo( 5 );
        tConstitutiveUserDefinedInfo( 0 ).resize( 1 );
        tConstitutiveUserDefinedInfo( 0 )( 0 ) = fem::Constitutive_User_Defined_Info( fem::Constitutive_Type::DIFF_LIN_ISO,
                                                                                      {{ MSI::Dof_Type::TEMP }},
                                                                                      { fem::Property_Type::CONDUCTIVITY },
                                                                                      3 );
        tConstitutiveUserDefinedInfo( 1 ).resize( 1 );
        tConstitutiveUserDefinedInfo( 1 )( 0 ) = fem::Constitutive_User_Defined_Info( fem::Constitutive_Type::DIFF_LIN_ISO,
                                                                                      {{ MSI::Dof_Type::TEMP }},
                                                                                      { fem::Property_Type::CONDUCTIVITY },
                                                                                      3 );
=======
        // stop timer
        real tElapsedTime1 = tTimer_XTK.toc<moris::chronos::milliseconds>().wall;

        MORIS_LOG_INFO( " XTK took %5.3f seconds.\n", ( double ) tElapsedTime1 / 1000);

        // create a list of IWG type
        Cell< Cell< fem::IWG_Type > >tIWGTypeList( 5 );
        tIWGTypeList( 0 ).resize( 1, fem::IWG_Type::SPATIALDIFF_BULK );
        tIWGTypeList( 1 ).resize( 1, fem::IWG_Type::SPATIALDIFF_BULK );
        tIWGTypeList( 2 ).resize( 1, fem::IWG_Type::SPATIALDIFF_DIRICHLET );
        tIWGTypeList( 3 ).resize( 1, fem::IWG_Type::SPATIALDIFF_DIRICHLET );
        tIWGTypeList( 4 ).resize( 1, fem::IWG_Type::SPATIALDIFF_NEUMANN );

        // number of groups of IWgs
        uint tNumSets = tIWGTypeList.size();

        // list of residual dof type
        moris::Cell< moris::Cell< moris::Cell< MSI::Dof_Type > > > tResidualDofType( tNumSets );
        tResidualDofType( 0 ).resize( tIWGTypeList( 0 ).size(), { MSI::Dof_Type::TEMP } );
        tResidualDofType( 1 ).resize( tIWGTypeList( 1 ).size(), { MSI::Dof_Type::TEMP } );
        tResidualDofType( 2 ).resize( tIWGTypeList( 2 ).size(), { MSI::Dof_Type::TEMP } );
        tResidualDofType( 3 ).resize( tIWGTypeList( 3 ).size(), { MSI::Dof_Type::TEMP } );
        tResidualDofType( 4 ).resize( tIWGTypeList( 4 ).size(), { MSI::Dof_Type::TEMP } );

        // list of IWG master dof dependencies
        moris::Cell< moris::Cell< moris::Cell< moris::Cell< MSI::Dof_Type > > > > tMasterDofTypes( tNumSets );
        tMasterDofTypes( 0 ).resize( tIWGTypeList( 0 ).size(), {{ MSI::Dof_Type::TEMP }} );
        tMasterDofTypes( 1 ).resize( tIWGTypeList( 1 ).size(), {{ MSI::Dof_Type::TEMP }} );
        tMasterDofTypes( 2 ).resize( tIWGTypeList( 2 ).size(), {{ MSI::Dof_Type::TEMP }} );
        tMasterDofTypes( 3 ).resize( tIWGTypeList( 3 ).size(), {{ MSI::Dof_Type::TEMP }} );
        tMasterDofTypes( 4 ).resize( tIWGTypeList( 4 ).size(), {{ MSI::Dof_Type::TEMP }} );

        // list of IWG master property dependencies
        moris::Cell< moris::Cell< moris::Cell< fem::Property_Type > > > tMasterPropTypes( tNumSets );
        tMasterPropTypes( 0 ).resize( tIWGTypeList( 0 ).size(), { fem::Property_Type::CONDUCTIVITY } );
        tMasterPropTypes( 1 ).resize( tIWGTypeList( 1 ).size(), { fem::Property_Type::CONDUCTIVITY } );
        tMasterPropTypes( 2 ).resize( tIWGTypeList( 2 ).size(), { fem::Property_Type::CONDUCTIVITY, fem::Property_Type::TEMP_DIRICHLET } );
        tMasterPropTypes( 3 ).resize( tIWGTypeList( 3 ).size(), { fem::Property_Type::CONDUCTIVITY, fem::Property_Type::TEMP_DIRICHLET } );
        tMasterPropTypes( 4 ).resize( tIWGTypeList( 4 ).size(), { fem::Property_Type::TEMP_NEUMANN } );

        // build an IWG user defined info
        fem::IWG_User_Defined_Info tIWGUserDefinedInfo( tIWGTypeList,
                                                        tResidualDofType,
                                                        tMasterDofTypes,
                                                        tMasterPropTypes );
>>>>>>> e6ad76d1

        // create a list of active block-sets
        moris::Cell< moris_index >  tSetList = { 4, 5, 1, 3, 0 };

        moris::Cell< fem::Element_Type > tSetTypeList = { fem::Element_Type::BULK,
                                                          fem::Element_Type::BULK,
                                                          fem::Element_Type::SIDESET,
                                                          fem::Element_Type::SIDESET,
                                                          fem::Element_Type::SIDESET };

        // create model
        mdl::Model * tModel = new mdl::Model( &tMeshManager,
                                              tBSplineMeshIndex,
                                              tIWGUserDefinedInfo,
                                              tSetList, tSetTypeList,
                                              tPropertyUserDefinedInfo,
                                              tConstitutiveUserDefinedInfo,
                                              0,
                                              true);

        moris::Cell< enum MSI::Dof_Type > tDofTypes1( 1, MSI::Dof_Type::TEMP );

        // - - - - - - - - - - - - - - - - - - - - - - - - - - - - - - - - -
        // STEP 1: create linear solver and algorithm
        // - - - - - - - - - - - - - - - - - - - - - - - - - - - - - - - - -

        dla::Solver_Factory  tSolFactory;

        // create linear solver
        std::shared_ptr< dla::Linear_Solver_Algorithm > tLinearSolverAlgorithm = tSolFactory.create_solver( SolverType::PETSC );

        tLinearSolverAlgorithm->set_param("KSPType") = std::string( KSPFGMRES );
        tLinearSolverAlgorithm->set_param("PCType")  = std::string( PCMG );
//        tLinearSolverAlgorithm->set_param("PCType")  = std::string( PCILU );
        tLinearSolverAlgorithm->set_param("ILUFill")  = 3;

        dla::Linear_Solver tLinSolver;

        tLinSolver.set_linear_algorithm( 0, tLinearSolverAlgorithm );

        // - - - - - - - - - - - - - - - - - - - - - - - - - - - - - - - - -
        // STEP 2: create nonlinear solver and algorithm
        // - - - - - - - - - - - - - - - - - - - - - - - - - - - - - - - - -
        NLA::Nonlinear_Problem * tNonlinearProblem =  new NLA::Nonlinear_Problem( tModel->get_solver_interface(), 0, true, MapType::Petsc );

        // create factory for nonlinear solver
        NLA::Nonlinear_Solver_Factory tNonlinFactory;

        // create nonlinear solver
        std::shared_ptr< NLA::Nonlinear_Algorithm > tNonlinearSolverAlgorithm = tNonlinFactory.create_nonlinear_solver( NLA::NonlinearSolverType::NEWTON_SOLVER );

        NLA::Nonlinear_Solver  tNonlinearSolver;

        tNonlinearSolverAlgorithm->set_param("NLA_max_iter")                = 10;
        tNonlinearSolverAlgorithm->set_param("NLA_hard_break")              = false;
        tNonlinearSolverAlgorithm->set_param("NLA_max_lin_solver_restarts") = 2;
        tNonlinearSolverAlgorithm->set_param("NLA_rebuild_jacobian")        = true;

        // set manager and settings
        tNonlinearSolverAlgorithm->set_linear_solver( &tLinSolver );

        tNonlinearSolver.set_nonlinear_algorithm( tNonlinearSolverAlgorithm, 0 );

        tNonlinearSolver.solve( tNonlinearProblem );

        // temporary array for solver
        Matrix< DDRMat > tSolution;
        tNonlinearSolverAlgorithm->get_full_solution( tSolution );

        CHECK( equal_to( tSolution( 0, 0 ), 4.991691079008517, 1.0e+08 ) );
        CHECK( equal_to( tSolution( 1, 0 ), 5.000966490616513, 1.0e+08 ) );
        CHECK( equal_to( tSolution( 2, 0 ), 4.991691079008363, 1.0e+08 ) );
        CHECK( equal_to( tSolution( 3, 0 ), 5.000966490616352, 1.0e+08 ) );
        CHECK( equal_to( tSolution( 4, 0 ), 17.06241419809754, 1.0e+08 ) );
        CHECK( equal_to( tSolution( 5, 0 ), 17.02038634782764, 1.0e+08 ) );
        CHECK( equal_to( tSolution( 6, 0 ), 17.06241419809900, 1.0e+08 ) );
        CHECK( equal_to( tSolution( 7, 0 ), 17.02038634782907, 1.0e+08 ) );
        CHECK( equal_to( tSolution( 8, 0 ), 5.006375939765809, 1.0e+08 ) );
        CHECK( equal_to( tSolution( 382, 0 ), 51.10753242793825, 1.0e+08 ) );
        CHECK( equal_to( tSolution( 461, 0 ), 17.06241419810062, 1.0e+08 ) );
        CHECK( equal_to( tSolution( 505, 0 ), 29.33523440842293, 1.0e+08 ) );

//        // start timer
//        tic tTimer_XTK1;
//
//        // Write to Integration mesh for visualization
//        Matrix<DDRMat> tIntegSol = tModel->get_solution_for_integration_mesh_output( MSI::Dof_Type::TEMP );
//
//        // add solution field to integration mesh
//        tIntegMesh1->add_mesh_field_real_scalar_data_loc_inds(tIntegSolFieldName,EntityRank::NODE,tIntegSol);
//
//        // output solution and meshes
//        std::string tMeshOutputFile = "./mdl_exo/xtk_hmr_bar_hole_integ.e";
//        tIntegMesh1->create_output_mesh(tMeshOutputFile);
//
//        // stop timer
//        real tElapsedTime2 = tTimer_XTK1.toc<moris::chronos::milliseconds>().wall;
//
//        MORIS_LOG_INFO( " output took %5.3f seconds.\n", ( double ) tElapsedTime2 / 1000);

        //    delete tInterpMesh1;
        delete tNonlinearProblem;
        delete tModel;
        delete tIntegMesh1;
    }
}

//TEST_CASE("HMR Interpolation XTK Cut Diffusion Model Multigrid Star","[XTK_HMR_DIFF_STAR]")
//{
//    if( par_size() == 1 )
//    {
//        gLogger.set_severity_level( 0 );
//
//        std::string tFieldName = "Cylinder";
//
//        // start timer
//        tic tTimer_HMR;
//
//        moris::uint tLagrangeMeshIndex = 0;
//        moris::uint tBSplineMeshIndex = 0;
//
//        moris::hmr::Parameters tParameters;
//
//        tParameters.set_number_of_elements_per_dimension( { {2}, {2}, {1} } );
//        tParameters.set_domain_dimensions({ {2}, {2}, {2} });
//        tParameters.set_domain_offset({ {-1.0}, {-1.0}, {-1.0} });
//        tParameters.set_bspline_truncation( true );
//        tParameters.set_side_sets({ {5}, {6} });
//
//        tParameters.set_multigrid( true );
//
//        tParameters.set_output_meshes( { {0} } );
//
//        tParameters.set_lagrange_orders  ( { {1} });
//        tParameters.set_lagrange_patterns({ {0} });
//
//        tParameters.set_bspline_orders   ( { {1} } );
//        tParameters.set_bspline_patterns ( { {0} } );
//
//        tParameters.set_union_pattern( 2 );
//        tParameters.set_working_pattern( 3 );
//
//        tParameters.set_refinement_buffer( 1 );
//        tParameters.set_staircase_buffer( 2 );
//
//        Cell< Matrix< DDUMat > > tLagrangeToBSplineMesh( 1 );
//        tLagrangeToBSplineMesh( 0 ) = { {0} };
//
//        tParameters.set_lagrange_to_bspline_mesh( tLagrangeToBSplineMesh );
//
//        hmr::HMR tHMR( tParameters );
//
//        std::shared_ptr< moris::hmr::Mesh > tMesh = tHMR.create_mesh( tLagrangeMeshIndex );
//
//        // create field
//        std::shared_ptr< moris::hmr::Field > tField = tMesh->create_field( tFieldName, tLagrangeMeshIndex );
//
//        tField->evaluate_scalar_function( LevelSetFunction_star );
//
//        for( uint k=0; k<6; ++k )
//        {
//            tHMR.flag_surface_elements_on_working_pattern( tField );
//            tHMR.perform_refinement_based_on_working_pattern( 0 );
//
//            tField->evaluate_scalar_function( LevelSetFunction_star );
//        }
//
//        tHMR.finalize();
//
//        tHMR.save_to_exodus( 0, "Mesh_1111.exo" );
//
//        // stop timer
//        real tElapsedTime = tTimer_HMR.toc<moris::chronos::milliseconds>().wall;
//
//        MORIS_LOG_INFO( " HMR took %5.3f seconds.\n", ( double ) tElapsedTime / 1000);
//
////        tHMR.save_to_exodus( "./mdl_exo/xtk_hmr_bar_hole_interp_l1_b1.e" );
//
//        std::shared_ptr< hmr::Interpolation_Mesh_HMR > tInterpMesh = tHMR.create_interpolation_mesh( tLagrangeMeshIndex  );
//
//        // start timer
//        tic tTimer_XTK;
//
//        xtk::Geom_Field tFieldAsGeom(tField);
//
//        moris::Cell<xtk::Geometry*> tGeometryVector = {&tFieldAsGeom};
//
//        // Tell the geometry engine about the discrete field mesh and how to interpret phases
//        xtk::Phase_Table tPhaseTable (1,  Phase_Table_Structure::EXP_BASE_2);
//        xtk::Geometry_Engine tGeometryEngine(tGeometryVector,tPhaseTable);
//
//        // Tell the XTK model that it should decompose with a C_HIERARCHY_TET4, on the same mesh that the level set field is defined on.
//        size_t tModelDimension = 3;
//        Cell<enum Subdivision_Method> tDecompositionMethods = {Subdivision_Method::NC_REGULAR_SUBDIVISION_HEX8,Subdivision_Method::C_HIERARCHY_TET4};
//        xtk::Model tXTKModel(tModelDimension,tInterpMesh.get(),tGeometryEngine);
//        tXTKModel.mSameMesh = true;
//        tXTKModel.mVerbose = true;
//
//        // Do the cutting
//        tXTKModel.decompose(tDecompositionMethods);
//
//        xtk::Output_Options tOutputOptions;
//        tOutputOptions.mAddNodeSets = false;
//        tOutputOptions.mAddSideSets = true;
//        tOutputOptions.mAddClusters = true;
//
//        // add solution field to integration mesh
//        std::string tIntegSolFieldName = "solution";
//        tOutputOptions.mRealNodeExternalFieldNames = {tIntegSolFieldName};
//
//        moris::mtk::Integration_Mesh* tIntegMesh1 = tXTKModel.get_output_mesh(tOutputOptions);
//
//        // place the pair in mesh manager
//        mtk::Mesh_Manager tMeshManager;
//        tMeshManager.register_mesh_pair(tInterpMesh.get(), tIntegMesh1);
//
//        // stop timer
//        real tElapsedTime1 = tTimer_XTK.toc<moris::chronos::milliseconds>().wall;
//
//        MORIS_LOG_INFO( " XTK took %5.3f seconds.\n", ( double ) tElapsedTime1 / 1000);
//
//        // create a list of IWG type
//        Cell< Cell< fem::IWG_Type > >tIWGTypeList( 5 );
//        tIWGTypeList( 0 ).resize( 1, fem::IWG_Type::SPATIALDIFF_BULK );
//        tIWGTypeList( 1 ).resize( 1, fem::IWG_Type::SPATIALDIFF_BULK );
//        tIWGTypeList( 2 ).resize( 1, fem::IWG_Type::SPATIALDIFF_DIRICHLET );
//        tIWGTypeList( 3 ).resize( 1, fem::IWG_Type::SPATIALDIFF_DIRICHLET );
//        tIWGTypeList( 4 ).resize( 1, fem::IWG_Type::SPATIALDIFF_NEUMANN );
//
//        // number of groups of IWgs
//        uint tNumSets = tIWGTypeList.size();
//
//        // list of residual dof type
//        moris::Cell< moris::Cell< moris::Cell< MSI::Dof_Type > > > tResidualDofType( tNumSets );
//        tResidualDofType( 0 ).resize( tIWGTypeList( 0 ).size(), { MSI::Dof_Type::TEMP } );
//        tResidualDofType( 1 ).resize( tIWGTypeList( 1 ).size(), { MSI::Dof_Type::TEMP } );
//        tResidualDofType( 2 ).resize( tIWGTypeList( 2 ).size(), { MSI::Dof_Type::TEMP } );
//        tResidualDofType( 3 ).resize( tIWGTypeList( 3 ).size(), { MSI::Dof_Type::TEMP } );
//        tResidualDofType( 4 ).resize( tIWGTypeList( 4 ).size(), { MSI::Dof_Type::TEMP } );
//
//        // list of IWG master dof dependencies
//        moris::Cell< moris::Cell< moris::Cell< moris::Cell< MSI::Dof_Type > > > > tMasterDofTypes( tNumSets );
//        tMasterDofTypes( 0 ).resize( tIWGTypeList( 0 ).size(), {{ MSI::Dof_Type::TEMP }} );
//        tMasterDofTypes( 1 ).resize( tIWGTypeList( 1 ).size(), {{ MSI::Dof_Type::TEMP }} );
//        tMasterDofTypes( 2 ).resize( tIWGTypeList( 2 ).size(), {{ MSI::Dof_Type::TEMP }} );
//        tMasterDofTypes( 3 ).resize( tIWGTypeList( 3 ).size(), {{ MSI::Dof_Type::TEMP }} );
//        tMasterDofTypes( 4 ).resize( tIWGTypeList( 4 ).size(), {{ MSI::Dof_Type::TEMP }} );
//
//        // list of IWG master property dependencies
//        moris::Cell< moris::Cell< moris::Cell< fem::Property_Type > > > tMasterPropTypes( tNumSets );
//        tMasterPropTypes( 0 ).resize( tIWGTypeList( 0 ).size(), { fem::Property_Type::CONDUCTIVITY } );
//        tMasterPropTypes( 1 ).resize( tIWGTypeList( 1 ).size(), { fem::Property_Type::CONDUCTIVITY } );
//        tMasterPropTypes( 2 ).resize( tIWGTypeList( 2 ).size(), { fem::Property_Type::CONDUCTIVITY, fem::Property_Type::TEMP_DIRICHLET } );
//        tMasterPropTypes( 3 ).resize( tIWGTypeList( 3 ).size(), { fem::Property_Type::CONDUCTIVITY, fem::Property_Type::TEMP_DIRICHLET } );
//        tMasterPropTypes( 4 ).resize( tIWGTypeList( 4 ).size(), { fem::Property_Type::TEMP_NEUMANN } );
//
//        // build an IWG user defined info
//        fem::IWG_User_Defined_Info tIWGUserDefinedInfo( tIWGTypeList,
//                                                        tResidualDofType,
//                                                        tMasterDofTypes,
//                                                        tMasterPropTypes );
//
//        // create a list of active block-sets
//        moris::Cell< moris_index >  tSetList = { 4, 5, 1, 3, 0 };
//
//        moris::Cell< fem::Element_Type > tSetTypeList = { fem::Element_Type::BULK,
//                                                          fem::Element_Type::BULK,
//                                                          fem::Element_Type::SIDESET,
//                                                          fem::Element_Type::SIDESET,
//                                                          fem::Element_Type::SIDESET };
//
//        // list of property type
//        Cell< fem::Property_Type > tPropertyTypeList = {{ fem::Property_Type::CONDUCTIVITY   },
//                                                        { fem::Property_Type::TEMP_DIRICHLET },
//                                                        { fem::Property_Type::TEMP_NEUMANN   }};
//
//        // list of property dependencies
//        Cell< Cell< Cell< MSI::Dof_Type > > > tPropertyDofList( 3 );
//
//        // list of the property coefficients
//        Cell< Cell< Matrix< DDRMat > > > tCoeffList( 3 );
//        tCoeffList( 0 ).resize( 1 );
//        tCoeffList( 0 )( 0 )= {{ 1.0 }};
//        tCoeffList( 1 ).resize( 1 );
//        tCoeffList( 1 )( 0 )= {{ 5.0 }};
//        tCoeffList( 2 ).resize( 1 );
//        tCoeffList( 2 )( 0 )= {{ 20.0 }};
//
//        // cast free function into std::function
//        fem::PropertyFunc tValFunction0 = tConstValFunction;
//
//        // create the list with function pointers for the value
//        Cell< fem::PropertyFunc > tValFuncList( 3, tValFunction0 );
//
//        // create the list with cell of function pointers for the derivatives
//        Cell< Cell< fem::PropertyFunc > > tDerFuncList( 3 );
//
//        // collect properties info
//        fem::Property_User_Defined_Info tPropertyUserDefinedInfo( tPropertyTypeList,
//                                                                  tPropertyDofList,
//                                                                  tCoeffList,
//                                                                  tValFuncList,
//                                                                  tDerFuncList );
//
//        // create model
//        mdl::Model * tModel = new mdl::Model( &tMeshManager,
//                                              tBSplineMeshIndex,
//                                              &tIWGUserDefinedInfo,
//                                              tSetList, tSetTypeList,
//                                              &tPropertyUserDefinedInfo,
//                                              0,
//                                              true);
//
//        moris::Cell< enum MSI::Dof_Type > tDofTypes1( 1, MSI::Dof_Type::TEMP );
//
//        // - - - - - - - - - - - - - - - - - - - - - - - - - - - - - - - - -
//        // STEP 1: create linear solver and algorithm
//        // - - - - - - - - - - - - - - - - - - - - - - - - - - - - - - - - -
//
//        dla::Solver_Factory  tSolFactory;
//
//        // create linear solver
//        std::shared_ptr< dla::Linear_Solver_Algorithm > tLinearSolverAlgorithm = tSolFactory.create_solver( SolverType::PETSC );
//
//        tLinearSolverAlgorithm->set_param("KSPType") = std::string( KSPFGMRES );
//        tLinearSolverAlgorithm->set_param("PCType")  = std::string( PCMG );
////        tLinearSolverAlgorithm->set_param("PCType")  = std::string( PCILU );
//        tLinearSolverAlgorithm->set_param("ILUFill")  = 3;
//
//        dla::Linear_Solver tLinSolver;
//
//        tLinSolver.set_linear_algorithm( 0, tLinearSolverAlgorithm );
//
//        // - - - - - - - - - - - - - - - - - - - - - - - - - - - - - - - - -
//        // STEP 2: create nonlinear solver and algorithm
//        // - - - - - - - - - - - - - - - - - - - - - - - - - - - - - - - - -
//        NLA::Nonlinear_Problem * tNonlinearProblem =  new NLA::Nonlinear_Problem( tModel->get_solver_interface(), 0, true, MapType::Petsc );
//
//        // create factory for nonlinear solver
//        NLA::Nonlinear_Solver_Factory tNonlinFactory;
//
//        // create nonlinear solver
//        std::shared_ptr< NLA::Nonlinear_Algorithm > tNonlinearSolverAlgorithm = tNonlinFactory.create_nonlinear_solver( NLA::NonlinearSolverType::NEWTON_SOLVER );
//
//        NLA::Nonlinear_Solver  tNonlinearSolver;
//
//        tNonlinearSolverAlgorithm->set_param("NLA_max_iter")                = 10;
//        tNonlinearSolverAlgorithm->set_param("NLA_hard_break")              = false;
//        tNonlinearSolverAlgorithm->set_param("NLA_max_lin_solver_restarts") = 2;
//        tNonlinearSolverAlgorithm->set_param("NLA_rebuild_jacobian")        = true;
//
//        // set manager and settings
//        tNonlinearSolverAlgorithm->set_linear_solver( &tLinSolver );
//
//        tNonlinearSolver.set_nonlinear_algorithm( tNonlinearSolverAlgorithm, 0 );
//
//        tNonlinearSolver.solve( tNonlinearProblem );
//
//        // temporary array for solver
//        Matrix< DDRMat > tSolution;
//        tNonlinearSolverAlgorithm->get_full_solution( tSolution );
//
////        CHECK( equal_to( tSolution( 0, 0 ), 4.991691079008517, 1.0e+08 ) );
//
//
//        // start timer
//        tic tTimer_XTK1;
//
//        // Write to Integration mesh for visualization
//        Matrix<DDRMat> tIntegSol = tModel->get_solution_for_integration_mesh_output( MSI::Dof_Type::TEMP );
//
//        // add solution field to integration mesh
//        tIntegMesh1->add_mesh_field_real_scalar_data_loc_inds(tIntegSolFieldName,EntityRank::NODE,tIntegSol);
//
//        // output solution and meshes
//        std::string tMeshOutputFile = "./mdl_exo/xtk_hmr_bar_hole_integ.e";
//        tIntegMesh1->create_output_mesh(tMeshOutputFile);
//
//        // stop timer
//        real tElapsedTime2 = tTimer_XTK1.toc<moris::chronos::milliseconds>().wall;
//
//        MORIS_LOG_INFO( " output took %5.3f seconds.\n", ( double ) tElapsedTime2 / 1000);
//
//        //    delete tInterpMesh1;
//        delete tNonlinearProblem;
//        delete tModel;
//        delete tIntegMesh1;
//    }
//}

}

<|MERGE_RESOLUTION|>--- conflicted
+++ resolved
@@ -244,7 +244,6 @@
         mtk::Mesh_Manager tMeshManager;
         tMeshManager.register_mesh_pair(tInterpMesh.get(), tIntegMesh1);
 
-<<<<<<< HEAD
         // create IWG user defined info
         Cell< Cell< fem::IWG_User_Defined_Info > > tIWGUserDefinedInfo( 4 );
         tIWGUserDefinedInfo( 0 ).resize( 1 );
@@ -313,78 +312,6 @@
                                                                                       {{ MSI::Dof_Type::TEMP }},
                                                                                       { fem::Property_Type::CONDUCTIVITY },
                                                                                       3 );
-=======
-
-        // create a list of IWG type
-        Cell< Cell< fem::IWG_Type > >tIWGTypeList( 4 );
-        tIWGTypeList( 0 ).resize( 1, fem::IWG_Type::SPATIALDIFF_BULK );
-        tIWGTypeList( 1 ).resize( 1, fem::IWG_Type::SPATIALDIFF_BULK );
-        tIWGTypeList( 2 ).resize( 1, fem::IWG_Type::SPATIALDIFF_DIRICHLET );
-        tIWGTypeList( 3 ).resize( 1, fem::IWG_Type::SPATIALDIFF_NEUMANN );
-
-        // number of groups of IWgs
-        uint tNumSets = tIWGTypeList.size();
-
-        // list of residual dof type
-        moris::Cell< moris::Cell< moris::Cell< MSI::Dof_Type > > > tResidualDofType( tNumSets );
-        tResidualDofType( 0 ).resize( tIWGTypeList( 0 ).size(), { MSI::Dof_Type::TEMP } );
-        tResidualDofType( 1 ).resize( tIWGTypeList( 1 ).size(), { MSI::Dof_Type::TEMP } );
-        tResidualDofType( 2 ).resize( tIWGTypeList( 2 ).size(), { MSI::Dof_Type::TEMP } );
-        tResidualDofType( 3 ).resize( tIWGTypeList( 3 ).size(), { MSI::Dof_Type::TEMP } );
-
-        // list of IWG master dof dependencies
-        moris::Cell< moris::Cell< moris::Cell< moris::Cell< MSI::Dof_Type > > > > tMasterDofTypes( tNumSets );
-        tMasterDofTypes( 0 ).resize( tIWGTypeList( 0 ).size(), {{ MSI::Dof_Type::TEMP }} );
-        tMasterDofTypes( 1 ).resize( tIWGTypeList( 1 ).size(), {{ MSI::Dof_Type::TEMP }} );
-        tMasterDofTypes( 2 ).resize( tIWGTypeList( 2 ).size(), {{ MSI::Dof_Type::TEMP }} );
-        tMasterDofTypes( 3 ).resize( tIWGTypeList( 3 ).size(), {{ MSI::Dof_Type::TEMP }} );
-
-        // list of IWG master property dependencies
-        moris::Cell< moris::Cell< moris::Cell< fem::Property_Type > > > tMasterPropTypes( tNumSets );
-        tMasterPropTypes( 0 ).resize( tIWGTypeList( 0 ).size(), { fem::Property_Type::CONDUCTIVITY } );
-        tMasterPropTypes( 1 ).resize( tIWGTypeList( 1 ).size(), { fem::Property_Type::CONDUCTIVITY } );
-        tMasterPropTypes( 2 ).resize( tIWGTypeList( 2 ).size(), { fem::Property_Type::CONDUCTIVITY, fem::Property_Type::TEMP_DIRICHLET } );
-        tMasterPropTypes( 3 ).resize( tIWGTypeList( 3 ).size(), { fem::Property_Type::TEMP_NEUMANN } );
-
-        // build an IWG user defined info
-        fem::IWG_User_Defined_Info tIWGUserDefinedInfo( tIWGTypeList,
-                                                        tResidualDofType,
-                                                        tMasterDofTypes,
-                                                        tMasterPropTypes );
-
-        // list of property type
-        Cell< fem::Property_Type > tPropertyTypeList = {{ fem::Property_Type::CONDUCTIVITY   },
-                                                        { fem::Property_Type::TEMP_DIRICHLET },
-                                                        { fem::Property_Type::TEMP_NEUMANN   }};
-
-        // list of property dependencies
-        Cell< Cell< Cell< MSI::Dof_Type > > > tPropertyDofList( 3 );
-
-        // list of the property coefficients
-        Cell< Cell< Matrix< DDRMat > > > tCoeffList( 3 );
-        tCoeffList( 0 ).resize( 1 );
-        tCoeffList( 0 )( 0 )= {{ 1.0 }};
-        tCoeffList( 1 ).resize( 1 );
-        tCoeffList( 1 )( 0 )= {{ 5.0 }};
-        tCoeffList( 2 ).resize( 1 );
-        tCoeffList( 2 )( 0 )= {{ 20.0 }};
-
-        // cast free function into std::function
-        fem::PropertyFunc tValFunction0 = tConstValFunction;
-
-        // create the list with function pointers for the value
-        Cell< fem::PropertyFunc > tValFuncList( 3, tValFunction0 );
-
-        // create the list with cell of function pointers for the derivatives
-        Cell< Cell< fem::PropertyFunc > > tDerFuncList( 3 );
-
-        // collect properties info
-        fem::Property_User_Defined_Info tPropertyUserDefinedInfo( tPropertyTypeList,
-                                                                  tPropertyDofList,
-                                                                  tCoeffList,
-                                                                  tValFuncList,
-                                                                  tDerFuncList );
->>>>>>> e6ad76d1
 
         // create a list of active block-sets
         moris::Cell< moris_index >  tSetList = { 4, 5, 1, 3 };
@@ -606,7 +533,6 @@
         mtk::Mesh_Manager tMeshManager;
         tMeshManager.register_mesh_pair(tInterpMesh.get(), tIntegMesh1);
 
-<<<<<<< HEAD
         // create IWG user defined info
         Cell< Cell< fem::IWG_User_Defined_Info > > tIWGUserDefinedInfo( 5 );
         tIWGUserDefinedInfo( 0 ).resize( 1 );
@@ -690,53 +616,10 @@
                                                                                       {{ MSI::Dof_Type::TEMP }},
                                                                                       { fem::Property_Type::CONDUCTIVITY },
                                                                                       3 );
-=======
         // stop timer
         real tElapsedTime1 = tTimer_XTK.toc<moris::chronos::milliseconds>().wall;
 
         MORIS_LOG_INFO( " XTK took %5.3f seconds.\n", ( double ) tElapsedTime1 / 1000);
-
-        // create a list of IWG type
-        Cell< Cell< fem::IWG_Type > >tIWGTypeList( 5 );
-        tIWGTypeList( 0 ).resize( 1, fem::IWG_Type::SPATIALDIFF_BULK );
-        tIWGTypeList( 1 ).resize( 1, fem::IWG_Type::SPATIALDIFF_BULK );
-        tIWGTypeList( 2 ).resize( 1, fem::IWG_Type::SPATIALDIFF_DIRICHLET );
-        tIWGTypeList( 3 ).resize( 1, fem::IWG_Type::SPATIALDIFF_DIRICHLET );
-        tIWGTypeList( 4 ).resize( 1, fem::IWG_Type::SPATIALDIFF_NEUMANN );
-
-        // number of groups of IWgs
-        uint tNumSets = tIWGTypeList.size();
-
-        // list of residual dof type
-        moris::Cell< moris::Cell< moris::Cell< MSI::Dof_Type > > > tResidualDofType( tNumSets );
-        tResidualDofType( 0 ).resize( tIWGTypeList( 0 ).size(), { MSI::Dof_Type::TEMP } );
-        tResidualDofType( 1 ).resize( tIWGTypeList( 1 ).size(), { MSI::Dof_Type::TEMP } );
-        tResidualDofType( 2 ).resize( tIWGTypeList( 2 ).size(), { MSI::Dof_Type::TEMP } );
-        tResidualDofType( 3 ).resize( tIWGTypeList( 3 ).size(), { MSI::Dof_Type::TEMP } );
-        tResidualDofType( 4 ).resize( tIWGTypeList( 4 ).size(), { MSI::Dof_Type::TEMP } );
-
-        // list of IWG master dof dependencies
-        moris::Cell< moris::Cell< moris::Cell< moris::Cell< MSI::Dof_Type > > > > tMasterDofTypes( tNumSets );
-        tMasterDofTypes( 0 ).resize( tIWGTypeList( 0 ).size(), {{ MSI::Dof_Type::TEMP }} );
-        tMasterDofTypes( 1 ).resize( tIWGTypeList( 1 ).size(), {{ MSI::Dof_Type::TEMP }} );
-        tMasterDofTypes( 2 ).resize( tIWGTypeList( 2 ).size(), {{ MSI::Dof_Type::TEMP }} );
-        tMasterDofTypes( 3 ).resize( tIWGTypeList( 3 ).size(), {{ MSI::Dof_Type::TEMP }} );
-        tMasterDofTypes( 4 ).resize( tIWGTypeList( 4 ).size(), {{ MSI::Dof_Type::TEMP }} );
-
-        // list of IWG master property dependencies
-        moris::Cell< moris::Cell< moris::Cell< fem::Property_Type > > > tMasterPropTypes( tNumSets );
-        tMasterPropTypes( 0 ).resize( tIWGTypeList( 0 ).size(), { fem::Property_Type::CONDUCTIVITY } );
-        tMasterPropTypes( 1 ).resize( tIWGTypeList( 1 ).size(), { fem::Property_Type::CONDUCTIVITY } );
-        tMasterPropTypes( 2 ).resize( tIWGTypeList( 2 ).size(), { fem::Property_Type::CONDUCTIVITY, fem::Property_Type::TEMP_DIRICHLET } );
-        tMasterPropTypes( 3 ).resize( tIWGTypeList( 3 ).size(), { fem::Property_Type::CONDUCTIVITY, fem::Property_Type::TEMP_DIRICHLET } );
-        tMasterPropTypes( 4 ).resize( tIWGTypeList( 4 ).size(), { fem::Property_Type::TEMP_NEUMANN } );
-
-        // build an IWG user defined info
-        fem::IWG_User_Defined_Info tIWGUserDefinedInfo( tIWGTypeList,
-                                                        tResidualDofType,
-                                                        tMasterDofTypes,
-                                                        tMasterPropTypes );
->>>>>>> e6ad76d1
 
         // create a list of active block-sets
         moris::Cell< moris_index >  tSetList = { 4, 5, 1, 3, 0 };
