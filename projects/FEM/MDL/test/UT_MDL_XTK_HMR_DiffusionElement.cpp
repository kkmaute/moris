--- conflicted
+++ resolved
@@ -699,268 +699,7 @@
 TEST_CASE("HMR Interpolation XTK Cut Diffusion Model Multigrid","[XTK_HMR_DIFF_MULTIGRID]")
 {
 //    //FIXME Timesolver for petsc
-//
-<<<<<<< HEAD
-//    if( par_size() == 1 )
-//    {
-//        gLogger.set_severity_level( 0 );
-//
-//        std::string tFieldName = "Cylinder";
-//
-//        // start timer
-//        tic tTimer_HMR;
-//
-//        moris::uint tLagrangeMeshIndex = 0;
-//        moris::uint tBSplineMeshIndex = 0;
-//
-//        moris::hmr::Parameters tParameters;
-//
-//        tParameters.set_number_of_elements_per_dimension( { {2}, {2}, {4} } );
-//        tParameters.set_domain_dimensions({ {2}, {2}, {4} });
-//        tParameters.set_domain_offset({ {-1.0}, {-1.0}, {-2.0} });
-//        tParameters.set_bspline_truncation( true );
-//        tParameters.set_side_sets({ {5}, {6} });
-//
-//        tParameters.set_multigrid( true );
-//
-//        tParameters.set_output_meshes( { {0} } );
-//
-//        tParameters.set_lagrange_orders  ( { {1} });
-//        tParameters.set_lagrange_patterns({ {0} });
-//
-//        tParameters.set_bspline_orders   ( { {1} } );
-//        tParameters.set_bspline_patterns ( { {0} } );
-//
-//        tParameters.set_union_pattern( 2 );
-//        tParameters.set_working_pattern( 3 );
-//
-//        tParameters.set_refinement_buffer( 2 );
-//        tParameters.set_staircase_buffer( 2 );
-//
-//        Cell< Matrix< DDUMat > > tLagrangeToBSplineMesh( 1 );
-//        tLagrangeToBSplineMesh( 0 ) = { {0} };
-//
-//        tParameters.set_lagrange_to_bspline_mesh( tLagrangeToBSplineMesh );
-//
-//        hmr::HMR tHMR( tParameters );
-//
-//        std::shared_ptr< moris::hmr::Mesh > tMesh = tHMR.create_mesh( tLagrangeMeshIndex );
-//
-//        // create field
-//        std::shared_ptr< moris::hmr::Field > tField = tMesh->create_field( tFieldName, tLagrangeMeshIndex );
-//
-//        tField->evaluate_scalar_function( LevelSetSphereCylinder );
-//
-//        for( uint k=0; k<2; ++k )
-//        {
-//            tHMR.flag_surface_elements_on_working_pattern( tField );
-//            tHMR.perform_refinement_based_on_working_pattern( 0 );
-//
-//            tField->evaluate_scalar_function( LevelSetSphereCylinder );
-//        }
-//
-//        tHMR.finalize();
-//
-//        // stop timer
-//        real tElapsedTime = tTimer_HMR.toc<moris::chronos::milliseconds>().wall;
-//
-//        MORIS_LOG_INFO( " HMR took %5.3f seconds.\n", ( double ) tElapsedTime / 1000);
-//
-////        tHMR.save_to_exodus( "./mdl_exo/xtk_hmr_bar_hole_interp_l1_b1.e" );
-//
-//        std::shared_ptr< hmr::Interpolation_Mesh_HMR > tInterpMesh = tHMR.create_interpolation_mesh( tLagrangeMeshIndex  );
-//
-//        // start timer
-//        tic tTimer_XTK;
-//
-//        moris::ge::GEN_Geom_Field tFieldAsGeom(tField);
-//
-//        moris::Cell<moris::ge::GEN_Geometry*> tGeometryVector = {&tFieldAsGeom};
-//
-//        // Tell the geometry engine about the discrete field mesh and how to interpret phases
-//        moris::ge::GEN_Phase_Table tPhaseTable (1,  Phase_Table_Structure::EXP_BASE_2);
-//        moris::ge::GEN_Geometry_Engine tGeometryEngine(tGeometryVector,tPhaseTable);
-//
-//        // Tell the XTK model that it should decompose with a C_HIERARCHY_TET4, on the same mesh that the level set field is defined on.
-//        size_t tModelDimension = 3;
-//        Cell<enum Subdivision_Method> tDecompositionMethods = {Subdivision_Method::NC_REGULAR_SUBDIVISION_HEX8,Subdivision_Method::C_HIERARCHY_TET4};
-//        xtk::Model tXTKModel(tModelDimension,tInterpMesh.get(),&tGeometryEngine);
-//        tXTKModel.mSameMesh = true;
-//        tXTKModel.mVerbose = false;
-//
-//        // Do the cutting
-//        tXTKModel.decompose(tDecompositionMethods);
-//
-//        xtk::Output_Options tOutputOptions;
-//        tOutputOptions.mAddNodeSets = false;
-//        tOutputOptions.mAddSideSets = true;
-//        tOutputOptions.mAddClusters = true;
-//
-//        // add solution field to integration mesh
-//        std::string tIntegSolFieldName = "solution";
-//        tOutputOptions.mRealNodeExternalFieldNames = {tIntegSolFieldName};
-//
-//        moris::mtk::Integration_Mesh* tIntegMesh1 = tXTKModel.get_output_mesh(tOutputOptions);
-//
-//        // place the pair in mesh manager
-//        mtk::Mesh_Manager tMeshManager;
-//        tMeshManager.register_mesh_pair(tInterpMesh.get(), tIntegMesh1);
-//
-//        //------------------------------------------------------------------------------
-//         // create the properties
-//         std::shared_ptr< fem::Property > tPropConductivity = std::make_shared< fem::Property >();
-//         tPropConductivity->set_parameters( { {{ 1.0 }} } );
-//         tPropConductivity->set_val_function( tConstValFunction_MDL_XTK_HMR );
-//
-//         std::shared_ptr< fem::Property > tPropDirichlet = std::make_shared< fem::Property >();
-//         tPropDirichlet->set_parameters( { {{ 5.0 }} } );
-//         tPropDirichlet->set_val_function( tConstValFunction_MDL_XTK_HMR );
-//
-//         std::shared_ptr< fem::Property > tPropNeumann = std::make_shared< fem::Property >();
-//         tPropNeumann->set_parameters( { {{ 20.0 }} } );
-//         tPropNeumann->set_val_function( tConstValFunction_MDL_XTK_HMR );
-//
-//         std::shared_ptr< fem::Property > tPropTempLoad = std::make_shared< fem::Property >();
-//         tPropTempLoad->set_parameters( { {{ 0.0 }} } );
-//         tPropTempLoad->set_val_function( tConstValFunction_MDL_XTK_HMR );
-//
-//         // define constitutive models
-//         fem::CM_Factory tCMFactory;
-//
-//         std::shared_ptr< fem::Constitutive_Model > tCMDiffLinIso = tCMFactory.create_CM( fem::Constitutive_Type::DIFF_LIN_ISO );
-//         tCMDiffLinIso->set_dof_type_list( {{ MSI::Dof_Type::TEMP }} ); // FIXME through the factory?
-//         tCMDiffLinIso->set_property( tPropConductivity, "Conductivity" );
-//         tCMDiffLinIso->set_space_dim( 3 );
-//
-//         // define stabilization parameters
-//         fem::SP_Factory tSPFactory;
-//         std::shared_ptr< fem::Stabilization_Parameter > tSPDirichletNitsche = tSPFactory.create_SP( fem::Stabilization_Type::DIRICHLET_NITSCHE );
-//         tSPDirichletNitsche->set_parameters( { {{ 1.0 }} } );
-//         tSPDirichletNitsche->set_property( tPropConductivity, "Material", mtk::Master_Slave::MASTER );
-//
-//         // define the IWGs
-//         fem::IWG_Factory tIWGFactory;
-//
-//         std::shared_ptr< fem::IWG > tIWGBulk = tIWGFactory.create_IWG( fem::IWG_Type::SPATIALDIFF_BULK );
-//         tIWGBulk->set_residual_dof_type( { MSI::Dof_Type::TEMP } );
-//         tIWGBulk->set_dof_type_list( {{ MSI::Dof_Type::TEMP }} );
-//         tIWGBulk->set_constitutive_model( tCMDiffLinIso, "DiffLinIso", mtk::Master_Slave::MASTER );
-//         tIWGBulk->set_property( tPropTempLoad, "Load", mtk::Master_Slave::MASTER );
-//
-//         std::shared_ptr< fem::IWG > tIWGDirichlet = tIWGFactory.create_IWG( fem::IWG_Type::SPATIALDIFF_DIRICHLET );
-//         tIWGDirichlet->set_residual_dof_type( { MSI::Dof_Type::TEMP } );
-//         tIWGDirichlet->set_dof_type_list( {{ MSI::Dof_Type::TEMP }} );
-//         tIWGDirichlet->set_stabilization_parameter( tSPDirichletNitsche, "DirichletNitsche" );
-//         tIWGDirichlet->set_constitutive_model( tCMDiffLinIso, "DiffLinIso", mtk::Master_Slave::MASTER );
-//         tIWGDirichlet->set_property( tPropDirichlet, "Dirichlet", mtk::Master_Slave::MASTER );
-//
-//         std::shared_ptr< fem::IWG > tIWGNeumann = tIWGFactory.create_IWG( fem::IWG_Type::SPATIALDIFF_NEUMANN );
-//         tIWGNeumann->set_residual_dof_type( { MSI::Dof_Type::TEMP } );
-//         tIWGNeumann->set_dof_type_list( {{ MSI::Dof_Type::TEMP }} );
-//         tIWGNeumann->set_property( tPropNeumann, "Neumann", mtk::Master_Slave::MASTER );
-//
-//         // define set info
-//         fem::Set_User_Info tSetBulk1;
-//         tSetBulk1.set_mesh_set_name( 4 );
-//         tSetBulk1.set_IWGs( { tIWGBulk } );
-//
-//         fem::Set_User_Info tSetBulk2;
-//         tSetBulk2.set_mesh_set_name( 5 );
-//         tSetBulk2.set_IWGs( { tIWGBulk } );
-//
-//         fem::Set_User_Info tSetDirichlet1;
-//         tSetDirichlet1.set_mesh_set_name( 1 );
-//         tSetDirichlet1.set_IWGs( { tIWGDirichlet } );
-//
-//         fem::Set_User_Info tSetDirichlet2;
-//         tSetDirichlet2.set_mesh_set_name( 3 );
-//         tSetDirichlet2.set_IWGs( { tIWGDirichlet } );
-//
-//         fem::Set_User_Info tSetNeumann;
-//         tSetNeumann.set_mesh_set_name( 0 );
-//         tSetNeumann.set_IWGs( { tIWGNeumann } );
-//
-//         // create a cell of set info
-//         moris::Cell< fem::Set_User_Info > tSetInfo( 5 );
-//         tSetInfo( 0 ) = tSetBulk1;
-//         tSetInfo( 1 ) = tSetBulk2;
-//         tSetInfo( 2 ) = tSetDirichlet1;
-//         tSetInfo( 3 ) = tSetDirichlet2;
-//         tSetInfo( 4 ) = tSetNeumann;
-//
-//         // create model
-//         mdl::Model * tModel = new mdl::Model( &tMeshManager,
-//                                                tBSplineMeshIndex,
-//                                                tSetInfo,
-//                                                0, true );
-//
-//        // stop timer
-//        real tElapsedTime1 = tTimer_XTK.toc<moris::chronos::milliseconds>().wall;
-//
-//        MORIS_LOG_INFO( " XTK took %5.3f seconds.\n", ( double ) tElapsedTime1 / 1000);
-//
-//        moris::Cell< enum MSI::Dof_Type > tDofTypes1( 1, MSI::Dof_Type::TEMP );
-//
-//        // - - - - - - - - - - - - - - - - - - - - - - - - - - - - - - - - -
-//        // STEP 1: create linear solver and algorithm
-//        // - - - - - - - - - - - - - - - - - - - - - - - - - - - - - - - - -
-//
-//        dla::Solver_Factory  tSolFactory;
-//
-//        // create linear solver
-//        std::shared_ptr< dla::Linear_Solver_Algorithm > tLinearSolverAlgorithm = tSolFactory.create_solver( sol::SolverType::PETSC );
-//
-//        tLinearSolverAlgorithm->set_param("KSPType") = std::string( KSPFGMRES );
-//        tLinearSolverAlgorithm->set_param("PCType")  = std::string( PCMG );
-////        tLinearSolverAlgorithm->set_param("PCType")  = std::string( PCILU );
-//        tLinearSolverAlgorithm->set_param("ILUFill")  = 3;
-//
-//        dla::Linear_Solver tLinSolver;
-//
-//        tLinSolver.set_linear_algorithm( 0, tLinearSolverAlgorithm );
-//
-//        // - - - - - - - - - - - - - - - - - - - - - - - - - - - - - - - - -
-//        // STEP 2: create nonlinear solver and algorithm
-//        // - - - - - - - - - - - - - - - - - - - - - - - - - - - - - - - - -
-//        NLA::Nonlinear_Problem * tNonlinearProblem =  new NLA::Nonlinear_Problem( tModel->get_solver_interface(), 0, true, MapType::Petsc );
-//
-//        // create factory for nonlinear solver
-//        NLA::Nonlinear_Solver_Factory tNonlinFactory;
-//
-//        // create nonlinear solver
-//        std::shared_ptr< NLA::Nonlinear_Algorithm > tNonlinearSolverAlgorithm = tNonlinFactory.create_nonlinear_solver( NLA::NonlinearSolverType::NEWTON_SOLVER );
-//
-//        NLA::Nonlinear_Solver  tNonlinearSolver;
-//
-//        tNonlinearSolverAlgorithm->set_param("NLA_max_iter")                = 10;
-//        tNonlinearSolverAlgorithm->set_param("NLA_hard_break")              = false;
-//        tNonlinearSolverAlgorithm->set_param("NLA_max_lin_solver_restarts") = 2;
-//        tNonlinearSolverAlgorithm->set_param("NLA_rebuild_jacobian")        = true;
-//
-//        // set manager and settings
-//        tNonlinearSolverAlgorithm->set_linear_solver( &tLinSolver );
-//
-//        tNonlinearSolver.set_nonlinear_algorithm( tNonlinearSolverAlgorithm, 0 );
-//
-//        tNonlinearSolver.solve( tNonlinearProblem );
-//
-//        // temporary array for solver
-//        Matrix< DDRMat > tSolution;
-//        tNonlinearSolverAlgorithm->get_full_solution( tSolution );
-//
-//        CHECK( equal_to( tSolution( 0, 0 ), 4.991691079008517, 1.0e+08 ) );
-//        CHECK( equal_to( tSolution( 1, 0 ), 5.000966490616513, 1.0e+08 ) );
-//        CHECK( equal_to( tSolution( 2, 0 ), 4.991691079008363, 1.0e+08 ) );
-//        CHECK( equal_to( tSolution( 3, 0 ), 5.000966490616352, 1.0e+08 ) );
-//        CHECK( equal_to( tSolution( 4, 0 ), 17.06241419809754, 1.0e+08 ) );
-//        CHECK( equal_to( tSolution( 5, 0 ), 17.02038634782764, 1.0e+08 ) );
-//        CHECK( equal_to( tSolution( 6, 0 ), 17.06241419809900, 1.0e+08 ) );
-//        CHECK( equal_to( tSolution( 7, 0 ), 17.02038634782907, 1.0e+08 ) );
-//        CHECK( equal_to( tSolution( 8, 0 ), 5.006375939765809, 1.0e+08 ) );
-//        CHECK( equal_to( tSolution( 382, 0 ), 51.10753242793825, 1.0e+08 ) );
-//        CHECK( equal_to( tSolution( 461, 0 ), 17.06241419810062, 1.0e+08 ) );
-//        CHECK( equal_to( tSolution( 505, 0 ), 29.33523440842293, 1.0e+08 ) );
-=======
+
     if( par_size() == 1 )
     {
         gLogger.set_severity_level( 0 );
@@ -1044,7 +783,7 @@
         // Tell the XTK model that it should decompose with a C_HIERARCHY_TET4, on the same mesh that the level set field is defined on.
         size_t tModelDimension = 3;
         Cell<enum Subdivision_Method> tDecompositionMethods = {Subdivision_Method::NC_REGULAR_SUBDIVISION_HEX8,Subdivision_Method::C_HIERARCHY_TET4};
-        xtk::Model tXTKModel(tModelDimension,tInterpMesh.get(),tGeometryEngine);
+        xtk::Model tXTKModel(tModelDimension,tInterpMesh.get(),&tGeometryEngine);
         tXTKModel.mSameMesh = true;
         tXTKModel.mVerbose = false;
 
@@ -1260,7 +999,6 @@
         CHECK( equal_to( tSolution( 382, 0 ), 51.10764688788053, 1.0e+06 ) );
         CHECK( equal_to( tSolution( 461, 0 ), 17.06510449562584, 1.0e+06 ) );
         CHECK( equal_to( tSolution( 505, 0 ), 29.33562066622119, 1.0e+06 ) );
->>>>>>> 2c965bee
 
 ////        // start timer
 ////        tic tTimer_XTK1;
