/*
 * UT_MDL_XTK_HMR_2D.cpp
 *
 *  Created on: Sep 18, 2019
 *      Author: schmidt
 */

#include "catch.hpp"
#include "cl_Star.hpp"
#include "cl_Circle.hpp"
#include "cl_Plane.hpp"

#include "cl_XTK_Model.hpp"
#include "cl_XTK_Enriched_Integration_Mesh.hpp"
#include "cl_XTK_Enriched_Interpolation_Mesh.hpp"
#include "cl_Geom_Field.hpp"
#include "typedefs.hpp"

#include "cl_MTK_Mesh_Manager.hpp"

#include "cl_MTK_Vertex.hpp"    //MTK
#include "cl_MTK_Cell.hpp"
#include "cl_MTK_Enums.hpp"
#include "cl_MTK_Mesh.hpp"

#include "cl_Mesh_Factory.hpp"
#include "cl_MTK_Mesh_Tools.hpp"
#include "cl_MTK_Mesh_Data_Input.hpp"
#include "cl_MTK_Scalar_Field_Info.hpp"
#include "cl_MTK_Mesh.hpp"
#include "cl_MTK_Mesh_Data_STK.hpp"
#include "cl_MTK_Mesh_Core_STK.hpp"
#include "cl_MTK_Interpolation_Mesh_STK.hpp"
#include "cl_MTK_Integration_Mesh_STK.hpp"
#include "cl_MTK_Mesh_Manager.hpp"
#include "cl_MTK_Interpolation_Mesh.hpp"
#include "cl_MTK_Integration_Mesh.hpp"
#include "cl_MTK_Double_Side_Cluster.hpp"
#include "cl_MTK_Double_Side_Cluster_Input.hpp"
#include "cl_MTK_Side_Cluster.hpp"
#include "cl_MTK_Side_Cluster_Input.hpp"

#include "cl_Matrix.hpp"        //LINALG
#include "linalg_typedefs.hpp"
#include "fn_equal_to.hpp" // ALG/src

#include "cl_FEM_NodeProxy.hpp"                //FEM/INT/src
#include "cl_FEM_ElementProxy.hpp"             //FEM/INT/src
#include "cl_FEM_Node_Base.hpp"                //FEM/INT/src
#include "cl_FEM_Element_Factory.hpp"          //FEM/INT/src
#include "cl_FEM_IWG_Factory.hpp"              //FEM/INT/src
#include "cl_FEM_CM_Factory.hpp"              //FEM/INT/src
#include "cl_FEM_SP_Factory.hpp"              //FEM/INT/src
#include "cl_FEM_Set_User_Info.hpp"              //FEM/INT/src

#include "cl_MDL_Model.hpp"

#include "cl_HMR_Mesh_Interpolation.hpp"
#include "cl_HMR.hpp"
#include "cl_HMR_Background_Mesh.hpp" //HMR/src
#include "cl_HMR_BSpline_Mesh_Base.hpp" //HMR/src
#include "cl_HMR_Element.hpp" //HMR/src
#include "cl_HMR_Factory.hpp" //HMR/src
#include "cl_HMR_Field.hpp"
#include "cl_HMR_Lagrange_Mesh_Base.hpp" //HMR/src
#include "cl_HMR_Parameters.hpp" //HMR/src

#include "cl_DLA_Solver_Factory.hpp"
#include "cl_DLA_Solver_Interface.hpp"

#include "cl_NLA_Nonlinear_Solver_Factory.hpp"
#include "cl_NLA_Nonlinear_Solver.hpp"
#include "cl_NLA_Nonlinear_Problem.hpp"
#include "cl_MSI_Solver_Interface.hpp"
#include "cl_MSI_Equation_Object.hpp"
#include "cl_MSI_Model_Solver_Interface.hpp"
#include "cl_DLA_Linear_Solver_Aztec.hpp"
#include "cl_DLA_Linear_Solver.hpp"

#include "cl_TSA_Time_Solver_Factory.hpp"
#include "cl_TSA_Monolithic_Time_Solver.hpp"
#include "cl_TSA_Time_Solver.hpp"

#include "fn_norm.hpp"

#include "../projects/GEN/src/geometry/cl_GEN_Circle.hpp"
#include "../projects/GEN/src/geometry/cl_GEN_Geom_Field.hpp"
#include "../projects/GEN/src/geometry/cl_GEN_Geometry.hpp"


namespace moris
{
Matrix< DDRMat >
exactTempFunc(moris::Cell< Matrix< DDRMat > >         & aCoeff,
              moris::Cell< fem::Field_Interpolator* > & aFieldInterpolator,
              fem::Geometry_Interpolator              * aGeometryInterpolator )
        {
    Matrix< DDRMat > tCoord = aGeometryInterpolator->valx();
    real xcoord = tCoord(0);
    real ycoord = tCoord(1);

    real rad = std::pow (  std::pow( xcoord - 0, 2.0)
    + std::pow( ycoord - 0, 2.0), 0.5);

    return {{(1.0/3.0)*(1.0/rad-0.501)}};
        }

moris::real LvlSetLin(const moris::Matrix< moris::DDRMat > & aPoint )
{
    moris::real tOffset = 200;

    return    aPoint(0) - 0.317 * aPoint(1) - tOffset;
}

moris::real LvlSetCircle_2D(const moris::Matrix< moris::DDRMat > & aPoint )
{
    return    std::sqrt( aPoint( 0 ) * aPoint( 0 ) + aPoint( 1 ) * aPoint( 1 ) ) - 0.2505;
}

moris::real LvlSetCircle_2D_outsideDomain(const moris::Matrix< moris::DDRMat > & aPoint )
{
    Matrix< DDRMat > tCenter{ { -10, -10 } };
    return    norm( aPoint - tCenter ) - 0.001;
}

Matrix< DDRMat > tConstValFunction( moris::Cell< Matrix< DDRMat > >         & aCoeff,
                                    moris::Cell< fem::Field_Interpolator* > & aDofFieldInterpolator,
                                    moris::Cell< fem::Field_Interpolator* > & aDvFieldInterpolator,
                                    fem::Geometry_Interpolator              * aGeometryInterpolator )
{
    return aCoeff( 0 );
}

moris::Matrix< moris::DDRMat > tMValFunction( moris::Cell< moris::Matrix< moris::DDRMat > >  & aParameters,
                                              moris::Cell< moris::fem::Field_Interpolator* > & aDofFI,
                                              moris::Cell< moris::fem::Field_Interpolator* > & aDvFI,
                                              moris::fem::Geometry_Interpolator              * aGeometryInterpolator )
{
    return {{ aParameters( 0 )( 0 ), 0.0 },
            { 0.0, aParameters( 0 )( 1 ) }};
}

moris::real
LevelSetFunction_star1( const moris::Matrix< moris::DDRMat > & aPoint )
{
    moris::real tPhi = std::atan2( aPoint( 0 ), aPoint( 1 ) );

    moris::real tLevelSetVaue = 0.501 + 0.1 * std::sin( 5 * tPhi ) - std::sqrt( std::pow( aPoint( 0 ), 2 ) + std::pow( aPoint( 1 ), 2 ) );

    return -tLevelSetVaue;
}

moris::real
Plane4MatMDL1(const moris::Matrix< moris::DDRMat > & aPoint )
{
    moris::real mXC = 0.1;
    moris::real mYC = 0.1;
    moris::real mNx = 1.0;
    moris::real mNy = 0.0;
    return ( mNx*( aPoint(0)-mXC ) + mNy*( aPoint(1)-mYC ) );
}

moris::real
Circle4MatMDL(const moris::Matrix< moris::DDRMat > & aPoint )
{
    moris::real mXCenter = 0.01;
    moris::real mYCenter = 0.01;
    moris::real mRadius = 0.47334;

    return  (aPoint(0) - mXCenter) * (aPoint(0) - mXCenter)
                    + (aPoint(1) - mYCenter) * (aPoint(1) - mYCenter)
                    - (mRadius * mRadius);
}

TEST_CASE("2D XTK WITH HMR Struc Interface 2D","[XTK_HMR_Struc_Interface_2D]")
{
    if(par_size()<=1)
    {
        uint tLagrangeMeshIndex = 0;
        std::string tFieldName = "Cylinder";

         hmr::ParameterList tParameters = hmr::create_hmr_parameter_list();

         tParameters.set( "number_of_elements_per_dimension", "20, 20");
         tParameters.set( "domain_dimensions", "2, 2" );
         tParameters.set( "domain_offset", "-1.0, -1.0" );
         tParameters.set( "domain_sidesets", "1,2,3,4" );
         tParameters.set( "lagrange_output_meshes", "0" );

         tParameters.set( "lagrange_orders", "1" );
         tParameters.set( "lagrange_pattern", "0" );
         tParameters.set( "bspline_orders", "1" );
         tParameters.set( "bspline_pattern", "0" );

         tParameters.set( "lagrange_to_bspline", "0" );

         tParameters.set( "truncate_bsplines", 1 );
         tParameters.set( "refinement_buffer", 3 );
         tParameters.set( "staircase_buffer", 3 );
         tParameters.set( "initial_refinement", 0 );

         tParameters.set( "use_multigrid", 0 );
         tParameters.set( "severity_level", 2 );

         hmr::HMR tHMR( tParameters );

        //initial refinement
         tHMR.perform_initial_refinement( 0 );

         std::shared_ptr< moris::hmr::Mesh > tMesh = tHMR.create_mesh( tLagrangeMeshIndex );

       //  create field
       std::shared_ptr< moris::hmr::Field > tField = tMesh->create_field( tFieldName, tLagrangeMeshIndex );

       tField->evaluate_scalar_function( LvlSetCircle_2D );

       for( uint k=0; k<2; ++k )
       {
           tHMR.flag_surface_elements_on_working_pattern( tField );
           tHMR.perform_refinement_based_on_working_pattern( 0 );

           tField->evaluate_scalar_function( LvlSetCircle_2D );
       }

         tHMR.finalize();

       tHMR.save_to_exodus( 0, "./xtk_exo/mdl_xtk_hmr_2d.e" );

          std::shared_ptr< moris::hmr::Interpolation_Mesh_HMR > tInterpolationMesh = tHMR.create_interpolation_mesh(tLagrangeMeshIndex);

        //----------------------------------------------------------------------------------------------
//       std::string tPrefix = std::getenv("MORISROOT");
//       std::string tMeshFileName = tPrefix + "build/3x1.g";
//       std::cout<<"Mesh input name = "<<tMeshFileName<<std::endl;
//
//       moris::mtk::Scalar_Field_Info<DDRMat> tNodeField1;
//       std::string tFieldName1 = "Temp_Field";
//       tNodeField1.set_field_name( tFieldName1 );
//       tNodeField1.set_field_entity_rank( EntityRank::NODE );
//
//       // Initialize field information container
//       moris::mtk::MtkFieldsInfo tFieldsInfo;
//
//       // Place the node field into the field info container
//       add_field_for_mesh_input(&tNodeField1,tFieldsInfo);
//
//       // Declare some supplementary fields
//       mtk::MtkMeshData tMeshData;
//       tMeshData.FieldsInfo = &tFieldsInfo;
//
//
//       // construct the mesh data
//       mtk::Interpolation_Mesh* tInterpolationMesh = mtk::create_interpolation_mesh( MeshType::STK, tMeshFileName, &tMeshData );
        //-----------------------------------------------------------------------------------------------

        moris::ge::Circle tCircle( 0.2501, 0.0, 0.0 );
//        moris::Matrix<moris::DDRMat> tCenters = {{ 0.151,0.1 }};
//        moris::Matrix<moris::DDRMat> tNormals = {{ 1.0,0.0 }};
//        xtk::Plane<2> tPlane(tCenters,tNormals);

        moris::ge::GEN_Phase_Table     tPhaseTable (1,  Phase_Table_Structure::EXP_BASE_2);
        moris::ge::GEN_Geometry_Engine tGeometryEngine(tCircle,tPhaseTable, 2);

         xtk::Model tXTKModel(2, tInterpolationMesh.get(), tGeometryEngine);
//       xtk::Model tXTKModel(2, tInterpolationMesh, tGeometryEngine);

        tXTKModel.mVerbose = false;

        //Specify decomposition Method and Cut Mesh ---------------------------------------
        Cell<enum Subdivision_Method> tDecompositionMethods = {Subdivision_Method::NC_REGULAR_SUBDIVISION_QUAD4, Subdivision_Method::C_TRI3};
        tXTKModel.decompose(tDecompositionMethods);

        tXTKModel.perform_basis_enrichment(EntityRank::BSPLINE_1,0);

        // get meshes
        xtk::Enriched_Interpolation_Mesh & tEnrInterpMesh = tXTKModel.get_enriched_interp_mesh();
        xtk::Enriched_Integration_Mesh   & tEnrIntegMesh = tXTKModel.get_enriched_integ_mesh();

        tEnrInterpMesh.print_enriched_cells();
        tEnrIntegMesh.print_double_side_sets(2);

        // place the pair in mesh manager
        mtk::Mesh_Manager tMeshManager;
        tMeshManager.register_mesh_pair(&tEnrInterpMesh, &tEnrIntegMesh);

        //-----------------------------------------------------------------------------
//        // output solution and meshes
//                xtk::Output_Options tOutputOptions1;
//                tOutputOptions1.mAddNodeSets = false;
//                tOutputOptions1.mAddSideSets = false;
//                tOutputOptions1.mAddClusters = false;
//
//
//                moris::mtk::Integration_Mesh* tIntegMesh11 = tXTKModel.get_output_mesh(tOutputOptions1);
//
//                for(moris::uint i = 0; i < tIntegMesh11->get_num_entities(EntityRank::NODE); i++)
//                {
//                    moris::moris_id tID = tIntegMesh11->get_glb_entity_id_from_entity_loc_index(i,EntityRank::NODE);
//                }
//
//
//                std::string tMeshOutputFile1 = "./mdl_exo/stk_xtk_inv_ilu_quad_bspline1.e";
//                tIntegMesh11->create_output_mesh(tMeshOutputFile1);
        //-----------------------------------------------------------------------------

        //------------------------------------------------------------------------------
        // create the properties
        std::shared_ptr< fem::Property > tPropEMod1 = std::make_shared< fem::Property >();
        tPropEMod1->set_parameters( { {{ 1.0 }} } );
        tPropEMod1->set_val_function( tConstValFunction );

        std::shared_ptr< fem::Property > tPropEMod2 = std::make_shared< fem::Property >();
        tPropEMod2->set_parameters( { {{ 1.0 }} } );
        tPropEMod2->set_val_function( tConstValFunction );

        std::shared_ptr< fem::Property > tPropNu = std::make_shared< fem::Property >();
        tPropNu->set_parameters( { {{ 0.0 }} } );
        tPropNu->set_val_function( tConstValFunction );

        std::shared_ptr< fem::Property > tPropDirichlet = std::make_shared< fem::Property >();
        tPropDirichlet->set_parameters( { {{ 0.0 }, { 0.0 }} } );
        tPropDirichlet->set_val_function( tConstValFunction );

        std::shared_ptr< fem::Property > tPropDirichlet2 = std::make_shared< fem::Property >();
        tPropDirichlet2->set_parameters( { {{ 1.0, 1.0 }} } );
        tPropDirichlet2->set_val_function( tMValFunction );

        std::shared_ptr< fem::Property > tPropNeumann = std::make_shared< fem::Property >();
        tPropNeumann->set_parameters( {{{ 1.0 } , { 0.0 }}} );
        tPropNeumann->set_val_function( tConstValFunction );

        // define constitutive models
        fem::CM_Factory tCMFactory;

        std::shared_ptr< fem::Constitutive_Model > tCMStrucLinIso1 = tCMFactory.create_CM( fem::Constitutive_Type::STRUC_LIN_ISO );
        tCMStrucLinIso1->set_dof_type_list( {{ MSI::Dof_Type::UX, MSI::Dof_Type::UY }} );
        tCMStrucLinIso1->set_property( tPropEMod1, "YoungsModulus" );
        tCMStrucLinIso1->set_property( tPropNu, "PoissonRatio" );
        tCMStrucLinIso1->set_space_dim( 2 );

        std::shared_ptr< fem::Constitutive_Model > tCMStrucLinIso2 = tCMFactory.create_CM( fem::Constitutive_Type::STRUC_LIN_ISO );
        tCMStrucLinIso2->set_dof_type_list( {{ MSI::Dof_Type::UX, MSI::Dof_Type::UY }} );
        tCMStrucLinIso2->set_property( tPropEMod2, "YoungsModulus" );
        tCMStrucLinIso2->set_property( tPropNu, "PoissonRatio" );
        tCMStrucLinIso2->set_space_dim( 2 );

        // define stabilization parameters
        fem::SP_Factory tSPFactory;
        std::shared_ptr< fem::Stabilization_Parameter > tSPDirichletNitsche = tSPFactory.create_SP( fem::Stabilization_Type::DIRICHLET_NITSCHE );
        tSPDirichletNitsche->set_parameters( { {{ 1.0 }} } );
        tSPDirichletNitsche->set_property( tPropEMod1, "Material", mtk::Master_Slave::MASTER );

        std::shared_ptr< fem::Stabilization_Parameter > tSPNitscheInterface = tSPFactory.create_SP( fem::Stabilization_Type::NITSCHE_INTERFACE );
        tSPNitscheInterface->set_parameters( { {{ 1.0 }} } );
        tSPNitscheInterface->set_property( tPropEMod2, "Material", mtk::Master_Slave::MASTER );
        tSPNitscheInterface->set_property( tPropEMod1, "Material", mtk::Master_Slave::SLAVE );

        std::shared_ptr< fem::Stabilization_Parameter > tSPMasterWeightInterface = tSPFactory.create_SP( fem::Stabilization_Type::MASTER_WEIGHT_INTERFACE );
        tSPMasterWeightInterface->set_property( tPropEMod2, "Material", mtk::Master_Slave::MASTER );
        tSPMasterWeightInterface->set_property( tPropEMod1, "Material", mtk::Master_Slave::SLAVE );

        std::shared_ptr< fem::Stabilization_Parameter > tSPSlaveWeightInterface = tSPFactory.create_SP( fem::Stabilization_Type::SLAVE_WEIGHT_INTERFACE );
        tSPSlaveWeightInterface->set_property( tPropEMod2, "Material", mtk::Master_Slave::MASTER );
        tSPSlaveWeightInterface->set_property( tPropEMod1, "Material", mtk::Master_Slave::SLAVE );

        // define the IWGs
        fem::IWG_Factory tIWGFactory;

        std::shared_ptr< fem::IWG > tIWGBulk1 = tIWGFactory.create_IWG( fem::IWG_Type::STRUC_LINEAR_BULK );
        tIWGBulk1->set_residual_dof_type( { MSI::Dof_Type::UX, MSI::Dof_Type::UY } );
        tIWGBulk1->set_dof_type_list( {{ MSI::Dof_Type::UX, MSI::Dof_Type::UY }} );
        tIWGBulk1->set_constitutive_model( tCMStrucLinIso1, "ElastLinIso", mtk::Master_Slave::MASTER );

        std::shared_ptr< fem::IWG > tIWGBulk2 = tIWGFactory.create_IWG( fem::IWG_Type::STRUC_LINEAR_BULK );
        tIWGBulk2->set_residual_dof_type( { MSI::Dof_Type::UX, MSI::Dof_Type::UY } );
        tIWGBulk2->set_dof_type_list( {{ MSI::Dof_Type::UX, MSI::Dof_Type::UY }} );
        tIWGBulk2->set_constitutive_model( tCMStrucLinIso2, "ElastLinIso", mtk::Master_Slave::MASTER );

        std::shared_ptr< fem::IWG > tIWGDirichlet = tIWGFactory.create_IWG( fem::IWG_Type::STRUC_LINEAR_DIRICHLET );
        tIWGDirichlet->set_residual_dof_type( { MSI::Dof_Type::UX, MSI::Dof_Type::UY } );
        tIWGDirichlet->set_dof_type_list( {{ MSI::Dof_Type::UX, MSI::Dof_Type::UY }} );
        tIWGDirichlet->set_stabilization_parameter( tSPDirichletNitsche, "DirichletNitsche" );
        tIWGDirichlet->set_constitutive_model( tCMStrucLinIso1, "ElastLinIso", mtk::Master_Slave::MASTER );
        tIWGDirichlet->set_property( tPropDirichlet, "Dirichlet", mtk::Master_Slave::MASTER );
        tIWGDirichlet->set_property( tPropDirichlet2, "Select", mtk::Master_Slave::MASTER );

        std::shared_ptr< fem::IWG > tIWGNeumann = tIWGFactory.create_IWG( fem::IWG_Type::STRUC_LINEAR_NEUMANN );
        tIWGNeumann->set_residual_dof_type( { MSI::Dof_Type::UX, MSI::Dof_Type::UY } );
        tIWGNeumann->set_dof_type_list( {{ MSI::Dof_Type::UX, MSI::Dof_Type::UY }} );
        tIWGNeumann->set_property( tPropNeumann, "Neumann", mtk::Master_Slave::MASTER );

        std::shared_ptr< fem::IWG > tIWGInterface = tIWGFactory.create_IWG( fem::IWG_Type::STRUC_LINEAR_INTERFACE );
        tIWGInterface->set_residual_dof_type( { MSI::Dof_Type::UX, MSI::Dof_Type::UY } );
        tIWGInterface->set_dof_type_list( {{ MSI::Dof_Type::UX, MSI::Dof_Type::UY }} );
        tIWGInterface->set_dof_type_list( {{ MSI::Dof_Type::UX, MSI::Dof_Type::UY }},mtk::Master_Slave::SLAVE );
        tIWGInterface->set_stabilization_parameter( tSPNitscheInterface, "NitscheInterface" );
        tIWGInterface->set_stabilization_parameter( tSPMasterWeightInterface, "MasterWeightInterface" );
        tIWGInterface->set_stabilization_parameter( tSPSlaveWeightInterface, "SlaveWeightInterface" );
        tIWGInterface->set_constitutive_model( tCMStrucLinIso2, "ElastLinIso", mtk::Master_Slave::MASTER );
        tIWGInterface->set_constitutive_model( tCMStrucLinIso1, "ElastLinIso", mtk::Master_Slave::SLAVE );

        // create a list of active block-sets
        std::string tInterfaceSideSetName = tEnrIntegMesh.get_interface_side_set_name( 0, 0, 1 );
        std::string tDblInterfaceSideSetName = tEnrIntegMesh.get_dbl_interface_side_set_name(0,1);

        //        // create a list of active block-sets
        ////       moris::Cell< moris_index >  tSetList = { tEnrIntegMesh.get_block_set_index("block_1_c_p0"),
        ////                                                tEnrIntegMesh.get_block_set_index("block_1_n_p0"),
        ////                                                tEnrIntegMesh.get_block_set_index("block_1_c_p1"),
        ////                                                tEnrIntegMesh.get_block_set_index("block_1_n_p1"),
        ////                                                tEnrIntegMesh.get_side_set_index("surface_4_n_p0"),
        ////                                                tEnrIntegMesh.get_side_set_index("surface_2_n_p1"),
        ////                                                tEnrIntegMesh.get_double_sided_set_index(tDblInterfaceSideSetName)};
        //
        //         moris::Cell< moris_index >  tSetList = { tEnrIntegMesh.get_block_set_index("HMR_dummy_c_p0"),
        //                                                  tEnrIntegMesh.get_block_set_index("HMR_dummy_n_p0"),
        //                                                  tEnrIntegMesh.get_block_set_index("HMR_dummy_c_p1"),
        //                                                  tEnrIntegMesh.get_block_set_index("HMR_dummy_n_p1"),
        //                                                  tEnrIntegMesh.get_side_set_index("SideSet_4_n_p1"),
        //                                                  tEnrIntegMesh.get_side_set_index("SideSet_2_n_p1"),
        //                                                  tEnrIntegMesh.get_double_sided_set_index(tDblInterfaceSideSetName)};

        // define set info
        fem::Set_User_Info tSetBulk1;
        tSetBulk1.set_mesh_index( tEnrIntegMesh.get_block_set_index("HMR_dummy_c_p0") );
        tSetBulk1.set_set_type( fem::Element_Type::BULK );
        tSetBulk1.set_IWGs( { tIWGBulk2 } );

        fem::Set_User_Info tSetBulk2;
        tSetBulk2.set_mesh_index( tEnrIntegMesh.get_block_set_index("HMR_dummy_n_p0") );
        tSetBulk2.set_set_type( fem::Element_Type::BULK );
        tSetBulk2.set_IWGs( { tIWGBulk2 } );

        fem::Set_User_Info tSetBulk3;
        tSetBulk3.set_mesh_index( tEnrIntegMesh.get_block_set_index("HMR_dummy_c_p1") );
        tSetBulk3.set_set_type( fem::Element_Type::BULK );
        tSetBulk3.set_IWGs( { tIWGBulk1 } );

        fem::Set_User_Info tSetBulk4;
        tSetBulk4.set_mesh_index( tEnrIntegMesh.get_block_set_index("HMR_dummy_n_p1") );
        tSetBulk4.set_set_type( fem::Element_Type::BULK );
        tSetBulk4.set_IWGs( { tIWGBulk1 } );

        fem::Set_User_Info tSetDirichlet;
        tSetDirichlet.set_mesh_index( tEnrIntegMesh.get_side_set_index("SideSet_4_n_p1") );
        tSetDirichlet.set_set_type( fem::Element_Type::SIDESET );
        tSetDirichlet.set_IWGs( { tIWGDirichlet } );

        fem::Set_User_Info tSetNeumann;
        tSetNeumann.set_mesh_index( tEnrIntegMesh.get_side_set_index("SideSet_2_n_p1") );
        tSetNeumann.set_set_type( fem::Element_Type::SIDESET );
        tSetNeumann.set_IWGs( { tIWGNeumann } );

        fem::Set_User_Info tSetInterface;
        tSetInterface.set_mesh_index( tEnrIntegMesh.get_double_sided_set_index(tDblInterfaceSideSetName) );
        tSetInterface.set_set_type( fem::Element_Type::DOUBLE_SIDESET );
        tSetInterface.set_IWGs( { tIWGInterface } );

        // create a cell of set info
        moris::Cell< fem::Set_User_Info > tSetInfo( 7 );
        tSetInfo( 0 ) = tSetBulk1;
        tSetInfo( 1 ) = tSetBulk2;
        tSetInfo( 2 ) = tSetBulk3;
        tSetInfo( 3 ) = tSetBulk4;
        tSetInfo( 4 ) = tSetDirichlet;
        tSetInfo( 5 ) = tSetNeumann;
        tSetInfo( 6 ) = tSetInterface;

        // create model
        mdl::Model * tModel = new mdl::Model( &tMeshManager,
                                              0,
                                              tSetInfo,
                                              0, false );

        // - - - - - - - - - - - - - - - - - - - - - - - - - - - - - - - - -
        // STEP 1: create linear solver and algorithm
        // - - - - - - - - - - - - - - - - - - - - - - - - - - - - - - - - -

        moris::Cell< enum MSI::Dof_Type > tDofTypesU( 2 );
        tDofTypesU( 0 ) = MSI::Dof_Type::UX;
        tDofTypesU( 1 ) = MSI::Dof_Type::UY;

        dla::Solver_Factory  tSolFactory;
        std::shared_ptr< dla::Linear_Solver_Algorithm > tLinearSolverAlgorithm = tSolFactory.create_solver( SolverType::AZTEC_IMPL );

        tLinearSolverAlgorithm->set_param("AZ_diagnostics") = AZ_none;
        tLinearSolverAlgorithm->set_param("AZ_output") = AZ_none;
        tLinearSolverAlgorithm->set_param("AZ_max_iter") = 10000;
        tLinearSolverAlgorithm->set_param("AZ_solver") = AZ_gmres;
        tLinearSolverAlgorithm->set_param("AZ_subdomain_solve") = AZ_ilu;
        tLinearSolverAlgorithm->set_param("AZ_graph_fill") = 10;
        //        tLinearSolverAlgorithm->set_param("Use_ML_Prec") = true;

        dla::Linear_Solver tLinSolver;
        tLinSolver.set_linear_algorithm( 0, tLinearSolverAlgorithm );

        // - - - - - - - - - - - - - - - - - - - - - - - - - - - - - - - - -
        // STEP 2: create nonlinear solver and algorithm
        // - - - - - - - - - - - - - - - - - - - - - - - - - - - - - - - - -
        NLA::Nonlinear_Solver_Factory tNonlinFactory;
        std::shared_ptr< NLA::Nonlinear_Algorithm > tNonlinearSolverAlgorithm = tNonlinFactory.create_nonlinear_solver( NLA::NonlinearSolverType::NEWTON_SOLVER );
        //        std::shared_ptr< NLA::Nonlinear_Algorithm > tNonlinearSolverAlgorithmMonolythicU = tNonlinFactory.create_nonlinear_solver( NLA::NonlinearSolverType::NEWTON_SOLVER );

        tNonlinearSolverAlgorithm->set_param("NLA_max_iter")   = 3;
        //        tNonlinearSolverAlgorithmMonolythic->set_param("NLA_hard_break") = false;
        //        tNonlinearSolverAlgorithmMonolythic->set_param("NLA_max_lin_solver_restarts") = 2;
        //        tNonlinearSolverAlgorithmMonolythic->set_param("NLA_rebuild_jacobian") = true;

        tNonlinearSolverAlgorithm->set_linear_solver( &tLinSolver );
        //        tNonlinearSolverAlgorithmMonolythicU->set_linear_solver( &tLinSolver );

        NLA::Nonlinear_Solver tNonlinearSolverMain;
        tNonlinearSolverMain.set_nonlinear_algorithm( tNonlinearSolverAlgorithm, 0 );


        tNonlinearSolverMain       .set_dof_type_list( tDofTypesU );

        // Create solver database
        NLA::SOL_Warehouse tSolverWarehouse( tModel->get_solver_interface() );

        tNonlinearSolverMain       .set_solver_warehouse( &tSolverWarehouse );

        // - - - - - - - - - - - - - - - - - - - - - - - - - - - - - - - - -
        // STEP 3: create time Solver and algorithm
        // - - - - - - - - - - - - - - - - - - - - - - - - - - - - - - - - -
        tsa::Time_Solver_Factory tTimeSolverFactory;
        std::shared_ptr< tsa::Time_Solver_Algorithm > tTimeSolverAlgorithm = tTimeSolverFactory.create_time_solver( tsa::TimeSolverType::MONOLITHIC );

        tTimeSolverAlgorithm->set_nonlinear_solver( &tNonlinearSolverMain );

        tsa::Time_Solver tTimeSolver;
        tTimeSolver.set_time_solver_algorithm( tTimeSolverAlgorithm );
        tTimeSolver.set_solver_warehouse( &tSolverWarehouse );

        tTimeSolver.set_dof_type_list( tDofTypesU );

        //------------------------------------------------------------------------------
        tTimeSolver.solve();

        // output solution and meshes
        xtk::Output_Options tOutputOptions;
        tOutputOptions.mAddNodeSets = false;
        tOutputOptions.mAddSideSets = false;
        tOutputOptions.mAddClusters = false;

        // add solution field to integration mesh
        std::string tIntegSolFieldNameUX = "UX";
        std::string tIntegSolFieldNameUY = "UY";
        tOutputOptions.mRealNodeExternalFieldNames = {tIntegSolFieldNameUX, tIntegSolFieldNameUY};

        moris::mtk::Integration_Mesh* tIntegMesh1 = tXTKModel.get_output_mesh(tOutputOptions);

        // Write to Integration mesh for visualization
        Matrix<DDRMat> tIntegSolUX = tModel->get_solution_for_integration_mesh_output( MSI::Dof_Type::UX );
        Matrix<DDRMat> tIntegSolUY = tModel->get_solution_for_integration_mesh_output( MSI::Dof_Type::UY );

        //    print(tIntegSolUX,"tIntegSolUX");
        //    print(tIntegSolUY,"tIntegSolUY");

        Matrix<DDRMat> tSTKIntegSolUX(tIntegMesh1->get_num_entities(EntityRank::NODE),1);
        Matrix<DDRMat> tSTKIntegSolUY(tIntegMesh1->get_num_entities(EntityRank::NODE),1);

        for(moris::uint i = 0; i < tIntegMesh1->get_num_entities(EntityRank::NODE); i++)
        {
            moris::moris_id tID = tIntegMesh1->get_glb_entity_id_from_entity_loc_index(i,EntityRank::NODE);
            tSTKIntegSolUX(i) = tIntegSolUX(tEnrIntegMesh.get_loc_entity_ind_from_entity_glb_id(tID,EntityRank::NODE));
            tSTKIntegSolUY(i) = tIntegSolUY(tEnrIntegMesh.get_loc_entity_ind_from_entity_glb_id(tID,EntityRank::NODE));
        }

        // add solution field to integration mesh
        tIntegMesh1->add_mesh_field_real_scalar_data_loc_inds(tIntegSolFieldNameUX,EntityRank::NODE,tSTKIntegSolUX);
        tIntegMesh1->add_mesh_field_real_scalar_data_loc_inds(tIntegSolFieldNameUY,EntityRank::NODE,tSTKIntegSolUY);

        //    Matrix<DDRMat> tFullSol;
        //    tNonlinearSolver.get_full_solution(tFullSol);
        //
        //    print(tFullSol,"tFullSol");

        std::string tMeshOutputFile = "./mdl_exo/stk_xtk_linear_struc_2D.e";

        tIntegMesh1->create_output_mesh(tMeshOutputFile);

        delete tIntegMesh1;

        delete tModel;
    }
}

TEST_CASE("2D XTK WITH HMR Struc 2D","[XTK_HMR_Struc_2D]")
{
    if(par_size()<=1)
    {
        uint tLagrangeMeshIndex = 0;
        std::string tFieldName = "Cylinder";

        hmr::ParameterList tParameters = hmr::create_hmr_parameter_list();

        tParameters.set( "number_of_elements_per_dimension", "20, 20");
        tParameters.set( "domain_dimensions", "2, 2" );
        tParameters.set( "domain_offset", "-1.0, -1.0" );
        tParameters.set( "domain_sidesets", "1,2,3,4" );
        tParameters.set( "lagrange_output_meshes", "0" );

        tParameters.set( "lagrange_orders", "1" );
        tParameters.set( "lagrange_pattern", "0" );
        tParameters.set( "bspline_orders", "1" );
        tParameters.set( "bspline_pattern", "0" );

        tParameters.set( "lagrange_to_bspline", "0" );

        tParameters.set( "truncate_bsplines", 1 );
        tParameters.set( "refinement_buffer", 3 );
        tParameters.set( "staircase_buffer", 3 );
        tParameters.set( "initial_refinement", 0 );

        tParameters.set( "use_multigrid", 0 );
        tParameters.set( "severity_level", 2 );

        hmr::HMR tHMR( tParameters );

        // initial refinement
        tHMR.perform_initial_refinement( 0 );

        std::shared_ptr< moris::hmr::Mesh > tMesh = tHMR.create_mesh( tLagrangeMeshIndex );

        //// create field
        std::shared_ptr< moris::hmr::Field > tField = tMesh->create_field( tFieldName, tLagrangeMeshIndex );

        tField->evaluate_scalar_function( LvlSetCircle_2D );
        //
        for( uint k=0; k<2; ++k )
        {
            tHMR.flag_surface_elements_on_working_pattern( tField );
            tHMR.perform_refinement_based_on_working_pattern( 0 );

            tField->evaluate_scalar_function( LvlSetCircle_2D );
        }

        tHMR.finalize();

        tHMR.save_to_exodus( 0, "./xtk_exo/mdl_xtk_hmr_2d.e" );

        std::shared_ptr< moris::hmr::Interpolation_Mesh_HMR > tInterpolationMesh = tHMR.create_interpolation_mesh(tLagrangeMeshIndex);

        moris::ge::Circle tCircle( 0.4501, 0.0, 0.0 );

        moris::ge::GEN_Phase_Table tPhaseTable (1,  Phase_Table_Structure::EXP_BASE_2);
        moris::ge::GEN_Geometry_Engine tGeometryEngine(tCircle,tPhaseTable, 2);

        xtk::Model tXTKModel(2, tInterpolationMesh.get(), tGeometryEngine);

        tXTKModel.mVerbose = true;

        //Specify decomposition Method and Cut Mesh ---------------------------------------
        Cell<enum Subdivision_Method> tDecompositionMethods = {Subdivision_Method::NC_REGULAR_SUBDIVISION_QUAD4, Subdivision_Method::C_TRI3};
        tXTKModel.decompose(tDecompositionMethods);

        tXTKModel.perform_basis_enrichment( EntityRank::NODE, 0 );

        // get meshes
        xtk::Enriched_Interpolation_Mesh & tEnrInterpMesh = tXTKModel.get_enriched_interp_mesh();
        xtk::Enriched_Integration_Mesh   & tEnrIntegMesh = tXTKModel.get_enriched_integ_mesh();

        // place the pair in mesh manager
        mtk::Mesh_Manager tMeshManager;
        tMeshManager.register_mesh_pair(&tEnrInterpMesh, &tEnrIntegMesh);

        //------------------------------------------------------------------------------
        // create the properties
        std::shared_ptr< fem::Property > tPropEMod = std::make_shared< fem::Property >();
        tPropEMod->set_parameters( { {{ 1000000.0 }} } );
        tPropEMod->set_val_function( tConstValFunction );

        std::shared_ptr< fem::Property > tPropNu = std::make_shared< fem::Property >();
        tPropNu->set_parameters( { {{ 0.3 }} } );
        tPropNu->set_val_function( tConstValFunction );

<<<<<<< HEAD
        std::shared_ptr< fem::Property > tPropDirichlet = std::make_shared< fem::Property >();
        tPropDirichlet->set_parameters( { {{ 0.0 }, { 0.0 }} } );
        tPropDirichlet->set_val_function( tConstValFunction );
=======
        std::shared_ptr< fem::Property > tPropDirichlet_ss4 = std::make_shared< fem::Property >();
        tPropDirichlet_ss4->set_parameters( { {{ 0.0 }, { 0.0 }} } );
        tPropDirichlet_ss4->set_val_function( tConstValFunction );

        std::shared_ptr< fem::Property > tPropDirichlet2_ss4 = std::make_shared< fem::Property >();
        tPropDirichlet2_ss4->set_parameters( { {{ 1.0, 1.0 }} } );
        tPropDirichlet2_ss4->set_val_function( tMValFunction );

        std::shared_ptr< fem::Property > tPropDirichlet = std::make_shared< fem::Property >();
        tPropDirichlet->set_parameters( { {{ 0.0 }, { 1.0 }} } );
        tPropDirichlet->set_val_function( tConstValFunction );

        std::shared_ptr< fem::Property > tPropDirichlet2 = std::make_shared< fem::Property >();
        tPropDirichlet2->set_parameters( { {{ 1.0, 1.0 }} } );
        tPropDirichlet2->set_val_function( tMValFunction );
>>>>>>> 8cd43364

        std::shared_ptr< fem::Property > tPropNeumann = std::make_shared< fem::Property >();
        tPropNeumann->set_parameters( {{{ 1000.0 } , { 100.0 }}} );
        tPropNeumann->set_val_function( tConstValFunction );

        // define constitutive models
        fem::CM_Factory tCMFactory;

<<<<<<< HEAD
        std::shared_ptr< fem::Constitutive_Model > tCMStrucLinIso = tCMFactory.create_CM( fem::Constitutive_Type::STRUC_LIN_ISO );
        tCMStrucLinIso->set_dof_type_list( {{ MSI::Dof_Type::UX, MSI::Dof_Type::UY }} );
        tCMStrucLinIso->set_properties( { tPropEMod, tPropNu } );
        tCMStrucLinIso->set_space_dim( 2 );
=======
        std::shared_ptr< fem::Constitutive_Model > tCMStrucLinIso1 = tCMFactory.create_CM( fem::Constitutive_Type::STRUC_LIN_ISO );
        tCMStrucLinIso1->set_dof_type_list( {{ MSI::Dof_Type::UX, MSI::Dof_Type::UY }} );
        tCMStrucLinIso1->set_property( tPropEMod1, "YoungsModulus" );
        tCMStrucLinIso1->set_property( tPropNu, "PoissonRatio" );
        tCMStrucLinIso1->set_space_dim( 2 );

        std::shared_ptr< fem::Constitutive_Model > tCMStrucLinIso2 = tCMFactory.create_CM( fem::Constitutive_Type::STRUC_LIN_ISO );
        tCMStrucLinIso2->set_dof_type_list( {{ MSI::Dof_Type::UX, MSI::Dof_Type::UY }} );
        tCMStrucLinIso2->set_property( tPropEMod2, "YoungsModulus" );
        tCMStrucLinIso2->set_property( tPropNu, "PoissonRatio" );
        tCMStrucLinIso2->set_space_dim( 2 );
>>>>>>> 8cd43364

        // define stabilization parameters
        fem::SP_Factory tSPFactory;

        std::shared_ptr< fem::Stabilization_Parameter > tSPDirichletNitsche = tSPFactory.create_SP( fem::Stabilization_Type::DIRICHLET_NITSCHE );
        tSPDirichletNitsche->set_parameters( { {{ 1.0 }} } );
        tSPDirichletNitsche->set_property( tPropEMod1, "Material", mtk::Master_Slave::MASTER );

        std::shared_ptr< fem::Stabilization_Parameter > tSPNitscheInterface = tSPFactory.create_SP( fem::Stabilization_Type::NITSCHE_INTERFACE );
        tSPNitscheInterface->set_parameters( { {{ 1.0 }} } );
        tSPNitscheInterface->set_property( tPropEMod2, "Material", mtk::Master_Slave::MASTER );
        tSPNitscheInterface->set_property( tPropEMod1, "Material", mtk::Master_Slave::SLAVE );

        std::shared_ptr< fem::Stabilization_Parameter > tSPMasterWeightInterface = tSPFactory.create_SP( fem::Stabilization_Type::MASTER_WEIGHT_INTERFACE );
        tSPMasterWeightInterface->set_property( tPropEMod2, "Material", mtk::Master_Slave::MASTER );
        tSPMasterWeightInterface->set_property( tPropEMod1, "Material", mtk::Master_Slave::SLAVE );

        std::shared_ptr< fem::Stabilization_Parameter > tSPSlaveWeightInterface = tSPFactory.create_SP( fem::Stabilization_Type::SLAVE_WEIGHT_INTERFACE );
        tSPSlaveWeightInterface->set_property( tPropEMod2, "Material", mtk::Master_Slave::MASTER );
        tSPSlaveWeightInterface->set_property( tPropEMod1, "Material", mtk::Master_Slave::SLAVE );

        // define the IWGs
        fem::IWG_Factory tIWGFactory;

<<<<<<< HEAD
        std::shared_ptr< fem::IWG > tIWGBulk = tIWGFactory.create_IWG( fem::IWG_Type::STRUC_LINEAR_BULK );
        tIWGBulk->set_residual_dof_type( { MSI::Dof_Type::UX, MSI::Dof_Type::UY } );
        tIWGBulk->set_dof_type_list( {{ MSI::Dof_Type::UX, MSI::Dof_Type::UY }} );
        tIWGBulk->set_constitutive_models( { tCMStrucLinIso }, mtk::Master_Slave::MASTER );
=======
        std::shared_ptr< fem::IWG > tIWGBulk1 = tIWGFactory.create_IWG( fem::IWG_Type::STRUC_LINEAR_BULK );
        tIWGBulk1->set_residual_dof_type( { MSI::Dof_Type::UX, MSI::Dof_Type::UY } );
        tIWGBulk1->set_dof_type_list( {{ MSI::Dof_Type::UX, MSI::Dof_Type::UY }} );
        tIWGBulk1->set_constitutive_model( tCMStrucLinIso1, "ElastLinIso", mtk::Master_Slave::MASTER );

        std::shared_ptr< fem::IWG > tIWGBulk2 = tIWGFactory.create_IWG( fem::IWG_Type::STRUC_LINEAR_BULK );
        tIWGBulk2->set_residual_dof_type( { MSI::Dof_Type::UX, MSI::Dof_Type::UY } );
        tIWGBulk2->set_dof_type_list( {{ MSI::Dof_Type::UX, MSI::Dof_Type::UY }} );
        tIWGBulk2->set_constitutive_model( tCMStrucLinIso2, "ElastLinIso", mtk::Master_Slave::MASTER );
>>>>>>> 8cd43364

        std::shared_ptr< fem::IWG > tIWGDirichlet = tIWGFactory.create_IWG( fem::IWG_Type::STRUC_LINEAR_DIRICHLET );
        tIWGDirichlet->set_residual_dof_type( { MSI::Dof_Type::UX, MSI::Dof_Type::UY } );
        tIWGDirichlet->set_dof_type_list( {{ MSI::Dof_Type::UX, MSI::Dof_Type::UY }} );
<<<<<<< HEAD
        tIWGDirichlet->set_constitutive_models( { tCMStrucLinIso }, mtk::Master_Slave::MASTER );
        tIWGDirichlet->set_properties( { tPropDirichlet }, mtk::Master_Slave::MASTER );
=======
        tIWGDirichlet->set_stabilization_parameter( tSPDirichletNitsche, "DirichletNitsche" );
        tIWGDirichlet->set_constitutive_model( tCMStrucLinIso1, "ElastLinIso", mtk::Master_Slave::MASTER );
        tIWGDirichlet->set_property( tPropDirichlet, "Dirichlet", mtk::Master_Slave::MASTER );
        tIWGDirichlet->set_property( tPropDirichlet2, "Select", mtk::Master_Slave::MASTER );

        std::shared_ptr< fem::IWG > tIWGDirichletFixed = tIWGFactory.create_IWG( fem::IWG_Type::STRUC_LINEAR_DIRICHLET );
        tIWGDirichletFixed->set_residual_dof_type( { MSI::Dof_Type::UX, MSI::Dof_Type::UY } );
        tIWGDirichletFixed->set_dof_type_list( {{ MSI::Dof_Type::UX, MSI::Dof_Type::UY }} );
        tIWGDirichletFixed->set_stabilization_parameter( tSPDirichletNitsche, "DirichletNitsche" );
        tIWGDirichletFixed->set_constitutive_model( tCMStrucLinIso1, "ElastLinIso", mtk::Master_Slave::MASTER );
        tIWGDirichletFixed->set_property( tPropDirichlet_ss4, "Dirichlet", mtk::Master_Slave::MASTER );
        tIWGDirichletFixed->set_property( tPropDirichlet2_ss4, "Select", mtk::Master_Slave::MASTER );
>>>>>>> 8cd43364

        std::shared_ptr< fem::IWG > tIWGNeumann = tIWGFactory.create_IWG( fem::IWG_Type::STRUC_LINEAR_NEUMANN );
        tIWGNeumann->set_residual_dof_type( { MSI::Dof_Type::UX, MSI::Dof_Type::UY } );
        tIWGNeumann->set_dof_type_list( {{ MSI::Dof_Type::UX, MSI::Dof_Type::UY }} );
        tIWGNeumann->set_property( tPropNeumann, "Neumann", mtk::Master_Slave::MASTER );

<<<<<<< HEAD
=======
        std::shared_ptr< fem::IWG > tIWGInterface = tIWGFactory.create_IWG( fem::IWG_Type::STRUC_LINEAR_INTERFACE );
        tIWGInterface->set_residual_dof_type( { MSI::Dof_Type::UX, MSI::Dof_Type::UY } );
        tIWGInterface->set_dof_type_list( {{ MSI::Dof_Type::UX, MSI::Dof_Type::UY }} );
        tIWGInterface->set_dof_type_list( {{ MSI::Dof_Type::UX, MSI::Dof_Type::UY }},mtk::Master_Slave::SLAVE );
        tIWGInterface->set_stabilization_parameter( tSPNitscheInterface, "NitscheInterface" );
        tIWGInterface->set_stabilization_parameter( tSPMasterWeightInterface, "MasterWeightInterface" );
        tIWGInterface->set_stabilization_parameter( tSPSlaveWeightInterface, "SlaveWeightInterface" );
        tIWGInterface->set_constitutive_model( tCMStrucLinIso2, "ElastLinIso", mtk::Master_Slave::MASTER );
        tIWGInterface->set_constitutive_model( tCMStrucLinIso1, "ElastLinIso", mtk::Master_Slave::SLAVE );

>>>>>>> 8cd43364
        // create a list of active block-sets
        std::string tInterfaceSideSetName = tEnrIntegMesh.get_interface_side_set_name( 0, 0, 1 );

        // define set info
        fem::Set_User_Info tSetBulk1;
        tSetBulk1.set_mesh_index( tEnrIntegMesh.get_block_set_index("HMR_dummy_c_p1") );
        tSetBulk1.set_set_type( fem::Element_Type::BULK );
        tSetBulk1.set_IWGs( { tIWGBulk } );

        fem::Set_User_Info tSetBulk2;
        tSetBulk2.set_mesh_index( tEnrIntegMesh.get_block_set_index("HMR_dummy_n_p1") );
        tSetBulk2.set_set_type( fem::Element_Type::BULK );
<<<<<<< HEAD
        tSetBulk2.set_IWGs( { tIWGBulk } );
=======
        tSetBulk2.set_IWGs( { tIWGBulk2 } );

        fem::Set_User_Info tSetBulk3;
        tSetBulk3.set_mesh_index( tEnrIntegMesh.get_block_set_index("HMR_dummy_c_p1") );
        tSetBulk3.set_set_type( fem::Element_Type::BULK );
        tSetBulk3.set_IWGs( { tIWGBulk1 } );

        fem::Set_User_Info tSetBulk4;
        tSetBulk4.set_mesh_index( tEnrIntegMesh.get_block_set_index("HMR_dummy_n_p1") );
        tSetBulk4.set_set_type( fem::Element_Type::BULK );
        tSetBulk4.set_IWGs( { tIWGBulk1 } );

        fem::Set_User_Info tSetDirichletFixed;
        tSetDirichletFixed.set_mesh_index( tEnrIntegMesh.get_side_set_index("SideSet_4_n_p1") );
        tSetDirichletFixed.set_set_type( fem::Element_Type::SIDESET );
        tSetDirichletFixed.set_IWGs( { tIWGDirichletFixed } );
>>>>>>> 8cd43364

        fem::Set_User_Info tSetDirichlet;
        tSetDirichlet.set_mesh_index( tEnrIntegMesh.get_side_set_index("SideSet_4_n_p1") );
        tSetDirichlet.set_set_type( fem::Element_Type::SIDESET );
        tSetDirichlet.set_IWGs( { tIWGDirichlet } );

        fem::Set_User_Info tSetNeumann;
        tSetNeumann.set_mesh_index( tEnrIntegMesh.get_side_set_index("SideSet_2_n_p1") );
        tSetNeumann.set_set_type( fem::Element_Type::SIDESET );
        tSetNeumann.set_IWGs( { tIWGNeumann } );

<<<<<<< HEAD
=======
        fem::Set_User_Info tSetInterface;
        tSetInterface.set_mesh_index( tEnrIntegMesh.get_double_sided_set_index(tDblInterfaceSideSetName) );
        tSetInterface.set_set_type( fem::Element_Type::DOUBLE_SIDESET );
        tSetInterface.set_IWGs( { tIWGInterface } );

>>>>>>> 8cd43364
        // create a cell of set info
        moris::Cell< fem::Set_User_Info > tSetInfo( 4 );
        tSetInfo( 0 ) = tSetBulk1;
        tSetInfo( 1 ) = tSetBulk2;
        tSetInfo( 2 ) = tSetDirichlet;
        tSetInfo( 3 ) = tSetNeumann;

        // create model
        mdl::Model * tModel = new mdl::Model( &tMeshManager,
                                              0,
                                              tSetInfo,
                                              0, false );

        // - - - - - - - - - - - - - - - - - - - - - - - - - - - - - - - - -
        // STEP 1: create linear solver and algorithm
        // - - - - - - - - - - - - - - - - - - - - - - - - - - - - - - - - -

        moris::Cell< enum MSI::Dof_Type > tDofTypesU( 2 );            tDofTypesU( 0 ) = MSI::Dof_Type::UX;              tDofTypesU( 1 ) = MSI::Dof_Type::UY;

        dla::Solver_Factory  tSolFactory;
        std::shared_ptr< dla::Linear_Solver_Algorithm > tLinearSolverAlgorithm = tSolFactory.create_solver( SolverType::AZTEC_IMPL );

        tLinearSolverAlgorithm->set_param("AZ_diagnostics") = AZ_none;
        tLinearSolverAlgorithm->set_param("AZ_output") = AZ_none;
        tLinearSolverAlgorithm->set_param("AZ_max_iter") = 10000;
        tLinearSolverAlgorithm->set_param("AZ_solver") = AZ_gmres;
        tLinearSolverAlgorithm->set_param("AZ_subdomain_solve") = AZ_ilu;
        tLinearSolverAlgorithm->set_param("AZ_graph_fill") = 10;
        //        tLinearSolverAlgorithm->set_param("Use_ML_Prec") = true;

        dla::Linear_Solver tLinSolver;
        tLinSolver.set_linear_algorithm( 0, tLinearSolverAlgorithm );

        // - - - - - - - - - - - - - - - - - - - - - - - - - - - - - - - - -
        // STEP 2: create nonlinear solver and algorithm
        // - - - - - - - - - - - - - - - - - - - - - - - - - - - - - - - - -
        NLA::Nonlinear_Solver_Factory tNonlinFactory;
        std::shared_ptr< NLA::Nonlinear_Algorithm > tNonlinearSolverAlgorithm = tNonlinFactory.create_nonlinear_solver( NLA::NonlinearSolverType::NEWTON_SOLVER );
        //        std::shared_ptr< NLA::Nonlinear_Algorithm > tNonlinearSolverAlgorithmMonolythicU = tNonlinFactory.create_nonlinear_solver( NLA::NonlinearSolverType::NEWTON_SOLVER );

        tNonlinearSolverAlgorithm->set_param("NLA_max_iter")   = 3;
        //        tNonlinearSolverAlgorithmMonolythic->set_param("NLA_hard_break") = false;
        //        tNonlinearSolverAlgorithmMonolythic->set_param("NLA_max_lin_solver_restarts") = 2;
        //        tNonlinearSolverAlgorithmMonolythic->set_param("NLA_rebuild_jacobian") = true;

        tNonlinearSolverAlgorithm->set_linear_solver( &tLinSolver );
        //        tNonlinearSolverAlgorithmMonolythicU->set_linear_solver( &tLinSolver );

        NLA::Nonlinear_Solver tNonlinearSolverMain;
        tNonlinearSolverMain.set_nonlinear_algorithm( tNonlinearSolverAlgorithm, 0 );


        tNonlinearSolverMain       .set_dof_type_list( tDofTypesU );

        // Create solver database
        NLA::SOL_Warehouse tSolverWarehouse( tModel->get_solver_interface() );

        tNonlinearSolverMain       .set_solver_warehouse( &tSolverWarehouse );

        // - - - - - - - - - - - - - - - - - - - - - - - - - - - - - - - - -
        // STEP 3: create time Solver and algorithm
        // - - - - - - - - - - - - - - - - - - - - - - - - - - - - - - - - -
        tsa::Time_Solver_Factory tTimeSolverFactory;
        std::shared_ptr< tsa::Time_Solver_Algorithm > tTimeSolverAlgorithm = tTimeSolverFactory.create_time_solver( tsa::TimeSolverType::MONOLITHIC );

        tTimeSolverAlgorithm->set_nonlinear_solver( &tNonlinearSolverMain );

        tsa::Time_Solver tTimeSolver;
        tTimeSolver.set_time_solver_algorithm( tTimeSolverAlgorithm );
        tTimeSolver.set_solver_warehouse( &tSolverWarehouse );

        tTimeSolver.set_dof_type_list( tDofTypesU );

        //------------------------------------------------------------------------------
        tTimeSolver.solve();
        // output solution and meshes
        xtk::Output_Options tOutputOptions;
        tOutputOptions.mAddNodeSets = false;
        tOutputOptions.mAddSideSets = false;
        tOutputOptions.mAddClusters = false;

        // add solution field to integration mesh
        std::string tIntegSolFieldNameUX = "UX";
        std::string tIntegSolFieldNameUY = "UY";
        tOutputOptions.mRealNodeExternalFieldNames = {tIntegSolFieldNameUX, tIntegSolFieldNameUY};

        moris::mtk::Integration_Mesh* tIntegMesh1 = tXTKModel.get_output_mesh(tOutputOptions);

        // Write to Integration mesh for visualization
        Matrix<DDRMat> tIntegSolUX = tModel->get_solution_for_integration_mesh_output( MSI::Dof_Type::UX );
        Matrix<DDRMat> tIntegSolUY = tModel->get_solution_for_integration_mesh_output( MSI::Dof_Type::UY );

        //    print(tIntegSolUX,"tIntegSolUX");
        //    print(tIntegSolUY,"tIntegSolUY");

        Matrix<DDRMat> tSTKIntegSolUX(tIntegMesh1->get_num_entities(EntityRank::NODE),1);
        Matrix<DDRMat> tSTKIntegSolUY(tIntegMesh1->get_num_entities(EntityRank::NODE),1);

        for(moris::uint i = 0; i < tIntegMesh1->get_num_entities(EntityRank::NODE); i++)
        {
            moris::moris_id tID = tIntegMesh1->get_glb_entity_id_from_entity_loc_index(i,EntityRank::NODE);
            tSTKIntegSolUX(i) = tIntegSolUX(tEnrIntegMesh.get_loc_entity_ind_from_entity_glb_id(tID,EntityRank::NODE));
            tSTKIntegSolUY(i) = tIntegSolUY(tEnrIntegMesh.get_loc_entity_ind_from_entity_glb_id(tID,EntityRank::NODE));
        }

        // add solution field to integration mesh
        tIntegMesh1->add_mesh_field_real_scalar_data_loc_inds(tIntegSolFieldNameUX,EntityRank::NODE,tSTKIntegSolUX);
        tIntegMesh1->add_mesh_field_real_scalar_data_loc_inds(tIntegSolFieldNameUY,EntityRank::NODE,tSTKIntegSolUY);

        //    Matrix<DDRMat> tFullSol;
        //    tNonlinearSolver.get_full_solution(tFullSol);
        //
        //    print(tFullSol,"tFullSol");

        std::string tMeshOutputFile = "./mdl_exo/stk_xtk_inv_ilu_quad_bspline.e";

        tIntegMesh1->create_output_mesh(tMeshOutputFile);

        delete tIntegMesh1;

        delete tModel;
    }
}

<<<<<<< HEAD
=======
TEST_CASE("2D XTK WITH HMR Struc 2D","[XTK_HMR_Struc_2D]")
{
    if(par_size()<=1)
    {
        uint tLagrangeMeshIndex = 0;
        std::string tFieldName = "Cylinder";

        hmr::ParameterList tParameters = hmr::create_hmr_parameter_list();

        tParameters.set( "number_of_elements_per_dimension", "20, 20");
        tParameters.set( "domain_dimensions", "2, 2" );
        tParameters.set( "domain_offset", "-1.0, -1.0" );
        tParameters.set( "domain_sidesets", "1,2,3,4" );
        tParameters.set( "lagrange_output_meshes", "0" );

        tParameters.set( "lagrange_orders", "1" );
        tParameters.set( "lagrange_pattern", "0" );
        tParameters.set( "bspline_orders", "1" );
        tParameters.set( "bspline_pattern", "0" );

        tParameters.set( "lagrange_to_bspline", "0" );

        tParameters.set( "truncate_bsplines", 1 );
        tParameters.set( "refinement_buffer", 3 );
        tParameters.set( "staircase_buffer", 3 );
        tParameters.set( "initial_refinement", 0 );

        tParameters.set( "use_multigrid", 0 );
        tParameters.set( "severity_level", 2 );

        hmr::HMR tHMR( tParameters );

        // initial refinement
        tHMR.perform_initial_refinement( 0 );

        std::shared_ptr< moris::hmr::Mesh > tMesh = tHMR.create_mesh( tLagrangeMeshIndex );

        //// create field
        std::shared_ptr< moris::hmr::Field > tField = tMesh->create_field( tFieldName, tLagrangeMeshIndex );

        tField->evaluate_scalar_function( LvlSetCircle_2D );
        //
        for( uint k=0; k<2; ++k )
        {
            tHMR.flag_surface_elements_on_working_pattern( tField );
            tHMR.perform_refinement_based_on_working_pattern( 0 );

            tField->evaluate_scalar_function( LvlSetCircle_2D );
        }

        tHMR.finalize();

        tHMR.save_to_exodus( 0, "./xtk_exo/mdl_xtk_hmr_2d.e" );

        std::shared_ptr< moris::hmr::Interpolation_Mesh_HMR > tInterpolationMesh = tHMR.create_interpolation_mesh(tLagrangeMeshIndex);

        moris::ge::Circle tCircle( 0.4501, 0.0, 0.0 );

        moris::ge::GEN_Phase_Table tPhaseTable (1,  Phase_Table_Structure::EXP_BASE_2);
        moris::ge::GEN_Geometry_Engine tGeometryEngine(tCircle,tPhaseTable, 2);

        xtk::Model tXTKModel(2, tInterpolationMesh.get(), tGeometryEngine);

        tXTKModel.mVerbose = true;

        //Specify decomposition Method and Cut Mesh ---------------------------------------
        Cell<enum Subdivision_Method> tDecompositionMethods = {Subdivision_Method::NC_REGULAR_SUBDIVISION_QUAD4, Subdivision_Method::C_TRI3};
        tXTKModel.decompose(tDecompositionMethods);

        tXTKModel.perform_basis_enrichment( EntityRank::NODE, 0 );

        // get meshes
        xtk::Enriched_Interpolation_Mesh & tEnrInterpMesh = tXTKModel.get_enriched_interp_mesh();
        xtk::Enriched_Integration_Mesh   & tEnrIntegMesh = tXTKModel.get_enriched_integ_mesh();

        // place the pair in mesh manager
        mtk::Mesh_Manager tMeshManager;
        tMeshManager.register_mesh_pair(&tEnrInterpMesh, &tEnrIntegMesh);

        //------------------------------------------------------------------------------
        // create the properties
        std::shared_ptr< fem::Property > tPropEMod = std::make_shared< fem::Property >();
        tPropEMod->set_parameters( { {{ 1000000.0 }} } );
        tPropEMod->set_val_function( tConstValFunction );

        std::shared_ptr< fem::Property > tPropNu = std::make_shared< fem::Property >();
        tPropNu->set_parameters( { {{ 0.3 }} } );
        tPropNu->set_val_function( tConstValFunction );

        std::shared_ptr< fem::Property > tPropDirichlet = std::make_shared< fem::Property >();
        tPropDirichlet->set_parameters( { {{ 0.0 }, { 0.0 }} } );
        tPropDirichlet->set_val_function( tConstValFunction );

        std::shared_ptr< fem::Property > tPropDirichlet2 = std::make_shared< fem::Property >();
        tPropDirichlet2->set_parameters( { {{ 1.0 }, { 1.0 }} } );
        tPropDirichlet2->set_val_function( tMValFunction );

        std::shared_ptr< fem::Property > tPropNeumann = std::make_shared< fem::Property >();
        tPropNeumann->set_parameters( {{{ 1000.0 } , { 100.0 }}} );
        tPropNeumann->set_val_function( tConstValFunction );

//        std::shared_ptr< fem::Property > tPropDirichletUX = std::make_shared< fem::Property >();
//        tPropDirichletUX->set_parameters( { {{ 0.0 }} } );
//        tPropDirichletUX->set_val_function( tConstValFunction );
//        tPropDirichletUX->set_dof_type( MSI::Dof_Type::UX );
//        std::shared_ptr< fem::Property > tPropDirichletUY = std::make_shared< fem::Property >();
//        tPropDirichletUY->set_parameters( { {{ 0.0 }} } );  // specify UY displacement
//        tPropDirichletUY->set_val_function( tConstValFunction );
//        tPropDirichletUY->set_dof_type( MSI::Dof_Type::UY );

        // define constitutive models
        fem::CM_Factory tCMFactory;

        std::shared_ptr< fem::Constitutive_Model > tCMStrucLinIso = tCMFactory.create_CM( fem::Constitutive_Type::STRUC_LIN_ISO );
        tCMStrucLinIso->set_dof_type_list( {{ MSI::Dof_Type::UX, MSI::Dof_Type::UY }} );
        tCMStrucLinIso->set_property( tPropEMod, "YoungsModulus" );
        tCMStrucLinIso->set_property( tPropNu, "PoissonRatio" );
        tCMStrucLinIso->set_space_dim( 2 );

        // define stabilization parameters
        fem::SP_Factory tSPFactory;

        std::shared_ptr< fem::Stabilization_Parameter > tSPDirichletNitsche = tSPFactory.create_SP( fem::Stabilization_Type::DIRICHLET_NITSCHE );
        tSPDirichletNitsche->set_parameters( { {{ 1.0 }} } );
        tSPDirichletNitsche->set_property( tPropEMod, "Material", mtk::Master_Slave::MASTER );

        // define the IWGs
        fem::IWG_Factory tIWGFactory;

        std::shared_ptr< fem::IWG > tIWGBulk = tIWGFactory.create_IWG( fem::IWG_Type::STRUC_LINEAR_BULK );
        tIWGBulk->set_residual_dof_type( { MSI::Dof_Type::UX, MSI::Dof_Type::UY } );
        tIWGBulk->set_dof_type_list( {{ MSI::Dof_Type::UX, MSI::Dof_Type::UY }} );
        tIWGBulk->set_constitutive_model( tCMStrucLinIso, "ElastLinIso", mtk::Master_Slave::MASTER );

        std::shared_ptr< fem::IWG > tIWGDirichlet = tIWGFactory.create_IWG( fem::IWG_Type::STRUC_LINEAR_DIRICHLET );
        tIWGDirichlet->set_residual_dof_type( { MSI::Dof_Type::UX, MSI::Dof_Type::UY } );
        tIWGDirichlet->set_dof_type_list( {{ MSI::Dof_Type::UX, MSI::Dof_Type::UY }} );
        tIWGDirichlet->set_stabilization_parameter( tSPDirichletNitsche, "DirichletNitsche" );
        tIWGDirichlet->set_constitutive_model( tCMStrucLinIso, "ElastLinIso", mtk::Master_Slave::MASTER );
        tIWGDirichlet->set_property( tPropDirichlet, "Dirichlet", mtk::Master_Slave::MASTER );
        tIWGDirichlet->set_property( tPropDirichlet2, "Select", mtk::Master_Slave::MASTER );

        std::shared_ptr< fem::IWG > tIWGNeumann = tIWGFactory.create_IWG( fem::IWG_Type::STRUC_LINEAR_NEUMANN );
        tIWGNeumann->set_residual_dof_type( { MSI::Dof_Type::UX, MSI::Dof_Type::UY } );
        tIWGNeumann->set_dof_type_list( {{ MSI::Dof_Type::UX, MSI::Dof_Type::UY }} );
        tIWGNeumann->set_property( tPropNeumann, "Neumann", mtk::Master_Slave::MASTER );

        // create a list of active block-sets
        std::string tInterfaceSideSetName = tEnrIntegMesh.get_interface_side_set_name( 0, 0, 1 );

        // define set info
        fem::Set_User_Info tSetBulk1;
        tSetBulk1.set_mesh_index( tEnrIntegMesh.get_block_set_index("HMR_dummy_c_p1") );
        tSetBulk1.set_set_type( fem::Element_Type::BULK );
        tSetBulk1.set_IWGs( { tIWGBulk } );

        fem::Set_User_Info tSetBulk2;
        tSetBulk2.set_mesh_index( tEnrIntegMesh.get_block_set_index("HMR_dummy_n_p1") );
        tSetBulk2.set_set_type( fem::Element_Type::BULK );
        tSetBulk2.set_IWGs( { tIWGBulk } );

        fem::Set_User_Info tSetDirichlet;
        tSetDirichlet.set_mesh_index( tEnrIntegMesh.get_side_set_index("SideSet_4_n_p1") );
        tSetDirichlet.set_set_type( fem::Element_Type::SIDESET );
        tSetDirichlet.set_IWGs( { tIWGDirichlet } );

        fem::Set_User_Info tSetNeumann;
        tSetNeumann.set_mesh_index( tEnrIntegMesh.get_side_set_index("SideSet_2_n_p1") );
        tSetNeumann.set_set_type( fem::Element_Type::SIDESET );
        tSetNeumann.set_IWGs( { tIWGNeumann } );

        // create a cell of set info
        moris::Cell< fem::Set_User_Info > tSetInfo( 4 );
        tSetInfo( 0 ) = tSetBulk1;
        tSetInfo( 1 ) = tSetBulk2;
        tSetInfo( 2 ) = tSetDirichlet;
        tSetInfo( 3 ) = tSetNeumann;

        // create model
        mdl::Model * tModel = new mdl::Model( &tMeshManager,
                                              0,
                                              tSetInfo,
                                              0, false );

        // - - - - - - - - - - - - - - - - - - - - - - - - - - - - - - - - -
        // STEP 1: create linear solver and algorithm
        // - - - - - - - - - - - - - - - - - - - - - - - - - - - - - - - - -

        moris::Cell< enum MSI::Dof_Type > tDofTypesU( 2 );            tDofTypesU( 0 ) = MSI::Dof_Type::UX;              tDofTypesU( 1 ) = MSI::Dof_Type::UY;

        dla::Solver_Factory  tSolFactory;
        std::shared_ptr< dla::Linear_Solver_Algorithm > tLinearSolverAlgorithm = tSolFactory.create_solver( SolverType::AZTEC_IMPL );

        tLinearSolverAlgorithm->set_param("AZ_diagnostics") = AZ_none;
        tLinearSolverAlgorithm->set_param("AZ_output") = AZ_none;
        tLinearSolverAlgorithm->set_param("AZ_max_iter") = 10000;
        tLinearSolverAlgorithm->set_param("AZ_solver") = AZ_gmres;
        tLinearSolverAlgorithm->set_param("AZ_subdomain_solve") = AZ_ilu;
        tLinearSolverAlgorithm->set_param("AZ_graph_fill") = 10;
        //        tLinearSolverAlgorithm->set_param("Use_ML_Prec") = true;

        dla::Linear_Solver tLinSolver;
        tLinSolver.set_linear_algorithm( 0, tLinearSolverAlgorithm );

        // - - - - - - - - - - - - - - - - - - - - - - - - - - - - - - - - -
        // STEP 2: create nonlinear solver and algorithm
        // - - - - - - - - - - - - - - - - - - - - - - - - - - - - - - - - -
        NLA::Nonlinear_Solver_Factory tNonlinFactory;
        std::shared_ptr< NLA::Nonlinear_Algorithm > tNonlinearSolverAlgorithm = tNonlinFactory.create_nonlinear_solver( NLA::NonlinearSolverType::NEWTON_SOLVER );
        //        std::shared_ptr< NLA::Nonlinear_Algorithm > tNonlinearSolverAlgorithmMonolythicU = tNonlinFactory.create_nonlinear_solver( NLA::NonlinearSolverType::NEWTON_SOLVER );

        tNonlinearSolverAlgorithm->set_param("NLA_max_iter")   = 3;
        //        tNonlinearSolverAlgorithmMonolythic->set_param("NLA_hard_break") = false;
        //        tNonlinearSolverAlgorithmMonolythic->set_param("NLA_max_lin_solver_restarts") = 2;
        //        tNonlinearSolverAlgorithmMonolythic->set_param("NLA_rebuild_jacobian") = true;

        tNonlinearSolverAlgorithm->set_linear_solver( &tLinSolver );
        //        tNonlinearSolverAlgorithmMonolythicU->set_linear_solver( &tLinSolver );

        NLA::Nonlinear_Solver tNonlinearSolverMain;
        tNonlinearSolverMain.set_nonlinear_algorithm( tNonlinearSolverAlgorithm, 0 );


        tNonlinearSolverMain       .set_dof_type_list( tDofTypesU );

        // Create solver database
        NLA::SOL_Warehouse tSolverWarehouse( tModel->get_solver_interface() );

        tNonlinearSolverMain       .set_solver_warehouse( &tSolverWarehouse );

        // - - - - - - - - - - - - - - - - - - - - - - - - - - - - - - - - -
        // STEP 3: create time Solver and algorithm
        // - - - - - - - - - - - - - - - - - - - - - - - - - - - - - - - - -
        tsa::Time_Solver_Factory tTimeSolverFactory;
        std::shared_ptr< tsa::Time_Solver_Algorithm > tTimeSolverAlgorithm = tTimeSolverFactory.create_time_solver( tsa::TimeSolverType::MONOLITHIC );

        tTimeSolverAlgorithm->set_nonlinear_solver( &tNonlinearSolverMain );

        tsa::Time_Solver tTimeSolver;
        tTimeSolver.set_time_solver_algorithm( tTimeSolverAlgorithm );
        tTimeSolver.set_solver_warehouse( &tSolverWarehouse );

        tTimeSolver.set_dof_type_list( tDofTypesU );

        //------------------------------------------------------------------------------
        tTimeSolver.solve();

        // output solution and meshes
        xtk::Output_Options tOutputOptions;
        tOutputOptions.mAddNodeSets = false;
        tOutputOptions.mAddSideSets = false;
        tOutputOptions.mAddClusters = false;

        // add solution field to integration mesh
        std::string tIntegSolFieldNameUX = "UX";
        std::string tIntegSolFieldNameUY = "UY";
        tOutputOptions.mRealNodeExternalFieldNames = {tIntegSolFieldNameUX, tIntegSolFieldNameUY};

        moris::mtk::Integration_Mesh* tIntegMesh1 = tXTKModel.get_output_mesh(tOutputOptions);

        // Write to Integration mesh for visualization
        Matrix<DDRMat> tIntegSolUX = tModel->get_solution_for_integration_mesh_output( MSI::Dof_Type::UX );
        Matrix<DDRMat> tIntegSolUY = tModel->get_solution_for_integration_mesh_output( MSI::Dof_Type::UY );

        //    print(tIntegSolUX,"tIntegSolUX");
        //    print(tIntegSolUY,"tIntegSolUY");

        Matrix<DDRMat> tSTKIntegSolUX(tIntegMesh1->get_num_entities(EntityRank::NODE),1);
        Matrix<DDRMat> tSTKIntegSolUY(tIntegMesh1->get_num_entities(EntityRank::NODE),1);

        for(moris::uint i = 0; i < tIntegMesh1->get_num_entities(EntityRank::NODE); i++)
        {
            moris::moris_id tID = tIntegMesh1->get_glb_entity_id_from_entity_loc_index(i,EntityRank::NODE);
            tSTKIntegSolUX(i) = tIntegSolUX(tEnrIntegMesh.get_loc_entity_ind_from_entity_glb_id(tID,EntityRank::NODE));
            tSTKIntegSolUY(i) = tIntegSolUY(tEnrIntegMesh.get_loc_entity_ind_from_entity_glb_id(tID,EntityRank::NODE));
        }

        // add solution field to integration mesh
        tIntegMesh1->add_mesh_field_real_scalar_data_loc_inds(tIntegSolFieldNameUX,EntityRank::NODE,tSTKIntegSolUX);
        tIntegMesh1->add_mesh_field_real_scalar_data_loc_inds(tIntegSolFieldNameUY,EntityRank::NODE,tSTKIntegSolUY);

        //    Matrix<DDRMat> tFullSol;
        //    tNonlinearSolver.get_full_solution(tFullSol);
        //
        //    print(tFullSol,"tFullSol");

        std::string tMeshOutputFile = "./mdl_exo/stk_xtk_inv_ilu_quad_bspline.e";

        tIntegMesh1->create_output_mesh(tMeshOutputFile);

        delete tIntegMesh1;

        delete tModel;
    }
}


>>>>>>> 8cd43364
TEST_CASE("XTK HMR Struc Interface 3D","[XTK_HMR_Struc_Interface_3D]")
{
//    if(par_size()<=1)
//    {
//        uint tLagrangeMeshIndex = 0;
//        std::string tFieldName = "Cylinder";
//
//        uint tSpatialDimension = 3;
//
//         hmr::ParameterList tParameters = hmr::create_hmr_parameter_list();
//
//         tParameters.set( "number_of_elements_per_dimension", "22, 8, 2");
//         tParameters.set( "domain_dimensions", "6, 2, 1" );
//         tParameters.set( "domain_offset", "-3.0, -1.0, -0.5" );
//         tParameters.set( "domain_sidesets", "1,2,3,4,5,6" );
//         tParameters.set( "lagrange_output_meshes", "0" );
//
//         tParameters.set( "lagrange_orders", "1" );
//         tParameters.set( "lagrange_pattern", "0" );
//         tParameters.set( "bspline_orders", "1" );
//         tParameters.set( "bspline_pattern", "0" );
//
//         tParameters.set( "lagrange_to_bspline", "0" );
//
//         tParameters.set( "truncate_bsplines", 1 );
//         tParameters.set( "refinement_buffer", 3 );
//         tParameters.set( "staircase_buffer", 3 );
//         tParameters.set( "initial_refinement", 0 );
//
//         tParameters.set( "use_multigrid", 0 );
//         tParameters.set( "severity_level", 2 );
//
//         hmr::HMR tHMR( tParameters );
//
//        //initial refinement
//         tHMR.perform_initial_refinement( 0 );
//
//         std::shared_ptr< moris::hmr::Mesh > tMesh = tHMR.create_mesh( tLagrangeMeshIndex );
//
//       //  create field
//       Cell<std::shared_ptr< moris::hmr::Field > > tHMRFields;
//       tHMRFields.resize(2);
//
//       // create field
//       tHMRFields(0) = tMesh->create_field( "Geom", tLagrangeMeshIndex );
//       tHMRFields(1) = tMesh->create_field( "Geom", tLagrangeMeshIndex );
//
//       tHMRFields(0)->evaluate_scalar_function( LevelSetFunction_star1 );
//       tHMRFields(1)->evaluate_scalar_function( Plane4MatMDL1 );
//
//       for( uint k=0; k<2; ++k )
//       {
//           tHMR.flag_surface_elements_on_working_pattern( tHMRFields(0) );
//           tHMR.flag_surface_elements_on_working_pattern( tHMRFields(1) );
//
//           tHMR.perform_refinement_based_on_working_pattern( 0 );
//
//           tHMRFields(0)->evaluate_scalar_function( LevelSetFunction_star1 );
//           tHMRFields(1)->evaluate_scalar_function( Plane4MatMDL1 );
//       }
//
//      tHMR.finalize();
//
////      tHMR.save_to_exodus( 0, "./xtk_exo/mdl_xtk_hmr_3d.e" );
//
//      std::shared_ptr< hmr::Interpolation_Mesh_HMR > tInterpMesh = tHMR.create_interpolation_mesh( tLagrangeMeshIndex  );
//
//      moris::ge::GEN_Geom_Field tCircleFieldAsGeom(tHMRFields(0));
//      moris::ge::GEN_Geom_Field tPlaneFieldAsGeom2(tHMRFields(1));
//      moris::Cell<moris::ge::GEN_Geometry*> tGeometryVector = {&tCircleFieldAsGeom,&tPlaneFieldAsGeom2};
//
//      moris::ge::GEN_Phase_Table     tPhaseTable (tGeometryVector.size(),  Phase_Table_Structure::EXP_BASE_2);
//      moris::ge::GEN_Geometry_Engine tGeometryEngine(tGeometryVector,tPhaseTable,tSpatialDimension);
//      xtk::Model           tXTKModel(tSpatialDimension,tInterpMesh.get(),tGeometryEngine);
//      tXTKModel.mVerbose = false;
//
//      Cell<enum Subdivision_Method> tDecompositionMethods = {Subdivision_Method::NC_REGULAR_SUBDIVISION_HEX8, Subdivision_Method::C_HIERARCHY_TET4};
//      tXTKModel.decompose(tDecompositionMethods);
//      tXTKModel.perform_basis_enrichment(EntityRank::BSPLINE_1,0);
//
//      // get meshes
//      xtk::Enriched_Interpolation_Mesh & tEnrInterpMesh = tXTKModel.get_enriched_interp_mesh();
//      xtk::Enriched_Integration_Mesh   & tEnrIntegMesh = tXTKModel.get_enriched_integ_mesh();
//
//      // place the pair in mesh manager
//      mtk::Mesh_Manager tMeshManager;
//      tMeshManager.register_mesh_pair(&tEnrInterpMesh, &tEnrIntegMesh);
//
//      //------------------------------------------------------------------------------
//      // create the properties
//      std::shared_ptr< fem::Property > tPropEMod1 = std::make_shared< fem::Property >();
//      tPropEMod1->set_parameters( { {{ 1.0 }} } );
//      tPropEMod1->set_val_function( tConstValFunction );
//
//      std::shared_ptr< fem::Property > tPropEMod1bis = std::make_shared< fem::Property >();
//      tPropEMod1bis->set_parameters( { {{ 1.0 }} } );
//      tPropEMod1bis->set_val_function( tConstValFunction );
//
//      std::shared_ptr< fem::Property > tPropEMod2 = std::make_shared< fem::Property >();
//      tPropEMod2->set_parameters( { {{ 1.0 }} } );
//      tPropEMod2->set_val_function( tConstValFunction );
//
//      std::shared_ptr< fem::Property > tPropEMod2bis = std::make_shared< fem::Property >();
//      tPropEMod2bis->set_parameters( { {{ 1.0 }} } );
//      tPropEMod2bis->set_val_function( tConstValFunction );
//
//      std::shared_ptr< fem::Property > tPropNu = std::make_shared< fem::Property >();
//      tPropNu->set_parameters( { {{ 0.0 }} } );
//      tPropNu->set_val_function( tConstValFunction );
//
//      std::shared_ptr< fem::Property > tPropNubis = std::make_shared< fem::Property >();
//      tPropNubis->set_parameters( { {{ 0.0 }} } );
//      tPropNubis->set_val_function( tConstValFunction );
//
//      std::shared_ptr< fem::Property > tPropDirichlet = std::make_shared< fem::Property >();
//      tPropDirichlet->set_parameters( { {{0.0}, {0.0}, {0.0}} } );
//      tPropDirichlet->set_val_function( tConstValFunction );
//
//      std::shared_ptr< fem::Property > tPropNeumann = std::make_shared< fem::Property >();
//      tPropNeumann->set_parameters( { {{1.0}, {0.0}, {0.0}} } );
//      tPropNeumann->set_val_function( tConstValFunction );
//
//      // define constitutive models
//      fem::CM_Factory tCMFactory;
//
//      std::shared_ptr< fem::Constitutive_Model > tCMStrucLinIso1 = tCMFactory.create_CM( fem::Constitutive_Type::STRUC_LIN_ISO );
//      tCMStrucLinIso1->set_dof_type_list( {{ MSI::Dof_Type::UX, MSI::Dof_Type::UY }} );
//      tCMStrucLinIso1->set_property( tPropEMod1, "YoungsModulus" );
//      tCMStrucLinIso1->set_property( tPropNu, "PoissonRatio" );
//      tCMStrucLinIso1->set_space_dim( 3 );
//
//      std::shared_ptr< fem::Constitutive_Model > tCMStrucLinIso1bis = tCMFactory.create_CM( fem::Constitutive_Type::STRUC_LIN_ISO );
//      tCMStrucLinIso1bis->set_dof_type_list( {{ MSI::Dof_Type::UX, MSI::Dof_Type::UY }} );
//      tCMStrucLinIso1bis->set_property( tPropEMod1bis, "YoungsModulus" );
//      tCMStrucLinIso1bis->set_property( tPropNubis, "PoissonRatio" );
//      tCMStrucLinIso1bis->set_space_dim( 3 );
//
//      std::shared_ptr< fem::Constitutive_Model > tCMStrucLinIso2 = tCMFactory.create_CM( fem::Constitutive_Type::STRUC_LIN_ISO );
//      tCMStrucLinIso2->set_dof_type_list( {{ MSI::Dof_Type::UX, MSI::Dof_Type::UY }} );
//      tCMStrucLinIso2->set_property( tPropEMod2, "YoungsModulus" );
//      tCMStrucLinIso2->set_property( tPropNu, "PoissonRatio" );
//      tCMStrucLinIso2->set_space_dim( 3 );
//
//      std::shared_ptr< fem::Constitutive_Model > tCMStrucLinIso2bis = tCMFactory.create_CM( fem::Constitutive_Type::STRUC_LIN_ISO );
//      tCMStrucLinIso2bis->set_dof_type_list( {{ MSI::Dof_Type::UX, MSI::Dof_Type::UY }} );
//      tCMStrucLinIso2bis->set_property( tPropEMod2bis, "YoungsModulus" );
//      tCMStrucLinIso2bis->set_property( tPropNubis, "PoissonRatio" );
//      tCMStrucLinIso2bis->set_space_dim( 3 );
//
//      // define stabilization parameters
//      fem::SP_Factory tSPFactory;
//      std::shared_ptr< fem::Stabilization_Parameter > tSPDirichletNitsche = tSPFactory.create_SP( fem::Stabilization_Type::DIRICHLET_NITSCHE );
//      tSPDirichletNitsche->set_parameters( { {{ 1.0 }} } );
//      tSPDirichletNitsche->set_property( tPropEMod2, "Material", mtk::Master_Slave::MASTER );
//
//      std::shared_ptr< fem::Stabilization_Parameter > tSPNitscheInterface1 = tSPFactory.create_SP( fem::Stabilization_Type::NITSCHE_INTERFACE );
//      tSPNitscheInterface1->set_parameters( { {{ 1.0 }} } );
//      tSPNitscheInterface1->set_property( tPropEMod2, "Material", mtk::Master_Slave::MASTER );
//      tSPNitscheInterface1->set_property( tPropEMod2bis, "Material", mtk::Master_Slave::SLAVE );
//
//      std::shared_ptr< fem::Stabilization_Parameter > tSPMasterWeightInterface1 = tSPFactory.create_SP( fem::Stabilization_Type::MASTER_WEIGHT_INTERFACE );
//      tSPMasterWeightInterface1->set_property( tPropEMod2, "Material", mtk::Master_Slave::MASTER );
//      tSPMasterWeightInterface1->set_property( tPropEMod2bis, "Material", mtk::Master_Slave::SLAVE );
//
//      std::shared_ptr< fem::Stabilization_Parameter > tSPSlaveWeightInterface1 = tSPFactory.create_SP( fem::Stabilization_Type::SLAVE_WEIGHT_INTERFACE );
//      tSPSlaveWeightInterface1->set_property( tPropEMod2, "Material", mtk::Master_Slave::MASTER );
//      tSPSlaveWeightInterface1->set_property( tPropEMod2bis, "Material", mtk::Master_Slave::SLAVE );
//
//      std::shared_ptr< fem::Stabilization_Parameter > tSPNitscheInterface2 = tSPFactory.create_SP( fem::Stabilization_Type::NITSCHE_INTERFACE );
//      tSPNitscheInterface2->set_parameters( { {{ 1.0 }} } );
//      tSPNitscheInterface2->set_property( tPropEMod2, "Material", mtk::Master_Slave::MASTER );
//      tSPNitscheInterface2->set_property( tPropEMod1, "Material", mtk::Master_Slave::SLAVE );
//
//      std::shared_ptr< fem::Stabilization_Parameter > tSPMasterWeightInterface2 = tSPFactory.create_SP( fem::Stabilization_Type::MASTER_WEIGHT_INTERFACE );
//      tSPMasterWeightInterface2->set_property( tPropEMod2, "Material", mtk::Master_Slave::MASTER );
//      tSPMasterWeightInterface2->set_property( tPropEMod1, "Material", mtk::Master_Slave::SLAVE );
//
//      std::shared_ptr< fem::Stabilization_Parameter > tSPSlaveWeightInterface2 = tSPFactory.create_SP( fem::Stabilization_Type::SLAVE_WEIGHT_INTERFACE );
//      tSPSlaveWeightInterface2->set_property( tPropEMod2, "Material", mtk::Master_Slave::MASTER );
//      tSPSlaveWeightInterface2->set_property( tPropEMod1, "Material", mtk::Master_Slave::SLAVE );
//
//      std::shared_ptr< fem::Stabilization_Parameter > tSPNitscheInterface3 = tSPFactory.create_SP( fem::Stabilization_Type::NITSCHE_INTERFACE );
//      tSPNitscheInterface3->set_parameters( { {{ 1.0 }} } );
//      tSPNitscheInterface3->set_property( tPropEMod1, "Material", mtk::Master_Slave::MASTER );
//      tSPNitscheInterface3->set_property( tPropEMod1bis, "Material", mtk::Master_Slave::SLAVE );
//
//      std::shared_ptr< fem::Stabilization_Parameter > tSPMasterWeightInterface3 = tSPFactory.create_SP( fem::Stabilization_Type::MASTER_WEIGHT_INTERFACE );
//      tSPMasterWeightInterface3->set_property( tPropEMod1, "Material", mtk::Master_Slave::MASTER );
//      tSPMasterWeightInterface3->set_property( tPropEMod1bis, "Material", mtk::Master_Slave::SLAVE );
//
//      std::shared_ptr< fem::Stabilization_Parameter > tSPSlaveWeightInterface3 = tSPFactory.create_SP( fem::Stabilization_Type::SLAVE_WEIGHT_INTERFACE );
//      tSPSlaveWeightInterface3->set_property( tPropEMod1, "Material", mtk::Master_Slave::MASTER );
//      tSPSlaveWeightInterface3->set_property( tPropEMod1bis, "Material", mtk::Master_Slave::SLAVE );
//
//      // define the IWGs
//      fem::IWG_Factory tIWGFactory;
//
//      std::shared_ptr< fem::IWG > tIWGBulk1 = tIWGFactory.create_IWG( fem::IWG_Type::STRUC_LINEAR_BULK );
//      tIWGBulk1->set_residual_dof_type( { MSI::Dof_Type::UX, MSI::Dof_Type::UY, MSI::Dof_Type::UZ } );
//      tIWGBulk1->set_dof_type_list( {{ MSI::Dof_Type::UX, MSI::Dof_Type::UY, MSI::Dof_Type::UZ }} );
//      tIWGBulk1->set_constitutive_model( tCMStrucLinIso1, "ElastLinIso", mtk::Master_Slave::MASTER );
//
//      std::shared_ptr< fem::IWG > tIWGBulk2 = tIWGFactory.create_IWG( fem::IWG_Type::STRUC_LINEAR_BULK );
//      tIWGBulk2->set_residual_dof_type( { MSI::Dof_Type::UX, MSI::Dof_Type::UY, MSI::Dof_Type::UZ } );
//      tIWGBulk2->set_dof_type_list( {{ MSI::Dof_Type::UX, MSI::Dof_Type::UY, MSI::Dof_Type::UZ }} );
//      tIWGBulk2->set_constitutive_model( tCMStrucLinIso2, "ElastLinIso", mtk::Master_Slave::MASTER );
//
//      std::shared_ptr< fem::IWG > tIWGDirichlet = tIWGFactory.create_IWG( fem::IWG_Type::STRUC_LINEAR_DIRICHLET );
//      tIWGDirichlet->set_residual_dof_type( { MSI::Dof_Type::UX, MSI::Dof_Type::UY, MSI::Dof_Type::UZ } );
//      tIWGDirichlet->set_dof_type_list( {{ MSI::Dof_Type::UX, MSI::Dof_Type::UY, MSI::Dof_Type::UZ }} );
//      tIWGDirichlet->set_stabilization_parameter( tSPDirichletNitsche, "DirichletNitsche" );
//      tIWGDirichlet->set_constitutive_model( tCMStrucLinIso2, "ElastLinIso", mtk::Master_Slave::MASTER );
//      tIWGDirichlet->set_property( tPropDirichlet, "Dirichlet", mtk::Master_Slave::MASTER );
//
//      std::shared_ptr< fem::IWG > tIWGNeumann = tIWGFactory.create_IWG( fem::IWG_Type::STRUC_LINEAR_NEUMANN );
//      tIWGNeumann->set_residual_dof_type( { MSI::Dof_Type::UX, MSI::Dof_Type::UY, MSI::Dof_Type::UZ } );
//      tIWGNeumann->set_dof_type_list( {{ MSI::Dof_Type::UX, MSI::Dof_Type::UY, MSI::Dof_Type::UZ }} );
//      tIWGNeumann->set_property( tPropNeumann, "Neumann", mtk::Master_Slave::MASTER );
//
//      std::shared_ptr< fem::IWG > tIWGInterface1 = tIWGFactory.create_IWG( fem::IWG_Type::STRUC_LINEAR_INTERFACE );
//      tIWGInterface1->set_residual_dof_type( { MSI::Dof_Type::UX, MSI::Dof_Type::UY, MSI::Dof_Type::UZ } );
//      tIWGInterface1->set_dof_type_list( {{ MSI::Dof_Type::UX, MSI::Dof_Type::UY, MSI::Dof_Type::UZ }} );
//      tIWGInterface1->set_dof_type_list( {{ MSI::Dof_Type::UX, MSI::Dof_Type::UY, MSI::Dof_Type::UZ }},mtk::Master_Slave::SLAVE );
//      tIWGInterface1->set_stabilization_parameter( tSPNitscheInterface1, "NitscheInterface" );
//      tIWGInterface1->set_stabilization_parameter( tSPMasterWeightInterface1, "MasterWeightInterface" );
//      tIWGInterface1->set_stabilization_parameter( tSPSlaveWeightInterface1, "SlaveWeightInterface" );
//      tIWGInterface1->set_constitutive_model( tCMStrucLinIso2, "ElastLinIso", mtk::Master_Slave::MASTER );
//      tIWGInterface1->set_constitutive_model( tCMStrucLinIso2bis, "ElastLinIso", mtk::Master_Slave::SLAVE );
//
//      std::shared_ptr< fem::IWG > tIWGInterface2 = tIWGFactory.create_IWG( fem::IWG_Type::STRUC_LINEAR_INTERFACE );
//      tIWGInterface2->set_residual_dof_type( { MSI::Dof_Type::UX, MSI::Dof_Type::UY, MSI::Dof_Type::UZ } );
//      tIWGInterface2->set_dof_type_list( {{ MSI::Dof_Type::UX, MSI::Dof_Type::UY, MSI::Dof_Type::UZ }} );
//      tIWGInterface2->set_dof_type_list( {{ MSI::Dof_Type::UX, MSI::Dof_Type::UY, MSI::Dof_Type::UZ }},mtk::Master_Slave::SLAVE );
//      tIWGInterface2->set_stabilization_parameter( tSPNitscheInterface2, "NitscheInterface" );
//      tIWGInterface2->set_stabilization_parameter( tSPMasterWeightInterface2, "MasterWeightInterface" );
//      tIWGInterface2->set_stabilization_parameter( tSPSlaveWeightInterface2, "SlaveWeightInterface" );
//      tIWGInterface2->set_constitutive_model( tCMStrucLinIso2, "ElastLinIso", mtk::Master_Slave::MASTER );
//      tIWGInterface2->set_constitutive_model( tCMStrucLinIso1, "ElastLinIso", mtk::Master_Slave::SLAVE );
//
//      std::shared_ptr< fem::IWG > tIWGInterface3 = tIWGFactory.create_IWG( fem::IWG_Type::STRUC_LINEAR_INTERFACE );
//      tIWGInterface3->set_residual_dof_type( { MSI::Dof_Type::UX, MSI::Dof_Type::UY, MSI::Dof_Type::UZ } );
//      tIWGInterface3->set_dof_type_list( {{ MSI::Dof_Type::UX, MSI::Dof_Type::UY, MSI::Dof_Type::UZ }} );
//      tIWGInterface3->set_dof_type_list( {{ MSI::Dof_Type::UX, MSI::Dof_Type::UY, MSI::Dof_Type::UZ }},mtk::Master_Slave::SLAVE );
//      tIWGInterface3->set_stabilization_parameter( tSPNitscheInterface3, "NitscheInterface" );
//      tIWGInterface3->set_stabilization_parameter( tSPMasterWeightInterface3, "MasterWeightInterface" );
//      tIWGInterface3->set_stabilization_parameter( tSPSlaveWeightInterface3, "SlaveWeightInterface" );
//      tIWGInterface3->set_constitutive_model( tCMStrucLinIso1, "ElastLinIso", mtk::Master_Slave::MASTER );
//      tIWGInterface3->set_constitutive_model( tCMStrucLinIso1bis, "ElastLinIso", mtk::Master_Slave::SLAVE );
//
//      // create a list of active block-sets
//      std::string tDblInterfaceSideSetName01 = tEnrIntegMesh.get_dbl_interface_side_set_name(0,1);
//      std::string tDblInterfaceSideSetName02 = tEnrIntegMesh.get_dbl_interface_side_set_name(0,2);
//      std::string tDblInterfaceSideSetName13 = tEnrIntegMesh.get_dbl_interface_side_set_name(1,3);
//      std::string tDblInterfaceSideSetName23 = tEnrIntegMesh.get_dbl_interface_side_set_name(2,3);
//
//      std::cout<<"tDblInterfaceSideSetName01 = "<<tDblInterfaceSideSetName01<<" | Index = "<<tEnrIntegMesh.get_double_sided_set_index(tDblInterfaceSideSetName01)<<std::endl;
//      std::cout<<"tDblInterfaceSideSetName02 = "<<tDblInterfaceSideSetName02<<" | Index = "<<tEnrIntegMesh.get_double_sided_set_index(tDblInterfaceSideSetName02)<<std::endl;
//
//      // define set info
//      fem::Set_User_Info tSetBulk1;
//      tSetBulk1.set_mesh_index( tEnrIntegMesh.get_block_set_index("HMR_dummy_c_p0") );
//      tSetBulk1.set_set_type( fem::Element_Type::BULK );
//      tSetBulk1.set_IWGs( { tIWGBulk2 } );
//
//      fem::Set_User_Info tSetBulk2;
//      tSetBulk2.set_mesh_index( tEnrIntegMesh.get_block_set_index("HMR_dummy_n_p0") );
//      tSetBulk2.set_set_type( fem::Element_Type::BULK );
//      tSetBulk2.set_IWGs( { tIWGBulk2 } );
//
//      fem::Set_User_Info tSetBulk3;
//      tSetBulk3.set_mesh_index( tEnrIntegMesh.get_block_set_index("HMR_dummy_c_p1") );
//      tSetBulk3.set_set_type( fem::Element_Type::BULK );
//      tSetBulk3.set_IWGs( { tIWGBulk2 } );
//
//      fem::Set_User_Info tSetBulk4;
//      tSetBulk4.set_mesh_index( tEnrIntegMesh.get_block_set_index("HMR_dummy_n_p1") );
//      tSetBulk4.set_set_type( fem::Element_Type::BULK );
//      tSetBulk4.set_IWGs( { tIWGBulk2 } );
//
//      fem::Set_User_Info tSetBulk5;
//      tSetBulk5.set_mesh_index( tEnrIntegMesh.get_block_set_index("HMR_dummy_c_p2") );
//      tSetBulk5.set_set_type( fem::Element_Type::BULK );
//      tSetBulk5.set_IWGs( { tIWGBulk1 } );
//
//      fem::Set_User_Info tSetBulk6;
//      tSetBulk6.set_mesh_index( tEnrIntegMesh.get_block_set_index("HMR_dummy_n_p2") );
//      tSetBulk6.set_set_type( fem::Element_Type::BULK );
//      tSetBulk6.set_IWGs( { tIWGBulk1 } );
//
//      fem::Set_User_Info tSetBulk7;
//      tSetBulk7.set_mesh_index( tEnrIntegMesh.get_block_set_index("HMR_dummy_c_p3") );
//      tSetBulk7.set_set_type( fem::Element_Type::BULK );
//      tSetBulk7.set_IWGs( { tIWGBulk1 } );
//
//      fem::Set_User_Info tSetBulk8;
//      tSetBulk8.set_mesh_index( tEnrIntegMesh.get_block_set_index("HMR_dummy_n_p3") );
//      tSetBulk8.set_set_type( fem::Element_Type::BULK );
//      tSetBulk8.set_IWGs( { tIWGBulk1 } );
//
//      fem::Set_User_Info tSetDirichlet;
//      tSetDirichlet.set_mesh_index( tEnrIntegMesh.get_side_set_index("SideSet_4_n_p2") );
//      tSetDirichlet.set_set_type( fem::Element_Type::SIDESET );
//      tSetDirichlet.set_IWGs( { tIWGDirichlet } );
//
//      fem::Set_User_Info tSetNeumann;
//      tSetNeumann.set_mesh_index( tEnrIntegMesh.get_side_set_index("SideSet_2_n_p3") );
//      tSetNeumann.set_set_type( fem::Element_Type::SIDESET );
//      tSetNeumann.set_IWGs( { tIWGNeumann } );
//
//      fem::Set_User_Info tSetInterface1;
//      tSetInterface1.set_mesh_index( tEnrIntegMesh.get_double_sided_set_index(tDblInterfaceSideSetName01) );
//      tSetInterface1.set_set_type( fem::Element_Type::DOUBLE_SIDESET );
//      tSetInterface1.set_IWGs( { tIWGInterface1 } );
//
//      fem::Set_User_Info tSetInterface2;
//      tSetInterface2.set_mesh_index( tEnrIntegMesh.get_double_sided_set_index(tDblInterfaceSideSetName02) );
//      tSetInterface2.set_set_type( fem::Element_Type::DOUBLE_SIDESET );
//      tSetInterface2.set_IWGs( { tIWGInterface2 } );
//
//      fem::Set_User_Info tSetInterface3;
//      tSetInterface3.set_mesh_index( tEnrIntegMesh.get_double_sided_set_index(tDblInterfaceSideSetName13) );
//      tSetInterface3.set_set_type( fem::Element_Type::DOUBLE_SIDESET );
//      tSetInterface3.set_IWGs( { tIWGInterface2 } );
//
//      fem::Set_User_Info tSetInterface4;
//      tSetInterface4.set_mesh_index( tEnrIntegMesh.get_double_sided_set_index(tDblInterfaceSideSetName23) );
//      tSetInterface4.set_set_type( fem::Element_Type::DOUBLE_SIDESET );
//      tSetInterface4.set_IWGs( { tIWGInterface3 } );
//
//      // create a cell of set info
//      moris::Cell< fem::Set_User_Info > tSetInfo( 14 );
//      tSetInfo( 0 ) = tSetBulk1;
//      tSetInfo( 1 ) = tSetBulk2;
//      tSetInfo( 2 ) = tSetBulk3;
//      tSetInfo( 3 ) = tSetBulk4;
//      tSetInfo( 4 ) = tSetBulk5;
//      tSetInfo( 5 ) = tSetBulk6;
//      tSetInfo( 6 ) = tSetBulk7;
//      tSetInfo( 7 ) = tSetBulk8;
//      tSetInfo( 8 ) = tSetDirichlet;
//      tSetInfo( 9 ) = tSetNeumann;
//      tSetInfo( 10 ) = tSetInterface1;
//      tSetInfo( 11 ) = tSetInterface2;
//      tSetInfo( 12 ) = tSetInterface3;
//      tSetInfo( 13 ) = tSetInterface4;
//
//      // create model
//      mdl::Model * tModel = new mdl::Model( &tMeshManager,
//                                             0,
//                                             tSetInfo );
//
//        // - - - - - - - - - - - - - - - - - - - - - - - - - - - - - - - - -
//        // STEP 1: create linear solver and algorithm
//        // - - - - - - - - - - - - - - - - - - - - - - - - - - - - - - - - -
//
//      moris::Cell< enum MSI::Dof_Type > tDofTypesU( 3 );            tDofTypesU( 0 ) = MSI::Dof_Type::UX;
//                                                                    tDofTypesU( 1 ) = MSI::Dof_Type::UY;
//                                                                    tDofTypesU( 2 ) = MSI::Dof_Type::UZ;
//
//      dla::Solver_Factory  tSolFactory;
//      std::shared_ptr< dla::Linear_Solver_Algorithm > tLinearSolverAlgorithm = tSolFactory.create_solver( SolverType::AZTEC_IMPL );
//
//      tLinearSolverAlgorithm->set_param("AZ_diagnostics") = AZ_none;
//      tLinearSolverAlgorithm->set_param("AZ_output") = AZ_none;
//      tLinearSolverAlgorithm->set_param("AZ_max_iter") = 10000;
//      tLinearSolverAlgorithm->set_param("AZ_solver") = AZ_gmres;
//      tLinearSolverAlgorithm->set_param("AZ_subdomain_solve") = AZ_ilu;
//      tLinearSolverAlgorithm->set_param("AZ_graph_fill") = 10;
//      //        tLinearSolverAlgorithm->set_param("Use_ML_Prec") = true;
//
//      dla::Linear_Solver tLinSolver;
//      tLinSolver.set_linear_algorithm( 0, tLinearSolverAlgorithm );
//
//      // - - - - - - - - - - - - - - - - - - - - - - - - - - - - - - - - -
//      // STEP 2: create nonlinear solver and algorithm
//      // - - - - - - - - - - - - - - - - - - - - - - - - - - - - - - - - -
//      NLA::Nonlinear_Solver_Factory tNonlinFactory;
//      std::shared_ptr< NLA::Nonlinear_Algorithm > tNonlinearSolverAlgorithm = tNonlinFactory.create_nonlinear_solver( NLA::NonlinearSolverType::NEWTON_SOLVER );
//      //        std::shared_ptr< NLA::Nonlinear_Algorithm > tNonlinearSolverAlgorithmMonolythicU = tNonlinFactory.create_nonlinear_solver( NLA::NonlinearSolverType::NEWTON_SOLVER );
//
//      tNonlinearSolverAlgorithm->set_param("NLA_max_iter")   = 3;
//      //        tNonlinearSolverAlgorithmMonolythic->set_param("NLA_hard_break") = false;
//      //        tNonlinearSolverAlgorithmMonolythic->set_param("NLA_max_lin_solver_restarts") = 2;
//      //        tNonlinearSolverAlgorithmMonolythic->set_param("NLA_rebuild_jacobian") = true;
//
//      tNonlinearSolverAlgorithm->set_linear_solver( &tLinSolver );
//      //        tNonlinearSolverAlgorithmMonolythicU->set_linear_solver( &tLinSolver );
//
//      NLA::Nonlinear_Solver tNonlinearSolverMain;
//      tNonlinearSolverMain.set_nonlinear_algorithm( tNonlinearSolverAlgorithm, 0 );
//
//
//      tNonlinearSolverMain       .set_dof_type_list( tDofTypesU );
//
//      // Create solver database
//      NLA::SOL_Warehouse tSolverWarehouse( tModel->get_solver_interface() );
//
//      tNonlinearSolverMain       .set_solver_warehouse( &tSolverWarehouse );
//
//      // - - - - - - - - - - - - - - - - - - - - - - - - - - - - - - - - -
//      // STEP 3: create time Solver and algorithm
//      // - - - - - - - - - - - - - - - - - - - - - - - - - - - - - - - - -
//      tsa::Time_Solver_Factory tTimeSolverFactory;
//      std::shared_ptr< tsa::Time_Solver_Algorithm > tTimeSolverAlgorithm = tTimeSolverFactory.create_time_solver( tsa::TimeSolverType::MONOLITHIC );
//
//      tTimeSolverAlgorithm->set_nonlinear_solver( &tNonlinearSolverMain );
//
//      tsa::Time_Solver tTimeSolver;
//      tTimeSolver.set_time_solver_algorithm( tTimeSolverAlgorithm );
//      tTimeSolver.set_solver_warehouse( &tSolverWarehouse );
//
//      tTimeSolver.set_dof_type_list( tDofTypesU );
//
//      //------------------------------------------------------------------------------
//      tTimeSolver.solve();
//
//        // output solution and meshes
//        xtk::Output_Options tOutputOptions;
//        tOutputOptions.mAddNodeSets = false;
//        tOutputOptions.mAddSideSets = false;
//        tOutputOptions.mAddClusters = false;
//
//        // add solution field to integration mesh
//        std::string tIntegSolFieldNameUX = "UX";
//        std::string tIntegSolFieldNameUY = "UY";
//        std::string tIntegSolFieldNameUZ = "UZ";
//        tOutputOptions.mRealNodeExternalFieldNames = {tIntegSolFieldNameUX, tIntegSolFieldNameUY, tIntegSolFieldNameUZ};
//
//        moris::mtk::Integration_Mesh* tIntegMesh1 = tXTKModel.get_output_mesh(tOutputOptions);
//
//        // Write to Integration mesh for visualization
//        Matrix<DDRMat> tIntegSolUX = tModel->get_solution_for_integration_mesh_output( MSI::Dof_Type::UX );
//        Matrix<DDRMat> tIntegSolUY = tModel->get_solution_for_integration_mesh_output( MSI::Dof_Type::UY );
//        Matrix<DDRMat> tIntegSolUZ = tModel->get_solution_for_integration_mesh_output( MSI::Dof_Type::UZ );
//
//        Matrix<DDRMat> tSTKIntegSolUX(tIntegMesh1->get_num_entities(EntityRank::NODE),1);
//        Matrix<DDRMat> tSTKIntegSolUY(tIntegMesh1->get_num_entities(EntityRank::NODE),1);
//        Matrix<DDRMat> tSTKIntegSolUZ(tIntegMesh1->get_num_entities(EntityRank::NODE),1);
//
//        for(moris::uint i = 0; i < tIntegMesh1->get_num_entities(EntityRank::NODE); i++)
//        {
//            moris::moris_id tID = tIntegMesh1->get_glb_entity_id_from_entity_loc_index(i,EntityRank::NODE);
//            tSTKIntegSolUX(i) = tIntegSolUX(tEnrIntegMesh.get_loc_entity_ind_from_entity_glb_id(tID,EntityRank::NODE));
//            tSTKIntegSolUY(i) = tIntegSolUY(tEnrIntegMesh.get_loc_entity_ind_from_entity_glb_id(tID,EntityRank::NODE));
//            tSTKIntegSolUZ(i) = tIntegSolUY(tEnrIntegMesh.get_loc_entity_ind_from_entity_glb_id(tID,EntityRank::NODE));
//        }
//
//        // add solution field to integration mesh
//        tIntegMesh1->add_mesh_field_real_scalar_data_loc_inds(tIntegSolFieldNameUX,EntityRank::NODE,tSTKIntegSolUX);
//        tIntegMesh1->add_mesh_field_real_scalar_data_loc_inds(tIntegSolFieldNameUY,EntityRank::NODE,tSTKIntegSolUY);
//        tIntegMesh1->add_mesh_field_real_scalar_data_loc_inds(tIntegSolFieldNameUZ,EntityRank::NODE,tSTKIntegSolUZ);
//
//        std::string tMeshOutputFile = "./mdl_exo/hmr_xtk_linear_elastic_3D.e";
//
//        tIntegMesh1->create_output_mesh(tMeshOutputFile);
//
//        delete tIntegMesh1;
//
//        delete tModel;
//    }
}

TEST_CASE("2D XTK WITH HMR SYMM BCs","[XTK_HMR_2D_Symm_BCs]")
 {
    if(par_size()<=1)
    {
        uint tLagrangeMeshIndex = 0;
        std::string tFieldName = "Cylinder";

        hmr::ParameterList tParameters = hmr::create_hmr_parameter_list();

        tParameters.set( "number_of_elements_per_dimension", "600, 6");
        tParameters.set( "domain_dimensions", "100, 2" );
//        tParameters.set( "domain_offset", "-50.0, -1.0" );
        tParameters.set( "domain_sidesets", "1,2,3,4" );
        tParameters.set( "lagrange_output_meshes", "0" );

        tParameters.set( "lagrange_orders", "1" );
        tParameters.set( "lagrange_pattern", "0" );
        tParameters.set( "bspline_orders", "1" );
        tParameters.set( "bspline_pattern", "0" );

        tParameters.set( "lagrange_to_bspline", "0" );

        tParameters.set( "truncate_bsplines", 1 );
        tParameters.set( "refinement_buffer", 3 );
        tParameters.set( "staircase_buffer", 3 );
        tParameters.set( "initial_refinement", 0 );

        tParameters.set( "use_multigrid", 0 );
        tParameters.set( "severity_level", 2 );

        hmr::HMR tHMR( tParameters );

        //initial refinement
        tHMR.perform_initial_refinement( 0 );

        std::shared_ptr< moris::hmr::Mesh > tMesh = tHMR.create_mesh( tLagrangeMeshIndex );

        //  create field
        std::shared_ptr< moris::hmr::Field > tField = tMesh->create_field( tFieldName, tLagrangeMeshIndex );

        tField->evaluate_scalar_function( LvlSetCircle_2D_outsideDomain );

        for( uint k=0; k<2; ++k )
        {
            tHMR.flag_surface_elements_on_working_pattern( tField );
            tHMR.perform_refinement_based_on_working_pattern( 0 );

            tField->evaluate_scalar_function( LvlSetCircle_2D_outsideDomain );
        }

        tHMR.finalize();

        std::shared_ptr< moris::hmr::Interpolation_Mesh_HMR > tInterpolationMesh = tHMR.create_interpolation_mesh(tLagrangeMeshIndex);

        //-----------------------------------------------------------------------------------------------

        moris::ge::Circle tCircle( 0.001, -100.0, -100.0 );

        moris::ge::GEN_Phase_Table     tPhaseTable(1,  Phase_Table_Structure::EXP_BASE_2);
        moris::ge::GEN_Geometry_Engine tGeometryEngine(tCircle,tPhaseTable, 2);

         xtk::Model tXTKModel(2, tInterpolationMesh.get(), tGeometryEngine);

        tXTKModel.mVerbose = false;

        //Specify decomposition Method and Cut Mesh ---------------------------------------
        Cell<enum Subdivision_Method> tDecompositionMethods = {Subdivision_Method::NC_REGULAR_SUBDIVISION_QUAD4, Subdivision_Method::C_TRI3};
        tXTKModel.decompose(tDecompositionMethods);

        tXTKModel.perform_basis_enrichment(EntityRank::BSPLINE_1,0);

        // get meshes
        xtk::Enriched_Interpolation_Mesh & tEnrInterpMesh = tXTKModel.get_enriched_interp_mesh();
        xtk::Enriched_Integration_Mesh   & tEnrIntegMesh  = tXTKModel.get_enriched_integ_mesh();

//        tEnrInterpMesh.print_enriched_cells();
//        tEnrIntegMesh.print_double_side_sets(2);

        // place the pair in mesh manager
        mtk::Mesh_Manager tMeshManager;
        tMeshManager.register_mesh_pair(&tEnrInterpMesh, &tEnrIntegMesh);

        //------------------------------------------------------------------------------
        // create the properties
        std::shared_ptr< fem::Property > tPropEMod = std::make_shared< fem::Property >();
        tPropEMod->set_parameters( { {{ 100.0 }} } );
        tPropEMod->set_val_function( tConstValFunction );

        std::shared_ptr< fem::Property > tPropNu = std::make_shared< fem::Property >();
        tPropNu->set_parameters( { {{ 0.0 }} } );
        tPropNu->set_val_function( tConstValFunction );

        std::shared_ptr< fem::Property > tPropDirichletUX_ss4 = std::make_shared< fem::Property >();    // fix displacement at side-set 4 to be zero in x
        tPropDirichletUX_ss4->set_parameters( { {{ 0.0 }} } );
        tPropDirichletUX_ss4->set_val_function( tConstValFunction );
        tPropDirichletUX_ss4->set_dof_type( MSI::Dof_Type::UX );

        std::shared_ptr< fem::Property > tPropDirichletUY_ss4 = std::make_shared< fem::Property >();    // fix displacement at side-set 4 to be zero in y
        tPropDirichletUY_ss4->set_parameters( { {{ 0.0 }} } );
        tPropDirichletUY_ss4->set_val_function( tConstValFunction );
        tPropDirichletUY_ss4->set_dof_type( MSI::Dof_Type::UY );

        std::shared_ptr< fem::Property > tPropDirichletUX = std::make_shared< fem::Property >();        // allow only for y-displacement at other end (side-set 2)
        tPropDirichletUX->set_parameters( { {{ 0.0 }} } );                                              // fix x-displ. to zero
        tPropDirichletUX->set_val_function( tConstValFunction );
        tPropDirichletUX->set_dof_type( MSI::Dof_Type::UX );

//        std::shared_ptr< fem::Property > tPropDirichletUY = std::make_shared< fem::Property >();
//        tPropDirichletUY->set_parameters( { {{ 1.0 }} } );                                              // specify UY displacement
//        tPropDirichletUY->set_val_function( tConstValFunction );
//        tPropDirichletUY->set_dof_type( MSI::Dof_Type::UY );

        std::shared_ptr< fem::Property > tPropNeumann = std::make_shared< fem::Property >();
        tPropNeumann->set_parameters( {{{ 0.0 } , { 10.0 }}} );
        tPropNeumann->set_val_function( tConstValFunction );

        // define constitutive models
        fem::CM_Factory tCMFactory;

        std::shared_ptr< fem::Constitutive_Model > tCMStrucLinIso1 = tCMFactory.create_CM( fem::Constitutive_Type::STRUC_LIN_ISO );
        tCMStrucLinIso1->set_dof_type_list( {{ MSI::Dof_Type::UX, MSI::Dof_Type::UY }} );
        tCMStrucLinIso1->set_properties( { tPropEMod, tPropNu } );
        tCMStrucLinIso1->set_space_dim( 2 );

//        std::shared_ptr< fem::Constitutive_Model > tCMStrucLinIso2 = tCMFactory.create_CM( fem::Constitutive_Type::STRUC_LIN_ISO );
//        tCMStrucLinIso2->set_dof_type_list( {{ MSI::Dof_Type::UX, MSI::Dof_Type::UY }} );
//        tCMStrucLinIso2->set_properties( { tPropEMod, tPropNu } );
//        tCMStrucLinIso2->set_space_dim( 2 );

        // define the IWGs
        fem::IWG_Factory tIWGFactory;

        std::shared_ptr< fem::IWG > tIWGBulk1 = tIWGFactory.create_IWG( fem::IWG_Type::STRUC_LINEAR_BULK );
        tIWGBulk1->set_residual_dof_type( { MSI::Dof_Type::UX, MSI::Dof_Type::UY } );
        tIWGBulk1->set_dof_type_list( {{ MSI::Dof_Type::UX, MSI::Dof_Type::UY }} );
        tIWGBulk1->set_constitutive_models( { tCMStrucLinIso1 }, mtk::Master_Slave::MASTER );

//        std::shared_ptr< fem::IWG > tIWGBulk2 = tIWGFactory.create_IWG( fem::IWG_Type::STRUC_LINEAR_BULK );
//        tIWGBulk2->set_residual_dof_type( { MSI::Dof_Type::UX, MSI::Dof_Type::UY } );
//        tIWGBulk2->set_dof_type_list( {{ MSI::Dof_Type::UX, MSI::Dof_Type::UY }} );
//        tIWGBulk2->set_constitutive_models( { tCMStrucLinIso2 }, mtk::Master_Slave::MASTER );

        std::shared_ptr< fem::IWG > tIWGDirichlet = tIWGFactory.create_IWG( fem::IWG_Type::STRUC_LINEAR_DIRICHLET );
        tIWGDirichlet->set_residual_dof_type( { MSI::Dof_Type::UX, MSI::Dof_Type::UY } );
        tIWGDirichlet->set_dof_type_list( {{ MSI::Dof_Type::UX, MSI::Dof_Type::UY }} );
        tIWGDirichlet->set_constitutive_models( { tCMStrucLinIso1 }, mtk::Master_Slave::MASTER );
        tIWGDirichlet->set_properties( { tPropDirichletUX });

        std::shared_ptr< fem::IWG > tIWGDirichletFixed = tIWGFactory.create_IWG( fem::IWG_Type::STRUC_LINEAR_DIRICHLET );
        tIWGDirichletFixed->set_residual_dof_type( { MSI::Dof_Type::UX, MSI::Dof_Type::UY } );
        tIWGDirichletFixed->set_dof_type_list( {{ MSI::Dof_Type::UX, MSI::Dof_Type::UY }} );
        tIWGDirichletFixed->set_constitutive_models( { tCMStrucLinIso1 }, mtk::Master_Slave::MASTER );
        tIWGDirichletFixed->set_properties( { tPropDirichletUX_ss4, tPropDirichletUY_ss4 });

        std::shared_ptr< fem::IWG > tIWGNeumann = tIWGFactory.create_IWG( fem::IWG_Type::STRUC_LINEAR_NEUMANN );
        tIWGNeumann->set_residual_dof_type( { MSI::Dof_Type::UX, MSI::Dof_Type::UY } );
        tIWGNeumann->set_dof_type_list( {{ MSI::Dof_Type::UX, MSI::Dof_Type::UY }} );
        tIWGNeumann->set_properties( { tPropNeumann }, mtk::Master_Slave::MASTER );

//        std::shared_ptr< fem::IWG > tIWGInterface = tIWGFactory.create_IWG( fem::IWG_Type::STRUC_LINEAR_INTERFACE );
//        tIWGInterface->set_residual_dof_type( { MSI::Dof_Type::UX, MSI::Dof_Type::UY } );
//        tIWGInterface->set_dof_type_list( {{ MSI::Dof_Type::UX, MSI::Dof_Type::UY }} );
//        tIWGInterface->set_dof_type_list( {{ MSI::Dof_Type::UX, MSI::Dof_Type::UY }},mtk::Master_Slave::SLAVE );
//        tIWGInterface->set_constitutive_models( { tCMStrucLinIso2 }, mtk::Master_Slave::MASTER );
//        tIWGInterface->set_constitutive_models( { tCMStrucLinIso1 }, mtk::Master_Slave::SLAVE );

        // create a list of active block-sets
        std::string tInterfaceSideSetName = tEnrIntegMesh.get_interface_side_set_name( 0, 0, 1 );
        std::string tDblInterfaceSideSetName = tEnrIntegMesh.get_dbl_interface_side_set_name(0,1);

        // define set info
//        fem::Set_User_Info tSetBulk1;
//        tSetBulk1.set_mesh_index( tEnrIntegMesh.get_block_set_index("HMR_dummy_c_p0") );
//        tSetBulk1.set_set_type( fem::Element_Type::BULK );
////        tSetBulk1.set_IWGs( { tIWGBulk2 } );
//        tSetBulk1.set_IWGs( { tIWGBulk1 } );
//
//        fem::Set_User_Info tSetBulk2;
//        tSetBulk2.set_mesh_index( tEnrIntegMesh.get_block_set_index("HMR_dummy_n_p0") );
//        tSetBulk2.set_set_type( fem::Element_Type::BULK );
////        tSetBulk2.set_IWGs( { tIWGBulk2 } );
//        tSetBulk1.set_IWGs( { tIWGBulk1 } );
//
//        fem::Set_User_Info tSetBulk3;
//        tSetBulk3.set_mesh_index( tEnrIntegMesh.get_block_set_index("HMR_dummy_c_p1") );
//        tSetBulk3.set_set_type( fem::Element_Type::BULK );
//        tSetBulk3.set_IWGs( { tIWGBulk1 } );

        fem::Set_User_Info tSetBulk4;
        tSetBulk4.set_mesh_index( tEnrIntegMesh.get_block_set_index("HMR_dummy_n_p1") );
        tSetBulk4.set_set_type( fem::Element_Type::BULK );
        tSetBulk4.set_IWGs( { tIWGBulk1 } );

        fem::Set_User_Info tSetDirichletFixed;
        tSetDirichletFixed.set_mesh_index( tEnrIntegMesh.get_side_set_index("SideSet_4_n_p1") );
        tSetDirichletFixed.set_set_type( fem::Element_Type::SIDESET );
        tSetDirichletFixed.set_IWGs( { tIWGDirichletFixed } );

        fem::Set_User_Info tSetDirichlet;
        tSetDirichlet.set_mesh_index( tEnrIntegMesh.get_side_set_index("SideSet_2_n_p1") );
        tSetDirichlet.set_set_type( fem::Element_Type::SIDESET );
        tSetDirichlet.set_IWGs( { tIWGDirichlet } );

        fem::Set_User_Info tSetNeumann;
        tSetNeumann.set_mesh_index( tEnrIntegMesh.get_side_set_index("SideSet_2_n_p1") );
        tSetNeumann.set_set_type( fem::Element_Type::SIDESET );
        tSetNeumann.set_IWGs( { tIWGNeumann } );

//        fem::Set_User_Info tSetInterface;
//        tSetInterface.set_mesh_index( tEnrIntegMesh.get_double_sided_set_index(tDblInterfaceSideSetName) );
//        tSetInterface.set_set_type( fem::Element_Type::DOUBLE_SIDESET );
//        tSetInterface.set_IWGs( { tIWGInterface } );

        // create a cell of set info
        moris::Cell< fem::Set_User_Info > tSetInfo( 4 );
//        tSetInfo( 0 ) = tSetBulk1;
//        tSetInfo( 1 ) = tSetBulk2;
//        tSetInfo( 2 ) = tSetBulk3;
        tSetInfo( 0 ) = tSetBulk4;
        tSetInfo( 1 ) = tSetDirichletFixed;
        tSetInfo( 2 ) = tSetDirichlet;
        tSetInfo( 3 ) = tSetNeumann;
//        tSetInfo( 7 ) = tSetInterface;

        // create model
        mdl::Model * tModel = new mdl::Model( &tMeshManager,
                                              0,
                                              tSetInfo,
                                              0,
                                              false );

        // - - - - - - - - - - - - - - - - - - - - - - - - - - - - - - - - -
        // STEP 1: create linear solver and algorithm
        // - - - - - - - - - - - - - - - - - - - - - - - - - - - - - - - - -

        moris::Cell< enum MSI::Dof_Type > tDofTypesU( 2 );
        tDofTypesU( 0 ) = MSI::Dof_Type::UX;    tDofTypesU( 1 ) = MSI::Dof_Type::UY;

        dla::Solver_Factory  tSolFactory;
        std::shared_ptr< dla::Linear_Solver_Algorithm > tLinearSolverAlgorithm = tSolFactory.create_solver( SolverType::AZTEC_IMPL );

        tLinearSolverAlgorithm->set_param("AZ_diagnostics") = AZ_none;
        tLinearSolverAlgorithm->set_param("AZ_output") = AZ_none;
        tLinearSolverAlgorithm->set_param("AZ_max_iter") = 10000;
        tLinearSolverAlgorithm->set_param("AZ_solver") = AZ_gmres;
        tLinearSolverAlgorithm->set_param("AZ_subdomain_solve") = AZ_ilu;
        tLinearSolverAlgorithm->set_param("AZ_graph_fill") = 10;
        //        tLinearSolverAlgorithm->set_param("Use_ML_Prec") = true;

        dla::Linear_Solver tLinSolver;
        tLinSolver.set_linear_algorithm( 0, tLinearSolverAlgorithm );

        // - - - - - - - - - - - - - - - - - - - - - - - - - - - - - - - - -
        // STEP 2: create nonlinear solver and algorithm
        // - - - - - - - - - - - - - - - - - - - - - - - - - - - - - - - - -
        NLA::Nonlinear_Solver_Factory tNonlinFactory;
        std::shared_ptr< NLA::Nonlinear_Algorithm > tNonlinearSolverAlgorithm = tNonlinFactory.create_nonlinear_solver( NLA::NonlinearSolverType::NEWTON_SOLVER );
        //        std::shared_ptr< NLA::Nonlinear_Algorithm > tNonlinearSolverAlgorithmMonolythicU = tNonlinFactory.create_nonlinear_solver( NLA::NonlinearSolverType::NEWTON_SOLVER );

        tNonlinearSolverAlgorithm->set_param("NLA_max_iter")   = 10;
        //        tNonlinearSolverAlgorithmMonolythic->set_param("NLA_hard_break") = false;
        //        tNonlinearSolverAlgorithmMonolythic->set_param("NLA_max_lin_solver_restarts") = 2;
        //        tNonlinearSolverAlgorithmMonolythic->set_param("NLA_rebuild_jacobian") = true;

        tNonlinearSolverAlgorithm->set_linear_solver( &tLinSolver );
        //        tNonlinearSolverAlgorithmMonolythicU->set_linear_solver( &tLinSolver );

        NLA::Nonlinear_Solver tNonlinearSolverMain;
        tNonlinearSolverMain.set_nonlinear_algorithm( tNonlinearSolverAlgorithm, 0 );


        tNonlinearSolverMain       .set_dof_type_list( tDofTypesU );

        // Create solver database
        NLA::SOL_Warehouse tSolverWarehouse( tModel->get_solver_interface() );

        tNonlinearSolverMain       .set_solver_warehouse( &tSolverWarehouse );

        // - - - - - - - - - - - - - - - - - - - - - - - - - - - - - - - - -
        // STEP 3: create time Solver and algorithm
        // - - - - - - - - - - - - - - - - - - - - - - - - - - - - - - - - -
        tsa::Time_Solver_Factory tTimeSolverFactory;
        std::shared_ptr< tsa::Time_Solver_Algorithm > tTimeSolverAlgorithm = tTimeSolverFactory.create_time_solver( tsa::TimeSolverType::MONOLITHIC );

        tTimeSolverAlgorithm->set_nonlinear_solver( &tNonlinearSolverMain );

        tsa::Time_Solver tTimeSolver;
        tTimeSolver.set_time_solver_algorithm( tTimeSolverAlgorithm );
        tTimeSolver.set_solver_warehouse( &tSolverWarehouse );

        tTimeSolver.set_dof_type_list( tDofTypesU );

        //------------------------------------------------------------------------------
        tTimeSolver.solve();
        //-----  print solution vector -----
//        Matrix< DDRMat > tSolVec;
//        tNonlinearSolverMain.get_full_solution(tSolVec);
//        print( tSolVec, " Solution Vector ");
        //----------------------------------

        // output solution and meshes
        xtk::Output_Options tOutputOptions;
        tOutputOptions.mAddNodeSets = false;
        tOutputOptions.mAddSideSets = false;
        tOutputOptions.mAddClusters = false;

        // add solution field to integration mesh
        std::string tIntegSolFieldNameUX = "UX";
        std::string tIntegSolFieldNameUY = "UY";
        tOutputOptions.mRealNodeExternalFieldNames = {tIntegSolFieldNameUX, tIntegSolFieldNameUY};

        moris::mtk::Integration_Mesh* tIntegMesh1 = tXTKModel.get_output_mesh(tOutputOptions);

        // Write to Integration mesh for visualization
        Matrix<DDRMat> tIntegSolUX = tModel->get_solution_for_integration_mesh_output( MSI::Dof_Type::UX );
        Matrix<DDRMat> tIntegSolUY = tModel->get_solution_for_integration_mesh_output( MSI::Dof_Type::UY );


        Matrix<DDRMat> tSTKIntegSolUX(tIntegMesh1->get_num_entities(EntityRank::NODE),1);
        Matrix<DDRMat> tSTKIntegSolUY(tIntegMesh1->get_num_entities(EntityRank::NODE),1);

        for(moris::uint i = 0; i < tIntegMesh1->get_num_entities(EntityRank::NODE); i++)
        {
            moris::moris_id tID = tIntegMesh1->get_glb_entity_id_from_entity_loc_index(i,EntityRank::NODE);
            tSTKIntegSolUX(i) = tIntegSolUX(tEnrIntegMesh.get_loc_entity_ind_from_entity_glb_id(tID,EntityRank::NODE));
            tSTKIntegSolUY(i) = tIntegSolUY(tEnrIntegMesh.get_loc_entity_ind_from_entity_glb_id(tID,EntityRank::NODE));
        }

        // add solution field to integration mesh
        tIntegMesh1->add_mesh_field_real_scalar_data_loc_inds(tIntegSolFieldNameUX,EntityRank::NODE,tSTKIntegSolUX);
        tIntegMesh1->add_mesh_field_real_scalar_data_loc_inds(tIntegSolFieldNameUY,EntityRank::NODE,tSTKIntegSolUY);

        // -------------- output solution mesh -----------------------
//        std::string tMeshOutputFile = "./mdl_exo/symmetry_boundary_condition_test_beam.e";
//        tIntegMesh1->create_output_mesh(tMeshOutputFile);
        // -----------------------------------------------------------
        delete tIntegMesh1;

        delete tModel;
    }
}

}   // end moris namespace


<|MERGE_RESOLUTION|>--- conflicted
+++ resolved
@@ -675,11 +675,6 @@
         tPropNu->set_parameters( { {{ 0.3 }} } );
         tPropNu->set_val_function( tConstValFunction );
 
-<<<<<<< HEAD
-        std::shared_ptr< fem::Property > tPropDirichlet = std::make_shared< fem::Property >();
-        tPropDirichlet->set_parameters( { {{ 0.0 }, { 0.0 }} } );
-        tPropDirichlet->set_val_function( tConstValFunction );
-=======
         std::shared_ptr< fem::Property > tPropDirichlet_ss4 = std::make_shared< fem::Property >();
         tPropDirichlet_ss4->set_parameters( { {{ 0.0 }, { 0.0 }} } );
         tPropDirichlet_ss4->set_val_function( tConstValFunction );
@@ -695,7 +690,6 @@
         std::shared_ptr< fem::Property > tPropDirichlet2 = std::make_shared< fem::Property >();
         tPropDirichlet2->set_parameters( { {{ 1.0, 1.0 }} } );
         tPropDirichlet2->set_val_function( tMValFunction );
->>>>>>> 8cd43364
 
         std::shared_ptr< fem::Property > tPropNeumann = std::make_shared< fem::Property >();
         tPropNeumann->set_parameters( {{{ 1000.0 } , { 100.0 }}} );
@@ -704,12 +698,6 @@
         // define constitutive models
         fem::CM_Factory tCMFactory;
 
-<<<<<<< HEAD
-        std::shared_ptr< fem::Constitutive_Model > tCMStrucLinIso = tCMFactory.create_CM( fem::Constitutive_Type::STRUC_LIN_ISO );
-        tCMStrucLinIso->set_dof_type_list( {{ MSI::Dof_Type::UX, MSI::Dof_Type::UY }} );
-        tCMStrucLinIso->set_properties( { tPropEMod, tPropNu } );
-        tCMStrucLinIso->set_space_dim( 2 );
-=======
         std::shared_ptr< fem::Constitutive_Model > tCMStrucLinIso1 = tCMFactory.create_CM( fem::Constitutive_Type::STRUC_LIN_ISO );
         tCMStrucLinIso1->set_dof_type_list( {{ MSI::Dof_Type::UX, MSI::Dof_Type::UY }} );
         tCMStrucLinIso1->set_property( tPropEMod1, "YoungsModulus" );
@@ -721,7 +709,6 @@
         tCMStrucLinIso2->set_property( tPropEMod2, "YoungsModulus" );
         tCMStrucLinIso2->set_property( tPropNu, "PoissonRatio" );
         tCMStrucLinIso2->set_space_dim( 2 );
->>>>>>> 8cd43364
 
         // define stabilization parameters
         fem::SP_Factory tSPFactory;
@@ -746,12 +733,6 @@
         // define the IWGs
         fem::IWG_Factory tIWGFactory;
 
-<<<<<<< HEAD
-        std::shared_ptr< fem::IWG > tIWGBulk = tIWGFactory.create_IWG( fem::IWG_Type::STRUC_LINEAR_BULK );
-        tIWGBulk->set_residual_dof_type( { MSI::Dof_Type::UX, MSI::Dof_Type::UY } );
-        tIWGBulk->set_dof_type_list( {{ MSI::Dof_Type::UX, MSI::Dof_Type::UY }} );
-        tIWGBulk->set_constitutive_models( { tCMStrucLinIso }, mtk::Master_Slave::MASTER );
-=======
         std::shared_ptr< fem::IWG > tIWGBulk1 = tIWGFactory.create_IWG( fem::IWG_Type::STRUC_LINEAR_BULK );
         tIWGBulk1->set_residual_dof_type( { MSI::Dof_Type::UX, MSI::Dof_Type::UY } );
         tIWGBulk1->set_dof_type_list( {{ MSI::Dof_Type::UX, MSI::Dof_Type::UY }} );
@@ -761,15 +742,11 @@
         tIWGBulk2->set_residual_dof_type( { MSI::Dof_Type::UX, MSI::Dof_Type::UY } );
         tIWGBulk2->set_dof_type_list( {{ MSI::Dof_Type::UX, MSI::Dof_Type::UY }} );
         tIWGBulk2->set_constitutive_model( tCMStrucLinIso2, "ElastLinIso", mtk::Master_Slave::MASTER );
->>>>>>> 8cd43364
 
         std::shared_ptr< fem::IWG > tIWGDirichlet = tIWGFactory.create_IWG( fem::IWG_Type::STRUC_LINEAR_DIRICHLET );
         tIWGDirichlet->set_residual_dof_type( { MSI::Dof_Type::UX, MSI::Dof_Type::UY } );
         tIWGDirichlet->set_dof_type_list( {{ MSI::Dof_Type::UX, MSI::Dof_Type::UY }} );
-<<<<<<< HEAD
-        tIWGDirichlet->set_constitutive_models( { tCMStrucLinIso }, mtk::Master_Slave::MASTER );
-        tIWGDirichlet->set_properties( { tPropDirichlet }, mtk::Master_Slave::MASTER );
-=======
+
         tIWGDirichlet->set_stabilization_parameter( tSPDirichletNitsche, "DirichletNitsche" );
         tIWGDirichlet->set_constitutive_model( tCMStrucLinIso1, "ElastLinIso", mtk::Master_Slave::MASTER );
         tIWGDirichlet->set_property( tPropDirichlet, "Dirichlet", mtk::Master_Slave::MASTER );
@@ -782,15 +759,12 @@
         tIWGDirichletFixed->set_constitutive_model( tCMStrucLinIso1, "ElastLinIso", mtk::Master_Slave::MASTER );
         tIWGDirichletFixed->set_property( tPropDirichlet_ss4, "Dirichlet", mtk::Master_Slave::MASTER );
         tIWGDirichletFixed->set_property( tPropDirichlet2_ss4, "Select", mtk::Master_Slave::MASTER );
->>>>>>> 8cd43364
 
         std::shared_ptr< fem::IWG > tIWGNeumann = tIWGFactory.create_IWG( fem::IWG_Type::STRUC_LINEAR_NEUMANN );
         tIWGNeumann->set_residual_dof_type( { MSI::Dof_Type::UX, MSI::Dof_Type::UY } );
         tIWGNeumann->set_dof_type_list( {{ MSI::Dof_Type::UX, MSI::Dof_Type::UY }} );
         tIWGNeumann->set_property( tPropNeumann, "Neumann", mtk::Master_Slave::MASTER );
 
-<<<<<<< HEAD
-=======
         std::shared_ptr< fem::IWG > tIWGInterface = tIWGFactory.create_IWG( fem::IWG_Type::STRUC_LINEAR_INTERFACE );
         tIWGInterface->set_residual_dof_type( { MSI::Dof_Type::UX, MSI::Dof_Type::UY } );
         tIWGInterface->set_dof_type_list( {{ MSI::Dof_Type::UX, MSI::Dof_Type::UY }} );
@@ -801,7 +775,6 @@
         tIWGInterface->set_constitutive_model( tCMStrucLinIso2, "ElastLinIso", mtk::Master_Slave::MASTER );
         tIWGInterface->set_constitutive_model( tCMStrucLinIso1, "ElastLinIso", mtk::Master_Slave::SLAVE );
 
->>>>>>> 8cd43364
         // create a list of active block-sets
         std::string tInterfaceSideSetName = tEnrIntegMesh.get_interface_side_set_name( 0, 0, 1 );
 
@@ -814,9 +787,7 @@
         fem::Set_User_Info tSetBulk2;
         tSetBulk2.set_mesh_index( tEnrIntegMesh.get_block_set_index("HMR_dummy_n_p1") );
         tSetBulk2.set_set_type( fem::Element_Type::BULK );
-<<<<<<< HEAD
-        tSetBulk2.set_IWGs( { tIWGBulk } );
-=======
+
         tSetBulk2.set_IWGs( { tIWGBulk2 } );
 
         fem::Set_User_Info tSetBulk3;
@@ -833,7 +804,6 @@
         tSetDirichletFixed.set_mesh_index( tEnrIntegMesh.get_side_set_index("SideSet_4_n_p1") );
         tSetDirichletFixed.set_set_type( fem::Element_Type::SIDESET );
         tSetDirichletFixed.set_IWGs( { tIWGDirichletFixed } );
->>>>>>> 8cd43364
 
         fem::Set_User_Info tSetDirichlet;
         tSetDirichlet.set_mesh_index( tEnrIntegMesh.get_side_set_index("SideSet_4_n_p1") );
@@ -845,14 +815,11 @@
         tSetNeumann.set_set_type( fem::Element_Type::SIDESET );
         tSetNeumann.set_IWGs( { tIWGNeumann } );
 
-<<<<<<< HEAD
-=======
         fem::Set_User_Info tSetInterface;
         tSetInterface.set_mesh_index( tEnrIntegMesh.get_double_sided_set_index(tDblInterfaceSideSetName) );
         tSetInterface.set_set_type( fem::Element_Type::DOUBLE_SIDESET );
         tSetInterface.set_IWGs( { tIWGInterface } );
 
->>>>>>> 8cd43364
         // create a cell of set info
         moris::Cell< fem::Set_User_Info > tSetInfo( 4 );
         tSetInfo( 0 ) = tSetBulk1;
@@ -977,8 +944,6 @@
     }
 }
 
-<<<<<<< HEAD
-=======
 TEST_CASE("2D XTK WITH HMR Struc 2D","[XTK_HMR_Struc_2D]")
 {
     if(par_size()<=1)
@@ -1275,8 +1240,6 @@
     }
 }
 
-
->>>>>>> 8cd43364
 TEST_CASE("XTK HMR Struc Interface 3D","[XTK_HMR_Struc_Interface_3D]")
 {
 //    if(par_size()<=1)
