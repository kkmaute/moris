/*
 * UT_MDL_XTK_HMR_2D.cpp
 *
 *  Created on: Sep 18, 2019
 *      Author: schmidt
 */

#include "catch.hpp"
#include "cl_Star.hpp"
#include "cl_Circle.hpp"
#include "cl_Plane.hpp"

#include "cl_XTK_Model.hpp"
#include "cl_XTK_Enriched_Integration_Mesh.hpp"
#include "cl_XTK_Enriched_Interpolation_Mesh.hpp"
#include "cl_Geom_Field.hpp"
#include "typedefs.hpp"

#include "cl_MTK_Mesh_Manager.hpp"

#include "cl_MTK_Vertex.hpp"    //MTK
#include "cl_MTK_Cell.hpp"
#include "cl_MTK_Enums.hpp"
#include "cl_MTK_Mesh.hpp"

#include "cl_Mesh_Factory.hpp"
#include "cl_MTK_Mesh_Tools.hpp"
#include "cl_MTK_Mesh_Data_Input.hpp"
#include "cl_MTK_Scalar_Field_Info.hpp"
#include "cl_MTK_Mesh.hpp"
#include "cl_MTK_Mesh_Data_STK.hpp"
#include "cl_MTK_Mesh_Core_STK.hpp"
#include "cl_MTK_Interpolation_Mesh_STK.hpp"
#include "cl_MTK_Integration_Mesh_STK.hpp"
#include "cl_MTK_Mesh_Manager.hpp"
#include "cl_MTK_Interpolation_Mesh.hpp"
#include "cl_MTK_Integration_Mesh.hpp"
#include "cl_MTK_Double_Side_Cluster.hpp"
#include "cl_MTK_Double_Side_Cluster_Input.hpp"
#include "cl_MTK_Side_Cluster.hpp"
#include "cl_MTK_Side_Cluster_Input.hpp"

#include "cl_Matrix.hpp"        //LINALG
#include "linalg_typedefs.hpp"
#include "fn_equal_to.hpp" // ALG/src

#include "cl_FEM_NodeProxy.hpp"                //FEM/INT/src
#include "cl_FEM_ElementProxy.hpp"             //FEM/INT/src
#include "cl_FEM_Node_Base.hpp"                //FEM/INT/src
#include "cl_FEM_Element_Factory.hpp"          //FEM/INT/src
#include "cl_FEM_IWG_Factory.hpp"              //FEM/INT/src
#include "cl_FEM_CM_Factory.hpp"              //FEM/INT/src
#include "cl_FEM_SP_Factory.hpp"              //FEM/INT/src
#include "cl_FEM_Set_User_Info.hpp"              //FEM/INT/src

#include "cl_MDL_Model.hpp"

#include "cl_HMR_Mesh_Interpolation.hpp"
#include "cl_HMR.hpp"
#include "cl_HMR_Background_Mesh.hpp" //HMR/src
#include "cl_HMR_BSpline_Mesh_Base.hpp" //HMR/src
#include "cl_HMR_Element.hpp" //HMR/src
#include "cl_HMR_Factory.hpp" //HMR/src
#include "cl_HMR_Field.hpp"
#include "cl_HMR_Lagrange_Mesh_Base.hpp" //HMR/src
#include "cl_HMR_Parameters.hpp" //HMR/src

#include "cl_DLA_Solver_Factory.hpp"
#include "cl_DLA_Solver_Interface.hpp"

#include "cl_NLA_Nonlinear_Solver_Factory.hpp"
#include "cl_NLA_Nonlinear_Solver.hpp"
#include "cl_NLA_Nonlinear_Problem.hpp"
#include "cl_MSI_Solver_Interface.hpp"
#include "cl_MSI_Equation_Object.hpp"
#include "cl_MSI_Model_Solver_Interface.hpp"
#include "cl_DLA_Linear_Solver_Aztec.hpp"
#include "cl_DLA_Linear_Solver.hpp"

#include "cl_TSA_Time_Solver_Factory.hpp"
#include "cl_TSA_Monolithic_Time_Solver.hpp"
#include "cl_TSA_Time_Solver.hpp"

#include "fn_norm.hpp"

#include "../projects/GEN/src/geometry/cl_GEN_Circle.hpp"
#include "../projects/GEN/src/geometry/cl_GEN_Geom_Field.hpp"
#include "../projects/GEN/src/geometry/cl_GEN_Geometry.hpp"


namespace moris
{
Matrix< DDRMat >
exactTempFunc(moris::Cell< Matrix< DDRMat > >         & aCoeff,
              moris::Cell< fem::Field_Interpolator* > & aFieldInterpolator,
              fem::Geometry_Interpolator              * aGeometryInterpolator )
        {
    Matrix< DDRMat > tCoord = aGeometryInterpolator->valx();
    real xcoord = tCoord(0);
    real ycoord = tCoord(1);

    real rad = std::pow (  std::pow( xcoord - 0, 2.0)
    + std::pow( ycoord - 0, 2.0), 0.5);

    return {{(1.0/3.0)*(1.0/rad-0.501)}};
        }

moris::real LvlSetLin(const moris::Matrix< moris::DDRMat > & aPoint )
{
    moris::real tOffset = 200;

    return    aPoint(0) - 0.317 * aPoint(1) - tOffset;
}

moris::real LvlSetCircle_2D(const moris::Matrix< moris::DDRMat > & aPoint )
{
    return    std::sqrt( aPoint( 0 ) * aPoint( 0 ) + aPoint( 1 ) * aPoint( 1 ) ) - 0.2505;
}

moris::real LvlSetCircle_2D_outsideDomain(const moris::Matrix< moris::DDRMat > & aPoint )
{
    Matrix< DDRMat > tCenter{ { -10, -10 } };
    return    norm( aPoint - tCenter ) - 0.001;
}

Matrix< DDRMat > tConstValFunction( moris::Cell< Matrix< DDRMat > >         & aCoeff,
                                    moris::Cell< fem::Field_Interpolator* > & aDofFieldInterpolator,
                                    moris::Cell< fem::Field_Interpolator* > & aDvFieldInterpolator,
                                    fem::Geometry_Interpolator              * aGeometryInterpolator )
{
    return aCoeff( 0 );
}

moris::real
LevelSetFunction_star1( const moris::Matrix< moris::DDRMat > & aPoint )
{
    moris::real tPhi = std::atan2( aPoint( 0 ), aPoint( 1 ) );

    moris::real tLevelSetVaue = 0.501 + 0.1 * std::sin( 5 * tPhi ) - std::sqrt( std::pow( aPoint( 0 ), 2 ) + std::pow( aPoint( 1 ), 2 ) );

    return -tLevelSetVaue;
}

moris::real
Plane4MatMDL1(const moris::Matrix< moris::DDRMat > & aPoint )
{
    moris::real mXC = 0.1;
    moris::real mYC = 0.1;
    moris::real mNx = 1.0;
    moris::real mNy = 0.0;
    return ( mNx*( aPoint(0)-mXC ) + mNy*( aPoint(1)-mYC ) );
}

moris::real
Circle4MatMDL(const moris::Matrix< moris::DDRMat > & aPoint )
{
    moris::real mXCenter = 0.01;
    moris::real mYCenter = 0.01;
    moris::real mRadius = 0.47334;

    return  (aPoint(0) - mXCenter) * (aPoint(0) - mXCenter)
                    + (aPoint(1) - mYCenter) * (aPoint(1) - mYCenter)
                    - (mRadius * mRadius);
}

TEST_CASE("2D XTK WITH HMR Struc Interface 2D","[XTK_HMR_Struc_Interface_2D]")
{
    if(par_size()<=1)
    {
        uint tLagrangeMeshIndex = 0;
        std::string tFieldName = "Cylinder";

         hmr::ParameterList tParameters = hmr::create_hmr_parameter_list();

         tParameters.set( "number_of_elements_per_dimension", "20, 20");
         tParameters.set( "domain_dimensions", "2, 2" );
         tParameters.set( "domain_offset", "-1.0, -1.0" );
         tParameters.set( "domain_sidesets", "1,2,3,4" );
         tParameters.set( "lagrange_output_meshes", "0" );

         tParameters.set( "lagrange_orders", "1" );
         tParameters.set( "lagrange_pattern", "0" );
         tParameters.set( "bspline_orders", "1" );
         tParameters.set( "bspline_pattern", "0" );

         tParameters.set( "lagrange_to_bspline", "0" );

         tParameters.set( "truncate_bsplines", 1 );
         tParameters.set( "refinement_buffer", 3 );
         tParameters.set( "staircase_buffer", 3 );
         tParameters.set( "initial_refinement", 0 );

         tParameters.set( "use_multigrid", 0 );
         tParameters.set( "severity_level", 2 );

         hmr::HMR tHMR( tParameters );

        //initial refinement
         tHMR.perform_initial_refinement( 0 );

         std::shared_ptr< moris::hmr::Mesh > tMesh = tHMR.create_mesh( tLagrangeMeshIndex );

       //  create field
       std::shared_ptr< moris::hmr::Field > tField = tMesh->create_field( tFieldName, tLagrangeMeshIndex );

       tField->evaluate_scalar_function( LvlSetCircle_2D );

       for( uint k=0; k<2; ++k )
       {
           tHMR.flag_surface_elements_on_working_pattern( tField );
           tHMR.perform_refinement_based_on_working_pattern( 0 );

           tField->evaluate_scalar_function( LvlSetCircle_2D );
       }

         tHMR.finalize();

       tHMR.save_to_exodus( 0, "./xtk_exo/mdl_xtk_hmr_2d.e" );

          std::shared_ptr< moris::hmr::Interpolation_Mesh_HMR > tInterpolationMesh = tHMR.create_interpolation_mesh(tLagrangeMeshIndex);

        //----------------------------------------------------------------------------------------------
//       std::string tPrefix = std::getenv("MORISROOT");
//       std::string tMeshFileName = tPrefix + "build/3x1.g";
//       std::cout<<"Mesh input name = "<<tMeshFileName<<std::endl;
//
//       moris::mtk::Scalar_Field_Info<DDRMat> tNodeField1;
//       std::string tFieldName1 = "Temp_Field";
//       tNodeField1.set_field_name( tFieldName1 );
//       tNodeField1.set_field_entity_rank( EntityRank::NODE );
//
//       // Initialize field information container
//       moris::mtk::MtkFieldsInfo tFieldsInfo;
//
//       // Place the node field into the field info container
//       add_field_for_mesh_input(&tNodeField1,tFieldsInfo);
//
//       // Declare some supplementary fields
//       mtk::MtkMeshData tMeshData;
//       tMeshData.FieldsInfo = &tFieldsInfo;
//
//
//       // construct the mesh data
//       mtk::Interpolation_Mesh* tInterpolationMesh = mtk::create_interpolation_mesh( MeshType::STK, tMeshFileName, &tMeshData );
        //-----------------------------------------------------------------------------------------------

        moris::ge::Circle tCircle( 0.2501, 0.0, 0.0 );
//        moris::Matrix<moris::DDRMat> tCenters = {{ 0.151,0.1 }};
//        moris::Matrix<moris::DDRMat> tNormals = {{ 1.0,0.0 }};
//        xtk::Plane<2> tPlane(tCenters,tNormals);

        moris::ge::GEN_Phase_Table     tPhaseTable (1,  Phase_Table_Structure::EXP_BASE_2);
        moris::ge::GEN_Geometry_Engine tGeometryEngine(tCircle,tPhaseTable, 2);

         xtk::Model tXTKModel(2, tInterpolationMesh.get(), tGeometryEngine);
//       xtk::Model tXTKModel(2, tInterpolationMesh, tGeometryEngine);

        tXTKModel.mVerbose = true;

        //Specify decomposition Method and Cut Mesh ---------------------------------------
        Cell<enum Subdivision_Method> tDecompositionMethods = {Subdivision_Method::NC_REGULAR_SUBDIVISION_QUAD4, Subdivision_Method::C_TRI3};
        tXTKModel.decompose(tDecompositionMethods);

        tXTKModel.perform_basis_enrichment(EntityRank::BSPLINE_1,0);

        // get meshes
        xtk::Enriched_Interpolation_Mesh & tEnrInterpMesh = tXTKModel.get_enriched_interp_mesh();
        xtk::Enriched_Integration_Mesh   & tEnrIntegMesh = tXTKModel.get_enriched_integ_mesh();

        tEnrInterpMesh.print_enriched_cells();
        tEnrIntegMesh.print_double_side_sets(2);

        // place the pair in mesh manager
        mtk::Mesh_Manager tMeshManager;
        tMeshManager.register_mesh_pair(&tEnrInterpMesh, &tEnrIntegMesh);

        //-----------------------------------------------------------------------------
//        // output solution and meshes
//                xtk::Output_Options tOutputOptions1;
//                tOutputOptions1.mAddNodeSets = false;
//                tOutputOptions1.mAddSideSets = false;
//                tOutputOptions1.mAddClusters = false;
//
//
//                moris::mtk::Integration_Mesh* tIntegMesh11 = tXTKModel.get_output_mesh(tOutputOptions1);
//
//                for(moris::uint i = 0; i < tIntegMesh11->get_num_entities(EntityRank::NODE); i++)
//                {
//                    moris::moris_id tID = tIntegMesh11->get_glb_entity_id_from_entity_loc_index(i,EntityRank::NODE);
//                }
//
//
//                std::string tMeshOutputFile1 = "./mdl_exo/stk_xtk_inv_ilu_quad_bspline1.e";
//                tIntegMesh11->create_output_mesh(tMeshOutputFile1);
        //-----------------------------------------------------------------------------

        //------------------------------------------------------------------------------
        // create the properties
        std::shared_ptr< fem::Property > tPropEMod1 = std::make_shared< fem::Property >();
        tPropEMod1->set_parameters( { {{ 1.0 }} } );
        tPropEMod1->set_val_function( tConstValFunction );

        std::shared_ptr< fem::Property > tPropEMod2 = std::make_shared< fem::Property >();
        tPropEMod2->set_parameters( { {{ 1.0 }} } );
        tPropEMod2->set_val_function( tConstValFunction );

        std::shared_ptr< fem::Property > tPropNu = std::make_shared< fem::Property >();
        tPropNu->set_parameters( { {{ 0.0 }} } );
        tPropNu->set_val_function( tConstValFunction );


//        std::shared_ptr< fem::Property > tPropDirichletUX = std::make_shared< fem::Property >();
//        tPropDirichletUX->set_parameters( { {{ 1.0 }, {0.0}} } );
//        tPropDirichletUX->set_val_function( tConstValFunction );
//        tPropDirichletUX->set_dof_type_list( {{ MSI::Dof_Type::UX }} );
//        tPropDirichletUX->set_dofType( MSI::Dof_Type::UX );

//        std::shared_ptr< fem::Property > tPropDirichletUY = std::make_shared< fem::Property >();
//        tPropDirichletUY->set_parameters( { {{ 0.0 }} } );
//        tPropDirichletUY->set_val_function( tConstValFunction );
//        tPropDirichletUY->set_dof_type_list( {{ MSI::Dof_Type::UY }} );
////        tPropDirichletUY->set_dofType( MSI::Dof_Type::UY );gdb
        std::shared_ptr< fem::Property > tPropDirichletUX = std::make_shared< fem::Property >();
        tPropDirichletUX->set_parameters( { {{ 0.0 }} } );
        tPropDirichletUX->set_val_function( tConstValFunction );
        tPropDirichletUX->set_dof_type( MSI::Dof_Type::UX );
        std::shared_ptr< fem::Property > tPropDirichletUY = std::make_shared< fem::Property >();
        tPropDirichletUY->set_parameters( { {{ 0.0 }} } );  // specify UY displacement
        tPropDirichletUY->set_val_function( tConstValFunction );
        tPropDirichletUY->set_dof_type( MSI::Dof_Type::UY );



        std::shared_ptr< fem::Property > tPropNeumann = std::make_shared< fem::Property >();
        tPropNeumann->set_parameters( {{{ 1.0 } , { 0.0 }}} );
        tPropNeumann->set_val_function( tConstValFunction );

        // define constitutive models
        fem::CM_Factory tCMFactory;

        std::shared_ptr< fem::Constitutive_Model > tCMStrucLinIso1 = tCMFactory.create_CM( fem::Constitutive_Type::STRUC_LIN_ISO );
        tCMStrucLinIso1->set_dof_type_list( {{ MSI::Dof_Type::UX, MSI::Dof_Type::UY }} );
        tCMStrucLinIso1->set_property( tPropEMod1, "YoungsModulus" );
        tCMStrucLinIso1->set_property( tPropNu, "PoissonRatio" );
        tCMStrucLinIso1->set_space_dim( 2 );

        std::shared_ptr< fem::Constitutive_Model > tCMStrucLinIso2 = tCMFactory.create_CM( fem::Constitutive_Type::STRUC_LIN_ISO );
        tCMStrucLinIso2->set_dof_type_list( {{ MSI::Dof_Type::UX, MSI::Dof_Type::UY }} );
        tCMStrucLinIso2->set_property( tPropEMod2, "YoungsModulus" );
        tCMStrucLinIso2->set_property( tPropNu, "PoissonRatio" );
        tCMStrucLinIso2->set_space_dim( 2 );

        // define stabilization parameters
        fem::SP_Factory tSPFactory;
        std::shared_ptr< fem::Stabilization_Parameter > tSPDirichletNitsche = tSPFactory.create_SP( fem::Stabilization_Type::DIRICHLET_NITSCHE );
        tSPDirichletNitsche->set_parameters( { {{ 1.0 }} } );
        tSPDirichletNitsche->set_property( tPropEMod1, "Material", mtk::Master_Slave::MASTER );

        std::shared_ptr< fem::Stabilization_Parameter > tSPNitscheInterface = tSPFactory.create_SP( fem::Stabilization_Type::NITSCHE_INTERFACE );
        tSPNitscheInterface->set_parameters( { {{ 1.0 }} } );
        tSPNitscheInterface->set_property( tPropEMod2, "Material", mtk::Master_Slave::MASTER );
        tSPNitscheInterface->set_property( tPropEMod1, "Material", mtk::Master_Slave::SLAVE );

        std::shared_ptr< fem::Stabilization_Parameter > tSPMasterWeightInterface = tSPFactory.create_SP( fem::Stabilization_Type::MASTER_WEIGHT_INTERFACE );
        tSPMasterWeightInterface->set_property( tPropEMod2, "Material", mtk::Master_Slave::MASTER );
        tSPMasterWeightInterface->set_property( tPropEMod1, "Material", mtk::Master_Slave::SLAVE );

        std::shared_ptr< fem::Stabilization_Parameter > tSPSlaveWeightInterface = tSPFactory.create_SP( fem::Stabilization_Type::SLAVE_WEIGHT_INTERFACE );
        tSPSlaveWeightInterface->set_property( tPropEMod2, "Material", mtk::Master_Slave::MASTER );
        tSPSlaveWeightInterface->set_property( tPropEMod1, "Material", mtk::Master_Slave::SLAVE );

        // define the IWGs
        fem::IWG_Factory tIWGFactory;

        std::shared_ptr< fem::IWG > tIWGBulk1 = tIWGFactory.create_IWG( fem::IWG_Type::STRUC_LINEAR_BULK );
        tIWGBulk1->set_residual_dof_type( { MSI::Dof_Type::UX, MSI::Dof_Type::UY } );
        tIWGBulk1->set_dof_type_list( {{ MSI::Dof_Type::UX, MSI::Dof_Type::UY }} );
        tIWGBulk1->set_constitutive_model( tCMStrucLinIso1, "ElastLinIso", mtk::Master_Slave::MASTER );

        std::shared_ptr< fem::IWG > tIWGBulk2 = tIWGFactory.create_IWG( fem::IWG_Type::STRUC_LINEAR_BULK );
        tIWGBulk2->set_residual_dof_type( { MSI::Dof_Type::UX, MSI::Dof_Type::UY } );
        tIWGBulk2->set_dof_type_list( {{ MSI::Dof_Type::UX, MSI::Dof_Type::UY }} );
        tIWGBulk2->set_constitutive_model( tCMStrucLinIso2, "ElastLinIso", mtk::Master_Slave::MASTER );



        std::shared_ptr< fem::IWG > tIWGDirichlet = tIWGFactory.create_IWG( fem::IWG_Type::STRUC_LINEAR_DIRICHLET );
        tIWGDirichlet->set_residual_dof_type( { MSI::Dof_Type::UX, MSI::Dof_Type::UY } );
        tIWGDirichlet->set_dof_type_list( {{ MSI::Dof_Type::UX, MSI::Dof_Type::UY }} );
<<<<<<< HEAD
        tIWGDirichlet->set_stabilization_parameter( tSPDirichletNitsche, "DirichletNitsche" );
        tIWGDirichlet->set_constitutive_model( tCMStrucLinIso1, "ElastLinIso", mtk::Master_Slave::MASTER );
        tIWGDirichlet->set_property( tPropDirichlet, "Dirichlet", mtk::Master_Slave::MASTER );
=======
        tIWGDirichlet->set_constitutive_models( { tCMStrucLinIso1 }, mtk::Master_Slave::MASTER );
        tIWGDirichlet->set_properties( { tPropDirichletUX, tPropDirichletUY }, mtk::Master_Slave::MASTER );
//        std::shared_ptr< fem::IWG > tIWGDirichlet = tIWGFactory.create_IWG( fem::IWG_Type::STRUC_LINEAR_DIRICHLET );
//        tIWGDirichlet->set_residual_dof_type( { MSI::Dof_Type::UX, MSI::Dof_Type::UY } );
//        tIWGDirichlet->set_dof_type_list( {{ MSI::Dof_Type::UX, MSI::Dof_Type::UY }} );
//        tIWGDirichlet->set_constitutive_models( { tCMStrucLinIso1 }, mtk::Master_Slave::MASTER );
//        tIWGDirichlet->set_properties( { tPropDirichletUY });


>>>>>>> d65d3337

        std::shared_ptr< fem::IWG > tIWGNeumann = tIWGFactory.create_IWG( fem::IWG_Type::STRUC_LINEAR_NEUMANN );
        tIWGNeumann->set_residual_dof_type( { MSI::Dof_Type::UX, MSI::Dof_Type::UY } );
        tIWGNeumann->set_dof_type_list( {{ MSI::Dof_Type::UX, MSI::Dof_Type::UY }} );
        tIWGNeumann->set_property( tPropNeumann, "Neumann", mtk::Master_Slave::MASTER );

        std::shared_ptr< fem::IWG > tIWGInterface = tIWGFactory.create_IWG( fem::IWG_Type::STRUC_LINEAR_INTERFACE );
        tIWGInterface->set_residual_dof_type( { MSI::Dof_Type::UX, MSI::Dof_Type::UY } );
        tIWGInterface->set_dof_type_list( {{ MSI::Dof_Type::UX, MSI::Dof_Type::UY }} );
        tIWGInterface->set_dof_type_list( {{ MSI::Dof_Type::UX, MSI::Dof_Type::UY }},mtk::Master_Slave::SLAVE );
        tIWGInterface->set_stabilization_parameter( tSPNitscheInterface, "NitscheInterface" );
        tIWGInterface->set_stabilization_parameter( tSPMasterWeightInterface, "MasterWeightInterface" );
        tIWGInterface->set_stabilization_parameter( tSPSlaveWeightInterface, "SlaveWeightInterface" );
        tIWGInterface->set_constitutive_model( tCMStrucLinIso2, "ElastLinIso", mtk::Master_Slave::MASTER );
        tIWGInterface->set_constitutive_model( tCMStrucLinIso1, "ElastLinIso", mtk::Master_Slave::SLAVE );

        // create a list of active block-sets
        std::string tInterfaceSideSetName = tEnrIntegMesh.get_interface_side_set_name( 0, 0, 1 );
        std::string tDblInterfaceSideSetName = tEnrIntegMesh.get_dbl_interface_side_set_name(0,1);

        //        // create a list of active block-sets
        ////       moris::Cell< moris_index >  tSetList = { tEnrIntegMesh.get_block_set_index("block_1_c_p0"),
        ////                                                tEnrIntegMesh.get_block_set_index("block_1_n_p0"),
        ////                                                tEnrIntegMesh.get_block_set_index("block_1_c_p1"),
        ////                                                tEnrIntegMesh.get_block_set_index("block_1_n_p1"),
        ////                                                tEnrIntegMesh.get_side_set_index("surface_4_n_p0"),
        ////                                                tEnrIntegMesh.get_side_set_index("surface_2_n_p1"),
        ////                                                tEnrIntegMesh.get_double_sided_set_index(tDblInterfaceSideSetName)};
        //
        //         moris::Cell< moris_index >  tSetList = { tEnrIntegMesh.get_block_set_index("HMR_dummy_c_p0"),
        //                                                  tEnrIntegMesh.get_block_set_index("HMR_dummy_n_p0"),
        //                                                  tEnrIntegMesh.get_block_set_index("HMR_dummy_c_p1"),
        //                                                  tEnrIntegMesh.get_block_set_index("HMR_dummy_n_p1"),
        //                                                  tEnrIntegMesh.get_side_set_index("SideSet_4_n_p1"),
        //                                                  tEnrIntegMesh.get_side_set_index("SideSet_2_n_p1"),
        //                                                  tEnrIntegMesh.get_double_sided_set_index(tDblInterfaceSideSetName)};

        // define set info
        fem::Set_User_Info tSetBulk1;
        tSetBulk1.set_mesh_index( tEnrIntegMesh.get_block_set_index("HMR_dummy_c_p0") );
        tSetBulk1.set_set_type( fem::Element_Type::BULK );
        tSetBulk1.set_IWGs( { tIWGBulk2 } );

        fem::Set_User_Info tSetBulk2;
        tSetBulk2.set_mesh_index( tEnrIntegMesh.get_block_set_index("HMR_dummy_n_p0") );
        tSetBulk2.set_set_type( fem::Element_Type::BULK );
        tSetBulk2.set_IWGs( { tIWGBulk2 } );

        fem::Set_User_Info tSetBulk3;
        tSetBulk3.set_mesh_index( tEnrIntegMesh.get_block_set_index("HMR_dummy_c_p1") );
        tSetBulk3.set_set_type( fem::Element_Type::BULK );
        tSetBulk3.set_IWGs( { tIWGBulk1 } );

        fem::Set_User_Info tSetBulk4;
        tSetBulk4.set_mesh_index( tEnrIntegMesh.get_block_set_index("HMR_dummy_n_p1") );
        tSetBulk4.set_set_type( fem::Element_Type::BULK );
        tSetBulk4.set_IWGs( { tIWGBulk1 } );

        fem::Set_User_Info tSetDirichlet;
        tSetDirichlet.set_mesh_index( tEnrIntegMesh.get_side_set_index("SideSet_4_n_p1") );
        tSetDirichlet.set_set_type( fem::Element_Type::SIDESET );
        tSetDirichlet.set_IWGs( { tIWGDirichlet } );

        fem::Set_User_Info tSetNeumann;
        tSetNeumann.set_mesh_index( tEnrIntegMesh.get_side_set_index("SideSet_2_n_p1") );
        tSetNeumann.set_set_type( fem::Element_Type::SIDESET );
        tSetNeumann.set_IWGs( { tIWGNeumann } );

        fem::Set_User_Info tSetInterface;
        tSetInterface.set_mesh_index( tEnrIntegMesh.get_double_sided_set_index(tDblInterfaceSideSetName) );
        tSetInterface.set_set_type( fem::Element_Type::DOUBLE_SIDESET );
        tSetInterface.set_IWGs( { tIWGInterface } );

        // create a cell of set info
        moris::Cell< fem::Set_User_Info > tSetInfo( 7 );
        tSetInfo( 0 ) = tSetBulk1;
        tSetInfo( 1 ) = tSetBulk2;
        tSetInfo( 2 ) = tSetBulk3;
        tSetInfo( 3 ) = tSetBulk4;
        tSetInfo( 4 ) = tSetDirichlet;
        tSetInfo( 5 ) = tSetNeumann;
        tSetInfo( 6 ) = tSetInterface;

        // create model
        mdl::Model * tModel = new mdl::Model( &tMeshManager,
                                              0,
                                              tSetInfo,
                                              0, false );

        // - - - - - - - - - - - - - - - - - - - - - - - - - - - - - - - - -
        // STEP 1: create linear solver and algorithm
        // - - - - - - - - - - - - - - - - - - - - - - - - - - - - - - - - -

        moris::Cell< enum MSI::Dof_Type > tDofTypesU( 2 );            tDofTypesU( 0 ) = MSI::Dof_Type::UX;              tDofTypesU( 1 ) = MSI::Dof_Type::UY;

        dla::Solver_Factory  tSolFactory;
        std::shared_ptr< dla::Linear_Solver_Algorithm > tLinearSolverAlgorithm = tSolFactory.create_solver( SolverType::AZTEC_IMPL );

        tLinearSolverAlgorithm->set_param("AZ_diagnostics") = AZ_none;
        tLinearSolverAlgorithm->set_param("AZ_output") = AZ_none;
        tLinearSolverAlgorithm->set_param("AZ_max_iter") = 10000;
        tLinearSolverAlgorithm->set_param("AZ_solver") = AZ_gmres;
        tLinearSolverAlgorithm->set_param("AZ_subdomain_solve") = AZ_ilu;
        tLinearSolverAlgorithm->set_param("AZ_graph_fill") = 10;
        //        tLinearSolverAlgorithm->set_param("Use_ML_Prec") = true;

        dla::Linear_Solver tLinSolver;
        tLinSolver.set_linear_algorithm( 0, tLinearSolverAlgorithm );

        // - - - - - - - - - - - - - - - - - - - - - - - - - - - - - - - - -
        // STEP 2: create nonlinear solver and algorithm
        // - - - - - - - - - - - - - - - - - - - - - - - - - - - - - - - - -
        NLA::Nonlinear_Solver_Factory tNonlinFactory;
        std::shared_ptr< NLA::Nonlinear_Algorithm > tNonlinearSolverAlgorithm = tNonlinFactory.create_nonlinear_solver( NLA::NonlinearSolverType::NEWTON_SOLVER );
        //        std::shared_ptr< NLA::Nonlinear_Algorithm > tNonlinearSolverAlgorithmMonolythicU = tNonlinFactory.create_nonlinear_solver( NLA::NonlinearSolverType::NEWTON_SOLVER );

        tNonlinearSolverAlgorithm->set_param("NLA_max_iter")   = 3;
        //        tNonlinearSolverAlgorithmMonolythic->set_param("NLA_hard_break") = false;
        //        tNonlinearSolverAlgorithmMonolythic->set_param("NLA_max_lin_solver_restarts") = 2;
        //        tNonlinearSolverAlgorithmMonolythic->set_param("NLA_rebuild_jacobian") = true;

        tNonlinearSolverAlgorithm->set_linear_solver( &tLinSolver );
        //        tNonlinearSolverAlgorithmMonolythicU->set_linear_solver( &tLinSolver );

        NLA::Nonlinear_Solver tNonlinearSolverMain;
        tNonlinearSolverMain.set_nonlinear_algorithm( tNonlinearSolverAlgorithm, 0 );


        tNonlinearSolverMain       .set_dof_type_list( tDofTypesU );

        // Create solver database
        NLA::SOL_Warehouse tSolverWarehouse( tModel->get_solver_interface() );

        tNonlinearSolverMain       .set_solver_warehouse( &tSolverWarehouse );

        // - - - - - - - - - - - - - - - - - - - - - - - - - - - - - - - - -
        // STEP 3: create time Solver and algorithm
        // - - - - - - - - - - - - - - - - - - - - - - - - - - - - - - - - -
        tsa::Time_Solver_Factory tTimeSolverFactory;
        std::shared_ptr< tsa::Time_Solver_Algorithm > tTimeSolverAlgorithm = tTimeSolverFactory.create_time_solver( tsa::TimeSolverType::MONOLITHIC );

        tTimeSolverAlgorithm->set_nonlinear_solver( &tNonlinearSolverMain );

        tsa::Time_Solver tTimeSolver;
        tTimeSolver.set_time_solver_algorithm( tTimeSolverAlgorithm );
        tTimeSolver.set_solver_warehouse( &tSolverWarehouse );

        tTimeSolver.set_dof_type_list( tDofTypesU );

        //------------------------------------------------------------------------------
        tTimeSolver.solve();

        // output solution and meshes
        xtk::Output_Options tOutputOptions;
        tOutputOptions.mAddNodeSets = false;
        tOutputOptions.mAddSideSets = false;
        tOutputOptions.mAddClusters = false;

        // add solution field to integration mesh
        std::string tIntegSolFieldNameUX = "UX";
        std::string tIntegSolFieldNameUY = "UY";
        tOutputOptions.mRealNodeExternalFieldNames = {tIntegSolFieldNameUX, tIntegSolFieldNameUY};

        moris::mtk::Integration_Mesh* tIntegMesh1 = tXTKModel.get_output_mesh(tOutputOptions);

        // Write to Integration mesh for visualization
        Matrix<DDRMat> tIntegSolUX = tModel->get_solution_for_integration_mesh_output( MSI::Dof_Type::UX );
        Matrix<DDRMat> tIntegSolUY = tModel->get_solution_for_integration_mesh_output( MSI::Dof_Type::UY );

        //    print(tIntegSolUX,"tIntegSolUX");
        //    print(tIntegSolUY,"tIntegSolUY");

        Matrix<DDRMat> tSTKIntegSolUX(tIntegMesh1->get_num_entities(EntityRank::NODE),1);
        Matrix<DDRMat> tSTKIntegSolUY(tIntegMesh1->get_num_entities(EntityRank::NODE),1);

        for(moris::uint i = 0; i < tIntegMesh1->get_num_entities(EntityRank::NODE); i++)
        {
            moris::moris_id tID = tIntegMesh1->get_glb_entity_id_from_entity_loc_index(i,EntityRank::NODE);
            tSTKIntegSolUX(i) = tIntegSolUX(tEnrIntegMesh.get_loc_entity_ind_from_entity_glb_id(tID,EntityRank::NODE));
            tSTKIntegSolUY(i) = tIntegSolUY(tEnrIntegMesh.get_loc_entity_ind_from_entity_glb_id(tID,EntityRank::NODE));
        }

        // add solution field to integration mesh
        tIntegMesh1->add_mesh_field_real_scalar_data_loc_inds(tIntegSolFieldNameUX,EntityRank::NODE,tSTKIntegSolUX);
        tIntegMesh1->add_mesh_field_real_scalar_data_loc_inds(tIntegSolFieldNameUY,EntityRank::NODE,tSTKIntegSolUY);

        //    Matrix<DDRMat> tFullSol;
        //    tNonlinearSolver.get_full_solution(tFullSol);
        //
        //    print(tFullSol,"tFullSol");

        std::string tMeshOutputFile = "./mdl_exo/stk_xtk_linear_struc_2D.e";

        tIntegMesh1->create_output_mesh(tMeshOutputFile);

        delete tIntegMesh1;

        delete tModel;
    }
}

TEST_CASE("2D XTK WITH HMR SYMM BCs","[XTK_HMR_2D_Symm_BCs]")
{
    if(par_size()<=1)
    {
        uint tLagrangeMeshIndex = 0;
        std::string tFieldName = "Cylinder";

         hmr::ParameterList tParameters = hmr::create_hmr_parameter_list();

         tParameters.set( "number_of_elements_per_dimension", "20, 20");
         tParameters.set( "domain_dimensions", "2, 2" );
         tParameters.set( "domain_offset", "-1.0, -1.0" );
         tParameters.set( "domain_sidesets", "1,2,3,4" );
         tParameters.set( "lagrange_output_meshes", "0" );

         tParameters.set( "lagrange_orders", "1" );
         tParameters.set( "lagrange_pattern", "0" );
         tParameters.set( "bspline_orders", "1" );
         tParameters.set( "bspline_pattern", "0" );

         tParameters.set( "lagrange_to_bspline", "0" );

         tParameters.set( "truncate_bsplines", 1 );
         tParameters.set( "refinement_buffer", 3 );
         tParameters.set( "staircase_buffer", 3 );
         tParameters.set( "initial_refinement", 0 );

         tParameters.set( "use_multigrid", 0 );
         tParameters.set( "severity_level", 2 );

         hmr::HMR tHMR( tParameters );

        //initial refinement
         tHMR.perform_initial_refinement( 0 );

         std::shared_ptr< moris::hmr::Mesh > tMesh = tHMR.create_mesh( tLagrangeMeshIndex );

       //  create field
       std::shared_ptr< moris::hmr::Field > tField = tMesh->create_field( tFieldName, tLagrangeMeshIndex );

       tField->evaluate_scalar_function( LvlSetCircle_2D_outsideDomain );

       for( uint k=0; k<2; ++k )
       {
           tHMR.flag_surface_elements_on_working_pattern( tField );
           tHMR.perform_refinement_based_on_working_pattern( 0 );

           tField->evaluate_scalar_function( LvlSetCircle_2D_outsideDomain );
       }

         tHMR.finalize();

//         tHMR.save_to_exodus( 0, "./xtk_exo/mdl_xtk_hmr_2d.e" );

          std::shared_ptr< moris::hmr::Interpolation_Mesh_HMR > tInterpolationMesh = tHMR.create_interpolation_mesh(tLagrangeMeshIndex);

        //-----------------------------------------------------------------------------------------------

        moris::ge::Circle tCircle( 0.001, -10.0, -10.0 );

        moris::ge::GEN_Phase_Table     tPhaseTable(1,  Phase_Table_Structure::EXP_BASE_2);
        moris::ge::GEN_Geometry_Engine tGeometryEngine(tCircle,tPhaseTable, 2);

         xtk::Model tXTKModel(2, tInterpolationMesh.get(), tGeometryEngine);

        tXTKModel.mVerbose = true;

        //Specify decomposition Method and Cut Mesh ---------------------------------------
        Cell<enum Subdivision_Method> tDecompositionMethods = {Subdivision_Method::NC_REGULAR_SUBDIVISION_QUAD4, Subdivision_Method::C_TRI3};
        tXTKModel.decompose(tDecompositionMethods);

        tXTKModel.perform_basis_enrichment(EntityRank::BSPLINE_1,0);

        // get meshes
        xtk::Enriched_Interpolation_Mesh & tEnrInterpMesh = tXTKModel.get_enriched_interp_mesh();
        xtk::Enriched_Integration_Mesh   & tEnrIntegMesh = tXTKModel.get_enriched_integ_mesh();

        tEnrInterpMesh.print_enriched_cells();
        tEnrIntegMesh.print_double_side_sets(2);

        // place the pair in mesh manager
        mtk::Mesh_Manager tMeshManager;
        tMeshManager.register_mesh_pair(&tEnrInterpMesh, &tEnrIntegMesh);

        //------------------------------------------------------------------------------
        // create the properties
        std::shared_ptr< fem::Property > tPropEMod1 = std::make_shared< fem::Property >();
        tPropEMod1->set_parameters( { {{ 1.0 }} } );
        tPropEMod1->set_val_function( tConstValFunction );

        std::shared_ptr< fem::Property > tPropEMod2 = std::make_shared< fem::Property >();
        tPropEMod2->set_parameters( { {{ 1.0 }} } );
        tPropEMod2->set_val_function( tConstValFunction );

        std::shared_ptr< fem::Property > tPropNu = std::make_shared< fem::Property >();
        tPropNu->set_parameters( { {{ 0.0 }} } );
        tPropNu->set_val_function( tConstValFunction );



        std::shared_ptr< fem::Property > tPropDirichletUX_ss4 = std::make_shared< fem::Property >();
        tPropDirichletUX_ss4->set_parameters( { {{ 0.0 }} } );
        tPropDirichletUX_ss4->set_val_function( tConstValFunction );
        tPropDirichletUX_ss4->set_dof_type( MSI::Dof_Type::UX );

        std::shared_ptr< fem::Property > tPropDirichletUY_ss4 = std::make_shared< fem::Property >();
        tPropDirichletUY_ss4->set_parameters( { {{ 0.0 }} } );
        tPropDirichletUY_ss4->set_val_function( tConstValFunction );
        tPropDirichletUY_ss4->set_dof_type( MSI::Dof_Type::UY );


        std::shared_ptr< fem::Property > tPropDirichletUX = std::make_shared< fem::Property >();
        tPropDirichletUX->set_parameters( { {{ 0.0 }} } );
        tPropDirichletUX->set_val_function( tConstValFunction );
        tPropDirichletUX->set_dof_type( MSI::Dof_Type::UX );

        std::shared_ptr< fem::Property > tPropDirichletUY = std::make_shared< fem::Property >();
        tPropDirichletUY->set_parameters( { {{ 1.0 }} } );  // specify UY displacement
        tPropDirichletUY->set_val_function( tConstValFunction );
        tPropDirichletUY->set_dof_type( MSI::Dof_Type::UY );



        std::shared_ptr< fem::Property > tPropNeumann = std::make_shared< fem::Property >();
        tPropNeumann->set_parameters( {{{ 0.0 } , { 12 }}} );
        tPropNeumann->set_val_function( tConstValFunction );

        // define constitutive models
        fem::CM_Factory tCMFactory;

<<<<<<< HEAD
        std::shared_ptr< fem::Constitutive_Model > tCMStrucLinIso = tCMFactory.create_CM( fem::Constitutive_Type::STRUC_LIN_ISO );
        tCMStrucLinIso->set_dof_type_list( {{ MSI::Dof_Type::UX, MSI::Dof_Type::UY }} );
        tCMStrucLinIso->set_property( tPropEMod, "YoungsModulus" );
        tCMStrucLinIso->set_property( tPropNu, "PoissonRatio" );
        tCMStrucLinIso->set_space_dim( 2 );
=======
        std::shared_ptr< fem::Constitutive_Model > tCMStrucLinIso1 = tCMFactory.create_CM( fem::Constitutive_Type::STRUC_LIN_ISO );
        tCMStrucLinIso1->set_dof_type_list( {{ MSI::Dof_Type::UX, MSI::Dof_Type::UY }} );
        tCMStrucLinIso1->set_properties( { tPropEMod1, tPropNu } );
        tCMStrucLinIso1->set_space_dim( 2 );

        std::shared_ptr< fem::Constitutive_Model > tCMStrucLinIso2 = tCMFactory.create_CM( fem::Constitutive_Type::STRUC_LIN_ISO );
        tCMStrucLinIso2->set_dof_type_list( {{ MSI::Dof_Type::UX, MSI::Dof_Type::UY }} );
        tCMStrucLinIso2->set_properties( { tPropEMod2, tPropNu } );
        tCMStrucLinIso2->set_space_dim( 2 );
>>>>>>> d65d3337

        // define stabilization parameters
        fem::SP_Factory tSPFactory;
        std::shared_ptr< fem::Stabilization_Parameter > tSPDirichletNitsche = tSPFactory.create_SP( fem::Stabilization_Type::DIRICHLET_NITSCHE );
        tSPDirichletNitsche->set_parameters( { {{ 1.0 }} } );
        tSPDirichletNitsche->set_property( tPropEMod, "Material", mtk::Master_Slave::MASTER );

        // define the IWGs
        fem::IWG_Factory tIWGFactory;

<<<<<<< HEAD
        std::shared_ptr< fem::IWG > tIWGBulk = tIWGFactory.create_IWG( fem::IWG_Type::STRUC_LINEAR_BULK );
        tIWGBulk->set_residual_dof_type( { MSI::Dof_Type::UX, MSI::Dof_Type::UY } );
        tIWGBulk->set_dof_type_list( {{ MSI::Dof_Type::UX, MSI::Dof_Type::UY }} );
        tIWGBulk->set_constitutive_model( tCMStrucLinIso, "ElastLinIso", mtk::Master_Slave::MASTER );
=======
        std::shared_ptr< fem::IWG > tIWGBulk1 = tIWGFactory.create_IWG( fem::IWG_Type::STRUC_LINEAR_BULK );
        tIWGBulk1->set_residual_dof_type( { MSI::Dof_Type::UX, MSI::Dof_Type::UY } );
        tIWGBulk1->set_dof_type_list( {{ MSI::Dof_Type::UX, MSI::Dof_Type::UY }} );
        tIWGBulk1->set_constitutive_models( { tCMStrucLinIso1 }, mtk::Master_Slave::MASTER );

        std::shared_ptr< fem::IWG > tIWGBulk2 = tIWGFactory.create_IWG( fem::IWG_Type::STRUC_LINEAR_BULK );
        tIWGBulk2->set_residual_dof_type( { MSI::Dof_Type::UX, MSI::Dof_Type::UY } );
        tIWGBulk2->set_dof_type_list( {{ MSI::Dof_Type::UX, MSI::Dof_Type::UY }} );
        tIWGBulk2->set_constitutive_models( { tCMStrucLinIso2 }, mtk::Master_Slave::MASTER );


>>>>>>> d65d3337

        std::shared_ptr< fem::IWG > tIWGDirichlet = tIWGFactory.create_IWG( fem::IWG_Type::STRUC_LINEAR_DIRICHLET );
        tIWGDirichlet->set_residual_dof_type( { MSI::Dof_Type::UX, MSI::Dof_Type::UY } );
        tIWGDirichlet->set_dof_type_list( {{ MSI::Dof_Type::UX, MSI::Dof_Type::UY }} );
<<<<<<< HEAD
        tIWGDirichlet->set_stabilization_parameter( tSPDirichletNitsche, "DirichletNitsche" );
        tIWGDirichlet->set_constitutive_model( tCMStrucLinIso, "ElastLinIso", mtk::Master_Slave::MASTER );
        tIWGDirichlet->set_property( tPropDirichlet, "Dirichlet", mtk::Master_Slave::MASTER );
=======
        tIWGDirichlet->set_constitutive_models( { tCMStrucLinIso1 }, mtk::Master_Slave::MASTER );
        tIWGDirichlet->set_properties( { tPropDirichletUX, tPropDirichletUY });

        std::shared_ptr< fem::IWG > tIWGDirichletFixed = tIWGFactory.create_IWG( fem::IWG_Type::STRUC_LINEAR_DIRICHLET );
        tIWGDirichletFixed->set_residual_dof_type( { MSI::Dof_Type::UX, MSI::Dof_Type::UY } );
        tIWGDirichletFixed->set_dof_type_list( {{ MSI::Dof_Type::UX, MSI::Dof_Type::UY }} );
        tIWGDirichletFixed->set_constitutive_models( { tCMStrucLinIso1 }, mtk::Master_Slave::MASTER );
        tIWGDirichletFixed->set_properties( { tPropDirichletUX_ss4, tPropDirichletUY_ss4 });


>>>>>>> d65d3337

        std::shared_ptr< fem::IWG > tIWGNeumann = tIWGFactory.create_IWG( fem::IWG_Type::STRUC_LINEAR_NEUMANN );
        tIWGNeumann->set_residual_dof_type( { MSI::Dof_Type::UX, MSI::Dof_Type::UY } );
        tIWGNeumann->set_dof_type_list( {{ MSI::Dof_Type::UX, MSI::Dof_Type::UY }} );
        tIWGNeumann->set_property( tPropNeumann, "Neumann", mtk::Master_Slave::MASTER );

        std::shared_ptr< fem::IWG > tIWGInterface = tIWGFactory.create_IWG( fem::IWG_Type::STRUC_LINEAR_INTERFACE );
        tIWGInterface->set_residual_dof_type( { MSI::Dof_Type::UX, MSI::Dof_Type::UY } );
        tIWGInterface->set_dof_type_list( {{ MSI::Dof_Type::UX, MSI::Dof_Type::UY }} );
        tIWGInterface->set_dof_type_list( {{ MSI::Dof_Type::UX, MSI::Dof_Type::UY }},mtk::Master_Slave::SLAVE );
        tIWGInterface->set_constitutive_models( { tCMStrucLinIso2 }, mtk::Master_Slave::MASTER );
        tIWGInterface->set_constitutive_models( { tCMStrucLinIso1 }, mtk::Master_Slave::SLAVE );

        // create a list of active block-sets
        std::string tInterfaceSideSetName = tEnrIntegMesh.get_interface_side_set_name( 0, 0, 1 );
        std::string tDblInterfaceSideSetName = tEnrIntegMesh.get_dbl_interface_side_set_name(0,1);

        // define set info
        fem::Set_User_Info tSetBulk1;
        tSetBulk1.set_mesh_index( tEnrIntegMesh.get_block_set_index("HMR_dummy_c_p0") );
        tSetBulk1.set_set_type( fem::Element_Type::BULK );
        tSetBulk1.set_IWGs( { tIWGBulk2 } );

        fem::Set_User_Info tSetBulk2;
        tSetBulk2.set_mesh_index( tEnrIntegMesh.get_block_set_index("HMR_dummy_n_p0") );
        tSetBulk2.set_set_type( fem::Element_Type::BULK );
        tSetBulk2.set_IWGs( { tIWGBulk2 } );

        fem::Set_User_Info tSetBulk3;
        tSetBulk3.set_mesh_index( tEnrIntegMesh.get_block_set_index("HMR_dummy_c_p1") );
        tSetBulk3.set_set_type( fem::Element_Type::BULK );
        tSetBulk3.set_IWGs( { tIWGBulk1 } );

        fem::Set_User_Info tSetBulk4;
        tSetBulk4.set_mesh_index( tEnrIntegMesh.get_block_set_index("HMR_dummy_n_p1") );
        tSetBulk4.set_set_type( fem::Element_Type::BULK );
        tSetBulk4.set_IWGs( { tIWGBulk1 } );




        fem::Set_User_Info tSetDirichletFixed;
        tSetDirichletFixed.set_mesh_index( tEnrIntegMesh.get_side_set_index("SideSet_4_n_p1") );
        tSetDirichletFixed.set_set_type( fem::Element_Type::SIDESET );
        tSetDirichletFixed.set_IWGs( { tIWGDirichletFixed } );




        fem::Set_User_Info tSetDirichlet;
        tSetDirichlet.set_mesh_index( tEnrIntegMesh.get_side_set_index("SideSet_2_n_p1") );
        tSetDirichlet.set_set_type( fem::Element_Type::SIDESET );
        tSetDirichlet.set_IWGs( { tIWGDirichlet } );

        fem::Set_User_Info tSetNeumann;
        tSetNeumann.set_mesh_index( tEnrIntegMesh.get_side_set_index("SideSet_2_n_p1") );
        tSetNeumann.set_set_type( fem::Element_Type::SIDESET );
        tSetNeumann.set_IWGs( { tIWGNeumann } );





        fem::Set_User_Info tSetInterface;
        tSetInterface.set_mesh_index( tEnrIntegMesh.get_double_sided_set_index(tDblInterfaceSideSetName) );
        tSetInterface.set_set_type( fem::Element_Type::DOUBLE_SIDESET );
        tSetInterface.set_IWGs( { tIWGInterface } );

        // create a cell of set info
        moris::Cell< fem::Set_User_Info > tSetInfo( 8 );
        tSetInfo( 0 ) = tSetBulk1;
        tSetInfo( 1 ) = tSetBulk2;
        tSetInfo( 2 ) = tSetBulk3;
        tSetInfo( 3 ) = tSetBulk4;
        tSetInfo( 4 ) = tSetDirichletFixed;
        tSetInfo( 5 ) = tSetDirichlet;
        tSetInfo( 6 ) = tSetNeumann;
        tSetInfo( 7 ) = tSetInterface;

        // create model
        mdl::Model * tModel = new mdl::Model( &tMeshManager,
                                              0,
                                              tSetInfo,
                                              0, false );

        // - - - - - - - - - - - - - - - - - - - - - - - - - - - - - - - - -
        // STEP 1: create linear solver and algorithm
        // - - - - - - - - - - - - - - - - - - - - - - - - - - - - - - - - -

        moris::Cell< enum MSI::Dof_Type > tDofTypesU( 2 );            tDofTypesU( 0 ) = MSI::Dof_Type::UX;              tDofTypesU( 1 ) = MSI::Dof_Type::UY;

        dla::Solver_Factory  tSolFactory;
        std::shared_ptr< dla::Linear_Solver_Algorithm > tLinearSolverAlgorithm = tSolFactory.create_solver( SolverType::AZTEC_IMPL );

        tLinearSolverAlgorithm->set_param("AZ_diagnostics") = AZ_none;
        tLinearSolverAlgorithm->set_param("AZ_output") = AZ_none;
        tLinearSolverAlgorithm->set_param("AZ_max_iter") = 10000;
        tLinearSolverAlgorithm->set_param("AZ_solver") = AZ_gmres;
        tLinearSolverAlgorithm->set_param("AZ_subdomain_solve") = AZ_ilu;
        tLinearSolverAlgorithm->set_param("AZ_graph_fill") = 10;
        //        tLinearSolverAlgorithm->set_param("Use_ML_Prec") = true;

        dla::Linear_Solver tLinSolver;
        tLinSolver.set_linear_algorithm( 0, tLinearSolverAlgorithm );

        // - - - - - - - - - - - - - - - - - - - - - - - - - - - - - - - - -
        // STEP 2: create nonlinear solver and algorithm
        // - - - - - - - - - - - - - - - - - - - - - - - - - - - - - - - - -
        NLA::Nonlinear_Solver_Factory tNonlinFactory;
        std::shared_ptr< NLA::Nonlinear_Algorithm > tNonlinearSolverAlgorithm = tNonlinFactory.create_nonlinear_solver( NLA::NonlinearSolverType::NEWTON_SOLVER );
        //        std::shared_ptr< NLA::Nonlinear_Algorithm > tNonlinearSolverAlgorithmMonolythicU = tNonlinFactory.create_nonlinear_solver( NLA::NonlinearSolverType::NEWTON_SOLVER );

        tNonlinearSolverAlgorithm->set_param("NLA_max_iter")   = 3;
        //        tNonlinearSolverAlgorithmMonolythic->set_param("NLA_hard_break") = false;
        //        tNonlinearSolverAlgorithmMonolythic->set_param("NLA_max_lin_solver_restarts") = 2;
        //        tNonlinearSolverAlgorithmMonolythic->set_param("NLA_rebuild_jacobian") = true;

        tNonlinearSolverAlgorithm->set_linear_solver( &tLinSolver );
        //        tNonlinearSolverAlgorithmMonolythicU->set_linear_solver( &tLinSolver );

        NLA::Nonlinear_Solver tNonlinearSolverMain;
        tNonlinearSolverMain.set_nonlinear_algorithm( tNonlinearSolverAlgorithm, 0 );


        tNonlinearSolverMain       .set_dof_type_list( tDofTypesU );

        // Create solver database
        NLA::SOL_Warehouse tSolverWarehouse( tModel->get_solver_interface() );

        tNonlinearSolverMain       .set_solver_warehouse( &tSolverWarehouse );

        // - - - - - - - - - - - - - - - - - - - - - - - - - - - - - - - - -
        // STEP 3: create time Solver and algorithm
        // - - - - - - - - - - - - - - - - - - - - - - - - - - - - - - - - -
        tsa::Time_Solver_Factory tTimeSolverFactory;
        std::shared_ptr< tsa::Time_Solver_Algorithm > tTimeSolverAlgorithm = tTimeSolverFactory.create_time_solver( tsa::TimeSolverType::MONOLITHIC );

        tTimeSolverAlgorithm->set_nonlinear_solver( &tNonlinearSolverMain );

        tsa::Time_Solver tTimeSolver;
        tTimeSolver.set_time_solver_algorithm( tTimeSolverAlgorithm );
        tTimeSolver.set_solver_warehouse( &tSolverWarehouse );

        tTimeSolver.set_dof_type_list( tDofTypesU );

        //------------------------------------------------------------------------------
        tTimeSolver.solve();

        // output solution and meshes
        xtk::Output_Options tOutputOptions;
        tOutputOptions.mAddNodeSets = false;
        tOutputOptions.mAddSideSets = false;
        tOutputOptions.mAddClusters = false;

        // add solution field to integration mesh
        std::string tIntegSolFieldNameUX = "UX";
        std::string tIntegSolFieldNameUY = "UY";
        tOutputOptions.mRealNodeExternalFieldNames = {tIntegSolFieldNameUX, tIntegSolFieldNameUY};

        moris::mtk::Integration_Mesh* tIntegMesh1 = tXTKModel.get_output_mesh(tOutputOptions);

        // Write to Integration mesh for visualization
        Matrix<DDRMat> tIntegSolUX = tModel->get_solution_for_integration_mesh_output( MSI::Dof_Type::UX );
        Matrix<DDRMat> tIntegSolUY = tModel->get_solution_for_integration_mesh_output( MSI::Dof_Type::UY );


        Matrix<DDRMat> tSTKIntegSolUX(tIntegMesh1->get_num_entities(EntityRank::NODE),1);
        Matrix<DDRMat> tSTKIntegSolUY(tIntegMesh1->get_num_entities(EntityRank::NODE),1);

        for(moris::uint i = 0; i < tIntegMesh1->get_num_entities(EntityRank::NODE); i++)
        {
            moris::moris_id tID = tIntegMesh1->get_glb_entity_id_from_entity_loc_index(i,EntityRank::NODE);
            tSTKIntegSolUX(i) = tIntegSolUX(tEnrIntegMesh.get_loc_entity_ind_from_entity_glb_id(tID,EntityRank::NODE));
            tSTKIntegSolUY(i) = tIntegSolUY(tEnrIntegMesh.get_loc_entity_ind_from_entity_glb_id(tID,EntityRank::NODE));
        }

        // add solution field to integration mesh
        tIntegMesh1->add_mesh_field_real_scalar_data_loc_inds(tIntegSolFieldNameUX,EntityRank::NODE,tSTKIntegSolUX);
        tIntegMesh1->add_mesh_field_real_scalar_data_loc_inds(tIntegSolFieldNameUY,EntityRank::NODE,tSTKIntegSolUY);

        std::string tMeshOutputFile = "./mdl_exo/symmetry_boundary_condition_test.e";

        tIntegMesh1->create_output_mesh(tMeshOutputFile);

        delete tIntegMesh1;

        delete tModel;
    }
}

TEST_CASE("2D XTK WITH HMR Struc 2D","[XTK_HMR_Struc_2D]")
{
    if(par_size()<=1)
    {
        uint tLagrangeMeshIndex = 0;
        std::string tFieldName = "Cylinder";

        hmr::ParameterList tParameters = hmr::create_hmr_parameter_list();

        tParameters.set( "number_of_elements_per_dimension", "20, 20");
        tParameters.set( "domain_dimensions", "2, 2" );
        tParameters.set( "domain_offset", "-1.0, -1.0" );
        tParameters.set( "domain_sidesets", "1,2,3,4" );
        tParameters.set( "lagrange_output_meshes", "0" );

        tParameters.set( "lagrange_orders", "1" );
        tParameters.set( "lagrange_pattern", "0" );
        tParameters.set( "bspline_orders", "1" );
        tParameters.set( "bspline_pattern", "0" );

        tParameters.set( "lagrange_to_bspline", "0" );

        tParameters.set( "truncate_bsplines", 1 );
        tParameters.set( "refinement_buffer", 3 );
        tParameters.set( "staircase_buffer", 3 );
        tParameters.set( "initial_refinement", 0 );

        tParameters.set( "use_multigrid", 0 );
        tParameters.set( "severity_level", 2 );

        hmr::HMR tHMR( tParameters );

        // initial refinement
        tHMR.perform_initial_refinement( 0 );

        std::shared_ptr< moris::hmr::Mesh > tMesh = tHMR.create_mesh( tLagrangeMeshIndex );

        //// create field
        std::shared_ptr< moris::hmr::Field > tField = tMesh->create_field( tFieldName, tLagrangeMeshIndex );

        tField->evaluate_scalar_function( LvlSetCircle_2D );
        //
        for( uint k=0; k<2; ++k )
        {
            tHMR.flag_surface_elements_on_working_pattern( tField );
            tHMR.perform_refinement_based_on_working_pattern( 0 );

            tField->evaluate_scalar_function( LvlSetCircle_2D );
        }

        tHMR.finalize();

        tHMR.save_to_exodus( 0, "./xtk_exo/mdl_xtk_hmr_2d.e" );

        std::shared_ptr< moris::hmr::Interpolation_Mesh_HMR > tInterpolationMesh = tHMR.create_interpolation_mesh(tLagrangeMeshIndex);

        moris::ge::Circle tCircle( 0.4501, 0.0, 0.0 );

        moris::ge::GEN_Phase_Table tPhaseTable (1,  Phase_Table_Structure::EXP_BASE_2);
        moris::ge::GEN_Geometry_Engine tGeometryEngine(tCircle,tPhaseTable, 2);

        xtk::Model tXTKModel(2, tInterpolationMesh.get(), tGeometryEngine);

        tXTKModel.mVerbose = true;

        //Specify decomposition Method and Cut Mesh ---------------------------------------
        Cell<enum Subdivision_Method> tDecompositionMethods = {Subdivision_Method::NC_REGULAR_SUBDIVISION_QUAD4, Subdivision_Method::C_TRI3};
        tXTKModel.decompose(tDecompositionMethods);

        tXTKModel.perform_basis_enrichment( EntityRank::NODE, 0 );

        // get meshes
        xtk::Enriched_Interpolation_Mesh & tEnrInterpMesh = tXTKModel.get_enriched_interp_mesh();
        xtk::Enriched_Integration_Mesh   & tEnrIntegMesh = tXTKModel.get_enriched_integ_mesh();

        // place the pair in mesh manager
        mtk::Mesh_Manager tMeshManager;
        tMeshManager.register_mesh_pair(&tEnrInterpMesh, &tEnrIntegMesh);

        //------------------------------------------------------------------------------
        // create the properties
        std::shared_ptr< fem::Property > tPropEMod = std::make_shared< fem::Property >();
        tPropEMod->set_parameters( { {{ 1000000.0 }} } );
        tPropEMod->set_val_function( tConstValFunction );

        std::shared_ptr< fem::Property > tPropNu = std::make_shared< fem::Property >();
        tPropNu->set_parameters( { {{ 0.3 }} } );
        tPropNu->set_val_function( tConstValFunction );

//        std::shared_ptr< fem::Property > tPropDirichlet = std::make_shared< fem::Property >();
//        tPropDirichlet->set_parameters( { {{ 0.0 }, { 0.0 }} } );
//        tPropDirichlet->set_val_function( tConstValFunction );

        std::shared_ptr< fem::Property > tPropNeumann = std::make_shared< fem::Property >();
        tPropNeumann->set_parameters( {{{ 1000.0 } , { 100.0 }}} );
        tPropNeumann->set_val_function( tConstValFunction );

        std::shared_ptr< fem::Property > tPropDirichletUX = std::make_shared< fem::Property >();
        tPropDirichletUX->set_parameters( { {{ 0.0 }} } );
        tPropDirichletUX->set_val_function( tConstValFunction );
        tPropDirichletUX->set_dof_type( MSI::Dof_Type::UX );
        std::shared_ptr< fem::Property > tPropDirichletUY = std::make_shared< fem::Property >();
        tPropDirichletUY->set_parameters( { {{ 0.0 }} } );  // specify UY displacement
        tPropDirichletUY->set_val_function( tConstValFunction );
        tPropDirichletUY->set_dof_type( MSI::Dof_Type::UY );

        // define constitutive models
        fem::CM_Factory tCMFactory;

        std::shared_ptr< fem::Constitutive_Model > tCMStrucLinIso = tCMFactory.create_CM( fem::Constitutive_Type::STRUC_LIN_ISO );
        tCMStrucLinIso->set_dof_type_list( {{ MSI::Dof_Type::UX, MSI::Dof_Type::UY }} );
        tCMStrucLinIso->set_properties( { tPropEMod, tPropNu } );
        tCMStrucLinIso->set_space_dim( 2 );

        // define the IWGs
        fem::IWG_Factory tIWGFactory;

        std::shared_ptr< fem::IWG > tIWGBulk = tIWGFactory.create_IWG( fem::IWG_Type::STRUC_LINEAR_BULK );
        tIWGBulk->set_residual_dof_type( { MSI::Dof_Type::UX, MSI::Dof_Type::UY } );
        tIWGBulk->set_dof_type_list( {{ MSI::Dof_Type::UX, MSI::Dof_Type::UY }} );
        tIWGBulk->set_constitutive_models( { tCMStrucLinIso }, mtk::Master_Slave::MASTER );

//        std::shared_ptr< fem::IWG > tIWGDirichlet = tIWGFactory.create_IWG( fem::IWG_Type::STRUC_LINEAR_DIRICHLET );
//        tIWGDirichlet->set_residual_dof_type( { MSI::Dof_Type::UX, MSI::Dof_Type::UY } );
//        tIWGDirichlet->set_dof_type_list( {{ MSI::Dof_Type::UX, MSI::Dof_Type::UY }} );
//        tIWGDirichlet->set_constitutive_models( { tCMStrucLinIso }, mtk::Master_Slave::MASTER );
//        tIWGDirichlet->set_properties( { tPropDirichlet }, mtk::Master_Slave::MASTER );

        std::shared_ptr< fem::IWG > tIWGDirichlet = tIWGFactory.create_IWG( fem::IWG_Type::STRUC_LINEAR_DIRICHLET );
        tIWGDirichlet->set_residual_dof_type( { MSI::Dof_Type::UX, MSI::Dof_Type::UY } );
        tIWGDirichlet->set_dof_type_list( {{ MSI::Dof_Type::UX, MSI::Dof_Type::UY }} );
        tIWGDirichlet->set_constitutive_models( { tCMStrucLinIso }, mtk::Master_Slave::MASTER );
        tIWGDirichlet->set_properties( { tPropDirichletUX, tPropDirichletUY }, mtk::Master_Slave::MASTER );

        std::shared_ptr< fem::IWG > tIWGNeumann = tIWGFactory.create_IWG( fem::IWG_Type::STRUC_LINEAR_NEUMANN );
        tIWGNeumann->set_residual_dof_type( { MSI::Dof_Type::UX, MSI::Dof_Type::UY } );
        tIWGNeumann->set_dof_type_list( {{ MSI::Dof_Type::UX, MSI::Dof_Type::UY }} );
        tIWGNeumann->set_properties( { tPropNeumann }, mtk::Master_Slave::MASTER );

        // create a list of active block-sets
        std::string tInterfaceSideSetName = tEnrIntegMesh.get_interface_side_set_name( 0, 0, 1 );

        // define set info
        fem::Set_User_Info tSetBulk1;
        tSetBulk1.set_mesh_index( tEnrIntegMesh.get_block_set_index("HMR_dummy_c_p1") );
        tSetBulk1.set_set_type( fem::Element_Type::BULK );
        tSetBulk1.set_IWGs( { tIWGBulk } );

        fem::Set_User_Info tSetBulk2;
        tSetBulk2.set_mesh_index( tEnrIntegMesh.get_block_set_index("HMR_dummy_n_p1") );
        tSetBulk2.set_set_type( fem::Element_Type::BULK );
        tSetBulk2.set_IWGs( { tIWGBulk } );

        fem::Set_User_Info tSetDirichlet;
        tSetDirichlet.set_mesh_index( tEnrIntegMesh.get_side_set_index("SideSet_4_n_p1") );
        tSetDirichlet.set_set_type( fem::Element_Type::SIDESET );
        tSetDirichlet.set_IWGs( { tIWGDirichlet } );

        fem::Set_User_Info tSetNeumann;
        tSetNeumann.set_mesh_index( tEnrIntegMesh.get_side_set_index("SideSet_2_n_p1") );
        tSetNeumann.set_set_type( fem::Element_Type::SIDESET );
        tSetNeumann.set_IWGs( { tIWGNeumann } );

        // create a cell of set info
        moris::Cell< fem::Set_User_Info > tSetInfo( 4 );
        tSetInfo( 0 ) = tSetBulk1;
        tSetInfo( 1 ) = tSetBulk2;
        tSetInfo( 2 ) = tSetDirichlet;
        tSetInfo( 3 ) = tSetNeumann;

<<<<<<< HEAD
      tHMR.finalize();

//      tHMR.save_to_exodus( 0, "./xtk_exo/mdl_xtk_hmr_3d.e" );

      std::shared_ptr< hmr::Interpolation_Mesh_HMR > tInterpMesh = tHMR.create_interpolation_mesh( tLagrangeMeshIndex  );

      moris::ge::GEN_Geom_Field tCircleFieldAsGeom(tHMRFields(0));
      moris::ge::GEN_Geom_Field tPlaneFieldAsGeom2(tHMRFields(1));
      moris::Cell<moris::ge::GEN_Geometry*> tGeometryVector = {&tCircleFieldAsGeom,&tPlaneFieldAsGeom2};

      moris::ge::GEN_Phase_Table     tPhaseTable (tGeometryVector.size(),  Phase_Table_Structure::EXP_BASE_2);
      moris::ge::GEN_Geometry_Engine tGeometryEngine(tGeometryVector,tPhaseTable,tSpatialDimension);
      xtk::Model           tXTKModel(tSpatialDimension,tInterpMesh.get(),tGeometryEngine);
      tXTKModel.mVerbose = false;

      Cell<enum Subdivision_Method> tDecompositionMethods = {Subdivision_Method::NC_REGULAR_SUBDIVISION_HEX8, Subdivision_Method::C_HIERARCHY_TET4};
      tXTKModel.decompose(tDecompositionMethods);
      tXTKModel.perform_basis_enrichment(EntityRank::BSPLINE_1,0);

      // get meshes
      xtk::Enriched_Interpolation_Mesh & tEnrInterpMesh = tXTKModel.get_enriched_interp_mesh();
      xtk::Enriched_Integration_Mesh   & tEnrIntegMesh = tXTKModel.get_enriched_integ_mesh();

      // place the pair in mesh manager
      mtk::Mesh_Manager tMeshManager;
      tMeshManager.register_mesh_pair(&tEnrInterpMesh, &tEnrIntegMesh);

      //------------------------------------------------------------------------------
      // create the properties
      std::shared_ptr< fem::Property > tPropEMod1 = std::make_shared< fem::Property >();
      tPropEMod1->set_parameters( { {{ 1.0 }} } );
      tPropEMod1->set_val_function( tConstValFunction );

      std::shared_ptr< fem::Property > tPropEMod1bis = std::make_shared< fem::Property >();
      tPropEMod1bis->set_parameters( { {{ 1.0 }} } );
      tPropEMod1bis->set_val_function( tConstValFunction );

      std::shared_ptr< fem::Property > tPropEMod2 = std::make_shared< fem::Property >();
      tPropEMod2->set_parameters( { {{ 1.0 }} } );
      tPropEMod2->set_val_function( tConstValFunction );

      std::shared_ptr< fem::Property > tPropEMod2bis = std::make_shared< fem::Property >();
      tPropEMod2bis->set_parameters( { {{ 1.0 }} } );
      tPropEMod2bis->set_val_function( tConstValFunction );

      std::shared_ptr< fem::Property > tPropNu = std::make_shared< fem::Property >();
      tPropNu->set_parameters( { {{ 0.0 }} } );
      tPropNu->set_val_function( tConstValFunction );

      std::shared_ptr< fem::Property > tPropNubis = std::make_shared< fem::Property >();
      tPropNubis->set_parameters( { {{ 0.0 }} } );
      tPropNubis->set_val_function( tConstValFunction );

      std::shared_ptr< fem::Property > tPropDirichlet = std::make_shared< fem::Property >();
      tPropDirichlet->set_parameters( { {{0.0}, {0.0}, {0.0}} } );
      tPropDirichlet->set_val_function( tConstValFunction );

      std::shared_ptr< fem::Property > tPropNeumann = std::make_shared< fem::Property >();
      tPropNeumann->set_parameters( { {{1.0}, {0.0}, {0.0}} } );
      tPropNeumann->set_val_function( tConstValFunction );

      // define constitutive models
      fem::CM_Factory tCMFactory;

      std::shared_ptr< fem::Constitutive_Model > tCMStrucLinIso1 = tCMFactory.create_CM( fem::Constitutive_Type::STRUC_LIN_ISO );
      tCMStrucLinIso1->set_dof_type_list( {{ MSI::Dof_Type::UX, MSI::Dof_Type::UY }} );
      tCMStrucLinIso1->set_property( tPropEMod1, "YoungsModulus" );
      tCMStrucLinIso1->set_property( tPropNu, "PoissonRatio" );
      tCMStrucLinIso1->set_space_dim( 3 );

      std::shared_ptr< fem::Constitutive_Model > tCMStrucLinIso1bis = tCMFactory.create_CM( fem::Constitutive_Type::STRUC_LIN_ISO );
      tCMStrucLinIso1bis->set_dof_type_list( {{ MSI::Dof_Type::UX, MSI::Dof_Type::UY }} );
      tCMStrucLinIso1bis->set_property( tPropEMod1bis, "YoungsModulus" );
      tCMStrucLinIso1bis->set_property( tPropNubis, "PoissonRatio" );
      tCMStrucLinIso1bis->set_space_dim( 3 );

      std::shared_ptr< fem::Constitutive_Model > tCMStrucLinIso2 = tCMFactory.create_CM( fem::Constitutive_Type::STRUC_LIN_ISO );
      tCMStrucLinIso2->set_dof_type_list( {{ MSI::Dof_Type::UX, MSI::Dof_Type::UY }} );
      tCMStrucLinIso2->set_property( tPropEMod2, "YoungsModulus" );
      tCMStrucLinIso2->set_property( tPropNu, "PoissonRatio" );
      tCMStrucLinIso2->set_space_dim( 3 );

      std::shared_ptr< fem::Constitutive_Model > tCMStrucLinIso2bis = tCMFactory.create_CM( fem::Constitutive_Type::STRUC_LIN_ISO );
      tCMStrucLinIso2bis->set_dof_type_list( {{ MSI::Dof_Type::UX, MSI::Dof_Type::UY }} );
      tCMStrucLinIso2bis->set_property( tPropEMod2bis, "YoungsModulus" );
      tCMStrucLinIso2bis->set_property( tPropNubis, "PoissonRatio" );
      tCMStrucLinIso2bis->set_space_dim( 3 );

      // define stabilization parameters
      fem::SP_Factory tSPFactory;
      std::shared_ptr< fem::Stabilization_Parameter > tSPDirichletNitsche = tSPFactory.create_SP( fem::Stabilization_Type::DIRICHLET_NITSCHE );
      tSPDirichletNitsche->set_parameters( { {{ 1.0 }} } );
      tSPDirichletNitsche->set_property( tPropEMod2, "Material", mtk::Master_Slave::MASTER );

      std::shared_ptr< fem::Stabilization_Parameter > tSPNitscheInterface1 = tSPFactory.create_SP( fem::Stabilization_Type::NITSCHE_INTERFACE );
      tSPNitscheInterface1->set_parameters( { {{ 1.0 }} } );
      tSPNitscheInterface1->set_property( tPropEMod2, "Material", mtk::Master_Slave::MASTER );
      tSPNitscheInterface1->set_property( tPropEMod2bis, "Material", mtk::Master_Slave::SLAVE );

      std::shared_ptr< fem::Stabilization_Parameter > tSPMasterWeightInterface1 = tSPFactory.create_SP( fem::Stabilization_Type::MASTER_WEIGHT_INTERFACE );
      tSPMasterWeightInterface1->set_property( tPropEMod2, "Material", mtk::Master_Slave::MASTER );
      tSPMasterWeightInterface1->set_property( tPropEMod2bis, "Material", mtk::Master_Slave::SLAVE );

      std::shared_ptr< fem::Stabilization_Parameter > tSPSlaveWeightInterface1 = tSPFactory.create_SP( fem::Stabilization_Type::SLAVE_WEIGHT_INTERFACE );
      tSPSlaveWeightInterface1->set_property( tPropEMod2, "Material", mtk::Master_Slave::MASTER );
      tSPSlaveWeightInterface1->set_property( tPropEMod2bis, "Material", mtk::Master_Slave::SLAVE );

      std::shared_ptr< fem::Stabilization_Parameter > tSPNitscheInterface2 = tSPFactory.create_SP( fem::Stabilization_Type::NITSCHE_INTERFACE );
      tSPNitscheInterface2->set_parameters( { {{ 1.0 }} } );
      tSPNitscheInterface2->set_property( tPropEMod2, "Material", mtk::Master_Slave::MASTER );
      tSPNitscheInterface2->set_property( tPropEMod1, "Material", mtk::Master_Slave::SLAVE );

      std::shared_ptr< fem::Stabilization_Parameter > tSPMasterWeightInterface2 = tSPFactory.create_SP( fem::Stabilization_Type::MASTER_WEIGHT_INTERFACE );
      tSPMasterWeightInterface2->set_property( tPropEMod2, "Material", mtk::Master_Slave::MASTER );
      tSPMasterWeightInterface2->set_property( tPropEMod1, "Material", mtk::Master_Slave::SLAVE );

      std::shared_ptr< fem::Stabilization_Parameter > tSPSlaveWeightInterface2 = tSPFactory.create_SP( fem::Stabilization_Type::SLAVE_WEIGHT_INTERFACE );
      tSPSlaveWeightInterface2->set_property( tPropEMod2, "Material", mtk::Master_Slave::MASTER );
      tSPSlaveWeightInterface2->set_property( tPropEMod1, "Material", mtk::Master_Slave::SLAVE );

      std::shared_ptr< fem::Stabilization_Parameter > tSPNitscheInterface3 = tSPFactory.create_SP( fem::Stabilization_Type::NITSCHE_INTERFACE );
      tSPNitscheInterface3->set_parameters( { {{ 1.0 }} } );
      tSPNitscheInterface3->set_property( tPropEMod1, "Material", mtk::Master_Slave::MASTER );
      tSPNitscheInterface3->set_property( tPropEMod1bis, "Material", mtk::Master_Slave::SLAVE );

      std::shared_ptr< fem::Stabilization_Parameter > tSPMasterWeightInterface3 = tSPFactory.create_SP( fem::Stabilization_Type::MASTER_WEIGHT_INTERFACE );
      tSPMasterWeightInterface3->set_property( tPropEMod1, "Material", mtk::Master_Slave::MASTER );
      tSPMasterWeightInterface3->set_property( tPropEMod1bis, "Material", mtk::Master_Slave::SLAVE );

      std::shared_ptr< fem::Stabilization_Parameter > tSPSlaveWeightInterface3 = tSPFactory.create_SP( fem::Stabilization_Type::SLAVE_WEIGHT_INTERFACE );
      tSPSlaveWeightInterface3->set_property( tPropEMod1, "Material", mtk::Master_Slave::MASTER );
      tSPSlaveWeightInterface3->set_property( tPropEMod1bis, "Material", mtk::Master_Slave::SLAVE );

      // define the IWGs
      fem::IWG_Factory tIWGFactory;

      std::shared_ptr< fem::IWG > tIWGBulk1 = tIWGFactory.create_IWG( fem::IWG_Type::STRUC_LINEAR_BULK );
      tIWGBulk1->set_residual_dof_type( { MSI::Dof_Type::UX, MSI::Dof_Type::UY, MSI::Dof_Type::UZ } );
      tIWGBulk1->set_dof_type_list( {{ MSI::Dof_Type::UX, MSI::Dof_Type::UY, MSI::Dof_Type::UZ }} );
      tIWGBulk1->set_constitutive_model( tCMStrucLinIso1, "ElastLinIso", mtk::Master_Slave::MASTER );

      std::shared_ptr< fem::IWG > tIWGBulk2 = tIWGFactory.create_IWG( fem::IWG_Type::STRUC_LINEAR_BULK );
      tIWGBulk2->set_residual_dof_type( { MSI::Dof_Type::UX, MSI::Dof_Type::UY, MSI::Dof_Type::UZ } );
      tIWGBulk2->set_dof_type_list( {{ MSI::Dof_Type::UX, MSI::Dof_Type::UY, MSI::Dof_Type::UZ }} );
      tIWGBulk2->set_constitutive_model( tCMStrucLinIso2, "ElastLinIso", mtk::Master_Slave::MASTER );

      std::shared_ptr< fem::IWG > tIWGDirichlet = tIWGFactory.create_IWG( fem::IWG_Type::STRUC_LINEAR_DIRICHLET );
      tIWGDirichlet->set_residual_dof_type( { MSI::Dof_Type::UX, MSI::Dof_Type::UY, MSI::Dof_Type::UZ } );
      tIWGDirichlet->set_dof_type_list( {{ MSI::Dof_Type::UX, MSI::Dof_Type::UY, MSI::Dof_Type::UZ }} );
      tIWGDirichlet->set_stabilization_parameter( tSPDirichletNitsche, "DirichletNitsche" );
      tIWGDirichlet->set_constitutive_model( tCMStrucLinIso2, "ElastLinIso", mtk::Master_Slave::MASTER );
      tIWGDirichlet->set_property( tPropDirichlet, "Dirichlet", mtk::Master_Slave::MASTER );

      std::shared_ptr< fem::IWG > tIWGNeumann = tIWGFactory.create_IWG( fem::IWG_Type::STRUC_LINEAR_NEUMANN );
      tIWGNeumann->set_residual_dof_type( { MSI::Dof_Type::UX, MSI::Dof_Type::UY, MSI::Dof_Type::UZ } );
      tIWGNeumann->set_dof_type_list( {{ MSI::Dof_Type::UX, MSI::Dof_Type::UY, MSI::Dof_Type::UZ }} );
      tIWGNeumann->set_property( tPropNeumann, "Neumann", mtk::Master_Slave::MASTER );

      std::shared_ptr< fem::IWG > tIWGInterface1 = tIWGFactory.create_IWG( fem::IWG_Type::STRUC_LINEAR_INTERFACE );
      tIWGInterface1->set_residual_dof_type( { MSI::Dof_Type::UX, MSI::Dof_Type::UY, MSI::Dof_Type::UZ } );
      tIWGInterface1->set_dof_type_list( {{ MSI::Dof_Type::UX, MSI::Dof_Type::UY, MSI::Dof_Type::UZ }} );
      tIWGInterface1->set_dof_type_list( {{ MSI::Dof_Type::UX, MSI::Dof_Type::UY, MSI::Dof_Type::UZ }},mtk::Master_Slave::SLAVE );
      tIWGInterface1->set_stabilization_parameter( tSPNitscheInterface1, "NitscheInterface" );
      tIWGInterface1->set_stabilization_parameter( tSPMasterWeightInterface1, "MasterWeightInterface" );
      tIWGInterface1->set_stabilization_parameter( tSPSlaveWeightInterface1, "SlaveWeightInterface" );
      tIWGInterface1->set_constitutive_model( tCMStrucLinIso2, "ElastLinIso", mtk::Master_Slave::MASTER );
      tIWGInterface1->set_constitutive_model( tCMStrucLinIso2bis, "ElastLinIso", mtk::Master_Slave::SLAVE );

      std::shared_ptr< fem::IWG > tIWGInterface2 = tIWGFactory.create_IWG( fem::IWG_Type::STRUC_LINEAR_INTERFACE );
      tIWGInterface2->set_residual_dof_type( { MSI::Dof_Type::UX, MSI::Dof_Type::UY, MSI::Dof_Type::UZ } );
      tIWGInterface2->set_dof_type_list( {{ MSI::Dof_Type::UX, MSI::Dof_Type::UY, MSI::Dof_Type::UZ }} );
      tIWGInterface2->set_dof_type_list( {{ MSI::Dof_Type::UX, MSI::Dof_Type::UY, MSI::Dof_Type::UZ }},mtk::Master_Slave::SLAVE );
      tIWGInterface2->set_stabilization_parameter( tSPNitscheInterface2, "NitscheInterface" );
      tIWGInterface2->set_stabilization_parameter( tSPMasterWeightInterface2, "MasterWeightInterface" );
      tIWGInterface2->set_stabilization_parameter( tSPSlaveWeightInterface2, "SlaveWeightInterface" );
      tIWGInterface2->set_constitutive_model( tCMStrucLinIso2, "ElastLinIso", mtk::Master_Slave::MASTER );
      tIWGInterface2->set_constitutive_model( tCMStrucLinIso1, "ElastLinIso", mtk::Master_Slave::SLAVE );

      std::shared_ptr< fem::IWG > tIWGInterface3 = tIWGFactory.create_IWG( fem::IWG_Type::STRUC_LINEAR_INTERFACE );
      tIWGInterface3->set_residual_dof_type( { MSI::Dof_Type::UX, MSI::Dof_Type::UY, MSI::Dof_Type::UZ } );
      tIWGInterface3->set_dof_type_list( {{ MSI::Dof_Type::UX, MSI::Dof_Type::UY, MSI::Dof_Type::UZ }} );
      tIWGInterface3->set_dof_type_list( {{ MSI::Dof_Type::UX, MSI::Dof_Type::UY, MSI::Dof_Type::UZ }},mtk::Master_Slave::SLAVE );
      tIWGInterface3->set_stabilization_parameter( tSPNitscheInterface3, "NitscheInterface" );
      tIWGInterface3->set_stabilization_parameter( tSPMasterWeightInterface3, "MasterWeightInterface" );
      tIWGInterface3->set_stabilization_parameter( tSPSlaveWeightInterface3, "SlaveWeightInterface" );
      tIWGInterface3->set_constitutive_model( tCMStrucLinIso1, "ElastLinIso", mtk::Master_Slave::MASTER );
      tIWGInterface3->set_constitutive_model( tCMStrucLinIso1bis, "ElastLinIso", mtk::Master_Slave::SLAVE );

      // create a list of active block-sets
      std::string tDblInterfaceSideSetName01 = tEnrIntegMesh.get_dbl_interface_side_set_name(0,1);
      std::string tDblInterfaceSideSetName02 = tEnrIntegMesh.get_dbl_interface_side_set_name(0,2);
      std::string tDblInterfaceSideSetName13 = tEnrIntegMesh.get_dbl_interface_side_set_name(1,3);
      std::string tDblInterfaceSideSetName23 = tEnrIntegMesh.get_dbl_interface_side_set_name(2,3);

      std::cout<<"tDblInterfaceSideSetName01 = "<<tDblInterfaceSideSetName01<<" | Index = "<<tEnrIntegMesh.get_double_sided_set_index(tDblInterfaceSideSetName01)<<std::endl;
      std::cout<<"tDblInterfaceSideSetName02 = "<<tDblInterfaceSideSetName02<<" | Index = "<<tEnrIntegMesh.get_double_sided_set_index(tDblInterfaceSideSetName02)<<std::endl;

      // define set info
      fem::Set_User_Info tSetBulk1;
      tSetBulk1.set_mesh_index( tEnrIntegMesh.get_block_set_index("HMR_dummy_c_p0") );
      tSetBulk1.set_set_type( fem::Element_Type::BULK );
      tSetBulk1.set_IWGs( { tIWGBulk2 } );

      fem::Set_User_Info tSetBulk2;
      tSetBulk2.set_mesh_index( tEnrIntegMesh.get_block_set_index("HMR_dummy_n_p0") );
      tSetBulk2.set_set_type( fem::Element_Type::BULK );
      tSetBulk2.set_IWGs( { tIWGBulk2 } );

      fem::Set_User_Info tSetBulk3;
      tSetBulk3.set_mesh_index( tEnrIntegMesh.get_block_set_index("HMR_dummy_c_p1") );
      tSetBulk3.set_set_type( fem::Element_Type::BULK );
      tSetBulk3.set_IWGs( { tIWGBulk2 } );

      fem::Set_User_Info tSetBulk4;
      tSetBulk4.set_mesh_index( tEnrIntegMesh.get_block_set_index("HMR_dummy_n_p1") );
      tSetBulk4.set_set_type( fem::Element_Type::BULK );
      tSetBulk4.set_IWGs( { tIWGBulk2 } );

      fem::Set_User_Info tSetBulk5;
      tSetBulk5.set_mesh_index( tEnrIntegMesh.get_block_set_index("HMR_dummy_c_p2") );
      tSetBulk5.set_set_type( fem::Element_Type::BULK );
      tSetBulk5.set_IWGs( { tIWGBulk1 } );

      fem::Set_User_Info tSetBulk6;
      tSetBulk6.set_mesh_index( tEnrIntegMesh.get_block_set_index("HMR_dummy_n_p2") );
      tSetBulk6.set_set_type( fem::Element_Type::BULK );
      tSetBulk6.set_IWGs( { tIWGBulk1 } );

      fem::Set_User_Info tSetBulk7;
      tSetBulk7.set_mesh_index( tEnrIntegMesh.get_block_set_index("HMR_dummy_c_p3") );
      tSetBulk7.set_set_type( fem::Element_Type::BULK );
      tSetBulk7.set_IWGs( { tIWGBulk1 } );

      fem::Set_User_Info tSetBulk8;
      tSetBulk8.set_mesh_index( tEnrIntegMesh.get_block_set_index("HMR_dummy_n_p3") );
      tSetBulk8.set_set_type( fem::Element_Type::BULK );
      tSetBulk8.set_IWGs( { tIWGBulk1 } );

      fem::Set_User_Info tSetDirichlet;
      tSetDirichlet.set_mesh_index( tEnrIntegMesh.get_side_set_index("SideSet_4_n_p2") );
      tSetDirichlet.set_set_type( fem::Element_Type::SIDESET );
      tSetDirichlet.set_IWGs( { tIWGDirichlet } );

      fem::Set_User_Info tSetNeumann;
      tSetNeumann.set_mesh_index( tEnrIntegMesh.get_side_set_index("SideSet_2_n_p3") );
      tSetNeumann.set_set_type( fem::Element_Type::SIDESET );
      tSetNeumann.set_IWGs( { tIWGNeumann } );

      fem::Set_User_Info tSetInterface1;
      tSetInterface1.set_mesh_index( tEnrIntegMesh.get_double_sided_set_index(tDblInterfaceSideSetName01) );
      tSetInterface1.set_set_type( fem::Element_Type::DOUBLE_SIDESET );
      tSetInterface1.set_IWGs( { tIWGInterface1 } );

      fem::Set_User_Info tSetInterface2;
      tSetInterface2.set_mesh_index( tEnrIntegMesh.get_double_sided_set_index(tDblInterfaceSideSetName02) );
      tSetInterface2.set_set_type( fem::Element_Type::DOUBLE_SIDESET );
      tSetInterface2.set_IWGs( { tIWGInterface2 } );

      fem::Set_User_Info tSetInterface3;
      tSetInterface3.set_mesh_index( tEnrIntegMesh.get_double_sided_set_index(tDblInterfaceSideSetName13) );
      tSetInterface3.set_set_type( fem::Element_Type::DOUBLE_SIDESET );
      tSetInterface3.set_IWGs( { tIWGInterface2 } );

      fem::Set_User_Info tSetInterface4;
      tSetInterface4.set_mesh_index( tEnrIntegMesh.get_double_sided_set_index(tDblInterfaceSideSetName23) );
      tSetInterface4.set_set_type( fem::Element_Type::DOUBLE_SIDESET );
      tSetInterface4.set_IWGs( { tIWGInterface3 } );

      // create a cell of set info
      moris::Cell< fem::Set_User_Info > tSetInfo( 14 );
      tSetInfo( 0 ) = tSetBulk1;
      tSetInfo( 1 ) = tSetBulk2;
      tSetInfo( 2 ) = tSetBulk3;
      tSetInfo( 3 ) = tSetBulk4;
      tSetInfo( 4 ) = tSetBulk5;
      tSetInfo( 5 ) = tSetBulk6;
      tSetInfo( 6 ) = tSetBulk7;
      tSetInfo( 7 ) = tSetBulk8;
      tSetInfo( 8 ) = tSetDirichlet;
      tSetInfo( 9 ) = tSetNeumann;
      tSetInfo( 10 ) = tSetInterface1;
      tSetInfo( 11 ) = tSetInterface2;
      tSetInfo( 12 ) = tSetInterface3;
      tSetInfo( 13 ) = tSetInterface4;

      // create model
      mdl::Model * tModel = new mdl::Model( &tMeshManager,
                                             0,
                                             tSetInfo );
=======
        // create model
        mdl::Model * tModel = new mdl::Model( &tMeshManager,
                                              0,
                                              tSetInfo,
                                              0, false );
>>>>>>> d65d3337

        // - - - - - - - - - - - - - - - - - - - - - - - - - - - - - - - - -
        // STEP 1: create linear solver and algorithm
        // - - - - - - - - - - - - - - - - - - - - - - - - - - - - - - - - -

        moris::Cell< enum MSI::Dof_Type > tDofTypesU( 2 );            tDofTypesU( 0 ) = MSI::Dof_Type::UX;              tDofTypesU( 1 ) = MSI::Dof_Type::UY;

        dla::Solver_Factory  tSolFactory;
        std::shared_ptr< dla::Linear_Solver_Algorithm > tLinearSolverAlgorithm = tSolFactory.create_solver( SolverType::AZTEC_IMPL );

        tLinearSolverAlgorithm->set_param("AZ_diagnostics") = AZ_none;
        tLinearSolverAlgorithm->set_param("AZ_output") = AZ_none;
        tLinearSolverAlgorithm->set_param("AZ_max_iter") = 10000;
        tLinearSolverAlgorithm->set_param("AZ_solver") = AZ_gmres;
        tLinearSolverAlgorithm->set_param("AZ_subdomain_solve") = AZ_ilu;
        tLinearSolverAlgorithm->set_param("AZ_graph_fill") = 10;
        //        tLinearSolverAlgorithm->set_param("Use_ML_Prec") = true;

        dla::Linear_Solver tLinSolver;
        tLinSolver.set_linear_algorithm( 0, tLinearSolverAlgorithm );

        // - - - - - - - - - - - - - - - - - - - - - - - - - - - - - - - - -
        // STEP 2: create nonlinear solver and algorithm
        // - - - - - - - - - - - - - - - - - - - - - - - - - - - - - - - - -
        NLA::Nonlinear_Solver_Factory tNonlinFactory;
        std::shared_ptr< NLA::Nonlinear_Algorithm > tNonlinearSolverAlgorithm = tNonlinFactory.create_nonlinear_solver( NLA::NonlinearSolverType::NEWTON_SOLVER );
        //        std::shared_ptr< NLA::Nonlinear_Algorithm > tNonlinearSolverAlgorithmMonolythicU = tNonlinFactory.create_nonlinear_solver( NLA::NonlinearSolverType::NEWTON_SOLVER );

        tNonlinearSolverAlgorithm->set_param("NLA_max_iter")   = 3;
        //        tNonlinearSolverAlgorithmMonolythic->set_param("NLA_hard_break") = false;
        //        tNonlinearSolverAlgorithmMonolythic->set_param("NLA_max_lin_solver_restarts") = 2;
        //        tNonlinearSolverAlgorithmMonolythic->set_param("NLA_rebuild_jacobian") = true;

        tNonlinearSolverAlgorithm->set_linear_solver( &tLinSolver );
        //        tNonlinearSolverAlgorithmMonolythicU->set_linear_solver( &tLinSolver );

        NLA::Nonlinear_Solver tNonlinearSolverMain;
        tNonlinearSolverMain.set_nonlinear_algorithm( tNonlinearSolverAlgorithm, 0 );


        tNonlinearSolverMain       .set_dof_type_list( tDofTypesU );

        // Create solver database
        NLA::SOL_Warehouse tSolverWarehouse( tModel->get_solver_interface() );

        tNonlinearSolverMain       .set_solver_warehouse( &tSolverWarehouse );

        // - - - - - - - - - - - - - - - - - - - - - - - - - - - - - - - - -
        // STEP 3: create time Solver and algorithm
        // - - - - - - - - - - - - - - - - - - - - - - - - - - - - - - - - -
        tsa::Time_Solver_Factory tTimeSolverFactory;
        std::shared_ptr< tsa::Time_Solver_Algorithm > tTimeSolverAlgorithm = tTimeSolverFactory.create_time_solver( tsa::TimeSolverType::MONOLITHIC );

        tTimeSolverAlgorithm->set_nonlinear_solver( &tNonlinearSolverMain );

        tsa::Time_Solver tTimeSolver;
        tTimeSolver.set_time_solver_algorithm( tTimeSolverAlgorithm );
        tTimeSolver.set_solver_warehouse( &tSolverWarehouse );

        tTimeSolver.set_dof_type_list( tDofTypesU );

        //------------------------------------------------------------------------------
        tTimeSolver.solve();

        // output solution and meshes
        xtk::Output_Options tOutputOptions;
        tOutputOptions.mAddNodeSets = false;
        tOutputOptions.mAddSideSets = false;
        tOutputOptions.mAddClusters = false;

        // add solution field to integration mesh
        std::string tIntegSolFieldNameUX = "UX";
        std::string tIntegSolFieldNameUY = "UY";
        tOutputOptions.mRealNodeExternalFieldNames = {tIntegSolFieldNameUX, tIntegSolFieldNameUY};

        moris::mtk::Integration_Mesh* tIntegMesh1 = tXTKModel.get_output_mesh(tOutputOptions);

        // Write to Integration mesh for visualization
        Matrix<DDRMat> tIntegSolUX = tModel->get_solution_for_integration_mesh_output( MSI::Dof_Type::UX );
        Matrix<DDRMat> tIntegSolUY = tModel->get_solution_for_integration_mesh_output( MSI::Dof_Type::UY );

        //    print(tIntegSolUX,"tIntegSolUX");
        //    print(tIntegSolUY,"tIntegSolUY");

        Matrix<DDRMat> tSTKIntegSolUX(tIntegMesh1->get_num_entities(EntityRank::NODE),1);
        Matrix<DDRMat> tSTKIntegSolUY(tIntegMesh1->get_num_entities(EntityRank::NODE),1);

        for(moris::uint i = 0; i < tIntegMesh1->get_num_entities(EntityRank::NODE); i++)
        {
            moris::moris_id tID = tIntegMesh1->get_glb_entity_id_from_entity_loc_index(i,EntityRank::NODE);
            tSTKIntegSolUX(i) = tIntegSolUX(tEnrIntegMesh.get_loc_entity_ind_from_entity_glb_id(tID,EntityRank::NODE));
            tSTKIntegSolUY(i) = tIntegSolUY(tEnrIntegMesh.get_loc_entity_ind_from_entity_glb_id(tID,EntityRank::NODE));
        }

        // add solution field to integration mesh
        tIntegMesh1->add_mesh_field_real_scalar_data_loc_inds(tIntegSolFieldNameUX,EntityRank::NODE,tSTKIntegSolUX);
        tIntegMesh1->add_mesh_field_real_scalar_data_loc_inds(tIntegSolFieldNameUY,EntityRank::NODE,tSTKIntegSolUY);

        //    Matrix<DDRMat> tFullSol;
        //    tNonlinearSolver.get_full_solution(tFullSol);
        //
        //    print(tFullSol,"tFullSol");

        std::string tMeshOutputFile = "./mdl_exo/stk_xtk_inv_ilu_quad_bspline.e";

        tIntegMesh1->create_output_mesh(tMeshOutputFile);

        delete tIntegMesh1;

        delete tModel;
    }
}


TEST_CASE("XTK HMR Struc Interface 3D","[XTK_HMR_Struc_Interface_3D]")
{
//    if(par_size()<=1)
//    {
//        uint tLagrangeMeshIndex = 0;
//        std::string tFieldName = "Cylinder";
//
//        uint tSpatialDimension = 3;
//
//         hmr::ParameterList tParameters = hmr::create_hmr_parameter_list();
//
//         tParameters.set( "number_of_elements_per_dimension", "22, 8, 2");
//         tParameters.set( "domain_dimensions", "6, 2, 1" );
//         tParameters.set( "domain_offset", "-3.0, -1.0, -0.5" );
//         tParameters.set( "domain_sidesets", "1,2,3,4,5,6" );
//         tParameters.set( "lagrange_output_meshes", "0" );
//
//         tParameters.set( "lagrange_orders", "1" );
//         tParameters.set( "lagrange_pattern", "0" );
//         tParameters.set( "bspline_orders", "1" );
//         tParameters.set( "bspline_pattern", "0" );
//
//         tParameters.set( "lagrange_to_bspline", "0" );
//
//         tParameters.set( "truncate_bsplines", 1 );
//         tParameters.set( "refinement_buffer", 3 );
//         tParameters.set( "staircase_buffer", 3 );
//         tParameters.set( "initial_refinement", 0 );
//
//         tParameters.set( "use_multigrid", 0 );
//         tParameters.set( "severity_level", 2 );
//
//         hmr::HMR tHMR( tParameters );
//
//        //initial refinement
//         tHMR.perform_initial_refinement( 0 );
//
//         std::shared_ptr< moris::hmr::Mesh > tMesh = tHMR.create_mesh( tLagrangeMeshIndex );
//
//       //  create field
//       Cell<std::shared_ptr< moris::hmr::Field > > tHMRFields;
//       tHMRFields.resize(2);
//
//       // create field
//       tHMRFields(0) = tMesh->create_field( "Geom", tLagrangeMeshIndex );
//       tHMRFields(1) = tMesh->create_field( "Geom", tLagrangeMeshIndex );
//
//       tHMRFields(0)->evaluate_scalar_function( LevelSetFunction_star1 );
//       tHMRFields(1)->evaluate_scalar_function( Plane4MatMDL1 );
//
//       for( uint k=0; k<2; ++k )
//       {
//           tHMR.flag_surface_elements_on_working_pattern( tHMRFields(0) );
//           tHMR.flag_surface_elements_on_working_pattern( tHMRFields(1) );
//
//           tHMR.perform_refinement_based_on_working_pattern( 0 );
//
//           tHMRFields(0)->evaluate_scalar_function( LevelSetFunction_star1 );
//           tHMRFields(1)->evaluate_scalar_function( Plane4MatMDL1 );
//       }
//
//      tHMR.finalize();
//
////      tHMR.save_to_exodus( 0, "./xtk_exo/mdl_xtk_hmr_3d.e" );
//
//      std::shared_ptr< hmr::Interpolation_Mesh_HMR > tInterpMesh = tHMR.create_interpolation_mesh( tLagrangeMeshIndex  );
//
//      moris::ge::GEN_Geom_Field tCircleFieldAsGeom(tHMRFields(0));
//      moris::ge::GEN_Geom_Field tPlaneFieldAsGeom2(tHMRFields(1));
//      moris::Cell<moris::ge::GEN_Geometry*> tGeometryVector = {&tCircleFieldAsGeom,&tPlaneFieldAsGeom2};
//
//      moris::ge::GEN_Phase_Table     tPhaseTable (tGeometryVector.size(),  Phase_Table_Structure::EXP_BASE_2);
//      moris::ge::GEN_Geometry_Engine tGeometryEngine(tGeometryVector,tPhaseTable,tSpatialDimension);
//      xtk::Model           tXTKModel(tSpatialDimension,tInterpMesh.get(),tGeometryEngine);
//      tXTKModel.mVerbose = false;
//
//      Cell<enum Subdivision_Method> tDecompositionMethods = {Subdivision_Method::NC_REGULAR_SUBDIVISION_HEX8, Subdivision_Method::C_HIERARCHY_TET4};
//      tXTKModel.decompose(tDecompositionMethods);
//      tXTKModel.perform_basis_enrichment(EntityRank::BSPLINE_1,0);
//
//      // get meshes
//      xtk::Enriched_Interpolation_Mesh & tEnrInterpMesh = tXTKModel.get_enriched_interp_mesh();
//      xtk::Enriched_Integration_Mesh   & tEnrIntegMesh = tXTKModel.get_enriched_integ_mesh();
//
//      // place the pair in mesh manager
//      mtk::Mesh_Manager tMeshManager;
//      tMeshManager.register_mesh_pair(&tEnrInterpMesh, &tEnrIntegMesh);
//
//      //------------------------------------------------------------------------------
//      // create the properties
//      std::shared_ptr< fem::Property > tPropEMod1 = std::make_shared< fem::Property >();
//      tPropEMod1->set_parameters( { {{ 1.0 }} } );
//      tPropEMod1->set_val_function( tConstValFunction );
//
//      std::shared_ptr< fem::Property > tPropEMod2 = std::make_shared< fem::Property >();
//      tPropEMod2->set_parameters( { {{ 1.0 }} } );
//      tPropEMod2->set_val_function( tConstValFunction );
//
//      std::shared_ptr< fem::Property > tPropNu = std::make_shared< fem::Property >();
//      tPropNu->set_parameters( { {{ 0.0 }} } );
//      tPropNu->set_val_function( tConstValFunction );
//
////      std::shared_ptr< fem::Property > tPropDirichlet = std::make_shared< fem::Property >();
////      tPropDirichlet->set_parameters( { {{0.0}, {0.0}, {0.0}} } );
////      tPropDirichlet->set_val_function( tConstValFunction );
//
//      std::shared_ptr< fem::Property > tPropDirichletUX = std::make_shared< fem::Property >();
//      tPropDirichletUX->set_parameters( { {{ 0.0 }} } );
//      tPropDirichletUX->set_val_function( tConstValFunction );
//      tPropDirichletUX->set_dof_type( MSI::Dof_Type::UX );
//      std::shared_ptr< fem::Property > tPropDirichletUY = std::make_shared< fem::Property >();
//      tPropDirichletUY->set_parameters( { {{ 0.0 }} } );  // specify UY displacement
//      tPropDirichletUY->set_val_function( tConstValFunction );
//      tPropDirichletUY->set_dof_type( MSI::Dof_Type::UY );
//      std::shared_ptr< fem::Property > tPropDirichletUZ = std::make_shared< fem::Property >();
//      tPropDirichletUY->set_parameters( { {{ 0.0 }} } );  // specify UY displacement
//      tPropDirichletUY->set_val_function( tConstValFunction );
//      tPropDirichletUY->set_dof_type( MSI::Dof_Type::UZ );
//
//      std::shared_ptr< fem::Property > tPropNeumann = std::make_shared< fem::Property >();
//      tPropNeumann->set_parameters( { {{1.0}, {0.0}, {0.0}} } );
//      tPropNeumann->set_val_function( tConstValFunction );
//
//      // define constitutive models
//      fem::CM_Factory tCMFactory;
//
//      std::shared_ptr< fem::Constitutive_Model > tCMStrucLinIso1 = tCMFactory.create_CM( fem::Constitutive_Type::STRUC_LIN_ISO );
//      tCMStrucLinIso1->set_dof_type_list( {{ MSI::Dof_Type::UX, MSI::Dof_Type::UY }} );
//      tCMStrucLinIso1->set_properties( { tPropEMod1, tPropNu } );
//      tCMStrucLinIso1->set_space_dim( 3 );
//
//      std::shared_ptr< fem::Constitutive_Model > tCMStrucLinIso2 = tCMFactory.create_CM( fem::Constitutive_Type::STRUC_LIN_ISO );
//      tCMStrucLinIso2->set_dof_type_list( {{ MSI::Dof_Type::UX, MSI::Dof_Type::UY }} );
//      tCMStrucLinIso2->set_properties( { tPropEMod2, tPropNu } );
//      tCMStrucLinIso2->set_space_dim( 3 );
//
//      // define the IWGs
//      fem::IWG_Factory tIWGFactory;
//
//      std::shared_ptr< fem::IWG > tIWGBulk1 = tIWGFactory.create_IWG( fem::IWG_Type::STRUC_LINEAR_BULK );
//      tIWGBulk1->set_residual_dof_type( { MSI::Dof_Type::UX, MSI::Dof_Type::UY, MSI::Dof_Type::UZ } );
//      tIWGBulk1->set_dof_type_list( {{ MSI::Dof_Type::UX, MSI::Dof_Type::UY, MSI::Dof_Type::UZ }} );
//      tIWGBulk1->set_constitutive_models( { tCMStrucLinIso1 }, mtk::Master_Slave::MASTER );
//
//      std::shared_ptr< fem::IWG > tIWGBulk2 = tIWGFactory.create_IWG( fem::IWG_Type::STRUC_LINEAR_BULK );
//      tIWGBulk2->set_residual_dof_type( { MSI::Dof_Type::UX, MSI::Dof_Type::UY, MSI::Dof_Type::UZ } );
//      tIWGBulk2->set_dof_type_list( {{ MSI::Dof_Type::UX, MSI::Dof_Type::UY, MSI::Dof_Type::UZ }} );
//      tIWGBulk2->set_constitutive_models( { tCMStrucLinIso2 }, mtk::Master_Slave::MASTER );
//
////      std::shared_ptr< fem::IWG > tIWGDirichlet = tIWGFactory.create_IWG( fem::IWG_Type::STRUC_LINEAR_DIRICHLET );
////      tIWGDirichlet->set_residual_dof_type( { MSI::Dof_Type::UX, MSI::Dof_Type::UY, MSI::Dof_Type::UZ } );
////      tIWGDirichlet->set_dof_type_list( {{ MSI::Dof_Type::UX, MSI::Dof_Type::UY, MSI::Dof_Type::UZ }} );
////      tIWGDirichlet->set_constitutive_models( { tCMStrucLinIso2 }, mtk::Master_Slave::MASTER );
////      tIWGDirichlet->set_properties( { tPropDirichlet }, mtk::Master_Slave::MASTER );
//
//      std::shared_ptr< fem::IWG > tIWGDirichlet = tIWGFactory.create_IWG( fem::IWG_Type::STRUC_LINEAR_DIRICHLET );
//      tIWGDirichlet->set_residual_dof_type( { MSI::Dof_Type::UX, MSI::Dof_Type::UY, MSI::Dof_Type::UZ } );
//      tIWGDirichlet->set_dof_type_list( {{ MSI::Dof_Type::UX, MSI::Dof_Type::UY, MSI::Dof_Type::UZ }} );
//      tIWGDirichlet->set_constitutive_models( { tCMStrucLinIso2 }, mtk::Master_Slave::MASTER );
//      tIWGDirichlet->set_properties( { tPropDirichletUX, tPropDirichletUY, tPropDirichletUZ }, mtk::Master_Slave::MASTER );
//
//      std::shared_ptr< fem::IWG > tIWGNeumann = tIWGFactory.create_IWG( fem::IWG_Type::STRUC_LINEAR_NEUMANN );
//      tIWGNeumann->set_residual_dof_type( { MSI::Dof_Type::UX, MSI::Dof_Type::UY, MSI::Dof_Type::UZ } );
//      tIWGNeumann->set_dof_type_list( {{ MSI::Dof_Type::UX, MSI::Dof_Type::UY, MSI::Dof_Type::UZ }} );
//      tIWGNeumann->set_properties( { tPropNeumann }, mtk::Master_Slave::MASTER );
//
//      std::shared_ptr< fem::IWG > tIWGInterface1 = tIWGFactory.create_IWG( fem::IWG_Type::STRUC_LINEAR_INTERFACE );
//      tIWGInterface1->set_residual_dof_type( { MSI::Dof_Type::UX, MSI::Dof_Type::UY, MSI::Dof_Type::UZ } );
//      tIWGInterface1->set_dof_type_list( {{ MSI::Dof_Type::UX, MSI::Dof_Type::UY, MSI::Dof_Type::UZ }} );
//      tIWGInterface1->set_dof_type_list( {{ MSI::Dof_Type::UX, MSI::Dof_Type::UY, MSI::Dof_Type::UZ }},mtk::Master_Slave::SLAVE );
//      tIWGInterface1->set_constitutive_models( { tCMStrucLinIso2 }, mtk::Master_Slave::MASTER );
//      tIWGInterface1->set_constitutive_models( { tCMStrucLinIso2 }, mtk::Master_Slave::SLAVE );
//
//      std::shared_ptr< fem::IWG > tIWGInterface2 = tIWGFactory.create_IWG( fem::IWG_Type::STRUC_LINEAR_INTERFACE );
//      tIWGInterface2->set_residual_dof_type( { MSI::Dof_Type::UX, MSI::Dof_Type::UY, MSI::Dof_Type::UZ } );
//      tIWGInterface2->set_dof_type_list( {{ MSI::Dof_Type::UX, MSI::Dof_Type::UY, MSI::Dof_Type::UZ }} );
//      tIWGInterface2->set_dof_type_list( {{ MSI::Dof_Type::UX, MSI::Dof_Type::UY, MSI::Dof_Type::UZ }},mtk::Master_Slave::SLAVE );
//      tIWGInterface2->set_constitutive_models( { tCMStrucLinIso2 }, mtk::Master_Slave::MASTER );
//      tIWGInterface2->set_constitutive_models( { tCMStrucLinIso1 }, mtk::Master_Slave::SLAVE );
//
//      std::shared_ptr< fem::IWG > tIWGInterface3 = tIWGFactory.create_IWG( fem::IWG_Type::STRUC_LINEAR_INTERFACE );
//      tIWGInterface3->set_residual_dof_type( { MSI::Dof_Type::UX, MSI::Dof_Type::UY, MSI::Dof_Type::UZ } );
//      tIWGInterface3->set_dof_type_list( {{ MSI::Dof_Type::UX, MSI::Dof_Type::UY, MSI::Dof_Type::UZ }} );
//      tIWGInterface3->set_dof_type_list( {{ MSI::Dof_Type::UX, MSI::Dof_Type::UY, MSI::Dof_Type::UZ }},mtk::Master_Slave::SLAVE );
//      tIWGInterface3->set_constitutive_models( { tCMStrucLinIso1 }, mtk::Master_Slave::MASTER );
//      tIWGInterface3->set_constitutive_models( { tCMStrucLinIso1 }, mtk::Master_Slave::SLAVE );
//
//      // create a list of active block-sets
//      std::string tDblInterfaceSideSetName01 = tEnrIntegMesh.get_dbl_interface_side_set_name(0,1);
//      std::string tDblInterfaceSideSetName02 = tEnrIntegMesh.get_dbl_interface_side_set_name(0,2);
//      std::string tDblInterfaceSideSetName13 = tEnrIntegMesh.get_dbl_interface_side_set_name(1,3);
//      std::string tDblInterfaceSideSetName23 = tEnrIntegMesh.get_dbl_interface_side_set_name(2,3);
//
//      std::cout<<"tDblInterfaceSideSetName01 = "<<tDblInterfaceSideSetName01<<" | Index = "<<tEnrIntegMesh.get_double_sided_set_index(tDblInterfaceSideSetName01)<<std::endl;
//      std::cout<<"tDblInterfaceSideSetName02 = "<<tDblInterfaceSideSetName02<<" | Index = "<<tEnrIntegMesh.get_double_sided_set_index(tDblInterfaceSideSetName02)<<std::endl;
//
//      // define set info
//      fem::Set_User_Info tSetBulk1;
//      tSetBulk1.set_mesh_index( tEnrIntegMesh.get_block_set_index("HMR_dummy_c_p0") );
//      tSetBulk1.set_set_type( fem::Element_Type::BULK );
//      tSetBulk1.set_IWGs( { tIWGBulk2 } );
//
//      fem::Set_User_Info tSetBulk2;
//      tSetBulk2.set_mesh_index( tEnrIntegMesh.get_block_set_index("HMR_dummy_n_p0") );
//      tSetBulk2.set_set_type( fem::Element_Type::BULK );
//      tSetBulk2.set_IWGs( { tIWGBulk2 } );
//
//      fem::Set_User_Info tSetBulk3;
//      tSetBulk3.set_mesh_index( tEnrIntegMesh.get_block_set_index("HMR_dummy_c_p1") );
//      tSetBulk3.set_set_type( fem::Element_Type::BULK );
//      tSetBulk3.set_IWGs( { tIWGBulk2 } );
//
//      fem::Set_User_Info tSetBulk4;
//      tSetBulk4.set_mesh_index( tEnrIntegMesh.get_block_set_index("HMR_dummy_n_p1") );
//      tSetBulk4.set_set_type( fem::Element_Type::BULK );
//      tSetBulk4.set_IWGs( { tIWGBulk2 } );
//
//      fem::Set_User_Info tSetBulk5;
//      tSetBulk5.set_mesh_index( tEnrIntegMesh.get_block_set_index("HMR_dummy_c_p2") );
//      tSetBulk5.set_set_type( fem::Element_Type::BULK );
//      tSetBulk5.set_IWGs( { tIWGBulk1 } );
//
//      fem::Set_User_Info tSetBulk6;
//      tSetBulk6.set_mesh_index( tEnrIntegMesh.get_block_set_index("HMR_dummy_n_p2") );
//      tSetBulk6.set_set_type( fem::Element_Type::BULK );
//      tSetBulk6.set_IWGs( { tIWGBulk1 } );
//
//      fem::Set_User_Info tSetBulk7;
//      tSetBulk7.set_mesh_index( tEnrIntegMesh.get_block_set_index("HMR_dummy_c_p3") );
//      tSetBulk7.set_set_type( fem::Element_Type::BULK );
//      tSetBulk7.set_IWGs( { tIWGBulk1 } );
//
//      fem::Set_User_Info tSetBulk8;
//      tSetBulk8.set_mesh_index( tEnrIntegMesh.get_block_set_index("HMR_dummy_n_p3") );
//      tSetBulk8.set_set_type( fem::Element_Type::BULK );
//      tSetBulk8.set_IWGs( { tIWGBulk1 } );
//
//      fem::Set_User_Info tSetDirichlet;
//      tSetDirichlet.set_mesh_index( tEnrIntegMesh.get_side_set_index("SideSet_4_n_p2") );
//      tSetDirichlet.set_set_type( fem::Element_Type::SIDESET );
//      tSetDirichlet.set_IWGs( { tIWGDirichlet } );
//
//      fem::Set_User_Info tSetNeumann;
//      tSetNeumann.set_mesh_index( tEnrIntegMesh.get_side_set_index("SideSet_2_n_p3") );
//      tSetNeumann.set_set_type( fem::Element_Type::SIDESET );
//      tSetNeumann.set_IWGs( { tIWGNeumann } );
//
//      fem::Set_User_Info tSetInterface1;
//      tSetInterface1.set_mesh_index( tEnrIntegMesh.get_double_sided_set_index(tDblInterfaceSideSetName01) );
//      tSetInterface1.set_set_type( fem::Element_Type::DOUBLE_SIDESET );
//      tSetInterface1.set_IWGs( { tIWGInterface1 } );
//
//      fem::Set_User_Info tSetInterface2;
//      tSetInterface2.set_mesh_index( tEnrIntegMesh.get_double_sided_set_index(tDblInterfaceSideSetName02) );
//      tSetInterface2.set_set_type( fem::Element_Type::DOUBLE_SIDESET );
//      tSetInterface2.set_IWGs( { tIWGInterface2 } );
//
//      fem::Set_User_Info tSetInterface3;
//      tSetInterface3.set_mesh_index( tEnrIntegMesh.get_double_sided_set_index(tDblInterfaceSideSetName13) );
//      tSetInterface3.set_set_type( fem::Element_Type::DOUBLE_SIDESET );
//      tSetInterface3.set_IWGs( { tIWGInterface2 } );
//
//      fem::Set_User_Info tSetInterface4;
//      tSetInterface4.set_mesh_index( tEnrIntegMesh.get_double_sided_set_index(tDblInterfaceSideSetName23) );
//      tSetInterface4.set_set_type( fem::Element_Type::DOUBLE_SIDESET );
//      tSetInterface4.set_IWGs( { tIWGInterface3 } );
//
//      // create a cell of set info
//      moris::Cell< fem::Set_User_Info > tSetInfo( 14 );
//      tSetInfo( 0 ) = tSetBulk1;
//      tSetInfo( 1 ) = tSetBulk2;
//      tSetInfo( 2 ) = tSetBulk3;
//      tSetInfo( 3 ) = tSetBulk4;
//      tSetInfo( 4 ) = tSetBulk5;
//      tSetInfo( 5 ) = tSetBulk6;
//      tSetInfo( 6 ) = tSetBulk7;
//      tSetInfo( 7 ) = tSetBulk8;
//      tSetInfo( 8 ) = tSetDirichlet;
//      tSetInfo( 9 ) = tSetNeumann;
//      tSetInfo( 10 ) = tSetInterface1;
//      tSetInfo( 11 ) = tSetInterface2;
//      tSetInfo( 12 ) = tSetInterface3;
//      tSetInfo( 13 ) = tSetInterface4;
//
//      // create model
//      mdl::Model * tModel = new mdl::Model( &tMeshManager,
//                                             0,
//                                             tSetInfo );
//
//        // - - - - - - - - - - - - - - - - - - - - - - - - - - - - - - - - -
//        // STEP 1: create linear solver and algorithm
//        // - - - - - - - - - - - - - - - - - - - - - - - - - - - - - - - - -
//
//      moris::Cell< enum MSI::Dof_Type > tDofTypesU( 3 );            tDofTypesU( 0 ) = MSI::Dof_Type::UX;
//                                                                    tDofTypesU( 1 ) = MSI::Dof_Type::UY;
//                                                                    tDofTypesU( 2 ) = MSI::Dof_Type::UZ;
//
//      dla::Solver_Factory  tSolFactory;
//      std::shared_ptr< dla::Linear_Solver_Algorithm > tLinearSolverAlgorithm = tSolFactory.create_solver( SolverType::AZTEC_IMPL );
//
//      tLinearSolverAlgorithm->set_param("AZ_diagnostics") = AZ_none;
//      tLinearSolverAlgorithm->set_param("AZ_output") = AZ_none;
//      tLinearSolverAlgorithm->set_param("AZ_max_iter") = 10000;
//      tLinearSolverAlgorithm->set_param("AZ_solver") = AZ_gmres;
//      tLinearSolverAlgorithm->set_param("AZ_subdomain_solve") = AZ_ilu;
//      tLinearSolverAlgorithm->set_param("AZ_graph_fill") = 10;
//      //        tLinearSolverAlgorithm->set_param("Use_ML_Prec") = true;
//
//      dla::Linear_Solver tLinSolver;
//      tLinSolver.set_linear_algorithm( 0, tLinearSolverAlgorithm );
//
//      // - - - - - - - - - - - - - - - - - - - - - - - - - - - - - - - - -
//      // STEP 2: create nonlinear solver and algorithm
//      // - - - - - - - - - - - - - - - - - - - - - - - - - - - - - - - - -
//      NLA::Nonlinear_Solver_Factory tNonlinFactory;
//      std::shared_ptr< NLA::Nonlinear_Algorithm > tNonlinearSolverAlgorithm = tNonlinFactory.create_nonlinear_solver( NLA::NonlinearSolverType::NEWTON_SOLVER );
//      //        std::shared_ptr< NLA::Nonlinear_Algorithm > tNonlinearSolverAlgorithmMonolythicU = tNonlinFactory.create_nonlinear_solver( NLA::NonlinearSolverType::NEWTON_SOLVER );
//
//      tNonlinearSolverAlgorithm->set_param("NLA_max_iter")   = 3;
//      //        tNonlinearSolverAlgorithmMonolythic->set_param("NLA_hard_break") = false;
//      //        tNonlinearSolverAlgorithmMonolythic->set_param("NLA_max_lin_solver_restarts") = 2;
//      //        tNonlinearSolverAlgorithmMonolythic->set_param("NLA_rebuild_jacobian") = true;
//
//      tNonlinearSolverAlgorithm->set_linear_solver( &tLinSolver );
//      //        tNonlinearSolverAlgorithmMonolythicU->set_linear_solver( &tLinSolver );
//
//      NLA::Nonlinear_Solver tNonlinearSolverMain;
//      tNonlinearSolverMain.set_nonlinear_algorithm( tNonlinearSolverAlgorithm, 0 );
//
//
//      tNonlinearSolverMain       .set_dof_type_list( tDofTypesU );
//
//      // Create solver database
//      NLA::SOL_Warehouse tSolverWarehouse( tModel->get_solver_interface() );
//
//      tNonlinearSolverMain       .set_solver_warehouse( &tSolverWarehouse );
//
//      // - - - - - - - - - - - - - - - - - - - - - - - - - - - - - - - - -
//      // STEP 3: create time Solver and algorithm
//      // - - - - - - - - - - - - - - - - - - - - - - - - - - - - - - - - -
//      tsa::Time_Solver_Factory tTimeSolverFactory;
//      std::shared_ptr< tsa::Time_Solver_Algorithm > tTimeSolverAlgorithm = tTimeSolverFactory.create_time_solver( tsa::TimeSolverType::MONOLITHIC );
//
//      tTimeSolverAlgorithm->set_nonlinear_solver( &tNonlinearSolverMain );
//
//      tsa::Time_Solver tTimeSolver;
//      tTimeSolver.set_time_solver_algorithm( tTimeSolverAlgorithm );
//      tTimeSolver.set_solver_warehouse( &tSolverWarehouse );
//
//      tTimeSolver.set_dof_type_list( tDofTypesU );
//
//      //------------------------------------------------------------------------------
//      tTimeSolver.solve();
//
//        // output solution and meshes
//        xtk::Output_Options tOutputOptions;
//        tOutputOptions.mAddNodeSets = false;
//        tOutputOptions.mAddSideSets = false;
//        tOutputOptions.mAddClusters = false;
//
//        // add solution field to integration mesh
//        std::string tIntegSolFieldNameUX = "UX";
//        std::string tIntegSolFieldNameUY = "UY";
//        std::string tIntegSolFieldNameUZ = "UZ";
//        tOutputOptions.mRealNodeExternalFieldNames = {tIntegSolFieldNameUX, tIntegSolFieldNameUY, tIntegSolFieldNameUZ};
//
//        moris::mtk::Integration_Mesh* tIntegMesh1 = tXTKModel.get_output_mesh(tOutputOptions);
//
//        // Write to Integration mesh for visualization
//        Matrix<DDRMat> tIntegSolUX = tModel->get_solution_for_integration_mesh_output( MSI::Dof_Type::UX );
//        Matrix<DDRMat> tIntegSolUY = tModel->get_solution_for_integration_mesh_output( MSI::Dof_Type::UY );
//        Matrix<DDRMat> tIntegSolUZ = tModel->get_solution_for_integration_mesh_output( MSI::Dof_Type::UZ );
//
//        Matrix<DDRMat> tSTKIntegSolUX(tIntegMesh1->get_num_entities(EntityRank::NODE),1);
//        Matrix<DDRMat> tSTKIntegSolUY(tIntegMesh1->get_num_entities(EntityRank::NODE),1);
//        Matrix<DDRMat> tSTKIntegSolUZ(tIntegMesh1->get_num_entities(EntityRank::NODE),1);
//
//        for(moris::uint i = 0; i < tIntegMesh1->get_num_entities(EntityRank::NODE); i++)
//        {
//            moris::moris_id tID = tIntegMesh1->get_glb_entity_id_from_entity_loc_index(i,EntityRank::NODE);
//            tSTKIntegSolUX(i) = tIntegSolUX(tEnrIntegMesh.get_loc_entity_ind_from_entity_glb_id(tID,EntityRank::NODE));
//            tSTKIntegSolUY(i) = tIntegSolUY(tEnrIntegMesh.get_loc_entity_ind_from_entity_glb_id(tID,EntityRank::NODE));
//            tSTKIntegSolUZ(i) = tIntegSolUY(tEnrIntegMesh.get_loc_entity_ind_from_entity_glb_id(tID,EntityRank::NODE));
//        }
//
//        // add solution field to integration mesh
//        tIntegMesh1->add_mesh_field_real_scalar_data_loc_inds(tIntegSolFieldNameUX,EntityRank::NODE,tSTKIntegSolUX);
//        tIntegMesh1->add_mesh_field_real_scalar_data_loc_inds(tIntegSolFieldNameUY,EntityRank::NODE,tSTKIntegSolUY);
//        tIntegMesh1->add_mesh_field_real_scalar_data_loc_inds(tIntegSolFieldNameUZ,EntityRank::NODE,tSTKIntegSolUZ);
//
//        std::string tMeshOutputFile = "./mdl_exo/hmr_xtk_linear_elastic_3D.e";
//
//        tIntegMesh1->create_output_mesh(tMeshOutputFile);
//
//        delete tIntegMesh1;
//
//        delete tModel;
//    }
}
}


<|MERGE_RESOLUTION|>--- conflicted
+++ resolved
@@ -131,6 +131,15 @@
     return aCoeff( 0 );
 }
 
+moris::Matrix< moris::DDRMat > tMValFunction( moris::Cell< moris::Matrix< moris::DDRMat > >  & aParameters,
+                                              moris::Cell< moris::fem::Field_Interpolator* > & aDofFI,
+                                              moris::Cell< moris::fem::Field_Interpolator* > & aDvFI,
+                                              moris::fem::Geometry_Interpolator              * aGeometryInterpolator )
+{
+    return {{ aParameters( 0 )( 0 ), 0.0 },
+            { 0.0, aParameters( 0 )( 1 ) }};
+}
+
 moris::real
 LevelSetFunction_star1( const moris::Matrix< moris::DDRMat > & aPoint )
 {
@@ -255,7 +264,7 @@
          xtk::Model tXTKModel(2, tInterpolationMesh.get(), tGeometryEngine);
 //       xtk::Model tXTKModel(2, tInterpolationMesh, tGeometryEngine);
 
-        tXTKModel.mVerbose = true;
+        tXTKModel.mVerbose = false;
 
         //Specify decomposition Method and Cut Mesh ---------------------------------------
         Cell<enum Subdivision_Method> tDecompositionMethods = {Subdivision_Method::NC_REGULAR_SUBDIVISION_QUAD4, Subdivision_Method::C_TRI3};
@@ -308,28 +317,13 @@
         tPropNu->set_parameters( { {{ 0.0 }} } );
         tPropNu->set_val_function( tConstValFunction );
 
-
-//        std::shared_ptr< fem::Property > tPropDirichletUX = std::make_shared< fem::Property >();
-//        tPropDirichletUX->set_parameters( { {{ 1.0 }, {0.0}} } );
-//        tPropDirichletUX->set_val_function( tConstValFunction );
-//        tPropDirichletUX->set_dof_type_list( {{ MSI::Dof_Type::UX }} );
-//        tPropDirichletUX->set_dofType( MSI::Dof_Type::UX );
-
-//        std::shared_ptr< fem::Property > tPropDirichletUY = std::make_shared< fem::Property >();
-//        tPropDirichletUY->set_parameters( { {{ 0.0 }} } );
-//        tPropDirichletUY->set_val_function( tConstValFunction );
-//        tPropDirichletUY->set_dof_type_list( {{ MSI::Dof_Type::UY }} );
-////        tPropDirichletUY->set_dofType( MSI::Dof_Type::UY );gdb
-        std::shared_ptr< fem::Property > tPropDirichletUX = std::make_shared< fem::Property >();
-        tPropDirichletUX->set_parameters( { {{ 0.0 }} } );
-        tPropDirichletUX->set_val_function( tConstValFunction );
-        tPropDirichletUX->set_dof_type( MSI::Dof_Type::UX );
-        std::shared_ptr< fem::Property > tPropDirichletUY = std::make_shared< fem::Property >();
-        tPropDirichletUY->set_parameters( { {{ 0.0 }} } );  // specify UY displacement
-        tPropDirichletUY->set_val_function( tConstValFunction );
-        tPropDirichletUY->set_dof_type( MSI::Dof_Type::UY );
-
-
+        std::shared_ptr< fem::Property > tPropDirichlet = std::make_shared< fem::Property >();
+        tPropDirichlet->set_parameters( { {{ 0.0 }, { 0.0 }} } );
+        tPropDirichlet->set_val_function( tConstValFunction );
+
+        std::shared_ptr< fem::Property > tPropDirichlet2 = std::make_shared< fem::Property >();
+        tPropDirichlet2->set_parameters( { {{ 1.0, 1.0 }} } );
+        tPropDirichlet2->set_val_function( tMValFunction );
 
         std::shared_ptr< fem::Property > tPropNeumann = std::make_shared< fem::Property >();
         tPropNeumann->set_parameters( {{{ 1.0 } , { 0.0 }}} );
@@ -382,26 +376,13 @@
         tIWGBulk2->set_dof_type_list( {{ MSI::Dof_Type::UX, MSI::Dof_Type::UY }} );
         tIWGBulk2->set_constitutive_model( tCMStrucLinIso2, "ElastLinIso", mtk::Master_Slave::MASTER );
 
-
-
         std::shared_ptr< fem::IWG > tIWGDirichlet = tIWGFactory.create_IWG( fem::IWG_Type::STRUC_LINEAR_DIRICHLET );
         tIWGDirichlet->set_residual_dof_type( { MSI::Dof_Type::UX, MSI::Dof_Type::UY } );
         tIWGDirichlet->set_dof_type_list( {{ MSI::Dof_Type::UX, MSI::Dof_Type::UY }} );
-<<<<<<< HEAD
         tIWGDirichlet->set_stabilization_parameter( tSPDirichletNitsche, "DirichletNitsche" );
         tIWGDirichlet->set_constitutive_model( tCMStrucLinIso1, "ElastLinIso", mtk::Master_Slave::MASTER );
         tIWGDirichlet->set_property( tPropDirichlet, "Dirichlet", mtk::Master_Slave::MASTER );
-=======
-        tIWGDirichlet->set_constitutive_models( { tCMStrucLinIso1 }, mtk::Master_Slave::MASTER );
-        tIWGDirichlet->set_properties( { tPropDirichletUX, tPropDirichletUY }, mtk::Master_Slave::MASTER );
-//        std::shared_ptr< fem::IWG > tIWGDirichlet = tIWGFactory.create_IWG( fem::IWG_Type::STRUC_LINEAR_DIRICHLET );
-//        tIWGDirichlet->set_residual_dof_type( { MSI::Dof_Type::UX, MSI::Dof_Type::UY } );
-//        tIWGDirichlet->set_dof_type_list( {{ MSI::Dof_Type::UX, MSI::Dof_Type::UY }} );
-//        tIWGDirichlet->set_constitutive_models( { tCMStrucLinIso1 }, mtk::Master_Slave::MASTER );
-//        tIWGDirichlet->set_properties( { tPropDirichletUY });
-
-
->>>>>>> d65d3337
+        tIWGDirichlet->set_property( tPropDirichlet2, "Select", mtk::Master_Slave::MASTER );
 
         std::shared_ptr< fem::IWG > tIWGNeumann = tIWGFactory.create_IWG( fem::IWG_Type::STRUC_LINEAR_NEUMANN );
         tIWGNeumann->set_residual_dof_type( { MSI::Dof_Type::UX, MSI::Dof_Type::UY } );
@@ -495,7 +476,9 @@
         // STEP 1: create linear solver and algorithm
         // - - - - - - - - - - - - - - - - - - - - - - - - - - - - - - - - -
 
-        moris::Cell< enum MSI::Dof_Type > tDofTypesU( 2 );            tDofTypesU( 0 ) = MSI::Dof_Type::UX;              tDofTypesU( 1 ) = MSI::Dof_Type::UY;
+        moris::Cell< enum MSI::Dof_Type > tDofTypesU( 2 );
+        tDofTypesU( 0 ) = MSI::Dof_Type::UX;
+        tDofTypesU( 1 ) = MSI::Dof_Type::UY;
 
         dla::Solver_Factory  tSolFactory;
         std::shared_ptr< dla::Linear_Solver_Algorithm > tLinearSolverAlgorithm = tSolFactory.create_solver( SolverType::AZTEC_IMPL );
@@ -701,30 +684,21 @@
         tPropNu->set_parameters( { {{ 0.0 }} } );
         tPropNu->set_val_function( tConstValFunction );
 
-
-
-        std::shared_ptr< fem::Property > tPropDirichletUX_ss4 = std::make_shared< fem::Property >();
-        tPropDirichletUX_ss4->set_parameters( { {{ 0.0 }} } );
-        tPropDirichletUX_ss4->set_val_function( tConstValFunction );
-        tPropDirichletUX_ss4->set_dof_type( MSI::Dof_Type::UX );
-
-        std::shared_ptr< fem::Property > tPropDirichletUY_ss4 = std::make_shared< fem::Property >();
-        tPropDirichletUY_ss4->set_parameters( { {{ 0.0 }} } );
-        tPropDirichletUY_ss4->set_val_function( tConstValFunction );
-        tPropDirichletUY_ss4->set_dof_type( MSI::Dof_Type::UY );
-
-
-        std::shared_ptr< fem::Property > tPropDirichletUX = std::make_shared< fem::Property >();
-        tPropDirichletUX->set_parameters( { {{ 0.0 }} } );
-        tPropDirichletUX->set_val_function( tConstValFunction );
-        tPropDirichletUX->set_dof_type( MSI::Dof_Type::UX );
-
-        std::shared_ptr< fem::Property > tPropDirichletUY = std::make_shared< fem::Property >();
-        tPropDirichletUY->set_parameters( { {{ 1.0 }} } );  // specify UY displacement
-        tPropDirichletUY->set_val_function( tConstValFunction );
-        tPropDirichletUY->set_dof_type( MSI::Dof_Type::UY );
-
-
+        std::shared_ptr< fem::Property > tPropDirichlet_ss4 = std::make_shared< fem::Property >();
+        tPropDirichlet_ss4->set_parameters( { {{ 0.0 }, { 0.0 }} } );
+        tPropDirichlet_ss4->set_val_function( tConstValFunction );
+
+        std::shared_ptr< fem::Property > tPropDirichlet2_ss4 = std::make_shared< fem::Property >();
+        tPropDirichlet2_ss4->set_parameters( { {{ 1.0, 1.0 }} } );
+        tPropDirichlet2_ss4->set_val_function( tMValFunction );
+
+        std::shared_ptr< fem::Property > tPropDirichlet = std::make_shared< fem::Property >();
+        tPropDirichlet->set_parameters( { {{ 0.0 }, { 1.0 }} } );
+        tPropDirichlet->set_val_function( tConstValFunction );
+
+        std::shared_ptr< fem::Property > tPropDirichlet2 = std::make_shared< fem::Property >();
+        tPropDirichlet2->set_parameters( { {{ 1.0, 1.0 }} } );
+        tPropDirichlet2->set_val_function( tMValFunction );
 
         std::shared_ptr< fem::Property > tPropNeumann = std::make_shared< fem::Property >();
         tPropNeumann->set_parameters( {{{ 0.0 } , { 12 }}} );
@@ -733,71 +707,66 @@
         // define constitutive models
         fem::CM_Factory tCMFactory;
 
-<<<<<<< HEAD
-        std::shared_ptr< fem::Constitutive_Model > tCMStrucLinIso = tCMFactory.create_CM( fem::Constitutive_Type::STRUC_LIN_ISO );
-        tCMStrucLinIso->set_dof_type_list( {{ MSI::Dof_Type::UX, MSI::Dof_Type::UY }} );
-        tCMStrucLinIso->set_property( tPropEMod, "YoungsModulus" );
-        tCMStrucLinIso->set_property( tPropNu, "PoissonRatio" );
-        tCMStrucLinIso->set_space_dim( 2 );
-=======
         std::shared_ptr< fem::Constitutive_Model > tCMStrucLinIso1 = tCMFactory.create_CM( fem::Constitutive_Type::STRUC_LIN_ISO );
         tCMStrucLinIso1->set_dof_type_list( {{ MSI::Dof_Type::UX, MSI::Dof_Type::UY }} );
-        tCMStrucLinIso1->set_properties( { tPropEMod1, tPropNu } );
+        tCMStrucLinIso1->set_property( tPropEMod1, "YoungsModulus" );
+        tCMStrucLinIso1->set_property( tPropNu, "PoissonRatio" );
         tCMStrucLinIso1->set_space_dim( 2 );
 
         std::shared_ptr< fem::Constitutive_Model > tCMStrucLinIso2 = tCMFactory.create_CM( fem::Constitutive_Type::STRUC_LIN_ISO );
         tCMStrucLinIso2->set_dof_type_list( {{ MSI::Dof_Type::UX, MSI::Dof_Type::UY }} );
-        tCMStrucLinIso2->set_properties( { tPropEMod2, tPropNu } );
+        tCMStrucLinIso2->set_property( tPropEMod2, "YoungsModulus" );
+        tCMStrucLinIso2->set_property( tPropNu, "PoissonRatio" );
         tCMStrucLinIso2->set_space_dim( 2 );
->>>>>>> d65d3337
 
         // define stabilization parameters
         fem::SP_Factory tSPFactory;
+
         std::shared_ptr< fem::Stabilization_Parameter > tSPDirichletNitsche = tSPFactory.create_SP( fem::Stabilization_Type::DIRICHLET_NITSCHE );
         tSPDirichletNitsche->set_parameters( { {{ 1.0 }} } );
-        tSPDirichletNitsche->set_property( tPropEMod, "Material", mtk::Master_Slave::MASTER );
+        tSPDirichletNitsche->set_property( tPropEMod1, "Material", mtk::Master_Slave::MASTER );
+
+        std::shared_ptr< fem::Stabilization_Parameter > tSPNitscheInterface = tSPFactory.create_SP( fem::Stabilization_Type::NITSCHE_INTERFACE );
+        tSPNitscheInterface->set_parameters( { {{ 1.0 }} } );
+        tSPNitscheInterface->set_property( tPropEMod2, "Material", mtk::Master_Slave::MASTER );
+        tSPNitscheInterface->set_property( tPropEMod1, "Material", mtk::Master_Slave::SLAVE );
+
+        std::shared_ptr< fem::Stabilization_Parameter > tSPMasterWeightInterface = tSPFactory.create_SP( fem::Stabilization_Type::MASTER_WEIGHT_INTERFACE );
+        tSPMasterWeightInterface->set_property( tPropEMod2, "Material", mtk::Master_Slave::MASTER );
+        tSPMasterWeightInterface->set_property( tPropEMod1, "Material", mtk::Master_Slave::SLAVE );
+
+        std::shared_ptr< fem::Stabilization_Parameter > tSPSlaveWeightInterface = tSPFactory.create_SP( fem::Stabilization_Type::SLAVE_WEIGHT_INTERFACE );
+        tSPSlaveWeightInterface->set_property( tPropEMod2, "Material", mtk::Master_Slave::MASTER );
+        tSPSlaveWeightInterface->set_property( tPropEMod1, "Material", mtk::Master_Slave::SLAVE );
 
         // define the IWGs
         fem::IWG_Factory tIWGFactory;
 
-<<<<<<< HEAD
-        std::shared_ptr< fem::IWG > tIWGBulk = tIWGFactory.create_IWG( fem::IWG_Type::STRUC_LINEAR_BULK );
-        tIWGBulk->set_residual_dof_type( { MSI::Dof_Type::UX, MSI::Dof_Type::UY } );
-        tIWGBulk->set_dof_type_list( {{ MSI::Dof_Type::UX, MSI::Dof_Type::UY }} );
-        tIWGBulk->set_constitutive_model( tCMStrucLinIso, "ElastLinIso", mtk::Master_Slave::MASTER );
-=======
         std::shared_ptr< fem::IWG > tIWGBulk1 = tIWGFactory.create_IWG( fem::IWG_Type::STRUC_LINEAR_BULK );
         tIWGBulk1->set_residual_dof_type( { MSI::Dof_Type::UX, MSI::Dof_Type::UY } );
         tIWGBulk1->set_dof_type_list( {{ MSI::Dof_Type::UX, MSI::Dof_Type::UY }} );
-        tIWGBulk1->set_constitutive_models( { tCMStrucLinIso1 }, mtk::Master_Slave::MASTER );
+        tIWGBulk1->set_constitutive_model( tCMStrucLinIso1, "ElastLinIso", mtk::Master_Slave::MASTER );
 
         std::shared_ptr< fem::IWG > tIWGBulk2 = tIWGFactory.create_IWG( fem::IWG_Type::STRUC_LINEAR_BULK );
         tIWGBulk2->set_residual_dof_type( { MSI::Dof_Type::UX, MSI::Dof_Type::UY } );
         tIWGBulk2->set_dof_type_list( {{ MSI::Dof_Type::UX, MSI::Dof_Type::UY }} );
-        tIWGBulk2->set_constitutive_models( { tCMStrucLinIso2 }, mtk::Master_Slave::MASTER );
-
-
->>>>>>> d65d3337
+        tIWGBulk2->set_constitutive_model( tCMStrucLinIso2, "ElastLinIso", mtk::Master_Slave::MASTER );
 
         std::shared_ptr< fem::IWG > tIWGDirichlet = tIWGFactory.create_IWG( fem::IWG_Type::STRUC_LINEAR_DIRICHLET );
         tIWGDirichlet->set_residual_dof_type( { MSI::Dof_Type::UX, MSI::Dof_Type::UY } );
         tIWGDirichlet->set_dof_type_list( {{ MSI::Dof_Type::UX, MSI::Dof_Type::UY }} );
-<<<<<<< HEAD
         tIWGDirichlet->set_stabilization_parameter( tSPDirichletNitsche, "DirichletNitsche" );
-        tIWGDirichlet->set_constitutive_model( tCMStrucLinIso, "ElastLinIso", mtk::Master_Slave::MASTER );
+        tIWGDirichlet->set_constitutive_model( tCMStrucLinIso1, "ElastLinIso", mtk::Master_Slave::MASTER );
         tIWGDirichlet->set_property( tPropDirichlet, "Dirichlet", mtk::Master_Slave::MASTER );
-=======
-        tIWGDirichlet->set_constitutive_models( { tCMStrucLinIso1 }, mtk::Master_Slave::MASTER );
-        tIWGDirichlet->set_properties( { tPropDirichletUX, tPropDirichletUY });
+        tIWGDirichlet->set_property( tPropDirichlet2, "Select", mtk::Master_Slave::MASTER );
 
         std::shared_ptr< fem::IWG > tIWGDirichletFixed = tIWGFactory.create_IWG( fem::IWG_Type::STRUC_LINEAR_DIRICHLET );
         tIWGDirichletFixed->set_residual_dof_type( { MSI::Dof_Type::UX, MSI::Dof_Type::UY } );
         tIWGDirichletFixed->set_dof_type_list( {{ MSI::Dof_Type::UX, MSI::Dof_Type::UY }} );
-        tIWGDirichletFixed->set_constitutive_models( { tCMStrucLinIso1 }, mtk::Master_Slave::MASTER );
-        tIWGDirichletFixed->set_properties( { tPropDirichletUX_ss4, tPropDirichletUY_ss4 });
-
-
->>>>>>> d65d3337
+        tIWGDirichletFixed->set_stabilization_parameter( tSPDirichletNitsche, "DirichletNitsche" );
+        tIWGDirichletFixed->set_constitutive_model( tCMStrucLinIso1, "ElastLinIso", mtk::Master_Slave::MASTER );
+        tIWGDirichletFixed->set_property( tPropDirichlet_ss4, "Dirichlet", mtk::Master_Slave::MASTER );
+        tIWGDirichletFixed->set_property( tPropDirichlet2_ss4, "Select", mtk::Master_Slave::MASTER );
 
         std::shared_ptr< fem::IWG > tIWGNeumann = tIWGFactory.create_IWG( fem::IWG_Type::STRUC_LINEAR_NEUMANN );
         tIWGNeumann->set_residual_dof_type( { MSI::Dof_Type::UX, MSI::Dof_Type::UY } );
@@ -808,8 +777,11 @@
         tIWGInterface->set_residual_dof_type( { MSI::Dof_Type::UX, MSI::Dof_Type::UY } );
         tIWGInterface->set_dof_type_list( {{ MSI::Dof_Type::UX, MSI::Dof_Type::UY }} );
         tIWGInterface->set_dof_type_list( {{ MSI::Dof_Type::UX, MSI::Dof_Type::UY }},mtk::Master_Slave::SLAVE );
-        tIWGInterface->set_constitutive_models( { tCMStrucLinIso2 }, mtk::Master_Slave::MASTER );
-        tIWGInterface->set_constitutive_models( { tCMStrucLinIso1 }, mtk::Master_Slave::SLAVE );
+        tIWGInterface->set_stabilization_parameter( tSPNitscheInterface, "NitscheInterface" );
+        tIWGInterface->set_stabilization_parameter( tSPMasterWeightInterface, "MasterWeightInterface" );
+        tIWGInterface->set_stabilization_parameter( tSPSlaveWeightInterface, "SlaveWeightInterface" );
+        tIWGInterface->set_constitutive_model( tCMStrucLinIso2, "ElastLinIso", mtk::Master_Slave::MASTER );
+        tIWGInterface->set_constitutive_model( tCMStrucLinIso1, "ElastLinIso", mtk::Master_Slave::SLAVE );
 
         // create a list of active block-sets
         std::string tInterfaceSideSetName = tEnrIntegMesh.get_interface_side_set_name( 0, 0, 1 );
@@ -836,17 +808,11 @@
         tSetBulk4.set_set_type( fem::Element_Type::BULK );
         tSetBulk4.set_IWGs( { tIWGBulk1 } );
 
-
-
-
         fem::Set_User_Info tSetDirichletFixed;
         tSetDirichletFixed.set_mesh_index( tEnrIntegMesh.get_side_set_index("SideSet_4_n_p1") );
         tSetDirichletFixed.set_set_type( fem::Element_Type::SIDESET );
         tSetDirichletFixed.set_IWGs( { tIWGDirichletFixed } );
 
-
-
-
         fem::Set_User_Info tSetDirichlet;
         tSetDirichlet.set_mesh_index( tEnrIntegMesh.get_side_set_index("SideSet_2_n_p1") );
         tSetDirichlet.set_set_type( fem::Element_Type::SIDESET );
@@ -856,10 +822,6 @@
         tSetNeumann.set_mesh_index( tEnrIntegMesh.get_side_set_index("SideSet_2_n_p1") );
         tSetNeumann.set_set_type( fem::Element_Type::SIDESET );
         tSetNeumann.set_IWGs( { tIWGNeumann } );
-
-
-
-
 
         fem::Set_User_Info tSetInterface;
         tSetInterface.set_mesh_index( tEnrIntegMesh.get_double_sided_set_index(tDblInterfaceSideSetName) );
@@ -1077,30 +1039,42 @@
         tPropNu->set_parameters( { {{ 0.3 }} } );
         tPropNu->set_val_function( tConstValFunction );
 
-//        std::shared_ptr< fem::Property > tPropDirichlet = std::make_shared< fem::Property >();
-//        tPropDirichlet->set_parameters( { {{ 0.0 }, { 0.0 }} } );
-//        tPropDirichlet->set_val_function( tConstValFunction );
+        std::shared_ptr< fem::Property > tPropDirichlet = std::make_shared< fem::Property >();
+        tPropDirichlet->set_parameters( { {{ 0.0 }, { 0.0 }} } );
+        tPropDirichlet->set_val_function( tConstValFunction );
+
+        std::shared_ptr< fem::Property > tPropDirichlet2 = std::make_shared< fem::Property >();
+        tPropDirichlet2->set_parameters( { {{ 1.0 }, { 1.0 }} } );
+        tPropDirichlet2->set_val_function( tMValFunction );
 
         std::shared_ptr< fem::Property > tPropNeumann = std::make_shared< fem::Property >();
         tPropNeumann->set_parameters( {{{ 1000.0 } , { 100.0 }}} );
         tPropNeumann->set_val_function( tConstValFunction );
 
-        std::shared_ptr< fem::Property > tPropDirichletUX = std::make_shared< fem::Property >();
-        tPropDirichletUX->set_parameters( { {{ 0.0 }} } );
-        tPropDirichletUX->set_val_function( tConstValFunction );
-        tPropDirichletUX->set_dof_type( MSI::Dof_Type::UX );
-        std::shared_ptr< fem::Property > tPropDirichletUY = std::make_shared< fem::Property >();
-        tPropDirichletUY->set_parameters( { {{ 0.0 }} } );  // specify UY displacement
-        tPropDirichletUY->set_val_function( tConstValFunction );
-        tPropDirichletUY->set_dof_type( MSI::Dof_Type::UY );
+//        std::shared_ptr< fem::Property > tPropDirichletUX = std::make_shared< fem::Property >();
+//        tPropDirichletUX->set_parameters( { {{ 0.0 }} } );
+//        tPropDirichletUX->set_val_function( tConstValFunction );
+//        tPropDirichletUX->set_dof_type( MSI::Dof_Type::UX );
+//        std::shared_ptr< fem::Property > tPropDirichletUY = std::make_shared< fem::Property >();
+//        tPropDirichletUY->set_parameters( { {{ 0.0 }} } );  // specify UY displacement
+//        tPropDirichletUY->set_val_function( tConstValFunction );
+//        tPropDirichletUY->set_dof_type( MSI::Dof_Type::UY );
 
         // define constitutive models
         fem::CM_Factory tCMFactory;
 
         std::shared_ptr< fem::Constitutive_Model > tCMStrucLinIso = tCMFactory.create_CM( fem::Constitutive_Type::STRUC_LIN_ISO );
         tCMStrucLinIso->set_dof_type_list( {{ MSI::Dof_Type::UX, MSI::Dof_Type::UY }} );
-        tCMStrucLinIso->set_properties( { tPropEMod, tPropNu } );
+        tCMStrucLinIso->set_property( tPropEMod, "YoungsModulus" );
+        tCMStrucLinIso->set_property( tPropNu, "PoissonRatio" );
         tCMStrucLinIso->set_space_dim( 2 );
+
+        // define stabilization parameters
+        fem::SP_Factory tSPFactory;
+
+        std::shared_ptr< fem::Stabilization_Parameter > tSPDirichletNitsche = tSPFactory.create_SP( fem::Stabilization_Type::DIRICHLET_NITSCHE );
+        tSPDirichletNitsche->set_parameters( { {{ 1.0 }} } );
+        tSPDirichletNitsche->set_property( tPropEMod, "Material", mtk::Master_Slave::MASTER );
 
         // define the IWGs
         fem::IWG_Factory tIWGFactory;
@@ -1108,24 +1082,20 @@
         std::shared_ptr< fem::IWG > tIWGBulk = tIWGFactory.create_IWG( fem::IWG_Type::STRUC_LINEAR_BULK );
         tIWGBulk->set_residual_dof_type( { MSI::Dof_Type::UX, MSI::Dof_Type::UY } );
         tIWGBulk->set_dof_type_list( {{ MSI::Dof_Type::UX, MSI::Dof_Type::UY }} );
-        tIWGBulk->set_constitutive_models( { tCMStrucLinIso }, mtk::Master_Slave::MASTER );
-
-//        std::shared_ptr< fem::IWG > tIWGDirichlet = tIWGFactory.create_IWG( fem::IWG_Type::STRUC_LINEAR_DIRICHLET );
-//        tIWGDirichlet->set_residual_dof_type( { MSI::Dof_Type::UX, MSI::Dof_Type::UY } );
-//        tIWGDirichlet->set_dof_type_list( {{ MSI::Dof_Type::UX, MSI::Dof_Type::UY }} );
-//        tIWGDirichlet->set_constitutive_models( { tCMStrucLinIso }, mtk::Master_Slave::MASTER );
-//        tIWGDirichlet->set_properties( { tPropDirichlet }, mtk::Master_Slave::MASTER );
+        tIWGBulk->set_constitutive_model( tCMStrucLinIso, "ElastLinIso", mtk::Master_Slave::MASTER );
 
         std::shared_ptr< fem::IWG > tIWGDirichlet = tIWGFactory.create_IWG( fem::IWG_Type::STRUC_LINEAR_DIRICHLET );
         tIWGDirichlet->set_residual_dof_type( { MSI::Dof_Type::UX, MSI::Dof_Type::UY } );
         tIWGDirichlet->set_dof_type_list( {{ MSI::Dof_Type::UX, MSI::Dof_Type::UY }} );
-        tIWGDirichlet->set_constitutive_models( { tCMStrucLinIso }, mtk::Master_Slave::MASTER );
-        tIWGDirichlet->set_properties( { tPropDirichletUX, tPropDirichletUY }, mtk::Master_Slave::MASTER );
+        tIWGDirichlet->set_stabilization_parameter( tSPDirichletNitsche, "DirichletNitsche" );
+        tIWGDirichlet->set_constitutive_model( tCMStrucLinIso, "ElastLinIso", mtk::Master_Slave::MASTER );
+        tIWGDirichlet->set_property( tPropDirichlet, "Dirichlet", mtk::Master_Slave::MASTER );
+        tIWGDirichlet->set_property( tPropDirichlet2, "Select", mtk::Master_Slave::MASTER );
 
         std::shared_ptr< fem::IWG > tIWGNeumann = tIWGFactory.create_IWG( fem::IWG_Type::STRUC_LINEAR_NEUMANN );
         tIWGNeumann->set_residual_dof_type( { MSI::Dof_Type::UX, MSI::Dof_Type::UY } );
         tIWGNeumann->set_dof_type_list( {{ MSI::Dof_Type::UX, MSI::Dof_Type::UY }} );
-        tIWGNeumann->set_properties( { tPropNeumann }, mtk::Master_Slave::MASTER );
+        tIWGNeumann->set_property( tPropNeumann, "Neumann", mtk::Master_Slave::MASTER );
 
         // create a list of active block-sets
         std::string tInterfaceSideSetName = tEnrIntegMesh.get_interface_side_set_name( 0, 0, 1 );
@@ -1158,303 +1128,11 @@
         tSetInfo( 2 ) = tSetDirichlet;
         tSetInfo( 3 ) = tSetNeumann;
 
-<<<<<<< HEAD
-      tHMR.finalize();
-
-//      tHMR.save_to_exodus( 0, "./xtk_exo/mdl_xtk_hmr_3d.e" );
-
-      std::shared_ptr< hmr::Interpolation_Mesh_HMR > tInterpMesh = tHMR.create_interpolation_mesh( tLagrangeMeshIndex  );
-
-      moris::ge::GEN_Geom_Field tCircleFieldAsGeom(tHMRFields(0));
-      moris::ge::GEN_Geom_Field tPlaneFieldAsGeom2(tHMRFields(1));
-      moris::Cell<moris::ge::GEN_Geometry*> tGeometryVector = {&tCircleFieldAsGeom,&tPlaneFieldAsGeom2};
-
-      moris::ge::GEN_Phase_Table     tPhaseTable (tGeometryVector.size(),  Phase_Table_Structure::EXP_BASE_2);
-      moris::ge::GEN_Geometry_Engine tGeometryEngine(tGeometryVector,tPhaseTable,tSpatialDimension);
-      xtk::Model           tXTKModel(tSpatialDimension,tInterpMesh.get(),tGeometryEngine);
-      tXTKModel.mVerbose = false;
-
-      Cell<enum Subdivision_Method> tDecompositionMethods = {Subdivision_Method::NC_REGULAR_SUBDIVISION_HEX8, Subdivision_Method::C_HIERARCHY_TET4};
-      tXTKModel.decompose(tDecompositionMethods);
-      tXTKModel.perform_basis_enrichment(EntityRank::BSPLINE_1,0);
-
-      // get meshes
-      xtk::Enriched_Interpolation_Mesh & tEnrInterpMesh = tXTKModel.get_enriched_interp_mesh();
-      xtk::Enriched_Integration_Mesh   & tEnrIntegMesh = tXTKModel.get_enriched_integ_mesh();
-
-      // place the pair in mesh manager
-      mtk::Mesh_Manager tMeshManager;
-      tMeshManager.register_mesh_pair(&tEnrInterpMesh, &tEnrIntegMesh);
-
-      //------------------------------------------------------------------------------
-      // create the properties
-      std::shared_ptr< fem::Property > tPropEMod1 = std::make_shared< fem::Property >();
-      tPropEMod1->set_parameters( { {{ 1.0 }} } );
-      tPropEMod1->set_val_function( tConstValFunction );
-
-      std::shared_ptr< fem::Property > tPropEMod1bis = std::make_shared< fem::Property >();
-      tPropEMod1bis->set_parameters( { {{ 1.0 }} } );
-      tPropEMod1bis->set_val_function( tConstValFunction );
-
-      std::shared_ptr< fem::Property > tPropEMod2 = std::make_shared< fem::Property >();
-      tPropEMod2->set_parameters( { {{ 1.0 }} } );
-      tPropEMod2->set_val_function( tConstValFunction );
-
-      std::shared_ptr< fem::Property > tPropEMod2bis = std::make_shared< fem::Property >();
-      tPropEMod2bis->set_parameters( { {{ 1.0 }} } );
-      tPropEMod2bis->set_val_function( tConstValFunction );
-
-      std::shared_ptr< fem::Property > tPropNu = std::make_shared< fem::Property >();
-      tPropNu->set_parameters( { {{ 0.0 }} } );
-      tPropNu->set_val_function( tConstValFunction );
-
-      std::shared_ptr< fem::Property > tPropNubis = std::make_shared< fem::Property >();
-      tPropNubis->set_parameters( { {{ 0.0 }} } );
-      tPropNubis->set_val_function( tConstValFunction );
-
-      std::shared_ptr< fem::Property > tPropDirichlet = std::make_shared< fem::Property >();
-      tPropDirichlet->set_parameters( { {{0.0}, {0.0}, {0.0}} } );
-      tPropDirichlet->set_val_function( tConstValFunction );
-
-      std::shared_ptr< fem::Property > tPropNeumann = std::make_shared< fem::Property >();
-      tPropNeumann->set_parameters( { {{1.0}, {0.0}, {0.0}} } );
-      tPropNeumann->set_val_function( tConstValFunction );
-
-      // define constitutive models
-      fem::CM_Factory tCMFactory;
-
-      std::shared_ptr< fem::Constitutive_Model > tCMStrucLinIso1 = tCMFactory.create_CM( fem::Constitutive_Type::STRUC_LIN_ISO );
-      tCMStrucLinIso1->set_dof_type_list( {{ MSI::Dof_Type::UX, MSI::Dof_Type::UY }} );
-      tCMStrucLinIso1->set_property( tPropEMod1, "YoungsModulus" );
-      tCMStrucLinIso1->set_property( tPropNu, "PoissonRatio" );
-      tCMStrucLinIso1->set_space_dim( 3 );
-
-      std::shared_ptr< fem::Constitutive_Model > tCMStrucLinIso1bis = tCMFactory.create_CM( fem::Constitutive_Type::STRUC_LIN_ISO );
-      tCMStrucLinIso1bis->set_dof_type_list( {{ MSI::Dof_Type::UX, MSI::Dof_Type::UY }} );
-      tCMStrucLinIso1bis->set_property( tPropEMod1bis, "YoungsModulus" );
-      tCMStrucLinIso1bis->set_property( tPropNubis, "PoissonRatio" );
-      tCMStrucLinIso1bis->set_space_dim( 3 );
-
-      std::shared_ptr< fem::Constitutive_Model > tCMStrucLinIso2 = tCMFactory.create_CM( fem::Constitutive_Type::STRUC_LIN_ISO );
-      tCMStrucLinIso2->set_dof_type_list( {{ MSI::Dof_Type::UX, MSI::Dof_Type::UY }} );
-      tCMStrucLinIso2->set_property( tPropEMod2, "YoungsModulus" );
-      tCMStrucLinIso2->set_property( tPropNu, "PoissonRatio" );
-      tCMStrucLinIso2->set_space_dim( 3 );
-
-      std::shared_ptr< fem::Constitutive_Model > tCMStrucLinIso2bis = tCMFactory.create_CM( fem::Constitutive_Type::STRUC_LIN_ISO );
-      tCMStrucLinIso2bis->set_dof_type_list( {{ MSI::Dof_Type::UX, MSI::Dof_Type::UY }} );
-      tCMStrucLinIso2bis->set_property( tPropEMod2bis, "YoungsModulus" );
-      tCMStrucLinIso2bis->set_property( tPropNubis, "PoissonRatio" );
-      tCMStrucLinIso2bis->set_space_dim( 3 );
-
-      // define stabilization parameters
-      fem::SP_Factory tSPFactory;
-      std::shared_ptr< fem::Stabilization_Parameter > tSPDirichletNitsche = tSPFactory.create_SP( fem::Stabilization_Type::DIRICHLET_NITSCHE );
-      tSPDirichletNitsche->set_parameters( { {{ 1.0 }} } );
-      tSPDirichletNitsche->set_property( tPropEMod2, "Material", mtk::Master_Slave::MASTER );
-
-      std::shared_ptr< fem::Stabilization_Parameter > tSPNitscheInterface1 = tSPFactory.create_SP( fem::Stabilization_Type::NITSCHE_INTERFACE );
-      tSPNitscheInterface1->set_parameters( { {{ 1.0 }} } );
-      tSPNitscheInterface1->set_property( tPropEMod2, "Material", mtk::Master_Slave::MASTER );
-      tSPNitscheInterface1->set_property( tPropEMod2bis, "Material", mtk::Master_Slave::SLAVE );
-
-      std::shared_ptr< fem::Stabilization_Parameter > tSPMasterWeightInterface1 = tSPFactory.create_SP( fem::Stabilization_Type::MASTER_WEIGHT_INTERFACE );
-      tSPMasterWeightInterface1->set_property( tPropEMod2, "Material", mtk::Master_Slave::MASTER );
-      tSPMasterWeightInterface1->set_property( tPropEMod2bis, "Material", mtk::Master_Slave::SLAVE );
-
-      std::shared_ptr< fem::Stabilization_Parameter > tSPSlaveWeightInterface1 = tSPFactory.create_SP( fem::Stabilization_Type::SLAVE_WEIGHT_INTERFACE );
-      tSPSlaveWeightInterface1->set_property( tPropEMod2, "Material", mtk::Master_Slave::MASTER );
-      tSPSlaveWeightInterface1->set_property( tPropEMod2bis, "Material", mtk::Master_Slave::SLAVE );
-
-      std::shared_ptr< fem::Stabilization_Parameter > tSPNitscheInterface2 = tSPFactory.create_SP( fem::Stabilization_Type::NITSCHE_INTERFACE );
-      tSPNitscheInterface2->set_parameters( { {{ 1.0 }} } );
-      tSPNitscheInterface2->set_property( tPropEMod2, "Material", mtk::Master_Slave::MASTER );
-      tSPNitscheInterface2->set_property( tPropEMod1, "Material", mtk::Master_Slave::SLAVE );
-
-      std::shared_ptr< fem::Stabilization_Parameter > tSPMasterWeightInterface2 = tSPFactory.create_SP( fem::Stabilization_Type::MASTER_WEIGHT_INTERFACE );
-      tSPMasterWeightInterface2->set_property( tPropEMod2, "Material", mtk::Master_Slave::MASTER );
-      tSPMasterWeightInterface2->set_property( tPropEMod1, "Material", mtk::Master_Slave::SLAVE );
-
-      std::shared_ptr< fem::Stabilization_Parameter > tSPSlaveWeightInterface2 = tSPFactory.create_SP( fem::Stabilization_Type::SLAVE_WEIGHT_INTERFACE );
-      tSPSlaveWeightInterface2->set_property( tPropEMod2, "Material", mtk::Master_Slave::MASTER );
-      tSPSlaveWeightInterface2->set_property( tPropEMod1, "Material", mtk::Master_Slave::SLAVE );
-
-      std::shared_ptr< fem::Stabilization_Parameter > tSPNitscheInterface3 = tSPFactory.create_SP( fem::Stabilization_Type::NITSCHE_INTERFACE );
-      tSPNitscheInterface3->set_parameters( { {{ 1.0 }} } );
-      tSPNitscheInterface3->set_property( tPropEMod1, "Material", mtk::Master_Slave::MASTER );
-      tSPNitscheInterface3->set_property( tPropEMod1bis, "Material", mtk::Master_Slave::SLAVE );
-
-      std::shared_ptr< fem::Stabilization_Parameter > tSPMasterWeightInterface3 = tSPFactory.create_SP( fem::Stabilization_Type::MASTER_WEIGHT_INTERFACE );
-      tSPMasterWeightInterface3->set_property( tPropEMod1, "Material", mtk::Master_Slave::MASTER );
-      tSPMasterWeightInterface3->set_property( tPropEMod1bis, "Material", mtk::Master_Slave::SLAVE );
-
-      std::shared_ptr< fem::Stabilization_Parameter > tSPSlaveWeightInterface3 = tSPFactory.create_SP( fem::Stabilization_Type::SLAVE_WEIGHT_INTERFACE );
-      tSPSlaveWeightInterface3->set_property( tPropEMod1, "Material", mtk::Master_Slave::MASTER );
-      tSPSlaveWeightInterface3->set_property( tPropEMod1bis, "Material", mtk::Master_Slave::SLAVE );
-
-      // define the IWGs
-      fem::IWG_Factory tIWGFactory;
-
-      std::shared_ptr< fem::IWG > tIWGBulk1 = tIWGFactory.create_IWG( fem::IWG_Type::STRUC_LINEAR_BULK );
-      tIWGBulk1->set_residual_dof_type( { MSI::Dof_Type::UX, MSI::Dof_Type::UY, MSI::Dof_Type::UZ } );
-      tIWGBulk1->set_dof_type_list( {{ MSI::Dof_Type::UX, MSI::Dof_Type::UY, MSI::Dof_Type::UZ }} );
-      tIWGBulk1->set_constitutive_model( tCMStrucLinIso1, "ElastLinIso", mtk::Master_Slave::MASTER );
-
-      std::shared_ptr< fem::IWG > tIWGBulk2 = tIWGFactory.create_IWG( fem::IWG_Type::STRUC_LINEAR_BULK );
-      tIWGBulk2->set_residual_dof_type( { MSI::Dof_Type::UX, MSI::Dof_Type::UY, MSI::Dof_Type::UZ } );
-      tIWGBulk2->set_dof_type_list( {{ MSI::Dof_Type::UX, MSI::Dof_Type::UY, MSI::Dof_Type::UZ }} );
-      tIWGBulk2->set_constitutive_model( tCMStrucLinIso2, "ElastLinIso", mtk::Master_Slave::MASTER );
-
-      std::shared_ptr< fem::IWG > tIWGDirichlet = tIWGFactory.create_IWG( fem::IWG_Type::STRUC_LINEAR_DIRICHLET );
-      tIWGDirichlet->set_residual_dof_type( { MSI::Dof_Type::UX, MSI::Dof_Type::UY, MSI::Dof_Type::UZ } );
-      tIWGDirichlet->set_dof_type_list( {{ MSI::Dof_Type::UX, MSI::Dof_Type::UY, MSI::Dof_Type::UZ }} );
-      tIWGDirichlet->set_stabilization_parameter( tSPDirichletNitsche, "DirichletNitsche" );
-      tIWGDirichlet->set_constitutive_model( tCMStrucLinIso2, "ElastLinIso", mtk::Master_Slave::MASTER );
-      tIWGDirichlet->set_property( tPropDirichlet, "Dirichlet", mtk::Master_Slave::MASTER );
-
-      std::shared_ptr< fem::IWG > tIWGNeumann = tIWGFactory.create_IWG( fem::IWG_Type::STRUC_LINEAR_NEUMANN );
-      tIWGNeumann->set_residual_dof_type( { MSI::Dof_Type::UX, MSI::Dof_Type::UY, MSI::Dof_Type::UZ } );
-      tIWGNeumann->set_dof_type_list( {{ MSI::Dof_Type::UX, MSI::Dof_Type::UY, MSI::Dof_Type::UZ }} );
-      tIWGNeumann->set_property( tPropNeumann, "Neumann", mtk::Master_Slave::MASTER );
-
-      std::shared_ptr< fem::IWG > tIWGInterface1 = tIWGFactory.create_IWG( fem::IWG_Type::STRUC_LINEAR_INTERFACE );
-      tIWGInterface1->set_residual_dof_type( { MSI::Dof_Type::UX, MSI::Dof_Type::UY, MSI::Dof_Type::UZ } );
-      tIWGInterface1->set_dof_type_list( {{ MSI::Dof_Type::UX, MSI::Dof_Type::UY, MSI::Dof_Type::UZ }} );
-      tIWGInterface1->set_dof_type_list( {{ MSI::Dof_Type::UX, MSI::Dof_Type::UY, MSI::Dof_Type::UZ }},mtk::Master_Slave::SLAVE );
-      tIWGInterface1->set_stabilization_parameter( tSPNitscheInterface1, "NitscheInterface" );
-      tIWGInterface1->set_stabilization_parameter( tSPMasterWeightInterface1, "MasterWeightInterface" );
-      tIWGInterface1->set_stabilization_parameter( tSPSlaveWeightInterface1, "SlaveWeightInterface" );
-      tIWGInterface1->set_constitutive_model( tCMStrucLinIso2, "ElastLinIso", mtk::Master_Slave::MASTER );
-      tIWGInterface1->set_constitutive_model( tCMStrucLinIso2bis, "ElastLinIso", mtk::Master_Slave::SLAVE );
-
-      std::shared_ptr< fem::IWG > tIWGInterface2 = tIWGFactory.create_IWG( fem::IWG_Type::STRUC_LINEAR_INTERFACE );
-      tIWGInterface2->set_residual_dof_type( { MSI::Dof_Type::UX, MSI::Dof_Type::UY, MSI::Dof_Type::UZ } );
-      tIWGInterface2->set_dof_type_list( {{ MSI::Dof_Type::UX, MSI::Dof_Type::UY, MSI::Dof_Type::UZ }} );
-      tIWGInterface2->set_dof_type_list( {{ MSI::Dof_Type::UX, MSI::Dof_Type::UY, MSI::Dof_Type::UZ }},mtk::Master_Slave::SLAVE );
-      tIWGInterface2->set_stabilization_parameter( tSPNitscheInterface2, "NitscheInterface" );
-      tIWGInterface2->set_stabilization_parameter( tSPMasterWeightInterface2, "MasterWeightInterface" );
-      tIWGInterface2->set_stabilization_parameter( tSPSlaveWeightInterface2, "SlaveWeightInterface" );
-      tIWGInterface2->set_constitutive_model( tCMStrucLinIso2, "ElastLinIso", mtk::Master_Slave::MASTER );
-      tIWGInterface2->set_constitutive_model( tCMStrucLinIso1, "ElastLinIso", mtk::Master_Slave::SLAVE );
-
-      std::shared_ptr< fem::IWG > tIWGInterface3 = tIWGFactory.create_IWG( fem::IWG_Type::STRUC_LINEAR_INTERFACE );
-      tIWGInterface3->set_residual_dof_type( { MSI::Dof_Type::UX, MSI::Dof_Type::UY, MSI::Dof_Type::UZ } );
-      tIWGInterface3->set_dof_type_list( {{ MSI::Dof_Type::UX, MSI::Dof_Type::UY, MSI::Dof_Type::UZ }} );
-      tIWGInterface3->set_dof_type_list( {{ MSI::Dof_Type::UX, MSI::Dof_Type::UY, MSI::Dof_Type::UZ }},mtk::Master_Slave::SLAVE );
-      tIWGInterface3->set_stabilization_parameter( tSPNitscheInterface3, "NitscheInterface" );
-      tIWGInterface3->set_stabilization_parameter( tSPMasterWeightInterface3, "MasterWeightInterface" );
-      tIWGInterface3->set_stabilization_parameter( tSPSlaveWeightInterface3, "SlaveWeightInterface" );
-      tIWGInterface3->set_constitutive_model( tCMStrucLinIso1, "ElastLinIso", mtk::Master_Slave::MASTER );
-      tIWGInterface3->set_constitutive_model( tCMStrucLinIso1bis, "ElastLinIso", mtk::Master_Slave::SLAVE );
-
-      // create a list of active block-sets
-      std::string tDblInterfaceSideSetName01 = tEnrIntegMesh.get_dbl_interface_side_set_name(0,1);
-      std::string tDblInterfaceSideSetName02 = tEnrIntegMesh.get_dbl_interface_side_set_name(0,2);
-      std::string tDblInterfaceSideSetName13 = tEnrIntegMesh.get_dbl_interface_side_set_name(1,3);
-      std::string tDblInterfaceSideSetName23 = tEnrIntegMesh.get_dbl_interface_side_set_name(2,3);
-
-      std::cout<<"tDblInterfaceSideSetName01 = "<<tDblInterfaceSideSetName01<<" | Index = "<<tEnrIntegMesh.get_double_sided_set_index(tDblInterfaceSideSetName01)<<std::endl;
-      std::cout<<"tDblInterfaceSideSetName02 = "<<tDblInterfaceSideSetName02<<" | Index = "<<tEnrIntegMesh.get_double_sided_set_index(tDblInterfaceSideSetName02)<<std::endl;
-
-      // define set info
-      fem::Set_User_Info tSetBulk1;
-      tSetBulk1.set_mesh_index( tEnrIntegMesh.get_block_set_index("HMR_dummy_c_p0") );
-      tSetBulk1.set_set_type( fem::Element_Type::BULK );
-      tSetBulk1.set_IWGs( { tIWGBulk2 } );
-
-      fem::Set_User_Info tSetBulk2;
-      tSetBulk2.set_mesh_index( tEnrIntegMesh.get_block_set_index("HMR_dummy_n_p0") );
-      tSetBulk2.set_set_type( fem::Element_Type::BULK );
-      tSetBulk2.set_IWGs( { tIWGBulk2 } );
-
-      fem::Set_User_Info tSetBulk3;
-      tSetBulk3.set_mesh_index( tEnrIntegMesh.get_block_set_index("HMR_dummy_c_p1") );
-      tSetBulk3.set_set_type( fem::Element_Type::BULK );
-      tSetBulk3.set_IWGs( { tIWGBulk2 } );
-
-      fem::Set_User_Info tSetBulk4;
-      tSetBulk4.set_mesh_index( tEnrIntegMesh.get_block_set_index("HMR_dummy_n_p1") );
-      tSetBulk4.set_set_type( fem::Element_Type::BULK );
-      tSetBulk4.set_IWGs( { tIWGBulk2 } );
-
-      fem::Set_User_Info tSetBulk5;
-      tSetBulk5.set_mesh_index( tEnrIntegMesh.get_block_set_index("HMR_dummy_c_p2") );
-      tSetBulk5.set_set_type( fem::Element_Type::BULK );
-      tSetBulk5.set_IWGs( { tIWGBulk1 } );
-
-      fem::Set_User_Info tSetBulk6;
-      tSetBulk6.set_mesh_index( tEnrIntegMesh.get_block_set_index("HMR_dummy_n_p2") );
-      tSetBulk6.set_set_type( fem::Element_Type::BULK );
-      tSetBulk6.set_IWGs( { tIWGBulk1 } );
-
-      fem::Set_User_Info tSetBulk7;
-      tSetBulk7.set_mesh_index( tEnrIntegMesh.get_block_set_index("HMR_dummy_c_p3") );
-      tSetBulk7.set_set_type( fem::Element_Type::BULK );
-      tSetBulk7.set_IWGs( { tIWGBulk1 } );
-
-      fem::Set_User_Info tSetBulk8;
-      tSetBulk8.set_mesh_index( tEnrIntegMesh.get_block_set_index("HMR_dummy_n_p3") );
-      tSetBulk8.set_set_type( fem::Element_Type::BULK );
-      tSetBulk8.set_IWGs( { tIWGBulk1 } );
-
-      fem::Set_User_Info tSetDirichlet;
-      tSetDirichlet.set_mesh_index( tEnrIntegMesh.get_side_set_index("SideSet_4_n_p2") );
-      tSetDirichlet.set_set_type( fem::Element_Type::SIDESET );
-      tSetDirichlet.set_IWGs( { tIWGDirichlet } );
-
-      fem::Set_User_Info tSetNeumann;
-      tSetNeumann.set_mesh_index( tEnrIntegMesh.get_side_set_index("SideSet_2_n_p3") );
-      tSetNeumann.set_set_type( fem::Element_Type::SIDESET );
-      tSetNeumann.set_IWGs( { tIWGNeumann } );
-
-      fem::Set_User_Info tSetInterface1;
-      tSetInterface1.set_mesh_index( tEnrIntegMesh.get_double_sided_set_index(tDblInterfaceSideSetName01) );
-      tSetInterface1.set_set_type( fem::Element_Type::DOUBLE_SIDESET );
-      tSetInterface1.set_IWGs( { tIWGInterface1 } );
-
-      fem::Set_User_Info tSetInterface2;
-      tSetInterface2.set_mesh_index( tEnrIntegMesh.get_double_sided_set_index(tDblInterfaceSideSetName02) );
-      tSetInterface2.set_set_type( fem::Element_Type::DOUBLE_SIDESET );
-      tSetInterface2.set_IWGs( { tIWGInterface2 } );
-
-      fem::Set_User_Info tSetInterface3;
-      tSetInterface3.set_mesh_index( tEnrIntegMesh.get_double_sided_set_index(tDblInterfaceSideSetName13) );
-      tSetInterface3.set_set_type( fem::Element_Type::DOUBLE_SIDESET );
-      tSetInterface3.set_IWGs( { tIWGInterface2 } );
-
-      fem::Set_User_Info tSetInterface4;
-      tSetInterface4.set_mesh_index( tEnrIntegMesh.get_double_sided_set_index(tDblInterfaceSideSetName23) );
-      tSetInterface4.set_set_type( fem::Element_Type::DOUBLE_SIDESET );
-      tSetInterface4.set_IWGs( { tIWGInterface3 } );
-
-      // create a cell of set info
-      moris::Cell< fem::Set_User_Info > tSetInfo( 14 );
-      tSetInfo( 0 ) = tSetBulk1;
-      tSetInfo( 1 ) = tSetBulk2;
-      tSetInfo( 2 ) = tSetBulk3;
-      tSetInfo( 3 ) = tSetBulk4;
-      tSetInfo( 4 ) = tSetBulk5;
-      tSetInfo( 5 ) = tSetBulk6;
-      tSetInfo( 6 ) = tSetBulk7;
-      tSetInfo( 7 ) = tSetBulk8;
-      tSetInfo( 8 ) = tSetDirichlet;
-      tSetInfo( 9 ) = tSetNeumann;
-      tSetInfo( 10 ) = tSetInterface1;
-      tSetInfo( 11 ) = tSetInterface2;
-      tSetInfo( 12 ) = tSetInterface3;
-      tSetInfo( 13 ) = tSetInterface4;
-
-      // create model
-      mdl::Model * tModel = new mdl::Model( &tMeshManager,
-                                             0,
-                                             tSetInfo );
-=======
         // create model
         mdl::Model * tModel = new mdl::Model( &tMeshManager,
                                               0,
                                               tSetInfo,
                                               0, false );
->>>>>>> d65d3337
 
         // - - - - - - - - - - - - - - - - - - - - - - - - - - - - - - - - -
         // STEP 1: create linear solver and algorithm
@@ -1663,30 +1341,29 @@
 //      tPropEMod1->set_parameters( { {{ 1.0 }} } );
 //      tPropEMod1->set_val_function( tConstValFunction );
 //
+//      std::shared_ptr< fem::Property > tPropEMod1bis = std::make_shared< fem::Property >();
+//      tPropEMod1bis->set_parameters( { {{ 1.0 }} } );
+//      tPropEMod1bis->set_val_function( tConstValFunction );
+//
 //      std::shared_ptr< fem::Property > tPropEMod2 = std::make_shared< fem::Property >();
 //      tPropEMod2->set_parameters( { {{ 1.0 }} } );
 //      tPropEMod2->set_val_function( tConstValFunction );
 //
+//      std::shared_ptr< fem::Property > tPropEMod2bis = std::make_shared< fem::Property >();
+//      tPropEMod2bis->set_parameters( { {{ 1.0 }} } );
+//      tPropEMod2bis->set_val_function( tConstValFunction );
+//
 //      std::shared_ptr< fem::Property > tPropNu = std::make_shared< fem::Property >();
 //      tPropNu->set_parameters( { {{ 0.0 }} } );
 //      tPropNu->set_val_function( tConstValFunction );
 //
-////      std::shared_ptr< fem::Property > tPropDirichlet = std::make_shared< fem::Property >();
-////      tPropDirichlet->set_parameters( { {{0.0}, {0.0}, {0.0}} } );
-////      tPropDirichlet->set_val_function( tConstValFunction );
-//
-//      std::shared_ptr< fem::Property > tPropDirichletUX = std::make_shared< fem::Property >();
-//      tPropDirichletUX->set_parameters( { {{ 0.0 }} } );
-//      tPropDirichletUX->set_val_function( tConstValFunction );
-//      tPropDirichletUX->set_dof_type( MSI::Dof_Type::UX );
-//      std::shared_ptr< fem::Property > tPropDirichletUY = std::make_shared< fem::Property >();
-//      tPropDirichletUY->set_parameters( { {{ 0.0 }} } );  // specify UY displacement
-//      tPropDirichletUY->set_val_function( tConstValFunction );
-//      tPropDirichletUY->set_dof_type( MSI::Dof_Type::UY );
-//      std::shared_ptr< fem::Property > tPropDirichletUZ = std::make_shared< fem::Property >();
-//      tPropDirichletUY->set_parameters( { {{ 0.0 }} } );  // specify UY displacement
-//      tPropDirichletUY->set_val_function( tConstValFunction );
-//      tPropDirichletUY->set_dof_type( MSI::Dof_Type::UZ );
+//      std::shared_ptr< fem::Property > tPropNubis = std::make_shared< fem::Property >();
+//      tPropNubis->set_parameters( { {{ 0.0 }} } );
+//      tPropNubis->set_val_function( tConstValFunction );
+//
+//      std::shared_ptr< fem::Property > tPropDirichlet = std::make_shared< fem::Property >();
+//      tPropDirichlet->set_parameters( { {{0.0}, {0.0}, {0.0}} } );
+//      tPropDirichlet->set_val_function( tConstValFunction );
 //
 //      std::shared_ptr< fem::Property > tPropNeumann = std::make_shared< fem::Property >();
 //      tPropNeumann->set_parameters( { {{1.0}, {0.0}, {0.0}} } );
@@ -1697,13 +1374,72 @@
 //
 //      std::shared_ptr< fem::Constitutive_Model > tCMStrucLinIso1 = tCMFactory.create_CM( fem::Constitutive_Type::STRUC_LIN_ISO );
 //      tCMStrucLinIso1->set_dof_type_list( {{ MSI::Dof_Type::UX, MSI::Dof_Type::UY }} );
-//      tCMStrucLinIso1->set_properties( { tPropEMod1, tPropNu } );
+//      tCMStrucLinIso1->set_property( tPropEMod1, "YoungsModulus" );
+//      tCMStrucLinIso1->set_property( tPropNu, "PoissonRatio" );
 //      tCMStrucLinIso1->set_space_dim( 3 );
+//
+//      std::shared_ptr< fem::Constitutive_Model > tCMStrucLinIso1bis = tCMFactory.create_CM( fem::Constitutive_Type::STRUC_LIN_ISO );
+//      tCMStrucLinIso1bis->set_dof_type_list( {{ MSI::Dof_Type::UX, MSI::Dof_Type::UY }} );
+//      tCMStrucLinIso1bis->set_property( tPropEMod1bis, "YoungsModulus" );
+//      tCMStrucLinIso1bis->set_property( tPropNubis, "PoissonRatio" );
+//      tCMStrucLinIso1bis->set_space_dim( 3 );
 //
 //      std::shared_ptr< fem::Constitutive_Model > tCMStrucLinIso2 = tCMFactory.create_CM( fem::Constitutive_Type::STRUC_LIN_ISO );
 //      tCMStrucLinIso2->set_dof_type_list( {{ MSI::Dof_Type::UX, MSI::Dof_Type::UY }} );
-//      tCMStrucLinIso2->set_properties( { tPropEMod2, tPropNu } );
+//      tCMStrucLinIso2->set_property( tPropEMod2, "YoungsModulus" );
+//      tCMStrucLinIso2->set_property( tPropNu, "PoissonRatio" );
 //      tCMStrucLinIso2->set_space_dim( 3 );
+//
+//      std::shared_ptr< fem::Constitutive_Model > tCMStrucLinIso2bis = tCMFactory.create_CM( fem::Constitutive_Type::STRUC_LIN_ISO );
+//      tCMStrucLinIso2bis->set_dof_type_list( {{ MSI::Dof_Type::UX, MSI::Dof_Type::UY }} );
+//      tCMStrucLinIso2bis->set_property( tPropEMod2bis, "YoungsModulus" );
+//      tCMStrucLinIso2bis->set_property( tPropNubis, "PoissonRatio" );
+//      tCMStrucLinIso2bis->set_space_dim( 3 );
+//
+//      // define stabilization parameters
+//      fem::SP_Factory tSPFactory;
+//      std::shared_ptr< fem::Stabilization_Parameter > tSPDirichletNitsche = tSPFactory.create_SP( fem::Stabilization_Type::DIRICHLET_NITSCHE );
+//      tSPDirichletNitsche->set_parameters( { {{ 1.0 }} } );
+//      tSPDirichletNitsche->set_property( tPropEMod2, "Material", mtk::Master_Slave::MASTER );
+//
+//      std::shared_ptr< fem::Stabilization_Parameter > tSPNitscheInterface1 = tSPFactory.create_SP( fem::Stabilization_Type::NITSCHE_INTERFACE );
+//      tSPNitscheInterface1->set_parameters( { {{ 1.0 }} } );
+//      tSPNitscheInterface1->set_property( tPropEMod2, "Material", mtk::Master_Slave::MASTER );
+//      tSPNitscheInterface1->set_property( tPropEMod2bis, "Material", mtk::Master_Slave::SLAVE );
+//
+//      std::shared_ptr< fem::Stabilization_Parameter > tSPMasterWeightInterface1 = tSPFactory.create_SP( fem::Stabilization_Type::MASTER_WEIGHT_INTERFACE );
+//      tSPMasterWeightInterface1->set_property( tPropEMod2, "Material", mtk::Master_Slave::MASTER );
+//      tSPMasterWeightInterface1->set_property( tPropEMod2bis, "Material", mtk::Master_Slave::SLAVE );
+//
+//      std::shared_ptr< fem::Stabilization_Parameter > tSPSlaveWeightInterface1 = tSPFactory.create_SP( fem::Stabilization_Type::SLAVE_WEIGHT_INTERFACE );
+//      tSPSlaveWeightInterface1->set_property( tPropEMod2, "Material", mtk::Master_Slave::MASTER );
+//      tSPSlaveWeightInterface1->set_property( tPropEMod2bis, "Material", mtk::Master_Slave::SLAVE );
+//
+//      std::shared_ptr< fem::Stabilization_Parameter > tSPNitscheInterface2 = tSPFactory.create_SP( fem::Stabilization_Type::NITSCHE_INTERFACE );
+//      tSPNitscheInterface2->set_parameters( { {{ 1.0 }} } );
+//      tSPNitscheInterface2->set_property( tPropEMod2, "Material", mtk::Master_Slave::MASTER );
+//      tSPNitscheInterface2->set_property( tPropEMod1, "Material", mtk::Master_Slave::SLAVE );
+//
+//      std::shared_ptr< fem::Stabilization_Parameter > tSPMasterWeightInterface2 = tSPFactory.create_SP( fem::Stabilization_Type::MASTER_WEIGHT_INTERFACE );
+//      tSPMasterWeightInterface2->set_property( tPropEMod2, "Material", mtk::Master_Slave::MASTER );
+//      tSPMasterWeightInterface2->set_property( tPropEMod1, "Material", mtk::Master_Slave::SLAVE );
+//
+//      std::shared_ptr< fem::Stabilization_Parameter > tSPSlaveWeightInterface2 = tSPFactory.create_SP( fem::Stabilization_Type::SLAVE_WEIGHT_INTERFACE );
+//      tSPSlaveWeightInterface2->set_property( tPropEMod2, "Material", mtk::Master_Slave::MASTER );
+//      tSPSlaveWeightInterface2->set_property( tPropEMod1, "Material", mtk::Master_Slave::SLAVE );
+//
+//      std::shared_ptr< fem::Stabilization_Parameter > tSPNitscheInterface3 = tSPFactory.create_SP( fem::Stabilization_Type::NITSCHE_INTERFACE );
+//      tSPNitscheInterface3->set_parameters( { {{ 1.0 }} } );
+//      tSPNitscheInterface3->set_property( tPropEMod1, "Material", mtk::Master_Slave::MASTER );
+//      tSPNitscheInterface3->set_property( tPropEMod1bis, "Material", mtk::Master_Slave::SLAVE );
+//
+//      std::shared_ptr< fem::Stabilization_Parameter > tSPMasterWeightInterface3 = tSPFactory.create_SP( fem::Stabilization_Type::MASTER_WEIGHT_INTERFACE );
+//      tSPMasterWeightInterface3->set_property( tPropEMod1, "Material", mtk::Master_Slave::MASTER );
+//      tSPMasterWeightInterface3->set_property( tPropEMod1bis, "Material", mtk::Master_Slave::SLAVE );
+//
+//      std::shared_ptr< fem::Stabilization_Parameter > tSPSlaveWeightInterface3 = tSPFactory.create_SP( fem::Stabilization_Type::SLAVE_WEIGHT_INTERFACE );
+//      tSPSlaveWeightInterface3->set_property( tPropEMod1, "Material", mtk::Master_Slave::MASTER );
+//      tSPSlaveWeightInterface3->set_property( tPropEMod1bis, "Material", mtk::Master_Slave::SLAVE );
 //
 //      // define the IWGs
 //      fem::IWG_Factory tIWGFactory;
@@ -1711,50 +1447,54 @@
 //      std::shared_ptr< fem::IWG > tIWGBulk1 = tIWGFactory.create_IWG( fem::IWG_Type::STRUC_LINEAR_BULK );
 //      tIWGBulk1->set_residual_dof_type( { MSI::Dof_Type::UX, MSI::Dof_Type::UY, MSI::Dof_Type::UZ } );
 //      tIWGBulk1->set_dof_type_list( {{ MSI::Dof_Type::UX, MSI::Dof_Type::UY, MSI::Dof_Type::UZ }} );
-//      tIWGBulk1->set_constitutive_models( { tCMStrucLinIso1 }, mtk::Master_Slave::MASTER );
+//      tIWGBulk1->set_constitutive_model( tCMStrucLinIso1, "ElastLinIso", mtk::Master_Slave::MASTER );
 //
 //      std::shared_ptr< fem::IWG > tIWGBulk2 = tIWGFactory.create_IWG( fem::IWG_Type::STRUC_LINEAR_BULK );
 //      tIWGBulk2->set_residual_dof_type( { MSI::Dof_Type::UX, MSI::Dof_Type::UY, MSI::Dof_Type::UZ } );
 //      tIWGBulk2->set_dof_type_list( {{ MSI::Dof_Type::UX, MSI::Dof_Type::UY, MSI::Dof_Type::UZ }} );
-//      tIWGBulk2->set_constitutive_models( { tCMStrucLinIso2 }, mtk::Master_Slave::MASTER );
-//
-////      std::shared_ptr< fem::IWG > tIWGDirichlet = tIWGFactory.create_IWG( fem::IWG_Type::STRUC_LINEAR_DIRICHLET );
-////      tIWGDirichlet->set_residual_dof_type( { MSI::Dof_Type::UX, MSI::Dof_Type::UY, MSI::Dof_Type::UZ } );
-////      tIWGDirichlet->set_dof_type_list( {{ MSI::Dof_Type::UX, MSI::Dof_Type::UY, MSI::Dof_Type::UZ }} );
-////      tIWGDirichlet->set_constitutive_models( { tCMStrucLinIso2 }, mtk::Master_Slave::MASTER );
-////      tIWGDirichlet->set_properties( { tPropDirichlet }, mtk::Master_Slave::MASTER );
+//      tIWGBulk2->set_constitutive_model( tCMStrucLinIso2, "ElastLinIso", mtk::Master_Slave::MASTER );
 //
 //      std::shared_ptr< fem::IWG > tIWGDirichlet = tIWGFactory.create_IWG( fem::IWG_Type::STRUC_LINEAR_DIRICHLET );
 //      tIWGDirichlet->set_residual_dof_type( { MSI::Dof_Type::UX, MSI::Dof_Type::UY, MSI::Dof_Type::UZ } );
 //      tIWGDirichlet->set_dof_type_list( {{ MSI::Dof_Type::UX, MSI::Dof_Type::UY, MSI::Dof_Type::UZ }} );
-//      tIWGDirichlet->set_constitutive_models( { tCMStrucLinIso2 }, mtk::Master_Slave::MASTER );
-//      tIWGDirichlet->set_properties( { tPropDirichletUX, tPropDirichletUY, tPropDirichletUZ }, mtk::Master_Slave::MASTER );
+//      tIWGDirichlet->set_stabilization_parameter( tSPDirichletNitsche, "DirichletNitsche" );
+//      tIWGDirichlet->set_constitutive_model( tCMStrucLinIso2, "ElastLinIso", mtk::Master_Slave::MASTER );
+//      tIWGDirichlet->set_property( tPropDirichlet, "Dirichlet", mtk::Master_Slave::MASTER );
 //
 //      std::shared_ptr< fem::IWG > tIWGNeumann = tIWGFactory.create_IWG( fem::IWG_Type::STRUC_LINEAR_NEUMANN );
 //      tIWGNeumann->set_residual_dof_type( { MSI::Dof_Type::UX, MSI::Dof_Type::UY, MSI::Dof_Type::UZ } );
 //      tIWGNeumann->set_dof_type_list( {{ MSI::Dof_Type::UX, MSI::Dof_Type::UY, MSI::Dof_Type::UZ }} );
-//      tIWGNeumann->set_properties( { tPropNeumann }, mtk::Master_Slave::MASTER );
+//      tIWGNeumann->set_property( tPropNeumann, "Neumann", mtk::Master_Slave::MASTER );
 //
 //      std::shared_ptr< fem::IWG > tIWGInterface1 = tIWGFactory.create_IWG( fem::IWG_Type::STRUC_LINEAR_INTERFACE );
 //      tIWGInterface1->set_residual_dof_type( { MSI::Dof_Type::UX, MSI::Dof_Type::UY, MSI::Dof_Type::UZ } );
 //      tIWGInterface1->set_dof_type_list( {{ MSI::Dof_Type::UX, MSI::Dof_Type::UY, MSI::Dof_Type::UZ }} );
 //      tIWGInterface1->set_dof_type_list( {{ MSI::Dof_Type::UX, MSI::Dof_Type::UY, MSI::Dof_Type::UZ }},mtk::Master_Slave::SLAVE );
-//      tIWGInterface1->set_constitutive_models( { tCMStrucLinIso2 }, mtk::Master_Slave::MASTER );
-//      tIWGInterface1->set_constitutive_models( { tCMStrucLinIso2 }, mtk::Master_Slave::SLAVE );
+//      tIWGInterface1->set_stabilization_parameter( tSPNitscheInterface1, "NitscheInterface" );
+//      tIWGInterface1->set_stabilization_parameter( tSPMasterWeightInterface1, "MasterWeightInterface" );
+//      tIWGInterface1->set_stabilization_parameter( tSPSlaveWeightInterface1, "SlaveWeightInterface" );
+//      tIWGInterface1->set_constitutive_model( tCMStrucLinIso2, "ElastLinIso", mtk::Master_Slave::MASTER );
+//      tIWGInterface1->set_constitutive_model( tCMStrucLinIso2bis, "ElastLinIso", mtk::Master_Slave::SLAVE );
 //
 //      std::shared_ptr< fem::IWG > tIWGInterface2 = tIWGFactory.create_IWG( fem::IWG_Type::STRUC_LINEAR_INTERFACE );
 //      tIWGInterface2->set_residual_dof_type( { MSI::Dof_Type::UX, MSI::Dof_Type::UY, MSI::Dof_Type::UZ } );
 //      tIWGInterface2->set_dof_type_list( {{ MSI::Dof_Type::UX, MSI::Dof_Type::UY, MSI::Dof_Type::UZ }} );
 //      tIWGInterface2->set_dof_type_list( {{ MSI::Dof_Type::UX, MSI::Dof_Type::UY, MSI::Dof_Type::UZ }},mtk::Master_Slave::SLAVE );
-//      tIWGInterface2->set_constitutive_models( { tCMStrucLinIso2 }, mtk::Master_Slave::MASTER );
-//      tIWGInterface2->set_constitutive_models( { tCMStrucLinIso1 }, mtk::Master_Slave::SLAVE );
+//      tIWGInterface2->set_stabilization_parameter( tSPNitscheInterface2, "NitscheInterface" );
+//      tIWGInterface2->set_stabilization_parameter( tSPMasterWeightInterface2, "MasterWeightInterface" );
+//      tIWGInterface2->set_stabilization_parameter( tSPSlaveWeightInterface2, "SlaveWeightInterface" );
+//      tIWGInterface2->set_constitutive_model( tCMStrucLinIso2, "ElastLinIso", mtk::Master_Slave::MASTER );
+//      tIWGInterface2->set_constitutive_model( tCMStrucLinIso1, "ElastLinIso", mtk::Master_Slave::SLAVE );
 //
 //      std::shared_ptr< fem::IWG > tIWGInterface3 = tIWGFactory.create_IWG( fem::IWG_Type::STRUC_LINEAR_INTERFACE );
 //      tIWGInterface3->set_residual_dof_type( { MSI::Dof_Type::UX, MSI::Dof_Type::UY, MSI::Dof_Type::UZ } );
 //      tIWGInterface3->set_dof_type_list( {{ MSI::Dof_Type::UX, MSI::Dof_Type::UY, MSI::Dof_Type::UZ }} );
 //      tIWGInterface3->set_dof_type_list( {{ MSI::Dof_Type::UX, MSI::Dof_Type::UY, MSI::Dof_Type::UZ }},mtk::Master_Slave::SLAVE );
-//      tIWGInterface3->set_constitutive_models( { tCMStrucLinIso1 }, mtk::Master_Slave::MASTER );
-//      tIWGInterface3->set_constitutive_models( { tCMStrucLinIso1 }, mtk::Master_Slave::SLAVE );
+//      tIWGInterface3->set_stabilization_parameter( tSPNitscheInterface3, "NitscheInterface" );
+//      tIWGInterface3->set_stabilization_parameter( tSPMasterWeightInterface3, "MasterWeightInterface" );
+//      tIWGInterface3->set_stabilization_parameter( tSPSlaveWeightInterface3, "SlaveWeightInterface" );
+//      tIWGInterface3->set_constitutive_model( tCMStrucLinIso1, "ElastLinIso", mtk::Master_Slave::MASTER );
+//      tIWGInterface3->set_constitutive_model( tCMStrucLinIso1bis, "ElastLinIso", mtk::Master_Slave::SLAVE );
 //
 //      // create a list of active block-sets
 //      std::string tDblInterfaceSideSetName01 = tEnrIntegMesh.get_dbl_interface_side_set_name(0,1);
