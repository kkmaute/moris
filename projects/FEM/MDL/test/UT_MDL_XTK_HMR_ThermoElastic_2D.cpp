--- conflicted
+++ resolved
@@ -563,12 +563,6 @@
         // close file
         close_hdf5_file( tFileID );
 
-<<<<<<< HEAD
-=======
-//        print(tFullSolution, "tFullSolution");
-//        print(tGoldSolution, "tGoldSolution");
-
->>>>>>> 25870435
         // verify solution
         moris::real tEpsilon = 1E-06;
         bool tCheck = true;
