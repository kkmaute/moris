--- conflicted
+++ resolved
@@ -6,14 +6,7 @@
  */
 
 #include "catch.hpp"
-<<<<<<< HEAD
-=======
 #include "paths.hpp"
-#include "cl_Star.hpp"
-#include "cl_Circle.hpp"
-#include "cl_Plane.hpp"
->>>>>>> 94bc53d0
-
 #include <memory>
 
 #include "cl_XTK_Model.hpp"
