 /*
 * UT_MDL_XTK_HMR_2D.cpp
 *
 *  Created on: Sep 18, 2019
 *      Author: schmidt
 */

#include "catch.hpp"
#include "cl_Star.hpp"
#include "cl_Circle.hpp"
#include "cl_Plane.hpp"

#include <memory>

#include "cl_XTK_Model.hpp"
#include "cl_XTK_Enriched_Integration_Mesh.hpp"
#include "cl_XTK_Enriched_Interpolation_Mesh.hpp"
#include "cl_Geom_Field.hpp"
#include "typedefs.hpp"

#include "cl_MTK_Mesh_Manager.hpp"

#include "cl_MTK_Vertex.hpp"
#include "cl_MTK_Cell.hpp"
#include "cl_MTK_Enums.hpp"
#include "cl_MTK_Mesh.hpp"

#include "cl_Mesh_Factory.hpp"
#include "cl_MTK_Mesh_Tools.hpp"
#include "cl_MTK_Mesh_Data_Input.hpp"
#include "cl_MTK_Scalar_Field_Info.hpp"
#include "cl_MTK_Mesh.hpp"
#include "cl_MTK_Mesh_Data_STK.hpp"
#include "cl_MTK_Mesh_Core_STK.hpp"
#include "cl_MTK_Interpolation_Mesh_STK.hpp"
#include "cl_MTK_Integration_Mesh_STK.hpp"
#include "cl_MTK_Mesh_Manager.hpp"
#include "cl_MTK_Interpolation_Mesh.hpp"
#include "cl_MTK_Integration_Mesh.hpp"
#include "cl_MTK_Double_Side_Cluster.hpp"
#include "cl_MTK_Double_Side_Cluster_Input.hpp"
#include "cl_MTK_Side_Cluster.hpp"
#include "cl_MTK_Side_Cluster_Input.hpp"

#include "cl_Matrix.hpp"        //LINALG
#include "linalg_typedefs.hpp"
#include "fn_equal_to.hpp" // ALG/src

#include "cl_FEM_NodeProxy.hpp"                //FEM/INT/src
#include "cl_FEM_ElementProxy.hpp"             //FEM/INT/src
#include "cl_FEM_Node_Base.hpp"                //FEM/INT/src
#include "cl_FEM_Element_Factory.hpp"          //FEM/INT/src
#include "cl_FEM_IWG_Factory.hpp"              //FEM/INT/src
#include "cl_FEM_SP_Factory.hpp"              //FEM/INT/src
#include "cl_FEM_CM_Factory.hpp"              //FEM/INT/src
#include "cl_FEM_Set_User_Info.hpp"              //FEM/INT/src
#include "cl_FEM_Property.hpp"              //FEM/INT/src
#include "cl_FEM_Field_Interpolator_Manager.hpp"              //FEM/INT/src

#include "cl_MDL_Model.hpp"

#include "cl_HMR_Mesh_Interpolation.hpp"
#include "cl_HMR.hpp"
#include "cl_HMR_Background_Mesh.hpp" //HMR/src
#include "cl_HMR_BSpline_Mesh_Base.hpp" //HMR/src
#include "cl_HMR_Element.hpp" //HMR/src
#include "cl_HMR_Factory.hpp" //HMR/src
#include "cl_HMR_Field.hpp"
#include "cl_HMR_Lagrange_Mesh_Base.hpp" //HMR/src
#include "cl_HMR_Parameters.hpp" //HMR/src

#include "cl_DLA_Solver_Factory.hpp"
#include "cl_DLA_Solver_Interface.hpp"

#include "cl_NLA_Nonlinear_Solver_Factory.hpp"
#include "cl_NLA_Nonlinear_Solver.hpp"
#include "cl_NLA_Nonlinear_Problem.hpp"
#include "cl_MSI_Solver_Interface.hpp"
#include "cl_MSI_Equation_Object.hpp"
#include "cl_MSI_Model_Solver_Interface.hpp"
#include "cl_DLA_Linear_Solver_Aztec.hpp"
#include "cl_DLA_Linear_Solver.hpp"

#include "cl_TSA_Time_Solver_Factory.hpp"
#include "cl_TSA_Monolithic_Time_Solver.hpp"
#include "cl_TSA_Time_Solver.hpp"

#include "fn_norm.hpp"

#include "cl_GEN_Geom_Field.hpp"
#include "cl_GEN_Geometry.hpp"

#include "cl_PRM_SOL_Parameters.hpp"

namespace moris
{

moris::real LvlSetCircle_2D(const moris::Matrix< moris::DDRMat > & aPoint )
{
    return std::sqrt( aPoint( 0 ) * aPoint( 0 ) + aPoint( 1 ) * aPoint( 1 ) ) - 0.2505;
}

moris::real LvlSetPlane(const moris::Matrix< moris::DDRMat > & aPoint )
{
    return aPoint( 0 )  + 500;
}

moris::real LevelSetFunction_star1( const moris::Matrix< moris::DDRMat > & aPoint )
{
    moris::real tPhi = std::atan2( aPoint( 0 ), aPoint( 1 ) );
    moris::real tLevelSetVaue = 0.501 + 0.1 * std::sin( 5 * tPhi ) - std::sqrt( std::pow( aPoint( 0 ), 2 ) + std::pow( aPoint( 1 ), 2 ) );
    return -tLevelSetVaue;
}

moris::real Plane4MatMDL1(const moris::Matrix< moris::DDRMat > & aPoint )
{
    moris::real mXC = 0.1;
    moris::real mYC = 0.1;
    moris::real mNx = 1.0;
    moris::real mNy = 0.0;
    return ( mNx*( aPoint(0)-mXC ) + mNy*( aPoint(1)-mYC ) );
}

moris::real Circle4MatMDL(const moris::Matrix< moris::DDRMat > & aPoint )
{
    moris::real mXCenter = 0.01;
    moris::real mYCenter = 0.01;
    moris::real mRadius = 0.47334;

    return  (aPoint(0) - mXCenter) * (aPoint(0) - mXCenter)
                    + (aPoint(1) - mYCenter) * (aPoint(1) - mYCenter)
                    - (mRadius * mRadius);
}

void tConstValFunction
( moris::Matrix< moris::DDRMat >                 & aPropMatrix,
  moris::Cell< moris::Matrix< moris::DDRMat > >  & aParameters,
  moris::fem::Field_Interpolator_Manager         * aFIManager )
{
    aPropMatrix = aParameters( 0 );
}////------------------------------------------------------------------------------
//            /**
//             * gets the lagrange interpolation order from the mesh
//             */
//            uint get_lagrange_order_from_mesh();

TEST_CASE("2D XTK WITH HMR ThermoElastic 2D","[XTK_HMR_thermoelastic_2D]")
{
    if(par_size()<=1)
    {
        uint tLagrangeMeshIndex = 0;
        std::string tFieldName = "Cylinder";

        ParameterList tParameters = hmr::create_hmr_parameter_list();

        tParameters.set( "number_of_elements_per_dimension", std::string( "2, 1"));
        tParameters.set( "domain_dimensions", std::string("2, 2") );
        tParameters.set( "domain_offset", std::string("-1.0, -1.0") );
        tParameters.set( "domain_sidesets", std::string("1,2,3,4") );
        tParameters.set( "lagrange_output_meshes",std::string( "0") );

        tParameters.set( "lagrange_orders", std::string("1" ));
        tParameters.set( "lagrange_pattern", std::string("0" ));
        tParameters.set( "bspline_orders", std::string("1" ));
        tParameters.set( "bspline_pattern", std::string("0" ));

        tParameters.set( "lagrange_to_bspline", std::string("0") );

        tParameters.set( "truncate_bsplines", 1 );
        tParameters.set( "refinement_buffer", 3 );
        tParameters.set( "staircase_buffer", 3 );
        tParameters.set( "initial_refinement", 0 );

        tParameters.set( "use_multigrid", 0 );
        tParameters.set( "severity_level", 2 );

        hmr::HMR tHMR( tParameters );

        // initial refinement
        tHMR.perform_initial_refinement( 0 );

        std::shared_ptr< moris::hmr::Mesh > tMesh = tHMR.create_mesh( tLagrangeMeshIndex );

        //// create field
        std::shared_ptr< moris::hmr::Field > tField = tMesh->create_field( tFieldName, tLagrangeMeshIndex );

        tField->evaluate_scalar_function( LvlSetPlane );
        //
        // for( uint k=0; k<2; ++k )
        // {
            // tHMR.flag_surface_elements_on_working_pattern( tField );
            // tHMR.perform_refinement_based_on_working_pattern( 0 );

            // tField->evaluate_scalar_function( LvlSetCircle_2D );
        // }

        tHMR.finalize();

         tHMR.save_to_exodus( 0, "./xtk_exo/mdl_xtk_hmr_2d.e" );

        std::shared_ptr< moris::hmr::Interpolation_Mesh_HMR > tInterpolationMesh = tHMR.create_interpolation_mesh(tLagrangeMeshIndex);

        moris::ge::GEN_Geom_Field tPlaneFieldAsGeom(tField);

        moris::Cell<moris::ge::GEN_Geometry*> tGeometryVector = {&tPlaneFieldAsGeom};

        size_t tModelDimension = 2;
        //------------------------------------------------------------------------------
        moris::ge::GEN_Phase_Table tPhaseTable (1,  Phase_Table_Structure::EXP_BASE_2);
        moris::ge::GEN_Geometry_Engine tGeometryEngine(tGeometryVector,tPhaseTable,tModelDimension);

        xtk::Model tXTKModel(tModelDimension, tInterpolationMesh.get(), tGeometryEngine);

        tXTKModel.mVerbose = false;

        //Specify decomposition Method and Cut Mesh ---------------------------------------
        Cell<enum Subdivision_Method> tDecompositionMethods = {Subdivision_Method::NC_REGULAR_SUBDIVISION_QUAD4, Subdivision_Method::C_TRI3};
        tXTKModel.decompose(tDecompositionMethods);

        tXTKModel.perform_basis_enrichment(EntityRank::BSPLINE,0);

        // get meshes
        xtk::Enriched_Interpolation_Mesh & tEnrInterpMesh = tXTKModel.get_enriched_interp_mesh();
        xtk::Enriched_Integration_Mesh   & tEnrIntegMesh = tXTKModel.get_enriched_integ_mesh();

        // place the pair in mesh manager
        mtk::Mesh_Manager tMeshManager;
        tMeshManager.register_mesh_pair(&tEnrInterpMesh, &tEnrIntegMesh);

        uint tSpatialDimension = 2;

        //------------------------------------------------------------------------------
        // create the properties
        std::shared_ptr< fem::Property > tPropConductivity1 = std::make_shared< fem::Property >();
        tPropConductivity1->set_parameters( { {{ 1.0 }} } );
        tPropConductivity1->set_val_function( tConstValFunction );

        std::shared_ptr< fem::Property > tPropConductivity2 = std::make_shared< fem::Property >();
        tPropConductivity2->set_parameters( { {{ 5.0 }} } );
        tPropConductivity2->set_val_function( tConstValFunction );

        std::shared_ptr< fem::Property > tPropDirichletU = std::make_shared< fem::Property >();
        tPropDirichletU->set_parameters( { {{ 0.0 }, { 0.0 }} } );
        tPropDirichletU->set_val_function( tConstValFunction );

        std::shared_ptr< fem::Property > tPropDirichletTEMP = std::make_shared< fem::Property >();
        tPropDirichletTEMP->set_parameters( { {{ 3.0 }} } );
        tPropDirichletTEMP->set_val_function( tConstValFunction );

//        std::shared_ptr< fem::Property > tPropNeumannTEMP = std::make_shared< fem::Property >();
//        tPropNeumann->set_parameters( { {{ 20.0 }} } );
//        tPropNeumann->set_val_function( tConstValFunction2MatMDL );

        std::shared_ptr< fem::Property > tPropEMod1 = std::make_shared< fem::Property >();
        tPropEMod1->set_parameters( { {{ 1.0 }} } );
        tPropEMod1->set_val_function( tConstValFunction );

        std::shared_ptr< fem::Property > tPropEMod2 = std::make_shared< fem::Property >();
        tPropEMod2->set_parameters( { {{ 1.0 }} } );
        tPropEMod2->set_val_function( tConstValFunction );

        std::shared_ptr< fem::Property > tPropPoisson = std::make_shared< fem::Property >();
        tPropPoisson->set_parameters( { {{ 0.0 }} } );
        tPropPoisson->set_val_function( tConstValFunction );

        std::shared_ptr< fem::Property > tCTE = std::make_shared< fem::Property >();
        tCTE->set_parameters( { {{ 1.0 }} } );
        tCTE->set_val_function( tConstValFunction );

        std::shared_ptr< fem::Property > tTRef = std::make_shared< fem::Property >();
        tTRef->set_parameters( { {{ 1.0 }} } );
        tTRef->set_val_function( tConstValFunction );

        // define constitutive models
        fem::CM_Factory tCMFactory;

        std::shared_ptr< fem::Constitutive_Model > tCMStrucLinIso1 = tCMFactory.create_CM( fem::Constitutive_Type::STRUC_LIN_ISO );
        tCMStrucLinIso1->set_dof_type_list( {{ MSI::Dof_Type::UX, MSI::Dof_Type::UY },{ MSI::Dof_Type::TEMP }},
                                            { "Displacement",                           "Temperature" } );
        tCMStrucLinIso1->set_property( tPropEMod1, "YoungsModulus" );
        tCMStrucLinIso1->set_property( tPropPoisson, "PoissonRatio" );
        tCMStrucLinIso1->set_property( tCTE, "CTE" );
        tCMStrucLinIso1->set_property( tTRef, "ReferenceTemperature" );
        tCMStrucLinIso1->set_space_dim( 2 );
        tCMStrucLinIso1->set_model_type(fem::Model_Type::PLANE_STRESS);

        std::shared_ptr< fem::Constitutive_Model > tCMStrucLinIso2 = tCMFactory.create_CM( fem::Constitutive_Type::STRUC_LIN_ISO );
        tCMStrucLinIso2->set_dof_type_list( {{ MSI::Dof_Type::UX, MSI::Dof_Type::UY },{ MSI::Dof_Type::TEMP }},
                                            {  "Displacement",                          "Temperature" } );
        tCMStrucLinIso2->set_property( tPropEMod2, "YoungsModulus" );
        tCMStrucLinIso2->set_property( tPropPoisson, "PoissonRatio" );
        tCMStrucLinIso2->set_property( tCTE, "CTE" );
        tCMStrucLinIso2->set_property( tTRef, "ReferenceTemperature" );
        tCMStrucLinIso2->set_space_dim( 2 );
        tCMStrucLinIso2->set_model_type(fem::Model_Type::PLANE_STRESS);

        std::shared_ptr< fem::Constitutive_Model > tCMDiffLinIso1 = tCMFactory.create_CM( fem::Constitutive_Type::DIFF_LIN_ISO );
        tCMDiffLinIso1->set_dof_type_list( {{ MSI::Dof_Type::TEMP }} );
        tCMDiffLinIso1->set_property( tPropConductivity1, "Conductivity" );
        tCMDiffLinIso1->set_space_dim( 2 );

        std::shared_ptr< fem::Constitutive_Model > tCMDiffLinIso2 = tCMFactory.create_CM( fem::Constitutive_Type::DIFF_LIN_ISO );
        tCMDiffLinIso2->set_dof_type_list( {{ MSI::Dof_Type::TEMP }} );
        tCMDiffLinIso2->set_property( tPropConductivity2, "Conductivity" );
        tCMDiffLinIso2->set_space_dim( 2 );

        //----------------------------------------------------------------------------------------------------------
        // define stabilization parameters
        fem::SP_Factory tSPFactory;
        std::shared_ptr< fem::Stabilization_Parameter > tSPDirichletNitscheU = tSPFactory.create_SP( fem::Stabilization_Type::DIRICHLET_NITSCHE );
        tSPDirichletNitscheU->set_parameters( { {{ 100.0 }} } );
        tSPDirichletNitscheU->set_property( tPropEMod1, "Material", mtk::Master_Slave::MASTER );

        std::shared_ptr< fem::Stabilization_Parameter > tSPDirichletNitscheTEMP = tSPFactory.create_SP( fem::Stabilization_Type::DIRICHLET_NITSCHE );
        tSPDirichletNitscheTEMP->set_parameters( { {{ 1.0 }} } );
        tSPDirichletNitscheTEMP->set_property( tPropConductivity1, "Material", mtk::Master_Slave::MASTER );

        //----------------------------------------------------------------------------------------------------------
        // define the IWGs
        fem::IWG_Factory tIWGFactory;

        std::shared_ptr< fem::IWG > tIWGBulkU_1 = tIWGFactory.create_IWG( fem::IWG_Type::STRUC_LINEAR_BULK );
        tIWGBulkU_1->set_residual_dof_type( { MSI::Dof_Type::UX, MSI::Dof_Type::UY } );
        tIWGBulkU_1->set_dof_type_list( {{ MSI::Dof_Type::UX, MSI::Dof_Type::UY }} );
        tIWGBulkU_1->set_constitutive_model( tCMStrucLinIso1, "ElastLinIso", mtk::Master_Slave::MASTER );

        std::shared_ptr< fem::IWG > tIWGBulkU_2 = tIWGFactory.create_IWG( fem::IWG_Type::STRUC_LINEAR_BULK );
        tIWGBulkU_2->set_residual_dof_type( { MSI::Dof_Type::UX, MSI::Dof_Type::UY } );
        tIWGBulkU_2->set_dof_type_list( {{ MSI::Dof_Type::UX, MSI::Dof_Type::UY }} );
        tIWGBulkU_2->set_constitutive_model( tCMStrucLinIso2, "ElastLinIso", mtk::Master_Slave::MASTER );

        std::shared_ptr< fem::IWG > tIWGDirichletU = tIWGFactory.create_IWG( fem::IWG_Type::STRUC_LINEAR_DIRICHLET );
        tIWGDirichletU->set_residual_dof_type( { MSI::Dof_Type::UX, MSI::Dof_Type::UY } );
        tIWGDirichletU->set_dof_type_list( {{ MSI::Dof_Type::UX, MSI::Dof_Type::UY }} );
        tIWGDirichletU->set_stabilization_parameter( tSPDirichletNitscheU, "DirichletNitsche" );
        tIWGDirichletU->set_constitutive_model( tCMStrucLinIso1, "ElastLinIso", mtk::Master_Slave::MASTER );
        tIWGDirichletU->set_property( tPropDirichletU, "Dirichlet", mtk::Master_Slave::MASTER );

//        std::shared_ptr< fem::IWG > tIWGNeumann = tIWGFactory.create_IWG( fem::IWG_Type::STRUC_LINEAR_NEUMANN );
//        tIWGNeumann->set_residual_dof_type( { MSI::Dof_Type::UX, MSI::Dof_Type::UY } );
//        tIWGNeumann->set_dof_type_list( {{ MSI::Dof_Type::UX, MSI::Dof_Type::UY }} );
//        tIWGNeumann->set_property( tPropNeumann, "Neumann", mtk::Master_Slave::MASTER );

        std::shared_ptr< fem::IWG > tIWGBulkTEMP_1 = tIWGFactory.create_IWG( fem::IWG_Type::SPATIALDIFF_BULK );
        tIWGBulkTEMP_1->set_residual_dof_type( { MSI::Dof_Type::TEMP } );
        tIWGBulkTEMP_1->set_dof_type_list( {{ MSI::Dof_Type::TEMP }} );
        tIWGBulkTEMP_1->set_constitutive_model( tCMDiffLinIso1, "DiffLinIso", mtk::Master_Slave::MASTER );
//        tIWGBulkTEMP_1->set_property( tPropTempLoad1, "Load", mtk::Master_Slave::MASTER );

        std::shared_ptr< fem::IWG > tIWGBulkTEMP_2 = tIWGFactory.create_IWG( fem::IWG_Type::SPATIALDIFF_BULK );
        tIWGBulkTEMP_2->set_residual_dof_type( { MSI::Dof_Type::TEMP } );
        tIWGBulkTEMP_2->set_dof_type_list( {{ MSI::Dof_Type::TEMP }} );
        tIWGBulkTEMP_2->set_constitutive_model( tCMDiffLinIso2, "DiffLinIso", mtk::Master_Slave::MASTER );
//        tIWGBulkTEMP_2->set_property( tPropTempLoad2, "Load", mtk::Master_Slave::MASTER );

        std::shared_ptr< fem::IWG > tIWGDirichletTEMP = tIWGFactory.create_IWG( fem::IWG_Type::SPATIALDIFF_DIRICHLET );
        tIWGDirichletTEMP->set_residual_dof_type( { MSI::Dof_Type::TEMP } );
        tIWGDirichletTEMP->set_dof_type_list( {{ MSI::Dof_Type::TEMP }} );
        tIWGDirichletTEMP->set_stabilization_parameter( tSPDirichletNitscheTEMP, "DirichletNitsche" );
        tIWGDirichletTEMP->set_constitutive_model( tCMDiffLinIso2, "DiffLinIso", mtk::Master_Slave::MASTER );
        tIWGDirichletTEMP->set_property( tPropDirichletTEMP, "Dirichlet", mtk::Master_Slave::MASTER );

         //----------------------------------------------------------------------------------------------------------
         fem::Set_User_Info tSetBulk1;
         tSetBulk1.set_mesh_set_name( "HMR_dummy_n_p1" );
         tSetBulk1.set_IWGs( { tIWGBulkU_1, tIWGBulkTEMP_1 } );

         fem::Set_User_Info tSetDirichlet;
         tSetDirichlet.set_mesh_set_name( "SideSet_4_n_p1" );
         tSetDirichlet.set_IWGs( { tIWGDirichletU, tIWGDirichletTEMP } );


         // create a cell of set info
         moris::Cell< fem::Set_User_Info > tSetInfo( 2 );
         tSetInfo( 0 ) = tSetBulk1;
         tSetInfo( 1 ) = tSetDirichlet;
         uint tBSplineMeshIndex = 0;

        // create model
        mdl::Model * tModel = new mdl::Model( &tMeshManager,
                                               1,
                                               tSetInfo,
                                               0, false );

        sol::SOL_Warehouse tSolverWarehouse( tModel->get_solver_interface() );

        moris::Cell< moris::Cell< moris::ParameterList > > tParameterlist( 6 );
        for( uint Ik = 0; Ik < 6; Ik ++)
        {
        	tParameterlist( Ik ).resize(1);
        }

        tParameterlist( 0 )(0) = moris::prm::create_linear_algorithm_parameter_list( sol::SolverType::AZTEC_IMPL );
        tParameterlist( 0 )(0).set("AZ_diagnostics"    , AZ_none  );
        tParameterlist( 0 )(0).set("AZ_output"         , AZ_none  );
        tParameterlist( 0 )(0).set("AZ_max_iter"       , 10000    );
        tParameterlist( 0 )(0).set("AZ_solver"         , AZ_gmres );
        tParameterlist( 0 )(0).set("AZ_subdomain_solve", AZ_ilu   );
        tParameterlist( 0 )(0).set("AZ_graph_fill"     , 10       );
        tParameterlist( 0 )(0).set("Use_ML_Prec"       ,  true    );

        tParameterlist( 1 )(0) = moris::prm::create_linear_solver_parameter_list();
        tParameterlist( 2 )(0) = moris::prm::create_nonlinear_algorithm_parameter_list();
        tParameterlist( 3 )(0) = moris::prm::create_nonlinear_solver_parameter_list();
        tParameterlist( 3 )(0).set("NLA_DofTypes"      , std::string("UX,UY;TEMP") );

        tParameterlist( 4 )(0) = moris::prm::create_time_solver_algorithm_parameter_list();
        tParameterlist( 5 )(0) = moris::prm::create_time_solver_parameter_list();
        tParameterlist( 5 )(0).set("TSA_DofTypes"      , std::string("UX,UY;TEMP") );

        tSolverWarehouse.set_parameterlist( tParameterlist );

        tSolverWarehouse.initialize();


        tsa::Time_Solver * tTimeSolver = tSolverWarehouse.get_main_time_solver();

        tTimeSolver->solve();

        // output solution and meshes
        // FIXME add with output if needed

//        xtk::Output_Options tOutputOptions;
//        tOutputOptions.mAddNodeSets = false;
//        tOutputOptions.mAddSideSets = false;
//        tOutputOptions.mAddClusters = false;
//
//        // add solution field to integration mesh
//        std::string tIntegSolFieldNameUX = "UX";
//        std::string tIntegSolFieldNameUY = "UY";
//        std::string tIntegSolFieldNameTEMP = "TEMP";
//        tOutputOptions.mRealNodeExternalFieldNames = {tIntegSolFieldNameUX, tIntegSolFieldNameUY, tIntegSolFieldNameTEMP};
//
//        moris::mtk::Integration_Mesh* tIntegMesh1 = tXTKModel.get_output_mesh(tOutputOptions);
//
//        // Write to Integration mesh for visualization
//        Matrix<DDRMat> tIntegSolUX = tModel->get_solution_for_integration_mesh_output( MSI::Dof_Type::UX );
//        Matrix<DDRMat> tIntegSolUY = tModel->get_solution_for_integration_mesh_output( MSI::Dof_Type::UY );
//        Matrix<DDRMat> tIntegSolTEMP = tModel->get_solution_for_integration_mesh_output( MSI::Dof_Type::TEMP );
//
//        //    print(tIntegSolUX,"tIntegSolUX");
//        //    print(tIntegSolUY,"tIntegSolUY");
//
//        Matrix<DDRMat> tSTKIntegSolUX(tIntegMesh1->get_num_entities(EntityRank::NODE),1);
//        Matrix<DDRMat> tSTKIntegSolUY(tIntegMesh1->get_num_entities(EntityRank::NODE),1);
//        Matrix<DDRMat> tSTKIntegSolTEMP(tIntegMesh1->get_num_entities(EntityRank::NODE),1);
//
//        for(moris::uint i = 0; i < tIntegMesh1->get_num_entities(EntityRank::NODE); i++)
//        {
//            moris::moris_id tID = tIntegMesh1->get_glb_entity_id_from_entity_loc_index(i,EntityRank::NODE);
//            tSTKIntegSolUX(i) = tIntegSolUX(tEnrIntegMesh.get_loc_entity_ind_from_entity_glb_id(tID,EntityRank::NODE));
//            tSTKIntegSolUY(i) = tIntegSolUY(tEnrIntegMesh.get_loc_entity_ind_from_entity_glb_id(tID,EntityRank::NODE));
//            tSTKIntegSolTEMP(i) = tIntegSolTEMP(tEnrIntegMesh.get_loc_entity_ind_from_entity_glb_id(tID,EntityRank::NODE));
//        }
//
//        // add solution field to integration mesh
//        tIntegMesh1->add_mesh_field_real_scalar_data_loc_inds(tIntegSolFieldNameUX,EntityRank::NODE,tSTKIntegSolUX);
//        tIntegMesh1->add_mesh_field_real_scalar_data_loc_inds(tIntegSolFieldNameUY,EntityRank::NODE,tSTKIntegSolUY);
//        tIntegMesh1->add_mesh_field_real_scalar_data_loc_inds(tIntegSolFieldNameTEMP,EntityRank::NODE,tSTKIntegSolTEMP);

        Matrix<DDRMat> tFullSolution;
        Matrix<DDRMat> tGoldSolution;
        tTimeSolver->get_full_solution(tFullSolution);

//            print(tFullSolution,"tFullSolution");

//        std::string tMeshOutputFile = "./mdl_exo/xtk_hmr_thermoelastic_2D.e";
//
//        tIntegMesh1->create_output_mesh(tMeshOutputFile);
//
        std::string tMorisRoot = std::getenv("MORISROOT");
        std::string tHdf5FilePath = tMorisRoot + "/projects/FEM/MDL/test/data/Thermoelastic_test_2d.hdf5";

        //------------------------------------------------------------------------------
        //    write solution ( uncomment this if you want to recreate solution files )
        //------------------------------------------------------------------------------

//        // create file
//        hid_t tFileID = create_hdf5_file( tHdf5FilePath );
//
//        // error handler
//        herr_t tStatus = 0;
//
//        // save data
//        save_matrix_to_hdf5_file( tFileID, "Gold Solution", tFullSolution, tStatus );
//
//        // close file
//        close_hdf5_file( tFileID );

        //------------------------------------------------------------------------------
        //    check solution
        //------------------------------------------------------------------------------

        // open file
        hid_t tFileID = open_hdf5_file( tHdf5FilePath );

        // error handler
        herr_t tStatus = 0;

        // read solution from file
        load_matrix_from_hdf5_file( tFileID, "Gold Solution", tGoldSolution, tStatus );

        // close file
        close_hdf5_file( tFileID );

        // verify solution
        moris::real tEpsilon = 1E-06;
        bool tCheck = true;
        for( uint Ik = 0; Ik <tFullSolution.numel(); Ik++)
        {
            if (!((tFullSolution(Ik) - tGoldSolution(Ik)) <= tEpsilon))
            {
                tCheck = false;
            }
        }
        CHECK(tCheck);
<<<<<<< HEAD
=======

        delete tIntegMesh1;
>>>>>>> dc7f1283

//        delete tIntegMesh1;
        delete tModel;
    }
}

TEST_CASE("2D XTK WITH HMR ThermoElastic 2D Input","[XTK_HMR_thermoelastic_2D_Input]")
{
    if(par_size()<=1)
    {
        uint tLagrangeMeshIndex = 0;
        std::string tFieldName = "Cylinder";

        ParameterList tParameters = hmr::create_hmr_parameter_list();

        tParameters.set( "number_of_elements_per_dimension", std::string( "2, 1"));
        tParameters.set( "domain_dimensions", std::string("2, 2") );
        tParameters.set( "domain_offset", std::string("-1.0, -1.0") );
        tParameters.set( "domain_sidesets", std::string("1,2,3,4") );
        tParameters.set( "lagrange_output_meshes",std::string( "0") );

        tParameters.set( "lagrange_orders", std::string("1" ));
        tParameters.set( "lagrange_pattern", std::string("0" ));
        tParameters.set( "bspline_orders", std::string("1" ));
        tParameters.set( "bspline_pattern", std::string("0" ));

        tParameters.set( "lagrange_to_bspline", std::string("0") );

        tParameters.set( "truncate_bsplines", 1 );
        tParameters.set( "refinement_buffer", 3 );
        tParameters.set( "staircase_buffer", 3 );
        tParameters.set( "initial_refinement", 0 );

        tParameters.set( "use_multigrid", 0 );
        tParameters.set( "severity_level", 2 );

        hmr::HMR tHMR( tParameters );

        // initial refinement
        tHMR.perform_initial_refinement( 0 );

        std::shared_ptr< moris::hmr::Mesh > tMesh = tHMR.create_mesh( tLagrangeMeshIndex );

        //// create field
        std::shared_ptr< moris::hmr::Field > tField = tMesh->create_field( tFieldName, tLagrangeMeshIndex );

        tField->evaluate_scalar_function( LvlSetPlane );
        //
        // for( uint k=0; k<2; ++k )
        // {
            // tHMR.flag_surface_elements_on_working_pattern( tField );
            // tHMR.perform_refinement_based_on_working_pattern( 0 );

            // tField->evaluate_scalar_function( LvlSetCircle_2D );
        // }

        tHMR.finalize();

         tHMR.save_to_exodus( 0, "./xtk_exo/mdl_xtk_hmr_2d.e" );

        std::shared_ptr< moris::hmr::Interpolation_Mesh_HMR > tInterpolationMesh = tHMR.create_interpolation_mesh(tLagrangeMeshIndex);

        moris::ge::GEN_Geom_Field tPlaneFieldAsGeom(tField);

        moris::Cell<moris::ge::GEN_Geometry*> tGeometryVector = {&tPlaneFieldAsGeom};

        size_t tModelDimension = 2;
        moris::ge::GEN_Phase_Table tPhaseTable (1,  Phase_Table_Structure::EXP_BASE_2);
        moris::ge::GEN_Geometry_Engine tGeometryEngine(tGeometryVector,tPhaseTable,tModelDimension);

        xtk::Model tXTKModel(tModelDimension, tInterpolationMesh.get(), tGeometryEngine);

        tXTKModel.mVerbose = false;

        //Specify decomposition Method and Cut Mesh ---------------------------------------
        Cell<enum Subdivision_Method> tDecompositionMethods = {Subdivision_Method::NC_REGULAR_SUBDIVISION_QUAD4, Subdivision_Method::C_TRI3};
        tXTKModel.decompose(tDecompositionMethods);

        tXTKModel.perform_basis_enrichment(EntityRank::BSPLINE,0);

        // get meshes
        xtk::Enriched_Interpolation_Mesh & tEnrInterpMesh = tXTKModel.get_enriched_interp_mesh();
        xtk::Enriched_Integration_Mesh   & tEnrIntegMesh = tXTKModel.get_enriched_integ_mesh();

        // place the pair in mesh manager
        mtk::Mesh_Manager tMeshManager;
        tMeshManager.register_mesh_pair(&tEnrInterpMesh, &tEnrIntegMesh);

        // create model
        mdl::Model * tModel = new mdl::Model( &tMeshManager,
                                              0 );

        // solve
        tModel->solve();

        // clean up
        delete tModel;
    }
}

TEST_CASE("2D XTK WITH HMR ThermoElastic 2D Staggered","[XTK_HMR_thermoelastic_2D_staggered]")
{
    if(par_size()<=1)
    {
        uint tLagrangeMeshIndex = 0;
        std::string tFieldName = "Cylinder";

        ParameterList tParameters = hmr::create_hmr_parameter_list();

        tParameters.set( "number_of_elements_per_dimension", std::string("2, 1"));
        tParameters.set( "domain_dimensions", std::string("2, 2") );
        tParameters.set( "domain_offset", std::string("-1.0, -1.0") );
        tParameters.set( "domain_sidesets", std::string("1,2,3,4") );
        tParameters.set( "lagrange_output_meshes", std::string("0") );

        tParameters.set( "lagrange_orders", std::string("1") );
        tParameters.set( "lagrange_pattern", std::string("0") );
        tParameters.set( "bspline_orders", std::string("1") );
        tParameters.set( "bspline_pattern", std::string("0") );

        tParameters.set( "lagrange_to_bspline", std::string("0") );

        tParameters.set( "truncate_bsplines", 1 );
        tParameters.set( "refinement_buffer", 3 );
        tParameters.set( "staircase_buffer", 3 );
        tParameters.set( "initial_refinement", 0 );

        tParameters.set( "use_multigrid", 0 );
        tParameters.set( "severity_level", 2 );

        hmr::HMR tHMR( tParameters );

        // initial refinement
        tHMR.perform_initial_refinement( 0 );

        std::shared_ptr< moris::hmr::Mesh > tMesh = tHMR.create_mesh( tLagrangeMeshIndex );

        //// create field
        std::shared_ptr< moris::hmr::Field > tField = tMesh->create_field( tFieldName, tLagrangeMeshIndex );

        tField->evaluate_scalar_function( LvlSetPlane );
        //
        // for( uint k=0; k<2; ++k )
        // {
            // tHMR.flag_surface_elements_on_working_pattern( tField );
            // tHMR.perform_refinement_based_on_working_pattern( 0 );

            // tField->evaluate_scalar_function( LvlSetCircle_2D );
        // }

        tHMR.finalize();

         tHMR.save_to_exodus( 0, "./xtk_exo/mdl_xtk_hmr_2d.e" );

        std::shared_ptr< moris::hmr::Interpolation_Mesh_HMR > tInterpolationMesh = tHMR.create_interpolation_mesh(tLagrangeMeshIndex);

        moris::ge::GEN_Geom_Field tPlaneFieldAsGeom(tField);

        moris::Cell<moris::ge::GEN_Geometry*> tGeometryVector = {&tPlaneFieldAsGeom};

        size_t tModelDimension = 2;
        moris::ge::GEN_Phase_Table tPhaseTable (1,  Phase_Table_Structure::EXP_BASE_2);
        moris::ge::GEN_Geometry_Engine tGeometryEngine(tGeometryVector,tPhaseTable,tModelDimension);

        xtk::Model tXTKModel(tModelDimension, tInterpolationMesh.get(), tGeometryEngine);

        tXTKModel.mVerbose = false;

        //Specify decomposition Method and Cut Mesh ---------------------------------------
        Cell<enum Subdivision_Method> tDecompositionMethods = {Subdivision_Method::NC_REGULAR_SUBDIVISION_QUAD4, Subdivision_Method::C_TRI3};
        tXTKModel.decompose(tDecompositionMethods);

        tXTKModel.perform_basis_enrichment(EntityRank::BSPLINE,0);

        // get meshes
        xtk::Enriched_Interpolation_Mesh & tEnrInterpMesh = tXTKModel.get_enriched_interp_mesh();
        xtk::Enriched_Integration_Mesh   & tEnrIntegMesh = tXTKModel.get_enriched_integ_mesh();

        // place the pair in mesh manager
        mtk::Mesh_Manager tMeshManager;
        tMeshManager.register_mesh_pair(&tEnrInterpMesh, &tEnrIntegMesh);

        uint tSpatialDimension = 2;

        //------------------------------------------------------------------------------
        // create the properties
        std::shared_ptr< fem::Property > tPropConductivity1 = std::make_shared< fem::Property >();
        tPropConductivity1->set_parameters( { {{ 1.0 }} } );
        tPropConductivity1->set_val_function( tConstValFunction );

        std::shared_ptr< fem::Property > tPropConductivity2 = std::make_shared< fem::Property >();
        tPropConductivity2->set_parameters( { {{ 5.0 }} } );
        tPropConductivity2->set_val_function( tConstValFunction );

        std::shared_ptr< fem::Property > tPropDirichletU = std::make_shared< fem::Property >();
        tPropDirichletU->set_parameters( { {{ 0.0 }, { 0.0 }} } );
        tPropDirichletU->set_val_function( tConstValFunction );

        std::shared_ptr< fem::Property > tPropDirichletTEMP = std::make_shared< fem::Property >();
        tPropDirichletTEMP->set_parameters( { {{ 3.0 }} } );
        tPropDirichletTEMP->set_val_function( tConstValFunction );

//        std::shared_ptr< fem::Property > tPropNeumannTEMP = std::make_shared< fem::Property >();
//        tPropNeumann->set_parameters( { {{ 20.0 }} } );
//        tPropNeumann->set_val_function( tConstValFunction2MatMDL );

        std::shared_ptr< fem::Property > tPropEMod1 = std::make_shared< fem::Property >();
        tPropEMod1->set_parameters( { {{ 1.0 }} } );
        tPropEMod1->set_val_function( tConstValFunction );

        std::shared_ptr< fem::Property > tPropEMod2 = std::make_shared< fem::Property >();
        tPropEMod2->set_parameters( { {{ 1.0 }} } );
        tPropEMod2->set_val_function( tConstValFunction );

        std::shared_ptr< fem::Property > tPropPoisson = std::make_shared< fem::Property >();
        tPropPoisson->set_parameters( { {{ 0.0 }} } );
        tPropPoisson->set_val_function( tConstValFunction );

        std::shared_ptr< fem::Property > tCTE = std::make_shared< fem::Property >();
        tCTE->set_parameters( { {{ 1.0 }} } );
        tCTE->set_val_function( tConstValFunction );

        std::shared_ptr< fem::Property > tTRef = std::make_shared< fem::Property >();
        tTRef->set_parameters( { {{ 1.0 }} } );
        tTRef->set_val_function( tConstValFunction );

        // define constitutive models
        fem::CM_Factory tCMFactory;

        std::shared_ptr< fem::Constitutive_Model > tCMStrucLinIso1 = tCMFactory.create_CM( fem::Constitutive_Type::STRUC_LIN_ISO );
         tCMStrucLinIso1->set_dof_type_list( {{ MSI::Dof_Type::UX, MSI::Dof_Type::UY },{ MSI::Dof_Type::TEMP }},
                                             { "Displacement", "Temperature" } );
         tCMStrucLinIso1->set_property( tPropEMod1, "YoungsModulus" );
         tCMStrucLinIso1->set_property( tPropPoisson, "PoissonRatio" );
         tCMStrucLinIso1->set_property( tCTE, "CTE" );
         tCMStrucLinIso1->set_property( tTRef, "ReferenceTemperature" );
         tCMStrucLinIso1->set_space_dim( 2 );
         tCMStrucLinIso1->set_model_type(fem::Model_Type::PLANE_STRESS);

         std::shared_ptr< fem::Constitutive_Model > tCMStrucLinIso2 = tCMFactory.create_CM( fem::Constitutive_Type::STRUC_LIN_ISO );
         tCMStrucLinIso2->set_dof_type_list( {{ MSI::Dof_Type::UX, MSI::Dof_Type::UY },{ MSI::Dof_Type::TEMP }},
                                             { "Displacement", "Temperature" } );
         tCMStrucLinIso2->set_property( tPropEMod2, "YoungsModulus" );
         tCMStrucLinIso2->set_property( tPropPoisson, "PoissonRatio" );
         tCMStrucLinIso2->set_property( tCTE, "CTE" );
         tCMStrucLinIso2->set_property( tTRef, "ReferenceTemperature" );
         tCMStrucLinIso2->set_space_dim( 2 );
         tCMStrucLinIso2->set_model_type(fem::Model_Type::PLANE_STRESS);

         std::shared_ptr< fem::Constitutive_Model > tCMDiffLinIso1 = tCMFactory.create_CM( fem::Constitutive_Type::DIFF_LIN_ISO );
         tCMDiffLinIso1->set_dof_type_list( {{ MSI::Dof_Type::TEMP }} );
         tCMDiffLinIso1->set_property( tPropConductivity1, "Conductivity" );
         tCMDiffLinIso1->set_space_dim( 2 );

         std::shared_ptr< fem::Constitutive_Model > tCMDiffLinIso2 = tCMFactory.create_CM( fem::Constitutive_Type::DIFF_LIN_ISO );
         tCMDiffLinIso2->set_dof_type_list( {{ MSI::Dof_Type::TEMP }} );
         tCMDiffLinIso2->set_property( tPropConductivity2, "Conductivity" );
         tCMDiffLinIso2->set_space_dim( 2 );

         //----------------------------------------------------------------------------------------------------------

         // define stabilization parameters
         fem::SP_Factory tSPFactory;
         std::shared_ptr< fem::Stabilization_Parameter > tSPDirichletNitscheU = tSPFactory.create_SP( fem::Stabilization_Type::DIRICHLET_NITSCHE );
         tSPDirichletNitscheU->set_parameters( { {{ 1.0 }} } );
         tSPDirichletNitscheU->set_property( tPropEMod1, "Material", mtk::Master_Slave::MASTER );

         std::shared_ptr< fem::Stabilization_Parameter > tSPDirichletNitscheTEMP = tSPFactory.create_SP( fem::Stabilization_Type::DIRICHLET_NITSCHE );
         tSPDirichletNitscheTEMP->set_parameters( { {{ 1.0 }} } );
         tSPDirichletNitscheTEMP->set_property( tPropConductivity1, "Material", mtk::Master_Slave::MASTER );

         //----------------------------------------------------------------------------------------------------------
         // define the IWGs
         fem::IWG_Factory tIWGFactory;

         std::shared_ptr< fem::IWG > tIWGBulkU_1 = tIWGFactory.create_IWG( fem::IWG_Type::STRUC_LINEAR_BULK );
         tIWGBulkU_1->set_residual_dof_type( { MSI::Dof_Type::UX, MSI::Dof_Type::UY } );
         tIWGBulkU_1->set_dof_type_list( {{ MSI::Dof_Type::UX, MSI::Dof_Type::UY }} );
         tIWGBulkU_1->set_constitutive_model( tCMStrucLinIso1, "ElastLinIso", mtk::Master_Slave::MASTER );

         std::shared_ptr< fem::IWG > tIWGBulkU_2 = tIWGFactory.create_IWG( fem::IWG_Type::STRUC_LINEAR_BULK );
         tIWGBulkU_2->set_residual_dof_type( { MSI::Dof_Type::UX, MSI::Dof_Type::UY } );
         tIWGBulkU_2->set_dof_type_list( {{ MSI::Dof_Type::UX, MSI::Dof_Type::UY }} );
         tIWGBulkU_2->set_constitutive_model( tCMStrucLinIso2, "ElastLinIso", mtk::Master_Slave::MASTER );

         std::shared_ptr< fem::IWG > tIWGDirichletU = tIWGFactory.create_IWG( fem::IWG_Type::STRUC_LINEAR_DIRICHLET );
         tIWGDirichletU->set_residual_dof_type( { MSI::Dof_Type::UX, MSI::Dof_Type::UY } );
         tIWGDirichletU->set_dof_type_list( {{ MSI::Dof_Type::UX, MSI::Dof_Type::UY }} );
         tIWGDirichletU->set_stabilization_parameter( tSPDirichletNitscheU, "DirichletNitsche" );
         tIWGDirichletU->set_constitutive_model( tCMStrucLinIso1, "ElastLinIso", mtk::Master_Slave::MASTER );
         tIWGDirichletU->set_property( tPropDirichletU, "Dirichlet", mtk::Master_Slave::MASTER );

//         std::shared_ptr< fem::IWG > tIWGNeumann = tIWGFactory.create_IWG( fem::IWG_Type::STRUC_LINEAR_NEUMANN );
//         tIWGNeumann->set_residual_dof_type( { MSI::Dof_Type::UX, MSI::Dof_Type::UY } );
//         tIWGNeumann->set_dof_type_list( {{ MSI::Dof_Type::UX, MSI::Dof_Type::UY }} );
//         tIWGNeumann->set_property( tPropNeumann, "Neumann", mtk::Master_Slave::MASTER );

         std::shared_ptr< fem::IWG > tIWGBulkTEMP_1 = tIWGFactory.create_IWG( fem::IWG_Type::SPATIALDIFF_BULK );
         tIWGBulkTEMP_1->set_residual_dof_type( { MSI::Dof_Type::TEMP } );
         tIWGBulkTEMP_1->set_dof_type_list( {{ MSI::Dof_Type::TEMP }} );
         tIWGBulkTEMP_1->set_constitutive_model( tCMDiffLinIso1, "DiffLinIso", mtk::Master_Slave::MASTER );
//         tIWGBulkTEMP_1->set_property( tPropTempLoad1, "Load", mtk::Master_Slave::MASTER );

         std::shared_ptr< fem::IWG > tIWGBulkTEMP_2 = tIWGFactory.create_IWG( fem::IWG_Type::SPATIALDIFF_BULK );
         tIWGBulkTEMP_2->set_residual_dof_type( { MSI::Dof_Type::TEMP } );
         tIWGBulkTEMP_2->set_dof_type_list( {{ MSI::Dof_Type::TEMP }} );
         tIWGBulkTEMP_2->set_constitutive_model( tCMDiffLinIso2, "DiffLinIso", mtk::Master_Slave::MASTER );
//         tIWGBulkTEMP_2->set_property( tPropTempLoad2, "Load", mtk::Master_Slave::MASTER );

         std::shared_ptr< fem::IWG > tIWGDirichletTEMP = tIWGFactory.create_IWG( fem::IWG_Type::SPATIALDIFF_DIRICHLET );
         tIWGDirichletTEMP->set_residual_dof_type( { MSI::Dof_Type::TEMP } );
         tIWGDirichletTEMP->set_dof_type_list( {{ MSI::Dof_Type::TEMP }} );
         tIWGDirichletTEMP->set_stabilization_parameter( tSPDirichletNitscheTEMP, "DirichletNitsche" );
         tIWGDirichletTEMP->set_constitutive_model( tCMDiffLinIso2, "DiffLinIso", mtk::Master_Slave::MASTER );
         tIWGDirichletTEMP->set_property( tPropDirichletTEMP, "Dirichlet", mtk::Master_Slave::MASTER );
         //----------------------------------------------------------------------------------------------------------

         fem::Set_User_Info tSetBulk1;
         tSetBulk1.set_mesh_set_name( "HMR_dummy_n_p1" );
         tSetBulk1.set_IWGs( { tIWGBulkU_1, tIWGBulkTEMP_1 } );

         fem::Set_User_Info tSetDirichlet;
         tSetDirichlet.set_mesh_set_name( "SideSet_4_n_p1" );
         tSetDirichlet.set_IWGs( { tIWGDirichletU, tIWGDirichletTEMP } );

         // create a cell of set info
         moris::Cell< fem::Set_User_Info > tSetInfo( 2 );
         tSetInfo( 0 ) = tSetBulk1;
         tSetInfo( 1 ) = tSetDirichlet;

        uint tBSplineMeshIndex = 0;
        // create model
        mdl::Model * tModel = new mdl::Model( &tMeshManager,
                                               1,
                                               tSetInfo,
                                               0, false );

        sol::SOL_Warehouse tSolverWarehouse( tModel->get_solver_interface() );

        moris::Cell< moris::Cell< moris::ParameterList > > tParameterlist( 6 );

        tParameterlist( 0 ).resize( 1 );
        tParameterlist( 0 )( 0 ) = moris::prm::create_linear_algorithm_parameter_list( sol::SolverType::AZTEC_IMPL );
        tParameterlist( 0 )( 0 )("AZ_diagnostics")     = AZ_none;
        tParameterlist( 0 )( 0 )("AZ_output")          = AZ_none;
        tParameterlist( 0 )( 0 )("AZ_max_iter")        = 10000;
        tParameterlist( 0 )( 0 )("AZ_solver")          = AZ_gmres;
        tParameterlist( 0 )( 0 )("AZ_subdomain_solve") = AZ_ilu;
        tParameterlist( 0 )( 0 )("AZ_graph_fill")      = 10;
        tParameterlist( 0 )( 0 )("Use_ML_Prec")        = true;

        tParameterlist( 1 ).resize( 1 );
        tParameterlist( 1 )( 0 ) = moris::prm::create_linear_solver_parameter_list();

        tParameterlist( 2 ).resize( 2 );
        tParameterlist( 2 )( 0 ) = moris::prm::create_nonlinear_algorithm_parameter_list();
        tParameterlist( 2 )( 0 )("NLA_Solver_Implementation") = static_cast< uint >( moris::NLA::NonlinearSolverType::NEWTON_SOLVER );
        tParameterlist( 2 )( 1 ) = moris::prm::create_nonlinear_algorithm_parameter_list();
        tParameterlist( 2 )( 1 )("NLA_Solver_Implementation") = static_cast< uint >( moris::NLA::NonlinearSolverType::NLBGS_SOLVER );

        tParameterlist( 3 ).resize( 3 );
        tParameterlist( 3 )( 0 ) = moris::prm::create_nonlinear_solver_parameter_list();
        tParameterlist( 3 )( 0 )("NLA_Solver_Implementation") = static_cast< uint >( moris::NLA::NonlinearSolverType::NEWTON_SOLVER );
        tParameterlist( 3 )( 0 )("NLA_DofTypes") = std::string("UX,UY");
        tParameterlist( 3 )( 1 ) = moris::prm::create_nonlinear_solver_parameter_list();
        tParameterlist( 3 )( 1 )("NLA_Solver_Implementation") = static_cast< uint >( moris::NLA::NonlinearSolverType::NEWTON_SOLVER );
        tParameterlist( 3 )( 1 )("NLA_DofTypes") = std::string("TEMP");
        tParameterlist( 3 )( 2 ) = moris::prm::create_nonlinear_solver_parameter_list();
        tParameterlist( 3 )( 2 )("NLA_Solver_Implementation") = static_cast< uint >( moris::NLA::NonlinearSolverType::NLBGS_SOLVER );
        tParameterlist( 3 )( 2 )("NLA_Sub_Nonlinear_Solver") = std::string("0,1");
        tParameterlist( 3 )( 2 )("NLA_DofTypes") = std::string("UX,UY;TEMP");
        tParameterlist( 3 )( 2 )("NLA_Nonlinear_solver_algorithms") = std::string("1");

        tParameterlist( 4 ).resize( 1 );
        tParameterlist( 4 )( 0 ) = moris::prm::create_time_solver_algorithm_parameter_list();
        tParameterlist( 4 )( 0 )("TSA_Nonlinear_solver") = 2;

        tParameterlist( 5 ).resize( 1 );
        tParameterlist( 5 )( 0 ) = moris::prm::create_time_solver_parameter_list();
        tParameterlist( 5 )( 0 )("TSA_DofTypes") = std::string("UX,UY;TEMP");

        tSolverWarehouse.set_parameterlist( tParameterlist );

        tSolverWarehouse.initialize();

        tsa::Time_Solver * tTimeSolver = tSolverWarehouse.get_main_time_solver();

        tTimeSolver->solve();

//        // - - - - - - - - - - - - - - - - - - - - - - - - - - - - - - - - -
//        // STEP 1: create linear solver and algorithm
//        // - - - - - - - - - - - - - - - - - - - - - - - - - - - - - - - - -
//        moris::Cell< enum MSI::Dof_Type > tDofTypesT( 1 );            tDofTypesT( 0 ) = MSI::Dof_Type::TEMP;
//        moris::Cell< enum MSI::Dof_Type > tDofTypesU( 2 );            tDofTypesU( 0 ) = MSI::Dof_Type::UX;              tDofTypesU( 1 ) = MSI::Dof_Type::UY;
//
//        dla::Solver_Factory  tSolFactory;
//        std::shared_ptr< dla::Linear_Solver_Algorithm > tLinearSolverAlgorithm = tSolFactory.create_solver( sol::SolverType::AZTEC_IMPL );
//
//        tLinearSolverAlgorithm->set_param("AZ_diagnostics") = AZ_none;
//        tLinearSolverAlgorithm->set_param("AZ_output") = AZ_none;
//        tLinearSolverAlgorithm->set_param("AZ_max_iter") = 10000;
//        tLinearSolverAlgorithm->set_param("AZ_solver") = AZ_gmres;
//        tLinearSolverAlgorithm->set_param("AZ_subdomain_solve") = AZ_ilu;
//        tLinearSolverAlgorithm->set_param("AZ_graph_fill") = 10;
////        tLinearSolverAlgorithm->set_param("Use_ML_Prec") = true;
//
//        dla::Linear_Solver tLinSolver;
//        tLinSolver.set_linear_algorithm( 0, tLinearSolverAlgorithm );
//
//        // - - - - - - - - - - - - - - - - - - - - - - - - - - - - - - - - -
//        // STEP 2: create nonlinear solver and algorithm
//        // - - - - - - - - - - - - - - - - - - - - - - - - - - - - - - - - -
//        NLA::Nonlinear_Solver_Factory tNonlinFactory;
//        std::shared_ptr< NLA::Nonlinear_Algorithm > tNonlinearSolverAlgorithmMain = tNonlinFactory.create_nonlinear_solver( NLA::NonlinearSolverType::NLBGS_SOLVER );
//        std::shared_ptr< NLA::Nonlinear_Algorithm > tNonlinearSolverAlgorithmMonolythic = tNonlinFactory.create_nonlinear_solver( NLA::NonlinearSolverType::NEWTON_SOLVER );
////        std::shared_ptr< NLA::Nonlinear_Algorithm > tNonlinearSolverAlgorithmMonolythicU = tNonlinFactory.create_nonlinear_solver( NLA::NonlinearSolverType::NEWTON_SOLVER );
//
//        tNonlinearSolverAlgorithmMonolythic->set_param("NLA_max_iter")   = 3;
//        tNonlinearSolverAlgorithmMain->set_param("NLA_max_iter")   = 1;
//        //        tNonlinearSolverAlgorithmMonolythic->set_param("NLA_hard_break") = false;
//        //        tNonlinearSolverAlgorithmMonolythic->set_param("NLA_max_lin_solver_restarts") = 2;
//        //        tNonlinearSolverAlgorithmMonolythic->set_param("NLA_rebuild_jacobian") = true;
//
//        tNonlinearSolverAlgorithmMonolythic->set_linear_solver( &tLinSolver );
////        tNonlinearSolverAlgorithmMonolythicU->set_linear_solver( &tLinSolver );
//
//        NLA::Nonlinear_Solver tNonlinearSolverMain;
//        NLA::Nonlinear_Solver tNonlinearSolverMonolythicT;
//        NLA::Nonlinear_Solver tNonlinearSolverMonolythicU;
//        tNonlinearSolverMain       .set_nonlinear_algorithm( tNonlinearSolverAlgorithmMain, 0 );
//        tNonlinearSolverMonolythicT.set_nonlinear_algorithm( tNonlinearSolverAlgorithmMonolythic, 0 );
//        tNonlinearSolverMonolythicU.set_nonlinear_algorithm( tNonlinearSolverAlgorithmMonolythic, 0 );
//
//        tNonlinearSolverMain       .set_dof_type_list( tDofTypesU );
//        tNonlinearSolverMain       .set_dof_type_list( tDofTypesT );
//        tNonlinearSolverMonolythicT.set_dof_type_list( tDofTypesT );
//        tNonlinearSolverMonolythicU.set_dof_type_list( tDofTypesU );
//
//        tNonlinearSolverMonolythicU.set_secondiry_dof_type_list(tDofTypesT);
//
//        tNonlinearSolverMain.set_sub_nonlinear_solver( &tNonlinearSolverMonolythicT );
//        tNonlinearSolverMain.set_sub_nonlinear_solver( &tNonlinearSolverMonolythicU );
//
//        // Create solver database
//        sol::SOL_Warehouse tSolverWarehouse( tModel->get_solver_interface() );
//
//        tNonlinearSolverMain       .set_solver_warehouse( &tSolverWarehouse );
//        tNonlinearSolverMonolythicT.set_solver_warehouse( &tSolverWarehouse );
//        tNonlinearSolverMonolythicU.set_solver_warehouse( &tSolverWarehouse );
//
//        // - - - - - - - - - - - - - - - - - - - - - - - - - - - - - - - - -
//        // STEP 3: create time Solver and algorithm
//        // - - - - - - - - - - - - - - - - - - - - - - - - - - - - - - - - -
//        tsa::Time_Solver_Factory tTimeSolverFactory;
//        std::shared_ptr< tsa::Time_Solver_Algorithm > tTimeSolverAlgorithm = tTimeSolverFactory.create_time_solver( tsa::TimeSolverType::MONOLITHIC );
//
//        tTimeSolverAlgorithm->set_nonlinear_solver( &tNonlinearSolverMain );
//
//        tsa::Time_Solver tTimeSolver;
//        tTimeSolver.set_time_solver_algorithm( tTimeSolverAlgorithm );
//        tTimeSolver.set_solver_warehouse( &tSolverWarehouse );
//
//        tTimeSolver.set_dof_type_list( tDofTypesU );
//        tTimeSolver.set_dof_type_list( tDofTypesT );
//
//        //------------------------------------------------------------------------------
//        tTimeSolver.solve();

        // output solution and meshes
        // FIXME add with output is needed

//        xtk::Output_Options tOutputOptions;
//        tOutputOptions.mAddNodeSets = false;
//        tOutputOptions.mAddSideSets = false;
//        tOutputOptions.mAddClusters = false;
//
//        // add solution field to integration mesh
//        std::string tIntegSolFieldNameUX = "UX";
//        std::string tIntegSolFieldNameUY = "UY";
//        std::string tIntegSolFieldNameTEMP = "TEMP";
//        tOutputOptions.mRealNodeExternalFieldNames = {tIntegSolFieldNameUX, tIntegSolFieldNameUY, tIntegSolFieldNameTEMP};
//
//        moris::mtk::Integration_Mesh* tIntegMesh1 = tXTKModel.get_output_mesh(tOutputOptions);
//
//        // Write to Integration mesh for visualization
//        Matrix<DDRMat> tIntegSolUX = tModel->get_solution_for_integration_mesh_output( MSI::Dof_Type::UX );
//        Matrix<DDRMat> tIntegSolUY = tModel->get_solution_for_integration_mesh_output( MSI::Dof_Type::UY );
//        Matrix<DDRMat> tIntegSolTEMP = tModel->get_solution_for_integration_mesh_output( MSI::Dof_Type::TEMP );
//
//        //    print(tIntegSolUX,"tIntegSolUX");
//        //    print(tIntegSolUY,"tIntegSolUY");
//
//        Matrix<DDRMat> tSTKIntegSolUX(tIntegMesh1->get_num_entities(EntityRank::NODE),1);
//        Matrix<DDRMat> tSTKIntegSolUY(tIntegMesh1->get_num_entities(EntityRank::NODE),1);
//        Matrix<DDRMat> tSTKIntegSolTEMP(tIntegMesh1->get_num_entities(EntityRank::NODE),1);
//
//        for(moris::uint i = 0; i < tIntegMesh1->get_num_entities(EntityRank::NODE); i++)
//        {
//            moris::moris_id tID = tIntegMesh1->get_glb_entity_id_from_entity_loc_index(i,EntityRank::NODE);
//            tSTKIntegSolUX(i) = tIntegSolUX(tEnrIntegMesh.get_loc_entity_ind_from_entity_glb_id(tID,EntityRank::NODE));
//            tSTKIntegSolUY(i) = tIntegSolUY(tEnrIntegMesh.get_loc_entity_ind_from_entity_glb_id(tID,EntityRank::NODE));
//            tSTKIntegSolTEMP(i) = tIntegSolTEMP(tEnrIntegMesh.get_loc_entity_ind_from_entity_glb_id(tID,EntityRank::NODE));
//        }
//
//        // add solution field to integration mesh
//        tIntegMesh1->add_mesh_field_real_scalar_data_loc_inds(tIntegSolFieldNameUX,EntityRank::NODE,tSTKIntegSolUX);
//        tIntegMesh1->add_mesh_field_real_scalar_data_loc_inds(tIntegSolFieldNameUY,EntityRank::NODE,tSTKIntegSolUY);
//        tIntegMesh1->add_mesh_field_real_scalar_data_loc_inds(tIntegSolFieldNameTEMP,EntityRank::NODE,tSTKIntegSolTEMP);
//
//        //    Matrix<DDRMat> tFullSol;
//        //    tNonlinearSolver.get_full_solution(tFullSol);
//        //
//        //    print(tFullSol,"tFullSol");
//
//        std::string tMeshOutputFile = "./mdl_exo/hmr_xtk_thermoelastic_staggered.e";
//
//        tIntegMesh1->create_output_mesh(tMeshOutputFile);

        Matrix<DDRMat> tFullSolution;
        Matrix<DDRMat> tGoldSolution;
        tTimeSolver->get_full_solution(tFullSolution);

        //    print(tFullSol,"tFullSol");

        std::string tMorisRoot = std::getenv("MORISROOT");
        std::string tHdf5FilePath = tMorisRoot + "/projects/FEM/MDL/test/data/Thermoelastic_test_2d.hdf5";

        //------------------------------------------------------------------------------
        //    check solution
        //------------------------------------------------------------------------------

        // open file
        hid_t tFileID = open_hdf5_file( tHdf5FilePath );

        // error handler
        herr_t tStatus = 0;

        // read solution from file
        load_matrix_from_hdf5_file( tFileID, "Gold Solution", tGoldSolution, tStatus );

        // close file
        close_hdf5_file( tFileID );

        // verify solution
        moris::real tEpsilon = 1E-06;
        bool tCheck = true;
        for( uint Ik = 0; Ik <tFullSolution.numel(); Ik++)
        {
            if (!((tFullSolution(Ik) - tGoldSolution(Ik)) <= tEpsilon))
            {
                tCheck = false;
            }
        }
        CHECK(tCheck);

//        delete tIntegMesh1;
        delete tModel;
    }
}

//TEST_CASE("2D XTK WITH HMR Struc Interface 3D","[XTK_HMR_Struc_Interface_3D]")
//{
//    if(par_size()<=1)
//    {
//        uint tLagrangeMeshIndex = 0;
//        std::string tFieldName = "Cylinder";
//
//        uint tSpatialDimension = 3;
//
//         hmr::ParameterList tParameters = hmr::create_hmr_parameter_list();
//
//         tParameters.set( "number_of_elements_per_dimension", "22, 8, 2");
//         tParameters.set( "domain_dimensions", "6, 2, 1" );
//         tParameters.set( "domain_offset", "-3.0, -1.0, -0.5" );
//         tParameters.set( "domain_sidesets", "1,2,3,4,5,6" );
//         tParameters.set( "lagrange_output_meshes", "0" );
//
//         tParameters.set( "lagrange_orders", "1" );
//         tParameters.set( "lagrange_pattern", "0" );
//         tParameters.set( "bspline_orders", "1" );
//         tParameters.set( "bspline_pattern", "0" );
//
//         tParameters.set( "lagrange_to_bspline", "0" );
//
//         tParameters.set( "truncate_bsplines", 1 );
//         tParameters.set( "refinement_buffer", 3 );
//         tParameters.set( "staircase_buffer", 3 );
//         tParameters.set( "initial_refinement", 0 );
//
//         tParameters.set( "use_multigrid", 0 );
//         tParameters.set( "severity_level", 2 );
//
//         hmr::HMR tHMR( tParameters );
//
//        //initial refinement
//         tHMR.perform_initial_refinement( 0 );
//
//         std::shared_ptr< moris::hmr::Mesh > tMesh = tHMR.create_mesh( tLagrangeMeshIndex );
//
//       //  create field
//       Cell<std::shared_ptr< moris::hmr::Field > > tHMRFields;
//       tHMRFields.resize(2);
//
//       // create field
//       tHMRFields(0) = tMesh->create_field( "Geom", tLagrangeMeshIndex );
//       tHMRFields(1) = tMesh->create_field( "Geom", tLagrangeMeshIndex );
//
//       tHMRFields(0)->evaluate_scalar_function( LevelSetFunction_star1 );
//       tHMRFields(1)->evaluate_scalar_function( Plane4MatMDL1 );
//
//       for( uint k=0; k<2; ++k )
//       {
//           tHMR.flag_surface_elements_on_working_pattern( tHMRFields(0) );
//           tHMR.flag_surface_elements_on_working_pattern( tHMRFields(1) );
//
//           tHMR.perform_refinement_based_on_working_pattern( 0 );
//
//           tHMRFields(0)->evaluate_scalar_function( LevelSetFunction_star1 );
//           tHMRFields(1)->evaluate_scalar_function( Plane4MatMDL1 );
//       }
//
//      tHMR.finalize();
//
////      tHMR.save_to_exodus( 0, "./xtk_exo/mdl_xtk_hmr_3d.e" );
//
//      std::shared_ptr< hmr::Interpolation_Mesh_HMR > tInterpMesh = tHMR.create_interpolation_mesh( tLagrangeMeshIndex  );
//
//      xtk::Geom_Field tCircleFieldAsGeom(tHMRFields(0));
//      xtk::Geom_Field tPlaneFieldAsGeom2(tHMRFields(1));
//      moris::Cell<xtk::Geometry*> tGeometryVector = {&tCircleFieldAsGeom,&tPlaneFieldAsGeom2};
//
//      xtk::Phase_Table     tPhaseTable (tGeometryVector.size(),  Phase_Table_Structure::EXP_BASE_2);
//      xtk::Geometry_Engine tGeometryEngine(tGeometryVector,tPhaseTable,tSpatialDimension);
//      xtk::Model           tXTKModel(tSpatialDimension,tInterpMesh.get(),tGeometryEngine);
//      tXTKModel.mVerbose = false;
//
//      Cell<enum Subdivision_Method> tDecompositionMethods = {Subdivision_Method::NC_REGULAR_SUBDIVISION_HEX8, Subdivision_Method::C_HIERARCHY_TET4};
//      tXTKModel.decompose(tDecompositionMethods);
//      tXTKModel.perform_basis_enrichment(EntityRank::BSPLINE,0);
//
//      // get meshes
//      xtk::Enriched_Interpolation_Mesh & tEnrInterpMesh = tXTKModel.get_enriched_interp_mesh();
//      xtk::Enriched_Integration_Mesh   & tEnrIntegMesh = tXTKModel.get_enriched_integ_mesh();
//
//      // place the pair in mesh manager
//      mtk::Mesh_Manager tMeshManager;
//      tMeshManager.register_mesh_pair(&tEnrInterpMesh, &tEnrIntegMesh);
//
//      Cell< fem::IWG_User_Defined_Info > tBulkIWG(1);
//      Cell< fem::IWG_User_Defined_Info > tDBCIWG(1);
//      Cell< fem::IWG_User_Defined_Info > tNBCIWG(1);
//      Cell< fem::IWG_User_Defined_Info > tIntIWG(1);
//
//        // create IWG user defined info
//      tBulkIWG( 0 ) = fem::IWG_User_Defined_Info( fem::IWG_Type::STRUC_LINEAR_BULK,
//                                                  { MSI::Dof_Type::UX, MSI::Dof_Type::UY, MSI::Dof_Type::UZ },
//                                                  {{ MSI::Dof_Type::UX, MSI::Dof_Type::UY, MSI::Dof_Type::UZ }},
//                                                  moris::Cell< fem::Property_Type >( 0 ),
//                                                  { fem::Constitutive_Type::STRUC_LIN_ISO } );
//
//      tDBCIWG( 0 ) = fem::IWG_User_Defined_Info( fem::IWG_Type::STRUC_LINEAR_DIRICHLET,
//                                                 { MSI::Dof_Type::UX, MSI::Dof_Type::UY, MSI::Dof_Type::UZ },
//                                                 {{ MSI::Dof_Type::UX, MSI::Dof_Type::UY, MSI::Dof_Type::UZ }},
//                                                 { fem::Property_Type::STRUC_DIRICHLET },
//                                                 { fem::Constitutive_Type::STRUC_LIN_ISO } );
//
//      tNBCIWG( 0 ) = fem::IWG_User_Defined_Info( fem::IWG_Type::STRUC_LINEAR_NEUMANN,
//                                                 { MSI::Dof_Type::UX, MSI::Dof_Type::UY, MSI::Dof_Type::UZ },
//                                                 {{ MSI::Dof_Type::UX, MSI::Dof_Type::UY, MSI::Dof_Type::UZ },},
//                                                 { fem::Property_Type::STRUC_NEUMANN },
//                                                 moris::Cell< fem::Constitutive_Type >( 0 ) );
//      tIntIWG( 0 ) = fem::IWG_User_Defined_Info( fem::IWG_Type::STRUC_LINEAR_INTERFACE,
//                                                 { MSI::Dof_Type::UX, MSI::Dof_Type::UY, MSI::Dof_Type::UZ },
//                                                 {{ MSI::Dof_Type::UX, MSI::Dof_Type::UY, MSI::Dof_Type::UZ }},
//                                                 Cell< fem::Property_Type >( 0 ),
//                                                 {fem::Constitutive_Type::STRUC_LIN_ISO },
//                                                 {{ MSI::Dof_Type::UX, MSI::Dof_Type::UY, MSI::Dof_Type::UZ }},
//                                                 Cell< fem::Property_Type >( 0 ),
//                                                 {fem::Constitutive_Type::STRUC_LIN_ISO } );
//
//        Cell< Cell< fem::IWG_User_Defined_Info > > tIWGUserDefinedInfo( 14 );
//
//        tIWGUserDefinedInfo( 0 )  = tBulkIWG;
//        tIWGUserDefinedInfo( 1 )  = tBulkIWG;
//        tIWGUserDefinedInfo( 2 )  = tBulkIWG;
//        tIWGUserDefinedInfo( 3 )  = tBulkIWG;
//        tIWGUserDefinedInfo( 4 )  = tBulkIWG;
//        tIWGUserDefinedInfo( 5 )  = tBulkIWG;
//        tIWGUserDefinedInfo( 6 )  = tBulkIWG;
//        tIWGUserDefinedInfo( 7 )  = tBulkIWG;
//        tIWGUserDefinedInfo( 8 )  = tDBCIWG;
//        tIWGUserDefinedInfo( 9 )  = tNBCIWG;
//        tIWGUserDefinedInfo( 10 ) = tIntIWG;
//        tIWGUserDefinedInfo( 11 ) = tIntIWG;
//        tIWGUserDefinedInfo( 12 ) = tIntIWG;
//        tIWGUserDefinedInfo( 13 ) = tIntIWG;
//
//        // create property user defined info
//        fem::Property_User_Defined_Info tYoungs_Modulus( fem::Property_Type::YOUNGS_MODULUS,
//                Cell< Cell< MSI::Dof_Type > >( 0 ),
//                {{{ 1.0 }}},
//                tConstValFunction,
//                Cell< fem::PropertyFunc >( 0 ) );
//        fem::Property_User_Defined_Info tYoungs_Modulus2( fem::Property_Type::YOUNGS_MODULUS,
//                Cell< Cell< MSI::Dof_Type > >( 0 ),
//                {{{ 1.0 }}},
//                tConstValFunction,
//                Cell< fem::PropertyFunc >( 0 ) );
//        fem::Property_User_Defined_Info tPoissons_Ratio( fem::Property_Type::POISSONS_RATIO,
//                Cell< Cell< MSI::Dof_Type > >( 0 ),
//                {{{ 0.0 }}},
//                tConstValFunction,
//                Cell< fem::PropertyFunc >( 0 ) );
//        fem::Property_User_Defined_Info tStrucDirichlet( fem::Property_Type::STRUC_DIRICHLET,
//                Cell< Cell< MSI::Dof_Type > >( 0 ),
//                {{{ 0.0, 0.0, 0.0 }}},
//                tConstValFunction,
//                Cell< fem::PropertyFunc >( 0 ) );
//        fem::Property_User_Defined_Info tStrucNeumann( fem::Property_Type::STRUC_NEUMANN,
//                Cell< Cell< MSI::Dof_Type > >( 0 ),
//                {{{ 1.0, 0.0, 0.0 }}},
//                tConstValFunction,
//                Cell< fem::PropertyFunc >( 0 ) );
//
//        // create property user defined info
//        Cell< Cell< Cell< fem::Property_User_Defined_Info > > > tPropertyUserDefinedInfo( 14 );
//        tPropertyUserDefinedInfo( 0 ).resize( 1 );
//        tPropertyUserDefinedInfo( 0 )( 0 ).resize( 2 );
//        tPropertyUserDefinedInfo( 0 )( 0 )( 0 ) = tYoungs_Modulus2;
//        tPropertyUserDefinedInfo( 0 )( 0 )( 1 ) = tPoissons_Ratio;
//        tPropertyUserDefinedInfo( 1 ).resize( 1 );
//        tPropertyUserDefinedInfo( 1 )( 0 ).resize( 2 );
//        tPropertyUserDefinedInfo( 1 )( 0 )( 0 ) = tYoungs_Modulus2;
//        tPropertyUserDefinedInfo( 1 )( 0 )( 1 ) = tPoissons_Ratio;
//        tPropertyUserDefinedInfo( 2 ).resize( 1 );
//        tPropertyUserDefinedInfo( 2 )( 0 ).resize( 2 );
//        tPropertyUserDefinedInfo( 2 )( 0 )( 0 ) = tYoungs_Modulus2;
//        tPropertyUserDefinedInfo( 2 )( 0 )( 1 ) = tPoissons_Ratio;
//        tPropertyUserDefinedInfo( 3 ).resize( 1 );
//        tPropertyUserDefinedInfo( 3 )( 0 ).resize( 2 );
//        tPropertyUserDefinedInfo( 3 )( 0 )( 0 ) = tYoungs_Modulus2;
//        tPropertyUserDefinedInfo( 3 )( 0 )( 1 ) = tPoissons_Ratio;
//        tPropertyUserDefinedInfo( 4 ).resize( 1 );
//        tPropertyUserDefinedInfo( 4 )( 0 ).resize( 2 );
//        tPropertyUserDefinedInfo( 4 )( 0 )( 0 ) = tYoungs_Modulus;
//        tPropertyUserDefinedInfo( 4 )( 0 )( 1 ) = tPoissons_Ratio;
//        tPropertyUserDefinedInfo( 5 ).resize( 1 );
//        tPropertyUserDefinedInfo( 5 )( 0 ).resize( 2 );
//        tPropertyUserDefinedInfo( 5 )( 0 )( 0 ) = tYoungs_Modulus;
//        tPropertyUserDefinedInfo( 5 )( 0 )( 1 ) = tPoissons_Ratio;
//        tPropertyUserDefinedInfo( 6 ).resize( 1 );
//        tPropertyUserDefinedInfo( 6 )( 0 ).resize( 2 );
//        tPropertyUserDefinedInfo( 6 )( 0 )( 0 ) = tYoungs_Modulus;
//        tPropertyUserDefinedInfo( 6 )( 0 )( 1 ) = tPoissons_Ratio;
//        tPropertyUserDefinedInfo( 7 ).resize( 1 );
//        tPropertyUserDefinedInfo( 7 )( 0 ).resize( 2 );
//        tPropertyUserDefinedInfo( 7 )( 0 )( 0 ) = tYoungs_Modulus;
//        tPropertyUserDefinedInfo( 7 )( 0 )( 1 ) = tPoissons_Ratio;
//        tPropertyUserDefinedInfo( 8 ).resize( 1 );
//        tPropertyUserDefinedInfo( 8 )( 0 ).resize( 3 );
//        tPropertyUserDefinedInfo( 8 )( 0 )( 0 ) = tYoungs_Modulus;
//        tPropertyUserDefinedInfo( 8 )( 0 )( 1 ) = tPoissons_Ratio;
//        tPropertyUserDefinedInfo( 8 )( 0 )( 2 ) = tStrucDirichlet;
//        tPropertyUserDefinedInfo( 9 ).resize( 1 );
//        tPropertyUserDefinedInfo( 9 )( 0 ).resize( 1 );
//        tPropertyUserDefinedInfo( 9 )( 0 )( 0 ) = tStrucNeumann;
//        tPropertyUserDefinedInfo( 10 ).resize( 2 );
//        tPropertyUserDefinedInfo( 10 )( 0 ).resize( 2 );
//        tPropertyUserDefinedInfo( 10 )( 0 )( 0 ) = tYoungs_Modulus2;
//        tPropertyUserDefinedInfo( 10 )( 0 )( 1 ) = tPoissons_Ratio;
//        tPropertyUserDefinedInfo( 10 )( 1 ).resize( 2 );
//        tPropertyUserDefinedInfo( 10 )( 1 )( 0 ) = tYoungs_Modulus2;
//        tPropertyUserDefinedInfo( 10 )( 1 )( 1 ) = tPoissons_Ratio;
//        tPropertyUserDefinedInfo( 11 ).resize( 2 );
//        tPropertyUserDefinedInfo( 11 )( 0 ).resize( 2 );
//        tPropertyUserDefinedInfo( 11 )( 0 )( 0 ) = tYoungs_Modulus2;
//        tPropertyUserDefinedInfo( 11 )( 0 )( 1 ) = tPoissons_Ratio;
//        tPropertyUserDefinedInfo( 11 )( 1 ).resize( 2 );
//        tPropertyUserDefinedInfo( 11 )( 1 )( 0 ) = tYoungs_Modulus;
//        tPropertyUserDefinedInfo( 11 )( 1 )( 1 ) = tPoissons_Ratio;
//        tPropertyUserDefinedInfo( 12 ).resize( 2 );
//        tPropertyUserDefinedInfo( 12 )( 0 ).resize( 2 );
//        tPropertyUserDefinedInfo( 12 )( 0 )( 0 ) = tYoungs_Modulus2;
//        tPropertyUserDefinedInfo( 12 )( 0 )( 1 ) = tPoissons_Ratio;
//        tPropertyUserDefinedInfo( 12 )( 1 ).resize( 2 );
//        tPropertyUserDefinedInfo( 12 )( 1 )( 0 ) = tYoungs_Modulus;
//        tPropertyUserDefinedInfo( 12 )( 1 )( 1 ) = tPoissons_Ratio;
//        tPropertyUserDefinedInfo( 13 ).resize( 2 );
//        tPropertyUserDefinedInfo( 13 )( 0 ).resize( 2 );
//        tPropertyUserDefinedInfo( 13 )( 0 )( 0 ) = tYoungs_Modulus;
//        tPropertyUserDefinedInfo( 13 )( 0 )( 1 ) = tPoissons_Ratio;
//        tPropertyUserDefinedInfo( 13 )( 1 ).resize( 2 );
//        tPropertyUserDefinedInfo( 13 )( 1 )( 0 ) = tYoungs_Modulus;
//        tPropertyUserDefinedInfo( 13 )( 1 )( 1 ) = tPoissons_Ratio;
//
//        fem::Constitutive_User_Defined_Info tStrucLinIso( fem::Constitutive_Type::STRUC_LIN_ISO,
//                                                          {{ MSI::Dof_Type::UX, MSI::Dof_Type::UY, MSI::Dof_Type::UZ }},
//                                                          { fem::Property_Type::YOUNGS_MODULUS, fem::Property_Type::POISSONS_RATIO } );
//
//        // create constitutive user defined info
//        Cell< Cell< Cell< fem::Constitutive_User_Defined_Info > > > tConstitutiveUserDefinedInfo( 14 );
//        tConstitutiveUserDefinedInfo( 0 ).resize( 1 );
//        tConstitutiveUserDefinedInfo( 0 )( 0 ).resize( 1 );
//        tConstitutiveUserDefinedInfo( 0 )( 0 )( 0 ) = tStrucLinIso;
//        tConstitutiveUserDefinedInfo( 1 ).resize( 1 );
//        tConstitutiveUserDefinedInfo( 1 )( 0 ).resize( 1 );
//        tConstitutiveUserDefinedInfo( 1 )( 0 )( 0 ) = tStrucLinIso;
//        tConstitutiveUserDefinedInfo( 2 ).resize( 1 );
//        tConstitutiveUserDefinedInfo( 2 )( 0 ).resize( 1 );
//        tConstitutiveUserDefinedInfo( 2 )( 0 )( 0 ) = tStrucLinIso;
//        tConstitutiveUserDefinedInfo( 3 ).resize( 1 );
//        tConstitutiveUserDefinedInfo( 3 )( 0 ).resize( 1 );
//        tConstitutiveUserDefinedInfo( 3 )( 0 )( 0 ) = tStrucLinIso;
//        tConstitutiveUserDefinedInfo( 4 ).resize( 1 );
//        tConstitutiveUserDefinedInfo( 4 )( 0 ).resize( 1 );
//        tConstitutiveUserDefinedInfo( 4 )( 0 )( 0 ) = tStrucLinIso;
//        tConstitutiveUserDefinedInfo( 5 ).resize( 1 );
//        tConstitutiveUserDefinedInfo( 5 )( 0 ).resize( 1 );
//        tConstitutiveUserDefinedInfo( 5 )( 0 )( 0 ) = tStrucLinIso;
//        tConstitutiveUserDefinedInfo( 6 ).resize( 1 );
//        tConstitutiveUserDefinedInfo( 6 )( 0 ).resize( 1 );
//        tConstitutiveUserDefinedInfo( 6 )( 0 )( 0 ) = tStrucLinIso;
//        tConstitutiveUserDefinedInfo( 7 ).resize( 1 );
//        tConstitutiveUserDefinedInfo( 7 )( 0 ).resize( 1 );
//        tConstitutiveUserDefinedInfo( 7 )( 0 )( 0 ) = tStrucLinIso;
//        tConstitutiveUserDefinedInfo( 8 ).resize( 1 );
//        tConstitutiveUserDefinedInfo( 8 )( 0 ).resize( 1 );
//        tConstitutiveUserDefinedInfo( 8 )( 0 )( 0 ) = tStrucLinIso;
//        tConstitutiveUserDefinedInfo( 9 ).resize( 1 );
//        tConstitutiveUserDefinedInfo( 10 ).resize( 2 );
//        tConstitutiveUserDefinedInfo( 10 )( 0 ).resize( 1 );
//        tConstitutiveUserDefinedInfo( 10 )( 0 )( 0 ) = tStrucLinIso;
//        tConstitutiveUserDefinedInfo( 10 )( 1 ).resize( 1 );
//        tConstitutiveUserDefinedInfo( 10 )( 1 )( 0 ) = tStrucLinIso;
//        tConstitutiveUserDefinedInfo( 11 ).resize( 2 );
//        tConstitutiveUserDefinedInfo( 11 )( 0 ).resize( 1 );
//        tConstitutiveUserDefinedInfo( 11 )( 0 )( 0 ) = tStrucLinIso;
//        tConstitutiveUserDefinedInfo( 11 )( 1 ).resize( 1 );
//        tConstitutiveUserDefinedInfo( 11 )( 1 )( 0 ) = tStrucLinIso;
//        tConstitutiveUserDefinedInfo( 12 ).resize( 2 );
//        tConstitutiveUserDefinedInfo( 12 )( 0 ).resize( 1 );
//        tConstitutiveUserDefinedInfo( 12 )( 0 )( 0 ) = tStrucLinIso;
//        tConstitutiveUserDefinedInfo( 12 )( 1 ).resize( 1 );
//        tConstitutiveUserDefinedInfo( 12 )( 1 )( 0 ) = tStrucLinIso;
//        tConstitutiveUserDefinedInfo( 13 ).resize( 2 );
//        tConstitutiveUserDefinedInfo( 13 )( 0 ).resize( 1 );
//        tConstitutiveUserDefinedInfo( 13 )( 0 )( 0 ) = tStrucLinIso;
//        tConstitutiveUserDefinedInfo( 13 )( 1 ).resize( 1 );
//        tConstitutiveUserDefinedInfo( 13 )( 1 )( 0 ) = tStrucLinIso;
//
//        // create a list of active block-sets
//        // create a list of active block-sets
//        std::string tDblInterfaceSideSetName01 = tEnrIntegMesh.get_dbl_interface_side_set_name(0,1);
//        std::string tDblInterfaceSideSetName02 = tEnrIntegMesh.get_dbl_interface_side_set_name(0,2);
//        std::string tDblInterfaceSideSetName13 = tEnrIntegMesh.get_dbl_interface_side_set_name(1,3);
//        std::string tDblInterfaceSideSetName23 = tEnrIntegMesh.get_dbl_interface_side_set_name(2,3);
//
//        moris::Cell< moris_index >  tSetList = { tEnrIntegMesh.get_set_index_by_name("HMR_dummy_c_p0"),
//                                                 tEnrIntegMesh.get_set_index_by_name("HMR_dummy_n_p0"),
//                                                 tEnrIntegMesh.get_set_index_by_name("HMR_dummy_c_p1"),
//                                                 tEnrIntegMesh.get_set_index_by_name("HMR_dummy_n_p1"),
//                                                 tEnrIntegMesh.get_set_index_by_name("HMR_dummy_c_p2"),
//                                                 tEnrIntegMesh.get_set_index_by_name("HMR_dummy_n_p2"),
//                                                 tEnrIntegMesh.get_set_index_by_name("HMR_dummy_c_p3"),
//                                                 tEnrIntegMesh.get_set_index_by_name("HMR_dummy_n_p3"),
//                                                 tEnrIntegMesh.get_set_index_by_name("SideSet_4_n_p2"),
//                                                 tEnrIntegMesh.get_set_index_by_name("SideSet_2_n_p3"),
//                                                 tEnrIntegMesh.get_set_index_by_name(tDblInterfaceSideSetName01),
//                                                 tEnrIntegMesh.get_set_index_by_name(tDblInterfaceSideSetName02),
//                                                 tEnrIntegMesh.get_set_index_by_name(tDblInterfaceSideSetName13),
//                                                 tEnrIntegMesh.get_set_index_by_name(tDblInterfaceSideSetName23)};
//
//        moris::Cell< fem::Element_Type > tSetTypeList = { fem::Element_Type::BULK,
//                                                          fem::Element_Type::BULK,
//                                                          fem::Element_Type::BULK,
//                                                          fem::Element_Type::BULK,
//                                                          fem::Element_Type::BULK,
//                                                          fem::Element_Type::BULK,
//                                                          fem::Element_Type::BULK,
//                                                          fem::Element_Type::BULK,
//                                                          fem::Element_Type::SIDESET,
//                                                          fem::Element_Type::SIDESET,
//                                                          fem::Element_Type::DOUBLE_SIDESET,
//                                                          fem::Element_Type::DOUBLE_SIDESET,
//                                                          fem::Element_Type::DOUBLE_SIDESET,
//                                                          fem::Element_Type::DOUBLE_SIDESET };
//
//        uint tBSplineMeshIndex = 0;
//        // create model
//        mdl::Model * tModel = new mdl::Model( &tMeshManager,
//                tBSplineMeshIndex,
//                tSetList, tSetTypeList,
//                tIWGUserDefinedInfo,
//                tPropertyUserDefinedInfo,
//                tConstitutiveUserDefinedInfo );
//
//        // - - - - - - - - - - - - - - - - - - - - - - - - - - - - - - - - -
//        // STEP 1: create linear solver and algorithm
//        // - - - - - - - - - - - - - - - - - - - - - - - - - - - - - - - - -
//
//        dla::Solver_Factory  tSolFactory;
//        std::shared_ptr< dla::Linear_Solver_Algorithm > tLinearSolverAlgorithm = tSolFactory.create_solver( sol::SolverType::AZTEC_IMPL );
//        //            std::shared_ptr< dla::Linear_Solver_Algorithm > tLinearSolverAlgorithm = tSolFactory.create_solver( sol::SolverType::PETSC );
//
//        tLinearSolverAlgorithm->set_param("AZ_diagnostics") = AZ_none;
//        tLinearSolverAlgorithm->set_param("AZ_output") = AZ_none;
//        tLinearSolverAlgorithm->set_param("AZ_max_iter") = 5000;
//        tLinearSolverAlgorithm->set_param("AZ_solver") = AZ_gmres_condnum;
//        tLinearSolverAlgorithm->set_param("AZ_subdomain_solve") = AZ_ilu;
//        tLinearSolverAlgorithm->set_param("AZ_ilut_fill") = 10.0;
//        tLinearSolverAlgorithm->set_param("rel_residual") = 1e-8;
//
////            tLinearSolverAlgorithm->set_param("Use_ML_Prec") = true;
//
//        dla::Linear_Solver tLinSolver;
//
//        tLinSolver.set_linear_algorithm( 0, tLinearSolverAlgorithm );
//
//        // - - - - - - - - - - - - - - - - - - - - - - - - - - - - - - - - -
//        // STEP 2: create nonlinear solver and algorithm
//        // - - - - - - - - - - - - - - - - - - - - - - - - - - - - - - - - -
//        NLA::Nonlinear_Problem * tNonlinearProblem =  new NLA::Nonlinear_Problem( tModel->get_solver_interface(), 0, true, MapType::Epetra );
//        //    NLA::Nonlinear_Problem * tNonlinearProblem =  new NLA::Nonlinear_Problem( tModel->get_solver_interface(), 0, true, MapType::Petsc );
//
//        NLA::Nonlinear_Solver_Factory tNonlinFactory;
//        std::shared_ptr< NLA::Nonlinear_Algorithm > tNonlinearSolverAlgorithm = tNonlinFactory.create_nonlinear_solver( NLA::NonlinearSolverType::NEWTON_SOLVER );
//
//        tNonlinearSolverAlgorithm->set_param("NLA_max_iter")   = 2;
//        tNonlinearSolverAlgorithm->set_param("NLA_rel_residual") = 1e-4;
//        //        tNonlinearSolverAlgorithm->set_param("NLA_hard_break") = false;
//        //        tNonlinearSolverAlgorithm->set_param("NLA_max_lin_solver_restarts") = 2;
//        //        tNonlinearSolverAlgorithm->set_param("NLA_rebuild_jacobian") = true;
//
//        tNonlinearSolverAlgorithm->set_linear_solver( &tLinSolver );
//
//        NLA::Nonlinear_Solver tNonlinearSolver;
//
//        tNonlinearSolver.set_nonlinear_algorithm( tNonlinearSolverAlgorithm, 0 );
//
//        tNonlinearSolver.solve( tNonlinearProblem );
//
//        std::cout<<" Solution Vector "<<std::endl;
//        tNonlinearProblem->get_full_vector()->print();
//
//        // output solution and meshes
//        xtk::Output_Options tOutputOptions;
//        tOutputOptions.mAddNodeSets = false;
//        tOutputOptions.mAddSideSets = false;
//        tOutputOptions.mAddClusters = false;
//
//        // add solution field to integration mesh
//        std::string tIntegSolFieldNameUX = "UX";
//        std::string tIntegSolFieldNameUY = "UY";
//        std::string tIntegSolFieldNameUZ = "UZ";
//        tOutputOptions.mRealNodeExternalFieldNames = {tIntegSolFieldNameUX, tIntegSolFieldNameUY, tIntegSolFieldNameUZ};
//
//        moris::mtk::Integration_Mesh* tIntegMesh1 = tXTKModel.get_output_mesh(tOutputOptions);
//
//        // Write to Integration mesh for visualization
//        Matrix<DDRMat> tIntegSolUX = tModel->get_solution_for_integration_mesh_output( MSI::Dof_Type::UX );
//        Matrix<DDRMat> tIntegSolUY = tModel->get_solution_for_integration_mesh_output( MSI::Dof_Type::UY );
//        Matrix<DDRMat> tIntegSolUZ = tModel->get_solution_for_integration_mesh_output( MSI::Dof_Type::UZ );
//
//        Matrix<DDRMat> tSTKIntegSolUX(tIntegMesh1->get_num_entities(EntityRank::NODE),1);
//        Matrix<DDRMat> tSTKIntegSolUY(tIntegMesh1->get_num_entities(EntityRank::NODE),1);
//        Matrix<DDRMat> tSTKIntegSolUZ(tIntegMesh1->get_num_entities(EntityRank::NODE),1);
//
//        for(moris::uint i = 0; i < tIntegMesh1->get_num_entities(EntityRank::NODE); i++)
//        {
//            moris::moris_id tID = tIntegMesh1->get_glb_entity_id_from_entity_loc_index(i,EntityRank::NODE);
//            tSTKIntegSolUX(i) = tIntegSolUX(tEnrIntegMesh.get_loc_entity_ind_from_entity_glb_id(tID,EntityRank::NODE));
//            tSTKIntegSolUY(i) = tIntegSolUY(tEnrIntegMesh.get_loc_entity_ind_from_entity_glb_id(tID,EntityRank::NODE));
//            tSTKIntegSolUZ(i) = tIntegSolUY(tEnrIntegMesh.get_loc_entity_ind_from_entity_glb_id(tID,EntityRank::NODE));
//        }
//
//        // add solution field to integration mesh
//        tIntegMesh1->add_mesh_field_real_scalar_data_loc_inds(tIntegSolFieldNameUX,EntityRank::NODE,tSTKIntegSolUX);
//        tIntegMesh1->add_mesh_field_real_scalar_data_loc_inds(tIntegSolFieldNameUY,EntityRank::NODE,tSTKIntegSolUY);
//        tIntegMesh1->add_mesh_field_real_scalar_data_loc_inds(tIntegSolFieldNameUZ,EntityRank::NODE,tSTKIntegSolUZ);
//
//        std::string tMeshOutputFile = "./mdl_exo/hmr_xtk_linear_elastic_3D.e";
//
//        tIntegMesh1->create_output_mesh(tMeshOutputFile);
//
//        delete tIntegMesh1;
//
//        delete tModel;
//    }
//}
}


<|MERGE_RESOLUTION|>--- conflicted
+++ resolved
@@ -514,11 +514,6 @@
             }
         }
         CHECK(tCheck);
-<<<<<<< HEAD
-=======
-
-        delete tIntegMesh1;
->>>>>>> dc7f1283
 
 //        delete tIntegMesh1;
         delete tModel;
