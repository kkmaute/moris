--- conflicted
+++ resolved
@@ -154,29 +154,28 @@
     {
         uint tLagrangeMeshIndex = 0;
         std::string tFieldName = "Cylinder";
-<<<<<<< HEAD
-
-        ParameterList tParameters = hmr::create_hmr_parameter_list();
-
-        tParameters.set( "number_of_elements_per_dimension", "2, 1");
-        tParameters.set( "domain_dimensions", "2, 2" );
-        tParameters.set( "domain_offset", "-1.0, -1.0" );
-        tParameters.set( "domain_sidesets", "1,2,3,4" );
-        tParameters.set( "lagrange_output_meshes", "0" );
-
-        tParameters.set( "lagrange_orders", "1" );
-        tParameters.set( "lagrange_pattern", "0" );
-        tParameters.set( "bspline_orders", "1" );
-        tParameters.set( "bspline_pattern", "0" );
-
-        tParameters.set( "lagrange_to_bspline", "0" );
+
+        ParameterList tParameters = prm::create_hmr_parameter_list();
+
+        tParameters.set( "number_of_elements_per_dimension", std::string( "2, 1"));
+        tParameters.set( "domain_dimensions", std::string("2, 2") );
+        tParameters.set( "domain_offset", std::string("-1.0, -1.0") );
+        tParameters.set( "domain_sidesets", std::string("1,2,3,4") );
+        tParameters.set( "lagrange_output_meshes",std::string( "0") );
+
+        tParameters.set( "lagrange_orders", std::string("1" ));
+        tParameters.set( "lagrange_pattern", std::string("0" ));
+        tParameters.set( "bspline_orders", std::string("1" ));
+        tParameters.set( "bspline_pattern", std::string("0" ));
+
+        tParameters.set( "lagrange_to_bspline", std::string("0") );
 
         tParameters.set( "truncate_bsplines", 1 );
         tParameters.set( "refinement_buffer", 3 );
         tParameters.set( "staircase_buffer", 3 );
         tParameters.set( "initial_refinement", 0 );
 
-        tParameters.set( "use_multigrid", 0 );
+        tParameters.set( "use_multigrid", 1 );
         tParameters.set( "severity_level", 2 );
 
         hmr::HMR tHMR( tParameters );
@@ -193,27 +192,28 @@
         //
         // for( uint k=0; k<2; ++k )
         // {
-        // tHMR.flag_surface_elements_on_working_pattern( tField );
-        // tHMR.perform_refinement_based_on_working_pattern( 0 );
-
-        // tField->evaluate_scalar_function( LvlSetCircle_2D );
+            // tHMR.flag_surface_elements_on_working_pattern( tField );
+            // tHMR.perform_refinement_based_on_working_pattern( 0 );
+
+            // tField->evaluate_scalar_function( LvlSetCircle_2D );
         // }
 
         tHMR.finalize();
 
-        tHMR.save_to_exodus( 0, "./xtk_exo/mdl_xtk_hmr_2d.e" );
+         tHMR.save_to_exodus( 0, "./xtk_exo/mdl_xtk_hmr_2d.e" );
 
         std::shared_ptr< moris::hmr::Interpolation_Mesh_HMR > tInterpolationMesh = tHMR.create_interpolation_mesh(tLagrangeMeshIndex);
 
-        moris::ge::GEN_Geom_Field tPlaneFieldAsGeom(tField);
+        moris::ge::GEN_Geom_Field_HMR tPlaneFieldAsGeom(tField);
 
         moris::Cell<moris::ge::GEN_Geometry*> tGeometryVector = {&tPlaneFieldAsGeom};
 
         size_t tModelDimension = 2;
+        //------------------------------------------------------------------------------
         moris::ge::GEN_Phase_Table tPhaseTable (1,  Phase_Table_Structure::EXP_BASE_2);
         moris::ge::GEN_Geometry_Engine tGeometryEngine(tGeometryVector,tPhaseTable,tModelDimension);
 
-        xtk::Model tXTKModel(tModelDimension, tInterpolationMesh.get(), tGeometryEngine);
+        xtk::Model tXTKModel(tModelDimension, tInterpolationMesh.get(), &tGeometryEngine);
 
         tXTKModel.mVerbose = false;
 
@@ -251,9 +251,9 @@
         tPropDirichletTEMP->set_parameters( { {{ 3.0 }} } );
         tPropDirichletTEMP->set_val_function( tConstValFunction );
 
-        //        std::shared_ptr< fem::Property > tPropNeumannTEMP = std::make_shared< fem::Property >();
-        //        tPropNeumann->set_parameters( { {{ 20.0 }} } );
-        //        tPropNeumann->set_val_function( tConstValFunction2MatMDL );
+//        std::shared_ptr< fem::Property > tPropNeumannTEMP = std::make_shared< fem::Property >();
+//        tPropNeumann->set_parameters( { {{ 20.0 }} } );
+//        tPropNeumann->set_val_function( tConstValFunction2MatMDL );
 
         std::shared_ptr< fem::Property > tPropEMod1 = std::make_shared< fem::Property >();
         tPropEMod1->set_parameters( { {{ 1.0 }} } );
@@ -293,8 +293,8 @@
                                             {  "Displacement",                          "Temperature" } );
         tCMStrucLinIso2->set_property( tPropEMod2, "YoungsModulus" );
         tCMStrucLinIso2->set_property( tPropPoisson, "PoissonRatio" );
-        tCMStrucLinIso1->set_property( tCTE, "CTE" );
-        tCMStrucLinIso1->set_property( tTRef, "ReferenceTemperature" );
+        tCMStrucLinIso2->set_property( tCTE, "CTE" );
+        tCMStrucLinIso2->set_property( tTRef, "ReferenceTemperature" );
         tCMStrucLinIso2->set_space_dim( 2 );
         tCMStrucLinIso2->set_model_type(fem::Model_Type::PLANE_STRESS);
 
@@ -309,7 +309,6 @@
         tCMDiffLinIso2->set_space_dim( 2 );
 
         //----------------------------------------------------------------------------------------------------------
-
         // define stabilization parameters
         fem::SP_Factory tSPFactory;
         std::shared_ptr< fem::Stabilization_Parameter > tSPDirichletNitscheU = tSPFactory.create_SP( fem::Stabilization_Type::DIRICHLET_NITSCHE );
@@ -321,7 +320,6 @@
         tSPDirichletNitscheTEMP->set_property( tPropConductivity1, "Material", mtk::Master_Slave::MASTER );
 
         //----------------------------------------------------------------------------------------------------------
-
         // define the IWGs
         fem::IWG_Factory tIWGFactory;
 
@@ -342,22 +340,22 @@
         tIWGDirichletU->set_constitutive_model( tCMStrucLinIso1, "ElastLinIso", mtk::Master_Slave::MASTER );
         tIWGDirichletU->set_property( tPropDirichletU, "Dirichlet", mtk::Master_Slave::MASTER );
 
-        //         std::shared_ptr< fem::IWG > tIWGNeumann = tIWGFactory.create_IWG( fem::IWG_Type::STRUC_LINEAR_NEUMANN );
-        //         tIWGNeumann->set_residual_dof_type( { MSI::Dof_Type::UX, MSI::Dof_Type::UY } );
-        //         tIWGNeumann->set_dof_type_list( {{ MSI::Dof_Type::UX, MSI::Dof_Type::UY }} );
-        //         tIWGNeumann->set_property( tPropNeumann, "Neumann", mtk::Master_Slave::MASTER );
+//        std::shared_ptr< fem::IWG > tIWGNeumann = tIWGFactory.create_IWG( fem::IWG_Type::STRUC_LINEAR_NEUMANN );
+//        tIWGNeumann->set_residual_dof_type( { MSI::Dof_Type::UX, MSI::Dof_Type::UY } );
+//        tIWGNeumann->set_dof_type_list( {{ MSI::Dof_Type::UX, MSI::Dof_Type::UY }} );
+//        tIWGNeumann->set_property( tPropNeumann, "Neumann", mtk::Master_Slave::MASTER );
 
         std::shared_ptr< fem::IWG > tIWGBulkTEMP_1 = tIWGFactory.create_IWG( fem::IWG_Type::SPATIALDIFF_BULK );
         tIWGBulkTEMP_1->set_residual_dof_type( { MSI::Dof_Type::TEMP } );
         tIWGBulkTEMP_1->set_dof_type_list( {{ MSI::Dof_Type::TEMP }} );
         tIWGBulkTEMP_1->set_constitutive_model( tCMDiffLinIso1, "DiffLinIso", mtk::Master_Slave::MASTER );
-        //         tIWGBulkTEMP_1->set_property( tPropTempLoad1, "Load", mtk::Master_Slave::MASTER );
+//        tIWGBulkTEMP_1->set_property( tPropTempLoad1, "Load", mtk::Master_Slave::MASTER );
 
         std::shared_ptr< fem::IWG > tIWGBulkTEMP_2 = tIWGFactory.create_IWG( fem::IWG_Type::SPATIALDIFF_BULK );
         tIWGBulkTEMP_2->set_residual_dof_type( { MSI::Dof_Type::TEMP } );
         tIWGBulkTEMP_2->set_dof_type_list( {{ MSI::Dof_Type::TEMP }} );
         tIWGBulkTEMP_2->set_constitutive_model( tCMDiffLinIso2, "DiffLinIso", mtk::Master_Slave::MASTER );
-        //         tIWGBulkTEMP_2->set_property( tPropTempLoad2, "Load", mtk::Master_Slave::MASTER );
+//        tIWGBulkTEMP_2->set_property( tPropTempLoad2, "Load", mtk::Master_Slave::MASTER );
 
         std::shared_ptr< fem::IWG > tIWGDirichletTEMP = tIWGFactory.create_IWG( fem::IWG_Type::SPATIALDIFF_DIRICHLET );
         tIWGDirichletTEMP->set_residual_dof_type( { MSI::Dof_Type::TEMP } );
@@ -365,315 +363,6 @@
         tIWGDirichletTEMP->set_stabilization_parameter( tSPDirichletNitscheTEMP, "DirichletNitsche" );
         tIWGDirichletTEMP->set_constitutive_model( tCMDiffLinIso2, "DiffLinIso", mtk::Master_Slave::MASTER );
         tIWGDirichletTEMP->set_property( tPropDirichletTEMP, "Dirichlet", mtk::Master_Slave::MASTER );
-        //----------------------------------------------------------------------------------------------------------
-
-        fem::Set_User_Info tSetBulk1;
-        tSetBulk1.set_mesh_index( tEnrIntegMesh.get_set_index_by_name("HMR_dummy_n_p1") );
-        tSetBulk1.set_IWGs( { tIWGBulkU_1, tIWGBulkTEMP_1 } );
-
-        fem::Set_User_Info tSetDirichlet;
-        tSetDirichlet.set_mesh_index( tEnrIntegMesh.get_set_index_by_name("SideSet_4_n_p1") );
-        tSetDirichlet.set_IWGs( { tIWGDirichletU, tIWGDirichletTEMP } );
-
-
-        // create a cell of set info
-        moris::Cell< fem::Set_User_Info > tSetInfo( 2 );
-        tSetInfo( 0 ) = tSetBulk1;
-        tSetInfo( 1 ) = tSetDirichlet;
-        //         tSetInfo( 2 ) = tSetBulk3;
-        //         tSetInfo( 3 ) = tSetBulk4;
-        //         tSetInfo( 4 ) = tSetDirichlet;
-        //         tSetInfo( 5 ) = tSetNeumann;
-        //         tSetInfo( 6 ) = tSetInterface;
-
-
-        //        // create a list of active block-sets
-        //        std::string tInterfaceSideSetName = tEnrIntegMesh.get_interface_side_set_name( 0, 0, 1 );
-        //
-        //        // create a list of active block-sets
-        //        moris::Cell< moris_index >  tSetList = { tEnrIntegMesh.get_set_index_by_name("HMR_dummy_c_p1"),
-        //                                                 tEnrIntegMesh.get_set_index_by_name("HMR_dummy_n_p1"),
-        //                                                 tEnrIntegMesh.get_set_index_by_name ("SideSet_4_n_p1"),
-        //                                                 tEnrIntegMesh.get_set_index_by_name ("SideSet_2_n_p1")};
-        //
-        //        moris::Cell< fem::Element_Type > tSetTypeList = { fem::Element_Type::BULK,
-        //                                                          fem::Element_Type::BULK,
-        //                                                          fem::Element_Type::SIDESET,
-        //                                                          fem::Element_Type::SIDESET};
-
-        uint tBSplineMeshIndex = 0;
-        // create model
-        mdl::Model * tModel = new mdl::Model( &tMeshManager, 0, tSetInfo, 0, false );
-
-        moris::Cell< enum MSI::Dof_Type > tDofTypesT( 1 );            tDofTypesT( 0 ) = MSI::Dof_Type::TEMP;
-        moris::Cell< enum MSI::Dof_Type > tDofTypesU( 2 );            tDofTypesU( 0 ) = MSI::Dof_Type::UX;              tDofTypesU( 1 ) = MSI::Dof_Type::UY;
-
-        dla::Solver_Factory  tSolFactory;
-        std::shared_ptr< dla::Linear_Solver_Algorithm > tLinearSolverAlgorithm = tSolFactory.create_solver( SolverType::AZTEC_IMPL );
-
-        tLinearSolverAlgorithm->set_param("AZ_diagnostics") = AZ_none;
-        tLinearSolverAlgorithm->set_param("AZ_output") = AZ_none;
-        tLinearSolverAlgorithm->set_param("AZ_max_iter") = 10000;
-        tLinearSolverAlgorithm->set_param("AZ_solver") = AZ_gmres;
-        tLinearSolverAlgorithm->set_param("AZ_subdomain_solve") = AZ_ilu;
-        tLinearSolverAlgorithm->set_param("AZ_graph_fill") = 10;
-        tLinearSolverAlgorithm->set_param("Use_ML_Prec") = true;
-
-        dla::Linear_Solver tLinSolver;
-        tLinSolver.set_linear_algorithm( 0, tLinearSolverAlgorithm );
-
-        // - - - - - - - - - - - - - - - - - - - - - - - - - - - - - - - - -
-        // STEP 2: create nonlinear solver and algorithm
-        // - - - - - - - - - - - - - - - - - - - - - - - - - - - - - - - - -
-        NLA::Nonlinear_Solver_Factory tNonlinFactory;
-        std::shared_ptr< NLA::Nonlinear_Algorithm > tNonlinearSolverAlgorithm = tNonlinFactory.create_nonlinear_solver( NLA::NonlinearSolverType::NEWTON_SOLVER );
-//        std::shared_ptr< NLA::Nonlinear_Algorithm > tNonlinearSolverAlgorithmMonolythicU = tNonlinFactory.create_nonlinear_solver( NLA::NonlinearSolverType::NEWTON_SOLVER );
-
-        tNonlinearSolverAlgorithm->set_param("NLA_max_iter")   = 3;
-        //        tNonlinearSolverAlgorithmMonolythic->set_param("NLA_hard_break") = false;
-        //        tNonlinearSolverAlgorithmMonolythic->set_param("NLA_max_lin_solver_restarts") = 2;
-        //        tNonlinearSolverAlgorithmMonolythic->set_param("NLA_rebuild_jacobian") = true;
-
-        tNonlinearSolverAlgorithm->set_linear_solver( &tLinSolver );
-//        tNonlinearSolverAlgorithmMonolythicU->set_linear_solver( &tLinSolver );
-
-        NLA::Nonlinear_Solver tNonlinearSolverMain;
-        tNonlinearSolverMain.set_nonlinear_algorithm( tNonlinearSolverAlgorithm, 0 );
-
-
-        tNonlinearSolverMain       .set_dof_type_list( tDofTypesU );
-        tNonlinearSolverMain       .set_dof_type_list( tDofTypesT );
-
-        // Create solver database
-        NLA::SOL_Warehouse tSolverWarehouse( tModel->get_solver_interface() );
-
-        tNonlinearSolverMain       .set_solver_warehouse( &tSolverWarehouse );
-
-        // - - - - - - - - - - - - - - - - - - - - - - - - - - - - - - - - -
-        // STEP 3: create time Solver and algorithm
-        // - - - - - - - - - - - - - - - - - - - - - - - - - - - - - - - - -
-        tsa::Time_Solver_Factory tTimeSolverFactory;
-        std::shared_ptr< tsa::Time_Solver_Algorithm > tTimeSolverAlgorithm = tTimeSolverFactory.create_time_solver( tsa::TimeSolverType::MONOLITHIC );
-
-        tTimeSolverAlgorithm->set_nonlinear_solver( &tNonlinearSolverMain );
-
-        tsa::Time_Solver tTimeSolver;
-        tTimeSolver.set_time_solver_algorithm( tTimeSolverAlgorithm );
-        tTimeSolver.set_solver_warehouse( &tSolverWarehouse );
-
-        tTimeSolver.set_dof_type_list( tDofTypesU );
-        tTimeSolver.set_dof_type_list( tDofTypesT );
-=======
-
-        ParameterList tParameters = prm::create_hmr_parameter_list();
-
-        tParameters.set( "number_of_elements_per_dimension", std::string( "2, 1"));
-        tParameters.set( "domain_dimensions", std::string("2, 2") );
-        tParameters.set( "domain_offset", std::string("-1.0, -1.0") );
-        tParameters.set( "domain_sidesets", std::string("1,2,3,4") );
-        tParameters.set( "lagrange_output_meshes",std::string( "0") );
-
-        tParameters.set( "lagrange_orders", std::string("1" ));
-        tParameters.set( "lagrange_pattern", std::string("0" ));
-        tParameters.set( "bspline_orders", std::string("1" ));
-        tParameters.set( "bspline_pattern", std::string("0" ));
-
-        tParameters.set( "lagrange_to_bspline", std::string("0") );
-
-        tParameters.set( "truncate_bsplines", 1 );
-        tParameters.set( "refinement_buffer", 3 );
-        tParameters.set( "staircase_buffer", 3 );
-        tParameters.set( "initial_refinement", 0 );
-
-        tParameters.set( "use_multigrid", 1 );
-        tParameters.set( "severity_level", 2 );
-
-        hmr::HMR tHMR( tParameters );
-
-        // initial refinement
-        tHMR.perform_initial_refinement( 0 );
-
-        std::shared_ptr< moris::hmr::Mesh > tMesh = tHMR.create_mesh( tLagrangeMeshIndex );
-
-        //// create field
-        std::shared_ptr< moris::hmr::Field > tField = tMesh->create_field( tFieldName, tLagrangeMeshIndex );
-
-        tField->evaluate_scalar_function( LvlSetPlane );
-        //
-        // for( uint k=0; k<2; ++k )
-        // {
-            // tHMR.flag_surface_elements_on_working_pattern( tField );
-            // tHMR.perform_refinement_based_on_working_pattern( 0 );
-
-            // tField->evaluate_scalar_function( LvlSetCircle_2D );
-        // }
-
-        tHMR.finalize();
-
-         tHMR.save_to_exodus( 0, "./xtk_exo/mdl_xtk_hmr_2d.e" );
-
-        std::shared_ptr< moris::hmr::Interpolation_Mesh_HMR > tInterpolationMesh = tHMR.create_interpolation_mesh(tLagrangeMeshIndex);
-
-        moris::ge::GEN_Geom_Field_HMR tPlaneFieldAsGeom(tField);
-
-        moris::Cell<moris::ge::GEN_Geometry*> tGeometryVector = {&tPlaneFieldAsGeom};
-
-        size_t tModelDimension = 2;
-        //------------------------------------------------------------------------------
-        moris::ge::GEN_Phase_Table tPhaseTable (1,  Phase_Table_Structure::EXP_BASE_2);
-        moris::ge::GEN_Geometry_Engine tGeometryEngine(tGeometryVector,tPhaseTable,tModelDimension);
-
-        xtk::Model tXTKModel(tModelDimension, tInterpolationMesh.get(), &tGeometryEngine);
-
-        tXTKModel.mVerbose = false;
-
-        //Specify decomposition Method and Cut Mesh ---------------------------------------
-        Cell<enum Subdivision_Method> tDecompositionMethods = {Subdivision_Method::NC_REGULAR_SUBDIVISION_QUAD4, Subdivision_Method::C_TRI3};
-        tXTKModel.decompose(tDecompositionMethods);
-
-        tXTKModel.perform_basis_enrichment(EntityRank::BSPLINE,0);
-
-        // get meshes
-        xtk::Enriched_Interpolation_Mesh & tEnrInterpMesh = tXTKModel.get_enriched_interp_mesh();
-        xtk::Enriched_Integration_Mesh   & tEnrIntegMesh = tXTKModel.get_enriched_integ_mesh();
-
-        // place the pair in mesh manager
-        mtk::Mesh_Manager tMeshManager;
-        tMeshManager.register_mesh_pair(&tEnrInterpMesh, &tEnrIntegMesh);
-
-        uint tSpatialDimension = 2;
-
-        //------------------------------------------------------------------------------
-        // create the properties
-        std::shared_ptr< fem::Property > tPropConductivity1 = std::make_shared< fem::Property >();
-        tPropConductivity1->set_parameters( { {{ 1.0 }} } );
-        tPropConductivity1->set_val_function( tConstValFunction );
-
-        std::shared_ptr< fem::Property > tPropConductivity2 = std::make_shared< fem::Property >();
-        tPropConductivity2->set_parameters( { {{ 5.0 }} } );
-        tPropConductivity2->set_val_function( tConstValFunction );
-
-        std::shared_ptr< fem::Property > tPropDirichletU = std::make_shared< fem::Property >();
-        tPropDirichletU->set_parameters( { {{ 0.0 }, { 0.0 }} } );
-        tPropDirichletU->set_val_function( tConstValFunction );
-
-        std::shared_ptr< fem::Property > tPropDirichletTEMP = std::make_shared< fem::Property >();
-        tPropDirichletTEMP->set_parameters( { {{ 3.0 }} } );
-        tPropDirichletTEMP->set_val_function( tConstValFunction );
-
-//        std::shared_ptr< fem::Property > tPropNeumannTEMP = std::make_shared< fem::Property >();
-//        tPropNeumann->set_parameters( { {{ 20.0 }} } );
-//        tPropNeumann->set_val_function( tConstValFunction2MatMDL );
-
-        std::shared_ptr< fem::Property > tPropEMod1 = std::make_shared< fem::Property >();
-        tPropEMod1->set_parameters( { {{ 1.0 }} } );
-        tPropEMod1->set_val_function( tConstValFunction );
-
-        std::shared_ptr< fem::Property > tPropEMod2 = std::make_shared< fem::Property >();
-        tPropEMod2->set_parameters( { {{ 1.0 }} } );
-        tPropEMod2->set_val_function( tConstValFunction );
-
-        std::shared_ptr< fem::Property > tPropPoisson = std::make_shared< fem::Property >();
-        tPropPoisson->set_parameters( { {{ 0.0 }} } );
-        tPropPoisson->set_val_function( tConstValFunction );
-
-        std::shared_ptr< fem::Property > tCTE = std::make_shared< fem::Property >();
-        tCTE->set_parameters( { {{ 1.0 }} } );
-        tCTE->set_val_function( tConstValFunction );
-
-        std::shared_ptr< fem::Property > tTRef = std::make_shared< fem::Property >();
-        tTRef->set_parameters( { {{ 1.0 }} } );
-        tTRef->set_val_function( tConstValFunction );
->>>>>>> 893ade8d
-
-        // define constitutive models
-        fem::CM_Factory tCMFactory;
-
-        std::shared_ptr< fem::Constitutive_Model > tCMStrucLinIso1 = tCMFactory.create_CM( fem::Constitutive_Type::STRUC_LIN_ISO );
-        tCMStrucLinIso1->set_dof_type_list( {{ MSI::Dof_Type::UX, MSI::Dof_Type::UY },{ MSI::Dof_Type::TEMP }},
-                                            { "Displacement",                           "Temperature" } );
-        tCMStrucLinIso1->set_property( tPropEMod1, "YoungsModulus" );
-        tCMStrucLinIso1->set_property( tPropPoisson, "PoissonRatio" );
-        tCMStrucLinIso1->set_property( tCTE, "CTE" );
-        tCMStrucLinIso1->set_property( tTRef, "ReferenceTemperature" );
-        tCMStrucLinIso1->set_space_dim( 2 );
-        tCMStrucLinIso1->set_model_type(fem::Model_Type::PLANE_STRESS);
-
-        std::shared_ptr< fem::Constitutive_Model > tCMStrucLinIso2 = tCMFactory.create_CM( fem::Constitutive_Type::STRUC_LIN_ISO );
-        tCMStrucLinIso2->set_dof_type_list( {{ MSI::Dof_Type::UX, MSI::Dof_Type::UY },{ MSI::Dof_Type::TEMP }},
-                                            {  "Displacement",                          "Temperature" } );
-        tCMStrucLinIso2->set_property( tPropEMod2, "YoungsModulus" );
-        tCMStrucLinIso2->set_property( tPropPoisson, "PoissonRatio" );
-        tCMStrucLinIso2->set_property( tCTE, "CTE" );
-        tCMStrucLinIso2->set_property( tTRef, "ReferenceTemperature" );
-        tCMStrucLinIso2->set_space_dim( 2 );
-        tCMStrucLinIso2->set_model_type(fem::Model_Type::PLANE_STRESS);
-
-        std::shared_ptr< fem::Constitutive_Model > tCMDiffLinIso1 = tCMFactory.create_CM( fem::Constitutive_Type::DIFF_LIN_ISO );
-        tCMDiffLinIso1->set_dof_type_list( {{ MSI::Dof_Type::TEMP }} );
-        tCMDiffLinIso1->set_property( tPropConductivity1, "Conductivity" );
-        tCMDiffLinIso1->set_space_dim( 2 );
-
-        std::shared_ptr< fem::Constitutive_Model > tCMDiffLinIso2 = tCMFactory.create_CM( fem::Constitutive_Type::DIFF_LIN_ISO );
-        tCMDiffLinIso2->set_dof_type_list( {{ MSI::Dof_Type::TEMP }} );
-        tCMDiffLinIso2->set_property( tPropConductivity2, "Conductivity" );
-        tCMDiffLinIso2->set_space_dim( 2 );
-
-        //----------------------------------------------------------------------------------------------------------
-        // define stabilization parameters
-        fem::SP_Factory tSPFactory;
-        std::shared_ptr< fem::Stabilization_Parameter > tSPDirichletNitscheU = tSPFactory.create_SP( fem::Stabilization_Type::DIRICHLET_NITSCHE );
-        tSPDirichletNitscheU->set_parameters( { {{ 100.0 }} } );
-        tSPDirichletNitscheU->set_property( tPropEMod1, "Material", mtk::Master_Slave::MASTER );
-
-        std::shared_ptr< fem::Stabilization_Parameter > tSPDirichletNitscheTEMP = tSPFactory.create_SP( fem::Stabilization_Type::DIRICHLET_NITSCHE );
-        tSPDirichletNitscheTEMP->set_parameters( { {{ 1.0 }} } );
-        tSPDirichletNitscheTEMP->set_property( tPropConductivity1, "Material", mtk::Master_Slave::MASTER );
-
-        //----------------------------------------------------------------------------------------------------------
-        // define the IWGs
-        fem::IWG_Factory tIWGFactory;
-
-        std::shared_ptr< fem::IWG > tIWGBulkU_1 = tIWGFactory.create_IWG( fem::IWG_Type::STRUC_LINEAR_BULK );
-        tIWGBulkU_1->set_residual_dof_type( { MSI::Dof_Type::UX, MSI::Dof_Type::UY } );
-        tIWGBulkU_1->set_dof_type_list( {{ MSI::Dof_Type::UX, MSI::Dof_Type::UY }} );
-        tIWGBulkU_1->set_constitutive_model( tCMStrucLinIso1, "ElastLinIso", mtk::Master_Slave::MASTER );
-
-        std::shared_ptr< fem::IWG > tIWGBulkU_2 = tIWGFactory.create_IWG( fem::IWG_Type::STRUC_LINEAR_BULK );
-        tIWGBulkU_2->set_residual_dof_type( { MSI::Dof_Type::UX, MSI::Dof_Type::UY } );
-        tIWGBulkU_2->set_dof_type_list( {{ MSI::Dof_Type::UX, MSI::Dof_Type::UY }} );
-        tIWGBulkU_2->set_constitutive_model( tCMStrucLinIso2, "ElastLinIso", mtk::Master_Slave::MASTER );
-
-        std::shared_ptr< fem::IWG > tIWGDirichletU = tIWGFactory.create_IWG( fem::IWG_Type::STRUC_LINEAR_DIRICHLET );
-        tIWGDirichletU->set_residual_dof_type( { MSI::Dof_Type::UX, MSI::Dof_Type::UY } );
-        tIWGDirichletU->set_dof_type_list( {{ MSI::Dof_Type::UX, MSI::Dof_Type::UY }} );
-        tIWGDirichletU->set_stabilization_parameter( tSPDirichletNitscheU, "DirichletNitsche" );
-        tIWGDirichletU->set_constitutive_model( tCMStrucLinIso1, "ElastLinIso", mtk::Master_Slave::MASTER );
-        tIWGDirichletU->set_property( tPropDirichletU, "Dirichlet", mtk::Master_Slave::MASTER );
-
-//        std::shared_ptr< fem::IWG > tIWGNeumann = tIWGFactory.create_IWG( fem::IWG_Type::STRUC_LINEAR_NEUMANN );
-//        tIWGNeumann->set_residual_dof_type( { MSI::Dof_Type::UX, MSI::Dof_Type::UY } );
-//        tIWGNeumann->set_dof_type_list( {{ MSI::Dof_Type::UX, MSI::Dof_Type::UY }} );
-//        tIWGNeumann->set_property( tPropNeumann, "Neumann", mtk::Master_Slave::MASTER );
-
-        std::shared_ptr< fem::IWG > tIWGBulkTEMP_1 = tIWGFactory.create_IWG( fem::IWG_Type::SPATIALDIFF_BULK );
-        tIWGBulkTEMP_1->set_residual_dof_type( { MSI::Dof_Type::TEMP } );
-        tIWGBulkTEMP_1->set_dof_type_list( {{ MSI::Dof_Type::TEMP }} );
-        tIWGBulkTEMP_1->set_constitutive_model( tCMDiffLinIso1, "DiffLinIso", mtk::Master_Slave::MASTER );
-//        tIWGBulkTEMP_1->set_property( tPropTempLoad1, "Load", mtk::Master_Slave::MASTER );
-
-        std::shared_ptr< fem::IWG > tIWGBulkTEMP_2 = tIWGFactory.create_IWG( fem::IWG_Type::SPATIALDIFF_BULK );
-        tIWGBulkTEMP_2->set_residual_dof_type( { MSI::Dof_Type::TEMP } );
-        tIWGBulkTEMP_2->set_dof_type_list( {{ MSI::Dof_Type::TEMP }} );
-        tIWGBulkTEMP_2->set_constitutive_model( tCMDiffLinIso2, "DiffLinIso", mtk::Master_Slave::MASTER );
-//        tIWGBulkTEMP_2->set_property( tPropTempLoad2, "Load", mtk::Master_Slave::MASTER );
-
-        std::shared_ptr< fem::IWG > tIWGDirichletTEMP = tIWGFactory.create_IWG( fem::IWG_Type::SPATIALDIFF_DIRICHLET );
-        tIWGDirichletTEMP->set_residual_dof_type( { MSI::Dof_Type::TEMP } );
-        tIWGDirichletTEMP->set_dof_type_list( {{ MSI::Dof_Type::TEMP }} );
-        tIWGDirichletTEMP->set_stabilization_parameter( tSPDirichletNitscheTEMP, "DirichletNitsche" );
-        tIWGDirichletTEMP->set_constitutive_model( tCMDiffLinIso2, "DiffLinIso", mtk::Master_Slave::MASTER );
-        tIWGDirichletTEMP->set_property( tPropDirichletTEMP, "Dirichlet", mtk::Master_Slave::MASTER );
 
          //----------------------------------------------------------------------------------------------------------
          fem::Set_User_Info tSetBulk1;
@@ -693,7 +382,7 @@
 
         // create model
         mdl::Model * tModel = new mdl::Model( &tMeshManager,
-                                               1,
+                                               0,
                                                tSetInfo,
                                                0, false );
 
@@ -795,105 +484,105 @@
     }
 }
 
-TEST_CASE("2D XTK WITH HMR ThermoElastic 2D Input","[XTK_HMR_thermoelastic_2D_Input]")
-{
-    if(par_size()<=1)
-    {
-        uint tLagrangeMeshIndex = 0;
-        std::string tFieldName = "Cylinder";
-
-        ParameterList tParameters = prm::create_hmr_parameter_list();
-
-        tParameters.set( "number_of_elements_per_dimension", std::string( "2, 1"));
-        tParameters.set( "domain_dimensions", std::string("2, 2") );
-        tParameters.set( "domain_offset", std::string("-1.0, -1.0") );
-        tParameters.set( "domain_sidesets", std::string("1,2,3,4") );
-        tParameters.set( "lagrange_output_meshes",std::string( "0") );
-
-        tParameters.set( "lagrange_orders", std::string("1" ));
-        tParameters.set( "lagrange_pattern", std::string("0" ));
-        tParameters.set( "bspline_orders", std::string("1" ));
-        tParameters.set( "bspline_pattern", std::string("0" ));
-
-        tParameters.set( "lagrange_to_bspline", std::string("0") );
-
-        tParameters.set( "truncate_bsplines", 1 );
-        tParameters.set( "refinement_buffer", 3 );
-        tParameters.set( "staircase_buffer", 3 );
-        tParameters.set( "initial_refinement", 0 );
-
-        tParameters.set( "use_multigrid", 0 );
-        tParameters.set( "severity_level", 2 );
-
-        hmr::HMR tHMR( tParameters );
-
-        // initial refinement
-        tHMR.perform_initial_refinement( 0 );
-
-        std::shared_ptr< moris::hmr::Mesh > tMesh = tHMR.create_mesh( tLagrangeMeshIndex );
-
-        //// create field
-        std::shared_ptr< moris::hmr::Field > tField = tMesh->create_field( tFieldName, tLagrangeMeshIndex );
-        tField->evaluate_scalar_function( LvlSetPlane );
-        //
-        // for( uint k=0; k<2; ++k )
-        // {
-            // tHMR.flag_surface_elements_on_working_pattern( tField );
-            // tHMR.perform_refinement_based_on_working_pattern( 0 );
-
-            // tField->evaluate_scalar_function( LvlSetCircle_2D );
-        // }
-
-        tHMR.finalize();
-
-         tHMR.save_to_exodus( 0, "./xtk_exo/mdl_xtk_hmr_2d.e" );
-
-        std::shared_ptr< moris::hmr::Interpolation_Mesh_HMR > tInterpolationMesh = tHMR.create_interpolation_mesh(tLagrangeMeshIndex);
-
-        moris::ge::GEN_Geom_Field_HMR tPlaneFieldAsGeom(tField);
-
-        moris::Cell<moris::ge::GEN_Geometry*> tGeometryVector = {&tPlaneFieldAsGeom};
-
-        size_t tModelDimension = 2;
-        moris::ge::GEN_Phase_Table tPhaseTable (1,  Phase_Table_Structure::EXP_BASE_2);
-        moris::ge::GEN_Geometry_Engine tGeometryEngine(tGeometryVector,tPhaseTable,tModelDimension);
-
-        xtk::Model tXTKModel(tModelDimension, tInterpolationMesh.get(), &tGeometryEngine);
-
-        tXTKModel.mVerbose = false;
-
-        //Specify decomposition Method and Cut Mesh ---------------------------------------
-        Cell<enum Subdivision_Method> tDecompositionMethods = {Subdivision_Method::NC_REGULAR_SUBDIVISION_QUAD4, Subdivision_Method::C_TRI3};
-        tXTKModel.decompose(tDecompositionMethods);
-
-        tXTKModel.perform_basis_enrichment(EntityRank::BSPLINE,0);
-
-        // get meshes
-        xtk::Enriched_Interpolation_Mesh & tEnrInterpMesh = tXTKModel.get_enriched_interp_mesh();
-        xtk::Enriched_Integration_Mesh   & tEnrIntegMesh = tXTKModel.get_enriched_integ_mesh();
-
-        // place the pair in mesh manager
-        mtk::Mesh_Manager tMeshManager;
-        tMeshManager.register_mesh_pair(&tEnrInterpMesh, &tEnrIntegMesh);
-
-        std::string tInputFilePath = std::getenv("MORISROOT");
-        tInputFilePath = tInputFilePath + "projects/FEM/MDL/test/data/Input_test.so";
-
-        // create a pointer to library for input reading
-        std::shared_ptr< Library_IO > tLibrary = std::make_shared< Library_IO >( tInputFilePath );
-
-        // create model
-        mdl::Model * tModel = new mdl::Model( tLibrary,
-                                              &tMeshManager,
-                                              0 );
-
-        // solve
-        tModel->solve();
-
-        // clean up
-        delete tModel;
-    }
-}
+//TEST_CASE("2D XTK WITH HMR ThermoElastic 2D Input","[XTK_HMR_thermoelastic_2D_Input]")
+//{
+//    if(par_size()<=1)
+//    {
+//        uint tLagrangeMeshIndex = 0;
+//        std::string tFieldName = "Cylinder";
+//
+//        ParameterList tParameters = prm::create_hmr_parameter_list();
+//
+//        tParameters.set( "number_of_elements_per_dimension", std::string( "2, 1"));
+//        tParameters.set( "domain_dimensions", std::string("2, 2") );
+//        tParameters.set( "domain_offset", std::string("-1.0, -1.0") );
+//        tParameters.set( "domain_sidesets", std::string("1,2,3,4") );
+//        tParameters.set( "lagrange_output_meshes",std::string( "0") );
+//
+//        tParameters.set( "lagrange_orders", std::string("1" ));
+//        tParameters.set( "lagrange_pattern", std::string("0" ));
+//        tParameters.set( "bspline_orders", std::string("1" ));
+//        tParameters.set( "bspline_pattern", std::string("0" ));
+//
+//        tParameters.set( "lagrange_to_bspline", std::string("0") );
+//
+//        tParameters.set( "truncate_bsplines", 1 );
+//        tParameters.set( "refinement_buffer", 3 );
+//        tParameters.set( "staircase_buffer", 3 );
+//        tParameters.set( "initial_refinement", 0 );
+//
+//        tParameters.set( "use_multigrid", 0 );
+//        tParameters.set( "severity_level", 2 );
+//
+//        hmr::HMR tHMR( tParameters );
+//
+//        // initial refinement
+//        tHMR.perform_initial_refinement( 0 );
+//
+//        std::shared_ptr< moris::hmr::Mesh > tMesh = tHMR.create_mesh( tLagrangeMeshIndex );
+//
+//        //// create field
+//        std::shared_ptr< moris::hmr::Field > tField = tMesh->create_field( tFieldName, tLagrangeMeshIndex );
+//        tField->evaluate_scalar_function( LvlSetPlane );
+//        //
+//        // for( uint k=0; k<2; ++k )
+//        // {
+//            // tHMR.flag_surface_elements_on_working_pattern( tField );
+//            // tHMR.perform_refinement_based_on_working_pattern( 0 );
+//
+//            // tField->evaluate_scalar_function( LvlSetCircle_2D );
+//        // }
+//
+//        tHMR.finalize();
+//
+//         tHMR.save_to_exodus( 0, "./xtk_exo/mdl_xtk_hmr_2d.e" );
+//
+//        std::shared_ptr< moris::hmr::Interpolation_Mesh_HMR > tInterpolationMesh = tHMR.create_interpolation_mesh(tLagrangeMeshIndex);
+//
+//        moris::ge::GEN_Geom_Field_HMR tPlaneFieldAsGeom(tField);
+//
+//        moris::Cell<moris::ge::GEN_Geometry*> tGeometryVector = {&tPlaneFieldAsGeom};
+//
+//        size_t tModelDimension = 2;
+//        moris::ge::GEN_Phase_Table tPhaseTable (1,  Phase_Table_Structure::EXP_BASE_2);
+//        moris::ge::GEN_Geometry_Engine tGeometryEngine(tGeometryVector,tPhaseTable,tModelDimension);
+//
+//        xtk::Model tXTKModel(tModelDimension, tInterpolationMesh.get(), &tGeometryEngine);
+//
+//        tXTKModel.mVerbose = false;
+//
+//        //Specify decomposition Method and Cut Mesh ---------------------------------------
+//        Cell<enum Subdivision_Method> tDecompositionMethods = {Subdivision_Method::NC_REGULAR_SUBDIVISION_QUAD4, Subdivision_Method::C_TRI3};
+//        tXTKModel.decompose(tDecompositionMethods);
+//
+//        tXTKModel.perform_basis_enrichment(EntityRank::BSPLINE,0);
+//
+//        // get meshes
+//        xtk::Enriched_Interpolation_Mesh & tEnrInterpMesh = tXTKModel.get_enriched_interp_mesh();
+//        xtk::Enriched_Integration_Mesh   & tEnrIntegMesh = tXTKModel.get_enriched_integ_mesh();
+//
+//        // place the pair in mesh manager
+//        mtk::Mesh_Manager tMeshManager;
+//        tMeshManager.register_mesh_pair(&tEnrInterpMesh, &tEnrIntegMesh);
+//
+//        std::string tInputFilePath = std::getenv("MORISROOT");
+//        tInputFilePath = tInputFilePath + "projects/FEM/MDL/test/data/Input_test.so";
+//
+//        // create a pointer to library for input reading
+//        std::shared_ptr< Library_IO > tLibrary = std::make_shared< Library_IO >( tInputFilePath );
+//
+//        // create model
+//        mdl::Model * tModel = new mdl::Model( tLibrary,
+//                                              &tMeshManager,
+//                                              0 );
+//
+//        // solve
+//        tModel->solve();
+//
+//        // clean up
+//        delete tModel;
+//    }
+//}
 
 TEST_CASE("2D XTK WITH HMR ThermoElastic 2D Staggered","[XTK_HMR_thermoelastic_2D_staggered]")
 {
