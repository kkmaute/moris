/*
 * UT_MDL_XTK_HMR_2D.cpp
 *
 *  Created on: Sep 18, 2019
 *      Author: schmidt
 */

#include "catch.hpp"
#include "cl_Star.hpp"
#include "cl_Circle.hpp"
#include "cl_Plane.hpp"

#include <memory>

#include "cl_XTK_Model.hpp"
#include "cl_XTK_Enriched_Integration_Mesh.hpp"
#include "cl_XTK_Enriched_Interpolation_Mesh.hpp"
#include "cl_Geom_Field.hpp"
#include "typedefs.hpp"

#include "cl_MTK_Mesh_Manager.hpp"

#include "cl_MTK_Vertex.hpp"    //MTK
#include "cl_MTK_Cell.hpp"
#include "cl_MTK_Enums.hpp"
#include "cl_MTK_Mesh.hpp"

#include "cl_Mesh_Factory.hpp"
#include "cl_MTK_Mesh_Tools.hpp"
#include "cl_MTK_Mesh_Data_Input.hpp"
#include "cl_MTK_Scalar_Field_Info.hpp"
#include "cl_MTK_Mesh.hpp"
#include "cl_MTK_Mesh_Data_STK.hpp"
#include "cl_MTK_Mesh_Core_STK.hpp"
#include "cl_MTK_Interpolation_Mesh_STK.hpp"
#include "cl_MTK_Integration_Mesh_STK.hpp"
#include "cl_MTK_Mesh_Manager.hpp"
#include "cl_MTK_Interpolation_Mesh.hpp"
#include "cl_MTK_Integration_Mesh.hpp"
#include "cl_MTK_Double_Side_Cluster.hpp"
#include "cl_MTK_Double_Side_Cluster_Input.hpp"
#include "cl_MTK_Side_Cluster.hpp"
#include "cl_MTK_Side_Cluster_Input.hpp"

#include "cl_Matrix.hpp"        //LINALG
#include "linalg_typedefs.hpp"
#include "fn_equal_to.hpp" // ALG/src

#include "cl_FEM_NodeProxy.hpp"                //FEM/INT/src
#include "cl_FEM_ElementProxy.hpp"             //FEM/INT/src
#include "cl_FEM_Node_Base.hpp"                //FEM/INT/src
#include "cl_FEM_Element_Factory.hpp"          //FEM/INT/src
#include "cl_FEM_IWG_Factory.hpp"              //FEM/INT/src
#include "cl_FEM_SP_Factory.hpp"              //FEM/INT/src
#include "cl_FEM_CM_Factory.hpp"              //FEM/INT/src
#include "cl_FEM_Set_User_Info.hpp"              //FEM/INT/src
#include "cl_FEM_Property.hpp"              //FEM/INT/src

#include "cl_MDL_Model.hpp"

#include "cl_HMR_Mesh_Interpolation.hpp"
#include "cl_HMR.hpp"
#include "cl_HMR_Background_Mesh.hpp" //HMR/src
#include "cl_HMR_BSpline_Mesh_Base.hpp" //HMR/src
#include "cl_HMR_Element.hpp" //HMR/src
#include "cl_HMR_Factory.hpp" //HMR/src
#include "cl_HMR_Field.hpp"
#include "cl_HMR_Lagrange_Mesh_Base.hpp" //HMR/src
#include "cl_HMR_Parameters.hpp" //HMR/src

#include "cl_DLA_Solver_Factory.hpp"
#include "cl_DLA_Solver_Interface.hpp"

#include "cl_NLA_Nonlinear_Solver_Factory.hpp"
#include "cl_NLA_Nonlinear_Solver.hpp"
#include "cl_NLA_Nonlinear_Problem.hpp"
#include "cl_MSI_Solver_Interface.hpp"
#include "cl_MSI_Equation_Object.hpp"
#include "cl_MSI_Model_Solver_Interface.hpp"
#include "cl_DLA_Linear_Solver_Aztec.hpp"
#include "cl_DLA_Linear_Solver.hpp"

#include "cl_TSA_Time_Solver_Factory.hpp"
#include "cl_TSA_Monolithic_Time_Solver.hpp"
#include "cl_TSA_Time_Solver.hpp"

#include "fn_norm.hpp"

#include "../projects/GEN/src/geometry/cl_GEN_Geom_Field.hpp"
#include "../projects/GEN/src/geometry/cl_GEN_Geometry.hpp"


namespace moris
{

Matrix< DDRMat > exactTempFunc( moris::Cell< Matrix< DDRMat > >         & aCoeff,
                                moris::Cell< fem::Field_Interpolator* > & aFieldInterpolator,
                                fem::Geometry_Interpolator             * aGeometryInterpolator )
{
    Matrix< DDRMat > tCoord = aGeometryInterpolator->valx();
    real xcoord = tCoord(0);
    real ycoord = tCoord(1);

    real rad = std::pow (  std::pow( xcoord - 0, 2.0) + std::pow( ycoord - 0, 2.0), 0.5);
    return {{(1.0/3.0)*(1.0/rad-0.501)}};
}

moris::real LvlSetCircle_2D(const moris::Matrix< moris::DDRMat > & aPoint )
{
    return    std::sqrt( aPoint( 0 ) * aPoint( 0 ) + aPoint( 1 ) * aPoint( 1 ) ) - 0.2505;
}

moris::real LvlSetPlane(const moris::Matrix< moris::DDRMat > & aPoint )
{
    return   aPoint( 0 )  + 500;
}


Matrix< DDRMat > tConstValFunction( moris::Cell< Matrix< DDRMat > >         & aCoeff,
                                    moris::Cell< fem::Field_Interpolator* > & aDofFieldInterpolator,
                                    moris::Cell< fem::Field_Interpolator* > & aDvFieldInterpolator,
                                    fem::Geometry_Interpolator             * aGeometryInterpolator )
{
    return aCoeff( 0 );
}

moris::real LevelSetFunction_star1( const moris::Matrix< moris::DDRMat > & aPoint )
{
    moris::real tPhi = std::atan2( aPoint( 0 ), aPoint( 1 ) );

    moris::real tLevelSetVaue = 0.501 + 0.1 * std::sin( 5 * tPhi ) - std::sqrt( std::pow( aPoint( 0 ), 2 ) + std::pow( aPoint( 1 ), 2 ) );

    return -tLevelSetVaue;
}

moris::real Plane4MatMDL1(const moris::Matrix< moris::DDRMat > & aPoint )
{
    moris::real mXC = 0.1;
    moris::real mYC = 0.1;
    moris::real mNx = 1.0;
    moris::real mNy = 0.0;
    return ( mNx*( aPoint(0)-mXC ) + mNy*( aPoint(1)-mYC ) );
}

moris::real Circle4MatMDL(const moris::Matrix< moris::DDRMat > & aPoint )
{
    moris::real mXCenter = 0.01;
    moris::real mYCenter = 0.01;
    moris::real mRadius = 0.47334;

    return  (aPoint(0) - mXCenter) * (aPoint(0) - mXCenter)
                    + (aPoint(1) - mYCenter) * (aPoint(1) - mYCenter)
                    - (mRadius * mRadius);
}
moris::Matrix< moris::DDRMat > tFIVal_STRUCDIRICHLET( moris::Cell< moris::Matrix< moris::DDRMat > >  & aParameters,
                                                              moris::Cell< moris::fem::Field_Interpolator* > & aDofFI,
                                                              moris::Cell< moris::fem::Field_Interpolator* > & aDvFI,
                                                              moris::fem::Geometry_Interpolator              * aGeometryInterpolator )
{
    return aParameters( 0 ) + aParameters( 1 ) * ( aDofFI( 0 )->val() - aParameters( 2 ) );
}

moris::Matrix< moris::DDRMat > tFIDer_STRUCDIRICHLET( moris::Cell< moris::Matrix< moris::DDRMat > >  & aParameters,
                                                              moris::Cell< moris::fem::Field_Interpolator* > & aDofFI,
                                                              moris::Cell< moris::fem::Field_Interpolator* > & aDvFI,
                                                              moris::fem::Geometry_Interpolator              * aGeometryInterpolator )
{
    return aParameters( 1 ) * aDofFI( 0 )->N();
}

TEST_CASE("2D XTK WITH HMR Thermal Property 2D","[XTK_HMR_thermal_property_2D]")
{
//    if(par_size()<=1)
//    {
//        uint tLagrangeMeshIndex = 0;
//        std::string tFieldName = "Cylinder";
//
//        hmr::ParameterList tParameters = hmr::create_hmr_parameter_list();
//
//        tParameters.set( "number_of_elements_per_dimension", "20, 20");
//        tParameters.set( "domain_dimensions", "2, 2" );
//        tParameters.set( "domain_offset", "-1.0, -1.0" );
//        tParameters.set( "domain_sidesets", "1,2,3,4" );
//        tParameters.set( "lagrange_output_meshes", "0" );
//
//        tParameters.set( "lagrange_orders", "1" );
//        tParameters.set( "lagrange_pattern", "0" );
//        tParameters.set( "bspline_orders", "1" );
//        tParameters.set( "bspline_pattern", "0" );
//
//        tParameters.set( "lagrange_to_bspline", "0" );
//
//        tParameters.set( "truncate_bsplines", 1 );
//        tParameters.set( "refinement_buffer", 3 );
//        tParameters.set( "staircase_buffer", 3 );
//        tParameters.set( "initial_refinement", 0 );
//
//        tParameters.set( "use_multigrid", 0 );
//        tParameters.set( "severity_level", 2 );
//
//        hmr::HMR tHMR( tParameters );
//
//        // initial refinement
//        tHMR.perform_initial_refinement( 0 );
//
//        std::shared_ptr< moris::hmr::Mesh > tMesh = tHMR.create_mesh( tLagrangeMeshIndex );
//
//        //// create field
//        std::shared_ptr< moris::hmr::Field > tField = tMesh->create_field( tFieldName, tLagrangeMeshIndex );
//
//        tField->evaluate_scalar_function( LvlSetCircle_2D );
//        //
//        for( uint k=0; k<2; ++k )
//        {
//            tHMR.flag_surface_elements_on_working_pattern( tField );
//            tHMR.perform_refinement_based_on_working_pattern( 0 );
//
//            tField->evaluate_scalar_function( LvlSetCircle_2D );
//        }
//
//        tHMR.finalize();
//
//        tHMR.save_to_exodus( 0, "./xtk_exo/mdl_xtk_hmr_2d.e" );
//
//        std::shared_ptr< moris::hmr::Interpolation_Mesh_HMR > tInterpolationMesh = tHMR.create_interpolation_mesh(tLagrangeMeshIndex);
//
////        xtk::Circle tCircle( 0.4501, 2.0, 0.0 );
//        xtk::Geom_Field tCircleFieldAsGeom(tField);
//
//        xtk::Phase_Table tPhaseTable (1,  Phase_Table_Structure::EXP_BASE_2);
//        xtk::Geometry_Engine tGeometryEngine(tCircleFieldAsGeom,tPhaseTable, 2);
//
//        xtk::Model tXTKModel(2, tInterpolationMesh.get(), tGeometryEngine);
//
//        tXTKModel.mVerbose = false;
//
//        //Specify decomposition Method and Cut Mesh ---------------------------------------
//        Cell<enum Subdivision_Method> tDecompositionMethods = {Subdivision_Method::NC_REGULAR_SUBDIVISION_QUAD4, Subdivision_Method::C_TRI3};
//        tXTKModel.decompose(tDecompositionMethods);
//
//        tXTKModel.perform_basis_enrichment(EntityRank::NODE,0);
//
//        // get meshes
//        xtk::Enriched_Interpolation_Mesh & tEnrInterpMesh = tXTKModel.get_enriched_interp_mesh();
//        xtk::Enriched_Integration_Mesh   & tEnrIntegMesh = tXTKModel.get_enriched_integ_mesh();
//
//        // place the pair in mesh manager
//        mtk::Mesh_Manager tMeshManager;
//        tMeshManager.register_mesh_pair(&tEnrInterpMesh, &tEnrIntegMesh);
//
//        uint tSpatialDimension = 2;
//
//        // create IWG user defined info
//        Cell< Cell< fem::IWG_User_Defined_Info > > tIWGUserDefinedInfo( 4 );
//        tIWGUserDefinedInfo( 0 ).resize( 2 );
//        tIWGUserDefinedInfo( 0 )( 0 ) = fem::IWG_User_Defined_Info( fem::IWG_Type::STRUC_LINEAR_BULK,
//                { MSI::Dof_Type::UX, MSI::Dof_Type::UY },
//                {{ MSI::Dof_Type::UX, MSI::Dof_Type::UY }, { MSI::Dof_Type::TEMP } },
//                moris::Cell< fem::Property_Type >( 0 ),
//                { fem::Constitutive_Type::STRUC_LIN_ISO } );
//        tIWGUserDefinedInfo( 0 )( 1 ) = fem::IWG_User_Defined_Info( fem::IWG_Type::SPATIALDIFF_BULK,
//                { MSI::Dof_Type::TEMP },
//                {{ MSI::Dof_Type::TEMP }},
//                moris::Cell< fem::Property_Type >( 0 ),
//                { fem::Constitutive_Type::DIFF_LIN_ISO } );
//
//        tIWGUserDefinedInfo( 1 ).resize( 2 );
//        tIWGUserDefinedInfo( 1 )( 0 ) = fem::IWG_User_Defined_Info( fem::IWG_Type::STRUC_LINEAR_BULK,
//                { MSI::Dof_Type::UX, MSI::Dof_Type::UY },
//                {{ MSI::Dof_Type::UX, MSI::Dof_Type::UY }, { MSI::Dof_Type::TEMP }},
//                moris::Cell< fem::Property_Type >( 0 ),
//                { fem::Constitutive_Type::STRUC_LIN_ISO } );
//        tIWGUserDefinedInfo( 1 )( 1 ) = fem::IWG_User_Defined_Info( fem::IWG_Type::SPATIALDIFF_BULK,
//                { MSI::Dof_Type::TEMP },
//                {{ MSI::Dof_Type::TEMP }},
//                moris::Cell< fem::Property_Type >( 0 ),
//                { fem::Constitutive_Type::DIFF_LIN_ISO } );
//
//        tIWGUserDefinedInfo( 2 ).resize( 2 );
//        tIWGUserDefinedInfo( 2 )( 0 ) = fem::IWG_User_Defined_Info( fem::IWG_Type::STRUC_LINEAR_DIRICHLET,
//                { MSI::Dof_Type::UX, MSI::Dof_Type::UY },
//                {{ MSI::Dof_Type::UX, MSI::Dof_Type::UY }, { MSI::Dof_Type::TEMP }},
//                { fem::Property_Type::STRUC_DIRICHLET },
//                { fem::Constitutive_Type::STRUC_LIN_ISO } );
//        tIWGUserDefinedInfo( 2 )( 1 ) = fem::IWG_User_Defined_Info( fem::IWG_Type::SPATIALDIFF_DIRICHLET,
//                { MSI::Dof_Type::TEMP },
//                {{ MSI::Dof_Type::TEMP }},
//                { fem::Property_Type::TEMP_DIRICHLET },
//                { fem::Constitutive_Type::DIFF_LIN_ISO } );
//
//        tIWGUserDefinedInfo( 3 ).resize( 2 );
//        tIWGUserDefinedInfo( 3 )( 0 ) = fem::IWG_User_Defined_Info( fem::IWG_Type::STRUC_LINEAR_NEUMANN,
//                { MSI::Dof_Type::UX, MSI::Dof_Type::UY },
//                {{ MSI::Dof_Type::UX, MSI::Dof_Type::UY }, { MSI::Dof_Type::TEMP }},
//                { fem::Property_Type::STRUC_NEUMANN },
//                moris::Cell< fem::Constitutive_Type >( 0 ) );
//        tIWGUserDefinedInfo( 3 )( 1 ) = fem::IWG_User_Defined_Info( fem::IWG_Type::SPATIALDIFF_NEUMANN,
//                { MSI::Dof_Type::TEMP },
//                {{ MSI::Dof_Type::TEMP }},
//                { fem::Property_Type::TEMP_NEUMANN },
//                moris::Cell< fem::Constitutive_Type >( 0 ) );
//
//        // create property user defined info
//        fem::Property_User_Defined_Info tYoungs_Modulus( fem::Property_Type::YOUNGS_MODULUS,
//                {{ MSI::Dof_Type::TEMP}},
//                {{ { 10.0} }, { {1.0} }, { {5.0 } }},
//                tFIVal_STRUCDIRICHLET,
//                { tFIDer_STRUCDIRICHLET } );
//        fem::Property_User_Defined_Info tPoissons_Ratio( fem::Property_Type::POISSONS_RATIO,
//                Cell< Cell< MSI::Dof_Type > >( 0 ),
//                {{{ 0.0 }}},
//                tConstValFunction,
//                Cell< fem::PropertyFunc >( 0 ) );
//        fem::Property_User_Defined_Info tStrucDirichlet( fem::Property_Type::STRUC_DIRICHLET,
//                Cell< Cell< MSI::Dof_Type > >( 0 ),
//                {{{ 0.0, 0.0 }}},
//                tConstValFunction,
//                Cell< fem::PropertyFunc >( 0 ) );
//        fem::Property_User_Defined_Info tStrucNeumann( fem::Property_Type::STRUC_NEUMANN,
//                Cell< Cell< MSI::Dof_Type > >( 0 ),
//                {{{ 10.0, 0.0 }}},
//                tConstValFunction,
//                Cell< fem::PropertyFunc >( 0 ) );
//        fem::Property_User_Defined_Info tDiffNeumann( fem::Property_Type::TEMP_NEUMANN,
//                Cell< Cell< MSI::Dof_Type > >( 0 ),
//                {{{ 0.0 }}},
//                tConstValFunction,
//                Cell< fem::PropertyFunc >( 0 ) );
//        fem::Property_User_Defined_Info tConductivity( fem::Property_Type::CONDUCTIVITY,
//                Cell< Cell< MSI::Dof_Type > >( 0 ),
//                {{{ 1.0 }}},
//                tConstValFunction,
//                Cell< fem::PropertyFunc >( 0 ) );
//        fem::Property_User_Defined_Info tTempDirichlet( fem::Property_Type::TEMP_DIRICHLET,
//                 Cell< Cell< MSI::Dof_Type > >( 0 ),
//                 {{{ 5.0 }}},
//                 tConstValFunction,
//                 Cell< fem::PropertyFunc >( 0 ) );
//
//        // create property user defined info
//        Cell< Cell< Cell< fem::Property_User_Defined_Info > > > tPropertyUserDefinedInfo( 4 );
//        tPropertyUserDefinedInfo( 0 ).resize( 1 );
//        tPropertyUserDefinedInfo( 0 )( 0 ).resize( 3 );
//        tPropertyUserDefinedInfo( 0 )( 0 )( 0 ) = tYoungs_Modulus;
//        tPropertyUserDefinedInfo( 0 )( 0 )( 1 ) = tPoissons_Ratio;
//        tPropertyUserDefinedInfo( 0 )( 0 )( 2 ) = tConductivity;
//        tPropertyUserDefinedInfo( 1 ).resize( 1 );
//        tPropertyUserDefinedInfo( 1 )( 0 ).resize( 3 );
//        tPropertyUserDefinedInfo( 1 )( 0 )( 0 ) = tYoungs_Modulus;
//        tPropertyUserDefinedInfo( 1 )( 0 )( 1 ) = tPoissons_Ratio;
//        tPropertyUserDefinedInfo( 1 )( 0 )( 2 ) = tConductivity;
//        tPropertyUserDefinedInfo( 2 ).resize( 1 );
//        tPropertyUserDefinedInfo( 2 )( 0 ).resize( 5 );
//        tPropertyUserDefinedInfo( 2 )( 0 )( 0 ) = tYoungs_Modulus;
//        tPropertyUserDefinedInfo( 2 )( 0 )( 1 ) = tPoissons_Ratio;
//        tPropertyUserDefinedInfo( 2 )( 0 )( 2 ) = tStrucDirichlet;
//        tPropertyUserDefinedInfo( 2 )( 0 )( 3 ) = tConductivity;
//        tPropertyUserDefinedInfo( 2 )( 0 )( 4 ) = tTempDirichlet;
//        tPropertyUserDefinedInfo( 3 ).resize( 1 );
//        tPropertyUserDefinedInfo( 3 )( 0 ).resize( 2 );
//        tPropertyUserDefinedInfo( 3 )( 0 )( 0 ) = tStrucNeumann;
//        tPropertyUserDefinedInfo( 3 )( 0 )( 1 ) = tDiffNeumann;
//
//        fem::Constitutive_User_Defined_Info tStrucLinIso( fem::Constitutive_Type::STRUC_LIN_ISO,
//                {{ MSI::Dof_Type::UX, MSI::Dof_Type::UY  }},
//                { fem::Property_Type::YOUNGS_MODULUS, fem::Property_Type::POISSONS_RATIO } );
//
//        fem::Constitutive_User_Defined_Info tDiffLinIso( fem::Constitutive_Type::DIFF_LIN_ISO,
//                {{ MSI::Dof_Type::TEMP }},
//                { fem::Property_Type::CONDUCTIVITY } );
//
//        // create constitutive user defined info
//        Cell< Cell< Cell< fem::Constitutive_User_Defined_Info > > > tConstitutiveUserDefinedInfo( 4 );
//        tConstitutiveUserDefinedInfo( 0 ).resize( 1 );
//        tConstitutiveUserDefinedInfo( 0 )( 0 ).resize( 2 );
//        tConstitutiveUserDefinedInfo( 0 )( 0 )( 0 ) = tStrucLinIso;
//        tConstitutiveUserDefinedInfo( 0 )( 0 )( 1 ) = tDiffLinIso;
//        tConstitutiveUserDefinedInfo( 1 ).resize( 1 );
//        tConstitutiveUserDefinedInfo( 1 )( 0 ).resize( 2 );
//        tConstitutiveUserDefinedInfo( 1 )( 0 )( 0 ) = tStrucLinIso;
//        tConstitutiveUserDefinedInfo( 1 )( 0 )( 1 ) = tDiffLinIso;
//        tConstitutiveUserDefinedInfo( 2 ).resize( 1 );
//        tConstitutiveUserDefinedInfo( 2 )( 0 ).resize( 2 );
//        tConstitutiveUserDefinedInfo( 2 )( 0 )( 0 ) = tStrucLinIso;
//        tConstitutiveUserDefinedInfo( 2 )( 0 )( 1 ) = tDiffLinIso;
//        tConstitutiveUserDefinedInfo( 3 ).resize( 1 );
//
//        // create a list of active block-sets
//        std::string tInterfaceSideSetName = tEnrIntegMesh.get_interface_side_set_name( 0, 0, 1 );
//
//        // create a list of active block-sets
//        moris::Cell< moris_index >  tSetList = { tEnrIntegMesh.get_set_index_by_name("HMR_dummy_c_p1"),
//                tEnrIntegMesh.get_set_index_by_name("HMR_dummy_n_p1"),
//                tEnrIntegMesh.get_set_index_by_name("SideSet_4_n_p1"),
//                tEnrIntegMesh.get_set_index_by_name("SideSet_2_n_p1")};
//
//        moris::Cell< fem::Element_Type > tSetTypeList = { fem::Element_Type::BULK,
//                fem::Element_Type::BULK,
//                fem::Element_Type::SIDESET,
//                fem::Element_Type::SIDESET};
//
//        uint tBSplineMeshIndex = 0;
//        // create model
//        mdl::Model * tModel = new mdl::Model( &tMeshManager,
//                tBSplineMeshIndex,
//                tSetList, tSetTypeList,
//                tIWGUserDefinedInfo,
//                tPropertyUserDefinedInfo,
//                tConstitutiveUserDefinedInfo );
//
//        // - - - - - - - - - - - - - - - - - - - - - - - - - - - - - - - - -
//        // STEP 1: create linear solver and algorithm
//        // - - - - - - - - - - - - - - - - - - - - - - - - - - - - - - - - -
//        moris::Cell< enum MSI::Dof_Type > tDofTypesT( 1 );            tDofTypesT( 0 ) = MSI::Dof_Type::TEMP;
//        moris::Cell< enum MSI::Dof_Type > tDofTypesU( 2 );            tDofTypesU( 0 ) = MSI::Dof_Type::UX;              tDofTypesU( 1 ) = MSI::Dof_Type::UY;
//
//        dla::Solver_Factory  tSolFactory;
//        std::shared_ptr< dla::Linear_Solver_Algorithm > tLinearSolverAlgorithm = tSolFactory.create_solver( SolverType::AZTEC_IMPL );
//
//        tLinearSolverAlgorithm->set_param("AZ_diagnostics") = AZ_none;
//        tLinearSolverAlgorithm->set_param("AZ_output") = AZ_none;
//        tLinearSolverAlgorithm->set_param("AZ_max_iter") = 1000;
//        tLinearSolverAlgorithm->set_param("AZ_solver") = AZ_gmres;
//        tLinearSolverAlgorithm->set_param("AZ_subdomain_solve") = AZ_ilu;
//        tLinearSolverAlgorithm->set_param("AZ_graph_fill") = 5;
////        tLinearSolverAlgorithm->set_param("Use_ML_Prec") = true;
//
//        dla::Linear_Solver tLinSolver;
//        tLinSolver.set_linear_algorithm( 0, tLinearSolverAlgorithm );
//
//        // - - - - - - - - - - - - - - - - - - - - - - - - - - - - - - - - -
//        // STEP 2: create nonlinear solver and algorithm
//        // - - - - - - - - - - - - - - - - - - - - - - - - - - - - - - - - -
//        NLA::Nonlinear_Problem * tNonlinearProblem =  new NLA::Nonlinear_Problem( tModel->get_solver_interface(), 0, true, MapType::Epetra );
//        //    NLA::Nonlinear_Problem * tNonlinearProblem =  new NLA::Nonlinear_Problem( tModel->get_solver_interface(), 0, true, MapType::Petsc );
//
//        NLA::Nonlinear_Solver_Factory tNonlinFactory;
//        std::shared_ptr< NLA::Nonlinear_Algorithm > tNonlinearSolverAlgorithmMain = tNonlinFactory.create_nonlinear_solver( NLA::NonlinearSolverType::NEWTON_SOLVER );
//        std::shared_ptr< NLA::Nonlinear_Algorithm > tNonlinearSolverAlgorithmMonolythicT = tNonlinFactory.create_nonlinear_solver( NLA::NonlinearSolverType::NEWTON_SOLVER );
//        std::shared_ptr< NLA::Nonlinear_Algorithm > tNonlinearSolverAlgorithmMonolythicU = tNonlinFactory.create_nonlinear_solver( NLA::NonlinearSolverType::NEWTON_SOLVER );
//
//        tNonlinearSolverAlgorithmMonolythicT->set_param("NLA_max_iter")   = 2;
//        tNonlinearSolverAlgorithmMonolythicU->set_param("NLA_max_iter")   = 2;
//        //        tNonlinearSolverAlgorithmMonolythic->set_param("NLA_hard_break") = false;
//        //        tNonlinearSolverAlgorithmMonolythic->set_param("NLA_max_lin_solver_restarts") = 2;
//        //        tNonlinearSolverAlgorithmMonolythic->set_param("NLA_rebuild_jacobian") = true;
//
//        tNonlinearSolverAlgorithmMonolythicT->set_linear_solver( &tLinSolver );
//        tNonlinearSolverAlgorithmMonolythicU->set_linear_solver( &tLinSolver );
//
//        NLA::Nonlinear_Solver tNonlinearSolverMain;
//        NLA::Nonlinear_Solver tNonlinearSolverMonolythicT;
//        NLA::Nonlinear_Solver tNonlinearSolverMonolythicU;
//        tNonlinearSolverMonolythicT.set_nonlinear_algorithm( tNonlinearSolverAlgorithmMonolythicT, 0 );
//        tNonlinearSolverMonolythicU.set_nonlinear_algorithm( tNonlinearSolverAlgorithmMonolythicU, 0 );
//
//        tNonlinearSolverMain.set_dof_type_list( tDofTypesT );
//        tNonlinearSolverMain.set_dof_type_list( tDofTypesU );
//        tNonlinearSolverMonolythicT.set_dof_type_list( tDofTypesT );
//        tNonlinearSolverMonolythicU.set_dof_type_list( tDofTypesU );
//
//        tNonlinearSolverMonolythicU.set_secondiry_dof_type_list( tDofTypesT );
//
//        tNonlinearSolverMain.set_sub_nonlinear_solver( &tNonlinearSolverMonolythicT );
//        tNonlinearSolverMain.set_sub_nonlinear_solver( &tNonlinearSolverMonolythicU );
//
//        // Create solver database
//        NLA::SOL_Warehouse tSolverWarehouse( tModel->get_solver_interface() );
//
//        tNonlinearSolverMain.set_solver_warehouse( &tSolverWarehouse );
//        tNonlinearSolverMonolythicT.set_solver_warehouse( &tSolverWarehouse );
//        tNonlinearSolverMonolythicU.set_solver_warehouse( &tSolverWarehouse );
//
//        // - - - - - - - - - - - - - - - - - - - - - - - - - - - - - - - - -
//        // STEP 3: create time Solver and algorithm
//        // - - - - - - - - - - - - - - - - - - - - - - - - - - - - - - - - -
//        tsa::Time_Solver_Factory tTimeSolverFactory;
//        std::shared_ptr< tsa::Time_Solver_Algorithm > tTimeSolverAlgorithm = tTimeSolverFactory.create_time_solver( tsa::TimeSolverType::MONOLITHIC );
//
//        tTimeSolverAlgorithm->set_nonlinear_solver( &tNonlinearSolverMain );
//
//        tsa::Time_Solver tTimeSolver;
//        tTimeSolver.set_time_solver_algorithm( tTimeSolverAlgorithm );
//        tTimeSolver.set_solver_warehouse( &tSolverWarehouse );
//
//        tTimeSolver.set_dof_type_list( tDofTypesT );
//        tTimeSolver.set_dof_type_list( tDofTypesU );
//
//        //------------------------------------------------------------------------------
//        tTimeSolver.solve();
//
//        Matrix<DDRMat> tFullSol;
//        tTimeSolver.get_full_solution(tFullSol);
//
//        print( tFullSol, "tFullSol");
//
//
//
////        // output solution and meshes
////        xtk::Output_Options tOutputOptions;
////        tOutputOptions.mAddNodeSets = false;
////        tOutputOptions.mAddSideSets = false;
////        tOutputOptions.mAddClusters = false;
////
////        // add solution field to integration mesh
////        std::string tIntegSolFieldNameUX = "UX";
////        std::string tIntegSolFieldNameUY = "UY";
////        std::string tIntegSolFieldNameTEMP = "TEMP";
////        tOutputOptions.mRealNodeExternalFieldNames = {tIntegSolFieldNameUX, tIntegSolFieldNameUY, tIntegSolFieldNameTEMP};
////
////        moris::mtk::Integration_Mesh* tIntegMesh1 = tXTKModel.get_output_mesh(tOutputOptions);
////
////        // Write to Integration mesh for visualization
////        Matrix<DDRMat> tIntegSolUX = tModel->get_solution_for_integration_mesh_output( MSI::Dof_Type::UX );
////        Matrix<DDRMat> tIntegSolUY = tModel->get_solution_for_integration_mesh_output( MSI::Dof_Type::UY );
////        Matrix<DDRMat> tIntegSolTEMP = tModel->get_solution_for_integration_mesh_output( MSI::Dof_Type::TEMP );
////
////        Matrix<DDRMat> tSTKIntegSolUX(tIntegMesh1->get_num_entities(EntityRank::NODE),1);
////        Matrix<DDRMat> tSTKIntegSolUY(tIntegMesh1->get_num_entities(EntityRank::NODE),1);
////        Matrix<DDRMat> tSTKIntegSolTEMP(tIntegMesh1->get_num_entities(EntityRank::NODE),1);
////
////        for(moris::uint i = 0; i < tIntegMesh1->get_num_entities(EntityRank::NODE); i++)
////        {
////            moris::moris_id tID = tIntegMesh1->get_glb_entity_id_from_entity_loc_index(i,EntityRank::NODE);
////            tSTKIntegSolUX(i) = tIntegSolUX(tEnrIntegMesh.get_loc_entity_ind_from_entity_glb_id(tID,EntityRank::NODE));
////            tSTKIntegSolUY(i) = tIntegSolUY(tEnrIntegMesh.get_loc_entity_ind_from_entity_glb_id(tID,EntityRank::NODE));
////            tSTKIntegSolTEMP(i) = tIntegSolTEMP(tEnrIntegMesh.get_loc_entity_ind_from_entity_glb_id(tID,EntityRank::NODE));
////        }
////
////        // add solution field to integration mesh
////        tIntegMesh1->add_mesh_field_real_scalar_data_loc_inds(tIntegSolFieldNameUX,EntityRank::NODE,tSTKIntegSolUX);
////        tIntegMesh1->add_mesh_field_real_scalar_data_loc_inds(tIntegSolFieldNameUY,EntityRank::NODE,tSTKIntegSolUY);
////        tIntegMesh1->add_mesh_field_real_scalar_data_loc_inds(tIntegSolFieldNameTEMP,EntityRank::NODE,tSTKIntegSolTEMP);
////
////        std::string tMeshOutputFile = "./mdl_exo/stk_xtk_thermoelastic.e";
////
////        tIntegMesh1->create_output_mesh(tMeshOutputFile);
////
////        delete tIntegMesh1;
//
//        delete tModel;
//    }
}

TEST_CASE("2D XTK WITH HMR ThermoElastic 2D","[XTK_HMR_thermoelastic_2D]")
{
    if(par_size()<=1)
    {
    	uint tLagrangeMeshIndex = 0;
    	        std::string tFieldName = "Cylinder";

    	        ParameterList tParameters = hmr::create_hmr_parameter_list();

    	        tParameters.set( "number_of_elements_per_dimension", "2, 1");
    	        tParameters.set( "domain_dimensions", "2, 2" );
    	        tParameters.set( "domain_offset", "-1.0, -1.0" );
    	        tParameters.set( "domain_sidesets", "1,2,3,4" );
    	        tParameters.set( "lagrange_output_meshes", "0" );

    	        tParameters.set( "lagrange_orders", "1" );
    	        tParameters.set( "lagrange_pattern", "0" );
    	        tParameters.set( "bspline_orders", "1" );
    	        tParameters.set( "bspline_pattern", "0" );

    	        tParameters.set( "lagrange_to_bspline", "0" );

    	        tParameters.set( "truncate_bsplines", 1 );
    	        tParameters.set( "refinement_buffer", 3 );
    	        tParameters.set( "staircase_buffer", 3 );
    	        tParameters.set( "initial_refinement", 0 );

    	        tParameters.set( "use_multigrid", 0 );
    	        tParameters.set( "severity_level", 2 );

    	        hmr::HMR tHMR( tParameters );

    	        // initial refinement
    	        tHMR.perform_initial_refinement( 0 );

<<<<<<< HEAD
        tHMR.save_to_exodus( 0, "./xtk_exo/mdl_xtk_hmr_2d.e" );
=======
    	        std::shared_ptr< moris::hmr::Mesh > tMesh = tHMR.create_mesh( tLagrangeMeshIndex );
>>>>>>> aac31d96

    	        //// create field
    	        std::shared_ptr< moris::hmr::Field > tField = tMesh->create_field( tFieldName, tLagrangeMeshIndex );

    	        tField->evaluate_scalar_function( LvlSetPlane );
    	        //
    	        // for( uint k=0; k<2; ++k )
    	        // {
    	            // tHMR.flag_surface_elements_on_working_pattern( tField );
    	            // tHMR.perform_refinement_based_on_working_pattern( 0 );

    	            // tField->evaluate_scalar_function( LvlSetCircle_2D );
    	        // }

    	        tHMR.finalize();

    	         tHMR.save_to_exodus( 0, "./xtk_exo/mdl_xtk_hmr_2d.e" );

    	        std::shared_ptr< moris::hmr::Interpolation_Mesh_HMR > tInterpolationMesh = tHMR.create_interpolation_mesh(tLagrangeMeshIndex);

    	        moris::ge::GEN_Geom_Field tPlaneFieldAsGeom(tField);

    	        moris::Cell<moris::ge::GEN_Geometry*> tGeometryVector = {&tPlaneFieldAsGeom};

    	        size_t tModelDimension = 2;
    	        moris::ge::GEN_Phase_Table tPhaseTable (1,  Phase_Table_Structure::EXP_BASE_2);
    	        moris::ge::GEN_Geometry_Engine tGeometryEngine(tGeometryVector,tPhaseTable,tModelDimension);

    	        xtk::Model tXTKModel(tModelDimension, tInterpolationMesh.get(), tGeometryEngine);

    	        tXTKModel.mVerbose = false;

    	        //Specify decomposition Method and Cut Mesh ---------------------------------------
    	        Cell<enum Subdivision_Method> tDecompositionMethods = {Subdivision_Method::NC_REGULAR_SUBDIVISION_QUAD4, Subdivision_Method::C_TRI3};
    	        tXTKModel.decompose(tDecompositionMethods);

    	        tXTKModel.perform_basis_enrichment(EntityRank::BSPLINE_1,0);

    	        // get meshes
    	        xtk::Enriched_Interpolation_Mesh & tEnrInterpMesh = tXTKModel.get_enriched_interp_mesh();
    	        xtk::Enriched_Integration_Mesh   & tEnrIntegMesh = tXTKModel.get_enriched_integ_mesh();

    	        // place the pair in mesh manager
    	        mtk::Mesh_Manager tMeshManager;
    	        tMeshManager.register_mesh_pair(&tEnrInterpMesh, &tEnrIntegMesh);

    	        uint tSpatialDimension = 2;

    	        //------------------------------------------------------------------------------
    	        // create the properties
    	        std::shared_ptr< fem::Property > tPropConductivity1 = std::make_shared< fem::Property >();
    	        tPropConductivity1->set_parameters( { {{ 1.0 }} } );
    	        tPropConductivity1->set_val_function( tConstValFunction );

    	        std::shared_ptr< fem::Property > tPropConductivity2 = std::make_shared< fem::Property >();
    	        tPropConductivity2->set_parameters( { {{ 5.0 }} } );
    	        tPropConductivity2->set_val_function( tConstValFunction );

    	        std::shared_ptr< fem::Property > tPropDirichletU = std::make_shared< fem::Property >();
    	        tPropDirichletU->set_parameters( { {{ 0.0 }, { 0.0 }} } );
    	        tPropDirichletU->set_val_function( tConstValFunction );

    	        std::shared_ptr< fem::Property > tPropDirichletTEMP = std::make_shared< fem::Property >();
    	        tPropDirichletTEMP->set_parameters( { {{ 3.0 }} } );
    	        tPropDirichletTEMP->set_val_function( tConstValFunction );

    	//        std::shared_ptr< fem::Property > tPropNeumannTEMP = std::make_shared< fem::Property >();
    	//        tPropNeumann->set_parameters( { {{ 20.0 }} } );
    	//        tPropNeumann->set_val_function( tConstValFunction2MatMDL );

    	        std::shared_ptr< fem::Property > tPropEMod1 = std::make_shared< fem::Property >();
    	        tPropEMod1->set_parameters( { {{ 1.0 }} } );
    	        tPropEMod1->set_val_function( tConstValFunction );

    	        std::shared_ptr< fem::Property > tPropEMod2 = std::make_shared< fem::Property >();
    	        tPropEMod2->set_parameters( { {{ 1.0 }} } );
    	        tPropEMod2->set_val_function( tConstValFunction );

    	        std::shared_ptr< fem::Property > tPropPoisson = std::make_shared< fem::Property >();
    	        tPropPoisson->set_parameters( { {{ 0.0 }} } );
    	        tPropPoisson->set_val_function( tConstValFunction );

    	        std::shared_ptr< fem::Property > tCTE = std::make_shared< fem::Property >();
    	        tCTE->set_parameters( { {{ 1.0 }} } );
    	        tCTE->set_val_function( tConstValFunction );

    	        std::shared_ptr< fem::Property > tTRef = std::make_shared< fem::Property >();
    	        tTRef->set_parameters( { {{ 1.0 }} } );
    	        tTRef->set_val_function( tConstValFunction );

    	        // define constitutive models
    	        fem::CM_Factory tCMFactory;

    	        std::shared_ptr< fem::Constitutive_Model > tCMStrucLinIso1 = tCMFactory.create_CM( fem::Constitutive_Type::STRUC_LIN_ISO );
    	         tCMStrucLinIso1->set_dof_type_list( {{ MSI::Dof_Type::UX, MSI::Dof_Type::UY },{ MSI::Dof_Type::TEMP }} );
    	         tCMStrucLinIso1->set_property( tPropEMod1, "YoungsModulus" );
    	         tCMStrucLinIso1->set_property( tPropPoisson, "PoissonRatio" );
    	         tCMStrucLinIso1->set_property( tCTE, "CTE" );
    	         tCMStrucLinIso1->set_property( tTRef, "ReferenceTemperature" );
    	         tCMStrucLinIso1->set_space_dim( 2 );
    	         tCMStrucLinIso1->set_model_type(fem::Model_Type::PLANE_STRESS);

    	         std::shared_ptr< fem::Constitutive_Model > tCMStrucLinIso2 = tCMFactory.create_CM( fem::Constitutive_Type::STRUC_LIN_ISO );
    	         tCMStrucLinIso2->set_dof_type_list( {{ MSI::Dof_Type::UX, MSI::Dof_Type::UY },{ MSI::Dof_Type::TEMP }} );
    	         tCMStrucLinIso2->set_property( tPropEMod2, "YoungsModulus" );
    	         tCMStrucLinIso2->set_property( tPropPoisson, "PoissonRatio" );
    	         tCMStrucLinIso1->set_property( tCTE, "CTE" );
    	         tCMStrucLinIso1->set_property( tTRef, "ReferenceTemperature" );
    	         tCMStrucLinIso2->set_space_dim( 2 );
    	         tCMStrucLinIso2->set_model_type(fem::Model_Type::PLANE_STRESS);

    	         std::shared_ptr< fem::Constitutive_Model > tCMDiffLinIso1 = tCMFactory.create_CM( fem::Constitutive_Type::DIFF_LIN_ISO );
    	         tCMDiffLinIso1->set_dof_type_list( {{ MSI::Dof_Type::TEMP }} );
    	         tCMDiffLinIso1->set_property( tPropConductivity1, "Conductivity" );
    	         tCMDiffLinIso1->set_space_dim( 2 );

    	         std::shared_ptr< fem::Constitutive_Model > tCMDiffLinIso2 = tCMFactory.create_CM( fem::Constitutive_Type::DIFF_LIN_ISO );
    	         tCMDiffLinIso2->set_dof_type_list( {{ MSI::Dof_Type::TEMP }} );
    	         tCMDiffLinIso2->set_property( tPropConductivity2, "Conductivity" );
    	         tCMDiffLinIso2->set_space_dim( 2 );

    	         //----------------------------------------------------------------------------------------------------------

    	         // define stabilization parameters
    	         fem::SP_Factory tSPFactory;
    	         std::shared_ptr< fem::Stabilization_Parameter > tSPDirichletNitscheU = tSPFactory.create_SP( fem::Stabilization_Type::DIRICHLET_NITSCHE );
    	         tSPDirichletNitscheU->set_parameters( { {{ 100.0 }} } );
    	         tSPDirichletNitscheU->set_property( tPropEMod1, "Material", mtk::Master_Slave::MASTER );

    	         std::shared_ptr< fem::Stabilization_Parameter > tSPDirichletNitscheTEMP = tSPFactory.create_SP( fem::Stabilization_Type::DIRICHLET_NITSCHE );
    	         tSPDirichletNitscheTEMP->set_parameters( { {{ 1.0 }} } );
    	         tSPDirichletNitscheTEMP->set_property( tPropConductivity1, "Material", mtk::Master_Slave::MASTER );

    	         //----------------------------------------------------------------------------------------------------------

    	         // define the IWGs
    	         fem::IWG_Factory tIWGFactory;

    	         std::shared_ptr< fem::IWG > tIWGBulkU_1 = tIWGFactory.create_IWG( fem::IWG_Type::STRUC_LINEAR_BULK );
    	         tIWGBulkU_1->set_residual_dof_type( { MSI::Dof_Type::UX, MSI::Dof_Type::UY } );
    	         tIWGBulkU_1->set_dof_type_list( {{ MSI::Dof_Type::UX, MSI::Dof_Type::UY }} );
    	         tIWGBulkU_1->set_constitutive_model( tCMStrucLinIso1, "ElastLinIso", mtk::Master_Slave::MASTER );

    	         std::shared_ptr< fem::IWG > tIWGBulkU_2 = tIWGFactory.create_IWG( fem::IWG_Type::STRUC_LINEAR_BULK );
    	         tIWGBulkU_2->set_residual_dof_type( { MSI::Dof_Type::UX, MSI::Dof_Type::UY } );
    	         tIWGBulkU_2->set_dof_type_list( {{ MSI::Dof_Type::UX, MSI::Dof_Type::UY }} );
    	         tIWGBulkU_2->set_constitutive_model( tCMStrucLinIso2, "ElastLinIso", mtk::Master_Slave::MASTER );

    	         std::shared_ptr< fem::IWG > tIWGDirichletU = tIWGFactory.create_IWG( fem::IWG_Type::STRUC_LINEAR_DIRICHLET );
    	         tIWGDirichletU->set_residual_dof_type( { MSI::Dof_Type::UX, MSI::Dof_Type::UY } );
    	         tIWGDirichletU->set_dof_type_list( {{ MSI::Dof_Type::UX, MSI::Dof_Type::UY }} );
    	         tIWGDirichletU->set_stabilization_parameter( tSPDirichletNitscheU, "DirichletNitsche" );
    	         tIWGDirichletU->set_constitutive_model( tCMStrucLinIso1, "ElastLinIso", mtk::Master_Slave::MASTER );
    	         tIWGDirichletU->set_property( tPropDirichletU, "Dirichlet", mtk::Master_Slave::MASTER );

    	//         std::shared_ptr< fem::IWG > tIWGNeumann = tIWGFactory.create_IWG( fem::IWG_Type::STRUC_LINEAR_NEUMANN );
    	//         tIWGNeumann->set_residual_dof_type( { MSI::Dof_Type::UX, MSI::Dof_Type::UY } );
    	//         tIWGNeumann->set_dof_type_list( {{ MSI::Dof_Type::UX, MSI::Dof_Type::UY }} );
    	//         tIWGNeumann->set_property( tPropNeumann, "Neumann", mtk::Master_Slave::MASTER );

    	         std::shared_ptr< fem::IWG > tIWGBulkTEMP_1 = tIWGFactory.create_IWG( fem::IWG_Type::SPATIALDIFF_BULK );
    	         tIWGBulkTEMP_1->set_residual_dof_type( { MSI::Dof_Type::TEMP } );
    	         tIWGBulkTEMP_1->set_dof_type_list( {{ MSI::Dof_Type::TEMP }} );
    	         tIWGBulkTEMP_1->set_constitutive_model( tCMDiffLinIso1, "DiffLinIso", mtk::Master_Slave::MASTER );
    	//         tIWGBulkTEMP_1->set_property( tPropTempLoad1, "Load", mtk::Master_Slave::MASTER );

    	         std::shared_ptr< fem::IWG > tIWGBulkTEMP_2 = tIWGFactory.create_IWG( fem::IWG_Type::SPATIALDIFF_BULK );
    	         tIWGBulkTEMP_2->set_residual_dof_type( { MSI::Dof_Type::TEMP } );
    	         tIWGBulkTEMP_2->set_dof_type_list( {{ MSI::Dof_Type::TEMP }} );
    	         tIWGBulkTEMP_2->set_constitutive_model( tCMDiffLinIso2, "DiffLinIso", mtk::Master_Slave::MASTER );
    	//         tIWGBulkTEMP_2->set_property( tPropTempLoad2, "Load", mtk::Master_Slave::MASTER );

    	         std::shared_ptr< fem::IWG > tIWGDirichletTEMP = tIWGFactory.create_IWG( fem::IWG_Type::SPATIALDIFF_DIRICHLET );
    	         tIWGDirichletTEMP->set_residual_dof_type( { MSI::Dof_Type::TEMP } );
    	         tIWGDirichletTEMP->set_dof_type_list( {{ MSI::Dof_Type::TEMP }} );
    	         tIWGDirichletTEMP->set_stabilization_parameter( tSPDirichletNitscheTEMP, "DirichletNitsche" );
    	         tIWGDirichletTEMP->set_constitutive_model( tCMDiffLinIso2, "DiffLinIso", mtk::Master_Slave::MASTER );
    	         tIWGDirichletTEMP->set_property( tPropDirichletTEMP, "Dirichlet", mtk::Master_Slave::MASTER );
    	         //----------------------------------------------------------------------------------------------------------

    	         fem::Set_User_Info tSetBulk1;
    	         tSetBulk1.set_mesh_index( tEnrIntegMesh.get_set_index_by_name("HMR_dummy_n_p1") );
    	         tSetBulk1.set_IWGs( { tIWGBulkU_1, tIWGBulkTEMP_1 } );

    	         fem::Set_User_Info tSetDirichlet;
    	         tSetDirichlet.set_mesh_index( tEnrIntegMesh.get_set_index_by_name("SideSet_4_n_p1") );
    	         tSetDirichlet.set_IWGs( { tIWGDirichletU, tIWGDirichletTEMP } );


    	         // create a cell of set info
    	         moris::Cell< fem::Set_User_Info > tSetInfo( 2 );
    	         tSetInfo( 0 ) = tSetBulk1;
    	         tSetInfo( 1 ) = tSetDirichlet;
    	//         tSetInfo( 2 ) = tSetBulk3;
    	//         tSetInfo( 3 ) = tSetBulk4;
    	//         tSetInfo( 4 ) = tSetDirichlet;
    	//         tSetInfo( 5 ) = tSetNeumann;
    	//         tSetInfo( 6 ) = tSetInterface;


    	//        // create a list of active block-sets
    	//        std::string tInterfaceSideSetName = tEnrIntegMesh.get_interface_side_set_name( 0, 0, 1 );
    	//
    	//        // create a list of active block-sets
    	//        moris::Cell< moris_index >  tSetList = { tEnrIntegMesh.get_set_index_by_name("HMR_dummy_c_p1"),
    	//                                                 tEnrIntegMesh.get_set_index_by_name("HMR_dummy_n_p1"),
    	//                                                 tEnrIntegMesh.get_set_index_by_name ("SideSet_4_n_p1"),
    	//                                                 tEnrIntegMesh.get_set_index_by_name ("SideSet_2_n_p1")};
    	//
    	//        moris::Cell< fem::Element_Type > tSetTypeList = { fem::Element_Type::BULK,
    	//                                                          fem::Element_Type::BULK,
    	//                                                          fem::Element_Type::SIDESET,
    	//                                                          fem::Element_Type::SIDESET};

    	        uint tBSplineMeshIndex = 0;
    	        // create model
    	        mdl::Model * tModel = new mdl::Model( &tMeshManager,
    	                                               1,
    	                                               tSetInfo,
    	                                               0, false );

        moris::Cell< enum MSI::Dof_Type > tDofTypesT( 1 );            tDofTypesT( 0 ) = MSI::Dof_Type::TEMP;
        moris::Cell< enum MSI::Dof_Type > tDofTypesU( 2 );            tDofTypesU( 0 ) = MSI::Dof_Type::UX;              tDofTypesU( 1 ) = MSI::Dof_Type::UY;

        dla::Solver_Factory  tSolFactory;
        std::shared_ptr< dla::Linear_Solver_Algorithm > tLinearSolverAlgorithm = tSolFactory.create_solver( SolverType::AZTEC_IMPL );

        tLinearSolverAlgorithm->set_param("AZ_diagnostics") = AZ_none;
        tLinearSolverAlgorithm->set_param("AZ_output") = AZ_none;
        tLinearSolverAlgorithm->set_param("AZ_max_iter") = 10000;
        tLinearSolverAlgorithm->set_param("AZ_solver") = AZ_gmres;
        tLinearSolverAlgorithm->set_param("AZ_subdomain_solve") = AZ_ilu;
        tLinearSolverAlgorithm->set_param("AZ_graph_fill") = 10;
        tLinearSolverAlgorithm->set_param("Use_ML_Prec") = true;

        dla::Linear_Solver tLinSolver;
        tLinSolver.set_linear_algorithm( 0, tLinearSolverAlgorithm );

        // - - - - - - - - - - - - - - - - - - - - - - - - - - - - - - - - -
        // STEP 2: create nonlinear solver and algorithm
        // - - - - - - - - - - - - - - - - - - - - - - - - - - - - - - - - -
        NLA::Nonlinear_Solver_Factory tNonlinFactory;
        std::shared_ptr< NLA::Nonlinear_Algorithm > tNonlinearSolverAlgorithm = tNonlinFactory.create_nonlinear_solver( NLA::NonlinearSolverType::NEWTON_SOLVER );
//        std::shared_ptr< NLA::Nonlinear_Algorithm > tNonlinearSolverAlgorithmMonolythicU = tNonlinFactory.create_nonlinear_solver( NLA::NonlinearSolverType::NEWTON_SOLVER );

        tNonlinearSolverAlgorithm->set_param("NLA_max_iter")   = 3;
        //        tNonlinearSolverAlgorithmMonolythic->set_param("NLA_hard_break") = false;
        //        tNonlinearSolverAlgorithmMonolythic->set_param("NLA_max_lin_solver_restarts") = 2;
        //        tNonlinearSolverAlgorithmMonolythic->set_param("NLA_rebuild_jacobian") = true;

        tNonlinearSolverAlgorithm->set_linear_solver( &tLinSolver );
//        tNonlinearSolverAlgorithmMonolythicU->set_linear_solver( &tLinSolver );

        NLA::Nonlinear_Solver tNonlinearSolverMain;
        tNonlinearSolverMain.set_nonlinear_algorithm( tNonlinearSolverAlgorithm, 0 );


        tNonlinearSolverMain       .set_dof_type_list( tDofTypesU );
        tNonlinearSolverMain       .set_dof_type_list( tDofTypesT );

        // Create solver database
        NLA::SOL_Warehouse tSolverWarehouse( tModel->get_solver_interface() );

        tNonlinearSolverMain       .set_solver_warehouse( &tSolverWarehouse );

        // - - - - - - - - - - - - - - - - - - - - - - - - - - - - - - - - -
        // STEP 3: create time Solver and algorithm
        // - - - - - - - - - - - - - - - - - - - - - - - - - - - - - - - - -
        tsa::Time_Solver_Factory tTimeSolverFactory;
        std::shared_ptr< tsa::Time_Solver_Algorithm > tTimeSolverAlgorithm = tTimeSolverFactory.create_time_solver( tsa::TimeSolverType::MONOLITHIC );

        tTimeSolverAlgorithm->set_nonlinear_solver( &tNonlinearSolverMain );

        tsa::Time_Solver tTimeSolver;
        tTimeSolver.set_time_solver_algorithm( tTimeSolverAlgorithm );
        tTimeSolver.set_solver_warehouse( &tSolverWarehouse );

        tTimeSolver.set_dof_type_list( tDofTypesU );
        tTimeSolver.set_dof_type_list( tDofTypesT );

        //------------------------------------------------------------------------------
        tTimeSolver.solve();

        //        Matrix<DDRMat> tFullSol;
//        tNonlinearProblem->get_full_vector()->print();

        // output solution and meshes
        xtk::Output_Options tOutputOptions;
        tOutputOptions.mAddNodeSets = false;
        tOutputOptions.mAddSideSets = false;
        tOutputOptions.mAddClusters = false;

        // add solution field to integration mesh
        std::string tIntegSolFieldNameUX = "UX";
        std::string tIntegSolFieldNameUY = "UY";
        std::string tIntegSolFieldNameTEMP = "TEMP";
        tOutputOptions.mRealNodeExternalFieldNames = {tIntegSolFieldNameUX, tIntegSolFieldNameUY, tIntegSolFieldNameTEMP};

        moris::mtk::Integration_Mesh* tIntegMesh1 = tXTKModel.get_output_mesh(tOutputOptions);

        // Write to Integration mesh for visualization
        Matrix<DDRMat> tIntegSolUX = tModel->get_solution_for_integration_mesh_output( MSI::Dof_Type::UX );
        Matrix<DDRMat> tIntegSolUY = tModel->get_solution_for_integration_mesh_output( MSI::Dof_Type::UY );
        Matrix<DDRMat> tIntegSolTEMP = tModel->get_solution_for_integration_mesh_output( MSI::Dof_Type::TEMP );

        //    print(tIntegSolUX,"tIntegSolUX");
        //    print(tIntegSolUY,"tIntegSolUY");

        Matrix<DDRMat> tSTKIntegSolUX(tIntegMesh1->get_num_entities(EntityRank::NODE),1);
        Matrix<DDRMat> tSTKIntegSolUY(tIntegMesh1->get_num_entities(EntityRank::NODE),1);
        Matrix<DDRMat> tSTKIntegSolTEMP(tIntegMesh1->get_num_entities(EntityRank::NODE),1);

        for(moris::uint i = 0; i < tIntegMesh1->get_num_entities(EntityRank::NODE); i++)
        {
            moris::moris_id tID = tIntegMesh1->get_glb_entity_id_from_entity_loc_index(i,EntityRank::NODE);
            tSTKIntegSolUX(i) = tIntegSolUX(tEnrIntegMesh.get_loc_entity_ind_from_entity_glb_id(tID,EntityRank::NODE));
            tSTKIntegSolUY(i) = tIntegSolUY(tEnrIntegMesh.get_loc_entity_ind_from_entity_glb_id(tID,EntityRank::NODE));
            tSTKIntegSolTEMP(i) = tIntegSolTEMP(tEnrIntegMesh.get_loc_entity_ind_from_entity_glb_id(tID,EntityRank::NODE));
        }

        // add solution field to integration mesh
        tIntegMesh1->add_mesh_field_real_scalar_data_loc_inds(tIntegSolFieldNameUX,EntityRank::NODE,tSTKIntegSolUX);
        tIntegMesh1->add_mesh_field_real_scalar_data_loc_inds(tIntegSolFieldNameUY,EntityRank::NODE,tSTKIntegSolUY);
        tIntegMesh1->add_mesh_field_real_scalar_data_loc_inds(tIntegSolFieldNameTEMP,EntityRank::NODE,tSTKIntegSolTEMP);

        Matrix<DDRMat> tFullSolution;
        Matrix<DDRMat> tGoldSolution;
        tTimeSolver.get_full_solution(tFullSolution);

        //    print(tFullSol,"tFullSol");

        std::string tMeshOutputFile = "./mdl_exo/xtk_hmr_thermoelastic_2D.e";

        tIntegMesh1->create_output_mesh(tMeshOutputFile);

        std::string tMorisRoot = std::getenv("MORISROOT");
        std::string tHdf5FilePath = tMorisRoot + "/projects/FEM/MDL/test/data/Thermoelastic_test_2d.hdf5";

        //------------------------------------------------------------------------------
        //    write solution ( uncomment this if you want to recreate solution files )
        //------------------------------------------------------------------------------

//        // create file
//        hid_t tFileID = create_hdf5_file( tHdf5FilePath );
//
//        // error handler
//        herr_t tStatus = 0;
//
//        // save data
//        save_matrix_to_hdf5_file( tFileID, "Gold Solution", tFullSolution, tStatus );
//
//        // close file
//        close_hdf5_file( tFileID );

        //------------------------------------------------------------------------------
        //    check solution
        //------------------------------------------------------------------------------

        // open file
        hid_t tFileID = open_hdf5_file( tHdf5FilePath );

        // error handler
        herr_t tStatus = 0;

        // read solution from file
        load_matrix_from_hdf5_file( tFileID, "Gold Solution", tGoldSolution, tStatus );

        // close file
        close_hdf5_file( tFileID );

        // verify solution
        CHECK(norm(tFullSolution - tGoldSolution) < 1e-08);

        delete tIntegMesh1;

        delete tModel;
    }
}

TEST_CASE("2D XTK WITH HMR ThermoElastic 2D Staggered","[XTK_HMR_thermoelastic_2D_staggered]")
{
    if(par_size()<=1)
    {
        uint tLagrangeMeshIndex = 0;
        std::string tFieldName = "Cylinder";

        ParameterList tParameters = hmr::create_hmr_parameter_list();

        tParameters.set( "number_of_elements_per_dimension", "2, 1");
        tParameters.set( "domain_dimensions", "2, 2" );
        tParameters.set( "domain_offset", "-1.0, -1.0" );
        tParameters.set( "domain_sidesets", "1,2,3,4" );
        tParameters.set( "lagrange_output_meshes", "0" );

        tParameters.set( "lagrange_orders", "1" );
        tParameters.set( "lagrange_pattern", "0" );
        tParameters.set( "bspline_orders", "1" );
        tParameters.set( "bspline_pattern", "0" );

        tParameters.set( "lagrange_to_bspline", "0" );

        tParameters.set( "truncate_bsplines", 1 );
        tParameters.set( "refinement_buffer", 3 );
        tParameters.set( "staircase_buffer", 3 );
        tParameters.set( "initial_refinement", 0 );

        tParameters.set( "use_multigrid", 0 );
        tParameters.set( "severity_level", 2 );

        hmr::HMR tHMR( tParameters );

        // initial refinement
        tHMR.perform_initial_refinement( 0 );

        std::shared_ptr< moris::hmr::Mesh > tMesh = tHMR.create_mesh( tLagrangeMeshIndex );

        //// create field
        std::shared_ptr< moris::hmr::Field > tField = tMesh->create_field( tFieldName, tLagrangeMeshIndex );

        tField->evaluate_scalar_function( LvlSetPlane );
        //
        // for( uint k=0; k<2; ++k )
        // {
            // tHMR.flag_surface_elements_on_working_pattern( tField );
            // tHMR.perform_refinement_based_on_working_pattern( 0 );

            // tField->evaluate_scalar_function( LvlSetCircle_2D );
        // }

        tHMR.finalize();

         tHMR.save_to_exodus( 0, "./xtk_exo/mdl_xtk_hmr_2d.e" );

        std::shared_ptr< moris::hmr::Interpolation_Mesh_HMR > tInterpolationMesh = tHMR.create_interpolation_mesh(tLagrangeMeshIndex);

        moris::ge::GEN_Geom_Field tPlaneFieldAsGeom(tField);

        moris::Cell<moris::ge::GEN_Geometry*> tGeometryVector = {&tPlaneFieldAsGeom};

        size_t tModelDimension = 2;
        moris::ge::GEN_Phase_Table tPhaseTable (1,  Phase_Table_Structure::EXP_BASE_2);
        moris::ge::GEN_Geometry_Engine tGeometryEngine(tGeometryVector,tPhaseTable,tModelDimension);

        xtk::Model tXTKModel(tModelDimension, tInterpolationMesh.get(), tGeometryEngine);

        tXTKModel.mVerbose = false;

        //Specify decomposition Method and Cut Mesh ---------------------------------------
        Cell<enum Subdivision_Method> tDecompositionMethods = {Subdivision_Method::NC_REGULAR_SUBDIVISION_QUAD4, Subdivision_Method::C_TRI3};
        tXTKModel.decompose(tDecompositionMethods);

        tXTKModel.perform_basis_enrichment(EntityRank::BSPLINE_1,0);

        // get meshes
        xtk::Enriched_Interpolation_Mesh & tEnrInterpMesh = tXTKModel.get_enriched_interp_mesh();
        xtk::Enriched_Integration_Mesh   & tEnrIntegMesh = tXTKModel.get_enriched_integ_mesh();

        // place the pair in mesh manager
        mtk::Mesh_Manager tMeshManager;
        tMeshManager.register_mesh_pair(&tEnrInterpMesh, &tEnrIntegMesh);

        uint tSpatialDimension = 2;

        //------------------------------------------------------------------------------
        // create the properties
        std::shared_ptr< fem::Property > tPropConductivity1 = std::make_shared< fem::Property >();
        tPropConductivity1->set_parameters( { {{ 1.0 }} } );
        tPropConductivity1->set_val_function( tConstValFunction );

        std::shared_ptr< fem::Property > tPropConductivity2 = std::make_shared< fem::Property >();
        tPropConductivity2->set_parameters( { {{ 5.0 }} } );
        tPropConductivity2->set_val_function( tConstValFunction );

        std::shared_ptr< fem::Property > tPropDirichletU = std::make_shared< fem::Property >();
        tPropDirichletU->set_parameters( { {{ 0.0 }, { 0.0 }} } );
        tPropDirichletU->set_val_function( tConstValFunction );

        std::shared_ptr< fem::Property > tPropDirichletTEMP = std::make_shared< fem::Property >();
        tPropDirichletTEMP->set_parameters( { {{ 3.0 }} } );
        tPropDirichletTEMP->set_val_function( tConstValFunction );

//        std::shared_ptr< fem::Property > tPropNeumannTEMP = std::make_shared< fem::Property >();
//        tPropNeumann->set_parameters( { {{ 20.0 }} } );
//        tPropNeumann->set_val_function( tConstValFunction2MatMDL );

        std::shared_ptr< fem::Property > tPropEMod1 = std::make_shared< fem::Property >();
        tPropEMod1->set_parameters( { {{ 1.0 }} } );
        tPropEMod1->set_val_function( tConstValFunction );

        std::shared_ptr< fem::Property > tPropEMod2 = std::make_shared< fem::Property >();
        tPropEMod2->set_parameters( { {{ 1.0 }} } );
        tPropEMod2->set_val_function( tConstValFunction );

        std::shared_ptr< fem::Property > tPropPoisson = std::make_shared< fem::Property >();
        tPropPoisson->set_parameters( { {{ 0.0 }} } );
        tPropPoisson->set_val_function( tConstValFunction );

        std::shared_ptr< fem::Property > tCTE = std::make_shared< fem::Property >();
        tCTE->set_parameters( { {{ 1.0 }} } );
        tCTE->set_val_function( tConstValFunction );

        std::shared_ptr< fem::Property > tTRef = std::make_shared< fem::Property >();
        tTRef->set_parameters( { {{ 1.0 }} } );
        tTRef->set_val_function( tConstValFunction );

        // define constitutive models
        fem::CM_Factory tCMFactory;

        std::shared_ptr< fem::Constitutive_Model > tCMStrucLinIso1 = tCMFactory.create_CM( fem::Constitutive_Type::STRUC_LIN_ISO );
         tCMStrucLinIso1->set_dof_type_list( {{ MSI::Dof_Type::UX, MSI::Dof_Type::UY },{ MSI::Dof_Type::TEMP }} );
         tCMStrucLinIso1->set_property( tPropEMod1, "YoungsModulus" );
         tCMStrucLinIso1->set_property( tPropPoisson, "PoissonRatio" );
         tCMStrucLinIso1->set_property( tCTE, "CTE" );
         tCMStrucLinIso1->set_property( tTRef, "ReferenceTemperature" );
         tCMStrucLinIso1->set_space_dim( 2 );
         tCMStrucLinIso1->set_model_type(fem::Model_Type::PLANE_STRESS);

         std::shared_ptr< fem::Constitutive_Model > tCMStrucLinIso2 = tCMFactory.create_CM( fem::Constitutive_Type::STRUC_LIN_ISO );
         tCMStrucLinIso2->set_dof_type_list( {{ MSI::Dof_Type::UX, MSI::Dof_Type::UY },{ MSI::Dof_Type::TEMP }} );
         tCMStrucLinIso2->set_property( tPropEMod2, "YoungsModulus" );
         tCMStrucLinIso2->set_property( tPropPoisson, "PoissonRatio" );
         tCMStrucLinIso1->set_property( tCTE, "CTE" );
         tCMStrucLinIso1->set_property( tTRef, "ReferenceTemperature" );
         tCMStrucLinIso2->set_space_dim( 2 );
         tCMStrucLinIso2->set_model_type(fem::Model_Type::PLANE_STRESS);

         std::shared_ptr< fem::Constitutive_Model > tCMDiffLinIso1 = tCMFactory.create_CM( fem::Constitutive_Type::DIFF_LIN_ISO );
         tCMDiffLinIso1->set_dof_type_list( {{ MSI::Dof_Type::TEMP }} );
         tCMDiffLinIso1->set_property( tPropConductivity1, "Conductivity" );
         tCMDiffLinIso1->set_space_dim( 2 );

         std::shared_ptr< fem::Constitutive_Model > tCMDiffLinIso2 = tCMFactory.create_CM( fem::Constitutive_Type::DIFF_LIN_ISO );
         tCMDiffLinIso2->set_dof_type_list( {{ MSI::Dof_Type::TEMP }} );
         tCMDiffLinIso2->set_property( tPropConductivity2, "Conductivity" );
         tCMDiffLinIso2->set_space_dim( 2 );

         //----------------------------------------------------------------------------------------------------------

         // define stabilization parameters
         fem::SP_Factory tSPFactory;
         std::shared_ptr< fem::Stabilization_Parameter > tSPDirichletNitscheU = tSPFactory.create_SP( fem::Stabilization_Type::DIRICHLET_NITSCHE );
         tSPDirichletNitscheU->set_parameters( { {{ 1.0 }} } );
         tSPDirichletNitscheU->set_property( tPropEMod1, "Material", mtk::Master_Slave::MASTER );

         std::shared_ptr< fem::Stabilization_Parameter > tSPDirichletNitscheTEMP = tSPFactory.create_SP( fem::Stabilization_Type::DIRICHLET_NITSCHE );
         tSPDirichletNitscheTEMP->set_parameters( { {{ 1.0 }} } );
         tSPDirichletNitscheTEMP->set_property( tPropConductivity1, "Material", mtk::Master_Slave::MASTER );

         //----------------------------------------------------------------------------------------------------------

         // define the IWGs
         fem::IWG_Factory tIWGFactory;

         std::shared_ptr< fem::IWG > tIWGBulkU_1 = tIWGFactory.create_IWG( fem::IWG_Type::STRUC_LINEAR_BULK );
         tIWGBulkU_1->set_residual_dof_type( { MSI::Dof_Type::UX, MSI::Dof_Type::UY } );
         tIWGBulkU_1->set_dof_type_list( {{ MSI::Dof_Type::UX, MSI::Dof_Type::UY }} );
         tIWGBulkU_1->set_constitutive_model( tCMStrucLinIso1, "ElastLinIso", mtk::Master_Slave::MASTER );

         std::shared_ptr< fem::IWG > tIWGBulkU_2 = tIWGFactory.create_IWG( fem::IWG_Type::STRUC_LINEAR_BULK );
         tIWGBulkU_2->set_residual_dof_type( { MSI::Dof_Type::UX, MSI::Dof_Type::UY } );
         tIWGBulkU_2->set_dof_type_list( {{ MSI::Dof_Type::UX, MSI::Dof_Type::UY }} );
         tIWGBulkU_2->set_constitutive_model( tCMStrucLinIso2, "ElastLinIso", mtk::Master_Slave::MASTER );

         std::shared_ptr< fem::IWG > tIWGDirichletU = tIWGFactory.create_IWG( fem::IWG_Type::STRUC_LINEAR_DIRICHLET );
         tIWGDirichletU->set_residual_dof_type( { MSI::Dof_Type::UX, MSI::Dof_Type::UY } );
         tIWGDirichletU->set_dof_type_list( {{ MSI::Dof_Type::UX, MSI::Dof_Type::UY }} );
         tIWGDirichletU->set_stabilization_parameter( tSPDirichletNitscheU, "DirichletNitsche" );
         tIWGDirichletU->set_constitutive_model( tCMStrucLinIso1, "ElastLinIso", mtk::Master_Slave::MASTER );
         tIWGDirichletU->set_property( tPropDirichletU, "Dirichlet", mtk::Master_Slave::MASTER );

//         std::shared_ptr< fem::IWG > tIWGNeumann = tIWGFactory.create_IWG( fem::IWG_Type::STRUC_LINEAR_NEUMANN );
//         tIWGNeumann->set_residual_dof_type( { MSI::Dof_Type::UX, MSI::Dof_Type::UY } );
//         tIWGNeumann->set_dof_type_list( {{ MSI::Dof_Type::UX, MSI::Dof_Type::UY }} );
//         tIWGNeumann->set_property( tPropNeumann, "Neumann", mtk::Master_Slave::MASTER );

         std::shared_ptr< fem::IWG > tIWGBulkTEMP_1 = tIWGFactory.create_IWG( fem::IWG_Type::SPATIALDIFF_BULK );
         tIWGBulkTEMP_1->set_residual_dof_type( { MSI::Dof_Type::TEMP } );
         tIWGBulkTEMP_1->set_dof_type_list( {{ MSI::Dof_Type::TEMP }} );
         tIWGBulkTEMP_1->set_constitutive_model( tCMDiffLinIso1, "DiffLinIso", mtk::Master_Slave::MASTER );
//         tIWGBulkTEMP_1->set_property( tPropTempLoad1, "Load", mtk::Master_Slave::MASTER );

         std::shared_ptr< fem::IWG > tIWGBulkTEMP_2 = tIWGFactory.create_IWG( fem::IWG_Type::SPATIALDIFF_BULK );
         tIWGBulkTEMP_2->set_residual_dof_type( { MSI::Dof_Type::TEMP } );
         tIWGBulkTEMP_2->set_dof_type_list( {{ MSI::Dof_Type::TEMP }} );
         tIWGBulkTEMP_2->set_constitutive_model( tCMDiffLinIso2, "DiffLinIso", mtk::Master_Slave::MASTER );
//         tIWGBulkTEMP_2->set_property( tPropTempLoad2, "Load", mtk::Master_Slave::MASTER );

         std::shared_ptr< fem::IWG > tIWGDirichletTEMP = tIWGFactory.create_IWG( fem::IWG_Type::SPATIALDIFF_DIRICHLET );
         tIWGDirichletTEMP->set_residual_dof_type( { MSI::Dof_Type::TEMP } );
         tIWGDirichletTEMP->set_dof_type_list( {{ MSI::Dof_Type::TEMP }} );
         tIWGDirichletTEMP->set_stabilization_parameter( tSPDirichletNitscheTEMP, "DirichletNitsche" );
         tIWGDirichletTEMP->set_constitutive_model( tCMDiffLinIso2, "DiffLinIso", mtk::Master_Slave::MASTER );
         tIWGDirichletTEMP->set_property( tPropDirichletTEMP, "Dirichlet", mtk::Master_Slave::MASTER );
         //----------------------------------------------------------------------------------------------------------

         fem::Set_User_Info tSetBulk1;
         tSetBulk1.set_mesh_index( tEnrIntegMesh.get_set_index_by_name("HMR_dummy_n_p1") );
         tSetBulk1.set_IWGs( { tIWGBulkU_1, tIWGBulkTEMP_1 } );

         fem::Set_User_Info tSetDirichlet;
         tSetDirichlet.set_mesh_index( tEnrIntegMesh.get_set_index_by_name("SideSet_4_n_p1") );
         tSetDirichlet.set_IWGs( { tIWGDirichletU, tIWGDirichletTEMP } );


         // create a cell of set info
         moris::Cell< fem::Set_User_Info > tSetInfo( 2 );
         tSetInfo( 0 ) = tSetBulk1;
         tSetInfo( 1 ) = tSetDirichlet;
//         tSetInfo( 2 ) = tSetBulk3;
//         tSetInfo( 3 ) = tSetBulk4;
//         tSetInfo( 4 ) = tSetDirichlet;
//         tSetInfo( 5 ) = tSetNeumann;
//         tSetInfo( 6 ) = tSetInterface;


//        // create a list of active block-sets
//        std::string tInterfaceSideSetName = tEnrIntegMesh.get_interface_side_set_name( 0, 0, 1 );
//
//        // create a list of active block-sets
//        moris::Cell< moris_index >  tSetList = { tEnrIntegMesh.get_set_index_by_name("HMR_dummy_c_p1"),
//                                                 tEnrIntegMesh.get_set_index_by_name("HMR_dummy_n_p1"),
//                                                 tEnrIntegMesh.get_set_index_by_name ("SideSet_4_n_p1"),
//                                                 tEnrIntegMesh.get_set_index_by_name ("SideSet_2_n_p1")};
//
//        moris::Cell< fem::Element_Type > tSetTypeList = { fem::Element_Type::BULK,
//                                                          fem::Element_Type::BULK,
//                                                          fem::Element_Type::SIDESET,
//                                                          fem::Element_Type::SIDESET};

        uint tBSplineMeshIndex = 0;
        // create model
        mdl::Model * tModel = new mdl::Model( &tMeshManager,
                                               1,
                                               tSetInfo,
                                               0, false );

        // - - - - - - - - - - - - - - - - - - - - - - - - - - - - - - - - -
        // STEP 1: create linear solver and algorithm
        // - - - - - - - - - - - - - - - - - - - - - - - - - - - - - - - - -
        moris::Cell< enum MSI::Dof_Type > tDofTypesT( 1 );            tDofTypesT( 0 ) = MSI::Dof_Type::TEMP;
        moris::Cell< enum MSI::Dof_Type > tDofTypesU( 2 );            tDofTypesU( 0 ) = MSI::Dof_Type::UX;              tDofTypesU( 1 ) = MSI::Dof_Type::UY;

        dla::Solver_Factory  tSolFactory;
        std::shared_ptr< dla::Linear_Solver_Algorithm > tLinearSolverAlgorithm = tSolFactory.create_solver( SolverType::AZTEC_IMPL );

        tLinearSolverAlgorithm->set_param("AZ_diagnostics") = AZ_none;
        tLinearSolverAlgorithm->set_param("AZ_output") = AZ_none;
        tLinearSolverAlgorithm->set_param("AZ_max_iter") = 10000;
        tLinearSolverAlgorithm->set_param("AZ_solver") = AZ_gmres;
        tLinearSolverAlgorithm->set_param("AZ_subdomain_solve") = AZ_ilu;
        tLinearSolverAlgorithm->set_param("AZ_graph_fill") = 10;
//        tLinearSolverAlgorithm->set_param("Use_ML_Prec") = true;

        dla::Linear_Solver tLinSolver;
        tLinSolver.set_linear_algorithm( 0, tLinearSolverAlgorithm );

        // - - - - - - - - - - - - - - - - - - - - - - - - - - - - - - - - -
        // STEP 2: create nonlinear solver and algorithm
        // - - - - - - - - - - - - - - - - - - - - - - - - - - - - - - - - -
        NLA::Nonlinear_Solver_Factory tNonlinFactory;
        std::shared_ptr< NLA::Nonlinear_Algorithm > tNonlinearSolverAlgorithmMain = tNonlinFactory.create_nonlinear_solver( NLA::NonlinearSolverType::NLBGS_SOLVER );
        std::shared_ptr< NLA::Nonlinear_Algorithm > tNonlinearSolverAlgorithmMonolythic = tNonlinFactory.create_nonlinear_solver( NLA::NonlinearSolverType::NEWTON_SOLVER );
//        std::shared_ptr< NLA::Nonlinear_Algorithm > tNonlinearSolverAlgorithmMonolythicU = tNonlinFactory.create_nonlinear_solver( NLA::NonlinearSolverType::NEWTON_SOLVER );

        tNonlinearSolverAlgorithmMonolythic->set_param("NLA_max_iter")   = 3;
        tNonlinearSolverAlgorithmMain->set_param("NLA_max_iter")   = 1;
        //        tNonlinearSolverAlgorithmMonolythic->set_param("NLA_hard_break") = false;
        //        tNonlinearSolverAlgorithmMonolythic->set_param("NLA_max_lin_solver_restarts") = 2;
        //        tNonlinearSolverAlgorithmMonolythic->set_param("NLA_rebuild_jacobian") = true;

        tNonlinearSolverAlgorithmMonolythic->set_linear_solver( &tLinSolver );
//        tNonlinearSolverAlgorithmMonolythicU->set_linear_solver( &tLinSolver );

        NLA::Nonlinear_Solver tNonlinearSolverMain;
        NLA::Nonlinear_Solver tNonlinearSolverMonolythicT;
        NLA::Nonlinear_Solver tNonlinearSolverMonolythicU;
        tNonlinearSolverMain       .set_nonlinear_algorithm( tNonlinearSolverAlgorithmMain, 0 );
        tNonlinearSolverMonolythicT.set_nonlinear_algorithm( tNonlinearSolverAlgorithmMonolythic, 0 );
        tNonlinearSolverMonolythicU.set_nonlinear_algorithm( tNonlinearSolverAlgorithmMonolythic, 0 );

        tNonlinearSolverMain       .set_dof_type_list( tDofTypesU );
        tNonlinearSolverMain       .set_dof_type_list( tDofTypesT );
        tNonlinearSolverMonolythicT.set_dof_type_list( tDofTypesT );
        tNonlinearSolverMonolythicU.set_dof_type_list( tDofTypesU );

        tNonlinearSolverMonolythicU.set_secondiry_dof_type_list(tDofTypesT);

        tNonlinearSolverMain.set_sub_nonlinear_solver( &tNonlinearSolverMonolythicT );
        tNonlinearSolverMain.set_sub_nonlinear_solver( &tNonlinearSolverMonolythicU );

        // Create solver database
        NLA::SOL_Warehouse tSolverWarehouse( tModel->get_solver_interface() );

        tNonlinearSolverMain       .set_solver_warehouse( &tSolverWarehouse );
        tNonlinearSolverMonolythicT.set_solver_warehouse( &tSolverWarehouse );
        tNonlinearSolverMonolythicU.set_solver_warehouse( &tSolverWarehouse );

        // - - - - - - - - - - - - - - - - - - - - - - - - - - - - - - - - -
        // STEP 3: create time Solver and algorithm
        // - - - - - - - - - - - - - - - - - - - - - - - - - - - - - - - - -
        tsa::Time_Solver_Factory tTimeSolverFactory;
        std::shared_ptr< tsa::Time_Solver_Algorithm > tTimeSolverAlgorithm = tTimeSolverFactory.create_time_solver( tsa::TimeSolverType::MONOLITHIC );

        tTimeSolverAlgorithm->set_nonlinear_solver( &tNonlinearSolverMain );

        tsa::Time_Solver tTimeSolver;
        tTimeSolver.set_time_solver_algorithm( tTimeSolverAlgorithm );
        tTimeSolver.set_solver_warehouse( &tSolverWarehouse );

        tTimeSolver.set_dof_type_list( tDofTypesU );
        tTimeSolver.set_dof_type_list( tDofTypesT );

        //------------------------------------------------------------------------------
        tTimeSolver.solve();

        Matrix<DDRMat> tFullSol;
        tTimeSolver.get_full_solution(tFullSol);

//        print( tFullSol, "tFullSol");

        // output solution and meshes
        xtk::Output_Options tOutputOptions;
        tOutputOptions.mAddNodeSets = false;
        tOutputOptions.mAddSideSets = false;
        tOutputOptions.mAddClusters = false;

        // add solution field to integration mesh
        std::string tIntegSolFieldNameUX = "UX";
        std::string tIntegSolFieldNameUY = "UY";
        std::string tIntegSolFieldNameTEMP = "TEMP";
        tOutputOptions.mRealNodeExternalFieldNames = {tIntegSolFieldNameUX, tIntegSolFieldNameUY, tIntegSolFieldNameTEMP};

        moris::mtk::Integration_Mesh* tIntegMesh1 = tXTKModel.get_output_mesh(tOutputOptions);

        // Write to Integration mesh for visualization
        Matrix<DDRMat> tIntegSolUX = tModel->get_solution_for_integration_mesh_output( MSI::Dof_Type::UX );
        Matrix<DDRMat> tIntegSolUY = tModel->get_solution_for_integration_mesh_output( MSI::Dof_Type::UY );
        Matrix<DDRMat> tIntegSolTEMP = tModel->get_solution_for_integration_mesh_output( MSI::Dof_Type::TEMP );

        //    print(tIntegSolUX,"tIntegSolUX");
        //    print(tIntegSolUY,"tIntegSolUY");

        Matrix<DDRMat> tSTKIntegSolUX(tIntegMesh1->get_num_entities(EntityRank::NODE),1);
        Matrix<DDRMat> tSTKIntegSolUY(tIntegMesh1->get_num_entities(EntityRank::NODE),1);
        Matrix<DDRMat> tSTKIntegSolTEMP(tIntegMesh1->get_num_entities(EntityRank::NODE),1);

        for(moris::uint i = 0; i < tIntegMesh1->get_num_entities(EntityRank::NODE); i++)
        {
            moris::moris_id tID = tIntegMesh1->get_glb_entity_id_from_entity_loc_index(i,EntityRank::NODE);
            tSTKIntegSolUX(i) = tIntegSolUX(tEnrIntegMesh.get_loc_entity_ind_from_entity_glb_id(tID,EntityRank::NODE));
            tSTKIntegSolUY(i) = tIntegSolUY(tEnrIntegMesh.get_loc_entity_ind_from_entity_glb_id(tID,EntityRank::NODE));
            tSTKIntegSolTEMP(i) = tIntegSolTEMP(tEnrIntegMesh.get_loc_entity_ind_from_entity_glb_id(tID,EntityRank::NODE));
        }

        // add solution field to integration mesh
        tIntegMesh1->add_mesh_field_real_scalar_data_loc_inds(tIntegSolFieldNameUX,EntityRank::NODE,tSTKIntegSolUX);
        tIntegMesh1->add_mesh_field_real_scalar_data_loc_inds(tIntegSolFieldNameUY,EntityRank::NODE,tSTKIntegSolUY);
        tIntegMesh1->add_mesh_field_real_scalar_data_loc_inds(tIntegSolFieldNameTEMP,EntityRank::NODE,tSTKIntegSolTEMP);

        //    Matrix<DDRMat> tFullSol;
        //    tNonlinearSolver.get_full_solution(tFullSol);
        //
        //    print(tFullSol,"tFullSol");

        std::string tMeshOutputFile = "./mdl_exo/hmr_xtk_thermoelastic_staggered.e";

        tIntegMesh1->create_output_mesh(tMeshOutputFile);

        Matrix<DDRMat> tFullSolution;
        Matrix<DDRMat> tGoldSolution;
        tTimeSolver.get_full_solution(tFullSolution);

        //    print(tFullSol,"tFullSol");

        std::string tMorisRoot = std::getenv("MORISROOT");
        std::string tHdf5FilePath = tMorisRoot + "/projects/FEM/MDL/test/data/Thermoelastic_test_2d.hdf5";

        //------------------------------------------------------------------------------
        //    check solution
        //------------------------------------------------------------------------------

        // open file
        hid_t tFileID = open_hdf5_file( tHdf5FilePath );

        // error handler
        herr_t tStatus = 0;

        // read solution from file
        load_matrix_from_hdf5_file( tFileID, "Gold Solution", tGoldSolution, tStatus );

        // close file
        close_hdf5_file( tFileID );

        // verify solutio
        moris::real tEpsilon = 1E-06;
        bool tCheck = true;
        for( uint Ik = 0; Ik <tFullSolution.numel(); Ik++)
        {
            if (!((tFullSolution(Ik) - tGoldSolution(Ik)) <= tEpsilon))
            {
                tCheck = false;
            }
        }
        CHECK(tCheck);

        delete tIntegMesh1;

        delete tModel;
    }
}

//TEST_CASE("2D XTK WITH HMR Struc Interface 3D","[XTK_HMR_Struc_Interface_3D]")
//{
//    if(par_size()<=1)
//    {
//        uint tLagrangeMeshIndex = 0;
//        std::string tFieldName = "Cylinder";
//
//        uint tSpatialDimension = 3;
//
//         hmr::ParameterList tParameters = hmr::create_hmr_parameter_list();
//
//         tParameters.set( "number_of_elements_per_dimension", "22, 8, 2");
//         tParameters.set( "domain_dimensions", "6, 2, 1" );
//         tParameters.set( "domain_offset", "-3.0, -1.0, -0.5" );
//         tParameters.set( "domain_sidesets", "1,2,3,4,5,6" );
//         tParameters.set( "lagrange_output_meshes", "0" );
//
//         tParameters.set( "lagrange_orders", "1" );
//         tParameters.set( "lagrange_pattern", "0" );
//         tParameters.set( "bspline_orders", "1" );
//         tParameters.set( "bspline_pattern", "0" );
//
//         tParameters.set( "lagrange_to_bspline", "0" );
//
//         tParameters.set( "truncate_bsplines", 1 );
//         tParameters.set( "refinement_buffer", 3 );
//         tParameters.set( "staircase_buffer", 3 );
//         tParameters.set( "initial_refinement", 0 );
//
//         tParameters.set( "use_multigrid", 0 );
//         tParameters.set( "severity_level", 2 );
//
//         hmr::HMR tHMR( tParameters );
//
//        //initial refinement
//         tHMR.perform_initial_refinement( 0 );
//
//         std::shared_ptr< moris::hmr::Mesh > tMesh = tHMR.create_mesh( tLagrangeMeshIndex );
//
//       //  create field
//       Cell<std::shared_ptr< moris::hmr::Field > > tHMRFields;
//       tHMRFields.resize(2);
//
//       // create field
//       tHMRFields(0) = tMesh->create_field( "Geom", tLagrangeMeshIndex );
//       tHMRFields(1) = tMesh->create_field( "Geom", tLagrangeMeshIndex );
//
//       tHMRFields(0)->evaluate_scalar_function( LevelSetFunction_star1 );
//       tHMRFields(1)->evaluate_scalar_function( Plane4MatMDL1 );
//
//       for( uint k=0; k<2; ++k )
//       {
//           tHMR.flag_surface_elements_on_working_pattern( tHMRFields(0) );
//           tHMR.flag_surface_elements_on_working_pattern( tHMRFields(1) );
//
//           tHMR.perform_refinement_based_on_working_pattern( 0 );
//
//           tHMRFields(0)->evaluate_scalar_function( LevelSetFunction_star1 );
//           tHMRFields(1)->evaluate_scalar_function( Plane4MatMDL1 );
//       }
//
//      tHMR.finalize();
//
////      tHMR.save_to_exodus( 0, "./xtk_exo/mdl_xtk_hmr_3d.e" );
//
//      std::shared_ptr< hmr::Interpolation_Mesh_HMR > tInterpMesh = tHMR.create_interpolation_mesh( tLagrangeMeshIndex  );
//
//      xtk::Geom_Field tCircleFieldAsGeom(tHMRFields(0));
//      xtk::Geom_Field tPlaneFieldAsGeom2(tHMRFields(1));
//      moris::Cell<xtk::Geometry*> tGeometryVector = {&tCircleFieldAsGeom,&tPlaneFieldAsGeom2};
//
//      xtk::Phase_Table     tPhaseTable (tGeometryVector.size(),  Phase_Table_Structure::EXP_BASE_2);
//      xtk::Geometry_Engine tGeometryEngine(tGeometryVector,tPhaseTable,tSpatialDimension);
//      xtk::Model           tXTKModel(tSpatialDimension,tInterpMesh.get(),tGeometryEngine);
//      tXTKModel.mVerbose = false;
//
//      Cell<enum Subdivision_Method> tDecompositionMethods = {Subdivision_Method::NC_REGULAR_SUBDIVISION_HEX8, Subdivision_Method::C_HIERARCHY_TET4};
//      tXTKModel.decompose(tDecompositionMethods);
//      tXTKModel.perform_basis_enrichment(EntityRank::BSPLINE_1,0);
//
//      // get meshes
//      xtk::Enriched_Interpolation_Mesh & tEnrInterpMesh = tXTKModel.get_enriched_interp_mesh();
//      xtk::Enriched_Integration_Mesh   & tEnrIntegMesh = tXTKModel.get_enriched_integ_mesh();
//
//      // place the pair in mesh manager
//      mtk::Mesh_Manager tMeshManager;
//      tMeshManager.register_mesh_pair(&tEnrInterpMesh, &tEnrIntegMesh);
//
//      Cell< fem::IWG_User_Defined_Info > tBulkIWG(1);
//      Cell< fem::IWG_User_Defined_Info > tDBCIWG(1);
//      Cell< fem::IWG_User_Defined_Info > tNBCIWG(1);
//      Cell< fem::IWG_User_Defined_Info > tIntIWG(1);
//
//        // create IWG user defined info
//      tBulkIWG( 0 ) = fem::IWG_User_Defined_Info( fem::IWG_Type::STRUC_LINEAR_BULK,
//                                                  { MSI::Dof_Type::UX, MSI::Dof_Type::UY, MSI::Dof_Type::UZ },
//                                                  {{ MSI::Dof_Type::UX, MSI::Dof_Type::UY, MSI::Dof_Type::UZ }},
//                                                  moris::Cell< fem::Property_Type >( 0 ),
//                                                  { fem::Constitutive_Type::STRUC_LIN_ISO } );
//
//      tDBCIWG( 0 ) = fem::IWG_User_Defined_Info( fem::IWG_Type::STRUC_LINEAR_DIRICHLET,
//                                                 { MSI::Dof_Type::UX, MSI::Dof_Type::UY, MSI::Dof_Type::UZ },
//                                                 {{ MSI::Dof_Type::UX, MSI::Dof_Type::UY, MSI::Dof_Type::UZ }},
//                                                 { fem::Property_Type::STRUC_DIRICHLET },
//                                                 { fem::Constitutive_Type::STRUC_LIN_ISO } );
//
//      tNBCIWG( 0 ) = fem::IWG_User_Defined_Info( fem::IWG_Type::STRUC_LINEAR_NEUMANN,
//                                                 { MSI::Dof_Type::UX, MSI::Dof_Type::UY, MSI::Dof_Type::UZ },
//                                                 {{ MSI::Dof_Type::UX, MSI::Dof_Type::UY, MSI::Dof_Type::UZ },},
//                                                 { fem::Property_Type::STRUC_NEUMANN },
//                                                 moris::Cell< fem::Constitutive_Type >( 0 ) );
//      tIntIWG( 0 ) = fem::IWG_User_Defined_Info( fem::IWG_Type::STRUC_LINEAR_INTERFACE,
//                                                 { MSI::Dof_Type::UX, MSI::Dof_Type::UY, MSI::Dof_Type::UZ },
//                                                 {{ MSI::Dof_Type::UX, MSI::Dof_Type::UY, MSI::Dof_Type::UZ }},
//                                                 Cell< fem::Property_Type >( 0 ),
//                                                 {fem::Constitutive_Type::STRUC_LIN_ISO },
//                                                 {{ MSI::Dof_Type::UX, MSI::Dof_Type::UY, MSI::Dof_Type::UZ }},
//                                                 Cell< fem::Property_Type >( 0 ),
//                                                 {fem::Constitutive_Type::STRUC_LIN_ISO } );
//
//        Cell< Cell< fem::IWG_User_Defined_Info > > tIWGUserDefinedInfo( 14 );
//
//        tIWGUserDefinedInfo( 0 )  = tBulkIWG;
//        tIWGUserDefinedInfo( 1 )  = tBulkIWG;
//        tIWGUserDefinedInfo( 2 )  = tBulkIWG;
//        tIWGUserDefinedInfo( 3 )  = tBulkIWG;
//        tIWGUserDefinedInfo( 4 )  = tBulkIWG;
//        tIWGUserDefinedInfo( 5 )  = tBulkIWG;
//        tIWGUserDefinedInfo( 6 )  = tBulkIWG;
//        tIWGUserDefinedInfo( 7 )  = tBulkIWG;
//        tIWGUserDefinedInfo( 8 )  = tDBCIWG;
//        tIWGUserDefinedInfo( 9 )  = tNBCIWG;
//        tIWGUserDefinedInfo( 10 ) = tIntIWG;
//        tIWGUserDefinedInfo( 11 ) = tIntIWG;
//        tIWGUserDefinedInfo( 12 ) = tIntIWG;
//        tIWGUserDefinedInfo( 13 ) = tIntIWG;
//
//        // create property user defined info
//        fem::Property_User_Defined_Info tYoungs_Modulus( fem::Property_Type::YOUNGS_MODULUS,
//                Cell< Cell< MSI::Dof_Type > >( 0 ),
//                {{{ 1.0 }}},
//                tConstValFunction,
//                Cell< fem::PropertyFunc >( 0 ) );
//        fem::Property_User_Defined_Info tYoungs_Modulus2( fem::Property_Type::YOUNGS_MODULUS,
//                Cell< Cell< MSI::Dof_Type > >( 0 ),
//                {{{ 1.0 }}},
//                tConstValFunction,
//                Cell< fem::PropertyFunc >( 0 ) );
//        fem::Property_User_Defined_Info tPoissons_Ratio( fem::Property_Type::POISSONS_RATIO,
//                Cell< Cell< MSI::Dof_Type > >( 0 ),
//                {{{ 0.0 }}},
//                tConstValFunction,
//                Cell< fem::PropertyFunc >( 0 ) );
//        fem::Property_User_Defined_Info tStrucDirichlet( fem::Property_Type::STRUC_DIRICHLET,
//                Cell< Cell< MSI::Dof_Type > >( 0 ),
//                {{{ 0.0, 0.0, 0.0 }}},
//                tConstValFunction,
//                Cell< fem::PropertyFunc >( 0 ) );
//        fem::Property_User_Defined_Info tStrucNeumann( fem::Property_Type::STRUC_NEUMANN,
//                Cell< Cell< MSI::Dof_Type > >( 0 ),
//                {{{ 1.0, 0.0, 0.0 }}},
//                tConstValFunction,
//                Cell< fem::PropertyFunc >( 0 ) );
//
//        // create property user defined info
//        Cell< Cell< Cell< fem::Property_User_Defined_Info > > > tPropertyUserDefinedInfo( 14 );
//        tPropertyUserDefinedInfo( 0 ).resize( 1 );
//        tPropertyUserDefinedInfo( 0 )( 0 ).resize( 2 );
//        tPropertyUserDefinedInfo( 0 )( 0 )( 0 ) = tYoungs_Modulus2;
//        tPropertyUserDefinedInfo( 0 )( 0 )( 1 ) = tPoissons_Ratio;
//        tPropertyUserDefinedInfo( 1 ).resize( 1 );
//        tPropertyUserDefinedInfo( 1 )( 0 ).resize( 2 );
//        tPropertyUserDefinedInfo( 1 )( 0 )( 0 ) = tYoungs_Modulus2;
//        tPropertyUserDefinedInfo( 1 )( 0 )( 1 ) = tPoissons_Ratio;
//        tPropertyUserDefinedInfo( 2 ).resize( 1 );
//        tPropertyUserDefinedInfo( 2 )( 0 ).resize( 2 );
//        tPropertyUserDefinedInfo( 2 )( 0 )( 0 ) = tYoungs_Modulus2;
//        tPropertyUserDefinedInfo( 2 )( 0 )( 1 ) = tPoissons_Ratio;
//        tPropertyUserDefinedInfo( 3 ).resize( 1 );
//        tPropertyUserDefinedInfo( 3 )( 0 ).resize( 2 );
//        tPropertyUserDefinedInfo( 3 )( 0 )( 0 ) = tYoungs_Modulus2;
//        tPropertyUserDefinedInfo( 3 )( 0 )( 1 ) = tPoissons_Ratio;
//        tPropertyUserDefinedInfo( 4 ).resize( 1 );
//        tPropertyUserDefinedInfo( 4 )( 0 ).resize( 2 );
//        tPropertyUserDefinedInfo( 4 )( 0 )( 0 ) = tYoungs_Modulus;
//        tPropertyUserDefinedInfo( 4 )( 0 )( 1 ) = tPoissons_Ratio;
//        tPropertyUserDefinedInfo( 5 ).resize( 1 );
//        tPropertyUserDefinedInfo( 5 )( 0 ).resize( 2 );
//        tPropertyUserDefinedInfo( 5 )( 0 )( 0 ) = tYoungs_Modulus;
//        tPropertyUserDefinedInfo( 5 )( 0 )( 1 ) = tPoissons_Ratio;
//        tPropertyUserDefinedInfo( 6 ).resize( 1 );
//        tPropertyUserDefinedInfo( 6 )( 0 ).resize( 2 );
//        tPropertyUserDefinedInfo( 6 )( 0 )( 0 ) = tYoungs_Modulus;
//        tPropertyUserDefinedInfo( 6 )( 0 )( 1 ) = tPoissons_Ratio;
//        tPropertyUserDefinedInfo( 7 ).resize( 1 );
//        tPropertyUserDefinedInfo( 7 )( 0 ).resize( 2 );
//        tPropertyUserDefinedInfo( 7 )( 0 )( 0 ) = tYoungs_Modulus;
//        tPropertyUserDefinedInfo( 7 )( 0 )( 1 ) = tPoissons_Ratio;
//        tPropertyUserDefinedInfo( 8 ).resize( 1 );
//        tPropertyUserDefinedInfo( 8 )( 0 ).resize( 3 );
//        tPropertyUserDefinedInfo( 8 )( 0 )( 0 ) = tYoungs_Modulus;
//        tPropertyUserDefinedInfo( 8 )( 0 )( 1 ) = tPoissons_Ratio;
//        tPropertyUserDefinedInfo( 8 )( 0 )( 2 ) = tStrucDirichlet;
//        tPropertyUserDefinedInfo( 9 ).resize( 1 );
//        tPropertyUserDefinedInfo( 9 )( 0 ).resize( 1 );
//        tPropertyUserDefinedInfo( 9 )( 0 )( 0 ) = tStrucNeumann;
//        tPropertyUserDefinedInfo( 10 ).resize( 2 );
//        tPropertyUserDefinedInfo( 10 )( 0 ).resize( 2 );
//        tPropertyUserDefinedInfo( 10 )( 0 )( 0 ) = tYoungs_Modulus2;
//        tPropertyUserDefinedInfo( 10 )( 0 )( 1 ) = tPoissons_Ratio;
//        tPropertyUserDefinedInfo( 10 )( 1 ).resize( 2 );
//        tPropertyUserDefinedInfo( 10 )( 1 )( 0 ) = tYoungs_Modulus2;
//        tPropertyUserDefinedInfo( 10 )( 1 )( 1 ) = tPoissons_Ratio;
//        tPropertyUserDefinedInfo( 11 ).resize( 2 );
//        tPropertyUserDefinedInfo( 11 )( 0 ).resize( 2 );
//        tPropertyUserDefinedInfo( 11 )( 0 )( 0 ) = tYoungs_Modulus2;
//        tPropertyUserDefinedInfo( 11 )( 0 )( 1 ) = tPoissons_Ratio;
//        tPropertyUserDefinedInfo( 11 )( 1 ).resize( 2 );
//        tPropertyUserDefinedInfo( 11 )( 1 )( 0 ) = tYoungs_Modulus;
//        tPropertyUserDefinedInfo( 11 )( 1 )( 1 ) = tPoissons_Ratio;
//        tPropertyUserDefinedInfo( 12 ).resize( 2 );
//        tPropertyUserDefinedInfo( 12 )( 0 ).resize( 2 );
//        tPropertyUserDefinedInfo( 12 )( 0 )( 0 ) = tYoungs_Modulus2;
//        tPropertyUserDefinedInfo( 12 )( 0 )( 1 ) = tPoissons_Ratio;
//        tPropertyUserDefinedInfo( 12 )( 1 ).resize( 2 );
//        tPropertyUserDefinedInfo( 12 )( 1 )( 0 ) = tYoungs_Modulus;
//        tPropertyUserDefinedInfo( 12 )( 1 )( 1 ) = tPoissons_Ratio;
//        tPropertyUserDefinedInfo( 13 ).resize( 2 );
//        tPropertyUserDefinedInfo( 13 )( 0 ).resize( 2 );
//        tPropertyUserDefinedInfo( 13 )( 0 )( 0 ) = tYoungs_Modulus;
//        tPropertyUserDefinedInfo( 13 )( 0 )( 1 ) = tPoissons_Ratio;
//        tPropertyUserDefinedInfo( 13 )( 1 ).resize( 2 );
//        tPropertyUserDefinedInfo( 13 )( 1 )( 0 ) = tYoungs_Modulus;
//        tPropertyUserDefinedInfo( 13 )( 1 )( 1 ) = tPoissons_Ratio;
//
//        fem::Constitutive_User_Defined_Info tStrucLinIso( fem::Constitutive_Type::STRUC_LIN_ISO,
//                                                          {{ MSI::Dof_Type::UX, MSI::Dof_Type::UY, MSI::Dof_Type::UZ }},
//                                                          { fem::Property_Type::YOUNGS_MODULUS, fem::Property_Type::POISSONS_RATIO } );
//
//        // create constitutive user defined info
//        Cell< Cell< Cell< fem::Constitutive_User_Defined_Info > > > tConstitutiveUserDefinedInfo( 14 );
//        tConstitutiveUserDefinedInfo( 0 ).resize( 1 );
//        tConstitutiveUserDefinedInfo( 0 )( 0 ).resize( 1 );
//        tConstitutiveUserDefinedInfo( 0 )( 0 )( 0 ) = tStrucLinIso;
//        tConstitutiveUserDefinedInfo( 1 ).resize( 1 );
//        tConstitutiveUserDefinedInfo( 1 )( 0 ).resize( 1 );
//        tConstitutiveUserDefinedInfo( 1 )( 0 )( 0 ) = tStrucLinIso;
//        tConstitutiveUserDefinedInfo( 2 ).resize( 1 );
//        tConstitutiveUserDefinedInfo( 2 )( 0 ).resize( 1 );
//        tConstitutiveUserDefinedInfo( 2 )( 0 )( 0 ) = tStrucLinIso;
//        tConstitutiveUserDefinedInfo( 3 ).resize( 1 );
//        tConstitutiveUserDefinedInfo( 3 )( 0 ).resize( 1 );
//        tConstitutiveUserDefinedInfo( 3 )( 0 )( 0 ) = tStrucLinIso;
//        tConstitutiveUserDefinedInfo( 4 ).resize( 1 );
//        tConstitutiveUserDefinedInfo( 4 )( 0 ).resize( 1 );
//        tConstitutiveUserDefinedInfo( 4 )( 0 )( 0 ) = tStrucLinIso;
//        tConstitutiveUserDefinedInfo( 5 ).resize( 1 );
//        tConstitutiveUserDefinedInfo( 5 )( 0 ).resize( 1 );
//        tConstitutiveUserDefinedInfo( 5 )( 0 )( 0 ) = tStrucLinIso;
//        tConstitutiveUserDefinedInfo( 6 ).resize( 1 );
//        tConstitutiveUserDefinedInfo( 6 )( 0 ).resize( 1 );
//        tConstitutiveUserDefinedInfo( 6 )( 0 )( 0 ) = tStrucLinIso;
//        tConstitutiveUserDefinedInfo( 7 ).resize( 1 );
//        tConstitutiveUserDefinedInfo( 7 )( 0 ).resize( 1 );
//        tConstitutiveUserDefinedInfo( 7 )( 0 )( 0 ) = tStrucLinIso;
//        tConstitutiveUserDefinedInfo( 8 ).resize( 1 );
//        tConstitutiveUserDefinedInfo( 8 )( 0 ).resize( 1 );
//        tConstitutiveUserDefinedInfo( 8 )( 0 )( 0 ) = tStrucLinIso;
//        tConstitutiveUserDefinedInfo( 9 ).resize( 1 );
//        tConstitutiveUserDefinedInfo( 10 ).resize( 2 );
//        tConstitutiveUserDefinedInfo( 10 )( 0 ).resize( 1 );
//        tConstitutiveUserDefinedInfo( 10 )( 0 )( 0 ) = tStrucLinIso;
//        tConstitutiveUserDefinedInfo( 10 )( 1 ).resize( 1 );
//        tConstitutiveUserDefinedInfo( 10 )( 1 )( 0 ) = tStrucLinIso;
//        tConstitutiveUserDefinedInfo( 11 ).resize( 2 );
//        tConstitutiveUserDefinedInfo( 11 )( 0 ).resize( 1 );
//        tConstitutiveUserDefinedInfo( 11 )( 0 )( 0 ) = tStrucLinIso;
//        tConstitutiveUserDefinedInfo( 11 )( 1 ).resize( 1 );
//        tConstitutiveUserDefinedInfo( 11 )( 1 )( 0 ) = tStrucLinIso;
//        tConstitutiveUserDefinedInfo( 12 ).resize( 2 );
//        tConstitutiveUserDefinedInfo( 12 )( 0 ).resize( 1 );
//        tConstitutiveUserDefinedInfo( 12 )( 0 )( 0 ) = tStrucLinIso;
//        tConstitutiveUserDefinedInfo( 12 )( 1 ).resize( 1 );
//        tConstitutiveUserDefinedInfo( 12 )( 1 )( 0 ) = tStrucLinIso;
//        tConstitutiveUserDefinedInfo( 13 ).resize( 2 );
//        tConstitutiveUserDefinedInfo( 13 )( 0 ).resize( 1 );
//        tConstitutiveUserDefinedInfo( 13 )( 0 )( 0 ) = tStrucLinIso;
//        tConstitutiveUserDefinedInfo( 13 )( 1 ).resize( 1 );
//        tConstitutiveUserDefinedInfo( 13 )( 1 )( 0 ) = tStrucLinIso;
//
//        // create a list of active block-sets
//        // create a list of active block-sets
//        std::string tDblInterfaceSideSetName01 = tEnrIntegMesh.get_dbl_interface_side_set_name(0,1);
//        std::string tDblInterfaceSideSetName02 = tEnrIntegMesh.get_dbl_interface_side_set_name(0,2);
//        std::string tDblInterfaceSideSetName13 = tEnrIntegMesh.get_dbl_interface_side_set_name(1,3);
//        std::string tDblInterfaceSideSetName23 = tEnrIntegMesh.get_dbl_interface_side_set_name(2,3);
//
//        moris::Cell< moris_index >  tSetList = { tEnrIntegMesh.get_set_index_by_name("HMR_dummy_c_p0"),
//                                                 tEnrIntegMesh.get_set_index_by_name("HMR_dummy_n_p0"),
//                                                 tEnrIntegMesh.get_set_index_by_name("HMR_dummy_c_p1"),
//                                                 tEnrIntegMesh.get_set_index_by_name("HMR_dummy_n_p1"),
//                                                 tEnrIntegMesh.get_set_index_by_name("HMR_dummy_c_p2"),
//                                                 tEnrIntegMesh.get_set_index_by_name("HMR_dummy_n_p2"),
//                                                 tEnrIntegMesh.get_set_index_by_name("HMR_dummy_c_p3"),
//                                                 tEnrIntegMesh.get_set_index_by_name("HMR_dummy_n_p3"),
//                                                 tEnrIntegMesh.get_set_index_by_name("SideSet_4_n_p2"),
//                                                 tEnrIntegMesh.get_set_index_by_name("SideSet_2_n_p3"),
//                                                 tEnrIntegMesh.get_set_index_by_name(tDblInterfaceSideSetName01),
//                                                 tEnrIntegMesh.get_set_index_by_name(tDblInterfaceSideSetName02),
//                                                 tEnrIntegMesh.get_set_index_by_name(tDblInterfaceSideSetName13),
//                                                 tEnrIntegMesh.get_set_index_by_name(tDblInterfaceSideSetName23)};
//
//        moris::Cell< fem::Element_Type > tSetTypeList = { fem::Element_Type::BULK,
//                                                          fem::Element_Type::BULK,
//                                                          fem::Element_Type::BULK,
//                                                          fem::Element_Type::BULK,
//                                                          fem::Element_Type::BULK,
//                                                          fem::Element_Type::BULK,
//                                                          fem::Element_Type::BULK,
//                                                          fem::Element_Type::BULK,
//                                                          fem::Element_Type::SIDESET,
//                                                          fem::Element_Type::SIDESET,
//                                                          fem::Element_Type::DOUBLE_SIDESET,
//                                                          fem::Element_Type::DOUBLE_SIDESET,
//                                                          fem::Element_Type::DOUBLE_SIDESET,
//                                                          fem::Element_Type::DOUBLE_SIDESET };
//
//        uint tBSplineMeshIndex = 0;
//        // create model
//        mdl::Model * tModel = new mdl::Model( &tMeshManager,
//                tBSplineMeshIndex,
//                tSetList, tSetTypeList,
//                tIWGUserDefinedInfo,
//                tPropertyUserDefinedInfo,
//                tConstitutiveUserDefinedInfo );
//
//        // - - - - - - - - - - - - - - - - - - - - - - - - - - - - - - - - -
//        // STEP 1: create linear solver and algorithm
//        // - - - - - - - - - - - - - - - - - - - - - - - - - - - - - - - - -
//
//        dla::Solver_Factory  tSolFactory;
//        std::shared_ptr< dla::Linear_Solver_Algorithm > tLinearSolverAlgorithm = tSolFactory.create_solver( SolverType::AZTEC_IMPL );
//        //            std::shared_ptr< dla::Linear_Solver_Algorithm > tLinearSolverAlgorithm = tSolFactory.create_solver( SolverType::PETSC );
//
//        tLinearSolverAlgorithm->set_param("AZ_diagnostics") = AZ_none;
//        tLinearSolverAlgorithm->set_param("AZ_output") = AZ_none;
//        tLinearSolverAlgorithm->set_param("AZ_max_iter") = 5000;
//        tLinearSolverAlgorithm->set_param("AZ_solver") = AZ_gmres_condnum;
//        tLinearSolverAlgorithm->set_param("AZ_subdomain_solve") = AZ_ilu;
//        tLinearSolverAlgorithm->set_param("AZ_ilut_fill") = 10.0;
//        tLinearSolverAlgorithm->set_param("rel_residual") = 1e-8;
//
////            tLinearSolverAlgorithm->set_param("Use_ML_Prec") = true;
//
//        dla::Linear_Solver tLinSolver;
//
//        tLinSolver.set_linear_algorithm( 0, tLinearSolverAlgorithm );
//
//        // - - - - - - - - - - - - - - - - - - - - - - - - - - - - - - - - -
//        // STEP 2: create nonlinear solver and algorithm
//        // - - - - - - - - - - - - - - - - - - - - - - - - - - - - - - - - -
//        NLA::Nonlinear_Problem * tNonlinearProblem =  new NLA::Nonlinear_Problem( tModel->get_solver_interface(), 0, true, MapType::Epetra );
//        //    NLA::Nonlinear_Problem * tNonlinearProblem =  new NLA::Nonlinear_Problem( tModel->get_solver_interface(), 0, true, MapType::Petsc );
//
//        NLA::Nonlinear_Solver_Factory tNonlinFactory;
//        std::shared_ptr< NLA::Nonlinear_Algorithm > tNonlinearSolverAlgorithm = tNonlinFactory.create_nonlinear_solver( NLA::NonlinearSolverType::NEWTON_SOLVER );
//
//        tNonlinearSolverAlgorithm->set_param("NLA_max_iter")   = 2;
//        tNonlinearSolverAlgorithm->set_param("NLA_rel_residual") = 1e-4;
//        //        tNonlinearSolverAlgorithm->set_param("NLA_hard_break") = false;
//        //        tNonlinearSolverAlgorithm->set_param("NLA_max_lin_solver_restarts") = 2;
//        //        tNonlinearSolverAlgorithm->set_param("NLA_rebuild_jacobian") = true;
//
//        tNonlinearSolverAlgorithm->set_linear_solver( &tLinSolver );
//
//        NLA::Nonlinear_Solver tNonlinearSolver;
//
//        tNonlinearSolver.set_nonlinear_algorithm( tNonlinearSolverAlgorithm, 0 );
//
//        tNonlinearSolver.solve( tNonlinearProblem );
//
//        std::cout<<" Solution Vector "<<std::endl;
//        tNonlinearProblem->get_full_vector()->print();
//
//        // output solution and meshes
//        xtk::Output_Options tOutputOptions;
//        tOutputOptions.mAddNodeSets = false;
//        tOutputOptions.mAddSideSets = false;
//        tOutputOptions.mAddClusters = false;
//
//        // add solution field to integration mesh
//        std::string tIntegSolFieldNameUX = "UX";
//        std::string tIntegSolFieldNameUY = "UY";
//        std::string tIntegSolFieldNameUZ = "UZ";
//        tOutputOptions.mRealNodeExternalFieldNames = {tIntegSolFieldNameUX, tIntegSolFieldNameUY, tIntegSolFieldNameUZ};
//
//        moris::mtk::Integration_Mesh* tIntegMesh1 = tXTKModel.get_output_mesh(tOutputOptions);
//
//        // Write to Integration mesh for visualization
//        Matrix<DDRMat> tIntegSolUX = tModel->get_solution_for_integration_mesh_output( MSI::Dof_Type::UX );
//        Matrix<DDRMat> tIntegSolUY = tModel->get_solution_for_integration_mesh_output( MSI::Dof_Type::UY );
//        Matrix<DDRMat> tIntegSolUZ = tModel->get_solution_for_integration_mesh_output( MSI::Dof_Type::UZ );
//
//        Matrix<DDRMat> tSTKIntegSolUX(tIntegMesh1->get_num_entities(EntityRank::NODE),1);
//        Matrix<DDRMat> tSTKIntegSolUY(tIntegMesh1->get_num_entities(EntityRank::NODE),1);
//        Matrix<DDRMat> tSTKIntegSolUZ(tIntegMesh1->get_num_entities(EntityRank::NODE),1);
//
//        for(moris::uint i = 0; i < tIntegMesh1->get_num_entities(EntityRank::NODE); i++)
//        {
//            moris::moris_id tID = tIntegMesh1->get_glb_entity_id_from_entity_loc_index(i,EntityRank::NODE);
//            tSTKIntegSolUX(i) = tIntegSolUX(tEnrIntegMesh.get_loc_entity_ind_from_entity_glb_id(tID,EntityRank::NODE));
//            tSTKIntegSolUY(i) = tIntegSolUY(tEnrIntegMesh.get_loc_entity_ind_from_entity_glb_id(tID,EntityRank::NODE));
//            tSTKIntegSolUZ(i) = tIntegSolUY(tEnrIntegMesh.get_loc_entity_ind_from_entity_glb_id(tID,EntityRank::NODE));
//        }
//
//        // add solution field to integration mesh
//        tIntegMesh1->add_mesh_field_real_scalar_data_loc_inds(tIntegSolFieldNameUX,EntityRank::NODE,tSTKIntegSolUX);
//        tIntegMesh1->add_mesh_field_real_scalar_data_loc_inds(tIntegSolFieldNameUY,EntityRank::NODE,tSTKIntegSolUY);
//        tIntegMesh1->add_mesh_field_real_scalar_data_loc_inds(tIntegSolFieldNameUZ,EntityRank::NODE,tSTKIntegSolUZ);
//
//        std::string tMeshOutputFile = "./mdl_exo/hmr_xtk_linear_elastic_3D.e";
//
//        tIntegMesh1->create_output_mesh(tMeshOutputFile);
//
//        delete tIntegMesh1;
//
//        delete tModel;
//    }
//}
}


<|MERGE_RESOLUTION|>--- conflicted
+++ resolved
@@ -577,11 +577,7 @@
     	        // initial refinement
     	        tHMR.perform_initial_refinement( 0 );
 
-<<<<<<< HEAD
-        tHMR.save_to_exodus( 0, "./xtk_exo/mdl_xtk_hmr_2d.e" );
-=======
     	        std::shared_ptr< moris::hmr::Mesh > tMesh = tHMR.create_mesh( tLagrangeMeshIndex );
->>>>>>> aac31d96
 
     	        //// create field
     	        std::shared_ptr< moris::hmr::Field > tField = tMesh->create_field( tFieldName, tLagrangeMeshIndex );
