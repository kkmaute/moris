 /*
 * UT_MDL_XTK_HMR_2D.cpp
 *
 *  Created on: Sep 18, 2019
 *      Author: schmidt
 */

#include "catch.hpp"
#include "paths.hpp"
#include <memory>

#include "cl_XTK_Model.hpp"
#include "cl_XTK_Enriched_Integration_Mesh.hpp"
#include "cl_XTK_Enriched_Interpolation_Mesh.hpp"
#include "typedefs.hpp"

#include "HDF5_Tools.hpp"

#include "cl_MTK_Mesh_Manager.hpp"

#include "cl_MTK_Vertex.hpp"
#include "cl_MTK_Cell.hpp"
#include "cl_MTK_Enums.hpp"
#include "cl_MTK_Mesh.hpp"

#include "cl_MTK_Mesh_Factory.hpp"
#include "cl_MTK_Mesh_Tools.hpp"
#include "cl_MTK_Mesh_Data_Input.hpp"
#include "cl_MTK_Scalar_Field_Info.hpp"
#include "cl_MTK_Mesh.hpp"
#include "cl_MTK_Mesh_Data_STK.hpp"
#include "cl_MTK_Mesh_Core_STK.hpp"
#include "cl_MTK_Interpolation_Mesh_STK.hpp"
#include "cl_MTK_Integration_Mesh_STK.hpp"
#include "cl_MTK_Mesh_Manager.hpp"
#include "cl_MTK_Interpolation_Mesh.hpp"
#include "cl_MTK_Integration_Mesh.hpp"
#include "cl_MTK_Double_Side_Cluster.hpp"
#include "cl_MTK_Double_Side_Cluster_Input.hpp"
#include "cl_MTK_Side_Cluster.hpp"
#include "cl_MTK_Side_Cluster_Input.hpp"

#include "cl_Matrix.hpp"        //LINALG
#include "linalg_typedefs.hpp"
#include "fn_equal_to.hpp" // ALG/src

#include "cl_FEM_NodeProxy.hpp"                //FEM/INT/src
#include "cl_FEM_ElementProxy.hpp"             //FEM/INT/src
#include "cl_FEM_Node_Base.hpp"                //FEM/INT/src
#include "cl_FEM_Element_Factory.hpp"          //FEM/INT/src
#include "cl_FEM_IWG_Factory.hpp"              //FEM/INT/src
#include "cl_FEM_IQI_Factory.hpp"              //FEM/INT/src
#include "cl_FEM_SP_Factory.hpp"              //FEM/INT/src
#include "cl_FEM_CM_Factory.hpp"              //FEM/INT/src
#include "cl_FEM_Set_User_Info.hpp"              //FEM/INT/src
#include "cl_FEM_Property.hpp"              //FEM/INT/src
#include "cl_FEM_Field_Interpolator_Manager.hpp"              //FEM/INT/src
//FEM/VIS/src
#include "cl_VIS_Factory.hpp"
#include "cl_VIS_Visualization_Mesh.hpp"
#include "cl_VIS_Output_Manager.hpp"

#include "cl_MDL_Model.hpp"

#include "cl_HMR_Mesh_Interpolation.hpp"
#include "cl_HMR.hpp"
#include "cl_HMR_Background_Mesh.hpp" //HMR/src
#include "cl_HMR_BSpline_Mesh_Base.hpp" //HMR/src
#include "cl_HMR_Element.hpp" //HMR/src
#include "cl_HMR_Factory.hpp" //HMR/src
#include "cl_HMR_Field.hpp"
#include "cl_HMR_Lagrange_Mesh_Base.hpp" //HMR/src
#include "cl_HMR_Parameters.hpp" //HMR/src

#include "cl_DLA_Solver_Factory.hpp"
#include "cl_DLA_Solver_Interface.hpp"

#include "cl_NLA_Nonlinear_Solver_Factory.hpp"
#include "cl_NLA_Nonlinear_Solver.hpp"
#include "cl_NLA_Nonlinear_Problem.hpp"
#include "cl_MSI_Solver_Interface.hpp"
#include "cl_MSI_Equation_Object.hpp"
#include "cl_MSI_Model_Solver_Interface.hpp"
#include "cl_DLA_Linear_Solver_Aztec.hpp"
#include "cl_DLA_Linear_Solver.hpp"

#include "cl_TSA_Time_Solver_Factory.hpp"
#include "cl_TSA_Monolithic_Time_Solver.hpp"
#include "cl_TSA_Time_Solver.hpp"
#include "cl_SOL_Warehouse.hpp"

#include "fn_norm.hpp"

#include "cl_GEN_Plane.hpp"

#include "fn_PRM_SOL_Parameters.hpp"

#include "fn_PRM_HMR_Parameters.hpp"


namespace moris
{

moris::real LvlSetCircle_2D(const moris::Matrix< moris::DDRMat > & aPoint )
{
    return std::sqrt( aPoint( 0 ) * aPoint( 0 ) + aPoint( 1 ) * aPoint( 1 ) ) - 0.2505;
}

moris::real LvlSetPlane(const moris::Matrix< moris::DDRMat > & aPoint )
{
    return aPoint( 0 )  + 500;
}

moris::real LevelSetFunction_star1( const moris::Matrix< moris::DDRMat > & aPoint )
{
    moris::real tPhi = std::atan2( aPoint( 0 ), aPoint( 1 ) );
    moris::real tLevelSetVaue = 0.501 + 0.1 * std::sin( 5 * tPhi ) - std::sqrt( std::pow( aPoint( 0 ), 2 ) + std::pow( aPoint( 1 ), 2 ) );
    return -tLevelSetVaue;
}

moris::real Plane4MatMDL1(const moris::Matrix< moris::DDRMat > & aPoint )
{
    moris::real mXC = 0.1;
    moris::real mYC = 0.1;
    moris::real mNx = 1.0;
    moris::real mNy = 0.0;
    return ( mNx*( aPoint(0)-mXC ) + mNy*( aPoint(1)-mYC ) );
}

moris::real Circle4MatMDL(const moris::Matrix< moris::DDRMat > & aPoint )
{
    moris::real mXCenter = 0.01;
    moris::real mYCenter = 0.01;
    moris::real mRadius = 0.47334;

    return  (aPoint(0) - mXCenter) * (aPoint(0) - mXCenter)
                    + (aPoint(1) - mYCenter) * (aPoint(1) - mYCenter)
                    - (mRadius * mRadius);
}

void tConstValFunction
( moris::Matrix< moris::DDRMat >                 & aPropMatrix,
  moris::Cell< moris::Matrix< moris::DDRMat > >  & aParameters,
  moris::fem::Field_Interpolator_Manager         * aFIManager )
{
    aPropMatrix = aParameters( 0 );
}

bool tSolverOutputCriteria_thermolast( moris::tsa::Time_Solver * )
{
    return true;
}

TEST_CASE("2D XTK WITH HMR ThermoElastic 2D","[XTK_HMR_thermoelastic_2D]")
{
    if(par_size()<=1)
    {
        uint tLagrangeMeshIndex = 0;
        std::string tFieldName = "Cylinder";

        ParameterList tParameters = prm::create_hmr_parameter_list();

        tParameters.set( "number_of_elements_per_dimension", std::string( "2, 1"));
        tParameters.set( "domain_dimensions", std::string("2, 2") );
        tParameters.set( "domain_offset", std::string("-1.0, -1.0") );
        tParameters.set( "domain_sidesets", std::string("1,2,3,4") );
        tParameters.set( "lagrange_output_meshes",std::string( "0") );

        tParameters.set( "lagrange_orders", std::string("1" ));
        tParameters.set( "lagrange_pattern", std::string("0" ));
        tParameters.set( "bspline_orders", std::string("1" ));
        tParameters.set( "bspline_pattern", std::string("0" ));

        tParameters.set( "lagrange_to_bspline", std::string("0") );

        tParameters.set( "truncate_bsplines", 1 );
        tParameters.set( "refinement_buffer", 3 );
        tParameters.set( "staircase_buffer", 3 );
        tParameters.set( "initial_refinement", 0 );

        tParameters.set( "use_multigrid", 1 );
        tParameters.set( "severity_level", 2 );

        hmr::HMR tHMR( tParameters );

        // initial refinement
        tHMR.perform_initial_refinement( 0 );

        std::shared_ptr< moris::hmr::Mesh > tMesh = tHMR.create_mesh( tLagrangeMeshIndex );

        //// create field
        std::shared_ptr< moris::hmr::Field > tField = tMesh->create_field( tFieldName, tLagrangeMeshIndex );

        tField->evaluate_scalar_function( LvlSetPlane );
        //
        // for( uint k=0; k<2; ++k )
        // {
            // tHMR.flag_surface_elements_on_working_pattern( tField );
            // tHMR.perform_refinement_based_on_working_pattern( 0 );

            // tField->evaluate_scalar_function( LvlSetCircle_2D );
        // }

        tHMR.finalize();

         tHMR.save_to_exodus( 0, "./xtk_exo/mdl_xtk_hmr_2d.e" );

        moris::hmr::Interpolation_Mesh_HMR * tInterpolationMesh = tHMR.create_interpolation_mesh(tLagrangeMeshIndex);

        moris::Cell< std::shared_ptr<moris::ge::Geometry> > tGeometryVector(1);
        tGeometryVector(0) = std::make_shared<moris::ge::Plane>(-500.0, 0.0, 1.0, 0.0);

        size_t tModelDimension = 2;
        //------------------------------------------------------------------------------
        moris::ge::Phase_Table tPhaseTable (1, moris::ge::Phase_Table_Structure::EXP_BASE_2);
        moris::ge::Geometry_Engine tGeometryEngine(tGeometryVector, tPhaseTable, tInterpolationMesh);

        xtk::Model tXTKModel(tModelDimension, tInterpolationMesh, &tGeometryEngine);

        tXTKModel.mVerbose = false;

        //Specify decomposition Method and Cut Mesh ---------------------------------------
        Cell<enum Subdivision_Method> tDecompositionMethods = {Subdivision_Method::NC_REGULAR_SUBDIVISION_QUAD4, Subdivision_Method::C_TRI3};
        tXTKModel.decompose(tDecompositionMethods);

        tXTKModel.perform_basis_enrichment(EntityRank::BSPLINE,0);

        // get meshes
        xtk::Enriched_Interpolation_Mesh & tEnrInterpMesh = tXTKModel.get_enriched_interp_mesh();
        xtk::Enriched_Integration_Mesh   & tEnrIntegMesh = tXTKModel.get_enriched_integ_mesh();

        // place the pair in mesh manager
        mtk::Mesh_Manager tMeshManager;
        tMeshManager.register_mesh_pair(&tEnrInterpMesh, &tEnrIntegMesh);

        //------------------------------------------------------------------------------
        // create the properties
        std::shared_ptr< fem::Property > tPropConductivity1 = std::make_shared< fem::Property >();
        tPropConductivity1->set_parameters( { {{ 1.0 }} } );
        tPropConductivity1->set_val_function( tConstValFunction );

        std::shared_ptr< fem::Property > tPropConductivity2 = std::make_shared< fem::Property >();
        tPropConductivity2->set_parameters( { {{ 5.0 }} } );
        tPropConductivity2->set_val_function( tConstValFunction );

        std::shared_ptr< fem::Property > tPropDirichletU = std::make_shared< fem::Property >();
        tPropDirichletU->set_parameters( { {{ 0.0 }, { 0.0 }} } );
        tPropDirichletU->set_val_function( tConstValFunction );

        std::shared_ptr< fem::Property > tPropDirichletTEMP = std::make_shared< fem::Property >();
        tPropDirichletTEMP->set_parameters( { {{ 3.0 }} } );
        tPropDirichletTEMP->set_val_function( tConstValFunction );

//        std::shared_ptr< fem::Property > tPropNeumannTEMP = std::make_shared< fem::Property >();
//        tPropNeumann->set_parameters( { {{ 20.0 }} } );
//        tPropNeumann->set_val_function( tConstValFunction2MatMDL );

        std::shared_ptr< fem::Property > tPropEMod1 = std::make_shared< fem::Property >();
        tPropEMod1->set_parameters( { {{ 1.0 }} } );
        tPropEMod1->set_val_function( tConstValFunction );

        std::shared_ptr< fem::Property > tPropEMod2 = std::make_shared< fem::Property >();
        tPropEMod2->set_parameters( { {{ 1.0 }} } );
        tPropEMod2->set_val_function( tConstValFunction );

        std::shared_ptr< fem::Property > tPropPoisson = std::make_shared< fem::Property >();
        tPropPoisson->set_parameters( { {{ 0.0 }} } );
        tPropPoisson->set_val_function( tConstValFunction );

        std::shared_ptr< fem::Property > tCTE = std::make_shared< fem::Property >();
        tCTE->set_parameters( { {{ 1.0 }} } );
        tCTE->set_val_function( tConstValFunction );

        std::shared_ptr< fem::Property > tTRef = std::make_shared< fem::Property >();
        tTRef->set_parameters( { {{ 1.0 }} } );
        tTRef->set_val_function( tConstValFunction );

        // define constitutive models
        fem::CM_Factory tCMFactory;

        std::shared_ptr< fem::Constitutive_Model > tCMStrucLinIso1 = tCMFactory.create_CM( fem::Constitutive_Type::STRUC_LIN_ISO );
        tCMStrucLinIso1->set_dof_type_list( {{ MSI::Dof_Type::UX, MSI::Dof_Type::UY },{ MSI::Dof_Type::TEMP }},
                                            { "Displacement",                           "Temperature" } );
        tCMStrucLinIso1->set_property( tPropEMod1, "YoungsModulus" );
        tCMStrucLinIso1->set_property( tPropPoisson, "PoissonRatio" );
        tCMStrucLinIso1->set_property( tCTE, "CTE" );
        tCMStrucLinIso1->set_property( tTRef, "ReferenceTemperature" );
        tCMStrucLinIso1->set_space_dim( 2 );
        tCMStrucLinIso1->set_model_type(fem::Model_Type::PLANE_STRESS);

        std::shared_ptr< fem::Constitutive_Model > tCMStrucLinIso2 = tCMFactory.create_CM( fem::Constitutive_Type::STRUC_LIN_ISO );
        tCMStrucLinIso2->set_dof_type_list( {{ MSI::Dof_Type::UX, MSI::Dof_Type::UY },{ MSI::Dof_Type::TEMP }},
                                            {  "Displacement",                          "Temperature" } );
        tCMStrucLinIso2->set_property( tPropEMod2, "YoungsModulus" );
        tCMStrucLinIso2->set_property( tPropPoisson, "PoissonRatio" );
        tCMStrucLinIso2->set_property( tCTE, "CTE" );
        tCMStrucLinIso2->set_property( tTRef, "ReferenceTemperature" );
        tCMStrucLinIso2->set_space_dim( 2 );
        tCMStrucLinIso2->set_model_type(fem::Model_Type::PLANE_STRESS);

        std::shared_ptr< fem::Constitutive_Model > tCMDiffLinIso1 = tCMFactory.create_CM( fem::Constitutive_Type::DIFF_LIN_ISO );
        tCMDiffLinIso1->set_dof_type_list( {{ MSI::Dof_Type::TEMP }} );
        tCMDiffLinIso1->set_property( tPropConductivity1, "Conductivity" );
        tCMDiffLinIso1->set_space_dim( 2 );

        std::shared_ptr< fem::Constitutive_Model > tCMDiffLinIso2 = tCMFactory.create_CM( fem::Constitutive_Type::DIFF_LIN_ISO );
        tCMDiffLinIso2->set_dof_type_list( {{ MSI::Dof_Type::TEMP }} );
        tCMDiffLinIso2->set_property( tPropConductivity2, "Conductivity" );
        tCMDiffLinIso2->set_space_dim( 2 );

        //----------------------------------------------------------------------------------------------------------
        // define stabilization parameters
        fem::SP_Factory tSPFactory;
        std::shared_ptr< fem::Stabilization_Parameter > tSPDirichletNitscheU = tSPFactory.create_SP( fem::Stabilization_Type::DIRICHLET_NITSCHE );
        tSPDirichletNitscheU->set_parameters( { {{ 100.0 }} } );
        tSPDirichletNitscheU->set_property( tPropEMod1, "Material", mtk::Master_Slave::MASTER );

        std::shared_ptr< fem::Stabilization_Parameter > tSPDirichletNitscheTEMP = tSPFactory.create_SP( fem::Stabilization_Type::DIRICHLET_NITSCHE );
        tSPDirichletNitscheTEMP->set_parameters( { {{ 1.0 }} } );
        tSPDirichletNitscheTEMP->set_property( tPropConductivity1, "Material", mtk::Master_Slave::MASTER );

        //----------------------------------------------------------------------------------------------------------
        // define the IWGs
        fem::IWG_Factory tIWGFactory;

        std::shared_ptr< fem::IWG > tIWGBulkU_1 = tIWGFactory.create_IWG( fem::IWG_Type::STRUC_LINEAR_BULK );
        tIWGBulkU_1->set_residual_dof_type( { MSI::Dof_Type::UX, MSI::Dof_Type::UY } );
        tIWGBulkU_1->set_dof_type_list( {{ MSI::Dof_Type::UX, MSI::Dof_Type::UY }} );
        tIWGBulkU_1->set_constitutive_model( tCMStrucLinIso1, "ElastLinIso", mtk::Master_Slave::MASTER );

        std::shared_ptr< fem::IWG > tIWGBulkU_2 = tIWGFactory.create_IWG( fem::IWG_Type::STRUC_LINEAR_BULK );
        tIWGBulkU_2->set_residual_dof_type( { MSI::Dof_Type::UX, MSI::Dof_Type::UY } );
        tIWGBulkU_2->set_dof_type_list( {{ MSI::Dof_Type::UX, MSI::Dof_Type::UY }} );
        tIWGBulkU_2->set_constitutive_model( tCMStrucLinIso2, "ElastLinIso", mtk::Master_Slave::MASTER );

        std::shared_ptr< fem::IWG > tIWGDirichletU = tIWGFactory.create_IWG( fem::IWG_Type::STRUC_LINEAR_DIRICHLET_UNSYMMETRIC_NITSCHE );
        tIWGDirichletU->set_residual_dof_type( { MSI::Dof_Type::UX, MSI::Dof_Type::UY } );
        tIWGDirichletU->set_dof_type_list( {{ MSI::Dof_Type::UX, MSI::Dof_Type::UY }} );
        tIWGDirichletU->set_stabilization_parameter( tSPDirichletNitscheU, "DirichletNitsche" );
        tIWGDirichletU->set_constitutive_model( tCMStrucLinIso1, "ElastLinIso", mtk::Master_Slave::MASTER );
        tIWGDirichletU->set_property( tPropDirichletU, "Dirichlet", mtk::Master_Slave::MASTER );

//        std::shared_ptr< fem::IWG > tIWGNeumann = tIWGFactory.create_IWG( fem::IWG_Type::STRUC_LINEAR_NEUMANN );
//        tIWGNeumann->set_residual_dof_type( { MSI::Dof_Type::UX, MSI::Dof_Type::UY } );
//        tIWGNeumann->set_dof_type_list( {{ MSI::Dof_Type::UX, MSI::Dof_Type::UY }} );
//        tIWGNeumann->set_property( tPropNeumann, "Neumann", mtk::Master_Slave::MASTER );

        std::shared_ptr< fem::IWG > tIWGBulkTEMP_1 = tIWGFactory.create_IWG( fem::IWG_Type::SPATIALDIFF_BULK );
        tIWGBulkTEMP_1->set_residual_dof_type( { MSI::Dof_Type::TEMP } );
        tIWGBulkTEMP_1->set_dof_type_list( {{ MSI::Dof_Type::TEMP }} );
        tIWGBulkTEMP_1->set_constitutive_model( tCMDiffLinIso1, "Diffusion", mtk::Master_Slave::MASTER );
//        tIWGBulkTEMP_1->set_property( tPropTempLoad1, "Load", mtk::Master_Slave::MASTER );

        std::shared_ptr< fem::IWG > tIWGBulkTEMP_2 = tIWGFactory.create_IWG( fem::IWG_Type::SPATIALDIFF_BULK );
        tIWGBulkTEMP_2->set_residual_dof_type( { MSI::Dof_Type::TEMP } );
        tIWGBulkTEMP_2->set_dof_type_list( {{ MSI::Dof_Type::TEMP }} );
        tIWGBulkTEMP_2->set_constitutive_model( tCMDiffLinIso2, "Diffusion", mtk::Master_Slave::MASTER );
//        tIWGBulkTEMP_2->set_property( tPropTempLoad2, "Load", mtk::Master_Slave::MASTER );

        std::shared_ptr< fem::IWG > tIWGDirichletTEMP = tIWGFactory.create_IWG( fem::IWG_Type::SPATIALDIFF_DIRICHLET_UNSYMMETRIC_NITSCHE );
        tIWGDirichletTEMP->set_residual_dof_type( { MSI::Dof_Type::TEMP } );
        tIWGDirichletTEMP->set_dof_type_list( {{ MSI::Dof_Type::TEMP }} );
        tIWGDirichletTEMP->set_stabilization_parameter( tSPDirichletNitscheTEMP, "DirichletNitsche" );
        tIWGDirichletTEMP->set_constitutive_model( tCMDiffLinIso2, "Diffusion", mtk::Master_Slave::MASTER );
        tIWGDirichletTEMP->set_property( tPropDirichletTEMP, "Dirichlet", mtk::Master_Slave::MASTER );

        // create the IQIs
        // --------------------------------------------------------------------------------------
        fem::IQI_Factory tIQIFactory;

        std::shared_ptr< fem::IQI > tIQIUX = tIQIFactory.create_IQI( fem::IQI_Type::DOF );
        tIQIUX->set_dof_type_list( { { MSI::Dof_Type::UX, MSI::Dof_Type::UY } }, mtk::Master_Slave::MASTER );
        tIQIUX->set_output_type_index( 0 );
		tIQIUX->set_name( "IQI_UX" );

        std::shared_ptr< fem::IQI > tIQIUY = tIQIFactory.create_IQI( fem::IQI_Type::DOF );
        tIQIUY->set_dof_type_list( { { MSI::Dof_Type::UX, MSI::Dof_Type::UY } }, mtk::Master_Slave::MASTER );
        tIQIUY->set_output_type_index( 1 );
		tIQIUY->set_name( "IQI_UY" );

        std::shared_ptr< fem::IQI > tIQITEMP = tIQIFactory.create_IQI( fem::IQI_Type::DOF );
        tIQITEMP->set_dof_type_list( { { MSI::Dof_Type::TEMP } }, mtk::Master_Slave::MASTER );
        tIQITEMP->set_output_type_index( 0 );
		tIQITEMP->set_name( "IQI_TEMP" );

         //----------------------------------------------------------------------------------------------------------
         fem::Set_User_Info tSetBulk1;
         tSetBulk1.set_mesh_set_name( "HMR_dummy_n_p1" );
         tSetBulk1.set_IWGs( { tIWGBulkU_1, tIWGBulkTEMP_1 } );
         tSetBulk1.set_IQIs( { tIQIUX, tIQIUY, tIQITEMP } );

         fem::Set_User_Info tSetDirichlet;
         tSetDirichlet.set_mesh_set_name( "SideSet_4_n_p1" );
         tSetDirichlet.set_IWGs( { tIWGDirichletU, tIWGDirichletTEMP } );

         // create a cell of set info
         moris::Cell< fem::Set_User_Info > tSetInfo( 2 );
         tSetInfo( 0 ) = tSetBulk1;
         tSetInfo( 1 ) = tSetDirichlet;

        // create model
        mdl::Model * tModel = new mdl::Model( &tMeshManager,
                                               0,
                                               tSetInfo,
                                               0, false );

        // define outputs
        // --------------------------------------------------------------------------------------
        vis::Output_Manager tOutputData;
        tOutputData.set_outputs( 0,
                                 vis::VIS_Mesh_Type::STANDARD, //OVERLAPPING_INTERFACE
                                 "./",
                                 "MDL_Thermoelastic_Coupled_Test_2D_Output.exo",
                                 { "HMR_dummy_n_p1" },
                                 { "UX", "UY", "TEMP" },
                                 { vis::Field_Type::NODAL, vis::Field_Type::NODAL, vis::Field_Type::NODAL },
                                 { "IQI_UX","IQI_UY","IQI_TEMP" } );
        tModel->set_output_manager( &tOutputData );

        sol::SOL_Warehouse tSolverWarehouse( tModel->get_solver_interface() );

        moris::Cell< moris::Cell< moris::ParameterList > > tParameterlist( 7 );
        for( uint Ik = 0; Ik < 7; Ik ++)
        {
        	tParameterlist( Ik ).resize(1);
        }

        tParameterlist( 0 )(0) = moris::prm::create_linear_algorithm_parameter_list( sol::SolverType::AZTEC_IMPL );
        tParameterlist( 0 )(0).set("AZ_diagnostics"    , AZ_none  );
        tParameterlist( 0 )(0).set("AZ_output"         , AZ_none  );
        tParameterlist( 0 )(0).set("AZ_max_iter"       , 10000    );
        tParameterlist( 0 )(0).set("AZ_solver"         , AZ_gmres );
        tParameterlist( 0 )(0).set("AZ_subdomain_solve", AZ_ilu   );
        tParameterlist( 0 )(0).set("AZ_graph_fill"     , 10       );
        tParameterlist( 0 )(0).set("Use_ML_Prec"       ,  true    );

        tParameterlist( 1 )(0) = moris::prm::create_linear_solver_parameter_list();
        tParameterlist( 2 )(0) = moris::prm::create_nonlinear_algorithm_parameter_list();
        tParameterlist( 3 )(0) = moris::prm::create_nonlinear_solver_parameter_list();
        tParameterlist( 3 )(0).set("NLA_DofTypes"      , std::string("UX,UY;TEMP") );

        tParameterlist( 4 )(0) = moris::prm::create_time_solver_algorithm_parameter_list();
        tParameterlist( 5 )(0) = moris::prm::create_time_solver_parameter_list();
        tParameterlist( 5 )(0).set("TSA_DofTypes"      , std::string("UX,UY;TEMP") );

        tParameterlist( 6 )(0) = moris::prm::create_solver_warehouse_parameterlist();

        tSolverWarehouse.set_parameterlist( tParameterlist );

        tSolverWarehouse.initialize();

        tsa::Time_Solver * tTimeSolver = tSolverWarehouse.get_main_time_solver();

        tTimeSolver->set_output( 0, tSolverOutputCriteria_thermolast );
        tTimeSolver->solve();

        Matrix<DDRMat> tFullSolution;
        Matrix<DDRMat> tGoldSolution;
        tTimeSolver->get_full_solution(tFullSolution);
//        print(tFullSolution,"tFullSolution");

//        std::string tMeshOutputFile = "./mdl_exo/xtk_hmr_thermoelastic_2D.e";
//
//        tIntegMesh1->create_output_mesh(tMeshOutputFile);
//
        std::string tMorisRoot = moris::get_base_moris_dir();
        std::string tHdf5FilePath = tMorisRoot + "/projects/FEM/MDL/test/data/Thermoelastic_test_2d.hdf5";

//        //------------------------------------------------------------------------------
//        //    write solution ( uncomment this if you want to recreate solution files )
//        //------------------------------------------------------------------------------
//
//        // create file
//        hid_t tFileID = create_hdf5_file( tHdf5FilePath );
//
//        // error handler
//        herr_t tStatus = 0;
//
//        // save data
//        save_matrix_to_hdf5_file( tFileID, "Gold Solution", tFullSolution, tStatus );
//
//        // close file
//        close_hdf5_file( tFileID );

        //------------------------------------------------------------------------------
        //    check solution
        //------------------------------------------------------------------------------

        // open file
        hid_t tFileID = open_hdf5_file( tHdf5FilePath );

        // error handler
        herr_t tStatus = 0;

        // read solution from file
        load_matrix_from_hdf5_file( tFileID, "Gold Solution", tGoldSolution, tStatus );

        // close file
        close_hdf5_file( tFileID );

        // verify solution
        bool tSolutionCheck = true;
        for( uint i = 0; i < tFullSolution.numel(); i++ )
        {
            tSolutionCheck = tSolutionCheck && ( tFullSolution( i ) - tGoldSolution( i ) < 1e-03 );
            if( !tSolutionCheck )
            {
                std::cout<<"tFullSolution( i ) "<<tFullSolution( i )<<" tGoldSolution( i ) "<<tGoldSolution( i )<<std::endl;
            }
        }
        CHECK(tSolutionCheck);

        delete tModel;
        delete tInterpolationMesh;
    }
}

//TEST_CASE("2D XTK WITH HMR ThermoElastic 2D Input","[XTK_HMR_thermoelastic_2D_Input]")
//{
//    if(par_size()<=1)
//    {
//        uint tLagrangeMeshIndex = 0;
//        std::string tFieldName = "Cylinder";
//
//        ParameterList tParameters = prm::create_hmr_parameter_list();
//
//        tParameters.set( "number_of_elements_per_dimension", std::string( "2, 1"));
//        tParameters.set( "domain_dimensions", std::string("2, 2") );
//        tParameters.set( "domain_offset", std::string("-1.0, -1.0") );
//        tParameters.set( "domain_sidesets", std::string("1,2,3,4") );
//        tParameters.set( "lagrange_output_meshes",std::string( "0") );
//
//        tParameters.set( "lagrange_orders", std::string("1" ));
//        tParameters.set( "lagrange_pattern", std::string("0" ));
//        tParameters.set( "bspline_orders", std::string("1" ));
//        tParameters.set( "bspline_pattern", std::string("0" ));
//
//        tParameters.set( "lagrange_to_bspline", std::string("0") );
//
//        tParameters.set( "truncate_bsplines", 1 );
//        tParameters.set( "refinement_buffer", 3 );
//        tParameters.set( "staircase_buffer", 3 );
//        tParameters.set( "initial_refinement", 0 );
//
//        tParameters.set( "use_multigrid", 0 );
//        tParameters.set( "severity_level", 2 );
//
//        hmr::HMR tHMR( tParameters );
//
//        // initial refinement
//        tHMR.perform_initial_refinement( 0 );
//
//        std::shared_ptr< moris::hmr::Mesh > tMesh = tHMR.create_mesh( tLagrangeMeshIndex );
//
//        //// create field
//        std::shared_ptr< moris::hmr::Field > tField = tMesh->create_field( tFieldName, tLagrangeMeshIndex );
//        tField->evaluate_scalar_function( LvlSetPlane );
//        //
//        // for( uint k=0; k<2; ++k )
//        // {
//            // tHMR.flag_surface_elements_on_working_pattern( tField );
//            // tHMR.perform_refinement_based_on_working_pattern( 0 );
//
//            // tField->evaluate_scalar_function( LvlSetCircle_2D );
//        // }
//
//        tHMR.finalize();
//
//         tHMR.save_to_exodus( 0, "./xtk_exo/mdl_xtk_hmr_2d.e" );
//
//        std::shared_ptr< moris::hmr::Interpolation_Mesh_HMR > tInterpolationMesh = tHMR.create_interpolation_mesh(tLagrangeMeshIndex);
//
//        moris::ge::Geometry_Field_HMR tPlaneFieldAsGeom(tField);
//
//        moris::Cell<moris::ge::GEN_Geometry*> tGeometryVector = {&tPlaneFieldAsGeom};
//
//        size_t tModelDimension = 2;
//        moris::ge::GEN_Phase_Table tPhaseTable (1,  Phase_Table_Structure::EXP_BASE_2);
//        moris::ge::Geometry_Engine tGeometryEngine(tGeometryVector,tPhaseTable,tModelDimension);
//
//        xtk::Model tXTKModel(tModelDimension, tInterpolationMesh.get(), &tGeometryEngine);
//
//        tXTKModel.mVerbose = false;
//
//        //Specify decomposition Method and Cut Mesh ---------------------------------------
//        Cell<enum Subdivision_Method> tDecompositionMethods = {Subdivision_Method::NC_REGULAR_SUBDIVISION_QUAD4, Subdivision_Method::C_TRI3};
//        tXTKModel.decompose(tDecompositionMethods);
//
//        tXTKModel.perform_basis_enrichment(EntityRank::BSPLINE,0);
//
//        // get meshes
//        xtk::Enriched_Interpolation_Mesh & tEnrInterpMesh = tXTKModel.get_enriched_interp_mesh();
//        xtk::Enriched_Integration_Mesh   & tEnrIntegMesh = tXTKModel.get_enriched_integ_mesh();
//
//        // place the pair in mesh manager
//        mtk::Mesh_Manager tMeshManager;
//        tMeshManager.register_mesh_pair(&tEnrInterpMesh, &tEnrIntegMesh);
//
//        std::string tInputFilePath = moris::get_base_moris_dir();
//        tInputFilePath = tInputFilePath + "projects/FEM/MDL/test/data/Input_test.so";
//
//        // create a pointer to library for input reading
//        std::shared_ptr< Library_IO > tLibrary = std::make_shared< Library_IO >( tInputFilePath );
//
//        // create model
//        mdl::Model * tModel = new mdl::Model( tLibrary,
//                                              &tMeshManager,
//                                              0 );
//
//        // solve
//        tModel->solve();
//
//        // clean up
//        delete tModel;
//    }
//}

TEST_CASE("2D XTK WITH HMR ThermoElastic 2D Staggered","[XTK_HMR_thermoelastic_2D_staggered]")
{
    if(par_size()<=1)
    {
        uint tLagrangeMeshIndex = 0;
        std::string tFieldName = "Cylinder";

        ParameterList tParameters = prm::create_hmr_parameter_list();

        tParameters.set( "number_of_elements_per_dimension", std::string("2, 1"));
        tParameters.set( "domain_dimensions", std::string("2, 2") );
        tParameters.set( "domain_offset", std::string("-1.0, -1.0") );
        tParameters.set( "domain_sidesets", std::string("1,2,3,4") );
        tParameters.set( "lagrange_output_meshes", std::string("0") );

        tParameters.set( "lagrange_orders", std::string("1") );
        tParameters.set( "lagrange_pattern", std::string("0") );
        tParameters.set( "bspline_orders", std::string("1") );
        tParameters.set( "bspline_pattern", std::string("0") );

        tParameters.set( "lagrange_to_bspline", std::string("0") );

        tParameters.set( "truncate_bsplines", 1 );
        tParameters.set( "refinement_buffer", 3 );
        tParameters.set( "staircase_buffer", 3 );
        tParameters.set( "initial_refinement", 0 );

        tParameters.set( "use_multigrid", 0 );
        tParameters.set( "severity_level", 2 );

        hmr::HMR tHMR( tParameters );

        // initial refinement
        tHMR.perform_initial_refinement( 0 );

        std::shared_ptr< moris::hmr::Mesh > tMesh = tHMR.create_mesh( tLagrangeMeshIndex );

        //// create field
        std::shared_ptr< moris::hmr::Field > tField = tMesh->create_field( tFieldName, tLagrangeMeshIndex );

        tField->evaluate_scalar_function( LvlSetPlane );
        //
        // for( uint k=0; k<2; ++k )
        // {
            // tHMR.flag_surface_elements_on_working_pattern( tField );
            // tHMR.perform_refinement_based_on_working_pattern( 0 );

            // tField->evaluate_scalar_function( LvlSetCircle_2D );
        // }

        tHMR.finalize();

        tHMR.save_to_exodus( 0, "./xtk_exo/mdl_xtk_hmr_2d.e" );

        moris::hmr::Interpolation_Mesh_HMR * tInterpolationMesh = tHMR.create_interpolation_mesh(tLagrangeMeshIndex);

        moris::Cell< std::shared_ptr<moris::ge::Geometry> > tGeometryVector(1);
        tGeometryVector(0) = std::make_shared<moris::ge::Plane>(-500.0, 0.0, 1.0, 0.0);

        size_t tModelDimension = 2;
        moris::ge::Phase_Table tPhaseTable (1, moris::ge::Phase_Table_Structure::EXP_BASE_2);
        moris::ge::Geometry_Engine tGeometryEngine(tGeometryVector, tPhaseTable, tInterpolationMesh);

        xtk::Model tXTKModel(tModelDimension, tInterpolationMesh, &tGeometryEngine);

        tXTKModel.mVerbose = false;

        //Specify decomposition Method and Cut Mesh ---------------------------------------
        Cell<enum Subdivision_Method> tDecompositionMethods = {Subdivision_Method::NC_REGULAR_SUBDIVISION_QUAD4, Subdivision_Method::C_TRI3};
        tXTKModel.decompose(tDecompositionMethods);

        tXTKModel.perform_basis_enrichment(EntityRank::BSPLINE,0);

        // get meshes
        xtk::Enriched_Interpolation_Mesh & tEnrInterpMesh = tXTKModel.get_enriched_interp_mesh();
        xtk::Enriched_Integration_Mesh   & tEnrIntegMesh = tXTKModel.get_enriched_integ_mesh();

        // place the pair in mesh manager
        mtk::Mesh_Manager tMeshManager;
        tMeshManager.register_mesh_pair(&tEnrInterpMesh, &tEnrIntegMesh);


        //------------------------------------------------------------------------------
        // create the properties
        std::shared_ptr< fem::Property > tPropConductivity1 = std::make_shared< fem::Property >();
        tPropConductivity1->set_parameters( { {{ 1.0 }} } );
        tPropConductivity1->set_val_function( tConstValFunction );

        std::shared_ptr< fem::Property > tPropConductivity2 = std::make_shared< fem::Property >();
        tPropConductivity2->set_parameters( { {{ 5.0 }} } );
        tPropConductivity2->set_val_function( tConstValFunction );

        std::shared_ptr< fem::Property > tPropDirichletU = std::make_shared< fem::Property >();
        tPropDirichletU->set_parameters( { {{ 0.0 }, { 0.0 }} } );
        tPropDirichletU->set_val_function( tConstValFunction );

        std::shared_ptr< fem::Property > tPropDirichletTEMP = std::make_shared< fem::Property >();
        tPropDirichletTEMP->set_parameters( { {{ 3.0 }} } );
        tPropDirichletTEMP->set_val_function( tConstValFunction );

//        std::shared_ptr< fem::Property > tPropNeumannTEMP = std::make_shared< fem::Property >();
//        tPropNeumann->set_parameters( { {{ 20.0 }} } );
//        tPropNeumann->set_val_function( tConstValFunction2MatMDL );

        std::shared_ptr< fem::Property > tPropEMod1 = std::make_shared< fem::Property >();
        tPropEMod1->set_parameters( { {{ 1.0 }} } );
        tPropEMod1->set_val_function( tConstValFunction );

        std::shared_ptr< fem::Property > tPropEMod2 = std::make_shared< fem::Property >();
        tPropEMod2->set_parameters( { {{ 1.0 }} } );
        tPropEMod2->set_val_function( tConstValFunction );

        std::shared_ptr< fem::Property > tPropPoisson = std::make_shared< fem::Property >();
        tPropPoisson->set_parameters( { {{ 0.0 }} } );
        tPropPoisson->set_val_function( tConstValFunction );

        std::shared_ptr< fem::Property > tCTE = std::make_shared< fem::Property >();
        tCTE->set_parameters( { {{ 1.0 }} } );
        tCTE->set_val_function( tConstValFunction );

        std::shared_ptr< fem::Property > tTRef = std::make_shared< fem::Property >();
        tTRef->set_parameters( { {{ 1.0 }} } );
        tTRef->set_val_function( tConstValFunction );

        // define constitutive models
        fem::CM_Factory tCMFactory;

        std::shared_ptr< fem::Constitutive_Model > tCMStrucLinIso1 = tCMFactory.create_CM( fem::Constitutive_Type::STRUC_LIN_ISO );
         tCMStrucLinIso1->set_dof_type_list( {{ MSI::Dof_Type::UX, MSI::Dof_Type::UY },{ MSI::Dof_Type::TEMP }},
                                             { "Displacement", "Temperature" } );
         tCMStrucLinIso1->set_property( tPropEMod1, "YoungsModulus" );
         tCMStrucLinIso1->set_property( tPropPoisson, "PoissonRatio" );
         tCMStrucLinIso1->set_property( tCTE, "CTE" );
         tCMStrucLinIso1->set_property( tTRef, "ReferenceTemperature" );
         tCMStrucLinIso1->set_space_dim( 2 );
         tCMStrucLinIso1->set_model_type(fem::Model_Type::PLANE_STRESS);

         std::shared_ptr< fem::Constitutive_Model > tCMStrucLinIso2 = tCMFactory.create_CM( fem::Constitutive_Type::STRUC_LIN_ISO );
         tCMStrucLinIso2->set_dof_type_list( {{ MSI::Dof_Type::UX, MSI::Dof_Type::UY },{ MSI::Dof_Type::TEMP }},
                                             { "Displacement", "Temperature" } );
         tCMStrucLinIso2->set_property( tPropEMod2, "YoungsModulus" );
         tCMStrucLinIso2->set_property( tPropPoisson, "PoissonRatio" );
         tCMStrucLinIso2->set_property( tCTE, "CTE" );
         tCMStrucLinIso2->set_property( tTRef, "ReferenceTemperature" );
         tCMStrucLinIso2->set_space_dim( 2 );
         tCMStrucLinIso2->set_model_type(fem::Model_Type::PLANE_STRESS);

         std::shared_ptr< fem::Constitutive_Model > tCMDiffLinIso1 = tCMFactory.create_CM( fem::Constitutive_Type::DIFF_LIN_ISO );
         tCMDiffLinIso1->set_dof_type_list( {{ MSI::Dof_Type::TEMP }} );
         tCMDiffLinIso1->set_property( tPropConductivity1, "Conductivity" );
         tCMDiffLinIso1->set_space_dim( 2 );

         std::shared_ptr< fem::Constitutive_Model > tCMDiffLinIso2 = tCMFactory.create_CM( fem::Constitutive_Type::DIFF_LIN_ISO );
         tCMDiffLinIso2->set_dof_type_list( {{ MSI::Dof_Type::TEMP }} );
         tCMDiffLinIso2->set_property( tPropConductivity2, "Conductivity" );
         tCMDiffLinIso2->set_space_dim( 2 );

         //----------------------------------------------------------------------------------------------------------

         // define stabilization parameters
         fem::SP_Factory tSPFactory;
         std::shared_ptr< fem::Stabilization_Parameter > tSPDirichletNitscheU = tSPFactory.create_SP( fem::Stabilization_Type::DIRICHLET_NITSCHE );
         tSPDirichletNitscheU->set_parameters( { {{ 100.0 }} } );
         tSPDirichletNitscheU->set_property( tPropEMod1, "Material", mtk::Master_Slave::MASTER );

         std::shared_ptr< fem::Stabilization_Parameter > tSPDirichletNitscheTEMP = tSPFactory.create_SP( fem::Stabilization_Type::DIRICHLET_NITSCHE );
         tSPDirichletNitscheTEMP->set_parameters( { {{ 1.0 }} } );
         tSPDirichletNitscheTEMP->set_property( tPropConductivity1, "Material", mtk::Master_Slave::MASTER );

         //----------------------------------------------------------------------------------------------------------
         // define the IWGs
         fem::IWG_Factory tIWGFactory;

         std::shared_ptr< fem::IWG > tIWGBulkU_1 = tIWGFactory.create_IWG( fem::IWG_Type::STRUC_LINEAR_BULK );
         tIWGBulkU_1->set_residual_dof_type( { MSI::Dof_Type::UX, MSI::Dof_Type::UY } );
         tIWGBulkU_1->set_dof_type_list( {{ MSI::Dof_Type::UX, MSI::Dof_Type::UY }} );
         tIWGBulkU_1->set_constitutive_model( tCMStrucLinIso1, "ElastLinIso", mtk::Master_Slave::MASTER );

         std::shared_ptr< fem::IWG > tIWGBulkU_2 = tIWGFactory.create_IWG( fem::IWG_Type::STRUC_LINEAR_BULK );
         tIWGBulkU_2->set_residual_dof_type( { MSI::Dof_Type::UX, MSI::Dof_Type::UY } );
         tIWGBulkU_2->set_dof_type_list( {{ MSI::Dof_Type::UX, MSI::Dof_Type::UY }} );
         tIWGBulkU_2->set_constitutive_model( tCMStrucLinIso2, "ElastLinIso", mtk::Master_Slave::MASTER );

         std::shared_ptr< fem::IWG > tIWGDirichletU = tIWGFactory.create_IWG( fem::IWG_Type::STRUC_LINEAR_DIRICHLET_UNSYMMETRIC_NITSCHE );
         tIWGDirichletU->set_residual_dof_type( { MSI::Dof_Type::UX, MSI::Dof_Type::UY } );
         tIWGDirichletU->set_dof_type_list( {{ MSI::Dof_Type::UX, MSI::Dof_Type::UY }} );
         tIWGDirichletU->set_stabilization_parameter( tSPDirichletNitscheU, "DirichletNitsche" );
         tIWGDirichletU->set_constitutive_model( tCMStrucLinIso1, "ElastLinIso", mtk::Master_Slave::MASTER );
         tIWGDirichletU->set_property( tPropDirichletU, "Dirichlet", mtk::Master_Slave::MASTER );

//         std::shared_ptr< fem::IWG > tIWGNeumann = tIWGFactory.create_IWG( fem::IWG_Type::STRUC_LINEAR_NEUMANN );
//         tIWGNeumann->set_residual_dof_type( { MSI::Dof_Type::UX, MSI::Dof_Type::UY } );
//         tIWGNeumann->set_dof_type_list( {{ MSI::Dof_Type::UX, MSI::Dof_Type::UY }} );
//         tIWGNeumann->set_property( tPropNeumann, "Neumann", mtk::Master_Slave::MASTER );

         std::shared_ptr< fem::IWG > tIWGBulkTEMP_1 = tIWGFactory.create_IWG( fem::IWG_Type::SPATIALDIFF_BULK );
         tIWGBulkTEMP_1->set_residual_dof_type( { MSI::Dof_Type::TEMP } );
         tIWGBulkTEMP_1->set_dof_type_list( {{ MSI::Dof_Type::TEMP }} );
         tIWGBulkTEMP_1->set_constitutive_model( tCMDiffLinIso1, "Diffusion", mtk::Master_Slave::MASTER );
//         tIWGBulkTEMP_1->set_property( tPropTempLoad1, "Load", mtk::Master_Slave::MASTER );

         std::shared_ptr< fem::IWG > tIWGBulkTEMP_2 = tIWGFactory.create_IWG( fem::IWG_Type::SPATIALDIFF_BULK );
         tIWGBulkTEMP_2->set_residual_dof_type( { MSI::Dof_Type::TEMP } );
         tIWGBulkTEMP_2->set_dof_type_list( {{ MSI::Dof_Type::TEMP }} );
         tIWGBulkTEMP_2->set_constitutive_model( tCMDiffLinIso2, "Diffusion", mtk::Master_Slave::MASTER );
//         tIWGBulkTEMP_2->set_property( tPropTempLoad2, "Load", mtk::Master_Slave::MASTER );

         std::shared_ptr< fem::IWG > tIWGDirichletTEMP = tIWGFactory.create_IWG( fem::IWG_Type::SPATIALDIFF_DIRICHLET_UNSYMMETRIC_NITSCHE );
         tIWGDirichletTEMP->set_residual_dof_type( { MSI::Dof_Type::TEMP } );
         tIWGDirichletTEMP->set_dof_type_list( {{ MSI::Dof_Type::TEMP }} );
         tIWGDirichletTEMP->set_stabilization_parameter( tSPDirichletNitscheTEMP, "DirichletNitsche" );
         tIWGDirichletTEMP->set_constitutive_model( tCMDiffLinIso2, "Diffusion", mtk::Master_Slave::MASTER );
         tIWGDirichletTEMP->set_property( tPropDirichletTEMP, "Dirichlet", mtk::Master_Slave::MASTER );

         // create the IQIs
         // --------------------------------------------------------------------------------------
         fem::IQI_Factory tIQIFactory;

         std::shared_ptr< fem::IQI > tIQIUX = tIQIFactory.create_IQI( fem::IQI_Type::DOF );
         tIQIUX->set_dof_type_list( { { MSI::Dof_Type::UX, MSI::Dof_Type::UY } }, mtk::Master_Slave::MASTER );
         tIQIUX->set_output_type_index( 0 );
		 tIQIUX->set_name( "IQI_UX" );

         std::shared_ptr< fem::IQI > tIQIUY = tIQIFactory.create_IQI( fem::IQI_Type::DOF );
         tIQIUY->set_dof_type_list( { { MSI::Dof_Type::UX, MSI::Dof_Type::UY } }, mtk::Master_Slave::MASTER );
         tIQIUY->set_output_type_index( 1 );
		 tIQIUY->set_name( "IQI_UY" );

         std::shared_ptr< fem::IQI > tIQITEMP = tIQIFactory.create_IQI( fem::IQI_Type::DOF );
         tIQITEMP->set_dof_type_list( { { MSI::Dof_Type::TEMP } }, mtk::Master_Slave::MASTER );
         tIQITEMP->set_output_type_index( 0 );
		 tIQITEMP->set_name( "IQI_TEMP" );

         //----------------------------------------------------------------------------------------------------------

         fem::Set_User_Info tSetBulk1;
         tSetBulk1.set_mesh_set_name( "HMR_dummy_n_p1" );
         tSetBulk1.set_IWGs( { tIWGBulkU_1, tIWGBulkTEMP_1 } );
         tSetBulk1.set_IQIs( { tIQIUX, tIQIUY, tIQITEMP } );

         fem::Set_User_Info tSetDirichlet;
         tSetDirichlet.set_mesh_set_name( "SideSet_4_n_p1" );
         tSetDirichlet.set_IWGs( { tIWGDirichletU, tIWGDirichletTEMP } );

         // create a cell of set info
         moris::Cell< fem::Set_User_Info > tSetInfo( 2 );
         tSetInfo( 0 ) = tSetBulk1;
         tSetInfo( 1 ) = tSetDirichlet;

        // create model
        mdl::Model * tModel = new mdl::Model( &tMeshManager,
                                               0,
                                               tSetInfo,
                                               0, false );

        // define outputs
        // --------------------------------------------------------------------------------------
        vis::Output_Manager tOutputData;
        tOutputData.set_outputs( 0,
                                 vis::VIS_Mesh_Type::STANDARD, //OVERLAPPING_INTERFACE
                                 "./",
                                 "MDL_Thermoelastic_Staggered_Test_2D_Output.exo",
                                 { "HMR_dummy_n_p1" },
                                 { "UX", "UY", "TEMP" },
                                 { vis::Field_Type::NODAL, vis::Field_Type::NODAL, vis::Field_Type::NODAL },
                                 { "IQI_UX","IQI_UY","IQI_TEMP" } );
        tModel->set_output_manager( &tOutputData );

        sol::SOL_Warehouse tSolverWarehouse( tModel->get_solver_interface() );

        moris::Cell< moris::Cell< moris::ParameterList > > tParameterlist( 7 );

        tParameterlist( 0 ).resize( 1 );
        tParameterlist( 0 )( 0 ) = moris::prm::create_linear_algorithm_parameter_list( sol::SolverType::AZTEC_IMPL );
        tParameterlist( 0 )( 0 )("AZ_diagnostics")     = AZ_none;
        tParameterlist( 0 )( 0 )("AZ_output")          = AZ_none;
        tParameterlist( 0 )( 0 )("AZ_max_iter")        = 10000;
        tParameterlist( 0 )( 0 )("AZ_solver")          = AZ_gmres;
        tParameterlist( 0 )( 0 )("AZ_subdomain_solve") = AZ_ilu;
        tParameterlist( 0 )( 0 )("AZ_graph_fill")      = 10;
        tParameterlist( 0 )( 0 )("Use_ML_Prec")        = true;

        tParameterlist( 1 ).resize( 1 );
        tParameterlist( 1 )( 0 ) = moris::prm::create_linear_solver_parameter_list();

        tParameterlist( 2 ).resize( 2 );
        tParameterlist( 2 )( 0 ) = moris::prm::create_nonlinear_algorithm_parameter_list();
        tParameterlist( 2 )( 0 )("NLA_Solver_Implementation") = static_cast< uint >( moris::NLA::NonlinearSolverType::NEWTON_SOLVER );
		tParameterlist( 2 )( 0 ).set("NLA_combined_res_jac_assembly", false );
        tParameterlist( 2 )( 1 ) = moris::prm::create_nonlinear_algorithm_parameter_list();
        tParameterlist( 2 )( 1 )("NLA_Solver_Implementation") = static_cast< uint >( moris::NLA::NonlinearSolverType::NLBGS_SOLVER );
		tParameterlist( 2 )( 1 ).set("NLA_combined_res_jac_assembly", false );

        tParameterlist( 3 ).resize( 3 );
        tParameterlist( 3 )( 0 ) = moris::prm::create_nonlinear_solver_parameter_list();
        tParameterlist( 3 )( 0 )("NLA_Solver_Implementation") = static_cast< uint >( moris::NLA::NonlinearSolverType::NEWTON_SOLVER );
        tParameterlist( 3 )( 0 )("NLA_DofTypes") = std::string("UX,UY");
        tParameterlist( 3 )( 1 ) = moris::prm::create_nonlinear_solver_parameter_list();
        tParameterlist( 3 )( 1 )("NLA_Solver_Implementation") = static_cast< uint >( moris::NLA::NonlinearSolverType::NEWTON_SOLVER );
        tParameterlist( 3 )( 1 )("NLA_DofTypes") = std::string("TEMP");
        tParameterlist( 3 )( 2 ) = moris::prm::create_nonlinear_solver_parameter_list();
        tParameterlist( 3 )( 2 )("NLA_Solver_Implementation") = static_cast< uint >( moris::NLA::NonlinearSolverType::NLBGS_SOLVER );
        tParameterlist( 3 )( 2 )("NLA_Sub_Nonlinear_Solver") = std::string("1,0");
        tParameterlist( 3 )( 2 )("NLA_DofTypes") = std::string("UX,UY;TEMP");
        tParameterlist( 3 )( 2 )("NLA_Nonlinear_solver_algorithms") = std::string("1");

        tParameterlist( 4 ).resize( 1 );
        tParameterlist( 4 )( 0 ) = moris::prm::create_time_solver_algorithm_parameter_list();
        tParameterlist( 4 )( 0 )("TSA_Nonlinear_solver") = 2;

        tParameterlist( 5 ).resize( 1 );
        tParameterlist( 5 )( 0 ) = moris::prm::create_time_solver_parameter_list();
        tParameterlist( 5 )( 0 )("TSA_DofTypes") = std::string("UX,UY;TEMP");

        tParameterlist( 6 ).resize( 1 );
        tParameterlist( 6 )(0) = moris::prm::create_solver_warehouse_parameterlist();

        tSolverWarehouse.set_parameterlist( tParameterlist );
        tSolverWarehouse.initialize();

        tsa::Time_Solver * tTimeSolver = tSolverWarehouse.get_main_time_solver();
        tTimeSolver->set_output( 0, tSolverOutputCriteria_thermolast );
        tTimeSolver->solve();

//        // - - - - - - - - - - - - - - - - - - - - - - - - - - - - - - - - -
//        // STEP 1: create linear solver and algorithm
//        // - - - - - - - - - - - - - - - - - - - - - - - - - - - - - - - - -
//        moris::Cell< enum MSI::Dof_Type > tDofTypesT( 1 );            tDofTypesT( 0 ) = MSI::Dof_Type::TEMP;
//        moris::Cell< enum MSI::Dof_Type > tDofTypesU( 2 );            tDofTypesU( 0 ) = MSI::Dof_Type::UX;              tDofTypesU( 1 ) = MSI::Dof_Type::UY;
//
//        dla::Solver_Factory  tSolFactory;
//        std::shared_ptr< dla::Linear_Solver_Algorithm > tLinearSolverAlgorithm = tSolFactory.create_solver( sol::SolverType::AZTEC_IMPL );
//
//        tLinearSolverAlgorithm->set_param("AZ_diagnostics") = AZ_none;
//        tLinearSolverAlgorithm->set_param("AZ_output") = AZ_none;
//        tLinearSolverAlgorithm->set_param("AZ_max_iter") = 10000;
//        tLinearSolverAlgorithm->set_param("AZ_solver") = AZ_gmres;
//        tLinearSolverAlgorithm->set_param("AZ_subdomain_solve") = AZ_ilu;
//        tLinearSolverAlgorithm->set_param("AZ_graph_fill") = 10;
////        tLinearSolverAlgorithm->set_param("Use_ML_Prec") = true;
//
//        dla::Linear_Solver tLinSolver;
//        tLinSolver.set_linear_algorithm( 0, tLinearSolverAlgorithm );
//
//        // - - - - - - - - - - - - - - - - - - - - - - - - - - - - - - - - -
//        // STEP 2: create nonlinear solver and algorithm
//        // - - - - - - - - - - - - - - - - - - - - - - - - - - - - - - - - -
//        NLA::Nonlinear_Solver_Factory tNonlinFactory;
//        std::shared_ptr< NLA::Nonlinear_Algorithm > tNonlinearSolverAlgorithmMain = tNonlinFactory.create_nonlinear_solver( NLA::NonlinearSolverType::NLBGS_SOLVER );
//        std::shared_ptr< NLA::Nonlinear_Algorithm > tNonlinearSolverAlgorithmMonolythic = tNonlinFactory.create_nonlinear_solver( NLA::NonlinearSolverType::NEWTON_SOLVER );
////        std::shared_ptr< NLA::Nonlinear_Algorithm > tNonlinearSolverAlgorithmMonolythicU = tNonlinFactory.create_nonlinear_solver( NLA::NonlinearSolverType::NEWTON_SOLVER );
//
//        tNonlinearSolverAlgorithmMonolythic->set_param("NLA_max_iter")   = 3;
//        tNonlinearSolverAlgorithmMain->set_param("NLA_max_iter")   = 1;
//        //        tNonlinearSolverAlgorithmMonolythic->set_param("NLA_hard_break") = false;
//        //        tNonlinearSolverAlgorithmMonolythic->set_param("NLA_max_lin_solver_restarts") = 2;
//        //        tNonlinearSolverAlgorithmMonolythic->set_param("NLA_rebuild_jacobian") = true;
//
//        tNonlinearSolverAlgorithmMonolythic->set_linear_solver( &tLinSolver );
////        tNonlinearSolverAlgorithmMonolythicU->set_linear_solver( &tLinSolver );
//
//        NLA::Nonlinear_Solver tNonlinearSolverMain;
//        NLA::Nonlinear_Solver tNonlinearSolverMonolythicT;
//        NLA::Nonlinear_Solver tNonlinearSolverMonolythicU;
//        tNonlinearSolverMain       .set_nonlinear_algorithm( tNonlinearSolverAlgorithmMain, 0 );
//        tNonlinearSolverMonolythicT.set_nonlinear_algorithm( tNonlinearSolverAlgorithmMonolythic, 0 );
//        tNonlinearSolverMonolythicU.set_nonlinear_algorithm( tNonlinearSolverAlgorithmMonolythic, 0 );
//
//        tNonlinearSolverMain       .set_dof_type_list( tDofTypesU );
//        tNonlinearSolverMain       .set_dof_type_list( tDofTypesT );
//        tNonlinearSolverMonolythicT.set_dof_type_list( tDofTypesT );
//        tNonlinearSolverMonolythicU.set_dof_type_list( tDofTypesU );
//
//        tNonlinearSolverMonolythicU.set_secondiry_dof_type_list(tDofTypesT);
//
//        tNonlinearSolverMain.set_sub_nonlinear_solver( &tNonlinearSolverMonolythicT );
//        tNonlinearSolverMain.set_sub_nonlinear_solver( &tNonlinearSolverMonolythicU );
//
//        // Create solver database
//        sol::SOL_Warehouse tSolverWarehouse( tModel->get_solver_interface() );
//
//        tNonlinearSolverMain       .set_solver_warehouse( &tSolverWarehouse );
//        tNonlinearSolverMonolythicT.set_solver_warehouse( &tSolverWarehouse );
//        tNonlinearSolverMonolythicU.set_solver_warehouse( &tSolverWarehouse );
//
//        // - - - - - - - - - - - - - - - - - - - - - - - - - - - - - - - - -
//        // STEP 3: create time Solver and algorithm
//        // - - - - - - - - - - - - - - - - - - - - - - - - - - - - - - - - -
//        tsa::Time_Solver_Factory tTimeSolverFactory;
//        std::shared_ptr< tsa::Time_Solver_Algorithm > tTimeSolverAlgorithm = tTimeSolverFactory.create_time_solver( tsa::TimeSolverType::MONOLITHIC );
//
//        tTimeSolverAlgorithm->set_nonlinear_solver( &tNonlinearSolverMain );
//
//        tsa::Time_Solver tTimeSolver;
//        tTimeSolver.set_time_solver_algorithm( tTimeSolverAlgorithm );
//        tTimeSolver.set_solver_warehouse( &tSolverWarehouse );
//
//        tTimeSolver.set_dof_type_list( tDofTypesU );
//        tTimeSolver.set_dof_type_list( tDofTypesT );
//
//        //------------------------------------------------------------------------------
//        tTimeSolver.solve();

        Matrix<DDRMat> tFullSolution;
        Matrix<DDRMat> tGoldSolution;
        tTimeSolver->get_full_solution(tFullSolution);

        std::string tMorisRoot = moris::get_base_moris_dir();
        std::string tHdf5FilePath = tMorisRoot + "/projects/FEM/MDL/test/data/Thermoelastic_test_2d.hdf5";

        //------------------------------------------------------------------------------
        //    check solution
        //------------------------------------------------------------------------------

        // open file
        hid_t tFileID = open_hdf5_file( tHdf5FilePath );

        // error handler
        herr_t tStatus = 0;

        // read solution from file
        load_matrix_from_hdf5_file( tFileID, "Gold Solution", tGoldSolution, tStatus );

        // close file
        close_hdf5_file( tFileID );

        // verify solution
<<<<<<< HEAD
//        moris::real tEpsilon = 1E-06;
//        bool tCheck = true;
//        for( uint Ik = 0; Ik <tFullSolution.numel(); Ik++)
//        {
//            if (!((tFullSolution(Ik) - tGoldSolution(Ik)) <= tEpsilon))
//            {
//                tCheck = false;
//            }
//        }

        // verify solution
                bool tSolutionCheck = true;
                for( uint i = 0; i < tFullSolution.numel(); i++ )
                {
                    tSolutionCheck = tSolutionCheck && ( tFullSolution( i ) - tGoldSolution( i ) < 1e-03 );
                    if( !tSolutionCheck )
                    {
                        std::cout<<"tFullSolution( i ) "<<tFullSolution( i )<<" tGoldSolution( i ) "<<tGoldSolution( i )<<std::endl;
                    }
                }
=======
        bool tSolutionCheck = true;
        for( uint i = 0; i < tFullSolution.numel(); i++ )
        {
            tSolutionCheck = tSolutionCheck && ( tFullSolution( i ) - tGoldSolution( i ) < 1e-03 );
            if( !tSolutionCheck )
            {
                std::cout<<"tFullSolution( i ) "<<tFullSolution( i )<<" tGoldSolution( i ) "<<tGoldSolution( i )<<std::endl;
            }
        }
>>>>>>> d6a57329
        CHECK(tSolutionCheck);

        delete tModel;
        delete tInterpolationMesh;
    }
}

//TEST_CASE("2D XTK WITH HMR Struc Interface 3D","[XTK_HMR_Struc_Interface_3D]")
//{
//    if(par_size()<=1)
//    {
//        uint tLagrangeMeshIndex = 0;
//        std::string tFieldName = "Cylinder";
//
//        uint tSpatialDimension = 3;
//
//         hmr::ParameterList tParameters = hmr::create_hmr_parameter_list();
//
//         tParameters.set( "number_of_elements_per_dimension", "22, 8, 2");
//         tParameters.set( "domain_dimensions", "6, 2, 1" );
//         tParameters.set( "domain_offset", "-3.0, -1.0, -0.5" );
//         tParameters.set( "domain_sidesets", "1,2,3,4,5,6" );
//         tParameters.set( "lagrange_output_meshes", "0" );
//
//         tParameters.set( "lagrange_orders", "1" );
//         tParameters.set( "lagrange_pattern", "0" );
//         tParameters.set( "bspline_orders", "1" );
//         tParameters.set( "bspline_pattern", "0" );
//
//         tParameters.set( "lagrange_to_bspline", "0" );
//
//         tParameters.set( "truncate_bsplines", 1 );
//         tParameters.set( "refinement_buffer", 3 );
//         tParameters.set( "staircase_buffer", 3 );
//         tParameters.set( "initial_refinement", 0 );
//
//         tParameters.set( "use_multigrid", 0 );
//         tParameters.set( "severity_level", 2 );
//
//         hmr::HMR tHMR( tParameters );
//
//        //initial refinement
//         tHMR.perform_initial_refinement( 0 );
//
//         std::shared_ptr< moris::hmr::Mesh > tMesh = tHMR.create_mesh( tLagrangeMeshIndex );
//
//       //  create field
//       Cell<std::shared_ptr< moris::hmr::Field > > tHMRFields;
//       tHMRFields.resize(2);
//
//       // create field
//       tHMRFields(0) = tMesh->create_field( "Geom", tLagrangeMeshIndex );
//       tHMRFields(1) = tMesh->create_field( "Geom", tLagrangeMeshIndex );
//
//       tHMRFields(0)->evaluate_scalar_function( LevelSetFunction_star1 );
//       tHMRFields(1)->evaluate_scalar_function( Plane4MatMDL1 );
//
//       for( uint k=0; k<2; ++k )
//       {
//           tHMR.flag_surface_elements_on_working_pattern( tHMRFields(0) );
//           tHMR.flag_surface_elements_on_working_pattern( tHMRFields(1) );
//
//           tHMR.perform_refinement_based_on_working_pattern( 0 );
//
//           tHMRFields(0)->evaluate_scalar_function( LevelSetFunction_star1 );
//           tHMRFields(1)->evaluate_scalar_function( Plane4MatMDL1 );
//       }
//
//      tHMR.finalize();
//
////      tHMR.save_to_exodus( 0, "./xtk_exo/mdl_xtk_hmr_3d.e" );
//
//      std::shared_ptr< hmr::Interpolation_Mesh_HMR > tInterpMesh = tHMR.create_interpolation_mesh( tLagrangeMeshIndex  );
//
//      xtk::Geom_Field tCircleFieldAsGeom(tHMRFields(0));
//      xtk::Geom_Field tPlaneFieldAsGeom2(tHMRFields(1));
//      moris::Cell<xtk::Geometry*> tGeometryVector = {&tCircleFieldAsGeom,&tPlaneFieldAsGeom2};
//
//      xtk::Phase_Table     tPhaseTable (tGeometryVector.size(),  Phase_Table_Structure::EXP_BASE_2);
//      xtk::Geometry_Engine tGeometryEngine(tGeometryVector,tPhaseTable,tSpatialDimension);
//      xtk::Model           tXTKModel(tSpatialDimension,tInterpMesh.get(),&tGeometryEngine);
//      tXTKModel.mVerbose = false;
//
//      Cell<enum Subdivision_Method> tDecompositionMethods = {Subdivision_Method::NC_REGULAR_SUBDIVISION_HEX8, Subdivision_Method::C_HIERARCHY_TET4};
//      tXTKModel.decompose(tDecompositionMethods);
//      tXTKModel.perform_basis_enrichment(EntityRank::BSPLINE,0);
//
//      // get meshes
//      xtk::Enriched_Interpolation_Mesh & tEnrInterpMesh = tXTKModel.get_enriched_interp_mesh();
//      xtk::Enriched_Integration_Mesh   & tEnrIntegMesh = tXTKModel.get_enriched_integ_mesh();
//
//      // place the pair in mesh manager
//      mtk::Mesh_Manager tMeshManager;
//      tMeshManager.register_mesh_pair(&tEnrInterpMesh, &tEnrIntegMesh);
//
//      Cell< fem::IWG_User_Defined_Info > tBulkIWG(1);
//      Cell< fem::IWG_User_Defined_Info > tDBCIWG(1);
//      Cell< fem::IWG_User_Defined_Info > tNBCIWG(1);
//      Cell< fem::IWG_User_Defined_Info > tIntIWG(1);
//
//        // create IWG user defined info
//      tBulkIWG( 0 ) = fem::IWG_User_Defined_Info( fem::IWG_Type::STRUC_LINEAR_BULK,
//                                                  { MSI::Dof_Type::UX, MSI::Dof_Type::UY, MSI::Dof_Type::UZ },
//                                                  {{ MSI::Dof_Type::UX, MSI::Dof_Type::UY, MSI::Dof_Type::UZ }},
//                                                  moris::Cell< fem::Property_Type >( 0 ),
//                                                  { fem::Constitutive_Type::STRUC_LIN_ISO } );
//
//      tDBCIWG( 0 ) = fem::IWG_User_Defined_Info( fem::IWG_Type::STRUC_LINEAR_DIRICHLET_UNSYMMETRIC_NITSCHE,
//                                                 { MSI::Dof_Type::UX, MSI::Dof_Type::UY, MSI::Dof_Type::UZ },
//                                                 {{ MSI::Dof_Type::UX, MSI::Dof_Type::UY, MSI::Dof_Type::UZ }},
//                                                 { fem::Property_Type::STRUC_DIRICHLET },
//                                                 { fem::Constitutive_Type::STRUC_LIN_ISO } );
//
//      tNBCIWG( 0 ) = fem::IWG_User_Defined_Info( fem::IWG_Type::STRUC_LINEAR_NEUMANN,
//                                                 { MSI::Dof_Type::UX, MSI::Dof_Type::UY, MSI::Dof_Type::UZ },
//                                                 {{ MSI::Dof_Type::UX, MSI::Dof_Type::UY, MSI::Dof_Type::UZ },},
//                                                 { fem::Property_Type::STRUC_NEUMANN },
//                                                 moris::Cell< fem::Constitutive_Type >( 0 ) );
//      tIntIWG( 0 ) = fem::IWG_User_Defined_Info( fem::IWG_Type::STRUC_LINEAR_INTERFACE_SYMMETRIC_NITSCHE,
//                                                 { MSI::Dof_Type::UX, MSI::Dof_Type::UY, MSI::Dof_Type::UZ },
//                                                 {{ MSI::Dof_Type::UX, MSI::Dof_Type::UY, MSI::Dof_Type::UZ }},
//                                                 Cell< fem::Property_Type >( 0 ),
//                                                 {fem::Constitutive_Type::STRUC_LIN_ISO },
//                                                 {{ MSI::Dof_Type::UX, MSI::Dof_Type::UY, MSI::Dof_Type::UZ }},
//                                                 Cell< fem::Property_Type >( 0 ),
//                                                 {fem::Constitutive_Type::STRUC_LIN_ISO } );
//
//        Cell< Cell< fem::IWG_User_Defined_Info > > tIWGUserDefinedInfo( 14 );
//
//        tIWGUserDefinedInfo( 0 )  = tBulkIWG;
//        tIWGUserDefinedInfo( 1 )  = tBulkIWG;
//        tIWGUserDefinedInfo( 2 )  = tBulkIWG;
//        tIWGUserDefinedInfo( 3 )  = tBulkIWG;
//        tIWGUserDefinedInfo( 4 )  = tBulkIWG;
//        tIWGUserDefinedInfo( 5 )  = tBulkIWG;
//        tIWGUserDefinedInfo( 6 )  = tBulkIWG;
//        tIWGUserDefinedInfo( 7 )  = tBulkIWG;
//        tIWGUserDefinedInfo( 8 )  = tDBCIWG;
//        tIWGUserDefinedInfo( 9 )  = tNBCIWG;
//        tIWGUserDefinedInfo( 10 ) = tIntIWG;
//        tIWGUserDefinedInfo( 11 ) = tIntIWG;
//        tIWGUserDefinedInfo( 12 ) = tIntIWG;
//        tIWGUserDefinedInfo( 13 ) = tIntIWG;
//
//        // create property user defined info
//        fem::Property_User_Defined_Info tYoungs_Modulus( fem::Property_Type::YOUNGS_MODULUS,
//                Cell< Cell< MSI::Dof_Type > >( 0 ),
//                {{{ 1.0 }}},
//                tConstValFunction,
//                Cell< fem::PropertyFunc >( 0 ) );
//        fem::Property_User_Defined_Info tYoungs_Modulus2( fem::Property_Type::YOUNGS_MODULUS,
//                Cell< Cell< MSI::Dof_Type > >( 0 ),
//                {{{ 1.0 }}},
//                tConstValFunction,
//                Cell< fem::PropertyFunc >( 0 ) );
//        fem::Property_User_Defined_Info tPoissons_Ratio( fem::Property_Type::POISSONS_RATIO,
//                Cell< Cell< MSI::Dof_Type > >( 0 ),
//                {{{ 0.0 }}},
//                tConstValFunction,
//                Cell< fem::PropertyFunc >( 0 ) );
//        fem::Property_User_Defined_Info tStrucDirichlet( fem::Property_Type::STRUC_DIRICHLET,
//                Cell< Cell< MSI::Dof_Type > >( 0 ),
//                {{{ 0.0, 0.0, 0.0 }}},
//                tConstValFunction,
//                Cell< fem::PropertyFunc >( 0 ) );
//        fem::Property_User_Defined_Info tStrucNeumann( fem::Property_Type::STRUC_NEUMANN,
//                Cell< Cell< MSI::Dof_Type > >( 0 ),
//                {{{ 1.0, 0.0, 0.0 }}},
//                tConstValFunction,
//                Cell< fem::PropertyFunc >( 0 ) );
//
//        // create property user defined info
//        Cell< Cell< Cell< fem::Property_User_Defined_Info > > > tPropertyUserDefinedInfo( 14 );
//        tPropertyUserDefinedInfo( 0 ).resize( 1 );
//        tPropertyUserDefinedInfo( 0 )( 0 ).resize( 2 );
//        tPropertyUserDefinedInfo( 0 )( 0 )( 0 ) = tYoungs_Modulus2;
//        tPropertyUserDefinedInfo( 0 )( 0 )( 1 ) = tPoissons_Ratio;
//        tPropertyUserDefinedInfo( 1 ).resize( 1 );
//        tPropertyUserDefinedInfo( 1 )( 0 ).resize( 2 );
//        tPropertyUserDefinedInfo( 1 )( 0 )( 0 ) = tYoungs_Modulus2;
//        tPropertyUserDefinedInfo( 1 )( 0 )( 1 ) = tPoissons_Ratio;
//        tPropertyUserDefinedInfo( 2 ).resize( 1 );
//        tPropertyUserDefinedInfo( 2 )( 0 ).resize( 2 );
//        tPropertyUserDefinedInfo( 2 )( 0 )( 0 ) = tYoungs_Modulus2;
//        tPropertyUserDefinedInfo( 2 )( 0 )( 1 ) = tPoissons_Ratio;
//        tPropertyUserDefinedInfo( 3 ).resize( 1 );
//        tPropertyUserDefinedInfo( 3 )( 0 ).resize( 2 );
//        tPropertyUserDefinedInfo( 3 )( 0 )( 0 ) = tYoungs_Modulus2;
//        tPropertyUserDefinedInfo( 3 )( 0 )( 1 ) = tPoissons_Ratio;
//        tPropertyUserDefinedInfo( 4 ).resize( 1 );
//        tPropertyUserDefinedInfo( 4 )( 0 ).resize( 2 );
//        tPropertyUserDefinedInfo( 4 )( 0 )( 0 ) = tYoungs_Modulus;
//        tPropertyUserDefinedInfo( 4 )( 0 )( 1 ) = tPoissons_Ratio;
//        tPropertyUserDefinedInfo( 5 ).resize( 1 );
//        tPropertyUserDefinedInfo( 5 )( 0 ).resize( 2 );
//        tPropertyUserDefinedInfo( 5 )( 0 )( 0 ) = tYoungs_Modulus;
//        tPropertyUserDefinedInfo( 5 )( 0 )( 1 ) = tPoissons_Ratio;
//        tPropertyUserDefinedInfo( 6 ).resize( 1 );
//        tPropertyUserDefinedInfo( 6 )( 0 ).resize( 2 );
//        tPropertyUserDefinedInfo( 6 )( 0 )( 0 ) = tYoungs_Modulus;
//        tPropertyUserDefinedInfo( 6 )( 0 )( 1 ) = tPoissons_Ratio;
//        tPropertyUserDefinedInfo( 7 ).resize( 1 );
//        tPropertyUserDefinedInfo( 7 )( 0 ).resize( 2 );
//        tPropertyUserDefinedInfo( 7 )( 0 )( 0 ) = tYoungs_Modulus;
//        tPropertyUserDefinedInfo( 7 )( 0 )( 1 ) = tPoissons_Ratio;
//        tPropertyUserDefinedInfo( 8 ).resize( 1 );
//        tPropertyUserDefinedInfo( 8 )( 0 ).resize( 3 );
//        tPropertyUserDefinedInfo( 8 )( 0 )( 0 ) = tYoungs_Modulus;
//        tPropertyUserDefinedInfo( 8 )( 0 )( 1 ) = tPoissons_Ratio;
//        tPropertyUserDefinedInfo( 8 )( 0 )( 2 ) = tStrucDirichlet;
//        tPropertyUserDefinedInfo( 9 ).resize( 1 );
//        tPropertyUserDefinedInfo( 9 )( 0 ).resize( 1 );
//        tPropertyUserDefinedInfo( 9 )( 0 )( 0 ) = tStrucNeumann;
//        tPropertyUserDefinedInfo( 10 ).resize( 2 );
//        tPropertyUserDefinedInfo( 10 )( 0 ).resize( 2 );
//        tPropertyUserDefinedInfo( 10 )( 0 )( 0 ) = tYoungs_Modulus2;
//        tPropertyUserDefinedInfo( 10 )( 0 )( 1 ) = tPoissons_Ratio;
//        tPropertyUserDefinedInfo( 10 )( 1 ).resize( 2 );
//        tPropertyUserDefinedInfo( 10 )( 1 )( 0 ) = tYoungs_Modulus2;
//        tPropertyUserDefinedInfo( 10 )( 1 )( 1 ) = tPoissons_Ratio;
//        tPropertyUserDefinedInfo( 11 ).resize( 2 );
//        tPropertyUserDefinedInfo( 11 )( 0 ).resize( 2 );
//        tPropertyUserDefinedInfo( 11 )( 0 )( 0 ) = tYoungs_Modulus2;
//        tPropertyUserDefinedInfo( 11 )( 0 )( 1 ) = tPoissons_Ratio;
//        tPropertyUserDefinedInfo( 11 )( 1 ).resize( 2 );
//        tPropertyUserDefinedInfo( 11 )( 1 )( 0 ) = tYoungs_Modulus;
//        tPropertyUserDefinedInfo( 11 )( 1 )( 1 ) = tPoissons_Ratio;
//        tPropertyUserDefinedInfo( 12 ).resize( 2 );
//        tPropertyUserDefinedInfo( 12 )( 0 ).resize( 2 );
//        tPropertyUserDefinedInfo( 12 )( 0 )( 0 ) = tYoungs_Modulus2;
//        tPropertyUserDefinedInfo( 12 )( 0 )( 1 ) = tPoissons_Ratio;
//        tPropertyUserDefinedInfo( 12 )( 1 ).resize( 2 );
//        tPropertyUserDefinedInfo( 12 )( 1 )( 0 ) = tYoungs_Modulus;
//        tPropertyUserDefinedInfo( 12 )( 1 )( 1 ) = tPoissons_Ratio;
//        tPropertyUserDefinedInfo( 13 ).resize( 2 );
//        tPropertyUserDefinedInfo( 13 )( 0 ).resize( 2 );
//        tPropertyUserDefinedInfo( 13 )( 0 )( 0 ) = tYoungs_Modulus;
//        tPropertyUserDefinedInfo( 13 )( 0 )( 1 ) = tPoissons_Ratio;
//        tPropertyUserDefinedInfo( 13 )( 1 ).resize( 2 );
//        tPropertyUserDefinedInfo( 13 )( 1 )( 0 ) = tYoungs_Modulus;
//        tPropertyUserDefinedInfo( 13 )( 1 )( 1 ) = tPoissons_Ratio;
//
//        fem::Constitutive_User_Defined_Info tStrucLinIso( fem::Constitutive_Type::STRUC_LIN_ISO,
//                                                          {{ MSI::Dof_Type::UX, MSI::Dof_Type::UY, MSI::Dof_Type::UZ }},
//                                                          { fem::Property_Type::YOUNGS_MODULUS, fem::Property_Type::POISSONS_RATIO } );
//
//        // create constitutive user defined info
//        Cell< Cell< Cell< fem::Constitutive_User_Defined_Info > > > tConstitutiveUserDefinedInfo( 14 );
//        tConstitutiveUserDefinedInfo( 0 ).resize( 1 );
//        tConstitutiveUserDefinedInfo( 0 )( 0 ).resize( 1 );
//        tConstitutiveUserDefinedInfo( 0 )( 0 )( 0 ) = tStrucLinIso;
//        tConstitutiveUserDefinedInfo( 1 ).resize( 1 );
//        tConstitutiveUserDefinedInfo( 1 )( 0 ).resize( 1 );
//        tConstitutiveUserDefinedInfo( 1 )( 0 )( 0 ) = tStrucLinIso;
//        tConstitutiveUserDefinedInfo( 2 ).resize( 1 );
//        tConstitutiveUserDefinedInfo( 2 )( 0 ).resize( 1 );
//        tConstitutiveUserDefinedInfo( 2 )( 0 )( 0 ) = tStrucLinIso;
//        tConstitutiveUserDefinedInfo( 3 ).resize( 1 );
//        tConstitutiveUserDefinedInfo( 3 )( 0 ).resize( 1 );
//        tConstitutiveUserDefinedInfo( 3 )( 0 )( 0 ) = tStrucLinIso;
//        tConstitutiveUserDefinedInfo( 4 ).resize( 1 );
//        tConstitutiveUserDefinedInfo( 4 )( 0 ).resize( 1 );
//        tConstitutiveUserDefinedInfo( 4 )( 0 )( 0 ) = tStrucLinIso;
//        tConstitutiveUserDefinedInfo( 5 ).resize( 1 );
//        tConstitutiveUserDefinedInfo( 5 )( 0 ).resize( 1 );
//        tConstitutiveUserDefinedInfo( 5 )( 0 )( 0 ) = tStrucLinIso;
//        tConstitutiveUserDefinedInfo( 6 ).resize( 1 );
//        tConstitutiveUserDefinedInfo( 6 )( 0 ).resize( 1 );
//        tConstitutiveUserDefinedInfo( 6 )( 0 )( 0 ) = tStrucLinIso;
//        tConstitutiveUserDefinedInfo( 7 ).resize( 1 );
//        tConstitutiveUserDefinedInfo( 7 )( 0 ).resize( 1 );
//        tConstitutiveUserDefinedInfo( 7 )( 0 )( 0 ) = tStrucLinIso;
//        tConstitutiveUserDefinedInfo( 8 ).resize( 1 );
//        tConstitutiveUserDefinedInfo( 8 )( 0 ).resize( 1 );
//        tConstitutiveUserDefinedInfo( 8 )( 0 )( 0 ) = tStrucLinIso;
//        tConstitutiveUserDefinedInfo( 9 ).resize( 1 );
//        tConstitutiveUserDefinedInfo( 10 ).resize( 2 );
//        tConstitutiveUserDefinedInfo( 10 )( 0 ).resize( 1 );
//        tConstitutiveUserDefinedInfo( 10 )( 0 )( 0 ) = tStrucLinIso;
//        tConstitutiveUserDefinedInfo( 10 )( 1 ).resize( 1 );
//        tConstitutiveUserDefinedInfo( 10 )( 1 )( 0 ) = tStrucLinIso;
//        tConstitutiveUserDefinedInfo( 11 ).resize( 2 );
//        tConstitutiveUserDefinedInfo( 11 )( 0 ).resize( 1 );
//        tConstitutiveUserDefinedInfo( 11 )( 0 )( 0 ) = tStrucLinIso;
//        tConstitutiveUserDefinedInfo( 11 )( 1 ).resize( 1 );
//        tConstitutiveUserDefinedInfo( 11 )( 1 )( 0 ) = tStrucLinIso;
//        tConstitutiveUserDefinedInfo( 12 ).resize( 2 );
//        tConstitutiveUserDefinedInfo( 12 )( 0 ).resize( 1 );
//        tConstitutiveUserDefinedInfo( 12 )( 0 )( 0 ) = tStrucLinIso;
//        tConstitutiveUserDefinedInfo( 12 )( 1 ).resize( 1 );
//        tConstitutiveUserDefinedInfo( 12 )( 1 )( 0 ) = tStrucLinIso;
//        tConstitutiveUserDefinedInfo( 13 ).resize( 2 );
//        tConstitutiveUserDefinedInfo( 13 )( 0 ).resize( 1 );
//        tConstitutiveUserDefinedInfo( 13 )( 0 )( 0 ) = tStrucLinIso;
//        tConstitutiveUserDefinedInfo( 13 )( 1 ).resize( 1 );
//        tConstitutiveUserDefinedInfo( 13 )( 1 )( 0 ) = tStrucLinIso;
//
//        // create a list of active block-sets
//        // create a list of active block-sets
//        std::string tDblInterfaceSideSetName01 = tEnrIntegMesh.get_dbl_interface_side_set_name(0,1);
//        std::string tDblInterfaceSideSetName02 = tEnrIntegMesh.get_dbl_interface_side_set_name(0,2);
//        std::string tDblInterfaceSideSetName13 = tEnrIntegMesh.get_dbl_interface_side_set_name(1,3);
//        std::string tDblInterfaceSideSetName23 = tEnrIntegMesh.get_dbl_interface_side_set_name(2,3);
//
//        moris::Cell< moris_index >  tSetList = { tEnrIntegMesh.get_set_index_by_name("HMR_dummy_c_p0"),
//                                                 tEnrIntegMesh.get_set_index_by_name("HMR_dummy_n_p0"),
//                                                 tEnrIntegMesh.get_set_index_by_name("HMR_dummy_c_p1"),
//                                                 tEnrIntegMesh.get_set_index_by_name("HMR_dummy_n_p1"),
//                                                 tEnrIntegMesh.get_set_index_by_name("HMR_dummy_c_p2"),
//                                                 tEnrIntegMesh.get_set_index_by_name("HMR_dummy_n_p2"),
//                                                 tEnrIntegMesh.get_set_index_by_name("HMR_dummy_c_p3"),
//                                                 tEnrIntegMesh.get_set_index_by_name("HMR_dummy_n_p3"),
//                                                 tEnrIntegMesh.get_set_index_by_name("SideSet_4_n_p2"),
//                                                 tEnrIntegMesh.get_set_index_by_name("SideSet_2_n_p3"),
//                                                 tEnrIntegMesh.get_set_index_by_name(tDblInterfaceSideSetName01),
//                                                 tEnrIntegMesh.get_set_index_by_name(tDblInterfaceSideSetName02),
//                                                 tEnrIntegMesh.get_set_index_by_name(tDblInterfaceSideSetName13),
//                                                 tEnrIntegMesh.get_set_index_by_name(tDblInterfaceSideSetName23)};
//
//        moris::Cell< fem::Element_Type > tSetTypeList = { fem::Element_Type::BULK,
//                                                          fem::Element_Type::BULK,
//                                                          fem::Element_Type::BULK,
//                                                          fem::Element_Type::BULK,
//                                                          fem::Element_Type::BULK,
//                                                          fem::Element_Type::BULK,
//                                                          fem::Element_Type::BULK,
//                                                          fem::Element_Type::BULK,
//                                                          fem::Element_Type::SIDESET,
//                                                          fem::Element_Type::SIDESET,
//                                                          fem::Element_Type::DOUBLE_SIDESET,
//                                                          fem::Element_Type::DOUBLE_SIDESET,
//                                                          fem::Element_Type::DOUBLE_SIDESET,
//                                                          fem::Element_Type::DOUBLE_SIDESET };
//
//        uint tBSplineMeshIndex = 0;
//        // create model
//        mdl::Model * tModel = new mdl::Model( &tMeshManager,
//                tBSplineMeshIndex,
//                tSetList, tSetTypeList,
//                tIWGUserDefinedInfo,
//                tPropertyUserDefinedInfo,
//                tConstitutiveUserDefinedInfo );
//
//        // - - - - - - - - - - - - - - - - - - - - - - - - - - - - - - - - -
//        // STEP 1: create linear solver and algorithm
//        // - - - - - - - - - - - - - - - - - - - - - - - - - - - - - - - - -
//
//        dla::Solver_Factory  tSolFactory;
//        std::shared_ptr< dla::Linear_Solver_Algorithm > tLinearSolverAlgorithm = tSolFactory.create_solver( sol::SolverType::AZTEC_IMPL );
//        //            std::shared_ptr< dla::Linear_Solver_Algorithm > tLinearSolverAlgorithm = tSolFactory.create_solver( sol::SolverType::PETSC );
//
//        tLinearSolverAlgorithm->set_param("AZ_diagnostics") = AZ_none;
//        tLinearSolverAlgorithm->set_param("AZ_output") = AZ_none;
//        tLinearSolverAlgorithm->set_param("AZ_max_iter") = 5000;
//        tLinearSolverAlgorithm->set_param("AZ_solver") = AZ_gmres_condnum;
//        tLinearSolverAlgorithm->set_param("AZ_subdomain_solve") = AZ_ilu;
//        tLinearSolverAlgorithm->set_param("AZ_ilut_fill") = 10.0;
//        tLinearSolverAlgorithm->set_param("rel_residual") = 1e-8;
//
////            tLinearSolverAlgorithm->set_param("Use_ML_Prec") = true;
//
//        dla::Linear_Solver tLinSolver;
//
//        tLinSolver.set_linear_algorithm( 0, tLinearSolverAlgorithm );
//
//        // - - - - - - - - - - - - - - - - - - - - - - - - - - - - - - - - -
//        // STEP 2: create nonlinear solver and algorithm
//        // - - - - - - - - - - - - - - - - - - - - - - - - - - - - - - - - -
//        NLA::Nonlinear_Problem * tNonlinearProblem =  new NLA::Nonlinear_Problem( tModel->get_solver_interface(), 0, true, MapType::Epetra );
//        //    NLA::Nonlinear_Problem * tNonlinearProblem =  new NLA::Nonlinear_Problem( tModel->get_solver_interface(), 0, true, MapType::Petsc );
//
//        NLA::Nonlinear_Solver_Factory tNonlinFactory;
//        std::shared_ptr< NLA::Nonlinear_Algorithm > tNonlinearSolverAlgorithm = tNonlinFactory.create_nonlinear_solver( NLA::NonlinearSolverType::NEWTON_SOLVER );
//
//        tNonlinearSolverAlgorithm->set_param("NLA_max_iter")   = 2;
//        //        tNonlinearSolverAlgorithm->set_param("NLA_hard_break") = false;
//        //        tNonlinearSolverAlgorithm->set_param("NLA_max_lin_solver_restarts") = 2;
//        //        tNonlinearSolverAlgorithm->set_param("NLA_rebuild_jacobian") = true;
//
//        tNonlinearSolverAlgorithm->set_linear_solver( &tLinSolver );
//
//        NLA::Nonlinear_Solver tNonlinearSolver;
//
//        tNonlinearSolver.set_nonlinear_algorithm( tNonlinearSolverAlgorithm, 0 );
//
//        tNonlinearSolver.solve( tNonlinearProblem );
//
//        std::cout<<" Solution Vector "<<std::endl;
//        tNonlinearProblem->get_full_vector()->print();
//
//        // output solution and meshes
//        xtk::Output_Options tOutputOptions;
//        tOutputOptions.mAddNodeSets = false;
//        tOutputOptions.mAddSideSets = false;
//        tOutputOptions.mAddClusters = false;
//
//        // add solution field to integration mesh
//        std::string tIntegSolFieldNameUX = "UX";
//        std::string tIntegSolFieldNameUY = "UY";
//        std::string tIntegSolFieldNameUZ = "UZ";
//        tOutputOptions.mRealNodeExternalFieldNames = {tIntegSolFieldNameUX, tIntegSolFieldNameUY, tIntegSolFieldNameUZ};
//
//        moris::mtk::Integration_Mesh* tIntegMesh1 = tXTKModel.get_output_mesh(tOutputOptions);
//
//        // Write to Integration mesh for visualization
//        Matrix<DDRMat> tIntegSolUX = tModel->get_solution_for_integration_mesh_output( MSI::Dof_Type::UX );
//        Matrix<DDRMat> tIntegSolUY = tModel->get_solution_for_integration_mesh_output( MSI::Dof_Type::UY );
//        Matrix<DDRMat> tIntegSolUZ = tModel->get_solution_for_integration_mesh_output( MSI::Dof_Type::UZ );
//
//        Matrix<DDRMat> tSTKIntegSolUX(tIntegMesh1->get_num_entities(EntityRank::NODE),1);
//        Matrix<DDRMat> tSTKIntegSolUY(tIntegMesh1->get_num_entities(EntityRank::NODE),1);
//        Matrix<DDRMat> tSTKIntegSolUZ(tIntegMesh1->get_num_entities(EntityRank::NODE),1);
//
//        for(moris::uint i = 0; i < tIntegMesh1->get_num_entities(EntityRank::NODE); i++)
//        {
//            moris::moris_id tID = tIntegMesh1->get_glb_entity_id_from_entity_loc_index(i,EntityRank::NODE);
//            tSTKIntegSolUX(i) = tIntegSolUX(tEnrIntegMesh.get_loc_entity_ind_from_entity_glb_id(tID,EntityRank::NODE));
//            tSTKIntegSolUY(i) = tIntegSolUY(tEnrIntegMesh.get_loc_entity_ind_from_entity_glb_id(tID,EntityRank::NODE));
//            tSTKIntegSolUZ(i) = tIntegSolUY(tEnrIntegMesh.get_loc_entity_ind_from_entity_glb_id(tID,EntityRank::NODE));
//        }
//
//        // add solution field to integration mesh
//        tIntegMesh1->add_mesh_field_real_scalar_data_loc_inds(tIntegSolFieldNameUX,EntityRank::NODE,tSTKIntegSolUX);
//        tIntegMesh1->add_mesh_field_real_scalar_data_loc_inds(tIntegSolFieldNameUY,EntityRank::NODE,tSTKIntegSolUY);
//        tIntegMesh1->add_mesh_field_real_scalar_data_loc_inds(tIntegSolFieldNameUZ,EntityRank::NODE,tSTKIntegSolUZ);
//
//        std::string tMeshOutputFile = "./mdl_exo/hmr_xtk_linear_elastic_3D.e";
//
//        tIntegMesh1->create_output_mesh(tMeshOutputFile);
//
//        delete tIntegMesh1;
//
//        delete tModel;
//    }
//}
}


<|MERGE_RESOLUTION|>--- conflicted
+++ resolved
@@ -1042,28 +1042,7 @@
         close_hdf5_file( tFileID );
 
         // verify solution
-<<<<<<< HEAD
-//        moris::real tEpsilon = 1E-06;
-//        bool tCheck = true;
-//        for( uint Ik = 0; Ik <tFullSolution.numel(); Ik++)
-//        {
-//            if (!((tFullSolution(Ik) - tGoldSolution(Ik)) <= tEpsilon))
-//            {
-//                tCheck = false;
-//            }
-//        }
-
-        // verify solution
-                bool tSolutionCheck = true;
-                for( uint i = 0; i < tFullSolution.numel(); i++ )
-                {
-                    tSolutionCheck = tSolutionCheck && ( tFullSolution( i ) - tGoldSolution( i ) < 1e-03 );
-                    if( !tSolutionCheck )
-                    {
-                        std::cout<<"tFullSolution( i ) "<<tFullSolution( i )<<" tGoldSolution( i ) "<<tGoldSolution( i )<<std::endl;
-                    }
-                }
-=======
+
         bool tSolutionCheck = true;
         for( uint i = 0; i < tFullSolution.numel(); i++ )
         {
@@ -1073,7 +1052,7 @@
                 std::cout<<"tFullSolution( i ) "<<tFullSolution( i )<<" tGoldSolution( i ) "<<tGoldSolution( i )<<std::endl;
             }
         }
->>>>>>> d6a57329
+
         CHECK(tSolutionCheck);
 
         delete tModel;
