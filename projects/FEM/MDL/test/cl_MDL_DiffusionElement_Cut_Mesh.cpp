
#include "catch.hpp"

#include "cl_MTK_Vertex.hpp"    //MTK
#include "cl_MTK_Cell.hpp"
#include "cl_MTK_Enums.hpp"
#include "cl_MTK_Mesh.hpp"

#include "cl_Mesh_Factory.hpp"
#include "cl_MTK_Mesh_Tools.hpp"
#include "cl_MTK_Mesh_Data_Input.hpp"
#include "cl_MTK_Scalar_Field_Info.hpp"
#include "cl_MTK_Mesh.hpp"
#include "cl_MTK_Mesh_Data_STK.hpp"
#include "cl_MTK_Mesh_Core_STK.hpp"
#include "cl_MTK_Interpolation_Mesh_STK.hpp"
#include "cl_MTK_Integration_Mesh_STK.hpp"
#include "cl_MTK_Mesh_Manager.hpp"
#include "cl_MTK_Interpolation_Mesh.hpp"
#include "cl_MTK_Integration_Mesh.hpp"
#include "cl_MTK_Double_Side_Cluster.hpp"
#include "cl_MTK_Double_Side_Cluster_Input.hpp"
#include "cl_MTK_Side_Cluster.hpp"
#include "cl_MTK_Side_Cluster_Input.hpp"

#include "cl_Matrix.hpp"        //LINALG
#include "linalg_typedefs.hpp"
#include "fn_equal_to.hpp" // ALG/src

#include "cl_FEM_NodeProxy.hpp"                //FEM/INT/src
#include "cl_FEM_ElementProxy.hpp"             //FEM/INT/src
#include "cl_FEM_Node_Base.hpp"                //FEM/INT/src
#include "cl_FEM_Element_Factory.hpp"          //FEM/INT/src
#include "cl_FEM_IWG_Factory.hpp"              //FEM/INT/src

#include "cl_MDL_Model.hpp"

#include "cl_HMR.hpp"
#include "cl_HMR_Background_Mesh.hpp" //HMR/src
#include "cl_HMR_BSpline_Mesh_Base.hpp" //HMR/src
#include "cl_HMR_Element.hpp" //HMR/src
#include "cl_HMR_Factory.hpp" //HMR/src
#include "cl_HMR_Field.hpp"
#include "cl_HMR_Lagrange_Mesh_Base.hpp" //HMR/src
#include "cl_HMR_Parameters.hpp" //HMR/src

#include "cl_DLA_Solver_Factory.hpp"
#include "cl_DLA_Solver_Interface.hpp"

#include "cl_NLA_Nonlinear_Solver_Factory.hpp"
#include "cl_NLA_Nonlinear_Solver.hpp"
#include "cl_NLA_Nonlinear_Problem.hpp"
#include "cl_MSI_Solver_Interface.hpp"
#include "cl_MSI_Equation_Object.hpp"
#include "cl_MSI_Model_Solver_Interface.hpp"
#include "cl_DLA_Linear_Solver_Aztec.hpp"
#include "cl_DLA_Linear_Solver.hpp"

#include "cl_TSA_Time_Solver_Factory.hpp"
#include "cl_TSA_Monolithic_Time_Solver.hpp"
#include "cl_TSA_Time_Solver.hpp"

#include "fn_norm.hpp"

namespace moris
{
    namespace mdl
    {
        TEST_CASE( "Diffusion_Cut", "[moris],[mdl],[Diffusion_Cut]" )
        {
        uint p_rank = moris::par_rank();
        uint p_size = moris::par_size();

        if( p_size == 1 ) // specify it is a serial test only
        {
            // setup the interpolation mesh
            std::string tInterpString = "generated:1x1x4";
            moris::mtk::Interpolation_Mesh* tInterpMesh1 = moris::mtk::create_interpolation_mesh( MeshType::STK, tInterpString );

            // setup the integration mesh
            // Define the Integration Mesh (from data from xtk)
            Matrix<DDRMat>   tNodeCoordinates ={{0, 0, 0},{1, 0, 0},{0, 1, 0},{1, 1, 0},{0, 0, 1},{1, 0, 1},{0, 1, 1},{1, 1, 1},{0, 0, 2},{1, 0, 2},{0, 1, 2},{1, 1, 2},{0, 0, 3},{1, 0, 3},{0, 1, 3},{1, 1, 3},{0, 0, 4},{1, 0, 4},{0, 1, 4},{1, 1, 4},{0.5, 0, 3.5},{1, 0.5, 3.5},{0.5, 1, 3.5},{0, 0.5, 3.5},{0.5, 0.5, 3},{0.5, 0.5, 4},{0.5, 0.5, 3.5},{0.1, 0, 3.1},{0.9, 0, 3.1},{0.1, 0.1, 3.1},{0.9, 0.1, 3.1},{1, 0, 3.1},{0, 0, 3.1},{1, 0.1, 3.1},{1, 0.9, 3.1},{0.9, 0.9, 3.1},{1, 1, 3.1},{0.9, 1, 3.1},{0.1, 1, 3.1},{0.1, 0.9, 3.1},{0, 1, 3.1},{0, 0.9, 3.1},{0, 0.1, 3.1},{0.5, 0.5, 3.1}};
            Matrix<IndexMat> tLocalToGlobalNodeMap = {{1, 2, 3, 4, 5, 6, 7, 8, 9, 10, 11, 12, 13, 14, 15, 16, 17, 18, 19, 20, 21, 22, 23, 24, 25, 26, 27, 28, 29, 30, 31, 32, 33, 34, 35, 36, 37, 38, 39, 40, 41, 42, 43, 44}};

            Matrix<IndexMat> tInterpElemsAsIntegCellIds     = {{1,2,3,4}};
            Matrix<IndexMat> tInterpElemsAsIntegCellToNodes = {{1, 2, 4, 3, 5, 6, 8, 7},{5, 6, 8, 7, 9, 10, 12, 11},{9, 10, 12, 11, 13, 14, 16, 15},{13, 14, 16, 15, 17, 18, 20, 19}};

            // Tetrathedral cells in material phase 1
            CellTopology     tPhase0ChildTopo  = CellTopology::TET4;
            Matrix<IndexMat> tCellIdsPhase0    = {{6, 8, 10, 12, 14, 16, 17, 18, 20, 31, 32, 33, 42, 43, 44, 53, 54, 55, 62, 63, 73, 74, 75, 76, 77, 78, 79, 80, 81, 82, 83, 84}};
            Matrix<IndexMat> tCellToNodePhase0 = {{29, 14, 31, 32},{13, 28, 30, 33},{35, 16, 36, 37},{14, 31, 32, 34},{16, 36, 37, 38},{39, 15, 40, 41},{13, 30, 40, 43},{15, 40, 41, 42},{30, 13, 33, 43},{13, 14, 31, 29},{28, 13, 31, 29},{13, 28, 31, 30},{16, 14, 35, 36},{14, 31, 34, 36},{14, 34, 35, 36},{15, 16, 39, 40},{16, 36, 38, 40},{16, 38, 39, 40},{15, 13, 40, 43},{15, 40, 42, 43},{13, 30, 31, 44},{14, 13, 31, 44},{25, 13, 14, 44},{14, 31, 36, 44},{16, 14, 36, 44},{25, 14, 16, 44},{16, 36, 40, 44},{15, 16, 40, 44},{25, 16, 15, 44},{30, 13, 40, 44},{13, 15, 40, 44},{13, 25, 15, 44}};

            // Tetrathedral cells in material phase 1
            CellTopology tPhase1ChildTopo = CellTopology::TET4;
            Matrix<IndexMat> tCellToNodeGhost0 = {{21, 27, 31, 30},{17, 18, 21, 27},{31, 27, 34, 36},{18, 20, 22, 27},{36, 27, 38, 40},{20, 19, 23, 27},{17, 24, 19, 27},{30, 27, 31, 44},{31, 27, 36, 44},{36, 27, 40, 44},{27, 30, 40, 44},{17, 26, 18, 27},{18, 26, 20, 27},{20, 26, 19, 27},{17, 19, 26, 27},{21, 28, 30, 31},{21, 28, 31, 29},{21, 29, 31, 32},{27, 21, 31, 32},{18, 21, 27, 32},{28, 21, 30, 33},{21, 27, 30, 33},{21, 17, 27, 33},{27, 22, 34, 36},{34, 22, 35, 36},{22, 35, 36, 37},{27, 22, 36, 37},{20, 22, 27, 37},{31, 27, 32, 34},{27, 18, 32, 34},{27, 22, 18, 34},{27, 23, 38, 40},{38, 23, 39, 40},{36, 27, 37, 38},{27, 20, 37, 38},{27, 23, 20, 38},{23, 39, 40, 41},{27, 23, 40, 41},{19, 23, 27, 41},{27, 24, 42, 43},{30, 27, 40, 43},{40, 27, 42, 43},{40, 27, 41, 42},{27, 19, 41, 42},{27, 24, 19, 42},{27, 30, 33, 43},{17, 27, 33, 43},{24, 27, 17, 43}};
            Matrix<IndexMat> tCellIdsGhost0 = {{5, 7, 9, 11, 13, 15, 19, 21, 22, 23, 24, 25, 26, 27, 28, 29, 30, 34, 35, 36, 37, 38, 39, 40, 41, 45, 46, 47, 48, 49, 50, 51, 52, 56, 57, 58, 59, 60, 61, 64, 65, 66, 67, 68, 69, 70, 71, 72}};

            moris::mtk::MtkSetsInfo tMtkMeshSets;
            // Define side sets on the integration mesh (i.e. fixed bc, interface and ghost)

            // interface side set (all placed in a single cluster)
            moris::mtk::MtkSideSetInfo tInterfaceSideSet;
            Matrix<IndexMat> tInterfaceElemIdandSideOrd ( {{ 6, 2}, { 8, 1}, {10, 2}, {12, 1}, {14, 1}, {16, 2}, {17, 1},
                                                           {18, 1}, {20, 2}, {32, 2}, {33, 1}, {43, 1}, {44, 1}, {54, 1},
                                                           {55, 1}, {63, 1}, {73, 1}, {76, 1}, {79, 1}, {82, 2}});

            tInterfaceSideSet.mElemIdsAndSideOrds = &tInterfaceElemIdandSideOrd;
            tInterfaceSideSet.mSideSetName        = "iside" ;
            tMtkMeshSets.add_side_set(&tInterfaceSideSet);

            // Fixed bc (trivial side cluster)
            moris::mtk::MtkSideSetInfo tFixed;
            Matrix<IndexMat> tFixedElementsAndOrds = {{1, 4}};
            tFixed.mElemIdsAndSideOrds = &tFixedElementsAndOrds;
            tFixed.mSideSetName        = "fixed" ;
            tMtkMeshSets.add_side_set(&tFixed);

            // Fixed bc (trivial side cluster)
            moris::mtk::MtkSideSetInfo tGhost;
            Matrix<IndexMat> tGhostCellAndOrds = {{3,5},{4,4}};
            tGhost.mElemIdsAndSideOrds = &tGhostCellAndOrds;
            tGhost.mSideSetName        = "ghost_facets" ;
            tMtkMeshSets.add_side_set(&tGhost);

            // add block sets (Still in the mesh but not tested here)
            // Tet Cells in Omega 0
            moris::mtk::MtkBlockSetInfo tOmega0BlockSetTet;
            tOmega0BlockSetTet.mCellIdsInSet = &tCellIdsPhase0;
            tOmega0BlockSetTet.mBlockSetName = "Omega_0_tets";
            tOmega0BlockSetTet.mBlockSetTopo = CellTopology::TET4;
            tMtkMeshSets.add_block_set(&tOmega0BlockSetTet);

            // Hex Cells in Omega 0
            Matrix<IdMat> tOmega0HexCellIds = {{1,2,3}};
            moris::mtk::MtkBlockSetInfo tOmega0BlockSetHex;
            tOmega0BlockSetHex.mCellIdsInSet = &tOmega0HexCellIds;
            tOmega0BlockSetHex.mBlockSetName = "Omega_0_hex";
            tOmega0BlockSetHex.mBlockSetTopo = CellTopology::HEX8;
            tMtkMeshSets.add_block_set(&tOmega0BlockSetHex);

            // Cells in the ghost domain of omega 1
            moris::mtk::MtkBlockSetInfo tOmega0GhostBlockSetTet;
            tOmega0GhostBlockSetTet.mCellIdsInSet = &tCellIdsGhost0;
            tOmega0GhostBlockSetTet.mBlockSetName = "Omega_0_Ghost";
            tOmega0GhostBlockSetTet.mBlockSetTopo = CellTopology::TET4;
            tMtkMeshSets.add_block_set(&tOmega0GhostBlockSetTet);

            // Integration Cells for Ghost penalization only
            Matrix<IdMat> tGhostCellIds = {{3,4}};
            moris::mtk::MtkBlockSetInfo tCellsForGhost;
            tCellsForGhost.mCellIdsInSet = &tGhostCellIds;
            tCellsForGhost.mBlockSetName = "Ghost_Cells_0";
            tCellsForGhost.mBlockSetTopo = CellTopology::HEX8;
            tMtkMeshSets.add_block_set(&tCellsForGhost);


            // Mesh data input structure
            moris::mtk::MtkMeshData tMeshDataInput(3);

            moris::uint tSpatialDim   = 3;
            moris::uint tNumElemTypes = 3;
            Matrix<IdMat> tNodeOwner(1,tNodeCoordinates.n_rows(),moris::par_rank());
            tMeshDataInput.ElemConn(0)             = &tInterpElemsAsIntegCellToNodes;
            tMeshDataInput.ElemConn(1)             = &tCellToNodePhase0;
            tMeshDataInput.ElemConn(2)             = &tCellToNodeGhost0;
            tMeshDataInput.LocaltoGlobalElemMap(0) = (&tInterpElemsAsIntegCellIds);
            tMeshDataInput.LocaltoGlobalElemMap(1) = (&tCellIdsPhase0);
            tMeshDataInput.LocaltoGlobalElemMap(2) = (&tCellIdsGhost0);
            tMeshDataInput.CreateAllEdgesAndFaces  = true;
            tMeshDataInput.Verbose                 = false;
            tMeshDataInput.SpatialDim              = &tSpatialDim;
            tMeshDataInput.NodeCoords              = &tNodeCoordinates;
            tMeshDataInput.NodeProcOwner           = &tNodeOwner;
            tMeshDataInput.LocaltoGlobalNodeMap    = &tLocalToGlobalNodeMap;
            tMeshDataInput.SetsInfo                = &tMtkMeshSets;
            tMeshDataInput.MarkNoBlockForIO        = false;

            // ---------------------------------------
            // CELL CLUSTERING
            // ---------------------------------------

            // Get the 4th cell from interpolation mesh and add a cell cluster to it)
            moris::moris_id tInterpCellIndex = 3;
            moris::mtk::Cell* tInterpCell = &tInterpMesh1->get_mtk_cell(tInterpCellIndex);

            // setup integration mesh
            // Cells and cell topology in material phase 0
            // Tetrathedral cells in material phase 1
            Matrix<IndexMat> tCellIdsCluster1Material = {{6, 8, 10, 12, 14, 16, 17, 18, 20, 31, 32, 33, 42, 43, 44, 53, 54, 55, 62, 63, 73, 74, 75, 76, 77, 78, 79, 80, 81, 82, 83, 84}};

            // Tetrathedral cells in material phase 0 void
            Matrix<IndexMat> tCellIdsCluster1Void = {{}};

            // local coordinates
            // element level parameter
            Matrix<IdMat> tVertexIDsInCluster  = {{13, 14, 16, 15, 17, 18, 20, 19, 21, 22, 23, 24, 25, 26, 27, 28, 29, 30, 31, 32, 33, 34, 35, 36, 37, 38, 39, 40, 41, 42, 43, 44}};
            Matrix<DDRMat> tLocalCoordinatesWrtInterpCell = {{-1, -1, -1},{ 1, -1, -1},{ 1, 1, -1},{-1, 1, -1},{-1, -1, 1},{ 1, -1, 1},{ 1, 1, 1},{-1, 1, 1},{ 0, -1, 0},{ 1, 0, 0},{ 0, 1, 0},{ -1, 0, 0},{0, 0, -1},{0, 0, 1},{0, 0, 0},{-0.8, -1, -0.8},{0.8, -1, -0.8},{-0.8, -0.8, -0.8},{0.8, -0.8, -0.8},{1, -1, -0.8},{-1, -1, -0.8},{1, -0.8, -0.8},{1, 0.8, -0.8},{0.8, 0.8, -0.8},{1, 1, -0.8},{0.8, 1, -0.8},{-0.8, 1, -0.8},{-0.8, 0.8, -0.8},{-1, 1, -0.8},{-1, 0.8, -0.8},{-1, -0.8, -0.8},{0, 0, -0.8}};

            // setup cluster data
            moris::mtk::Cell_Cluster_Input tCellClusterInput;
            tCellClusterInput.add_cluster_data(tInterpCell,&tCellIdsCluster1Material,&tCellIdsCluster1Void,&tVertexIDsInCluster,&tLocalCoordinatesWrtInterpCell);

            // add cluster to input data
            tMeshDataInput.CellClusterInput = &tCellClusterInput;

            // ---------------------------------------
            // SIDE CLUSTERING
            // NOTE: Only add non-trivial side clusters to this data structure
            // ---------------------------------------

            moris::mtk::Side_Cluster_Input tSideClusterInput;

            // register interface side set (and in turn get the index of this side set back)
            moris_index tInterfaceOrd = tSideClusterInput.add_side_set_label(tInterfaceSideSet.mSideSetName);

            Matrix<IdMat> tInterfaceVertexIDsInCluster             = {{28, 29, 30, 31, 32, 33, 34, 35, 36, 37, 38, 39, 40, 41, 42, 43, 44}};
            Matrix<DDRMat> tInterfaceLocalCoordinatesWrtInterpCell = {{-0.8, -1, -0.8},{0.8, -1, -0.8},{-0.8, -0.8, -0.8},{0.8, -0.8, -0.8},{1, -1, -0.8},{-1, -1, -0.8},{1, -0.8, -0.8},{1, 0.8, -0.8},{0.8, 0.8, -0.8},{1, 1, -0.8},{0.8, 1, -0.8},{-0.8, 1, -0.8},{-0.8, 0.8, -0.8},{-1, 1, -0.8},{-1, 0.8, -0.8},{-1, -0.8, -0.8},{0, 0, -0.8}};

            //moris::print(tInterfaceElemIdandSideOrd,"tInterfaceElemIdandSideOrd");
            tSideClusterInput.add_cluster_data(false,tInterfaceOrd,tInterpCell,&tInterfaceElemIdandSideOrd,&tInterfaceVertexIDsInCluster,&tInterfaceLocalCoordinatesWrtInterpCell);

            // add cluster to input data
            tMeshDataInput.SideClusterInput = & tSideClusterInput;

            // ---------------------------------------
            // DOUBLE SIDE CLUSTERING
            // ---------------------------------------
            moris::mtk::Double_Side_Cluster_Input tDoubleSideClusterInput;
            moris_index tOrd = tDoubleSideClusterInput.add_double_side_set_label(tGhost.mSideSetName);

            moris::Matrix<moris::IdMat> tDummyVerts(0,0);
            moris::Matrix<moris::DDRMat> tDummyCoords(0,0);

            // left side cluster
            moris_id         tLeftGhostInterpCellId   = 3;
            moris_index      tLeftGhostInterpCellInd  = tInterpMesh1->get_loc_entity_ind_from_entity_glb_id(tLeftGhostInterpCellId,EntityRank::ELEMENT);
            moris::mtk::Cell* tLeftInterpCell         = &tInterpMesh1->get_mtk_cell(tLeftGhostInterpCellInd);
            Matrix<IndexMat> tLeftGhostCellIdAndOrd   = {{3,5}};
            bool             tLeftTrivial = true;

            // right side cluster
            moris_id         tRightGhostInterpCellId   = 4;
            moris_index      tRightGhostInterpCellInd  = tInterpMesh1->get_loc_entity_ind_from_entity_glb_id(tLeftGhostInterpCellId,EntityRank::ELEMENT);
            moris::mtk::Cell* tRightInterpCell         = &tInterpMesh1->get_mtk_cell(tLeftGhostInterpCellInd);
            Matrix<IndexMat> tRightGhostCellIdAndOrd = {{4,4}};
            bool             tRightTrivial = true;

            // Vertex pairing
            Matrix<IdMat> tVertexPair = {{13,13}, {14,14}, {15,15}, {16,16}};

            tDoubleSideClusterInput.add_cluster_data(tOrd,tLeftTrivial,tLeftInterpCell,&tLeftGhostCellIdAndOrd,&tDummyVerts,&tDummyCoords,
                                                     tRightTrivial,tRightInterpCell,&tRightGhostCellIdAndOrd,&tDummyVerts,&tDummyCoords, &tVertexPair);

            tMeshDataInput.DoubleSideClusterInput = &tDoubleSideClusterInput;

            moris::mtk::Integration_Mesh* tIntegMesh1  = moris::mtk::create_integration_mesh(MeshType::STK,tMeshDataInput,tInterpMesh1);

            // place the pair in mesh manager
            mtk::Mesh_Manager tMeshManager;
            tMeshManager.register_mesh_pair(tInterpMesh1,tIntegMesh1);

            // create a list of IWG type
            Cell< Cell< fem::IWG_Type > >tIWGTypeList( 4 );
            tIWGTypeList( 0 ).resize( 1, fem::IWG_Type::SPATIALDIFF_BULK );
            tIWGTypeList( 1 ).resize( 1, fem::IWG_Type::SPATIALDIFF_DIRICHLET );
            tIWGTypeList( 2 ).resize( 1, fem::IWG_Type::SPATIALDIFF_NEUMANN );
            tIWGTypeList( 3 ).resize( 1, fem::IWG_Type::SPATIALDIFF_GHOST );

            // create a list of active block-sets
            moris::Cell< moris_index >  tBlocksetList = { 3, 4 };

            // create a list of active side-sets
            moris::Cell< moris_index >  tSidesetList = { 1, 0 };

            // create a list of BC type for the side-sets
            moris::Cell< fem::BC_Type > tSidesetBCTypeList = { fem::BC_Type::DIRICHLET,
                                                               fem::BC_Type::NEUMANN };

            // create a list of active double side-sets
            moris::Cell< moris_index >  tDoubleSidesetList = { 0 };

            // create model
            mdl::Model * tModel = new mdl::Model( &tMeshManager, 1, tIWGTypeList,
                                                  tBlocksetList, tSidesetList,
                                                  tSidesetBCTypeList,
                                                  tDoubleSidesetList );

            moris::Cell< enum MSI::Dof_Type > tDofTypes1( 1, MSI::Dof_Type::TEMP );

            // - - - - - - - - - - - - - - - - - - - - - - - - - - - - - - - - -
            // STEP 1: create linear solver and algorithm
            // - - - - - - - - - - - - - - - - - - - - - - - - - - - - - - - - -

            dla::Solver_Factory  tSolFactory;
            std::shared_ptr< dla::Linear_Solver_Algorithm > tLinearSolverAlgorithm = tSolFactory.create_solver( SolverType::AZTEC_IMPL );

            tLinearSolverAlgorithm->set_param("AZ_diagnostics") = AZ_none;
            tLinearSolverAlgorithm->set_param("AZ_output") = AZ_none;

            dla::Linear_Solver tLinSolver;

            tLinSolver.set_linear_algorithm( 0, tLinearSolverAlgorithm );

            // - - - - - - - - - - - - - - - - - - - - - - - - - - - - - - - - -
            // STEP 2: create nonlinear solver and algorithm
            // - - - - - - - - - - - - - - - - - - - - - - - - - - - - - - - - -

            NLA::Nonlinear_Solver_Factory tNonlinFactory;
            std::shared_ptr< NLA::Nonlinear_Algorithm > tNonlinearSolverAlgorithm = tNonlinFactory.create_nonlinear_solver( NLA::NonlinearSolverType::NEWTON_SOLVER );

            tNonlinearSolverAlgorithm->set_param("NLA_max_iter")   = 10;
            tNonlinearSolverAlgorithm->set_param("NLA_hard_break") = false;
            tNonlinearSolverAlgorithm->set_param("NLA_max_lin_solver_restarts") = 2;
            tNonlinearSolverAlgorithm->set_param("NLA_rebuild_jacobian") = true;

            tNonlinearSolverAlgorithm->set_linear_solver( &tLinSolver );

            NLA::Nonlinear_Solver tNonlinearSolver;

            tNonlinearSolver.set_nonlinear_algorithm( tNonlinearSolverAlgorithm, 0 );

            // - - - - - - - - - - - - - - - - - - - - - - - - - - - - - - - - -
            // STEP 3: create time Solver and algorithm
            // - - - - - - - - - - - - - - - - - - - - - - - - - - - - - - - - -
            tsa::Time_Solver_Factory tTimeSolverFactory;
            std::shared_ptr< tsa::Time_Solver_Algorithm > tTimeSolverAlgorithm = tTimeSolverFactory.create_time_solver( tsa::TimeSolverType::MONOLITHIC );

            tTimeSolverAlgorithm->set_nonlinear_solver( &tNonlinearSolver );

            tsa::Time_Solver tTimeSolver;

            tTimeSolver.set_time_solver_algorithm( tTimeSolverAlgorithm );

            NLA::SOL_Warehouse tSolverWarehouse;

            tSolverWarehouse.set_solver_interface(tModel->get_solver_interface());

            tNonlinearSolver.set_solver_warehouse( &tSolverWarehouse );
            tTimeSolver.set_solver_warehouse( &tSolverWarehouse );

            tNonlinearSolver.set_dof_type_list( tDofTypes1 );
            tTimeSolver.set_dof_type_list( tDofTypes1 );

            // - - - - - - - - - - - - - - - - - - - - - - - - - - - - - - - - -
            // STEP 4: Solve and check
            // - - - - - - - - - - - - - - - - - - - - - - - - - - - - - - - - -

            tTimeSolver.solve();

            moris::Matrix< DDRMat > tSolution11;
            tTimeSolver.get_full_solution( tSolution11 );

<<<<<<< HEAD
            print(tSolution11,"tSolution11");


            delete tInterpMesh1;
            delete tIntegMesh1;
            delete tModel;
=======
//            print(tSolution11,"tSolution11");
>>>>>>> 031daab5
        }
        }

    }/* namespace mdl */
}/* namespace moris */<|MERGE_RESOLUTION|>--- conflicted
+++ resolved
@@ -350,16 +350,12 @@
             moris::Matrix< DDRMat > tSolution11;
             tTimeSolver.get_full_solution( tSolution11 );
 
-<<<<<<< HEAD
-            print(tSolution11,"tSolution11");
+//            print(tSolution11,"tSolution11");
 
 
             delete tInterpMesh1;
             delete tIntegMesh1;
             delete tModel;
-=======
-//            print(tSolution11,"tSolution11");
->>>>>>> 031daab5
         }
         }
 
