# Integration and Interpolation Tests -------------------------------------
# -------------------------------------------------------------------------
include_directories(DLA_Test_Proxys)

# List source files
set(TEST_SOURCES
    cl_MDL_DiffusionElement_Mesh_Interaction_Test.cpp
    cl_MDL_DiffusionElement_Cut_Mesh.cpp
    #UT_MDL_Mesh_Model_Helper.cpp
    UT_MDL_XTK_DiffusionElement.cpp
    UT_MDL_XTK_HMR_DiffusionElement.cpp
    UT_MDL_XTK_HMR_Linear_Struc_2D.cpp
    UT_MDL_XTK_HMR_Linear_Struc_Contact_2D.cpp
    UT_MDL_XTK_HMR_Linear_Struc_Incompressible.cpp
    #UT_MDL_XTK_HMR_Linear_Struc_Thick_Wall_PV.cpp
    UT_MDL_XTK_HMR_ThermoElastic_2D.cpp
    UT_MDL_XTK_HMR_2_Material_Bar_Plane.cpp
    UT_MDL_XTK_HMR_4_Material_Bar_Plane_Hole.cpp
    UT_MDL_XTK_HMR_Material_Void_Bar_Plane.cpp
    UT_MDL_XTK_HMR_Symm_BCs.cpp
    #UT_MDL_Gyroid.cpp
    UT_MDL_FEM_Benchmark.cpp
    UT_MDL_FEM_Benchmark2.cpp
    UT_MDL_FEM_DQ_Dp.cpp
    UT_MDL_Input.cpp
    UT_MDL_Fluid_Benchmark.cpp
<<<<<<< HEAD
    UT_XFEM_Measure.cpp
    UT_XFEM_Measure.cpp
=======
    UT_XFEM_Measure.cpp    
>>>>>>> 435b25bc
    UT_MDL_Sensitivity_Test.cpp
    #UT_MDL_Transient.cpp
    test_main.cpp
    #MDL_Test_Proxys/cl_MDL_Element_Proxy.hpp
    #MDL_Test_Proxys/cl_MDL_Node_Proxy.hpp
    )

#FIXME: Remove this once xtk has removed subdirectories from its package
set(XTK_INCLUDES
    "assert"
    "containers"
    "core"
    "geomeng"
    "geometry"
    "ios"
    "linalg"
    "mesh"
    "tools"
    "topology"
    "xtk"
)

# Include depedency directories
foreach(XTK_INCLUDE ${XTK_INCLUDES})  
    include_directories(${MORIS_PACKAGE_DIR}/XTK/src/${XTK_INCLUDE})             
endforeach()   

# List header dependencies                                                                                                                                                                                                                                                     
set(GEN_MAIN_INCLUDES                                                                
    "additional"
    "geomeng"
    "geometry"
    "property"
    )

# Include depedency directories
foreach(GEN_MAIN_INCLUDE ${GEN_MAIN_INCLUDES})  
    include_directories(${MORIS_PACKAGE_DIR}/GEN/GEN_MAIN/src/${GEN_MAIN_INCLUDE})
endforeach()

# List test dependencies
set(TEST_DEPENDENCIES
    test-libs
    ${MTK}-lib
    ${ALG}-lib
    ${INT}-lib
    ${HMR}-lib
    ${SDF}-lib
    ${MAP}-lib
    ${XTK}-lib
    ${GEN_MAIN}-lib
    ${MORIS_BASE_LIBS}
    ${PRM}-lib
    )

# Set the output path for test
set(CMAKE_RUNTIME_OUTPUT_DIRECTORY ${CMAKE_CURRENT_BINARY_DIR}/${BIN})

# Set test name
set(MDL_TEST ${MDL}-test)

# Create executable
add_executable(${MDL_TEST} ${TEST_SOURCES})
target_link_libraries(${MDL_TEST} PRIVATE ${TEST_DEPENDENCIES})
set_target_properties(${MDL_TEST} PROPERTIES OUTPUT_NAME ${MDL_TEST}${EXE_EXT})

# Add parallel tests
if(MORIS_HAVE_PARALLEL_TESTS)
    set(MDL_TEST_PROCS ${MORIS_TEST_PROCS})
    foreach(PROCS ${MDL_TEST_PROCS})
        set(MDL_PARALLEL_TEST ${MDL_TEST}-${PROCS}-procs)
        add_test(NAME ${MDL_PARALLEL_TEST} 
            COMMAND ${MORIS_EXECUTE_COMMAND} -n ${PROCS} ${VALGRIND} ${VALGRIND_OPTIONS} $<TARGET_FILE:${MDL_TEST}>)
    endforeach()
endif()
<|MERGE_RESOLUTION|>--- conflicted
+++ resolved
@@ -24,12 +24,7 @@
     UT_MDL_FEM_DQ_Dp.cpp
     UT_MDL_Input.cpp
     UT_MDL_Fluid_Benchmark.cpp
-<<<<<<< HEAD
     UT_XFEM_Measure.cpp
-    UT_XFEM_Measure.cpp
-=======
-    UT_XFEM_Measure.cpp    
->>>>>>> 435b25bc
     UT_MDL_Sensitivity_Test.cpp
     #UT_MDL_Transient.cpp
     test_main.cpp
