--- conflicted
+++ resolved
@@ -9,11 +9,8 @@
     UT_MDL_Mesh_Model_Helper.cpp
     UT_MDL_XTK_DiffusionElement.cpp
     UT_MDL_XTK_HMR_DiffusionElement.cpp
-<<<<<<< HEAD
     UT_MDL_XTK_HMR_2D.cpp
-=======
     UT_MDL_XTK_HMR_Diffusion_Element_2D.cpp
->>>>>>> cda20522
     test_main.cpp
     #MDL_Test_Proxys/cl_MDL_Element_Proxy.hpp
     #MDL_Test_Proxys/cl_MDL_Node_Proxy.hpp
