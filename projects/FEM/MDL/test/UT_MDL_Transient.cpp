--- conflicted
+++ resolved
@@ -426,15 +426,9 @@
 
         //-----------------------------------------------------------------------------------------------
 
-<<<<<<< HEAD
         Vector< std::shared_ptr< moris::gen::Geometry > > tGeometry0( 2 );
-        tGeometry0( 0 ) = std::make_shared< moris::gen::Plane >( tPlaneLeft, 0.0, 1.0, 0.0 );
-        tGeometry0( 1 ) = std::make_shared< moris::gen::Plane >( tPlaneRight, 0.0, 1.0, 0.0 );
-=======
-        Cell< std::shared_ptr< moris::gen::Geometry > > tGeometry0( 2 );
         tGeometry0( 0 ) = std::make_shared< moris::gen::Line >( tPlaneLeft, 0.0, 1.0, 0.0 );
         tGeometry0( 1 ) = std::make_shared< moris::gen::Line >( tPlaneRight, 0.0, 1.0, 0.0 );
->>>>>>> 366d7939
 
         size_t                     tModelDimension = 2;
         moris::gen::Geometry_Engine tGENGeometryEngine0( tGeometry0, tModelDimension );
