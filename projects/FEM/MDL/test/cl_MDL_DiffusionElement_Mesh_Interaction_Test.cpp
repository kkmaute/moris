--- conflicted
+++ resolved
@@ -380,140 +380,6 @@
     }
 
 //-------------------------------------------------------------------------------------------------------
-<<<<<<< HEAD
-//
-//     TEST_CASE( "Diffusion_hmr_10x4x4", "[moris],[mdl],[Diffusion_hmr_10x4x4]" )
-//     {
-//        if( par_size() == 2 )
-//        {
-//            // Create a 3D mesh of HEX8 using MTK ------------------------------------------
-//            std::cout<<" Create a 3D mesh of HEX8 using MTK "<<std::endl;
-//            //------------------------------------------------------------------------------
-//
-//            moris::uint tBplineOrder = 1;
-//            moris::uint tLagrangeOrder = 1;
-//            moris::uint tMyCoeff = 1;
-//
-//            hmr::ParameterList tParameters = hmr::create_hmr_parameter_list();
-//
-//            tParameters.set( "number_of_elements_per_dimension", "10, 4, 4" );
-//            tParameters.set( "domain_dimensions", "10, 4, 4" );
-//            tParameters.set( "domain_offset", "-10.0, -2.0, -2.0" );
-//            tParameters.set( "domain_sidesets", "1, 6, 3, 4, 5, 2");
-//            tParameters.set( "verbose", 0 );
-//            tParameters.set( "truncate_bsplines", 1 );
-//            tParameters.set( "bspline_orders", "1" );
-//            tParameters.set( "lagrange_orders", "1" );
-//
-//            tParameters.set( "use_multigrid", 0 );
-//
-//            tParameters.set( "refinement_buffer", 1 );
-//            tParameters.set( "staircase_buffer", 1 );
-//
-//             hmr::HMR tHMR( tParameters );
-//
-//             std::shared_ptr< moris::hmr::Mesh > tMesh = tHMR.create_mesh( tLagrangeOrder );
-//
-//             // create field
-//             std::shared_ptr< moris::hmr::Field > tField = tMesh->create_field( "Circle", tLagrangeOrder );
-//
-//             for( uint k=0; k<3; ++k )
-//             {
-//                 tField->evaluate_scalar_function( LevelSetFunction );
-//                 tHMR.flag_surface_elements( tField );
-//                 tHMR.perform_refinement( moris::hmr::RefinementMode::SIMPLE );
-//                 tHMR.update_refinement_pattern();
-//             }
-//
-//             tHMR.finalize();
-//
-//             // evaluate node values
-////             tField->evaluate_scalar_function( LevelSetFunction );
-////             tHMR.save_to_exodus( "Circle_diff.exo" );
-////             tHMR.save_faces_to_vtk( "Faces.vtk" );
-//
-//            //1) Create the fem nodes ------------------------------------------------------
-//            std::cout<<" Create the fem nodes "<<std::endl;
-//            //------------------------------------------------------------------------------
-//            Cell< Cell< fem::IWG_Type > >tIWGTypeList( 3 );
-//            tIWGTypeList( 0 ).resize( 1, fem::IWG_Type::SPATIALDIFF_BULK );
-//            tIWGTypeList( 1 ).resize( 1, fem::IWG_Type::SPATIALDIFF_DIRICHLET );
-//            tIWGTypeList( 2 ).resize( 1, fem::IWG_Type::SPATIALDIFF_NEUMANN );
-//
-//            // create a list of active sidesets
-//            Cell< moris_index >  tSidesetList = { 3, 5 };
-//
-//            // create a list of BC type for the sidesets
-//            Cell< fem::BC_Type > tSidesetBCTypeList = { fem::BC_Type::DIRICHLET,
-//                                                        fem::BC_Type::NEUMANN };
-//
-//            // create model
-//            mdl::Model * tModel = new mdl::Model( tMesh.get(), tBplineOrder, tIWGTypeList,
-//                                                  tSidesetList, tSidesetBCTypeList );
-//
-//            //solve
-//            moris::Matrix< DDRMat > tSolution11;
-//            tModel->solve( tSolution11 );
-//
-//            tModel->output_solution( "Circle" );
-//
-//            tField->put_scalar_values_on_field( tModel->get_mSolHMR() );
-//
-////            tHMR.save_to_exodus( "Circle_diff_temp.exo" );
-//
-//            // Expected solution
-//            Matrix< DDRMat > tExpectedSolution;
-//
-//            if ( par_rank() == 0 )
-//            {
-//                // Expected solution for first processor
-//                 tExpectedSolution = {{ +4.999999999823309e+00,    +2.499999999379938e+01,    +4.499999998728015e+01,
-//                                        +6.499999997824342e+01,    +8.499999996238753e+01,    +1.049999999295709e+02,
-//                                        +4.999999999800635e+00,    +2.499999999394931e+01,    +4.499999998731124e+01,
-//                                        +6.499999997819508e+01,    +8.499999996482042e+01,    +1.049999999328457e+02,
-//                                        +4.999999999792283e+00,    +2.499999999418053e+01,    +4.499999998799023e+01,
-//                                        +6.499999998037731e+01,    +8.499999996742547e+01,    +1.049999999424134e+02,
-//                                        +4.999999999779568e+00,    +2.499999999442362e+01,    +4.499999998863433e+01,
-//                                        +6.499999998244976e+01,    +8.499999997341547e+01,    +1.049999999520176e+02,
-//                                        +4.999999999779885e+00, }};
-//               // print(tSolution11,"Processor_ONE");
-//            }
-//            else if ( par_rank() == 1 )
-//            {
-//                // Expected solution for second processor
-//                 tExpectedSolution = {{ +1.049999999295709e+02,    +1.249999999264930e+02,    +1.449999999406017e+02,
-//                                        +1.649999999466469e+02,    +1.749999999495133e+02,    +1.749999999500786e+02,
-//                                        +1.749999999489033e+02,    +1.749999999492710e+02,    +1.849999999512872e+02,
-//                                        +1.949999999603241e+02,    +1.849999999536432e+02,    +1.949999999629034e+02,
-//                                        +1.849999999509966e+02,    +1.949999999600533e+02,    +1.849999999538221e+02,
-//                                        +1.949999999627871e+02,    +2.049999999627414e+02,    +2.049999999653978e+02,
-//                                        +2.049999999635851e+02,    +2.049999999665377e+02,    +1.049999999328457e+02,
-//                                        +1.249999999292042e+02,    +1.449999999398408e+02,    +1.649999999465366e+02,
-//                                        +1.749999999506973e+02, }};
-//
-//                //print(tSolution11,"Processor_TWO");
-//            }
-//
-//            // define an epsilon environment
-//            double tEpsilon = 1E-3;
-//
-//            // define a bool for solution check
-//            bool tCheckNodalSolution = true;
-//
-//            // loop over the node and check solution
-//            for ( uint i = 0; i < 25; i++ )
-//            {
-//                // check solution
-//                tCheckNodalSolution = tCheckNodalSolution
-//                                   && ( std::abs( tSolution11( i ) - tExpectedSolution( i ) ) < tEpsilon );
-//            }
-//
-//            // check bool is true
-//            REQUIRE( tCheckNodalSolution );
-//        }/* if( par_size() */
-//    }
-=======
->>>>>>> 5e7e0135
 
      TEST_CASE( "Diffusion_hmr_10x4x4", "[moris],[mdl],[Diffusion_hmr_10x4x4]" )
      {
