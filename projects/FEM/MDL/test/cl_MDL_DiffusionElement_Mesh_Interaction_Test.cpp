
#include "catch.hpp"

#include "cl_MTK_Vertex.hpp"    //MTK
#include "cl_MTK_Cell.hpp"
#include "cl_MTK_Enums.hpp"
#include "cl_MTK_Mesh.hpp"

#include "cl_Mesh_Factory.hpp"
#include "cl_MTK_Mesh_Tools.hpp"
#include "cl_MTK_Mesh_Data_Input.hpp"
#include "cl_MTK_Scalar_Field_Info.hpp"
#include "cl_MTK_Mesh.hpp"

#include "cl_MTK_Mesh_Manager.hpp"
#include "cl_MTK_Interpolation_Mesh.hpp"
#include "cl_MTK_Integration_Mesh.hpp"

#include "cl_Matrix.hpp"        //LINALG
#include "linalg_typedefs.hpp"
#include "fn_equal_to.hpp" // ALG/src

#include "cl_FEM_NodeProxy.hpp"                //FEM/INT/src
#include "cl_FEM_ElementProxy.hpp"             //FEM/INT/src
#include "cl_FEM_Node_Base.hpp"                //FEM/INT/src
#include "cl_FEM_Element_Factory.hpp"          //FEM/INT/src
#include "cl_FEM_IWG_Factory.hpp"              //FEM/INT/src

#include "cl_MDL_Model.hpp"

#include "cl_HMR.hpp"
#include "cl_HMR_Background_Mesh.hpp" //HMR/src
#include "cl_HMR_BSpline_Mesh_Base.hpp" //HMR/src
#include "cl_HMR_Element.hpp" //HMR/src
#include "cl_HMR_Factory.hpp" //HMR/src
#include "cl_HMR_Field.hpp"
#include "cl_HMR_Lagrange_Mesh_Base.hpp" //HMR/src
#include "cl_HMR_Parameters.hpp" //HMR/src

#include "cl_DLA_Solver_Factory.hpp"
#include "cl_DLA_Solver_Interface.hpp"

#include "cl_NLA_Nonlinear_Solver_Factory.hpp"
#include "cl_NLA_Nonlinear_Solver.hpp"
#include "cl_NLA_Nonlinear_Problem.hpp"
#include "cl_MSI_Solver_Interface.hpp"
#include "cl_MSI_Equation_Object.hpp"
#include "cl_MSI_Model_Solver_Interface.hpp"
#include "cl_DLA_Linear_Solver_Aztec.hpp"
#include "cl_DLA_Linear_Solver.hpp"

#include "cl_TSA_Time_Solver_Factory.hpp"
#include "cl_TSA_Monolithic_Time_Solver.hpp"
#include "cl_TSA_Time_Solver.hpp"

#include "fn_norm.hpp"

moris::real
LevelSetFunction( const moris::Matrix< moris::DDRMat > & aPoint )
{
    return norm( aPoint ) - 0.5;
}

namespace moris
{
    namespace mdl
    {
        TEST_CASE( "Diffusion_2x2x2", "[moris],[mdl],[Diffusion_2x2x2]" )
        {
        if(par_size() == 1 )
        {
            // Create a 3D mesh of HEX8 using MTK ------------------------------------------
            std::cout<<" Create a 3D mesh of HEX8 using MTK "<<std::endl;
            //------------------------------------------------------------------------------

            std::string tPrefix = std::getenv("MORISROOT");
            std::string tMeshFileName = tPrefix + "projects/FEM/INT/test/data/Cube_with_side_sets.g";
            std::cout<<"Mesh input name = "<<tMeshFileName<<std::endl;

            moris::mtk::Scalar_Field_Info<DDRMat> tNodeField1;
            std::string tFieldName1 = "Temp_Field";
            tNodeField1.set_field_name( tFieldName1 );
            tNodeField1.set_field_entity_rank( EntityRank::NODE );

            // Initialize field information container
            moris::mtk::MtkFieldsInfo tFieldsInfo;

            // Place the node field into the field info container
            add_field_for_mesh_input(&tNodeField1,tFieldsInfo);

            // Declare some supplementary fields
            mtk::MtkMeshData tMeshData;
            tMeshData.FieldsInfo = &tFieldsInfo;


            // construct the mesh data
            mtk::Interpolation_Mesh* tInterpMesh1 = mtk::create_interpolation_mesh( MeshType::STK, tMeshFileName, &tMeshData );
            mtk::Integration_Mesh*   tIntegMesh1  = mtk::create_integration_mesh_from_interpolation_mesh( MeshType::STK, tInterpMesh1 );

            // place the pair in mesh manager
            mtk::Mesh_Manager tMeshManager;
            tMeshManager.register_mesh_pair(tInterpMesh1,tIntegMesh1);

            // create a list of IWG type
            Cell< Cell< fem::IWG_Type > >tIWGTypeList( 3 );
            tIWGTypeList( 0 ).resize( 1, fem::IWG_Type::SPATIALDIFF_BULK );
            tIWGTypeList( 1 ).resize( 1, fem::IWG_Type::SPATIALDIFF_DIRICHLET );
            tIWGTypeList( 2 ).resize( 1, fem::IWG_Type::SPATIALDIFF_NEUMANN );

            // create a list of active block-sets
            moris::Cell< moris_index >  tBlocksetList = { 0 };

            // create a list of active sidesets
            moris::Cell< moris_index >  tSidesetList = { 3, 5 };

            // create a list of BC type for the sidesets
            moris::Cell< fem::BC_Type > tSidesetBCTypeList = { fem::BC_Type::DIRICHLET,
                                                               fem::BC_Type::NEUMANN };

            // create a list of active double side-sets
            moris::Cell< moris_index >  tDoubleSidesetList = {};

            // create model
            mdl::Model * tModel = new mdl::Model( &tMeshManager, 1, tIWGTypeList,
                                                  tBlocksetList,
                                                  tSidesetList, tSidesetBCTypeList,
                                                  tDoubleSidesetList );

            //------------------------------------------------------------------------------

            moris::Cell< enum MSI::Dof_Type > tDofTypes1( 1, MSI::Dof_Type::TEMP );

            // - - - - - - - - - - - - - - - - - - - - - - - - - - - - - - - - -
            // STEP 1: create linear solver and algorithm
            // - - - - - - - - - - - - - - - - - - - - - - - - - - - - - - - - -

            dla::Solver_Factory  tSolFactory;
            std::shared_ptr< dla::Linear_Solver_Algorithm > tLinearSolverAlgorithm = tSolFactory.create_solver( SolverType::AZTEC_IMPL );

            tLinearSolverAlgorithm->set_param("AZ_diagnostics") = AZ_none;
            tLinearSolverAlgorithm->set_param("AZ_output") = AZ_none;

            dla::Linear_Solver tLinSolver;

            tLinSolver.set_linear_algorithm( 0, tLinearSolverAlgorithm );

            // - - - - - - - - - - - - - - - - - - - - - - - - - - - - - - - - -
            // STEP 2: create nonlinear solver and algorithm
            // - - - - - - - - - - - - - - - - - - - - - - - - - - - - - - - - -

            NLA::Nonlinear_Solver_Factory tNonlinFactory;
            std::shared_ptr< NLA::Nonlinear_Algorithm > tNonlinearSolverAlgorithm = tNonlinFactory.create_nonlinear_solver( NLA::NonlinearSolverType::NEWTON_SOLVER );

            tNonlinearSolverAlgorithm->set_param("NLA_max_iter")   = 10;
            tNonlinearSolverAlgorithm->set_param("NLA_hard_break") = false;
            tNonlinearSolverAlgorithm->set_param("NLA_max_lin_solver_restarts") = 2;
            tNonlinearSolverAlgorithm->set_param("NLA_rebuild_jacobian") = true;

            tNonlinearSolverAlgorithm->set_linear_solver( &tLinSolver );

            NLA::Nonlinear_Solver tNonlinearSolver;

            tNonlinearSolver.set_nonlinear_algorithm( tNonlinearSolverAlgorithm, 0 );

            // - - - - - - - - - - - - - - - - - - - - - - - - - - - - - - - - -
            // STEP 3: create time Solver and algorithm
            // - - - - - - - - - - - - - - - - - - - - - - - - - - - - - - - - -
            tsa::Time_Solver_Factory tTimeSolverFactory;
            std::shared_ptr< tsa::Time_Solver_Algorithm > tTimeSolverAlgorithm = tTimeSolverFactory.create_time_solver( tsa::TimeSolverType::MONOLITHIC );

            tTimeSolverAlgorithm->set_nonlinear_solver( &tNonlinearSolver );

            tsa::Time_Solver tTimeSolver;

            tTimeSolver.set_time_solver_algorithm( tTimeSolverAlgorithm );

            NLA::SOL_Warehouse tSolverWarehouse;

            tSolverWarehouse.set_solver_interface(tModel->get_solver_interface());

            tNonlinearSolver.set_solver_warehouse( &tSolverWarehouse );
            tTimeSolver.set_solver_warehouse( &tSolverWarehouse );

            tNonlinearSolver.set_dof_type_list( tDofTypes1 );
            tTimeSolver.set_dof_type_list( tDofTypes1 );

            // - - - - - - - - - - - - - - - - - - - - - - - - - - - - - - - - -
            // STEP 4: Solve and check
            // - - - - - - - - - - - - - - - - - - - - - - - - - - - - - - - - -

            tTimeSolver.solve();

            moris::Matrix< DDRMat > tSolution11;
            tTimeSolver.get_full_solution( tSolution11 );

            // Expected solution
            Matrix< DDRMat > tExpectedSolution = {{ 25.0, 25.0, 25.0,
                                                    25.0,  5.0, 25.0,
                                                    45.0, 25.0,  5.0,
                                                    25.0, 45.0, 25.0,
                                                     5.0, 25.0, 45.0,
                                                     5.0, 45.0,  5.0,
                                                    45.0,  5.0, 45.0,
                                                     5.0, 45.0,  5.0,
                                                    45.0,  5.0, 45.0 }};

            // define an epsilon environment
            real tEpsilon = 1E-3;

            // define a bool for solution check
            bool tCheckNodalSolution = true;

            // number of mesh nodes
            uint tNumOfNodes = tInterpMesh1->get_num_nodes();

            // loop over the node and chyeck solution
            for ( uint i = 0; i < tNumOfNodes; i++ )
            {
                // check solution
                tCheckNodalSolution = tCheckNodalSolution
                                   && ( std::abs( tSolution11( i ) - tExpectedSolution( i ) ) < tEpsilon );
            }
            // check bool is true
            REQUIRE( tCheckNodalSolution );

            tModel->output_solution( tFieldName1 );

            delete tModel;
            delete tInterpMesh1;
            delete tIntegMesh1;

        }/* if( par_size() */
    }

        TEST_CASE( "Element_Diffusion_3", "[moris],[mdl],[Diffusion_block_7x8x9]" )
        {
        if(par_size() == 1 )
        {
            // Create a 3D mesh of HEX8 using MTK ------------------------------------------
            std::cout<<" Create a 3D mesh of HEX8 using MTK "<<std::endl;
            //------------------------------------------------------------------------------

            std::string tPrefix = std::getenv("MORISROOT");
            std::string tMeshFileName = tPrefix + "projects/FEM/MDL/test/data/Block_7x8x9.g";

            std::cout<<"Mesh input name = "<< tMeshFileName<<std::endl;

            moris::mtk::Scalar_Field_Info<DDRMat> tNodeField1;
            std::string tFieldName1 = "Temp_Field";
            tNodeField1.set_field_name(tFieldName1);
            tNodeField1.set_field_entity_rank(EntityRank::NODE);

            // Initialize field information container
            moris::mtk::MtkFieldsInfo tFieldsInfo;

            // Place the node field into the field info container
            add_field_for_mesh_input(&tNodeField1,tFieldsInfo);

            // Declare some supplementary fields
            mtk::MtkMeshData tMeshData;
            tMeshData.FieldsInfo = &tFieldsInfo;

            // construct the mesh data
            mtk::Interpolation_Mesh* tInterpMesh1 = mtk::create_interpolation_mesh( MeshType::STK, tMeshFileName, &tMeshData );
            mtk::Integration_Mesh*   tIntegMesh1  = mtk::create_integration_mesh_from_interpolation_mesh(MeshType::STK,tInterpMesh1);

            // place the pair in mesh manager
            mtk::Mesh_Manager tMeshManager;
            tMeshManager.register_mesh_pair(tInterpMesh1,tIntegMesh1);

            //1) Create the fem nodes ------------------------------------------------------
            std::cout<<" Create the fem nodes "<<std::endl;
            //------------------------------------------------------------------------------
            Cell< Cell< fem::IWG_Type > >tIWGTypeList( 3 );
            tIWGTypeList( 0 ).resize( 1, fem::IWG_Type::SPATIALDIFF_BULK );
            tIWGTypeList( 1 ).resize( 1, fem::IWG_Type::SPATIALDIFF_DIRICHLET );
            tIWGTypeList( 2 ).resize( 1, fem::IWG_Type::SPATIALDIFF_NEUMANN );

            // create a list of active block-sets
            moris::Cell< moris_index >  tBlocksetList = { 0 };

            // create a list of active sidesets
            moris::Cell< moris_index >  tSidesetList = { 3, 5 };

            // create a list of BC type for the sidesets
            moris::Cell< fem::BC_Type > tSidesetBCTypeList = { fem::BC_Type::DIRICHLET,
                                                               fem::BC_Type::NEUMANN };

            // create a list of active double side-sets
            moris::Cell< moris_index >  tDoubleSidesetList = {};

            // create model
            mdl::Model * tModel = new mdl::Model( &tMeshManager, 1, tIWGTypeList,
                                                  tBlocksetList,
                                                  tSidesetList, tSidesetBCTypeList,
                                                  tDoubleSidesetList );

            moris::Cell< enum MSI::Dof_Type > tDofTypes1( 1, MSI::Dof_Type::TEMP );

            // - - - - - - - - - - - - - - - - - - - - - - - - - - - - - - - - -
            // STEP 1: create linear solver and algortihm
            // - - - - - - - - - - - - - - - - - - - - - - - - - - - - - - - - -

            dla::Solver_Factory  tSolFactory;
            std::shared_ptr< dla::Linear_Solver_Algorithm > tLinearSolverAlgorithm = tSolFactory.create_solver( SolverType::AZTEC_IMPL );

            tLinearSolverAlgorithm->set_param("AZ_diagnostics") = AZ_none;
            tLinearSolverAlgorithm->set_param("AZ_output") = AZ_none;

            dla::Linear_Solver tLinSolver;

            tLinSolver.set_linear_algorithm( 0, tLinearSolverAlgorithm );

            // - - - - - - - - - - - - - - - - - - - - - - - - - - - - - - - - -
            // STEP 2: create nonlinear solver and algortihm
            // - - - - - - - - - - - - - - - - - - - - - - - - - - - - - - - - -

            NLA::Nonlinear_Solver_Factory tNonlinFactory;
            std::shared_ptr< NLA::Nonlinear_Algorithm > tNonlinearSolverAlgorithm = tNonlinFactory.create_nonlinear_solver( NLA::NonlinearSolverType::NEWTON_SOLVER );

            tNonlinearSolverAlgorithm->set_param("NLA_max_iter")   = 10;
            tNonlinearSolverAlgorithm->set_param("NLA_hard_break") = false;
            tNonlinearSolverAlgorithm->set_param("NLA_max_lin_solver_restarts") = 2;
            tNonlinearSolverAlgorithm->set_param("NLA_rebuild_jacobian") = true;

            tNonlinearSolverAlgorithm->set_linear_solver( &tLinSolver );

            NLA::Nonlinear_Solver tNonlinearSolver;

            tNonlinearSolver.set_nonlinear_algorithm( tNonlinearSolverAlgorithm, 0 );

            // - - - - - - - - - - - - - - - - - - - - - - - - - - - - - - - - -
            // STEP 3: create time Solver and algorithm
            // - - - - - - - - - - - - - - - - - - - - - - - - - - - - - - - - -

            tsa::Time_Solver_Factory tTimeSolverFactory;
            std::shared_ptr< tsa::Time_Solver_Algorithm > tTimeSolverAlgorithm = tTimeSolverFactory.create_time_solver( tsa::TimeSolverType::MONOLITHIC );

            tTimeSolverAlgorithm->set_nonlinear_solver( &tNonlinearSolver );

            tsa::Time_Solver tTimeSolver;

            tTimeSolver.set_time_solver_algorithm( tTimeSolverAlgorithm );

            NLA::SOL_Warehouse tSolverWarehouse;

            tSolverWarehouse.set_solver_interface(tModel->get_solver_interface());

            tNonlinearSolver.set_solver_warehouse( &tSolverWarehouse );
            tTimeSolver.set_solver_warehouse( &tSolverWarehouse );

            tNonlinearSolver.set_dof_type_list( tDofTypes1 );
            tTimeSolver.set_dof_type_list( tDofTypes1 );

            // - - - - - - - - - - - - - - - - - - - - - - - - - - - - - - - - -
            // STEP 4: Solve and check
            // - - - - - - - - - - - - - - - - - - - - - - - - - - - - - - - - -

            tTimeSolver.solve();

            moris::Matrix< DDRMat > tSolution11;
            tTimeSolver.get_full_solution( tSolution11 );

            tModel->output_solution( tFieldName1 );

            // print( tSolution11, "Solution" );

            // Expected solution
            Matrix< DDRMat > tExpectedSolution =
                 {{+2.5e+01, +2.5e+01, +2.5e+01,
                   +2.5e+01, +2.5e+01, +2.5e+01,
                   +2.5e+01, +2.5e+01, +2.5e+01,
                   +2.5e+01, +2.5e+01, +2.5e+01,
                   +2.5e+01, +2.5e+01, +2.5e+01,
                   +2.5e+01, +2.5e+01, +2.5e+01,
                   +2.5e+01, +2.5e+01, +2.5e+01,
                   +2.5e+01, +2.5e+01, +2.5e+01,
                   +2.5e+01 }};

            // define an epsilon environment
            real tEpsilon = 1E-3;

            // define a bool for solution check
            bool tCheckNodalSolution = true;

            // loop over the node and check solution
            for ( uint i = 0; i < 25; i++ )
            {
                // check solution
                tCheckNodalSolution = tCheckNodalSolution
                    && ( std::abs( tSolution11( i ) - tExpectedSolution( i ) ) < tEpsilon );
            }
            // check bool is true
            REQUIRE( tCheckNodalSolution );

        }/* if( par_size() */
    }

//-------------------------------------------------------------------------------------------------------
// FIXME broken now but needs to be put back in

<<<<<<< HEAD
//     TEST_CASE( "Diffusion_hmr_10x4x4", "[moris],[mdl],[Diffusion_hmr_10x4x4]" )
//     {
//        if( par_size() == 2 )
//        {
//            // Create a 3D mesh of HEX8 using MTK ------------------------------------------
//            std::cout<<" Create a 3D mesh of HEX8 using MTK "<<std::endl;
//            //------------------------------------------------------------------------------
//
//            moris::uint tBplineOrder = 1;
//            moris::uint tLagrangeOrder = 1;
//            moris::uint tMyCoeff = 1;
//
//            hmr::ParameterList tParameters = hmr::create_hmr_parameter_list();
//
//            tParameters.set( "number_of_elements_per_dimension", "10, 4, 4" );
//            tParameters.set( "domain_dimensions", "10, 4, 4" );
//            tParameters.set( "domain_offset", "-10.0, -2.0, -2.0" );
//            tParameters.set( "domain_sidesets", "1, 6, 3, 4, 5, 2");
//            tParameters.set( "verbose", 0 );
//            tParameters.set( "truncate_bsplines", 1 );
//            tParameters.set( "bspline_orders", "1" );
//            tParameters.set( "lagrange_orders", "1" );
//
//            tParameters.set( "use_multigrid", 0 );
//
//            tParameters.set( "refinement_buffer", 1 );
//            tParameters.set( "staircase_buffer", 1 );
//
//             hmr::HMR tHMR( tParameters );
//
//             std::shared_ptr< moris::hmr::Mesh > tMesh = tHMR.create_mesh( tLagrangeOrder );
//
//             // create field
//             std::shared_ptr< moris::hmr::Field > tField = tMesh->create_field( "Circle", tLagrangeOrder );
//
//             for( uint k=0; k<3; ++k )
//             {
//                 tField->evaluate_scalar_function( LevelSetFunction );
//                 tHMR.flag_surface_elements( tField );
//                 tHMR.perform_refinement( moris::hmr::RefinementMode::SIMPLE );
//                 tHMR.update_refinement_pattern();
//             }
//
//             tHMR.finalize();
//
//             // evaluate node values
////             tField->evaluate_scalar_function( LevelSetFunction );
////             tHMR.save_to_exodus( "Circle_diff.exo" );
////             tHMR.save_faces_to_vtk( "Faces.vtk" );
//
//            //1) Create the fem nodes ------------------------------------------------------
//            std::cout<<" Create the fem nodes "<<std::endl;
//            //------------------------------------------------------------------------------
//            Cell< Cell< fem::IWG_Type > >tIWGTypeList( 3 );
//            tIWGTypeList( 0 ).resize( 1, fem::IWG_Type::SPATIALDIFF_BULK );
//            tIWGTypeList( 1 ).resize( 1, fem::IWG_Type::SPATIALDIFF_DIRICHLET );
//            tIWGTypeList( 2 ).resize( 1, fem::IWG_Type::SPATIALDIFF_NEUMANN );
//
//            // create a list of active sidesets
//            Cell< moris_index >  tSidesetList = { 3, 5 };
//
//            // create a list of BC type for the sidesets
//            Cell< fem::BC_Type > tSidesetBCTypeList = { fem::BC_Type::DIRICHLET,
//                                                        fem::BC_Type::NEUMANN };
//
//            // construct a mesh manager for the fem
//            std::shared_ptr< moris::hmr::Interpolation_Mesh_HMR > tInterpolationMesh = tHMR.create_interpolation_mesh(tLagrangeOrder, tHMR.mParameters->get_lagrange_output_pattern());
//            std::shared_ptr< moris::hmr::Integration_Mesh_HMR >   tIntegrationMesh   = tHMR.create_integration_mesh(tLagrangeOrder, tHMR.mParameters->get_lagrange_output_pattern());
//
//
//           // place the pair in mesh manager
//            mtk::Mesh_Manager tMeshManager;
//            tMeshManager.register_mesh_pair(tInterpolationMesh.get(),tIntegrationMesh.get());
//
//            // create model
//            mdl::Model * tModel = new mdl::Model( &tMeshManager, tBplineOrder, tIWGTypeList,tSidesetList, tSidesetBCTypeList );
//
//            moris::Cell< enum MSI::Dof_Type > tDofTypes1( 1, MSI::Dof_Type::TEMP );
//
//            // - - - - - - - - - - - - - - - - - - - - - - - - - - - - - - - - -
//            // STEP 1: create linear solver and algortihm
//            // - - - - - - - - - - - - - - - - - - - - - - - - - - - - - - - - -
//
//            dla::Solver_Factory  tSolFactory;
//            std::shared_ptr< dla::Linear_Solver_Algorithm > tLinearSolverAlgorithm = tSolFactory.create_solver( SolverType::AZTEC_IMPL );
//
//            tLinearSolverAlgorithm->set_param("AZ_diagnostics") = AZ_none;
//            tLinearSolverAlgorithm->set_param("AZ_output") = AZ_none;
//
//            dla::Linear_Solver tLinSolver;
//
//            tLinSolver.set_linear_algorithm( 0, tLinearSolverAlgorithm );
//
//            // - - - - - - - - - - - - - - - - - - - - - - - - - - - - - - - - -
//            // STEP 2: create nonlinear solver and algortihm
//            // - - - - - - - - - - - - - - - - - - - - - - - - - - - - - - - - -
//
//            NLA::Nonlinear_Solver_Factory tNonlinFactory;
//            std::shared_ptr< NLA::Nonlinear_Algorithm > tNonlinearSolverAlgorithm = tNonlinFactory.create_nonlinear_solver( NLA::NonlinearSolverType::NEWTON_SOLVER );
//
//            tNonlinearSolverAlgorithm->set_param("NLA_max_iter")   = 10;
//            tNonlinearSolverAlgorithm->set_param("NLA_hard_break") = false;
//            tNonlinearSolverAlgorithm->set_param("NLA_max_lin_solver_restarts") = 2;
//            tNonlinearSolverAlgorithm->set_param("NLA_rebuild_jacobian") = true;
//
//            tNonlinearSolverAlgorithm->set_linear_solver( &tLinSolver );
//
//            NLA::Nonlinear_Solver tNonlinearSolver;
//
//            tNonlinearSolver.set_nonlinear_algorithm( tNonlinearSolverAlgorithm, 0 );
//
//            // - - - - - - - - - - - - - - - - - - - - - - - - - - - - - - - - -
//            // STEP 3: create time Solver and algorithm
//            // - - - - - - - - - - - - - - - - - - - - - - - - - - - - - - - - -
//            tsa::Time_Solver_Factory tTimeSolverFactory;
//            std::shared_ptr< tsa::Time_Solver_Algorithm > tTimeSolverAlgorithm = tTimeSolverFactory.create_time_solver( tsa::TimeSolverType::MONOLITHIC );
//
//            tTimeSolverAlgorithm->set_nonlinear_solver( &tNonlinearSolver );
//
//            tsa::Time_Solver tTimeSolver;
//
//            tTimeSolver.set_time_solver_algorithm( tTimeSolverAlgorithm );
//
//            NLA::SOL_Warehouse tSolverWarehouse;
//
//            tSolverWarehouse.set_solver_interface(tModel->get_solver_interface());
//
//            tNonlinearSolver.set_solver_warehouse( &tSolverWarehouse );
//            tTimeSolver.set_solver_warehouse( &tSolverWarehouse );
//
//            tNonlinearSolver.set_dof_type_list( tDofTypes1 );
//            tTimeSolver.set_dof_type_list( tDofTypes1 );
//
//            // - - - - - - - - - - - - - - - - - - - - - - - - - - - - - - - - -
//            // STEP 4: Solve and check
//            // - - - - - - - - - - - - - - - - - - - - - - - - - - - - - - - - -
//
//            tTimeSolver.solve();
//
//            moris::Matrix< DDRMat > tSolution11;
//            tTimeSolver.get_full_solution( tSolution11 );
//
//
//            tModel->output_solution( "Circle" );
//
//            tField->put_scalar_values_on_field( tModel->get_mSolHMR() );
//
////            tHMR.save_to_exodus( "Circle_diff_temp.exo" );
//
//            // Expected solution
//            Matrix< DDRMat > tExpectedSolution;
//
//            if ( par_rank() == 0 )
//            {
//                // Expected solution for first processor
//                 tExpectedSolution = {{ +4.999999999823309e+00,    +2.499999999379938e+01,    +4.499999998728015e+01,
//                                        +6.499999997824342e+01,    +8.499999996238753e+01,    +1.049999999295709e+02,
//                                        +4.999999999800635e+00,    +2.499999999394931e+01,    +4.499999998731124e+01,
//                                        +6.499999997819508e+01,    +8.499999996482042e+01,    +1.049999999328457e+02,
//                                        +4.999999999792283e+00,    +2.499999999418053e+01,    +4.499999998799023e+01,
//                                        +6.499999998037731e+01,    +8.499999996742547e+01,    +1.049999999424134e+02,
//                                        +4.999999999779568e+00,    +2.499999999442362e+01,    +4.499999998863433e+01,
//                                        +6.499999998244976e+01,    +8.499999997341547e+01,    +1.049999999520176e+02,
//                                        +4.999999999779885e+00, }};
//               // print(tSolution11,"Processor_ONE");
//            }
//            else if ( par_rank() == 1 )
//            {
//                // Expected solution for second processor
//                 tExpectedSolution = {{ +1.049999999295709e+02,    +1.249999999264930e+02,    +1.449999999406017e+02,
//                                        +1.649999999466469e+02,    +1.749999999495133e+02,    +1.749999999500786e+02,
//                                        +1.749999999489033e+02,    +1.749999999492710e+02,    +1.849999999512872e+02,
//                                        +1.949999999603241e+02,    +1.849999999536432e+02,    +1.949999999629034e+02,
//                                        +1.849999999509966e+02,    +1.949999999600533e+02,    +1.849999999538221e+02,
//                                        +1.949999999627871e+02,    +2.049999999627414e+02,    +2.049999999653978e+02,
//                                        +2.049999999635851e+02,    +2.049999999665377e+02,    +1.049999999328457e+02,
//                                        +1.249999999292042e+02,    +1.449999999398408e+02,    +1.649999999465366e+02,
//                                        +1.749999999506973e+02, }};
//
//                //print(tSolution11,"Processor_TWO");
//            }
//
//            // define an epsilon environment
//            double tEpsilon = 1E-3;
//
//            // define a bool for solution check
//            bool tCheckNodalSolution = true;
//
//            // loop over the node and chyeck solution
//            for ( uint i = 0; i < 25; i++ )
//            {
//                // check solution
//                tCheckNodalSolution = tCheckNodalSolution
//                                   && ( std::abs( tSolution11( i ) - tExpectedSolution( i ) ) < tEpsilon );
//            }
//
//            // check bool is true
//            REQUIRE( tCheckNodalSolution );
//        }/* if( par_size() */
//    }
=======
     TEST_CASE( "Diffusion_hmr_10x4x4", "[moris],[mdl],[Diffusion_hmr_10x4x4]" )
     {
        if( par_size() == 2 )
        {
            // Create a 3D mesh of HEX8 using MTK ------------------------------------------
            std::cout<<" Create a 3D mesh of HEX8 using MTK "<<std::endl;
            //------------------------------------------------------------------------------

            moris::uint tBplineOrder = 1;
            moris::uint tLagrangeOrder = 1;
            moris::uint tMyCoeff = 1;

            hmr::ParameterList tParameters = hmr::create_hmr_parameter_list();

            tParameters.set( "number_of_elements_per_dimension", "10, 4, 4" );
            tParameters.set( "domain_dimensions", "10, 4, 4" );
            tParameters.set( "domain_offset", "-10.0, -2.0, -2.0" );
            tParameters.set( "domain_sidesets", "1, 6, 3, 4, 5, 2");
            tParameters.set( "verbose", 0 );
            tParameters.set( "truncate_bsplines", 1 );
            tParameters.set( "bspline_orders", "1" );
            tParameters.set( "lagrange_orders", "1" );

            tParameters.set( "use_multigrid", 0 );

            tParameters.set( "refinement_buffer", 1 );
            tParameters.set( "staircase_buffer", 1 );

             hmr::HMR tHMR( tParameters );

             std::shared_ptr< moris::hmr::Mesh > tMesh = tHMR.create_mesh( tLagrangeOrder );

             // create field
             std::shared_ptr< moris::hmr::Field > tField = tMesh->create_field( "Circle", tLagrangeOrder );

             for( uint k=0; k<3; ++k )
             {
                 tField->evaluate_scalar_function( LevelSetFunction );
                 tHMR.flag_surface_elements( tField );
                 tHMR.perform_refinement( moris::hmr::RefinementMode::SIMPLE );
                 tHMR.update_refinement_pattern();
             }

             tHMR.finalize();

             // evaluate node values
//             tField->evaluate_scalar_function( LevelSetFunction );
//             tHMR.save_to_exodus( "Circle_diff.exo" );
//             tHMR.save_faces_to_vtk( "Faces.vtk" );

            //1) Create the fem nodes ------------------------------------------------------
            std::cout<<" Create the fem nodes "<<std::endl;
            //------------------------------------------------------------------------------
            Cell< Cell< fem::IWG_Type > >tIWGTypeList( 3 );
            tIWGTypeList( 0 ).resize( 1, fem::IWG_Type::SPATIALDIFF_BULK );
            tIWGTypeList( 1 ).resize( 1, fem::IWG_Type::SPATIALDIFF_DIRICHLET );
            tIWGTypeList( 2 ).resize( 1, fem::IWG_Type::SPATIALDIFF_NEUMANN );

            // create a list of active sidesets
            Cell< moris_index >  tSidesetList = { 3, 5 };

            // create a list of BC type for the sidesets
            Cell< fem::BC_Type > tSidesetBCTypeList = { fem::BC_Type::DIRICHLET,
                                                        fem::BC_Type::NEUMANN };

            // construct a mesh manager for the fem
            std::shared_ptr< moris::hmr::Interpolation_Mesh_HMR > tInterpolationMesh = tHMR.create_interpolation_mesh(tLagrangeOrder, tHMR.mParameters->get_lagrange_output_pattern());
            std::shared_ptr< moris::hmr::Integration_Mesh_HMR >   tIntegrationMesh   = tHMR.create_integration_mesh(tLagrangeOrder, tHMR.mParameters->get_lagrange_output_pattern(),*tInterpolationMesh);


           // place the pair in mesh manager
            mtk::Mesh_Manager tMeshManager;
            tMeshManager.register_mesh_pair(tInterpolationMesh.get(),tIntegrationMesh.get());

            // create model
            mdl::Model * tModel = new mdl::Model( &tMeshManager, tBplineOrder, tIWGTypeList,tSidesetList, tSidesetBCTypeList );

            moris::Cell< enum MSI::Dof_Type > tDofTypes1( 1, MSI::Dof_Type::TEMP );

            // - - - - - - - - - - - - - - - - - - - - - - - - - - - - - - - - -
            // STEP 1: create linear solver and algortihm
            // - - - - - - - - - - - - - - - - - - - - - - - - - - - - - - - - -

            dla::Solver_Factory  tSolFactory;
            std::shared_ptr< dla::Linear_Solver_Algorithm > tLinearSolverAlgorithm = tSolFactory.create_solver( SolverType::AZTEC_IMPL );

            tLinearSolverAlgorithm->set_param("AZ_diagnostics") = AZ_none;
            tLinearSolverAlgorithm->set_param("AZ_output") = AZ_none;

            dla::Linear_Solver tLinSolver;

            tLinSolver.set_linear_algorithm( 0, tLinearSolverAlgorithm );

            // - - - - - - - - - - - - - - - - - - - - - - - - - - - - - - - - -
            // STEP 2: create nonlinear solver and algortihm
            // - - - - - - - - - - - - - - - - - - - - - - - - - - - - - - - - -

            NLA::Nonlinear_Solver_Factory tNonlinFactory;
            std::shared_ptr< NLA::Nonlinear_Algorithm > tNonlinearSolverAlgorithm = tNonlinFactory.create_nonlinear_solver( NLA::NonlinearSolverType::NEWTON_SOLVER );

            tNonlinearSolverAlgorithm->set_param("NLA_max_iter")   = 10;
            tNonlinearSolverAlgorithm->set_param("NLA_hard_break") = false;
            tNonlinearSolverAlgorithm->set_param("NLA_max_lin_solver_restarts") = 2;
            tNonlinearSolverAlgorithm->set_param("NLA_rebuild_jacobian") = true;

            tNonlinearSolverAlgorithm->set_linear_solver( &tLinSolver );

            NLA::Nonlinear_Solver tNonlinearSolver;

            tNonlinearSolver.set_nonlinear_algorithm( tNonlinearSolverAlgorithm, 0 );

            // - - - - - - - - - - - - - - - - - - - - - - - - - - - - - - - - -
            // STEP 3: create time Solver and algorithm
            // - - - - - - - - - - - - - - - - - - - - - - - - - - - - - - - - -
            tsa::Time_Solver_Factory tTimeSolverFactory;
            std::shared_ptr< tsa::Time_Solver_Algorithm > tTimeSolverAlgorithm = tTimeSolverFactory.create_time_solver( tsa::TimeSolverType::MONOLITHIC );

            tTimeSolverAlgorithm->set_nonlinear_solver( &tNonlinearSolver );

            tsa::Time_Solver tTimeSolver;

            tTimeSolver.set_time_solver_algorithm( tTimeSolverAlgorithm );

            NLA::SOL_Warehouse tSolverWarehouse;

            tSolverWarehouse.set_solver_interface(tModel->get_solver_interface());

            tNonlinearSolver.set_solver_warehouse( &tSolverWarehouse );
            tTimeSolver.set_solver_warehouse( &tSolverWarehouse );

            tNonlinearSolver.set_dof_type_list( tDofTypes1 );
            tTimeSolver.set_dof_type_list( tDofTypes1 );

            // - - - - - - - - - - - - - - - - - - - - - - - - - - - - - - - - -
            // STEP 4: Solve and check
            // - - - - - - - - - - - - - - - - - - - - - - - - - - - - - - - - -

            tTimeSolver.solve();

            moris::Matrix< DDRMat > tSolution11;
            tTimeSolver.get_full_solution( tSolution11 );


            tModel->output_solution( "Circle" );

            tField->put_scalar_values_on_field( tModel->get_mSolHMR() );

//            tHMR.save_to_exodus( "Circle_diff_temp.exo" );

            // Expected solution
            Matrix< DDRMat > tExpectedSolution;

            if ( par_rank() == 0 )
            {
                // Expected solution for first processor
                 tExpectedSolution = {{ +4.999999999823309e+00,    +2.499999999379938e+01,    +4.499999998728015e+01,
                                        +6.499999997824342e+01,    +8.499999996238753e+01,    +1.049999999295709e+02,
                                        +4.999999999800635e+00,    +2.499999999394931e+01,    +4.499999998731124e+01,
                                        +6.499999997819508e+01,    +8.499999996482042e+01,    +1.049999999328457e+02,
                                        +4.999999999792283e+00,    +2.499999999418053e+01,    +4.499999998799023e+01,
                                        +6.499999998037731e+01,    +8.499999996742547e+01,    +1.049999999424134e+02,
                                        +4.999999999779568e+00,    +2.499999999442362e+01,    +4.499999998863433e+01,
                                        +6.499999998244976e+01,    +8.499999997341547e+01,    +1.049999999520176e+02,
                                        +4.999999999779885e+00, }};
               // print(tSolution11,"Processor_ONE");
            }
            else if ( par_rank() == 1 )
            {
                // Expected solution for second processor
                 tExpectedSolution = {{ +1.049999999295709e+02,    +1.249999999264930e+02,    +1.449999999406017e+02,
                                        +1.649999999466469e+02,    +1.749999999495133e+02,    +1.749999999500786e+02,
                                        +1.749999999489033e+02,    +1.749999999492710e+02,    +1.849999999512872e+02,
                                        +1.949999999603241e+02,    +1.849999999536432e+02,    +1.949999999629034e+02,
                                        +1.849999999509966e+02,    +1.949999999600533e+02,    +1.849999999538221e+02,
                                        +1.949999999627871e+02,    +2.049999999627414e+02,    +2.049999999653978e+02,
                                        +2.049999999635851e+02,    +2.049999999665377e+02,    +1.049999999328457e+02,
                                        +1.249999999292042e+02,    +1.449999999398408e+02,    +1.649999999465366e+02,
                                        +1.749999999506973e+02, }};

                //print(tSolution11,"Processor_TWO");
            }

            // define an epsilon environment
            double tEpsilon = 1E-3;

            // define a bool for solution check
            bool tCheckNodalSolution = true;

            // loop over the node and chyeck solution
            for ( uint i = 0; i < 25; i++ )
            {
                // check solution
                tCheckNodalSolution = tCheckNodalSolution
                                   && ( std::abs( tSolution11( i ) - tExpectedSolution( i ) ) < tEpsilon );
            }

            // check bool is true
            REQUIRE( tCheckNodalSolution );
        }/* if( par_size() */
    }
>>>>>>> e9f948d9

//-------------------------------------------------------------------------------------------------------
//FIXME: THIS TEST WAS COMMENTED OUT PRIOR TO THE CHANGE TO INTEGRATION MESH
// FIXME: EITHER REMOVE OR FIX
//    TEST_CASE( "Diffusion_hmr2_10x4x4", "[moris],[mdl],[Diffusion_hmr2_10x4x4]" )
//    {
//       if(par_size() == 1 )
//       {
//           // Create a 3D mesh of HEX8 using MTK ------------------------------------------
//           std::cout<<" Create a 3D mesh of HEX8 using MTK "<<std::endl;
//           //------------------------------------------------------------------------------
//
//           moris::uint tBplineOrder = 2;
//           moris::uint tLagrangeOrder = 1;
//           moris::uint tMyCoeff = 1;
//
//           hmr::ParameterList tParameters = hmr::create_hmr_parameter_list();
//
//           tParameters.set( "number_of_elements_per_dimension", "2, 2, 2" );
//           tParameters.set( "domain_dimensions", "2, 2, 2" );
//           tParameters.set( "domain_offset", "0, 0.0, 0.0" );
//           tParameters.set( "domain_sidesets", "1, 6, 3, 4, 5, 2");
//           tParameters.set( "verbose", 0 );
//           tParameters.set( "truncate_bsplines", 1 );
//           tParameters.set( "bspline_orders", "2" );
//           tParameters.set( "lagrange_orders", "1" );
//
//           tParameters.set( "use_multigrid", 0 );
//
//           tParameters.set( "refinement_buffer", 2 );
//           tParameters.set( "staircase_buffer", 1 );
//
//            hmr::HMR tHMR( tParameters );
//
//            std::shared_ptr< moris::hmr::Mesh > tMesh = tHMR.create_mesh( tLagrangeOrder );
//
//            // create field
//            std::shared_ptr< moris::hmr::Field > tField = tMesh->create_field( "Circle", tLagrangeOrder );
//
//            for( uint k=0; k<0; ++k )
//            {
//                tField->evaluate_scalar_function( LevelSetFunction );
//                tHMR.flag_surface_elements( tField );
//                tHMR.perform_refinement( moris::hmr::RefinementMode::SIMPLE );
//                tHMR.update_refinement_pattern();
//            }
//
//            tHMR.finalize();
//
//           // evaluate node values
//           tField->evaluate_scalar_function( LevelSetFunction );
//
//           tHMR.save_to_exodus( 2,"Circle_diff.exo" );
//
//           //1) Create the fem nodes ------------------------------------------------------
//           std::cout<<" Create the fem nodes "<<std::endl;
//           //------------------------------------------------------------------------------
//           Cell< Cell< fem::IWG_Type > >tIWGTypeList( 3 );
//           tIWGTypeList( 0 ).resize( 1, fem::IWG_Type::SPATIALDIFF_BULK );
//           tIWGTypeList( 1 ).resize( 1, fem::IWG_Type::SPATIALDIFF_DIRICHLET );
//           tIWGTypeList( 2 ).resize( 1, fem::IWG_Type::SPATIALDIFF_NEUMANN );
//
//           // create a list of active sidesets
//           Cell< moris_index >  tSidesetList = { 3, 5 };
//
//           // create a list of BC type for the sidesets
//           Cell< fem::BC_Type > tSidesetBCTypeList = { fem::BC_Type::DIRICHLET,
//                                                       fem::BC_Type::NEUMANN };
//
//           // construct a mesh manager for the fem
//           std::shared_ptr< moris::hmr::Interpolation_Mesh_HMR > tInterpolationMesh = tHMR.create_interpolation_mesh(tLagrangeOrder, tHMR.mParameters->get_lagrange_output_pattern());
//           std::shared_ptr< moris::hmr::Integration_Mesh_HMR >   tIntegrationMesh   = tHMR.create_integration_mesh(tLagrangeOrder, tHMR.mParameters->get_lagrange_output_pattern());
//
//
//          // place the pair in mesh manager
//           mtk::Mesh_Manager tMeshManager;
//           tMeshManager.register_mesh_pair(tInterpolationMesh.get(),tIntegrationMesh.get());
//
//           // create model
//           mdl::Model * tModel = new mdl::Model( &tMeshManager, tBplineOrder, tIWGTypeList,tSidesetList, tSidesetBCTypeList );
//
//           moris::Cell< enum MSI::Dof_Type > tDofTypes1( 1, MSI::Dof_Type::TEMP );
//
//           // - - - - - - - - - - - - - - - - - - - - - - - - - - - - - - - - -
//           // STEP 1: create linear solver and algortihm
//           // - - - - - - - - - - - - - - - - - - - - - - - - - - - - - - - - -
//
//           dla::Solver_Factory  tSolFactory;
//           std::shared_ptr< dla::Linear_Solver_Algorithm > tLinearSolverAlgorithm = tSolFactory.create_solver( SolverType::AZTEC_IMPL );
//
//           tLinearSolverAlgorithm->set_param("AZ_diagnostics") = AZ_none;
//           tLinearSolverAlgorithm->set_param("AZ_output") = AZ_none;
//
//           dla::Linear_Solver tLinSolver;
//
//           tLinSolver.set_linear_algorithm( 0, tLinearSolverAlgorithm );
//
//           // - - - - - - - - - - - - - - - - - - - - - - - - - - - - - - - - -
//           // STEP 2: create nonlinear solver and algortihm
//           // - - - - - - - - - - - - - - - - - - - - - - - - - - - - - - - - -
//
//           NLA::Nonlinear_Solver_Factory tNonlinFactory;
//           std::shared_ptr< NLA::Nonlinear_Algorithm > tNonlinearSolverAlgorithm = tNonlinFactory.create_nonlinear_solver( NLA::NonlinearSolverType::NEWTON_SOLVER );
//
//           tNonlinearSolverAlgorithm->set_param("NLA_max_iter")   = 10;
//           tNonlinearSolverAlgorithm->set_param("NLA_hard_break") = false;
//           tNonlinearSolverAlgorithm->set_param("NLA_max_lin_solver_restarts") = 2;
//           tNonlinearSolverAlgorithm->set_param("NLA_rebuild_jacobian") = true;
//
//           tNonlinearSolverAlgorithm->set_linear_solver( &tLinSolver );
//
//           NLA::Nonlinear_Solver tNonlinearSolver;
//
//           tNonlinearSolver.set_nonlinear_algorithm( tNonlinearSolverAlgorithm, 0 );
//
//           // - - - - - - - - - - - - - - - - - - - - - - - - - - - - - - - - -
//           // STEP 3: create time Solver and algorithm
//           // - - - - - - - - - - - - - - - - - - - - - - - - - - - - - - - - -
//           tsa::Time_Solver_Factory tTimeSolverFactory;
//           std::shared_ptr< tsa::Time_Solver_Algorithm > tTimeSolverAlgorithm = tTimeSolverFactory.create_time_solver( tsa::TimeSolverType::MONOLITHIC );
//
//           tTimeSolverAlgorithm->set_nonlinear_solver( &tNonlinearSolver );
//
//           tsa::Time_Solver tTimeSolver;
//
//           tTimeSolver.set_time_solver_algorithm( tTimeSolverAlgorithm );
//
//           NLA::SOL_Warehouse tSolverWarehouse;
//
//           tSolverWarehouse.set_solver_interface(tModel->get_solver_interface());
//
//           tNonlinearSolver.set_solver_warehouse( &tSolverWarehouse );
//           tTimeSolver.set_solver_warehouse( &tSolverWarehouse );
//
//           tNonlinearSolver.set_dof_type_list( tDofTypes1 );
//           tTimeSolver.set_dof_type_list( tDofTypes1 );
//
//           // - - - - - - - - - - - - - - - - - - - - - - - - - - - - - - - - -
//           // STEP 4: Solve and check
//           // - - - - - - - - - - - - - - - - - - - - - - - - - - - - - - - - -
//
//           tTimeSolver.solve();
//
//           moris::Matrix< DDRMat > tSolution11;
//           tTimeSolver.get_full_solution( tSolution11 );
//
//           print(tSolution11,"tSolution11");
//
//           tModel->output_solution( "Circle" );
//
//           tField->put_scalar_values_on_field( tModel->get_mSolHMR() );
//
//           tHMR.save_to_exodus( 2,"Circle_diff_temp.exo" );
//
//           // Expected solution
//           Matrix< DDRMat > tExpectedSolution = {{ 5.000000000439168e+00,    2.499999999484336e+01,    4.499999998931914e+01,
//                                                   6.499999998398192e+01,    8.499999997909634e+01,    1.049999999750879e+02,
//                                                   1.249999999726532e+02,    1.349999999677999e+02,    1.349999999669917e+02,
//                                                   1.349999999688249e+02,    1.349999999678056e+02,    1.449999999632745e+02,
//                                                   1.549999999576012e+02,    1.449999999607157e+02,    1.549999999559840e+02,
//                                                   1.449999999644306e+02,    1.549999999607020e+02,    1.449999999638932e+02,
//                                                   1.549999999578126e+02,    1.649999999541855e+02,    1.749999999460777e+02,
//                                                   1.649999999497775e+02,    1.749999999406942e+02,    1.649999999575286e+02,
//                                                   1.749999999499552e+02,    1.649999999538873e+02,    1.749999999470990e+02,
//                                                   1.849999999366943e+02,    1.949999999299542e+02,    1.849999999312525e+02,
//                                                   1.949999999239139e+02,    1.849999999408975e+02,    1.949999999326252e+02,
//                                                   1.849999999358517e+02,    1.949999999274455e+02,    2.049999999278416e+02,
//                                                   2.049999999213750e+02,    2.049999999302681e+02,    2.049999999247313e+02,
//                                                   5.000000000440735e+00,    2.499999999481117e+01,    4.499999998922714e+01,
//                                                   6.499999998376413e+01,    8.499999997856834e+01,    1.049999999739319e+02 }};
//
//           // define an epsilon environment
//           double tEpsilon = 1E-5;
//
//           // define a bool for solution check
//           bool tCheckNodalSolution = true;
//
//           // loop over the node and chyeck solution
//           for ( uint i = 0; i < 45; i++ )
//           {
//               // check solution
//               tCheckNodalSolution = tCheckNodalSolution
//                                  && ( std::abs( tSolution11( i ) - tExpectedSolution( i ) ) < tEpsilon );
//           }
//           // check bool is true
//           REQUIRE( tCheckNodalSolution );
//       }/* if( par_size() */
//   }

//-------------------------------------------------------------------------------------------------------
// FIXME broken now but need to be put back in

<<<<<<< HEAD
//    TEST_CASE( "Diffusion_hmr3_10x4x4", "[moris],[mdl],[Diffusion_hmr3_10x4x4]" )
//    {
//       if( (par_size() == 1) || (par_size() == 2) )
//       {
//           // Create a 3D mesh of HEX8 using MTK ------------------------------------------
//           std::cout<<" Create a 3D mesh of HEX8 using MTK "<<std::endl;
//           //------------------------------------------------------------------------------
//
//           moris::uint tBplineOrder = 2;
//           moris::uint tLagrangeOrder = 2;
//           moris::uint tMyCoeff = 1;
//
//           hmr::ParameterList tParameters = hmr::create_hmr_parameter_list();
//
//           tParameters.set( "number_of_elements_per_dimension", "4, 2, 2" );
//           tParameters.set( "domain_dimensions", "4, 2, 2" );
//           tParameters.set( "domain_offset", "-2.0, 0.0, 0.0" );
//           tParameters.set( "domain_sidesets", "1, 6, 3, 4, 5, 2");
//           tParameters.set( "verbose", 0 );
//           tParameters.set( "truncate_bsplines", 1 );
//           tParameters.set( "bspline_orders", "2" );
//           tParameters.set( "lagrange_orders", "2" );
//
//           tParameters.set( "use_multigrid", 0 );
//
//           tParameters.set( "refinement_buffer", 2 );
//           tParameters.set( "staircase_buffer", 1 );
//
//           hmr::HMR tHMR( tParameters );
//
//           std::shared_ptr< moris::hmr::Mesh > tMesh = tHMR.create_mesh( tLagrangeOrder );
//
//           // create field
//           std::shared_ptr< moris::hmr::Field > tField = tMesh->create_field( "Circle", tLagrangeOrder );
//
//           //auto tDatabase = tHMR.get_database();
//
//           for( uint k=0; k<3; ++k )
//           {
//               tField->evaluate_scalar_function( LevelSetFunction );
//               tHMR.flag_surface_elements( tField );
//
//               //tDatabase->flag_element( 0 );
//               tHMR.perform_refinement( moris::hmr::RefinementMode::SIMPLE );
//               tHMR.update_refinement_pattern();
//           }
//
//           tHMR.finalize();
//
//           // evaluate node values
////           tField->evaluate_scalar_function( LevelSetFunction );
////           tHMR.save_to_exodus( 1,"Circle_diff.exo" );
//
//           //1) Create the fem nodes ------------------------------------------------------
//           std::cout<<" Create the fem nodes "<<std::endl;
//           //------------------------------------------------------------------------------
//           Cell< Cell< fem::IWG_Type > >tIWGTypeList( 3 );
//           tIWGTypeList( 0 ).resize( 1, fem::IWG_Type::SPATIALDIFF_BULK );
//           tIWGTypeList( 1 ).resize( 1, fem::IWG_Type::SPATIALDIFF_DIRICHLET );
//           tIWGTypeList( 2 ).resize( 1, fem::IWG_Type::SPATIALDIFF_NEUMANN );
//
//           // create a list of active sidesets
//           Cell< moris_index >  tSidesetList = { 3, 5 };
//
//           // create a list of BC type for the sidesets
//           Cell< fem::BC_Type > tSidesetBCTypeList = { fem::BC_Type::DIRICHLET,
//                                                       fem::BC_Type::NEUMANN };
//
//
//           // construct a mesh manager for the fem
//           std::shared_ptr< moris::hmr::Interpolation_Mesh_HMR > tInterpolationMesh = tHMR.create_interpolation_mesh(tLagrangeOrder, tHMR.mParameters->get_lagrange_output_pattern());
//           std::shared_ptr< moris::hmr::Integration_Mesh_HMR >   tIntegrationMesh   = tHMR.create_integration_mesh(tLagrangeOrder, tHMR.mParameters->get_lagrange_output_pattern());
//
//
//          // place the pair in mesh manager
//           mtk::Mesh_Manager tMeshManager;
//           tMeshManager.register_mesh_pair(tInterpolationMesh.get(),tIntegrationMesh.get());
//
//           // create model
//           mdl::Model * tModel = new mdl::Model( &tMeshManager, tBplineOrder, tIWGTypeList,tSidesetList, tSidesetBCTypeList );
//
//           moris::Cell< enum MSI::Dof_Type > tDofTypes1( 1, MSI::Dof_Type::TEMP );
//
//           // - - - - - - - - - - - - - - - - - - - - - - - - - - - - - - - - -
//           // STEP 1: create linear solver and algortihm
//           // - - - - - - - - - - - - - - - - - - - - - - - - - - - - - - - - -
//
//           dla::Solver_Factory  tSolFactory;
//           std::shared_ptr< dla::Linear_Solver_Algorithm > tLinearSolverAlgorithm = tSolFactory.create_solver( SolverType::AZTEC_IMPL );
//
//           tLinearSolverAlgorithm->set_param("AZ_diagnostics") = AZ_none;
//           tLinearSolverAlgorithm->set_param("AZ_output") = AZ_none;
//
//           dla::Linear_Solver tLinSolver;
//
//           tLinSolver.set_linear_algorithm( 0, tLinearSolverAlgorithm );
//
//           // - - - - - - - - - - - - - - - - - - - - - - - - - - - - - - - - -
//           // STEP 2: create nonlinear solver and algortihm
//           // - - - - - - - - - - - - - - - - - - - - - - - - - - - - - - - - -
//
//           NLA::Nonlinear_Solver_Factory tNonlinFactory;
//           std::shared_ptr< NLA::Nonlinear_Algorithm > tNonlinearSolverAlgorithm = tNonlinFactory.create_nonlinear_solver( NLA::NonlinearSolverType::NEWTON_SOLVER );
//
//           tNonlinearSolverAlgorithm->set_param("NLA_max_iter")   = 10;
//           tNonlinearSolverAlgorithm->set_param("NLA_hard_break") = false;
//           tNonlinearSolverAlgorithm->set_param("NLA_max_lin_solver_restarts") = 2;
//           tNonlinearSolverAlgorithm->set_param("NLA_rebuild_jacobian") = true;
//
//           tNonlinearSolverAlgorithm->set_linear_solver( &tLinSolver );
//
//           NLA::Nonlinear_Solver tNonlinearSolver;
//
//           tNonlinearSolver.set_nonlinear_algorithm( tNonlinearSolverAlgorithm, 0 );
//
//           // - - - - - - - - - - - - - - - - - - - - - - - - - - - - - - - - -
//           // STEP 3: create time Solver and algorithm
//           // - - - - - - - - - - - - - - - - - - - - - - - - - - - - - - - - -
//           tsa::Time_Solver_Factory tTimeSolverFactory;
//           std::shared_ptr< tsa::Time_Solver_Algorithm > tTimeSolverAlgorithm = tTimeSolverFactory.create_time_solver( tsa::TimeSolverType::MONOLITHIC );
//
//           tTimeSolverAlgorithm->set_nonlinear_solver( &tNonlinearSolver );
//
//           tsa::Time_Solver tTimeSolver;
//
//           tTimeSolver.set_time_solver_algorithm( tTimeSolverAlgorithm );
//
//           NLA::SOL_Warehouse tSolverWarehouse;
//
//           tSolverWarehouse.set_solver_interface(tModel->get_solver_interface());
//
//           tNonlinearSolver.set_solver_warehouse( &tSolverWarehouse );
//           tTimeSolver.set_solver_warehouse( &tSolverWarehouse );
//
//           tNonlinearSolver.set_dof_type_list( tDofTypes1 );
//           tTimeSolver.set_dof_type_list( tDofTypes1 );
//
//           // - - - - - - - - - - - - - - - - - - - - - - - - - - - - - - - - -
//           // STEP 4: Solve and check
//           // - - - - - - - - - - - - - - - - - - - - - - - - - - - - - - - - -
//
//           tTimeSolver.solve();
//
//           moris::Matrix< DDRMat > tSolution11;
//           tTimeSolver.get_full_solution( tSolution11 );
//
//
//           //print(tSolution11,"tSolution11");
//
//           tModel->output_solution( "Circle" );
//
//           tField->put_scalar_values_on_field( tModel->get_mSolHMR() );
//
=======
    TEST_CASE( "Diffusion_hmr3_10x4x4", "[moris],[mdl],[Diffusion_hmr3_10x4x4]" )
    {
       if( (par_size() == 1) || (par_size() == 2) )
       {
           // Create a 3D mesh of HEX8 using MTK ------------------------------------------
           std::cout<<" Create a 3D mesh of HEX8 using MTK "<<std::endl;
           //------------------------------------------------------------------------------

           moris::uint tBplineOrder = 2;
           moris::uint tLagrangeOrder = 2;
           moris::uint tMyCoeff = 1;

           hmr::ParameterList tParameters = hmr::create_hmr_parameter_list();

           tParameters.set( "number_of_elements_per_dimension", "4, 2, 2" );
           tParameters.set( "domain_dimensions", "4, 2, 2" );
           tParameters.set( "domain_offset", "-2.0, 0.0, 0.0" );
           tParameters.set( "domain_sidesets", "1, 6, 3, 4, 5, 2");
           tParameters.set( "verbose", 0 );
           tParameters.set( "truncate_bsplines", 1 );
           tParameters.set( "bspline_orders", "2" );
           tParameters.set( "lagrange_orders", "2" );

           tParameters.set( "use_multigrid", 0 );

           tParameters.set( "refinement_buffer", 2 );
           tParameters.set( "staircase_buffer", 1 );

           hmr::HMR tHMR( tParameters );

           std::shared_ptr< moris::hmr::Mesh > tMesh = tHMR.create_mesh( tLagrangeOrder );

           // create field
           std::shared_ptr< moris::hmr::Field > tField = tMesh->create_field( "Circle", tLagrangeOrder );

           //auto tDatabase = tHMR.get_database();

           for( uint k=0; k<3; ++k )
           {
               tField->evaluate_scalar_function( LevelSetFunction );
               tHMR.flag_surface_elements( tField );

               //tDatabase->flag_element( 0 );
               tHMR.perform_refinement( moris::hmr::RefinementMode::SIMPLE );
               tHMR.update_refinement_pattern();
           }

           tHMR.finalize();

           // evaluate node values
//           tField->evaluate_scalar_function( LevelSetFunction );
//           tHMR.save_to_exodus( 1,"Circle_diff.exo" );

           //1) Create the fem nodes ------------------------------------------------------
           std::cout<<" Create the fem nodes "<<std::endl;
           //------------------------------------------------------------------------------
           Cell< Cell< fem::IWG_Type > >tIWGTypeList( 3 );
           tIWGTypeList( 0 ).resize( 1, fem::IWG_Type::SPATIALDIFF_BULK );
           tIWGTypeList( 1 ).resize( 1, fem::IWG_Type::SPATIALDIFF_DIRICHLET );
           tIWGTypeList( 2 ).resize( 1, fem::IWG_Type::SPATIALDIFF_NEUMANN );

           // create a list of active sidesets
           Cell< moris_index >  tSidesetList = { 3, 5 };

           // create a list of BC type for the sidesets
           Cell< fem::BC_Type > tSidesetBCTypeList = { fem::BC_Type::DIRICHLET,
                                                       fem::BC_Type::NEUMANN };


           // construct a mesh manager for the fem
           std::shared_ptr< moris::hmr::Interpolation_Mesh_HMR > tInterpolationMesh = tHMR.create_interpolation_mesh(tLagrangeOrder, tHMR.mParameters->get_lagrange_output_pattern());
           std::shared_ptr< moris::hmr::Integration_Mesh_HMR >   tIntegrationMesh   = tHMR.create_integration_mesh(tLagrangeOrder, tHMR.mParameters->get_lagrange_output_pattern(),*tInterpolationMesh);


          // place the pair in mesh manager
           mtk::Mesh_Manager tMeshManager;
           tMeshManager.register_mesh_pair(tInterpolationMesh.get(),tIntegrationMesh.get());

           // create model
           mdl::Model * tModel = new mdl::Model( &tMeshManager, tBplineOrder, tIWGTypeList,tSidesetList, tSidesetBCTypeList );

           moris::Cell< enum MSI::Dof_Type > tDofTypes1( 1, MSI::Dof_Type::TEMP );

           // - - - - - - - - - - - - - - - - - - - - - - - - - - - - - - - - -
           // STEP 1: create linear solver and algortihm
           // - - - - - - - - - - - - - - - - - - - - - - - - - - - - - - - - -

           dla::Solver_Factory  tSolFactory;
           std::shared_ptr< dla::Linear_Solver_Algorithm > tLinearSolverAlgorithm = tSolFactory.create_solver( SolverType::AZTEC_IMPL );

           tLinearSolverAlgorithm->set_param("AZ_diagnostics") = AZ_none;
           tLinearSolverAlgorithm->set_param("AZ_output") = AZ_none;

           dla::Linear_Solver tLinSolver;

           tLinSolver.set_linear_algorithm( 0, tLinearSolverAlgorithm );

           // - - - - - - - - - - - - - - - - - - - - - - - - - - - - - - - - -
           // STEP 2: create nonlinear solver and algortihm
           // - - - - - - - - - - - - - - - - - - - - - - - - - - - - - - - - -

           NLA::Nonlinear_Solver_Factory tNonlinFactory;
           std::shared_ptr< NLA::Nonlinear_Algorithm > tNonlinearSolverAlgorithm = tNonlinFactory.create_nonlinear_solver( NLA::NonlinearSolverType::NEWTON_SOLVER );

           tNonlinearSolverAlgorithm->set_param("NLA_max_iter")   = 10;
           tNonlinearSolverAlgorithm->set_param("NLA_hard_break") = false;
           tNonlinearSolverAlgorithm->set_param("NLA_max_lin_solver_restarts") = 2;
           tNonlinearSolverAlgorithm->set_param("NLA_rebuild_jacobian") = true;

           tNonlinearSolverAlgorithm->set_linear_solver( &tLinSolver );

           NLA::Nonlinear_Solver tNonlinearSolver;

           tNonlinearSolver.set_nonlinear_algorithm( tNonlinearSolverAlgorithm, 0 );

           // - - - - - - - - - - - - - - - - - - - - - - - - - - - - - - - - -
           // STEP 3: create time Solver and algorithm
           // - - - - - - - - - - - - - - - - - - - - - - - - - - - - - - - - -
           tsa::Time_Solver_Factory tTimeSolverFactory;
           std::shared_ptr< tsa::Time_Solver_Algorithm > tTimeSolverAlgorithm = tTimeSolverFactory.create_time_solver( tsa::TimeSolverType::MONOLITHIC );

           tTimeSolverAlgorithm->set_nonlinear_solver( &tNonlinearSolver );

           tsa::Time_Solver tTimeSolver;

           tTimeSolver.set_time_solver_algorithm( tTimeSolverAlgorithm );

           NLA::SOL_Warehouse tSolverWarehouse;

           tSolverWarehouse.set_solver_interface(tModel->get_solver_interface());

           tNonlinearSolver.set_solver_warehouse( &tSolverWarehouse );
           tTimeSolver.set_solver_warehouse( &tSolverWarehouse );

           tNonlinearSolver.set_dof_type_list( tDofTypes1 );
           tTimeSolver.set_dof_type_list( tDofTypes1 );

           // - - - - - - - - - - - - - - - - - - - - - - - - - - - - - - - - -
           // STEP 4: Solve and check
           // - - - - - - - - - - - - - - - - - - - - - - - - - - - - - - - - -

           tTimeSolver.solve();

           moris::Matrix< DDRMat > tSolution11;
           tTimeSolver.get_full_solution( tSolution11 );


           //print(tSolution11,"tSolution11");

           tModel->output_solution( "Circle" );

           tField->put_scalar_values_on_field( tModel->get_mSolHMR() );

           tHMR.save_to_exodus( 1,"Circle_diff_temp.exo" );
//           tHMR.save_bsplines_to_vtk("Bsplines_temp.vtk");

//           //-------------------------------------//
//           // print solution of each processor
//           if (par_rank() == 0){
//             print(tSolution11,"Processor_ONE");
//           }
//           else if (par_rank() == 1){
//             print(tSolution11,"Processor_TWO");
//           }
//           else {} // do nothing
//           //-------------------------------------//

            // Expected solution when running in serial
            Matrix< DDRMat > tExpectedSolution = {{ +1.976384396893782e-09, +9.999999997638666e+00, +2.299478928887239e-09,
                                                    +9.999999997438143e+00, +4.152303135013222e-09, +9.999999996543764e+00,
                                                    +2.631924777316510e-09, +9.999999997284709e+00, +1.999999999016610e+01,
                                                    +2.249999998863940e+01, +2.749999998937424e+01, +2.249999999091407e+01,
                                                    +2.749999998558418e+01, +2.249999998975273e+01, +2.749999998741196e+01,
                                                    +2.249999999001834e+01, +2.749999998686932e+01, +3.249999997374252e+01,
                                                    +3.374999998746107e+01, +3.624999997886972e+01, +3.374999998168578e+01,
                                                    +3.624999998243668e+01, +3.374999998299653e+01, +3.624999998061379e+01,
                                                    +3.374999998348704e+01 }};

            // expected solutions when running in parallel
            if (par_size() == 2)
            {
                if ( par_rank() == 0 )
                {
                    // Expected solution for first processor
                    tExpectedSolution = {{ -3.302872243818668e-08, +1.000000001738268e+01, +1.085000671093155e-08,
                                           +9.999999995258710e+00, +1.725491188274901e-08, +9.999999992226838e+00,
                                           -8.821987998234748e-09, +1.000000000506248e+01, +1.999999997518040e+01,
                                           +2.250000000695395e+01, +2.750000001516867e+01, +2.250000000553710e+01,
                                           +2.750000000184574e+01, +2.250000000522549e+01, +2.750000000242706e+01,
                                           +2.250000000469339e+01, +2.750000000978408e+01, +3.249999997587295e+01,
                                           +3.375000001858257e+01, +3.624999998752415e+01, +3.375000000630910e+01,
                                           +3.625000002645388e+01, +3.375000000782835e+01, +3.625000002339387e+01,
                                           +3.375000001143644e+01 }};
                   // print(tSolution11,"Processor_ONE");
                }
                else if ( par_rank() == 1 )
                {
                    // Expected solution for second processor
                     tExpectedSolution = {{ +4.249999984172224e+01, +4.750000055380576e+01, +4.250000015181325e+01,
                                            +4.749999966007174e+01, +4.250000011538052e+01, +4.749999976236016e+01,
                                            +4.249999995438112e+01, +4.750000020612755e+01, +5.249999984162645e+01,
                                            +5.375000021335701e+01, +5.624999996839500e+01, +5.374999994715878e+01,
                                            +5.625000007162272e+01, +5.374999996649412e+01, +5.625000006434173e+01,
                                            +5.375000007562546e+01, +5.625000003060088e+01, +5.750000035171650e+01,
                                            +5.250000045361771e+01, +5.749999987371483e+01, +5.250000035870602e+01,
                                            +5.749999990229202e+01, +5.249999989014849e+01, +5.750000009994142e+01,
                                            +4.249999992652671e+01 }};

                // print(tSolution11,"Processor_TWO");
                }
                else {} //do nothing
            }
            else {} // end expected solutions for parallel

            // define an epsilon environment
            real tEpsilon = 1E-2;

            // define a bool for solution check
            bool tCheckNodalSolution = true;

            // loop over the node and check solution
            for ( uint i = 0; i < 25; i++ )
            {
                // check solution
                tCheckNodalSolution = tCheckNodalSolution
                                   && ( std::abs( tSolution11( i ) - tExpectedSolution( i ) ) < tEpsilon );
            }
            // check bool is true
            REQUIRE( tCheckNodalSolution );
           }/* if( par_size() */
       }

//-------------------------------------------------------------------------------------------------------

    TEST_CASE( "Diffusion_hmr_cubic_10x4x4", "[moris],[mdl],[Diffusion_hmr_cubic_10x4x4]" )
    {
       if( par_size() == 1 )
       {
           // Create a 3D mesh of HEX8 using MTK ------------------------------------------
           std::cout<<" Create a 3D mesh of HEX8 using MTK "<<std::endl;
           //------------------------------------------------------------------------------

           moris::uint tBplineOrder = 3;
           moris::uint tLagrangeOrder = 3;
           moris::uint tMyCoeff = 1;

           hmr::ParameterList tParameters = hmr::create_hmr_parameter_list();

           tParameters.set( "number_of_elements_per_dimension", "4, 2, 2" );
           tParameters.set( "domain_dimensions", "4, 2, 2" );
           tParameters.set( "domain_offset", "-2.0, 0.0, 0.0" );
           tParameters.set( "domain_sidesets", "1, 6, 3, 4, 5, 2");
           tParameters.set( "verbose", 0 );
           tParameters.set( "truncate_bsplines", 1 );
           tParameters.set( "bspline_orders", "3" );
           tParameters.set( "lagrange_orders", "3" );

           tParameters.set( "use_multigrid", 0 );

           tParameters.set( "refinement_buffer", 1 );
           tParameters.set( "staircase_buffer", 1 );

           hmr::HMR tHMR( tParameters );

           std::shared_ptr< moris::hmr::Mesh > tMesh = tHMR.create_mesh( tLagrangeOrder );

           // create field
           std::shared_ptr< moris::hmr::Field > tField = tMesh->create_field( "Circle", tLagrangeOrder );

           for( uint k=0; k<2; ++k )
           {
               tField->evaluate_scalar_function( LevelSetFunction );
               tHMR.flag_surface_elements( tField );
               tHMR.perform_refinement( moris::hmr::RefinementMode::SIMPLE );
               tHMR.update_refinement_pattern();
           }

           tHMR.finalize();

           // evaluate node values
//           tField->evaluate_scalar_function( LevelSetFunction );
//           tHMR.save_to_exodus( 1,"Circle_diff.exo" );

           //1) Create the fem nodes ------------------------------------------------------
           std::cout<<" Create the fem nodes "<<std::endl;
           //------------------------------------------------------------------------------
           Cell< Cell< fem::IWG_Type > >tIWGTypeList( 3 );
           tIWGTypeList( 0 ).resize( 1, fem::IWG_Type::SPATIALDIFF_BULK );
           tIWGTypeList( 1 ).resize( 1, fem::IWG_Type::SPATIALDIFF_DIRICHLET );
           tIWGTypeList( 2 ).resize( 1, fem::IWG_Type::SPATIALDIFF_NEUMANN );

           // create a list of active sidesets
           Cell< moris_index >  tSidesetList = { 3, 5 };

           // create a list of BC type for the sidesets
           Cell< fem::BC_Type > tSidesetBCTypeList = { fem::BC_Type::DIRICHLET,
                                                       fem::BC_Type::NEUMANN };

           // construct a mesh manager for the fem
           std::shared_ptr< moris::hmr::Interpolation_Mesh_HMR > tInterpolationMesh = tHMR.create_interpolation_mesh(tLagrangeOrder, tHMR.mParameters->get_lagrange_output_pattern());
           std::shared_ptr< moris::hmr::Integration_Mesh_HMR >   tIntegrationMesh   = tHMR.create_integration_mesh(tLagrangeOrder, tHMR.mParameters->get_lagrange_output_pattern(),*tInterpolationMesh);


          // place the pair in mesh manager
           mtk::Mesh_Manager tMeshManager;
           tMeshManager.register_mesh_pair(tInterpolationMesh.get(),tIntegrationMesh.get());

           // create model
           mdl::Model * tModel = new mdl::Model( &tMeshManager, tBplineOrder, tIWGTypeList,tSidesetList, tSidesetBCTypeList );

           moris::Cell< enum MSI::Dof_Type > tDofTypes1( 1, MSI::Dof_Type::TEMP );

           // - - - - - - - - - - - - - - - - - - - - - - - - - - - - - - - - -
           // STEP 1: create linear solver and algortihm
           // - - - - - - - - - - - - - - - - - - - - - - - - - - - - - - - - -

           dla::Solver_Factory  tSolFactory;
           std::shared_ptr< dla::Linear_Solver_Algorithm > tLinearSolverAlgorithm = tSolFactory.create_solver( SolverType::AZTEC_IMPL );

           tLinearSolverAlgorithm->set_param("AZ_diagnostics") = AZ_none;
           tLinearSolverAlgorithm->set_param("AZ_output") = AZ_none;

           dla::Linear_Solver tLinSolver;

           tLinSolver.set_linear_algorithm( 0, tLinearSolverAlgorithm );

           // - - - - - - - - - - - - - - - - - - - - - - - - - - - - - - - - -
           // STEP 2: create nonlinear solver and algortihm
           // - - - - - - - - - - - - - - - - - - - - - - - - - - - - - - - - -

           NLA::Nonlinear_Solver_Factory tNonlinFactory;
           std::shared_ptr< NLA::Nonlinear_Algorithm > tNonlinearSolverAlgorithm = tNonlinFactory.create_nonlinear_solver( NLA::NonlinearSolverType::NEWTON_SOLVER );

           tNonlinearSolverAlgorithm->set_param("NLA_max_iter")   = 10;
           tNonlinearSolverAlgorithm->set_param("NLA_hard_break") = false;
           tNonlinearSolverAlgorithm->set_param("NLA_max_lin_solver_restarts") = 2;
           tNonlinearSolverAlgorithm->set_param("NLA_rebuild_jacobian") = true;

           tNonlinearSolverAlgorithm->set_linear_solver( &tLinSolver );

           NLA::Nonlinear_Solver tNonlinearSolver;

           tNonlinearSolver.set_nonlinear_algorithm( tNonlinearSolverAlgorithm, 0 );

           // - - - - - - - - - - - - - - - - - - - - - - - - - - - - - - - - -
           // STEP 3: create time Solver and algorithm
           // - - - - - - - - - - - - - - - - - - - - - - - - - - - - - - - - -
           tsa::Time_Solver_Factory tTimeSolverFactory;
           std::shared_ptr< tsa::Time_Solver_Algorithm > tTimeSolverAlgorithm = tTimeSolverFactory.create_time_solver( tsa::TimeSolverType::MONOLITHIC );

           tTimeSolverAlgorithm->set_nonlinear_solver( &tNonlinearSolver );

           tsa::Time_Solver tTimeSolver;

           tTimeSolver.set_time_solver_algorithm( tTimeSolverAlgorithm );

           NLA::SOL_Warehouse tSolverWarehouse;

           tSolverWarehouse.set_solver_interface(tModel->get_solver_interface());

           tNonlinearSolver.set_solver_warehouse( &tSolverWarehouse );
           tTimeSolver.set_solver_warehouse( &tSolverWarehouse );

           tNonlinearSolver.set_dof_type_list( tDofTypes1 );
           tTimeSolver.set_dof_type_list( tDofTypes1 );

           // - - - - - - - - - - - - - - - - - - - - - - - - - - - - - - - - -
           // STEP 4: Solve and check
           // - - - - - - - - - - - - - - - - - - - - - - - - - - - - - - - - -

           tTimeSolver.solve();

           moris::Matrix< DDRMat > tSolution11;
           tTimeSolver.get_full_solution( tSolution11 );

           //print(tSolution11,"tSolution11");

           tModel->output_solution( "Circle" );

           tField->put_scalar_values_on_field( tModel->get_mSolHMR() );

>>>>>>> e9f948d9
//           tHMR.save_to_exodus( 1,"Circle_diff_temp.exo" );
////           tHMR.save_bsplines_to_vtk("Bsplines_temp.vtk");
//
////           //-------------------------------------//
////           // print solution of each processor
////           if (par_rank() == 0){
////             print(tSolution11,"Processor_ONE");
////           }
////           else if (par_rank() == 1){
////             print(tSolution11,"Processor_TWO");
////           }
////           else {} // do nothing
////           //-------------------------------------//
//
//            // Expected solution when running in serial
//            Matrix< DDRMat > tExpectedSolution = {{ +1.976384396893782e-09, +9.999999997638666e+00, +2.299478928887239e-09,
//                                                    +9.999999997438143e+00, +4.152303135013222e-09, +9.999999996543764e+00,
//                                                    +2.631924777316510e-09, +9.999999997284709e+00, +1.999999999016610e+01,
//                                                    +2.249999998863940e+01, +2.749999998937424e+01, +2.249999999091407e+01,
//                                                    +2.749999998558418e+01, +2.249999998975273e+01, +2.749999998741196e+01,
//                                                    +2.249999999001834e+01, +2.749999998686932e+01, +3.249999997374252e+01,
//                                                    +3.374999998746107e+01, +3.624999997886972e+01, +3.374999998168578e+01,
//                                                    +3.624999998243668e+01, +3.374999998299653e+01, +3.624999998061379e+01,
//                                                    +3.374999998348704e+01 }};
//
//            // expected solutions when running in parallel
//            if (par_size() == 2)
//            {
//                if ( par_rank() == 0 )
//                {
//                    // Expected solution for first processor
//                    tExpectedSolution = {{ -3.302872243818668e-08, +1.000000001738268e+01, +1.085000671093155e-08,
//                                           +9.999999995258710e+00, +1.725491188274901e-08, +9.999999992226838e+00,
//                                           -8.821987998234748e-09, +1.000000000506248e+01, +1.999999997518040e+01,
//                                           +2.250000000695395e+01, +2.750000001516867e+01, +2.250000000553710e+01,
//                                           +2.750000000184574e+01, +2.250000000522549e+01, +2.750000000242706e+01,
//                                           +2.250000000469339e+01, +2.750000000978408e+01, +3.249999997587295e+01,
//                                           +3.375000001858257e+01, +3.624999998752415e+01, +3.375000000630910e+01,
//                                           +3.625000002645388e+01, +3.375000000782835e+01, +3.625000002339387e+01,
//                                           +3.375000001143644e+01 }};
//                   // print(tSolution11,"Processor_ONE");
//                }
//                else if ( par_rank() == 1 )
//                {
//                    // Expected solution for second processor
//                     tExpectedSolution = {{ +4.249999984172224e+01, +4.750000055380576e+01, +4.250000015181325e+01,
//                                            +4.749999966007174e+01, +4.250000011538052e+01, +4.749999976236016e+01,
//                                            +4.249999995438112e+01, +4.750000020612755e+01, +5.249999984162645e+01,
//                                            +5.375000021335701e+01, +5.624999996839500e+01, +5.374999994715878e+01,
//                                            +5.625000007162272e+01, +5.374999996649412e+01, +5.625000006434173e+01,
//                                            +5.375000007562546e+01, +5.625000003060088e+01, +5.750000035171650e+01,
//                                            +5.250000045361771e+01, +5.749999987371483e+01, +5.250000035870602e+01,
//                                            +5.749999990229202e+01, +5.249999989014849e+01, +5.750000009994142e+01,
//                                            +4.249999992652671e+01 }};
//
//                // print(tSolution11,"Processor_TWO");
//                }
//                else {} //do nothing
//            }
//            else {} // end expected solutions for parallel
//
//            // define an epsilon environment
//            real tEpsilon = 1E-2;
//
//            // define a bool for solution check
//            bool tCheckNodalSolution = true;
//
//            // loop over the node and check solution
//            for ( uint i = 0; i < 25; i++ )
//            {
//                // check solution
//                tCheckNodalSolution = tCheckNodalSolution
//                                   && ( std::abs( tSolution11( i ) - tExpectedSolution( i ) ) < tEpsilon );
//            }
//            // check bool is true
//            REQUIRE( tCheckNodalSolution );
//           }/* if( par_size() */
//       }

//-------------------------------------------------------------------------------------------------------
// FIXME broken now needs to be put back in

//    TEST_CASE( "Diffusion_hmr_cubic_10x4x4", "[moris],[mdl],[Diffusion_hmr_cubic_10x4x4]" )
//    {
//       if( par_size() == 1 )
//       {
//           // Create a 3D mesh of HEX8 using MTK ------------------------------------------
//           std::cout<<" Create a 3D mesh of HEX8 using MTK "<<std::endl;
//           //------------------------------------------------------------------------------
//
//           moris::uint tBplineOrder = 3;
//           moris::uint tLagrangeOrder = 3;
//           moris::uint tMyCoeff = 1;
//
//           hmr::ParameterList tParameters = hmr::create_hmr_parameter_list();
//
//           tParameters.set( "number_of_elements_per_dimension", "4, 2, 2" );
//           tParameters.set( "domain_dimensions", "4, 2, 2" );
//           tParameters.set( "domain_offset", "-2.0, 0.0, 0.0" );
//           tParameters.set( "domain_sidesets", "1, 6, 3, 4, 5, 2");
//           tParameters.set( "verbose", 0 );
//           tParameters.set( "truncate_bsplines", 1 );
//           tParameters.set( "bspline_orders", "3" );
//           tParameters.set( "lagrange_orders", "3" );
//
//           tParameters.set( "use_multigrid", 0 );
//
//           tParameters.set( "refinement_buffer", 1 );
//           tParameters.set( "staircase_buffer", 1 );
//
//           hmr::HMR tHMR( tParameters );
//
//           std::shared_ptr< moris::hmr::Mesh > tMesh = tHMR.create_mesh( tLagrangeOrder );
//
//           // create field
//           std::shared_ptr< moris::hmr::Field > tField = tMesh->create_field( "Circle", tLagrangeOrder );
//
//           for( uint k=0; k<2; ++k )
//           {
//               tField->evaluate_scalar_function( LevelSetFunction );
//               tHMR.flag_surface_elements( tField );
//               tHMR.perform_refinement( moris::hmr::RefinementMode::SIMPLE );
//               tHMR.update_refinement_pattern();
//           }
//
//           tHMR.finalize();
//
//           // evaluate node values
////           tField->evaluate_scalar_function( LevelSetFunction );
////           tHMR.save_to_exodus( 1,"Circle_diff.exo" );
//
//           //1) Create the fem nodes ------------------------------------------------------
//           std::cout<<" Create the fem nodes "<<std::endl;
//           //------------------------------------------------------------------------------
//           Cell< Cell< fem::IWG_Type > >tIWGTypeList( 3 );
//           tIWGTypeList( 0 ).resize( 1, fem::IWG_Type::SPATIALDIFF_BULK );
//           tIWGTypeList( 1 ).resize( 1, fem::IWG_Type::SPATIALDIFF_DIRICHLET );
//           tIWGTypeList( 2 ).resize( 1, fem::IWG_Type::SPATIALDIFF_NEUMANN );
//
//           // create a list of active sidesets
//           Cell< moris_index >  tSidesetList = { 3, 5 };
//
//           // create a list of BC type for the sidesets
//           Cell< fem::BC_Type > tSidesetBCTypeList = { fem::BC_Type::DIRICHLET,
//                                                       fem::BC_Type::NEUMANN };
//
//           // construct a mesh manager for the fem
//           std::shared_ptr< moris::hmr::Interpolation_Mesh_HMR > tInterpolationMesh = tHMR.create_interpolation_mesh(tLagrangeOrder, tHMR.mParameters->get_lagrange_output_pattern());
//           std::shared_ptr< moris::hmr::Integration_Mesh_HMR >   tIntegrationMesh   = tHMR.create_integration_mesh(tLagrangeOrder, tHMR.mParameters->get_lagrange_output_pattern());
//
//
//          // place the pair in mesh manager
//           mtk::Mesh_Manager tMeshManager;
//           tMeshManager.register_mesh_pair(tInterpolationMesh.get(),tIntegrationMesh.get());
//
//           // create model
//           mdl::Model * tModel = new mdl::Model( &tMeshManager, tBplineOrder, tIWGTypeList,tSidesetList, tSidesetBCTypeList );
//
//           moris::Cell< enum MSI::Dof_Type > tDofTypes1( 1, MSI::Dof_Type::TEMP );
//
//           // - - - - - - - - - - - - - - - - - - - - - - - - - - - - - - - - -
//           // STEP 1: create linear solver and algortihm
//           // - - - - - - - - - - - - - - - - - - - - - - - - - - - - - - - - -
//
//           dla::Solver_Factory  tSolFactory;
//           std::shared_ptr< dla::Linear_Solver_Algorithm > tLinearSolverAlgorithm = tSolFactory.create_solver( SolverType::AZTEC_IMPL );
//
//           tLinearSolverAlgorithm->set_param("AZ_diagnostics") = AZ_none;
//           tLinearSolverAlgorithm->set_param("AZ_output") = AZ_none;
//
//           dla::Linear_Solver tLinSolver;
//
//           tLinSolver.set_linear_algorithm( 0, tLinearSolverAlgorithm );
//
//           // - - - - - - - - - - - - - - - - - - - - - - - - - - - - - - - - -
//           // STEP 2: create nonlinear solver and algortihm
//           // - - - - - - - - - - - - - - - - - - - - - - - - - - - - - - - - -
//
//           NLA::Nonlinear_Solver_Factory tNonlinFactory;
//           std::shared_ptr< NLA::Nonlinear_Algorithm > tNonlinearSolverAlgorithm = tNonlinFactory.create_nonlinear_solver( NLA::NonlinearSolverType::NEWTON_SOLVER );
//
//           tNonlinearSolverAlgorithm->set_param("NLA_max_iter")   = 10;
//           tNonlinearSolverAlgorithm->set_param("NLA_hard_break") = false;
//           tNonlinearSolverAlgorithm->set_param("NLA_max_lin_solver_restarts") = 2;
//           tNonlinearSolverAlgorithm->set_param("NLA_rebuild_jacobian") = true;
//
//           tNonlinearSolverAlgorithm->set_linear_solver( &tLinSolver );
//
//           NLA::Nonlinear_Solver tNonlinearSolver;
//
//           tNonlinearSolver.set_nonlinear_algorithm( tNonlinearSolverAlgorithm, 0 );
//
//           // - - - - - - - - - - - - - - - - - - - - - - - - - - - - - - - - -
//           // STEP 3: create time Solver and algorithm
//           // - - - - - - - - - - - - - - - - - - - - - - - - - - - - - - - - -
//           tsa::Time_Solver_Factory tTimeSolverFactory;
//           std::shared_ptr< tsa::Time_Solver_Algorithm > tTimeSolverAlgorithm = tTimeSolverFactory.create_time_solver( tsa::TimeSolverType::MONOLITHIC );
//
//           tTimeSolverAlgorithm->set_nonlinear_solver( &tNonlinearSolver );
//
//           tsa::Time_Solver tTimeSolver;
//
//           tTimeSolver.set_time_solver_algorithm( tTimeSolverAlgorithm );
//
//           NLA::SOL_Warehouse tSolverWarehouse;
//
//           tSolverWarehouse.set_solver_interface(tModel->get_solver_interface());
//
//           tNonlinearSolver.set_solver_warehouse( &tSolverWarehouse );
//           tTimeSolver.set_solver_warehouse( &tSolverWarehouse );
//
//           tNonlinearSolver.set_dof_type_list( tDofTypes1 );
//           tTimeSolver.set_dof_type_list( tDofTypes1 );
//
//           // - - - - - - - - - - - - - - - - - - - - - - - - - - - - - - - - -
//           // STEP 4: Solve and check
//           // - - - - - - - - - - - - - - - - - - - - - - - - - - - - - - - - -
//
//           tTimeSolver.solve();
//
//           moris::Matrix< DDRMat > tSolution11;
//           tTimeSolver.get_full_solution( tSolution11 );
//
//           //print(tSolution11,"tSolution11");
//
//           tModel->output_solution( "Circle" );
//
//           tField->put_scalar_values_on_field( tModel->get_mSolHMR() );
//
////           tHMR.save_to_exodus( 1,"Circle_diff_temp.exo" );
////           tHMR.save_bsplines_to_vtk("Bsplines_temp_cubic.vtk");
//
//            // Expected solution when running in serial
//            Matrix< DDRMat > tExpectedSolution = {{ -5.0e+00,    +5.0e+00,    -5.0e+00,
//                                                    +5.0e+00,    -5.0e+00,    +5.0e+00,
//                                                    -5.0e+00,    +5.0e+00,    +1.5e+01,
//                                                    +2.5e+01,    +3.5e+01,    +3.5e+01,
//                                                    +3.5e+01,    +3.5e+01,    +1.5e+01,
//                                                    +2.5e+01,    +1.5e+01,    +2.5e+01,
//                                                    +1.5e+01,    +2.5e+01,    +3.5e+01,
//                                                    +4.0e+01,    +4.5e+01,    +4.0e+01,
//                                                    +4.5e+01 }};
//
//            // define an epsilon environment
//            real tEpsilon = 1E-2;
//
//            // define a bool for solution check
//            bool tCheckNodalSolution = true;
//
//            // loop over the node and check solution
//            for ( uint i = 0; i < 25; i++ )
//            {
//                // check solution
//                tCheckNodalSolution = tCheckNodalSolution
//                                   && ( std::abs( tSolution11( i ) - tExpectedSolution( i ) ) < tEpsilon );
//            }
//            // check bool is true
//            REQUIRE( tCheckNodalSolution );
//           }/* if( par_size() */
//       }

//-------------------------------------------------------------------------------------------------------
//FIXME: THIS TEST WAS COMMENTED OUT PRIOR TO INTEGRATION/INTERPOLATION COMMIT
//FIXME: EITHER REMOVE OR FIX
//    // Test to verify that results that a Bar of 30x1x1 elements match with the results found in Matlab
//    TEST_CASE( "Diffusion_hmr3_bar", "[moris],[mdl],[Diffusion_hmr3_bar]" )
//     {
//        if( (par_size() == 1) ) //|| (par_size() == 2) )
//        {
//            // Create a 3D mesh of HEX8 using MTK ------------------------------------------
//            std::cout<<" Create a 3D mesh of HEX8 using MTK "<<std::endl;
//            //------------------------------------------------------------------------------
//
//            // --- Set parameters for cubic mesh------------------------------------------//
//            moris::uint tBplineOrder = 3;
//            moris::uint tLagrangeOrder = 3;
//            moris::uint tMyCoeff = 1;
//
//            hmr::ParameterList tParameters = hmr::create_hmr_parameter_list();
//
//            tParameters.set( "number_of_elements_per_dimension", "30, 2, 2" );
//            tParameters.set( "domain_dimensions", "30, 2, 2" );
//            tParameters.set( "domain_offset", "0.0, 0.0, 0.0" );
//            tParameters.set( "domain_sidesets", "1, 6, 3, 4, 5, 2");
//            tParameters.set( "verbose", 0 );
//            tParameters.set( "truncate_bsplines", 1 );
//            tParameters.set( "bspline_orders", "3" );
//            tParameters.set( "lagrange_orders", "3" );
//
//            tParameters.set( "use_multigrid", 0 );
//
//            tParameters.set( "refinement_buffer", 2 );
//            tParameters.set( "staircase_buffer", 1 );
//
//             hmr::HMR tHMR( tParameters );
//
//             // create meshes
//             // as defined in parameters
//             std::shared_ptr< moris::hmr::Mesh > tMesh = tHMR.create_mesh( tLagrangeOrder );
//             // linear
//             std::shared_ptr< moris::hmr::Mesh > tMesh_lin = tHMR.create_mesh( 1 );
//
//             // create fields
//             // as defined in parameters
//             std::shared_ptr< moris::hmr::Field > tField = tMesh->create_field( "Temp", tLagrangeOrder );
//             // linear
//             std::shared_ptr< moris::hmr::Field > tField_lin = tMesh->create_field( "Temp", 1 );
//             tHMR.finalize();
//
//             // evaluate nodal values
//             tField->evaluate_scalar_function( LevelSetFunction );
//             tHMR.save_to_exodus( 3,"Bar_diff.exo" );
//             tHMR.save_bsplines_to_vtk("Bsplines_3.vtk");
//
//
//            //1) Create the fem nodes ------------------------------------------------------
//                std::cout<<" Create the fem nodes "<<std::endl;
//                //------------------------------------------------------------------------------
//                Cell< Cell< fem::IWG_Type > >tIWGTypeList( 3 );
//                tIWGTypeList( 0 ).resize( 1, fem::IWG_Type::SPATIALDIFF_BULK );
//                tIWGTypeList( 1 ).resize( 1, fem::IWG_Type::SPATIALDIFF_DIRICHLET );
//                tIWGTypeList( 2 ).resize( 1, fem::IWG_Type::SPATIALDIFF_NEUMANN );
//
//                // create a list of active sidesets
//                Cell< moris_index >  tSidesetList = { 3, 5 };
//
//                // create a list of BC type for the sidesets
//                Cell< fem::BC_Type > tSidesetBCTypeList = { fem::BC_Type::DIRICHLET,
//                                                            fem::BC_Type::NEUMANN };
//
//                // create model
//                mdl::Model * tModel = new mdl::Model( tMesh.get(), tBplineOrder, tIWGTypeList,
//                                                      tSidesetList, tSidesetBCTypeList );
//
//                //solve
//                moris::Matrix< DDRMat > tSolution11;
//                tModel->solve( tSolution11 );
//
//                tModel->output_solution( "Temp" );
//
//                tField->put_scalar_values_on_field( tModel->get_mSolHMR() );
//
//                moris::Matrix< DDRMat > tMat=tModel->get_mSolHMR();
//
//
//                print(tMat,"tModel->get_mSolHMR()");
//
//                tHMR.save_to_exodus( 3,"Bar_diff_temp.exo" );
//
//                //-------------------------------------//
//                // print solution of each processor
//                if (par_rank() == 0){
//             	   print(tSolution11,"Processor_ONE");
//                }
//                else if (par_rank() == 1){
//             	   print(tSolution11,"Processor_TWO");
//                }
//                else {} // do nothing
//                //-------------------------------------//
//
//                // Expected solution when running in serial
//                Matrix< DDRMat > tExpectedSolution = {{ -4.999999999991080e+00, +1.499999999999172e+01, +3.499999999997526e+01,
//                										+5.499999999996074e+01, +7.499999999994367e+01, +9.499999999992741e+01,
//                										+1.149999999999111e+02, +1.349999999998977e+02, +1.549999999998815e+02,
//                										+1.749999999998658e+02, +1.949999999998477e+02, +2.149999999998388e+02,
//                										+2.349999999998148e+02, +2.549999999998110e+02, +2.749999999997917e+02,
//                										+2.949999999997839e+02, +3.149999999997660e+02, +3.349999999997580e+02,
//                										+3.549999999997472e+02, +3.749999999997294e+02, +3.949999999997358e+02,
//                										+4.149999999997223e+02, +4.349999999997091e+02, +4.549999999997105e+02,
//                										+4.749999999996928e+02 }};
//
//
////                // expected solutions when running in parallel
////                if (par_size() == 2)
////                {
////                if (par_rank() == 0){
////             	   // Expected solution for first processor
////             	   tExpectedSolution = {{ -4.999999999991624e+00, +1.499999999999161e+01, +3.499999999997502e+01,
////             	                          +5.499999999995868e+01, +7.499999999994161e+01, +9.499999999992610e+01,
////             	                          +1.149999999999077e+02, +1.349999999998949e+02, +1.549999999998757e+02,
////             	                          +1.749999999998629e+02, +1.949999999998447e+02, +2.149999999998312e+02,
////             	                          +2.349999999998155e+02, +2.549999999998012e+02, +2.749999999997895e+02,
////             	                          +2.949999999997746e+02, +3.149999999997617e+02, -4.999999999991963e+00,
////             	                          +1.499999999999181e+01, +3.499999999997487e+01, +5.499999999995832e+01,
////             	                          +7.499999999994192e+01, +9.499999999992511e+01, +1.149999999999097e+02,
////             	                          +1.349999999998923e+02 }};
////                }
////                if (par_rank() == 1){
////             	   // Expected solution for second processor
////             	   tExpectedSolution = {{ +2.949999999997746e+02, +3.149999999997617e+02, +3.349999999997517e+02,
////             			   	   	   	   	  +3.549999999997380e+02, +3.749999999997299e+02, +3.949999999997189e+02,
////             			   	   	   	   	  +4.149999999997115e+02, +4.349999999997027e+02, +4.549999999996974e+02,
////             			   	   	   	   	  +4.749999999996870e+02, +4.949999999996827e+02, +5.149999999996821e+02,
////             			   	   	   	   	  +5.349999999996738e+02, +5.549999999996742e+02, +5.749999999996711e+02,
////             			   	   	   	   	  +5.949999999996758e+02, +6.149999999996559e+02, +2.949999999997752e+02,
////             			   	   	   	   	  +3.149999999997630e+02, +3.349999999997501e+02, +3.549999999997406e+02,
////             			   	   	   	   	  +3.749999999997290e+02, +3.949999999997200e+02, +4.149999999997109e+02,
////             			   	   	   	   	  +4.349999999997023e+02 }};
////                }
////                else {} //do nothing
////                } else {} // end expected solutions for parallel
//
//
//                // define an epsilon environment
//                double tEpsilon = 1E-3;
//
//                // define a bool for solution check
//                bool tCheckNodalSolution = true;
//
//                // loop over the node and check solution
//                for ( uint i = 0; i < 25; i++ )
//                {
//             	   // check solution
//                    tCheckNodalSolution = tCheckNodalSolution
//                                       && ( std::abs( tSolution11( i ) - tExpectedSolution( i ) ) < tEpsilon );
//                }
//                // check bool is true
//                REQUIRE( tCheckNodalSolution );
//
//                //-----------------------------------------------------------------------------------------------------
//
//            }/* if( par_size() */
//        }

    }/* namespace fem */
}/* namespace moris */<|MERGE_RESOLUTION|>--- conflicted
+++ resolved
@@ -58,750 +58,553 @@
 moris::real
 LevelSetFunction( const moris::Matrix< moris::DDRMat > & aPoint )
 {
-    return norm( aPoint ) - 0.5;
+	return norm( aPoint ) - 0.5;
 }
 
 namespace moris
 {
-    namespace mdl
-    {
-        TEST_CASE( "Diffusion_2x2x2", "[moris],[mdl],[Diffusion_2x2x2]" )
-        {
-        if(par_size() == 1 )
-        {
-            // Create a 3D mesh of HEX8 using MTK ------------------------------------------
-            std::cout<<" Create a 3D mesh of HEX8 using MTK "<<std::endl;
-            //------------------------------------------------------------------------------
-
-            std::string tPrefix = std::getenv("MORISROOT");
-            std::string tMeshFileName = tPrefix + "projects/FEM/INT/test/data/Cube_with_side_sets.g";
-            std::cout<<"Mesh input name = "<<tMeshFileName<<std::endl;
-
-            moris::mtk::Scalar_Field_Info<DDRMat> tNodeField1;
-            std::string tFieldName1 = "Temp_Field";
-            tNodeField1.set_field_name( tFieldName1 );
-            tNodeField1.set_field_entity_rank( EntityRank::NODE );
-
-            // Initialize field information container
-            moris::mtk::MtkFieldsInfo tFieldsInfo;
-
-            // Place the node field into the field info container
-            add_field_for_mesh_input(&tNodeField1,tFieldsInfo);
-
-            // Declare some supplementary fields
-            mtk::MtkMeshData tMeshData;
-            tMeshData.FieldsInfo = &tFieldsInfo;
-
-
-            // construct the mesh data
-            mtk::Interpolation_Mesh* tInterpMesh1 = mtk::create_interpolation_mesh( MeshType::STK, tMeshFileName, &tMeshData );
-            mtk::Integration_Mesh*   tIntegMesh1  = mtk::create_integration_mesh_from_interpolation_mesh( MeshType::STK, tInterpMesh1 );
-
-            // place the pair in mesh manager
-            mtk::Mesh_Manager tMeshManager;
-            tMeshManager.register_mesh_pair(tInterpMesh1,tIntegMesh1);
-
-            // create a list of IWG type
-            Cell< Cell< fem::IWG_Type > >tIWGTypeList( 3 );
-            tIWGTypeList( 0 ).resize( 1, fem::IWG_Type::SPATIALDIFF_BULK );
-            tIWGTypeList( 1 ).resize( 1, fem::IWG_Type::SPATIALDIFF_DIRICHLET );
-            tIWGTypeList( 2 ).resize( 1, fem::IWG_Type::SPATIALDIFF_NEUMANN );
-
-            // create a list of active block-sets
-            moris::Cell< moris_index >  tBlocksetList = { 0 };
-
-            // create a list of active sidesets
-            moris::Cell< moris_index >  tSidesetList = { 3, 5 };
-
-            // create a list of BC type for the sidesets
-            moris::Cell< fem::BC_Type > tSidesetBCTypeList = { fem::BC_Type::DIRICHLET,
-                                                               fem::BC_Type::NEUMANN };
-
-            // create a list of active double side-sets
-            moris::Cell< moris_index >  tDoubleSidesetList = {};
-
-            // create model
-            mdl::Model * tModel = new mdl::Model( &tMeshManager, 1, tIWGTypeList,
-                                                  tBlocksetList,
-                                                  tSidesetList, tSidesetBCTypeList,
-                                                  tDoubleSidesetList );
-
-            //------------------------------------------------------------------------------
-
-            moris::Cell< enum MSI::Dof_Type > tDofTypes1( 1, MSI::Dof_Type::TEMP );
-
-            // - - - - - - - - - - - - - - - - - - - - - - - - - - - - - - - - -
-            // STEP 1: create linear solver and algorithm
-            // - - - - - - - - - - - - - - - - - - - - - - - - - - - - - - - - -
-
-            dla::Solver_Factory  tSolFactory;
-            std::shared_ptr< dla::Linear_Solver_Algorithm > tLinearSolverAlgorithm = tSolFactory.create_solver( SolverType::AZTEC_IMPL );
-
-            tLinearSolverAlgorithm->set_param("AZ_diagnostics") = AZ_none;
-            tLinearSolverAlgorithm->set_param("AZ_output") = AZ_none;
-
-            dla::Linear_Solver tLinSolver;
-
-            tLinSolver.set_linear_algorithm( 0, tLinearSolverAlgorithm );
-
-            // - - - - - - - - - - - - - - - - - - - - - - - - - - - - - - - - -
-            // STEP 2: create nonlinear solver and algorithm
-            // - - - - - - - - - - - - - - - - - - - - - - - - - - - - - - - - -
-
-            NLA::Nonlinear_Solver_Factory tNonlinFactory;
-            std::shared_ptr< NLA::Nonlinear_Algorithm > tNonlinearSolverAlgorithm = tNonlinFactory.create_nonlinear_solver( NLA::NonlinearSolverType::NEWTON_SOLVER );
-
-            tNonlinearSolverAlgorithm->set_param("NLA_max_iter")   = 10;
-            tNonlinearSolverAlgorithm->set_param("NLA_hard_break") = false;
-            tNonlinearSolverAlgorithm->set_param("NLA_max_lin_solver_restarts") = 2;
-            tNonlinearSolverAlgorithm->set_param("NLA_rebuild_jacobian") = true;
-
-            tNonlinearSolverAlgorithm->set_linear_solver( &tLinSolver );
-
-            NLA::Nonlinear_Solver tNonlinearSolver;
-
-            tNonlinearSolver.set_nonlinear_algorithm( tNonlinearSolverAlgorithm, 0 );
-
-            // - - - - - - - - - - - - - - - - - - - - - - - - - - - - - - - - -
-            // STEP 3: create time Solver and algorithm
-            // - - - - - - - - - - - - - - - - - - - - - - - - - - - - - - - - -
-            tsa::Time_Solver_Factory tTimeSolverFactory;
-            std::shared_ptr< tsa::Time_Solver_Algorithm > tTimeSolverAlgorithm = tTimeSolverFactory.create_time_solver( tsa::TimeSolverType::MONOLITHIC );
-
-            tTimeSolverAlgorithm->set_nonlinear_solver( &tNonlinearSolver );
-
-            tsa::Time_Solver tTimeSolver;
-
-            tTimeSolver.set_time_solver_algorithm( tTimeSolverAlgorithm );
-
-            NLA::SOL_Warehouse tSolverWarehouse;
-
-            tSolverWarehouse.set_solver_interface(tModel->get_solver_interface());
-
-            tNonlinearSolver.set_solver_warehouse( &tSolverWarehouse );
-            tTimeSolver.set_solver_warehouse( &tSolverWarehouse );
-
-            tNonlinearSolver.set_dof_type_list( tDofTypes1 );
-            tTimeSolver.set_dof_type_list( tDofTypes1 );
-
-            // - - - - - - - - - - - - - - - - - - - - - - - - - - - - - - - - -
-            // STEP 4: Solve and check
-            // - - - - - - - - - - - - - - - - - - - - - - - - - - - - - - - - -
-
-            tTimeSolver.solve();
-
-            moris::Matrix< DDRMat > tSolution11;
-            tTimeSolver.get_full_solution( tSolution11 );
-
-            // Expected solution
-            Matrix< DDRMat > tExpectedSolution = {{ 25.0, 25.0, 25.0,
-                                                    25.0,  5.0, 25.0,
-                                                    45.0, 25.0,  5.0,
-                                                    25.0, 45.0, 25.0,
-                                                     5.0, 25.0, 45.0,
-                                                     5.0, 45.0,  5.0,
-                                                    45.0,  5.0, 45.0,
-                                                     5.0, 45.0,  5.0,
-                                                    45.0,  5.0, 45.0 }};
-
-            // define an epsilon environment
-            real tEpsilon = 1E-3;
-
-            // define a bool for solution check
-            bool tCheckNodalSolution = true;
-
-            // number of mesh nodes
-            uint tNumOfNodes = tInterpMesh1->get_num_nodes();
-
-            // loop over the node and chyeck solution
-            for ( uint i = 0; i < tNumOfNodes; i++ )
-            {
-                // check solution
-                tCheckNodalSolution = tCheckNodalSolution
-                                   && ( std::abs( tSolution11( i ) - tExpectedSolution( i ) ) < tEpsilon );
-            }
-            // check bool is true
-            REQUIRE( tCheckNodalSolution );
-
-            tModel->output_solution( tFieldName1 );
-
-            delete tModel;
-            delete tInterpMesh1;
-            delete tIntegMesh1;
-
-        }/* if( par_size() */
-    }
-
-        TEST_CASE( "Element_Diffusion_3", "[moris],[mdl],[Diffusion_block_7x8x9]" )
-        {
-        if(par_size() == 1 )
-        {
-            // Create a 3D mesh of HEX8 using MTK ------------------------------------------
-            std::cout<<" Create a 3D mesh of HEX8 using MTK "<<std::endl;
-            //------------------------------------------------------------------------------
-
-            std::string tPrefix = std::getenv("MORISROOT");
-            std::string tMeshFileName = tPrefix + "projects/FEM/MDL/test/data/Block_7x8x9.g";
-
-            std::cout<<"Mesh input name = "<< tMeshFileName<<std::endl;
-
-            moris::mtk::Scalar_Field_Info<DDRMat> tNodeField1;
-            std::string tFieldName1 = "Temp_Field";
-            tNodeField1.set_field_name(tFieldName1);
-            tNodeField1.set_field_entity_rank(EntityRank::NODE);
-
-            // Initialize field information container
-            moris::mtk::MtkFieldsInfo tFieldsInfo;
-
-            // Place the node field into the field info container
-            add_field_for_mesh_input(&tNodeField1,tFieldsInfo);
-
-            // Declare some supplementary fields
-            mtk::MtkMeshData tMeshData;
-            tMeshData.FieldsInfo = &tFieldsInfo;
-
-            // construct the mesh data
-            mtk::Interpolation_Mesh* tInterpMesh1 = mtk::create_interpolation_mesh( MeshType::STK, tMeshFileName, &tMeshData );
-            mtk::Integration_Mesh*   tIntegMesh1  = mtk::create_integration_mesh_from_interpolation_mesh(MeshType::STK,tInterpMesh1);
-
-            // place the pair in mesh manager
-            mtk::Mesh_Manager tMeshManager;
-            tMeshManager.register_mesh_pair(tInterpMesh1,tIntegMesh1);
-
-            //1) Create the fem nodes ------------------------------------------------------
-            std::cout<<" Create the fem nodes "<<std::endl;
-            //------------------------------------------------------------------------------
-            Cell< Cell< fem::IWG_Type > >tIWGTypeList( 3 );
-            tIWGTypeList( 0 ).resize( 1, fem::IWG_Type::SPATIALDIFF_BULK );
-            tIWGTypeList( 1 ).resize( 1, fem::IWG_Type::SPATIALDIFF_DIRICHLET );
-            tIWGTypeList( 2 ).resize( 1, fem::IWG_Type::SPATIALDIFF_NEUMANN );
-
-            // create a list of active block-sets
-            moris::Cell< moris_index >  tBlocksetList = { 0 };
-
-            // create a list of active sidesets
-            moris::Cell< moris_index >  tSidesetList = { 3, 5 };
-
-            // create a list of BC type for the sidesets
-            moris::Cell< fem::BC_Type > tSidesetBCTypeList = { fem::BC_Type::DIRICHLET,
-                                                               fem::BC_Type::NEUMANN };
-
-            // create a list of active double side-sets
-            moris::Cell< moris_index >  tDoubleSidesetList = {};
-
-            // create model
-            mdl::Model * tModel = new mdl::Model( &tMeshManager, 1, tIWGTypeList,
-                                                  tBlocksetList,
-                                                  tSidesetList, tSidesetBCTypeList,
-                                                  tDoubleSidesetList );
-
-            moris::Cell< enum MSI::Dof_Type > tDofTypes1( 1, MSI::Dof_Type::TEMP );
-
-            // - - - - - - - - - - - - - - - - - - - - - - - - - - - - - - - - -
-            // STEP 1: create linear solver and algortihm
-            // - - - - - - - - - - - - - - - - - - - - - - - - - - - - - - - - -
-
-            dla::Solver_Factory  tSolFactory;
-            std::shared_ptr< dla::Linear_Solver_Algorithm > tLinearSolverAlgorithm = tSolFactory.create_solver( SolverType::AZTEC_IMPL );
-
-            tLinearSolverAlgorithm->set_param("AZ_diagnostics") = AZ_none;
-            tLinearSolverAlgorithm->set_param("AZ_output") = AZ_none;
-
-            dla::Linear_Solver tLinSolver;
-
-            tLinSolver.set_linear_algorithm( 0, tLinearSolverAlgorithm );
-
-            // - - - - - - - - - - - - - - - - - - - - - - - - - - - - - - - - -
-            // STEP 2: create nonlinear solver and algortihm
-            // - - - - - - - - - - - - - - - - - - - - - - - - - - - - - - - - -
-
-            NLA::Nonlinear_Solver_Factory tNonlinFactory;
-            std::shared_ptr< NLA::Nonlinear_Algorithm > tNonlinearSolverAlgorithm = tNonlinFactory.create_nonlinear_solver( NLA::NonlinearSolverType::NEWTON_SOLVER );
-
-            tNonlinearSolverAlgorithm->set_param("NLA_max_iter")   = 10;
-            tNonlinearSolverAlgorithm->set_param("NLA_hard_break") = false;
-            tNonlinearSolverAlgorithm->set_param("NLA_max_lin_solver_restarts") = 2;
-            tNonlinearSolverAlgorithm->set_param("NLA_rebuild_jacobian") = true;
-
-            tNonlinearSolverAlgorithm->set_linear_solver( &tLinSolver );
-
-            NLA::Nonlinear_Solver tNonlinearSolver;
-
-            tNonlinearSolver.set_nonlinear_algorithm( tNonlinearSolverAlgorithm, 0 );
-
-            // - - - - - - - - - - - - - - - - - - - - - - - - - - - - - - - - -
-            // STEP 3: create time Solver and algorithm
-            // - - - - - - - - - - - - - - - - - - - - - - - - - - - - - - - - -
-
-            tsa::Time_Solver_Factory tTimeSolverFactory;
-            std::shared_ptr< tsa::Time_Solver_Algorithm > tTimeSolverAlgorithm = tTimeSolverFactory.create_time_solver( tsa::TimeSolverType::MONOLITHIC );
-
-            tTimeSolverAlgorithm->set_nonlinear_solver( &tNonlinearSolver );
-
-            tsa::Time_Solver tTimeSolver;
-
-            tTimeSolver.set_time_solver_algorithm( tTimeSolverAlgorithm );
-
-            NLA::SOL_Warehouse tSolverWarehouse;
-
-            tSolverWarehouse.set_solver_interface(tModel->get_solver_interface());
-
-            tNonlinearSolver.set_solver_warehouse( &tSolverWarehouse );
-            tTimeSolver.set_solver_warehouse( &tSolverWarehouse );
-
-            tNonlinearSolver.set_dof_type_list( tDofTypes1 );
-            tTimeSolver.set_dof_type_list( tDofTypes1 );
-
-            // - - - - - - - - - - - - - - - - - - - - - - - - - - - - - - - - -
-            // STEP 4: Solve and check
-            // - - - - - - - - - - - - - - - - - - - - - - - - - - - - - - - - -
-
-            tTimeSolver.solve();
-
-            moris::Matrix< DDRMat > tSolution11;
-            tTimeSolver.get_full_solution( tSolution11 );
-
-            tModel->output_solution( tFieldName1 );
-
-            // print( tSolution11, "Solution" );
-
-            // Expected solution
-            Matrix< DDRMat > tExpectedSolution =
-                 {{+2.5e+01, +2.5e+01, +2.5e+01,
-                   +2.5e+01, +2.5e+01, +2.5e+01,
-                   +2.5e+01, +2.5e+01, +2.5e+01,
-                   +2.5e+01, +2.5e+01, +2.5e+01,
-                   +2.5e+01, +2.5e+01, +2.5e+01,
-                   +2.5e+01, +2.5e+01, +2.5e+01,
-                   +2.5e+01, +2.5e+01, +2.5e+01,
-                   +2.5e+01, +2.5e+01, +2.5e+01,
-                   +2.5e+01 }};
-
-            // define an epsilon environment
-            real tEpsilon = 1E-3;
-
-            // define a bool for solution check
-            bool tCheckNodalSolution = true;
-
-            // loop over the node and check solution
-            for ( uint i = 0; i < 25; i++ )
-            {
-                // check solution
-                tCheckNodalSolution = tCheckNodalSolution
-                    && ( std::abs( tSolution11( i ) - tExpectedSolution( i ) ) < tEpsilon );
-            }
-            // check bool is true
-            REQUIRE( tCheckNodalSolution );
-
-        }/* if( par_size() */
-    }
+namespace mdl
+{
+TEST_CASE( "Diffusion_2x2x2", "[moris],[mdl],[Diffusion_2x2x2]" )
+        		{
+	if(par_size() == 1 )
+	{
+		// Create a 3D mesh of HEX8 using MTK ------------------------------------------
+		std::cout<<" Create a 3D mesh of HEX8 using MTK "<<std::endl;
+		//------------------------------------------------------------------------------
+
+		std::string tPrefix = std::getenv("MORISROOT");
+		std::string tMeshFileName = tPrefix + "projects/FEM/INT/test/data/Cube_with_side_sets.g";
+		std::cout<<"Mesh input name = "<<tMeshFileName<<std::endl;
+
+		moris::mtk::Scalar_Field_Info<DDRMat> tNodeField1;
+		std::string tFieldName1 = "Temp_Field";
+		tNodeField1.set_field_name( tFieldName1 );
+		tNodeField1.set_field_entity_rank( EntityRank::NODE );
+
+		// Initialize field information container
+		moris::mtk::MtkFieldsInfo tFieldsInfo;
+
+		// Place the node field into the field info container
+		add_field_for_mesh_input(&tNodeField1,tFieldsInfo);
+
+		// Declare some supplementary fields
+		mtk::MtkMeshData tMeshData;
+		tMeshData.FieldsInfo = &tFieldsInfo;
+
+
+		// construct the mesh data
+		mtk::Interpolation_Mesh* tInterpMesh1 = mtk::create_interpolation_mesh( MeshType::STK, tMeshFileName, &tMeshData );
+		mtk::Integration_Mesh*   tIntegMesh1  = mtk::create_integration_mesh_from_interpolation_mesh( MeshType::STK, tInterpMesh1 );
+
+		// place the pair in mesh manager
+		mtk::Mesh_Manager tMeshManager;
+		tMeshManager.register_mesh_pair(tInterpMesh1,tIntegMesh1);
+
+		// create a list of IWG type
+		Cell< Cell< fem::IWG_Type > >tIWGTypeList( 3 );
+		tIWGTypeList( 0 ).resize( 1, fem::IWG_Type::SPATIALDIFF_BULK );
+		tIWGTypeList( 1 ).resize( 1, fem::IWG_Type::SPATIALDIFF_DIRICHLET );
+		tIWGTypeList( 2 ).resize( 1, fem::IWG_Type::SPATIALDIFF_NEUMANN );
+
+		// create a list of active block-sets
+		moris::Cell< moris_index >  tBlocksetList = { 0 };
+
+		// create a list of active sidesets
+		moris::Cell< moris_index >  tSidesetList = { 3, 5 };
+
+		// create a list of BC type for the sidesets
+		moris::Cell< fem::BC_Type > tSidesetBCTypeList = { fem::BC_Type::DIRICHLET,
+				fem::BC_Type::NEUMANN };
+
+		// create a list of active double side-sets
+		moris::Cell< moris_index >  tDoubleSidesetList = {};
+
+		// create model
+		mdl::Model * tModel = new mdl::Model( &tMeshManager, 1, tIWGTypeList,
+				tBlocksetList,
+				tSidesetList, tSidesetBCTypeList,
+				tDoubleSidesetList );
+
+		//------------------------------------------------------------------------------
+
+		moris::Cell< enum MSI::Dof_Type > tDofTypes1( 1, MSI::Dof_Type::TEMP );
+
+		// - - - - - - - - - - - - - - - - - - - - - - - - - - - - - - - - -
+		// STEP 1: create linear solver and algorithm
+		// - - - - - - - - - - - - - - - - - - - - - - - - - - - - - - - - -
+
+		dla::Solver_Factory  tSolFactory;
+		std::shared_ptr< dla::Linear_Solver_Algorithm > tLinearSolverAlgorithm = tSolFactory.create_solver( SolverType::AZTEC_IMPL );
+
+		tLinearSolverAlgorithm->set_param("AZ_diagnostics") = AZ_none;
+		tLinearSolverAlgorithm->set_param("AZ_output") = AZ_none;
+
+		dla::Linear_Solver tLinSolver;
+
+		tLinSolver.set_linear_algorithm( 0, tLinearSolverAlgorithm );
+
+		// - - - - - - - - - - - - - - - - - - - - - - - - - - - - - - - - -
+		// STEP 2: create nonlinear solver and algorithm
+		// - - - - - - - - - - - - - - - - - - - - - - - - - - - - - - - - -
+
+		NLA::Nonlinear_Solver_Factory tNonlinFactory;
+		std::shared_ptr< NLA::Nonlinear_Algorithm > tNonlinearSolverAlgorithm = tNonlinFactory.create_nonlinear_solver( NLA::NonlinearSolverType::NEWTON_SOLVER );
+
+		tNonlinearSolverAlgorithm->set_param("NLA_max_iter")   = 10;
+		tNonlinearSolverAlgorithm->set_param("NLA_hard_break") = false;
+		tNonlinearSolverAlgorithm->set_param("NLA_max_lin_solver_restarts") = 2;
+		tNonlinearSolverAlgorithm->set_param("NLA_rebuild_jacobian") = true;
+
+		tNonlinearSolverAlgorithm->set_linear_solver( &tLinSolver );
+
+		NLA::Nonlinear_Solver tNonlinearSolver;
+
+		tNonlinearSolver.set_nonlinear_algorithm( tNonlinearSolverAlgorithm, 0 );
+
+		// - - - - - - - - - - - - - - - - - - - - - - - - - - - - - - - - -
+		// STEP 3: create time Solver and algorithm
+		// - - - - - - - - - - - - - - - - - - - - - - - - - - - - - - - - -
+		tsa::Time_Solver_Factory tTimeSolverFactory;
+		std::shared_ptr< tsa::Time_Solver_Algorithm > tTimeSolverAlgorithm = tTimeSolverFactory.create_time_solver( tsa::TimeSolverType::MONOLITHIC );
+
+		tTimeSolverAlgorithm->set_nonlinear_solver( &tNonlinearSolver );
+
+		tsa::Time_Solver tTimeSolver;
+
+		tTimeSolver.set_time_solver_algorithm( tTimeSolverAlgorithm );
+
+		NLA::SOL_Warehouse tSolverWarehouse;
+
+		tSolverWarehouse.set_solver_interface(tModel->get_solver_interface());
+
+		tNonlinearSolver.set_solver_warehouse( &tSolverWarehouse );
+		tTimeSolver.set_solver_warehouse( &tSolverWarehouse );
+
+		tNonlinearSolver.set_dof_type_list( tDofTypes1 );
+		tTimeSolver.set_dof_type_list( tDofTypes1 );
+
+		// - - - - - - - - - - - - - - - - - - - - - - - - - - - - - - - - -
+		// STEP 4: Solve and check
+		// - - - - - - - - - - - - - - - - - - - - - - - - - - - - - - - - -
+
+		tTimeSolver.solve();
+
+		moris::Matrix< DDRMat > tSolution11;
+		tTimeSolver.get_full_solution( tSolution11 );
+
+		// Expected solution
+		Matrix< DDRMat > tExpectedSolution = {{ 25.0, 25.0, 25.0,
+				25.0,  5.0, 25.0,
+				45.0, 25.0,  5.0,
+				25.0, 45.0, 25.0,
+				5.0, 25.0, 45.0,
+				5.0, 45.0,  5.0,
+				45.0,  5.0, 45.0,
+				5.0, 45.0,  5.0,
+				45.0,  5.0, 45.0 }};
+
+		// define an epsilon environment
+		real tEpsilon = 1E-3;
+
+		// define a bool for solution check
+		bool tCheckNodalSolution = true;
+
+		// number of mesh nodes
+		uint tNumOfNodes = tInterpMesh1->get_num_nodes();
+
+		// loop over the node and chyeck solution
+		for ( uint i = 0; i < tNumOfNodes; i++ )
+		{
+			// check solution
+			tCheckNodalSolution = tCheckNodalSolution
+					&& ( std::abs( tSolution11( i ) - tExpectedSolution( i ) ) < tEpsilon );
+		}
+		// check bool is true
+		REQUIRE( tCheckNodalSolution );
+
+		tModel->output_solution( tFieldName1 );
+
+		delete tModel;
+		delete tInterpMesh1;
+		delete tIntegMesh1;
+
+	}/* if( par_size() */
+        		}
+
+TEST_CASE( "Element_Diffusion_3", "[moris],[mdl],[Diffusion_block_7x8x9]" )
+{
+	if(par_size() == 1 )
+	{
+		// Create a 3D mesh of HEX8 using MTK ------------------------------------------
+		std::cout<<" Create a 3D mesh of HEX8 using MTK "<<std::endl;
+		//------------------------------------------------------------------------------
+
+		std::string tPrefix = std::getenv("MORISROOT");
+		std::string tMeshFileName = tPrefix + "projects/FEM/MDL/test/data/Block_7x8x9.g";
+
+		std::cout<<"Mesh input name = "<< tMeshFileName<<std::endl;
+
+		moris::mtk::Scalar_Field_Info<DDRMat> tNodeField1;
+		std::string tFieldName1 = "Temp_Field";
+		tNodeField1.set_field_name(tFieldName1);
+		tNodeField1.set_field_entity_rank(EntityRank::NODE);
+
+		// Initialize field information container
+		moris::mtk::MtkFieldsInfo tFieldsInfo;
+
+		// Place the node field into the field info container
+		add_field_for_mesh_input(&tNodeField1,tFieldsInfo);
+
+		// Declare some supplementary fields
+		mtk::MtkMeshData tMeshData;
+		tMeshData.FieldsInfo = &tFieldsInfo;
+
+		// construct the mesh data
+		mtk::Interpolation_Mesh* tInterpMesh1 = mtk::create_interpolation_mesh( MeshType::STK, tMeshFileName, &tMeshData );
+		mtk::Integration_Mesh*   tIntegMesh1  = mtk::create_integration_mesh_from_interpolation_mesh(MeshType::STK,tInterpMesh1);
+
+		// place the pair in mesh manager
+		mtk::Mesh_Manager tMeshManager;
+		tMeshManager.register_mesh_pair(tInterpMesh1,tIntegMesh1);
+
+		//1) Create the fem nodes ------------------------------------------------------
+		std::cout<<" Create the fem nodes "<<std::endl;
+		//------------------------------------------------------------------------------
+		Cell< Cell< fem::IWG_Type > >tIWGTypeList( 3 );
+		tIWGTypeList( 0 ).resize( 1, fem::IWG_Type::SPATIALDIFF_BULK );
+		tIWGTypeList( 1 ).resize( 1, fem::IWG_Type::SPATIALDIFF_DIRICHLET );
+		tIWGTypeList( 2 ).resize( 1, fem::IWG_Type::SPATIALDIFF_NEUMANN );
+
+		// create a list of active block-sets
+		moris::Cell< moris_index >  tBlocksetList = { 0 };
+
+		// create a list of active sidesets
+		moris::Cell< moris_index >  tSidesetList = { 3, 5 };
+
+		// create a list of BC type for the sidesets
+		moris::Cell< fem::BC_Type > tSidesetBCTypeList = { fem::BC_Type::DIRICHLET,
+				fem::BC_Type::NEUMANN };
+
+		// create a list of active double side-sets
+		moris::Cell< moris_index >  tDoubleSidesetList = {};
+
+		// create model
+		mdl::Model * tModel = new mdl::Model( &tMeshManager, 1, tIWGTypeList,
+				tBlocksetList,
+				tSidesetList, tSidesetBCTypeList,
+				tDoubleSidesetList );
+
+		moris::Cell< enum MSI::Dof_Type > tDofTypes1( 1, MSI::Dof_Type::TEMP );
+
+		// - - - - - - - - - - - - - - - - - - - - - - - - - - - - - - - - -
+		// STEP 1: create linear solver and algortihm
+		// - - - - - - - - - - - - - - - - - - - - - - - - - - - - - - - - -
+
+		dla::Solver_Factory  tSolFactory;
+		std::shared_ptr< dla::Linear_Solver_Algorithm > tLinearSolverAlgorithm = tSolFactory.create_solver( SolverType::AZTEC_IMPL );
+
+		tLinearSolverAlgorithm->set_param("AZ_diagnostics") = AZ_none;
+		tLinearSolverAlgorithm->set_param("AZ_output") = AZ_none;
+
+		dla::Linear_Solver tLinSolver;
+
+		tLinSolver.set_linear_algorithm( 0, tLinearSolverAlgorithm );
+
+		// - - - - - - - - - - - - - - - - - - - - - - - - - - - - - - - - -
+		// STEP 2: create nonlinear solver and algortihm
+		// - - - - - - - - - - - - - - - - - - - - - - - - - - - - - - - - -
+
+		NLA::Nonlinear_Solver_Factory tNonlinFactory;
+		std::shared_ptr< NLA::Nonlinear_Algorithm > tNonlinearSolverAlgorithm = tNonlinFactory.create_nonlinear_solver( NLA::NonlinearSolverType::NEWTON_SOLVER );
+
+		tNonlinearSolverAlgorithm->set_param("NLA_max_iter")   = 10;
+		tNonlinearSolverAlgorithm->set_param("NLA_hard_break") = false;
+		tNonlinearSolverAlgorithm->set_param("NLA_max_lin_solver_restarts") = 2;
+		tNonlinearSolverAlgorithm->set_param("NLA_rebuild_jacobian") = true;
+
+		tNonlinearSolverAlgorithm->set_linear_solver( &tLinSolver );
+
+		NLA::Nonlinear_Solver tNonlinearSolver;
+
+		tNonlinearSolver.set_nonlinear_algorithm( tNonlinearSolverAlgorithm, 0 );
+
+		// - - - - - - - - - - - - - - - - - - - - - - - - - - - - - - - - -
+		// STEP 3: create time Solver and algorithm
+		// - - - - - - - - - - - - - - - - - - - - - - - - - - - - - - - - -
+
+		tsa::Time_Solver_Factory tTimeSolverFactory;
+		std::shared_ptr< tsa::Time_Solver_Algorithm > tTimeSolverAlgorithm = tTimeSolverFactory.create_time_solver( tsa::TimeSolverType::MONOLITHIC );
+
+		tTimeSolverAlgorithm->set_nonlinear_solver( &tNonlinearSolver );
+
+		tsa::Time_Solver tTimeSolver;
+
+		tTimeSolver.set_time_solver_algorithm( tTimeSolverAlgorithm );
+
+		NLA::SOL_Warehouse tSolverWarehouse;
+
+		tSolverWarehouse.set_solver_interface(tModel->get_solver_interface());
+
+		tNonlinearSolver.set_solver_warehouse( &tSolverWarehouse );
+		tTimeSolver.set_solver_warehouse( &tSolverWarehouse );
+
+		tNonlinearSolver.set_dof_type_list( tDofTypes1 );
+		tTimeSolver.set_dof_type_list( tDofTypes1 );
+
+		// - - - - - - - - - - - - - - - - - - - - - - - - - - - - - - - - -
+		// STEP 4: Solve and check
+		// - - - - - - - - - - - - - - - - - - - - - - - - - - - - - - - - -
+
+		tTimeSolver.solve();
+
+		moris::Matrix< DDRMat > tSolution11;
+		tTimeSolver.get_full_solution( tSolution11 );
+
+		tModel->output_solution( tFieldName1 );
+
+		// print( tSolution11, "Solution" );
+
+		// Expected solution
+		Matrix< DDRMat > tExpectedSolution =
+		{{+2.5e+01, +2.5e+01, +2.5e+01,
+				+2.5e+01, +2.5e+01, +2.5e+01,
+				+2.5e+01, +2.5e+01, +2.5e+01,
+				+2.5e+01, +2.5e+01, +2.5e+01,
+				+2.5e+01, +2.5e+01, +2.5e+01,
+				+2.5e+01, +2.5e+01, +2.5e+01,
+				+2.5e+01, +2.5e+01, +2.5e+01,
+				+2.5e+01, +2.5e+01, +2.5e+01,
+				+2.5e+01 }};
+
+		// define an epsilon environment
+		real tEpsilon = 1E-3;
+
+		// define a bool for solution check
+		bool tCheckNodalSolution = true;
+
+		// loop over the node and check solution
+		for ( uint i = 0; i < 25; i++ )
+		{
+			// check solution
+			tCheckNodalSolution = tCheckNodalSolution
+					&& ( std::abs( tSolution11( i ) - tExpectedSolution( i ) ) < tEpsilon );
+		}
+		// check bool is true
+		REQUIRE( tCheckNodalSolution );
+
+	}/* if( par_size() */
+}
 
 //-------------------------------------------------------------------------------------------------------
-// FIXME broken now but needs to be put back in
-
-<<<<<<< HEAD
-//     TEST_CASE( "Diffusion_hmr_10x4x4", "[moris],[mdl],[Diffusion_hmr_10x4x4]" )
-//     {
-//        if( par_size() == 2 )
-//        {
-//            // Create a 3D mesh of HEX8 using MTK ------------------------------------------
-//            std::cout<<" Create a 3D mesh of HEX8 using MTK "<<std::endl;
-//            //------------------------------------------------------------------------------
-//
-//            moris::uint tBplineOrder = 1;
-//            moris::uint tLagrangeOrder = 1;
-//            moris::uint tMyCoeff = 1;
-//
-//            hmr::ParameterList tParameters = hmr::create_hmr_parameter_list();
-//
-//            tParameters.set( "number_of_elements_per_dimension", "10, 4, 4" );
-//            tParameters.set( "domain_dimensions", "10, 4, 4" );
-//            tParameters.set( "domain_offset", "-10.0, -2.0, -2.0" );
-//            tParameters.set( "domain_sidesets", "1, 6, 3, 4, 5, 2");
-//            tParameters.set( "verbose", 0 );
-//            tParameters.set( "truncate_bsplines", 1 );
-//            tParameters.set( "bspline_orders", "1" );
-//            tParameters.set( "lagrange_orders", "1" );
-//
-//            tParameters.set( "use_multigrid", 0 );
-//
-//            tParameters.set( "refinement_buffer", 1 );
-//            tParameters.set( "staircase_buffer", 1 );
-//
-//             hmr::HMR tHMR( tParameters );
-//
-//             std::shared_ptr< moris::hmr::Mesh > tMesh = tHMR.create_mesh( tLagrangeOrder );
-//
-//             // create field
-//             std::shared_ptr< moris::hmr::Field > tField = tMesh->create_field( "Circle", tLagrangeOrder );
-//
-//             for( uint k=0; k<3; ++k )
-//             {
-//                 tField->evaluate_scalar_function( LevelSetFunction );
-//                 tHMR.flag_surface_elements( tField );
-//                 tHMR.perform_refinement( moris::hmr::RefinementMode::SIMPLE );
-//                 tHMR.update_refinement_pattern();
-//             }
-//
-//             tHMR.finalize();
-//
-//             // evaluate node values
-////             tField->evaluate_scalar_function( LevelSetFunction );
-////             tHMR.save_to_exodus( "Circle_diff.exo" );
-////             tHMR.save_faces_to_vtk( "Faces.vtk" );
-//
-//            //1) Create the fem nodes ------------------------------------------------------
-//            std::cout<<" Create the fem nodes "<<std::endl;
-//            //------------------------------------------------------------------------------
-//            Cell< Cell< fem::IWG_Type > >tIWGTypeList( 3 );
-//            tIWGTypeList( 0 ).resize( 1, fem::IWG_Type::SPATIALDIFF_BULK );
-//            tIWGTypeList( 1 ).resize( 1, fem::IWG_Type::SPATIALDIFF_DIRICHLET );
-//            tIWGTypeList( 2 ).resize( 1, fem::IWG_Type::SPATIALDIFF_NEUMANN );
-//
-//            // create a list of active sidesets
-//            Cell< moris_index >  tSidesetList = { 3, 5 };
-//
-//            // create a list of BC type for the sidesets
-//            Cell< fem::BC_Type > tSidesetBCTypeList = { fem::BC_Type::DIRICHLET,
-//                                                        fem::BC_Type::NEUMANN };
-//
-//            // construct a mesh manager for the fem
-//            std::shared_ptr< moris::hmr::Interpolation_Mesh_HMR > tInterpolationMesh = tHMR.create_interpolation_mesh(tLagrangeOrder, tHMR.mParameters->get_lagrange_output_pattern());
-//            std::shared_ptr< moris::hmr::Integration_Mesh_HMR >   tIntegrationMesh   = tHMR.create_integration_mesh(tLagrangeOrder, tHMR.mParameters->get_lagrange_output_pattern());
-//
-//
-//           // place the pair in mesh manager
-//            mtk::Mesh_Manager tMeshManager;
-//            tMeshManager.register_mesh_pair(tInterpolationMesh.get(),tIntegrationMesh.get());
-//
-//            // create model
-//            mdl::Model * tModel = new mdl::Model( &tMeshManager, tBplineOrder, tIWGTypeList,tSidesetList, tSidesetBCTypeList );
-//
-//            moris::Cell< enum MSI::Dof_Type > tDofTypes1( 1, MSI::Dof_Type::TEMP );
-//
-//            // - - - - - - - - - - - - - - - - - - - - - - - - - - - - - - - - -
-//            // STEP 1: create linear solver and algortihm
-//            // - - - - - - - - - - - - - - - - - - - - - - - - - - - - - - - - -
-//
-//            dla::Solver_Factory  tSolFactory;
-//            std::shared_ptr< dla::Linear_Solver_Algorithm > tLinearSolverAlgorithm = tSolFactory.create_solver( SolverType::AZTEC_IMPL );
-//
-//            tLinearSolverAlgorithm->set_param("AZ_diagnostics") = AZ_none;
-//            tLinearSolverAlgorithm->set_param("AZ_output") = AZ_none;
-//
-//            dla::Linear_Solver tLinSolver;
-//
-//            tLinSolver.set_linear_algorithm( 0, tLinearSolverAlgorithm );
-//
-//            // - - - - - - - - - - - - - - - - - - - - - - - - - - - - - - - - -
-//            // STEP 2: create nonlinear solver and algortihm
-//            // - - - - - - - - - - - - - - - - - - - - - - - - - - - - - - - - -
-//
-//            NLA::Nonlinear_Solver_Factory tNonlinFactory;
-//            std::shared_ptr< NLA::Nonlinear_Algorithm > tNonlinearSolverAlgorithm = tNonlinFactory.create_nonlinear_solver( NLA::NonlinearSolverType::NEWTON_SOLVER );
-//
-//            tNonlinearSolverAlgorithm->set_param("NLA_max_iter")   = 10;
-//            tNonlinearSolverAlgorithm->set_param("NLA_hard_break") = false;
-//            tNonlinearSolverAlgorithm->set_param("NLA_max_lin_solver_restarts") = 2;
-//            tNonlinearSolverAlgorithm->set_param("NLA_rebuild_jacobian") = true;
-//
-//            tNonlinearSolverAlgorithm->set_linear_solver( &tLinSolver );
-//
-//            NLA::Nonlinear_Solver tNonlinearSolver;
-//
-//            tNonlinearSolver.set_nonlinear_algorithm( tNonlinearSolverAlgorithm, 0 );
-//
-//            // - - - - - - - - - - - - - - - - - - - - - - - - - - - - - - - - -
-//            // STEP 3: create time Solver and algorithm
-//            // - - - - - - - - - - - - - - - - - - - - - - - - - - - - - - - - -
-//            tsa::Time_Solver_Factory tTimeSolverFactory;
-//            std::shared_ptr< tsa::Time_Solver_Algorithm > tTimeSolverAlgorithm = tTimeSolverFactory.create_time_solver( tsa::TimeSolverType::MONOLITHIC );
-//
-//            tTimeSolverAlgorithm->set_nonlinear_solver( &tNonlinearSolver );
-//
-//            tsa::Time_Solver tTimeSolver;
-//
-//            tTimeSolver.set_time_solver_algorithm( tTimeSolverAlgorithm );
-//
-//            NLA::SOL_Warehouse tSolverWarehouse;
-//
-//            tSolverWarehouse.set_solver_interface(tModel->get_solver_interface());
-//
-//            tNonlinearSolver.set_solver_warehouse( &tSolverWarehouse );
-//            tTimeSolver.set_solver_warehouse( &tSolverWarehouse );
-//
-//            tNonlinearSolver.set_dof_type_list( tDofTypes1 );
-//            tTimeSolver.set_dof_type_list( tDofTypes1 );
-//
-//            // - - - - - - - - - - - - - - - - - - - - - - - - - - - - - - - - -
-//            // STEP 4: Solve and check
-//            // - - - - - - - - - - - - - - - - - - - - - - - - - - - - - - - - -
-//
-//            tTimeSolver.solve();
-//
-//            moris::Matrix< DDRMat > tSolution11;
-//            tTimeSolver.get_full_solution( tSolution11 );
-//
-//
-//            tModel->output_solution( "Circle" );
-//
-//            tField->put_scalar_values_on_field( tModel->get_mSolHMR() );
-//
-////            tHMR.save_to_exodus( "Circle_diff_temp.exo" );
-//
-//            // Expected solution
-//            Matrix< DDRMat > tExpectedSolution;
-//
-//            if ( par_rank() == 0 )
-//            {
-//                // Expected solution for first processor
-//                 tExpectedSolution = {{ +4.999999999823309e+00,    +2.499999999379938e+01,    +4.499999998728015e+01,
-//                                        +6.499999997824342e+01,    +8.499999996238753e+01,    +1.049999999295709e+02,
-//                                        +4.999999999800635e+00,    +2.499999999394931e+01,    +4.499999998731124e+01,
-//                                        +6.499999997819508e+01,    +8.499999996482042e+01,    +1.049999999328457e+02,
-//                                        +4.999999999792283e+00,    +2.499999999418053e+01,    +4.499999998799023e+01,
-//                                        +6.499999998037731e+01,    +8.499999996742547e+01,    +1.049999999424134e+02,
-//                                        +4.999999999779568e+00,    +2.499999999442362e+01,    +4.499999998863433e+01,
-//                                        +6.499999998244976e+01,    +8.499999997341547e+01,    +1.049999999520176e+02,
-//                                        +4.999999999779885e+00, }};
-//               // print(tSolution11,"Processor_ONE");
-//            }
-//            else if ( par_rank() == 1 )
-//            {
-//                // Expected solution for second processor
-//                 tExpectedSolution = {{ +1.049999999295709e+02,    +1.249999999264930e+02,    +1.449999999406017e+02,
-//                                        +1.649999999466469e+02,    +1.749999999495133e+02,    +1.749999999500786e+02,
-//                                        +1.749999999489033e+02,    +1.749999999492710e+02,    +1.849999999512872e+02,
-//                                        +1.949999999603241e+02,    +1.849999999536432e+02,    +1.949999999629034e+02,
-//                                        +1.849999999509966e+02,    +1.949999999600533e+02,    +1.849999999538221e+02,
-//                                        +1.949999999627871e+02,    +2.049999999627414e+02,    +2.049999999653978e+02,
-//                                        +2.049999999635851e+02,    +2.049999999665377e+02,    +1.049999999328457e+02,
-//                                        +1.249999999292042e+02,    +1.449999999398408e+02,    +1.649999999465366e+02,
-//                                        +1.749999999506973e+02, }};
-//
-//                //print(tSolution11,"Processor_TWO");
-//            }
-//
-//            // define an epsilon environment
-//            double tEpsilon = 1E-3;
-//
-//            // define a bool for solution check
-//            bool tCheckNodalSolution = true;
-//
-//            // loop over the node and chyeck solution
-//            for ( uint i = 0; i < 25; i++ )
-//            {
-//                // check solution
-//                tCheckNodalSolution = tCheckNodalSolution
-//                                   && ( std::abs( tSolution11( i ) - tExpectedSolution( i ) ) < tEpsilon );
-//            }
-//
-//            // check bool is true
-//            REQUIRE( tCheckNodalSolution );
-//        }/* if( par_size() */
-//    }
-=======
-     TEST_CASE( "Diffusion_hmr_10x4x4", "[moris],[mdl],[Diffusion_hmr_10x4x4]" )
-     {
-        if( par_size() == 2 )
-        {
-            // Create a 3D mesh of HEX8 using MTK ------------------------------------------
-            std::cout<<" Create a 3D mesh of HEX8 using MTK "<<std::endl;
-            //------------------------------------------------------------------------------
-
-            moris::uint tBplineOrder = 1;
-            moris::uint tLagrangeOrder = 1;
-            moris::uint tMyCoeff = 1;
-
-            hmr::ParameterList tParameters = hmr::create_hmr_parameter_list();
-
-            tParameters.set( "number_of_elements_per_dimension", "10, 4, 4" );
-            tParameters.set( "domain_dimensions", "10, 4, 4" );
-            tParameters.set( "domain_offset", "-10.0, -2.0, -2.0" );
-            tParameters.set( "domain_sidesets", "1, 6, 3, 4, 5, 2");
-            tParameters.set( "verbose", 0 );
-            tParameters.set( "truncate_bsplines", 1 );
-            tParameters.set( "bspline_orders", "1" );
-            tParameters.set( "lagrange_orders", "1" );
-
-            tParameters.set( "use_multigrid", 0 );
-
-            tParameters.set( "refinement_buffer", 1 );
-            tParameters.set( "staircase_buffer", 1 );
-
-             hmr::HMR tHMR( tParameters );
-
-             std::shared_ptr< moris::hmr::Mesh > tMesh = tHMR.create_mesh( tLagrangeOrder );
-
-             // create field
-             std::shared_ptr< moris::hmr::Field > tField = tMesh->create_field( "Circle", tLagrangeOrder );
-
-             for( uint k=0; k<3; ++k )
-             {
-                 tField->evaluate_scalar_function( LevelSetFunction );
-                 tHMR.flag_surface_elements( tField );
-                 tHMR.perform_refinement( moris::hmr::RefinementMode::SIMPLE );
-                 tHMR.update_refinement_pattern();
-             }
-
-             tHMR.finalize();
-
-             // evaluate node values
-//             tField->evaluate_scalar_function( LevelSetFunction );
-//             tHMR.save_to_exodus( "Circle_diff.exo" );
-//             tHMR.save_faces_to_vtk( "Faces.vtk" );
-
-            //1) Create the fem nodes ------------------------------------------------------
-            std::cout<<" Create the fem nodes "<<std::endl;
-            //------------------------------------------------------------------------------
-            Cell< Cell< fem::IWG_Type > >tIWGTypeList( 3 );
-            tIWGTypeList( 0 ).resize( 1, fem::IWG_Type::SPATIALDIFF_BULK );
-            tIWGTypeList( 1 ).resize( 1, fem::IWG_Type::SPATIALDIFF_DIRICHLET );
-            tIWGTypeList( 2 ).resize( 1, fem::IWG_Type::SPATIALDIFF_NEUMANN );
-
-            // create a list of active sidesets
-            Cell< moris_index >  tSidesetList = { 3, 5 };
-
-            // create a list of BC type for the sidesets
-            Cell< fem::BC_Type > tSidesetBCTypeList = { fem::BC_Type::DIRICHLET,
-                                                        fem::BC_Type::NEUMANN };
-
-            // construct a mesh manager for the fem
-            std::shared_ptr< moris::hmr::Interpolation_Mesh_HMR > tInterpolationMesh = tHMR.create_interpolation_mesh(tLagrangeOrder, tHMR.mParameters->get_lagrange_output_pattern());
-            std::shared_ptr< moris::hmr::Integration_Mesh_HMR >   tIntegrationMesh   = tHMR.create_integration_mesh(tLagrangeOrder, tHMR.mParameters->get_lagrange_output_pattern(),*tInterpolationMesh);
-
-
-           // place the pair in mesh manager
-            mtk::Mesh_Manager tMeshManager;
-            tMeshManager.register_mesh_pair(tInterpolationMesh.get(),tIntegrationMesh.get());
-
-            // create model
-            mdl::Model * tModel = new mdl::Model( &tMeshManager, tBplineOrder, tIWGTypeList,tSidesetList, tSidesetBCTypeList );
-
-            moris::Cell< enum MSI::Dof_Type > tDofTypes1( 1, MSI::Dof_Type::TEMP );
-
-            // - - - - - - - - - - - - - - - - - - - - - - - - - - - - - - - - -
-            // STEP 1: create linear solver and algortihm
-            // - - - - - - - - - - - - - - - - - - - - - - - - - - - - - - - - -
-
-            dla::Solver_Factory  tSolFactory;
-            std::shared_ptr< dla::Linear_Solver_Algorithm > tLinearSolverAlgorithm = tSolFactory.create_solver( SolverType::AZTEC_IMPL );
-
-            tLinearSolverAlgorithm->set_param("AZ_diagnostics") = AZ_none;
-            tLinearSolverAlgorithm->set_param("AZ_output") = AZ_none;
-
-            dla::Linear_Solver tLinSolver;
-
-            tLinSolver.set_linear_algorithm( 0, tLinearSolverAlgorithm );
-
-            // - - - - - - - - - - - - - - - - - - - - - - - - - - - - - - - - -
-            // STEP 2: create nonlinear solver and algortihm
-            // - - - - - - - - - - - - - - - - - - - - - - - - - - - - - - - - -
-
-            NLA::Nonlinear_Solver_Factory tNonlinFactory;
-            std::shared_ptr< NLA::Nonlinear_Algorithm > tNonlinearSolverAlgorithm = tNonlinFactory.create_nonlinear_solver( NLA::NonlinearSolverType::NEWTON_SOLVER );
-
-            tNonlinearSolverAlgorithm->set_param("NLA_max_iter")   = 10;
-            tNonlinearSolverAlgorithm->set_param("NLA_hard_break") = false;
-            tNonlinearSolverAlgorithm->set_param("NLA_max_lin_solver_restarts") = 2;
-            tNonlinearSolverAlgorithm->set_param("NLA_rebuild_jacobian") = true;
-
-            tNonlinearSolverAlgorithm->set_linear_solver( &tLinSolver );
-
-            NLA::Nonlinear_Solver tNonlinearSolver;
-
-            tNonlinearSolver.set_nonlinear_algorithm( tNonlinearSolverAlgorithm, 0 );
-
-            // - - - - - - - - - - - - - - - - - - - - - - - - - - - - - - - - -
-            // STEP 3: create time Solver and algorithm
-            // - - - - - - - - - - - - - - - - - - - - - - - - - - - - - - - - -
-            tsa::Time_Solver_Factory tTimeSolverFactory;
-            std::shared_ptr< tsa::Time_Solver_Algorithm > tTimeSolverAlgorithm = tTimeSolverFactory.create_time_solver( tsa::TimeSolverType::MONOLITHIC );
-
-            tTimeSolverAlgorithm->set_nonlinear_solver( &tNonlinearSolver );
-
-            tsa::Time_Solver tTimeSolver;
-
-            tTimeSolver.set_time_solver_algorithm( tTimeSolverAlgorithm );
-
-            NLA::SOL_Warehouse tSolverWarehouse;
-
-            tSolverWarehouse.set_solver_interface(tModel->get_solver_interface());
-
-            tNonlinearSolver.set_solver_warehouse( &tSolverWarehouse );
-            tTimeSolver.set_solver_warehouse( &tSolverWarehouse );
-
-            tNonlinearSolver.set_dof_type_list( tDofTypes1 );
-            tTimeSolver.set_dof_type_list( tDofTypes1 );
-
-            // - - - - - - - - - - - - - - - - - - - - - - - - - - - - - - - - -
-            // STEP 4: Solve and check
-            // - - - - - - - - - - - - - - - - - - - - - - - - - - - - - - - - -
-
-            tTimeSolver.solve();
-
-            moris::Matrix< DDRMat > tSolution11;
-            tTimeSolver.get_full_solution( tSolution11 );
-
-
-            tModel->output_solution( "Circle" );
-
-            tField->put_scalar_values_on_field( tModel->get_mSolHMR() );
-
-//            tHMR.save_to_exodus( "Circle_diff_temp.exo" );
-
-            // Expected solution
-            Matrix< DDRMat > tExpectedSolution;
-
-            if ( par_rank() == 0 )
-            {
-                // Expected solution for first processor
-                 tExpectedSolution = {{ +4.999999999823309e+00,    +2.499999999379938e+01,    +4.499999998728015e+01,
-                                        +6.499999997824342e+01,    +8.499999996238753e+01,    +1.049999999295709e+02,
-                                        +4.999999999800635e+00,    +2.499999999394931e+01,    +4.499999998731124e+01,
-                                        +6.499999997819508e+01,    +8.499999996482042e+01,    +1.049999999328457e+02,
-                                        +4.999999999792283e+00,    +2.499999999418053e+01,    +4.499999998799023e+01,
-                                        +6.499999998037731e+01,    +8.499999996742547e+01,    +1.049999999424134e+02,
-                                        +4.999999999779568e+00,    +2.499999999442362e+01,    +4.499999998863433e+01,
-                                        +6.499999998244976e+01,    +8.499999997341547e+01,    +1.049999999520176e+02,
-                                        +4.999999999779885e+00, }};
-               // print(tSolution11,"Processor_ONE");
-            }
-            else if ( par_rank() == 1 )
-            {
-                // Expected solution for second processor
-                 tExpectedSolution = {{ +1.049999999295709e+02,    +1.249999999264930e+02,    +1.449999999406017e+02,
-                                        +1.649999999466469e+02,    +1.749999999495133e+02,    +1.749999999500786e+02,
-                                        +1.749999999489033e+02,    +1.749999999492710e+02,    +1.849999999512872e+02,
-                                        +1.949999999603241e+02,    +1.849999999536432e+02,    +1.949999999629034e+02,
-                                        +1.849999999509966e+02,    +1.949999999600533e+02,    +1.849999999538221e+02,
-                                        +1.949999999627871e+02,    +2.049999999627414e+02,    +2.049999999653978e+02,
-                                        +2.049999999635851e+02,    +2.049999999665377e+02,    +1.049999999328457e+02,
-                                        +1.249999999292042e+02,    +1.449999999398408e+02,    +1.649999999465366e+02,
-                                        +1.749999999506973e+02, }};
-
-                //print(tSolution11,"Processor_TWO");
-            }
-
-            // define an epsilon environment
-            double tEpsilon = 1E-3;
-
-            // define a bool for solution check
-            bool tCheckNodalSolution = true;
-
-            // loop over the node and chyeck solution
-            for ( uint i = 0; i < 25; i++ )
-            {
-                // check solution
-                tCheckNodalSolution = tCheckNodalSolution
-                                   && ( std::abs( tSolution11( i ) - tExpectedSolution( i ) ) < tEpsilon );
-            }
-
-            // check bool is true
-            REQUIRE( tCheckNodalSolution );
-        }/* if( par_size() */
-    }
->>>>>>> e9f948d9
+TEST_CASE( "Diffusion_hmr_10x4x4", "[moris],[mdl],[Diffusion_hmr_10x4x4]" )
+{
+	if( par_size() == 2 )
+	{
+		// Create a 3D mesh of HEX8 using MTK ------------------------------------------
+		std::cout<<" Create a 3D mesh of HEX8 using MTK "<<std::endl;
+		//------------------------------------------------------------------------------
+
+		moris::uint tBplineOrder = 1;
+		moris::uint tLagrangeOrder = 1;
+		moris::uint tMyCoeff = 1;
+
+		hmr::ParameterList tParameters = hmr::create_hmr_parameter_list();
+
+		tParameters.set( "number_of_elements_per_dimension", "10, 4, 4" );
+		tParameters.set( "domain_dimensions", "10, 4, 4" );
+		tParameters.set( "domain_offset", "-10.0, -2.0, -2.0" );
+		tParameters.set( "domain_sidesets", "1, 6, 3, 4, 5, 2");
+		tParameters.set( "verbose", 0 );
+		tParameters.set( "truncate_bsplines", 1 );
+		tParameters.set( "bspline_orders", "1" );
+		tParameters.set( "lagrange_orders", "1" );
+
+		tParameters.set( "use_multigrid", 0 );
+
+		tParameters.set( "refinement_buffer", 1 );
+		tParameters.set( "staircase_buffer", 1 );
+
+		hmr::HMR tHMR( tParameters );
+
+		std::shared_ptr< moris::hmr::Mesh > tMesh = tHMR.create_mesh( tLagrangeOrder );
+
+		// create field
+		std::shared_ptr< moris::hmr::Field > tField = tMesh->create_field( "Circle", tLagrangeOrder );
+
+		for( uint k=0; k<3; ++k )
+		{
+			tField->evaluate_scalar_function( LevelSetFunction );
+			tHMR.flag_surface_elements( tField );
+			tHMR.perform_refinement( moris::hmr::RefinementMode::SIMPLE );
+			tHMR.update_refinement_pattern();
+		}
+
+		tHMR.finalize();
+
+		// evaluate node values
+		//             tField->evaluate_scalar_function( LevelSetFunction );
+		//             tHMR.save_to_exodus( "Circle_diff.exo" );
+		//             tHMR.save_faces_to_vtk( "Faces.vtk" );
+
+		//1) Create the fem nodes ------------------------------------------------------
+		std::cout<<" Create the fem nodes "<<std::endl;
+		//------------------------------------------------------------------------------
+		Cell< Cell< fem::IWG_Type > >tIWGTypeList( 3 );
+		tIWGTypeList( 0 ).resize( 1, fem::IWG_Type::SPATIALDIFF_BULK );
+		tIWGTypeList( 1 ).resize( 1, fem::IWG_Type::SPATIALDIFF_DIRICHLET );
+		tIWGTypeList( 2 ).resize( 1, fem::IWG_Type::SPATIALDIFF_NEUMANN );
+
+
+		// create a list of active block-sets
+		moris::Cell< moris_index >  tBlocksetList = { 0 };
+
+		// create a list of active sidesets
+		Cell< moris_index >  tSidesetList = { 3, 5 };
+
+		// create a list of active double side-sets
+		moris::Cell< moris_index >  tDoubleSidesetList = { };
+
+		// create a list of BC type for the sidesets
+		Cell< fem::BC_Type > tSidesetBCTypeList = { fem::BC_Type::DIRICHLET,
+				fem::BC_Type::NEUMANN };
+
+		// construct a mesh manager for the fem
+		std::shared_ptr< moris::hmr::Interpolation_Mesh_HMR > tInterpolationMesh = tHMR.create_interpolation_mesh(tLagrangeOrder, tHMR.mParameters->get_lagrange_output_pattern());
+		std::shared_ptr< moris::hmr::Integration_Mesh_HMR >   tIntegrationMesh   = tHMR.create_integration_mesh(tLagrangeOrder, tHMR.mParameters->get_lagrange_output_pattern(),*tInterpolationMesh);
+
+
+		// place the pair in mesh manager
+		mtk::Mesh_Manager tMeshManager;
+		tMeshManager.register_mesh_pair(tInterpolationMesh.get(),tIntegrationMesh.get());
+
+		// create model
+		mdl::Model * tModel = new mdl::Model( &tMeshManager, tBplineOrder, tIWGTypeList,tBlocksetList,	tSidesetList, tSidesetBCTypeList, tDoubleSidesetList );
+
+
+		moris::Cell< enum MSI::Dof_Type > tDofTypes1( 1, MSI::Dof_Type::TEMP );
+
+		// - - - - - - - - - - - - - - - - - - - - - - - - - - - - - - - - -
+		// STEP 1: create linear solver and algortihm
+		// - - - - - - - - - - - - - - - - - - - - - - - - - - - - - - - - -
+
+		dla::Solver_Factory  tSolFactory;
+		std::shared_ptr< dla::Linear_Solver_Algorithm > tLinearSolverAlgorithm = tSolFactory.create_solver( SolverType::AZTEC_IMPL );
+
+		tLinearSolverAlgorithm->set_param("AZ_diagnostics") = AZ_none;
+		tLinearSolverAlgorithm->set_param("AZ_output") = AZ_none;
+
+		dla::Linear_Solver tLinSolver;
+
+		tLinSolver.set_linear_algorithm( 0, tLinearSolverAlgorithm );
+
+		// - - - - - - - - - - - - - - - - - - - - - - - - - - - - - - - - -
+		// STEP 2: create nonlinear solver and algortihm
+		// - - - - - - - - - - - - - - - - - - - - - - - - - - - - - - - - -
+
+		NLA::Nonlinear_Solver_Factory tNonlinFactory;
+		std::shared_ptr< NLA::Nonlinear_Algorithm > tNonlinearSolverAlgorithm = tNonlinFactory.create_nonlinear_solver( NLA::NonlinearSolverType::NEWTON_SOLVER );
+
+		tNonlinearSolverAlgorithm->set_param("NLA_max_iter")   = 10;
+		tNonlinearSolverAlgorithm->set_param("NLA_hard_break") = false;
+		tNonlinearSolverAlgorithm->set_param("NLA_max_lin_solver_restarts") = 2;
+		tNonlinearSolverAlgorithm->set_param("NLA_rebuild_jacobian") = true;
+
+		tNonlinearSolverAlgorithm->set_linear_solver( &tLinSolver );
+
+		NLA::Nonlinear_Solver tNonlinearSolver;
+
+		tNonlinearSolver.set_nonlinear_algorithm( tNonlinearSolverAlgorithm, 0 );
+
+		// - - - - - - - - - - - - - - - - - - - - - - - - - - - - - - - - -
+		// STEP 3: create time Solver and algorithm
+		// - - - - - - - - - - - - - - - - - - - - - - - - - - - - - - - - -
+		tsa::Time_Solver_Factory tTimeSolverFactory;
+		std::shared_ptr< tsa::Time_Solver_Algorithm > tTimeSolverAlgorithm = tTimeSolverFactory.create_time_solver( tsa::TimeSolverType::MONOLITHIC );
+
+		tTimeSolverAlgorithm->set_nonlinear_solver( &tNonlinearSolver );
+
+		tsa::Time_Solver tTimeSolver;
+
+		tTimeSolver.set_time_solver_algorithm( tTimeSolverAlgorithm );
+
+		NLA::SOL_Warehouse tSolverWarehouse;
+
+		tSolverWarehouse.set_solver_interface(tModel->get_solver_interface());
+
+		tNonlinearSolver.set_solver_warehouse( &tSolverWarehouse );
+		tTimeSolver.set_solver_warehouse( &tSolverWarehouse );
+
+		tNonlinearSolver.set_dof_type_list( tDofTypes1 );
+		tTimeSolver.set_dof_type_list( tDofTypes1 );
+
+		// - - - - - - - - - - - - - - - - - - - - - - - - - - - - - - - - -
+		// STEP 4: Solve and check
+		// - - - - - - - - - - - - - - - - - - - - - - - - - - - - - - - - -
+
+		tTimeSolver.solve();
+
+		moris::Matrix< DDRMat > tSolution11;
+		tTimeSolver.get_full_solution( tSolution11 );
+
+
+		tModel->output_solution( "Circle" );
+
+		tField->put_scalar_values_on_field( tModel->get_mSolHMR() );
+
+		//            tHMR.save_to_exodus( "Circle_diff_temp.exo" );
+
+		// Expected solution
+		Matrix< DDRMat > tExpectedSolution;
+
+		if ( par_rank() == 0 )
+		{
+			// Expected solution for first processor
+			tExpectedSolution = {{ +4.999999999823309e+00,    +2.499999999379938e+01,    +4.499999998728015e+01,
+					+6.499999997824342e+01,    +8.499999996238753e+01,    +1.049999999295709e+02,
+					+4.999999999800635e+00,    +2.499999999394931e+01,    +4.499999998731124e+01,
+					+6.499999997819508e+01,    +8.499999996482042e+01,    +1.049999999328457e+02,
+					+4.999999999792283e+00,    +2.499999999418053e+01,    +4.499999998799023e+01,
+					+6.499999998037731e+01,    +8.499999996742547e+01,    +1.049999999424134e+02,
+					+4.999999999779568e+00,    +2.499999999442362e+01,    +4.499999998863433e+01,
+					+6.499999998244976e+01,    +8.499999997341547e+01,    +1.049999999520176e+02,
+					+4.999999999779885e+00, }};
+			// print(tSolution11,"Processor_ONE");
+		}
+		else if ( par_rank() == 1 )
+		{
+			// Expected solution for second processor
+			tExpectedSolution = {{ +1.049999999295709e+02,    +1.249999999264930e+02,    +1.449999999406017e+02,
+					+1.649999999466469e+02,    +1.749999999495133e+02,    +1.749999999500786e+02,
+					+1.749999999489033e+02,    +1.749999999492710e+02,    +1.849999999512872e+02,
+					+1.949999999603241e+02,    +1.849999999536432e+02,    +1.949999999629034e+02,
+					+1.849999999509966e+02,    +1.949999999600533e+02,    +1.849999999538221e+02,
+					+1.949999999627871e+02,    +2.049999999627414e+02,    +2.049999999653978e+02,
+					+2.049999999635851e+02,    +2.049999999665377e+02,    +1.049999999328457e+02,
+					+1.249999999292042e+02,    +1.449999999398408e+02,    +1.649999999465366e+02,
+					+1.749999999506973e+02, }};
+
+			//print(tSolution11,"Processor_TWO");
+		}
+
+		// define an epsilon environment
+		double tEpsilon = 1E-3;
+
+		// define a bool for solution check
+		bool tCheckNodalSolution = true;
+
+		// loop over the node and chyeck solution
+		for ( uint i = 0; i < 25; i++ )
+		{
+			// check solution
+			tCheckNodalSolution = tCheckNodalSolution
+					&& ( std::abs( tSolution11( i ) - tExpectedSolution( i ) ) < tEpsilon );
+		}
+
+		// check bool is true
+		REQUIRE( tCheckNodalSolution );
+	}/* if( par_size() */
+}
 
 //-------------------------------------------------------------------------------------------------------
 //FIXME: THIS TEST WAS COMMENTED OUT PRIOR TO THE CHANGE TO INTEGRATION MESH
@@ -992,805 +795,431 @@
 //   }
 
 //-------------------------------------------------------------------------------------------------------
-// FIXME broken now but need to be put back in
-
-<<<<<<< HEAD
-//    TEST_CASE( "Diffusion_hmr3_10x4x4", "[moris],[mdl],[Diffusion_hmr3_10x4x4]" )
-//    {
-//       if( (par_size() == 1) || (par_size() == 2) )
-//       {
-//           // Create a 3D mesh of HEX8 using MTK ------------------------------------------
-//           std::cout<<" Create a 3D mesh of HEX8 using MTK "<<std::endl;
-//           //------------------------------------------------------------------------------
-//
-//           moris::uint tBplineOrder = 2;
-//           moris::uint tLagrangeOrder = 2;
-//           moris::uint tMyCoeff = 1;
-//
-//           hmr::ParameterList tParameters = hmr::create_hmr_parameter_list();
-//
-//           tParameters.set( "number_of_elements_per_dimension", "4, 2, 2" );
-//           tParameters.set( "domain_dimensions", "4, 2, 2" );
-//           tParameters.set( "domain_offset", "-2.0, 0.0, 0.0" );
-//           tParameters.set( "domain_sidesets", "1, 6, 3, 4, 5, 2");
-//           tParameters.set( "verbose", 0 );
-//           tParameters.set( "truncate_bsplines", 1 );
-//           tParameters.set( "bspline_orders", "2" );
-//           tParameters.set( "lagrange_orders", "2" );
-//
-//           tParameters.set( "use_multigrid", 0 );
-//
-//           tParameters.set( "refinement_buffer", 2 );
-//           tParameters.set( "staircase_buffer", 1 );
-//
-//           hmr::HMR tHMR( tParameters );
-//
-//           std::shared_ptr< moris::hmr::Mesh > tMesh = tHMR.create_mesh( tLagrangeOrder );
-//
-//           // create field
-//           std::shared_ptr< moris::hmr::Field > tField = tMesh->create_field( "Circle", tLagrangeOrder );
-//
-//           //auto tDatabase = tHMR.get_database();
-//
-//           for( uint k=0; k<3; ++k )
-//           {
-//               tField->evaluate_scalar_function( LevelSetFunction );
-//               tHMR.flag_surface_elements( tField );
-//
-//               //tDatabase->flag_element( 0 );
-//               tHMR.perform_refinement( moris::hmr::RefinementMode::SIMPLE );
-//               tHMR.update_refinement_pattern();
-//           }
-//
-//           tHMR.finalize();
-//
-//           // evaluate node values
-////           tField->evaluate_scalar_function( LevelSetFunction );
-////           tHMR.save_to_exodus( 1,"Circle_diff.exo" );
-//
-//           //1) Create the fem nodes ------------------------------------------------------
-//           std::cout<<" Create the fem nodes "<<std::endl;
-//           //------------------------------------------------------------------------------
-//           Cell< Cell< fem::IWG_Type > >tIWGTypeList( 3 );
-//           tIWGTypeList( 0 ).resize( 1, fem::IWG_Type::SPATIALDIFF_BULK );
-//           tIWGTypeList( 1 ).resize( 1, fem::IWG_Type::SPATIALDIFF_DIRICHLET );
-//           tIWGTypeList( 2 ).resize( 1, fem::IWG_Type::SPATIALDIFF_NEUMANN );
-//
-//           // create a list of active sidesets
-//           Cell< moris_index >  tSidesetList = { 3, 5 };
-//
-//           // create a list of BC type for the sidesets
-//           Cell< fem::BC_Type > tSidesetBCTypeList = { fem::BC_Type::DIRICHLET,
-//                                                       fem::BC_Type::NEUMANN };
-//
-//
-//           // construct a mesh manager for the fem
-//           std::shared_ptr< moris::hmr::Interpolation_Mesh_HMR > tInterpolationMesh = tHMR.create_interpolation_mesh(tLagrangeOrder, tHMR.mParameters->get_lagrange_output_pattern());
-//           std::shared_ptr< moris::hmr::Integration_Mesh_HMR >   tIntegrationMesh   = tHMR.create_integration_mesh(tLagrangeOrder, tHMR.mParameters->get_lagrange_output_pattern());
-//
-//
-//          // place the pair in mesh manager
-//           mtk::Mesh_Manager tMeshManager;
-//           tMeshManager.register_mesh_pair(tInterpolationMesh.get(),tIntegrationMesh.get());
-//
-//           // create model
-//           mdl::Model * tModel = new mdl::Model( &tMeshManager, tBplineOrder, tIWGTypeList,tSidesetList, tSidesetBCTypeList );
-//
-//           moris::Cell< enum MSI::Dof_Type > tDofTypes1( 1, MSI::Dof_Type::TEMP );
-//
-//           // - - - - - - - - - - - - - - - - - - - - - - - - - - - - - - - - -
-//           // STEP 1: create linear solver and algortihm
-//           // - - - - - - - - - - - - - - - - - - - - - - - - - - - - - - - - -
-//
-//           dla::Solver_Factory  tSolFactory;
-//           std::shared_ptr< dla::Linear_Solver_Algorithm > tLinearSolverAlgorithm = tSolFactory.create_solver( SolverType::AZTEC_IMPL );
-//
-//           tLinearSolverAlgorithm->set_param("AZ_diagnostics") = AZ_none;
-//           tLinearSolverAlgorithm->set_param("AZ_output") = AZ_none;
-//
-//           dla::Linear_Solver tLinSolver;
-//
-//           tLinSolver.set_linear_algorithm( 0, tLinearSolverAlgorithm );
-//
-//           // - - - - - - - - - - - - - - - - - - - - - - - - - - - - - - - - -
-//           // STEP 2: create nonlinear solver and algortihm
-//           // - - - - - - - - - - - - - - - - - - - - - - - - - - - - - - - - -
-//
-//           NLA::Nonlinear_Solver_Factory tNonlinFactory;
-//           std::shared_ptr< NLA::Nonlinear_Algorithm > tNonlinearSolverAlgorithm = tNonlinFactory.create_nonlinear_solver( NLA::NonlinearSolverType::NEWTON_SOLVER );
-//
-//           tNonlinearSolverAlgorithm->set_param("NLA_max_iter")   = 10;
-//           tNonlinearSolverAlgorithm->set_param("NLA_hard_break") = false;
-//           tNonlinearSolverAlgorithm->set_param("NLA_max_lin_solver_restarts") = 2;
-//           tNonlinearSolverAlgorithm->set_param("NLA_rebuild_jacobian") = true;
-//
-//           tNonlinearSolverAlgorithm->set_linear_solver( &tLinSolver );
-//
-//           NLA::Nonlinear_Solver tNonlinearSolver;
-//
-//           tNonlinearSolver.set_nonlinear_algorithm( tNonlinearSolverAlgorithm, 0 );
-//
-//           // - - - - - - - - - - - - - - - - - - - - - - - - - - - - - - - - -
-//           // STEP 3: create time Solver and algorithm
-//           // - - - - - - - - - - - - - - - - - - - - - - - - - - - - - - - - -
-//           tsa::Time_Solver_Factory tTimeSolverFactory;
-//           std::shared_ptr< tsa::Time_Solver_Algorithm > tTimeSolverAlgorithm = tTimeSolverFactory.create_time_solver( tsa::TimeSolverType::MONOLITHIC );
-//
-//           tTimeSolverAlgorithm->set_nonlinear_solver( &tNonlinearSolver );
-//
-//           tsa::Time_Solver tTimeSolver;
-//
-//           tTimeSolver.set_time_solver_algorithm( tTimeSolverAlgorithm );
-//
-//           NLA::SOL_Warehouse tSolverWarehouse;
-//
-//           tSolverWarehouse.set_solver_interface(tModel->get_solver_interface());
-//
-//           tNonlinearSolver.set_solver_warehouse( &tSolverWarehouse );
-//           tTimeSolver.set_solver_warehouse( &tSolverWarehouse );
-//
-//           tNonlinearSolver.set_dof_type_list( tDofTypes1 );
-//           tTimeSolver.set_dof_type_list( tDofTypes1 );
-//
-//           // - - - - - - - - - - - - - - - - - - - - - - - - - - - - - - - - -
-//           // STEP 4: Solve and check
-//           // - - - - - - - - - - - - - - - - - - - - - - - - - - - - - - - - -
-//
-//           tTimeSolver.solve();
-//
-//           moris::Matrix< DDRMat > tSolution11;
-//           tTimeSolver.get_full_solution( tSolution11 );
-//
-//
-//           //print(tSolution11,"tSolution11");
-//
-//           tModel->output_solution( "Circle" );
-//
-//           tField->put_scalar_values_on_field( tModel->get_mSolHMR() );
-//
-=======
-    TEST_CASE( "Diffusion_hmr3_10x4x4", "[moris],[mdl],[Diffusion_hmr3_10x4x4]" )
-    {
-       if( (par_size() == 1) || (par_size() == 2) )
-       {
-           // Create a 3D mesh of HEX8 using MTK ------------------------------------------
-           std::cout<<" Create a 3D mesh of HEX8 using MTK "<<std::endl;
-           //------------------------------------------------------------------------------
-
-           moris::uint tBplineOrder = 2;
-           moris::uint tLagrangeOrder = 2;
-           moris::uint tMyCoeff = 1;
-
-           hmr::ParameterList tParameters = hmr::create_hmr_parameter_list();
-
-           tParameters.set( "number_of_elements_per_dimension", "4, 2, 2" );
-           tParameters.set( "domain_dimensions", "4, 2, 2" );
-           tParameters.set( "domain_offset", "-2.0, 0.0, 0.0" );
-           tParameters.set( "domain_sidesets", "1, 6, 3, 4, 5, 2");
-           tParameters.set( "verbose", 0 );
-           tParameters.set( "truncate_bsplines", 1 );
-           tParameters.set( "bspline_orders", "2" );
-           tParameters.set( "lagrange_orders", "2" );
-
-           tParameters.set( "use_multigrid", 0 );
-
-           tParameters.set( "refinement_buffer", 2 );
-           tParameters.set( "staircase_buffer", 1 );
-
-           hmr::HMR tHMR( tParameters );
-
-           std::shared_ptr< moris::hmr::Mesh > tMesh = tHMR.create_mesh( tLagrangeOrder );
-
-           // create field
-           std::shared_ptr< moris::hmr::Field > tField = tMesh->create_field( "Circle", tLagrangeOrder );
-
-           //auto tDatabase = tHMR.get_database();
-
-           for( uint k=0; k<3; ++k )
-           {
-               tField->evaluate_scalar_function( LevelSetFunction );
-               tHMR.flag_surface_elements( tField );
-
-               //tDatabase->flag_element( 0 );
-               tHMR.perform_refinement( moris::hmr::RefinementMode::SIMPLE );
-               tHMR.update_refinement_pattern();
-           }
-
-           tHMR.finalize();
-
-           // evaluate node values
-//           tField->evaluate_scalar_function( LevelSetFunction );
-//           tHMR.save_to_exodus( 1,"Circle_diff.exo" );
-
-           //1) Create the fem nodes ------------------------------------------------------
-           std::cout<<" Create the fem nodes "<<std::endl;
-           //------------------------------------------------------------------------------
-           Cell< Cell< fem::IWG_Type > >tIWGTypeList( 3 );
-           tIWGTypeList( 0 ).resize( 1, fem::IWG_Type::SPATIALDIFF_BULK );
-           tIWGTypeList( 1 ).resize( 1, fem::IWG_Type::SPATIALDIFF_DIRICHLET );
-           tIWGTypeList( 2 ).resize( 1, fem::IWG_Type::SPATIALDIFF_NEUMANN );
-
-           // create a list of active sidesets
-           Cell< moris_index >  tSidesetList = { 3, 5 };
-
-           // create a list of BC type for the sidesets
-           Cell< fem::BC_Type > tSidesetBCTypeList = { fem::BC_Type::DIRICHLET,
-                                                       fem::BC_Type::NEUMANN };
-
-
-           // construct a mesh manager for the fem
-           std::shared_ptr< moris::hmr::Interpolation_Mesh_HMR > tInterpolationMesh = tHMR.create_interpolation_mesh(tLagrangeOrder, tHMR.mParameters->get_lagrange_output_pattern());
-           std::shared_ptr< moris::hmr::Integration_Mesh_HMR >   tIntegrationMesh   = tHMR.create_integration_mesh(tLagrangeOrder, tHMR.mParameters->get_lagrange_output_pattern(),*tInterpolationMesh);
-
-
-          // place the pair in mesh manager
-           mtk::Mesh_Manager tMeshManager;
-           tMeshManager.register_mesh_pair(tInterpolationMesh.get(),tIntegrationMesh.get());
-
-           // create model
-           mdl::Model * tModel = new mdl::Model( &tMeshManager, tBplineOrder, tIWGTypeList,tSidesetList, tSidesetBCTypeList );
-
-           moris::Cell< enum MSI::Dof_Type > tDofTypes1( 1, MSI::Dof_Type::TEMP );
-
-           // - - - - - - - - - - - - - - - - - - - - - - - - - - - - - - - - -
-           // STEP 1: create linear solver and algortihm
-           // - - - - - - - - - - - - - - - - - - - - - - - - - - - - - - - - -
-
-           dla::Solver_Factory  tSolFactory;
-           std::shared_ptr< dla::Linear_Solver_Algorithm > tLinearSolverAlgorithm = tSolFactory.create_solver( SolverType::AZTEC_IMPL );
-
-           tLinearSolverAlgorithm->set_param("AZ_diagnostics") = AZ_none;
-           tLinearSolverAlgorithm->set_param("AZ_output") = AZ_none;
-
-           dla::Linear_Solver tLinSolver;
-
-           tLinSolver.set_linear_algorithm( 0, tLinearSolverAlgorithm );
-
-           // - - - - - - - - - - - - - - - - - - - - - - - - - - - - - - - - -
-           // STEP 2: create nonlinear solver and algortihm
-           // - - - - - - - - - - - - - - - - - - - - - - - - - - - - - - - - -
-
-           NLA::Nonlinear_Solver_Factory tNonlinFactory;
-           std::shared_ptr< NLA::Nonlinear_Algorithm > tNonlinearSolverAlgorithm = tNonlinFactory.create_nonlinear_solver( NLA::NonlinearSolverType::NEWTON_SOLVER );
-
-           tNonlinearSolverAlgorithm->set_param("NLA_max_iter")   = 10;
-           tNonlinearSolverAlgorithm->set_param("NLA_hard_break") = false;
-           tNonlinearSolverAlgorithm->set_param("NLA_max_lin_solver_restarts") = 2;
-           tNonlinearSolverAlgorithm->set_param("NLA_rebuild_jacobian") = true;
-
-           tNonlinearSolverAlgorithm->set_linear_solver( &tLinSolver );
-
-           NLA::Nonlinear_Solver tNonlinearSolver;
-
-           tNonlinearSolver.set_nonlinear_algorithm( tNonlinearSolverAlgorithm, 0 );
-
-           // - - - - - - - - - - - - - - - - - - - - - - - - - - - - - - - - -
-           // STEP 3: create time Solver and algorithm
-           // - - - - - - - - - - - - - - - - - - - - - - - - - - - - - - - - -
-           tsa::Time_Solver_Factory tTimeSolverFactory;
-           std::shared_ptr< tsa::Time_Solver_Algorithm > tTimeSolverAlgorithm = tTimeSolverFactory.create_time_solver( tsa::TimeSolverType::MONOLITHIC );
-
-           tTimeSolverAlgorithm->set_nonlinear_solver( &tNonlinearSolver );
-
-           tsa::Time_Solver tTimeSolver;
-
-           tTimeSolver.set_time_solver_algorithm( tTimeSolverAlgorithm );
-
-           NLA::SOL_Warehouse tSolverWarehouse;
-
-           tSolverWarehouse.set_solver_interface(tModel->get_solver_interface());
-
-           tNonlinearSolver.set_solver_warehouse( &tSolverWarehouse );
-           tTimeSolver.set_solver_warehouse( &tSolverWarehouse );
-
-           tNonlinearSolver.set_dof_type_list( tDofTypes1 );
-           tTimeSolver.set_dof_type_list( tDofTypes1 );
-
-           // - - - - - - - - - - - - - - - - - - - - - - - - - - - - - - - - -
-           // STEP 4: Solve and check
-           // - - - - - - - - - - - - - - - - - - - - - - - - - - - - - - - - -
-
-           tTimeSolver.solve();
-
-           moris::Matrix< DDRMat > tSolution11;
-           tTimeSolver.get_full_solution( tSolution11 );
-
-
-           //print(tSolution11,"tSolution11");
-
-           tModel->output_solution( "Circle" );
-
-           tField->put_scalar_values_on_field( tModel->get_mSolHMR() );
-
-           tHMR.save_to_exodus( 1,"Circle_diff_temp.exo" );
-//           tHMR.save_bsplines_to_vtk("Bsplines_temp.vtk");
-
-//           //-------------------------------------//
-//           // print solution of each processor
-//           if (par_rank() == 0){
-//             print(tSolution11,"Processor_ONE");
-//           }
-//           else if (par_rank() == 1){
-//             print(tSolution11,"Processor_TWO");
-//           }
-//           else {} // do nothing
-//           //-------------------------------------//
-
-            // Expected solution when running in serial
-            Matrix< DDRMat > tExpectedSolution = {{ +1.976384396893782e-09, +9.999999997638666e+00, +2.299478928887239e-09,
-                                                    +9.999999997438143e+00, +4.152303135013222e-09, +9.999999996543764e+00,
-                                                    +2.631924777316510e-09, +9.999999997284709e+00, +1.999999999016610e+01,
-                                                    +2.249999998863940e+01, +2.749999998937424e+01, +2.249999999091407e+01,
-                                                    +2.749999998558418e+01, +2.249999998975273e+01, +2.749999998741196e+01,
-                                                    +2.249999999001834e+01, +2.749999998686932e+01, +3.249999997374252e+01,
-                                                    +3.374999998746107e+01, +3.624999997886972e+01, +3.374999998168578e+01,
-                                                    +3.624999998243668e+01, +3.374999998299653e+01, +3.624999998061379e+01,
-                                                    +3.374999998348704e+01 }};
-
-            // expected solutions when running in parallel
-            if (par_size() == 2)
-            {
-                if ( par_rank() == 0 )
-                {
-                    // Expected solution for first processor
-                    tExpectedSolution = {{ -3.302872243818668e-08, +1.000000001738268e+01, +1.085000671093155e-08,
-                                           +9.999999995258710e+00, +1.725491188274901e-08, +9.999999992226838e+00,
-                                           -8.821987998234748e-09, +1.000000000506248e+01, +1.999999997518040e+01,
-                                           +2.250000000695395e+01, +2.750000001516867e+01, +2.250000000553710e+01,
-                                           +2.750000000184574e+01, +2.250000000522549e+01, +2.750000000242706e+01,
-                                           +2.250000000469339e+01, +2.750000000978408e+01, +3.249999997587295e+01,
-                                           +3.375000001858257e+01, +3.624999998752415e+01, +3.375000000630910e+01,
-                                           +3.625000002645388e+01, +3.375000000782835e+01, +3.625000002339387e+01,
-                                           +3.375000001143644e+01 }};
-                   // print(tSolution11,"Processor_ONE");
-                }
-                else if ( par_rank() == 1 )
-                {
-                    // Expected solution for second processor
-                     tExpectedSolution = {{ +4.249999984172224e+01, +4.750000055380576e+01, +4.250000015181325e+01,
-                                            +4.749999966007174e+01, +4.250000011538052e+01, +4.749999976236016e+01,
-                                            +4.249999995438112e+01, +4.750000020612755e+01, +5.249999984162645e+01,
-                                            +5.375000021335701e+01, +5.624999996839500e+01, +5.374999994715878e+01,
-                                            +5.625000007162272e+01, +5.374999996649412e+01, +5.625000006434173e+01,
-                                            +5.375000007562546e+01, +5.625000003060088e+01, +5.750000035171650e+01,
-                                            +5.250000045361771e+01, +5.749999987371483e+01, +5.250000035870602e+01,
-                                            +5.749999990229202e+01, +5.249999989014849e+01, +5.750000009994142e+01,
-                                            +4.249999992652671e+01 }};
-
-                // print(tSolution11,"Processor_TWO");
-                }
-                else {} //do nothing
-            }
-            else {} // end expected solutions for parallel
-
-            // define an epsilon environment
-            real tEpsilon = 1E-2;
-
-            // define a bool for solution check
-            bool tCheckNodalSolution = true;
-
-            // loop over the node and check solution
-            for ( uint i = 0; i < 25; i++ )
-            {
-                // check solution
-                tCheckNodalSolution = tCheckNodalSolution
-                                   && ( std::abs( tSolution11( i ) - tExpectedSolution( i ) ) < tEpsilon );
-            }
-            // check bool is true
-            REQUIRE( tCheckNodalSolution );
-           }/* if( par_size() */
-       }
+
+TEST_CASE( "Diffusion_hmr3_10x4x4", "[moris],[mdl],[Diffusion_hmr3_10x4x4]" )
+{
+	if( (par_size() == 1) || (par_size() == 2) )
+	{
+		// Create a 3D mesh of HEX8 using MTK ------------------------------------------
+		std::cout<<" Create a 3D mesh of HEX8 using MTK "<<std::endl;
+		//------------------------------------------------------------------------------
+
+		moris::uint tBplineOrder = 2;
+		moris::uint tLagrangeOrder = 2;
+		moris::uint tMyCoeff = 1;
+
+		hmr::ParameterList tParameters = hmr::create_hmr_parameter_list();
+
+		tParameters.set( "number_of_elements_per_dimension", "4, 2, 2" );
+		tParameters.set( "domain_dimensions", "4, 2, 2" );
+		tParameters.set( "domain_offset", "-2.0, 0.0, 0.0" );
+		tParameters.set( "domain_sidesets", "1, 6, 3, 4, 5, 2");
+		tParameters.set( "verbose", 0 );
+		tParameters.set( "truncate_bsplines", 1 );
+		tParameters.set( "bspline_orders", "2" );
+		tParameters.set( "lagrange_orders", "2" );
+
+		tParameters.set( "use_multigrid", 0 );
+
+		tParameters.set( "refinement_buffer", 2 );
+		tParameters.set( "staircase_buffer", 1 );
+
+		hmr::HMR tHMR( tParameters );
+
+		std::shared_ptr< moris::hmr::Mesh > tMesh = tHMR.create_mesh( tLagrangeOrder );
+
+		// create field
+		std::shared_ptr< moris::hmr::Field > tField = tMesh->create_field( "Circle", tLagrangeOrder );
+
+		//auto tDatabase = tHMR.get_database();
+
+		for( uint k=0; k<3; ++k )
+		{
+			tField->evaluate_scalar_function( LevelSetFunction );
+			tHMR.flag_surface_elements( tField );
+
+			//tDatabase->flag_element( 0 );
+			tHMR.perform_refinement( moris::hmr::RefinementMode::SIMPLE );
+			tHMR.update_refinement_pattern();
+		}
+
+		tHMR.finalize();
+
+		// evaluate node values
+		//           tField->evaluate_scalar_function( LevelSetFunction );
+		//           tHMR.save_to_exodus( 1,"Circle_diff.exo" );
+
+		//1) Create the fem nodes ------------------------------------------------------
+		std::cout<<" Create the fem nodes "<<std::endl;
+		//------------------------------------------------------------------------------
+		Cell< Cell< fem::IWG_Type > >tIWGTypeList( 3 );
+		tIWGTypeList( 0 ).resize( 1, fem::IWG_Type::SPATIALDIFF_BULK );
+		tIWGTypeList( 1 ).resize( 1, fem::IWG_Type::SPATIALDIFF_DIRICHLET );
+		tIWGTypeList( 2 ).resize( 1, fem::IWG_Type::SPATIALDIFF_NEUMANN );
+
+		// create a list of active block-sets
+		moris::Cell< moris_index >  tBlocksetList = { 0 };
+
+		// create a list of active sidesets
+		Cell< moris_index >  tSidesetList = { 3, 5 };
+
+		// create a list of active double side-sets
+		moris::Cell< moris_index >  tDoubleSidesetList = { };
+
+		// create a list of BC type for the sidesets
+		Cell< fem::BC_Type > tSidesetBCTypeList = { fem::BC_Type::DIRICHLET,
+				fem::BC_Type::NEUMANN };
+
+
+		// construct a mesh manager for the fem
+		std::shared_ptr< moris::hmr::Interpolation_Mesh_HMR > tInterpolationMesh = tHMR.create_interpolation_mesh(tLagrangeOrder, tHMR.mParameters->get_lagrange_output_pattern());
+		std::shared_ptr< moris::hmr::Integration_Mesh_HMR >   tIntegrationMesh   = tHMR.create_integration_mesh(tLagrangeOrder, tHMR.mParameters->get_lagrange_output_pattern(),*tInterpolationMesh);
+
+
+		// place the pair in mesh manager
+		mtk::Mesh_Manager tMeshManager;
+		tMeshManager.register_mesh_pair(tInterpolationMesh.get(),tIntegrationMesh.get());
+
+		// create model
+		mdl::Model * tModel = new mdl::Model( &tMeshManager, tBplineOrder, tIWGTypeList,tBlocksetList,	tSidesetList, tSidesetBCTypeList, tDoubleSidesetList );
+
+		moris::Cell< enum MSI::Dof_Type > tDofTypes1( 1, MSI::Dof_Type::TEMP );
+
+		// - - - - - - - - - - - - - - - - - - - - - - - - - - - - - - - - -
+		// STEP 1: create linear solver and algortihm
+		// - - - - - - - - - - - - - - - - - - - - - - - - - - - - - - - - -
+
+		dla::Solver_Factory  tSolFactory;
+		std::shared_ptr< dla::Linear_Solver_Algorithm > tLinearSolverAlgorithm = tSolFactory.create_solver( SolverType::AZTEC_IMPL );
+
+		tLinearSolverAlgorithm->set_param("AZ_diagnostics") = AZ_none;
+		tLinearSolverAlgorithm->set_param("AZ_output") = AZ_none;
+
+		dla::Linear_Solver tLinSolver;
+
+		tLinSolver.set_linear_algorithm( 0, tLinearSolverAlgorithm );
+
+		// - - - - - - - - - - - - - - - - - - - - - - - - - - - - - - - - -
+		// STEP 2: create nonlinear solver and algortihm
+		// - - - - - - - - - - - - - - - - - - - - - - - - - - - - - - - - -
+
+		NLA::Nonlinear_Solver_Factory tNonlinFactory;
+		std::shared_ptr< NLA::Nonlinear_Algorithm > tNonlinearSolverAlgorithm = tNonlinFactory.create_nonlinear_solver( NLA::NonlinearSolverType::NEWTON_SOLVER );
+
+		tNonlinearSolverAlgorithm->set_param("NLA_max_iter")   = 10;
+		tNonlinearSolverAlgorithm->set_param("NLA_hard_break") = false;
+		tNonlinearSolverAlgorithm->set_param("NLA_max_lin_solver_restarts") = 2;
+		tNonlinearSolverAlgorithm->set_param("NLA_rebuild_jacobian") = true;
+
+		tNonlinearSolverAlgorithm->set_linear_solver( &tLinSolver );
+
+		NLA::Nonlinear_Solver tNonlinearSolver;
+
+		tNonlinearSolver.set_nonlinear_algorithm( tNonlinearSolverAlgorithm, 0 );
+
+		// - - - - - - - - - - - - - - - - - - - - - - - - - - - - - - - - -
+		// STEP 3: create time Solver and algorithm
+		// - - - - - - - - - - - - - - - - - - - - - - - - - - - - - - - - -
+		tsa::Time_Solver_Factory tTimeSolverFactory;
+		std::shared_ptr< tsa::Time_Solver_Algorithm > tTimeSolverAlgorithm = tTimeSolverFactory.create_time_solver( tsa::TimeSolverType::MONOLITHIC );
+
+		tTimeSolverAlgorithm->set_nonlinear_solver( &tNonlinearSolver );
+
+		tsa::Time_Solver tTimeSolver;
+
+		tTimeSolver.set_time_solver_algorithm( tTimeSolverAlgorithm );
+
+		NLA::SOL_Warehouse tSolverWarehouse;
+
+		tSolverWarehouse.set_solver_interface(tModel->get_solver_interface());
+
+		tNonlinearSolver.set_solver_warehouse( &tSolverWarehouse );
+		tTimeSolver.set_solver_warehouse( &tSolverWarehouse );
+
+		tNonlinearSolver.set_dof_type_list( tDofTypes1 );
+		tTimeSolver.set_dof_type_list( tDofTypes1 );
+
+		// - - - - - - - - - - - - - - - - - - - - - - - - - - - - - - - - -
+		// STEP 4: Solve and check
+		// - - - - - - - - - - - - - - - - - - - - - - - - - - - - - - - - -
+
+		tTimeSolver.solve();
+
+		moris::Matrix< DDRMat > tSolution11;
+		tTimeSolver.get_full_solution( tSolution11 );
+
+
+		//print(tSolution11,"tSolution11");
+
+		tModel->output_solution( "Circle" );
+
+		tField->put_scalar_values_on_field( tModel->get_mSolHMR() );
+
+		tHMR.save_to_exodus( 1,"Circle_diff_temp.exo" );
+		//           tHMR.save_bsplines_to_vtk("Bsplines_temp.vtk");
+
+		//           //-------------------------------------//
+		//           // print solution of each processor
+		//           if (par_rank() == 0){
+		//             print(tSolution11,"Processor_ONE");
+		//           }
+		//           else if (par_rank() == 1){
+		//             print(tSolution11,"Processor_TWO");
+		//           }
+		//           else {} // do nothing
+		//           //-------------------------------------//
+
+		// Expected solution when running in serial
+		Matrix< DDRMat > tExpectedSolution = {{ +1.976384396893782e-09, +9.999999997638666e+00, +2.299478928887239e-09,
+				+9.999999997438143e+00, +4.152303135013222e-09, +9.999999996543764e+00,
+				+2.631924777316510e-09, +9.999999997284709e+00, +1.999999999016610e+01,
+				+2.249999998863940e+01, +2.749999998937424e+01, +2.249999999091407e+01,
+				+2.749999998558418e+01, +2.249999998975273e+01, +2.749999998741196e+01,
+				+2.249999999001834e+01, +2.749999998686932e+01, +3.249999997374252e+01,
+				+3.374999998746107e+01, +3.624999997886972e+01, +3.374999998168578e+01,
+				+3.624999998243668e+01, +3.374999998299653e+01, +3.624999998061379e+01,
+				+3.374999998348704e+01 }};
+
+		// expected solutions when running in parallel
+		if (par_size() == 2)
+		{
+			if ( par_rank() == 0 )
+			{
+				// Expected solution for first processor
+				tExpectedSolution = {{ -3.302872243818668e-08, +1.000000001738268e+01, +1.085000671093155e-08,
+						+9.999999995258710e+00, +1.725491188274901e-08, +9.999999992226838e+00,
+						-8.821987998234748e-09, +1.000000000506248e+01, +1.999999997518040e+01,
+						+2.250000000695395e+01, +2.750000001516867e+01, +2.250000000553710e+01,
+						+2.750000000184574e+01, +2.250000000522549e+01, +2.750000000242706e+01,
+						+2.250000000469339e+01, +2.750000000978408e+01, +3.249999997587295e+01,
+						+3.375000001858257e+01, +3.624999998752415e+01, +3.375000000630910e+01,
+						+3.625000002645388e+01, +3.375000000782835e+01, +3.625000002339387e+01,
+						+3.375000001143644e+01 }};
+				// print(tSolution11,"Processor_ONE");
+			}
+			else if ( par_rank() == 1 )
+			{
+				// Expected solution for second processor
+				tExpectedSolution = {{ +4.249999984172224e+01, +4.750000055380576e+01, +4.250000015181325e+01,
+						+4.749999966007174e+01, +4.250000011538052e+01, +4.749999976236016e+01,
+						+4.249999995438112e+01, +4.750000020612755e+01, +5.249999984162645e+01,
+						+5.375000021335701e+01, +5.624999996839500e+01, +5.374999994715878e+01,
+						+5.625000007162272e+01, +5.374999996649412e+01, +5.625000006434173e+01,
+						+5.375000007562546e+01, +5.625000003060088e+01, +5.750000035171650e+01,
+						+5.250000045361771e+01, +5.749999987371483e+01, +5.250000035870602e+01,
+						+5.749999990229202e+01, +5.249999989014849e+01, +5.750000009994142e+01,
+						+4.249999992652671e+01 }};
+
+				// print(tSolution11,"Processor_TWO");
+			}
+			else {} //do nothing
+		}
+		else {} // end expected solutions for parallel
+
+		// define an epsilon environment
+		real tEpsilon = 1E-2;
+
+		// define a bool for solution check
+		bool tCheckNodalSolution = true;
+
+		// loop over the node and check solution
+		for ( uint i = 0; i < 25; i++ )
+		{
+			// check solution
+			tCheckNodalSolution = tCheckNodalSolution
+					&& ( std::abs( tSolution11( i ) - tExpectedSolution( i ) ) < tEpsilon );
+		}
+		// check bool is true
+		REQUIRE( tCheckNodalSolution );
+	}/* if( par_size() */
+}
 
 //-------------------------------------------------------------------------------------------------------
 
-    TEST_CASE( "Diffusion_hmr_cubic_10x4x4", "[moris],[mdl],[Diffusion_hmr_cubic_10x4x4]" )
-    {
-       if( par_size() == 1 )
-       {
-           // Create a 3D mesh of HEX8 using MTK ------------------------------------------
-           std::cout<<" Create a 3D mesh of HEX8 using MTK "<<std::endl;
-           //------------------------------------------------------------------------------
-
-           moris::uint tBplineOrder = 3;
-           moris::uint tLagrangeOrder = 3;
-           moris::uint tMyCoeff = 1;
-
-           hmr::ParameterList tParameters = hmr::create_hmr_parameter_list();
-
-           tParameters.set( "number_of_elements_per_dimension", "4, 2, 2" );
-           tParameters.set( "domain_dimensions", "4, 2, 2" );
-           tParameters.set( "domain_offset", "-2.0, 0.0, 0.0" );
-           tParameters.set( "domain_sidesets", "1, 6, 3, 4, 5, 2");
-           tParameters.set( "verbose", 0 );
-           tParameters.set( "truncate_bsplines", 1 );
-           tParameters.set( "bspline_orders", "3" );
-           tParameters.set( "lagrange_orders", "3" );
-
-           tParameters.set( "use_multigrid", 0 );
-
-           tParameters.set( "refinement_buffer", 1 );
-           tParameters.set( "staircase_buffer", 1 );
-
-           hmr::HMR tHMR( tParameters );
-
-           std::shared_ptr< moris::hmr::Mesh > tMesh = tHMR.create_mesh( tLagrangeOrder );
-
-           // create field
-           std::shared_ptr< moris::hmr::Field > tField = tMesh->create_field( "Circle", tLagrangeOrder );
-
-           for( uint k=0; k<2; ++k )
-           {
-               tField->evaluate_scalar_function( LevelSetFunction );
-               tHMR.flag_surface_elements( tField );
-               tHMR.perform_refinement( moris::hmr::RefinementMode::SIMPLE );
-               tHMR.update_refinement_pattern();
-           }
-
-           tHMR.finalize();
-
-           // evaluate node values
-//           tField->evaluate_scalar_function( LevelSetFunction );
-//           tHMR.save_to_exodus( 1,"Circle_diff.exo" );
-
-           //1) Create the fem nodes ------------------------------------------------------
-           std::cout<<" Create the fem nodes "<<std::endl;
-           //------------------------------------------------------------------------------
-           Cell< Cell< fem::IWG_Type > >tIWGTypeList( 3 );
-           tIWGTypeList( 0 ).resize( 1, fem::IWG_Type::SPATIALDIFF_BULK );
-           tIWGTypeList( 1 ).resize( 1, fem::IWG_Type::SPATIALDIFF_DIRICHLET );
-           tIWGTypeList( 2 ).resize( 1, fem::IWG_Type::SPATIALDIFF_NEUMANN );
-
-           // create a list of active sidesets
-           Cell< moris_index >  tSidesetList = { 3, 5 };
-
-           // create a list of BC type for the sidesets
-           Cell< fem::BC_Type > tSidesetBCTypeList = { fem::BC_Type::DIRICHLET,
-                                                       fem::BC_Type::NEUMANN };
-
-           // construct a mesh manager for the fem
-           std::shared_ptr< moris::hmr::Interpolation_Mesh_HMR > tInterpolationMesh = tHMR.create_interpolation_mesh(tLagrangeOrder, tHMR.mParameters->get_lagrange_output_pattern());
-           std::shared_ptr< moris::hmr::Integration_Mesh_HMR >   tIntegrationMesh   = tHMR.create_integration_mesh(tLagrangeOrder, tHMR.mParameters->get_lagrange_output_pattern(),*tInterpolationMesh);
-
-
-          // place the pair in mesh manager
-           mtk::Mesh_Manager tMeshManager;
-           tMeshManager.register_mesh_pair(tInterpolationMesh.get(),tIntegrationMesh.get());
-
-           // create model
-           mdl::Model * tModel = new mdl::Model( &tMeshManager, tBplineOrder, tIWGTypeList,tSidesetList, tSidesetBCTypeList );
-
-           moris::Cell< enum MSI::Dof_Type > tDofTypes1( 1, MSI::Dof_Type::TEMP );
-
-           // - - - - - - - - - - - - - - - - - - - - - - - - - - - - - - - - -
-           // STEP 1: create linear solver and algortihm
-           // - - - - - - - - - - - - - - - - - - - - - - - - - - - - - - - - -
-
-           dla::Solver_Factory  tSolFactory;
-           std::shared_ptr< dla::Linear_Solver_Algorithm > tLinearSolverAlgorithm = tSolFactory.create_solver( SolverType::AZTEC_IMPL );
-
-           tLinearSolverAlgorithm->set_param("AZ_diagnostics") = AZ_none;
-           tLinearSolverAlgorithm->set_param("AZ_output") = AZ_none;
-
-           dla::Linear_Solver tLinSolver;
-
-           tLinSolver.set_linear_algorithm( 0, tLinearSolverAlgorithm );
-
-           // - - - - - - - - - - - - - - - - - - - - - - - - - - - - - - - - -
-           // STEP 2: create nonlinear solver and algortihm
-           // - - - - - - - - - - - - - - - - - - - - - - - - - - - - - - - - -
-
-           NLA::Nonlinear_Solver_Factory tNonlinFactory;
-           std::shared_ptr< NLA::Nonlinear_Algorithm > tNonlinearSolverAlgorithm = tNonlinFactory.create_nonlinear_solver( NLA::NonlinearSolverType::NEWTON_SOLVER );
-
-           tNonlinearSolverAlgorithm->set_param("NLA_max_iter")   = 10;
-           tNonlinearSolverAlgorithm->set_param("NLA_hard_break") = false;
-           tNonlinearSolverAlgorithm->set_param("NLA_max_lin_solver_restarts") = 2;
-           tNonlinearSolverAlgorithm->set_param("NLA_rebuild_jacobian") = true;
-
-           tNonlinearSolverAlgorithm->set_linear_solver( &tLinSolver );
-
-           NLA::Nonlinear_Solver tNonlinearSolver;
-
-           tNonlinearSolver.set_nonlinear_algorithm( tNonlinearSolverAlgorithm, 0 );
-
-           // - - - - - - - - - - - - - - - - - - - - - - - - - - - - - - - - -
-           // STEP 3: create time Solver and algorithm
-           // - - - - - - - - - - - - - - - - - - - - - - - - - - - - - - - - -
-           tsa::Time_Solver_Factory tTimeSolverFactory;
-           std::shared_ptr< tsa::Time_Solver_Algorithm > tTimeSolverAlgorithm = tTimeSolverFactory.create_time_solver( tsa::TimeSolverType::MONOLITHIC );
-
-           tTimeSolverAlgorithm->set_nonlinear_solver( &tNonlinearSolver );
-
-           tsa::Time_Solver tTimeSolver;
-
-           tTimeSolver.set_time_solver_algorithm( tTimeSolverAlgorithm );
-
-           NLA::SOL_Warehouse tSolverWarehouse;
-
-           tSolverWarehouse.set_solver_interface(tModel->get_solver_interface());
-
-           tNonlinearSolver.set_solver_warehouse( &tSolverWarehouse );
-           tTimeSolver.set_solver_warehouse( &tSolverWarehouse );
-
-           tNonlinearSolver.set_dof_type_list( tDofTypes1 );
-           tTimeSolver.set_dof_type_list( tDofTypes1 );
-
-           // - - - - - - - - - - - - - - - - - - - - - - - - - - - - - - - - -
-           // STEP 4: Solve and check
-           // - - - - - - - - - - - - - - - - - - - - - - - - - - - - - - - - -
-
-           tTimeSolver.solve();
-
-           moris::Matrix< DDRMat > tSolution11;
-           tTimeSolver.get_full_solution( tSolution11 );
-
-           //print(tSolution11,"tSolution11");
-
-           tModel->output_solution( "Circle" );
-
-           tField->put_scalar_values_on_field( tModel->get_mSolHMR() );
-
->>>>>>> e9f948d9
-//           tHMR.save_to_exodus( 1,"Circle_diff_temp.exo" );
-////           tHMR.save_bsplines_to_vtk("Bsplines_temp.vtk");
-//
-////           //-------------------------------------//
-////           // print solution of each processor
-////           if (par_rank() == 0){
-////             print(tSolution11,"Processor_ONE");
-////           }
-////           else if (par_rank() == 1){
-////             print(tSolution11,"Processor_TWO");
-////           }
-////           else {} // do nothing
-////           //-------------------------------------//
-//
-//            // Expected solution when running in serial
-//            Matrix< DDRMat > tExpectedSolution = {{ +1.976384396893782e-09, +9.999999997638666e+00, +2.299478928887239e-09,
-//                                                    +9.999999997438143e+00, +4.152303135013222e-09, +9.999999996543764e+00,
-//                                                    +2.631924777316510e-09, +9.999999997284709e+00, +1.999999999016610e+01,
-//                                                    +2.249999998863940e+01, +2.749999998937424e+01, +2.249999999091407e+01,
-//                                                    +2.749999998558418e+01, +2.249999998975273e+01, +2.749999998741196e+01,
-//                                                    +2.249999999001834e+01, +2.749999998686932e+01, +3.249999997374252e+01,
-//                                                    +3.374999998746107e+01, +3.624999997886972e+01, +3.374999998168578e+01,
-//                                                    +3.624999998243668e+01, +3.374999998299653e+01, +3.624999998061379e+01,
-//                                                    +3.374999998348704e+01 }};
-//
-//            // expected solutions when running in parallel
-//            if (par_size() == 2)
-//            {
-//                if ( par_rank() == 0 )
-//                {
-//                    // Expected solution for first processor
-//                    tExpectedSolution = {{ -3.302872243818668e-08, +1.000000001738268e+01, +1.085000671093155e-08,
-//                                           +9.999999995258710e+00, +1.725491188274901e-08, +9.999999992226838e+00,
-//                                           -8.821987998234748e-09, +1.000000000506248e+01, +1.999999997518040e+01,
-//                                           +2.250000000695395e+01, +2.750000001516867e+01, +2.250000000553710e+01,
-//                                           +2.750000000184574e+01, +2.250000000522549e+01, +2.750000000242706e+01,
-//                                           +2.250000000469339e+01, +2.750000000978408e+01, +3.249999997587295e+01,
-//                                           +3.375000001858257e+01, +3.624999998752415e+01, +3.375000000630910e+01,
-//                                           +3.625000002645388e+01, +3.375000000782835e+01, +3.625000002339387e+01,
-//                                           +3.375000001143644e+01 }};
-//                   // print(tSolution11,"Processor_ONE");
-//                }
-//                else if ( par_rank() == 1 )
-//                {
-//                    // Expected solution for second processor
-//                     tExpectedSolution = {{ +4.249999984172224e+01, +4.750000055380576e+01, +4.250000015181325e+01,
-//                                            +4.749999966007174e+01, +4.250000011538052e+01, +4.749999976236016e+01,
-//                                            +4.249999995438112e+01, +4.750000020612755e+01, +5.249999984162645e+01,
-//                                            +5.375000021335701e+01, +5.624999996839500e+01, +5.374999994715878e+01,
-//                                            +5.625000007162272e+01, +5.374999996649412e+01, +5.625000006434173e+01,
-//                                            +5.375000007562546e+01, +5.625000003060088e+01, +5.750000035171650e+01,
-//                                            +5.250000045361771e+01, +5.749999987371483e+01, +5.250000035870602e+01,
-//                                            +5.749999990229202e+01, +5.249999989014849e+01, +5.750000009994142e+01,
-//                                            +4.249999992652671e+01 }};
-//
-//                // print(tSolution11,"Processor_TWO");
-//                }
-//                else {} //do nothing
-//            }
-//            else {} // end expected solutions for parallel
-//
-//            // define an epsilon environment
-//            real tEpsilon = 1E-2;
-//
-//            // define a bool for solution check
-//            bool tCheckNodalSolution = true;
-//
-//            // loop over the node and check solution
-//            for ( uint i = 0; i < 25; i++ )
-//            {
-//                // check solution
-//                tCheckNodalSolution = tCheckNodalSolution
-//                                   && ( std::abs( tSolution11( i ) - tExpectedSolution( i ) ) < tEpsilon );
-//            }
-//            // check bool is true
-//            REQUIRE( tCheckNodalSolution );
-//           }/* if( par_size() */
-//       }
-
-//-------------------------------------------------------------------------------------------------------
-// FIXME broken now needs to be put back in
-
-//    TEST_CASE( "Diffusion_hmr_cubic_10x4x4", "[moris],[mdl],[Diffusion_hmr_cubic_10x4x4]" )
-//    {
-//       if( par_size() == 1 )
-//       {
-//           // Create a 3D mesh of HEX8 using MTK ------------------------------------------
-//           std::cout<<" Create a 3D mesh of HEX8 using MTK "<<std::endl;
-//           //------------------------------------------------------------------------------
-//
-//           moris::uint tBplineOrder = 3;
-//           moris::uint tLagrangeOrder = 3;
-//           moris::uint tMyCoeff = 1;
-//
-//           hmr::ParameterList tParameters = hmr::create_hmr_parameter_list();
-//
-//           tParameters.set( "number_of_elements_per_dimension", "4, 2, 2" );
-//           tParameters.set( "domain_dimensions", "4, 2, 2" );
-//           tParameters.set( "domain_offset", "-2.0, 0.0, 0.0" );
-//           tParameters.set( "domain_sidesets", "1, 6, 3, 4, 5, 2");
-//           tParameters.set( "verbose", 0 );
-//           tParameters.set( "truncate_bsplines", 1 );
-//           tParameters.set( "bspline_orders", "3" );
-//           tParameters.set( "lagrange_orders", "3" );
-//
-//           tParameters.set( "use_multigrid", 0 );
-//
-//           tParameters.set( "refinement_buffer", 1 );
-//           tParameters.set( "staircase_buffer", 1 );
-//
-//           hmr::HMR tHMR( tParameters );
-//
-//           std::shared_ptr< moris::hmr::Mesh > tMesh = tHMR.create_mesh( tLagrangeOrder );
-//
-//           // create field
-//           std::shared_ptr< moris::hmr::Field > tField = tMesh->create_field( "Circle", tLagrangeOrder );
-//
-//           for( uint k=0; k<2; ++k )
-//           {
-//               tField->evaluate_scalar_function( LevelSetFunction );
-//               tHMR.flag_surface_elements( tField );
-//               tHMR.perform_refinement( moris::hmr::RefinementMode::SIMPLE );
-//               tHMR.update_refinement_pattern();
-//           }
-//
-//           tHMR.finalize();
-//
-//           // evaluate node values
-////           tField->evaluate_scalar_function( LevelSetFunction );
-////           tHMR.save_to_exodus( 1,"Circle_diff.exo" );
-//
-//           //1) Create the fem nodes ------------------------------------------------------
-//           std::cout<<" Create the fem nodes "<<std::endl;
-//           //------------------------------------------------------------------------------
-//           Cell< Cell< fem::IWG_Type > >tIWGTypeList( 3 );
-//           tIWGTypeList( 0 ).resize( 1, fem::IWG_Type::SPATIALDIFF_BULK );
-//           tIWGTypeList( 1 ).resize( 1, fem::IWG_Type::SPATIALDIFF_DIRICHLET );
-//           tIWGTypeList( 2 ).resize( 1, fem::IWG_Type::SPATIALDIFF_NEUMANN );
-//
-//           // create a list of active sidesets
-//           Cell< moris_index >  tSidesetList = { 3, 5 };
-//
-//           // create a list of BC type for the sidesets
-//           Cell< fem::BC_Type > tSidesetBCTypeList = { fem::BC_Type::DIRICHLET,
-//                                                       fem::BC_Type::NEUMANN };
-//
-//           // construct a mesh manager for the fem
-//           std::shared_ptr< moris::hmr::Interpolation_Mesh_HMR > tInterpolationMesh = tHMR.create_interpolation_mesh(tLagrangeOrder, tHMR.mParameters->get_lagrange_output_pattern());
-//           std::shared_ptr< moris::hmr::Integration_Mesh_HMR >   tIntegrationMesh   = tHMR.create_integration_mesh(tLagrangeOrder, tHMR.mParameters->get_lagrange_output_pattern());
-//
-//
-//          // place the pair in mesh manager
-//           mtk::Mesh_Manager tMeshManager;
-//           tMeshManager.register_mesh_pair(tInterpolationMesh.get(),tIntegrationMesh.get());
-//
-//           // create model
-//           mdl::Model * tModel = new mdl::Model( &tMeshManager, tBplineOrder, tIWGTypeList,tSidesetList, tSidesetBCTypeList );
-//
-//           moris::Cell< enum MSI::Dof_Type > tDofTypes1( 1, MSI::Dof_Type::TEMP );
-//
-//           // - - - - - - - - - - - - - - - - - - - - - - - - - - - - - - - - -
-//           // STEP 1: create linear solver and algortihm
-//           // - - - - - - - - - - - - - - - - - - - - - - - - - - - - - - - - -
-//
-//           dla::Solver_Factory  tSolFactory;
-//           std::shared_ptr< dla::Linear_Solver_Algorithm > tLinearSolverAlgorithm = tSolFactory.create_solver( SolverType::AZTEC_IMPL );
-//
-//           tLinearSolverAlgorithm->set_param("AZ_diagnostics") = AZ_none;
-//           tLinearSolverAlgorithm->set_param("AZ_output") = AZ_none;
-//
-//           dla::Linear_Solver tLinSolver;
-//
-//           tLinSolver.set_linear_algorithm( 0, tLinearSolverAlgorithm );
-//
-//           // - - - - - - - - - - - - - - - - - - - - - - - - - - - - - - - - -
-//           // STEP 2: create nonlinear solver and algortihm
-//           // - - - - - - - - - - - - - - - - - - - - - - - - - - - - - - - - -
-//
-//           NLA::Nonlinear_Solver_Factory tNonlinFactory;
-//           std::shared_ptr< NLA::Nonlinear_Algorithm > tNonlinearSolverAlgorithm = tNonlinFactory.create_nonlinear_solver( NLA::NonlinearSolverType::NEWTON_SOLVER );
-//
-//           tNonlinearSolverAlgorithm->set_param("NLA_max_iter")   = 10;
-//           tNonlinearSolverAlgorithm->set_param("NLA_hard_break") = false;
-//           tNonlinearSolverAlgorithm->set_param("NLA_max_lin_solver_restarts") = 2;
-//           tNonlinearSolverAlgorithm->set_param("NLA_rebuild_jacobian") = true;
-//
-//           tNonlinearSolverAlgorithm->set_linear_solver( &tLinSolver );
-//
-//           NLA::Nonlinear_Solver tNonlinearSolver;
-//
-//           tNonlinearSolver.set_nonlinear_algorithm( tNonlinearSolverAlgorithm, 0 );
-//
-//           // - - - - - - - - - - - - - - - - - - - - - - - - - - - - - - - - -
-//           // STEP 3: create time Solver and algorithm
-//           // - - - - - - - - - - - - - - - - - - - - - - - - - - - - - - - - -
-//           tsa::Time_Solver_Factory tTimeSolverFactory;
-//           std::shared_ptr< tsa::Time_Solver_Algorithm > tTimeSolverAlgorithm = tTimeSolverFactory.create_time_solver( tsa::TimeSolverType::MONOLITHIC );
-//
-//           tTimeSolverAlgorithm->set_nonlinear_solver( &tNonlinearSolver );
-//
-//           tsa::Time_Solver tTimeSolver;
-//
-//           tTimeSolver.set_time_solver_algorithm( tTimeSolverAlgorithm );
-//
-//           NLA::SOL_Warehouse tSolverWarehouse;
-//
-//           tSolverWarehouse.set_solver_interface(tModel->get_solver_interface());
-//
-//           tNonlinearSolver.set_solver_warehouse( &tSolverWarehouse );
-//           tTimeSolver.set_solver_warehouse( &tSolverWarehouse );
-//
-//           tNonlinearSolver.set_dof_type_list( tDofTypes1 );
-//           tTimeSolver.set_dof_type_list( tDofTypes1 );
-//
-//           // - - - - - - - - - - - - - - - - - - - - - - - - - - - - - - - - -
-//           // STEP 4: Solve and check
-//           // - - - - - - - - - - - - - - - - - - - - - - - - - - - - - - - - -
-//
-//           tTimeSolver.solve();
-//
-//           moris::Matrix< DDRMat > tSolution11;
-//           tTimeSolver.get_full_solution( tSolution11 );
-//
-//           //print(tSolution11,"tSolution11");
-//
-//           tModel->output_solution( "Circle" );
-//
-//           tField->put_scalar_values_on_field( tModel->get_mSolHMR() );
-//
-////           tHMR.save_to_exodus( 1,"Circle_diff_temp.exo" );
-////           tHMR.save_bsplines_to_vtk("Bsplines_temp_cubic.vtk");
-//
-//            // Expected solution when running in serial
-//            Matrix< DDRMat > tExpectedSolution = {{ -5.0e+00,    +5.0e+00,    -5.0e+00,
-//                                                    +5.0e+00,    -5.0e+00,    +5.0e+00,
-//                                                    -5.0e+00,    +5.0e+00,    +1.5e+01,
-//                                                    +2.5e+01,    +3.5e+01,    +3.5e+01,
-//                                                    +3.5e+01,    +3.5e+01,    +1.5e+01,
-//                                                    +2.5e+01,    +1.5e+01,    +2.5e+01,
-//                                                    +1.5e+01,    +2.5e+01,    +3.5e+01,
-//                                                    +4.0e+01,    +4.5e+01,    +4.0e+01,
-//                                                    +4.5e+01 }};
-//
-//            // define an epsilon environment
-//            real tEpsilon = 1E-2;
-//
-//            // define a bool for solution check
-//            bool tCheckNodalSolution = true;
-//
-//            // loop over the node and check solution
-//            for ( uint i = 0; i < 25; i++ )
-//            {
-//                // check solution
-//                tCheckNodalSolution = tCheckNodalSolution
-//                                   && ( std::abs( tSolution11( i ) - tExpectedSolution( i ) ) < tEpsilon );
-//            }
-//            // check bool is true
-//            REQUIRE( tCheckNodalSolution );
-//           }/* if( par_size() */
-//       }
+TEST_CASE( "Diffusion_hmr_cubic_10x4x4", "[moris],[mdl],[Diffusion_hmr_cubic_10x4x4]" )
+{
+	if( par_size() == 1 )
+	{
+		// Create a 3D mesh of HEX8 using MTK ------------------------------------------
+		std::cout<<" Create a 3D mesh of HEX8 using MTK "<<std::endl;
+		//------------------------------------------------------------------------------
+
+		moris::uint tBplineOrder = 3;
+		moris::uint tLagrangeOrder = 3;
+		moris::uint tMyCoeff = 1;
+
+		hmr::ParameterList tParameters = hmr::create_hmr_parameter_list();
+
+		tParameters.set( "number_of_elements_per_dimension", "4, 2, 2" );
+		tParameters.set( "domain_dimensions", "4, 2, 2" );
+		tParameters.set( "domain_offset", "-2.0, 0.0, 0.0" );
+		tParameters.set( "domain_sidesets", "1, 6, 3, 4, 5, 2");
+		tParameters.set( "verbose", 0 );
+		tParameters.set( "truncate_bsplines", 1 );
+		tParameters.set( "bspline_orders", "3" );
+		tParameters.set( "lagrange_orders", "3" );
+
+		tParameters.set( "use_multigrid", 0 );
+
+		tParameters.set( "refinement_buffer", 1 );
+		tParameters.set( "staircase_buffer", 1 );
+
+		hmr::HMR tHMR( tParameters );
+
+		std::shared_ptr< moris::hmr::Mesh > tMesh = tHMR.create_mesh( tLagrangeOrder );
+
+		// create field
+		std::shared_ptr< moris::hmr::Field > tField = tMesh->create_field( "Circle", tLagrangeOrder );
+
+		for( uint k=0; k<2; ++k )
+		{
+			tField->evaluate_scalar_function( LevelSetFunction );
+			tHMR.flag_surface_elements( tField );
+			tHMR.perform_refinement( moris::hmr::RefinementMode::SIMPLE );
+			tHMR.update_refinement_pattern();
+		}
+
+		tHMR.finalize();
+
+		// evaluate node values
+		//           tField->evaluate_scalar_function( LevelSetFunction );
+		//           tHMR.save_to_exodus( 1,"Circle_diff.exo" );
+
+		//1) Create the fem nodes ------------------------------------------------------
+		std::cout<<" Create the fem nodes "<<std::endl;
+		//------------------------------------------------------------------------------
+		Cell< Cell< fem::IWG_Type > >tIWGTypeList( 3 );
+		tIWGTypeList( 0 ).resize( 1, fem::IWG_Type::SPATIALDIFF_BULK );
+		tIWGTypeList( 1 ).resize( 1, fem::IWG_Type::SPATIALDIFF_DIRICHLET );
+		tIWGTypeList( 2 ).resize( 1, fem::IWG_Type::SPATIALDIFF_NEUMANN );
+
+		// create a list of active block-sets
+		moris::Cell< moris_index >  tBlocksetList = { 0 };
+
+		// create a list of active sidesets
+		Cell< moris_index >  tSidesetList = { 3, 5 };
+
+		// create a list of active double side-sets
+		moris::Cell< moris_index >  tDoubleSidesetList = { };
+
+		// create a list of BC type for the sidesets
+		Cell< fem::BC_Type > tSidesetBCTypeList = { fem::BC_Type::DIRICHLET,
+				fem::BC_Type::NEUMANN };
+
+		// construct a mesh manager for the fem
+		std::shared_ptr< moris::hmr::Interpolation_Mesh_HMR > tInterpolationMesh = tHMR.create_interpolation_mesh(tLagrangeOrder, tHMR.mParameters->get_lagrange_output_pattern());
+		std::shared_ptr< moris::hmr::Integration_Mesh_HMR >   tIntegrationMesh   = tHMR.create_integration_mesh(tLagrangeOrder, tHMR.mParameters->get_lagrange_output_pattern(),*tInterpolationMesh);
+
+
+		// place the pair in mesh manager
+		mtk::Mesh_Manager tMeshManager;
+		tMeshManager.register_mesh_pair(tInterpolationMesh.get(),tIntegrationMesh.get());
+
+		// create model
+		mdl::Model * tModel = new mdl::Model( &tMeshManager, tBplineOrder, tIWGTypeList,tBlocksetList,	tSidesetList, tSidesetBCTypeList, tDoubleSidesetList );
+
+		moris::Cell< enum MSI::Dof_Type > tDofTypes1( 1, MSI::Dof_Type::TEMP );
+
+		// - - - - - - - - - - - - - - - - - - - - - - - - - - - - - - - - -
+		// STEP 1: create linear solver and algortihm
+		// - - - - - - - - - - - - - - - - - - - - - - - - - - - - - - - - -
+
+		dla::Solver_Factory  tSolFactory;
+		std::shared_ptr< dla::Linear_Solver_Algorithm > tLinearSolverAlgorithm = tSolFactory.create_solver( SolverType::AZTEC_IMPL );
+
+		tLinearSolverAlgorithm->set_param("AZ_diagnostics") = AZ_none;
+		tLinearSolverAlgorithm->set_param("AZ_output") = AZ_none;
+
+		dla::Linear_Solver tLinSolver;
+
+		tLinSolver.set_linear_algorithm( 0, tLinearSolverAlgorithm );
+
+		// - - - - - - - - - - - - - - - - - - - - - - - - - - - - - - - - -
+		// STEP 2: create nonlinear solver and algortihm
+		// - - - - - - - - - - - - - - - - - - - - - - - - - - - - - - - - -
+
+		NLA::Nonlinear_Solver_Factory tNonlinFactory;
+		std::shared_ptr< NLA::Nonlinear_Algorithm > tNonlinearSolverAlgorithm = tNonlinFactory.create_nonlinear_solver( NLA::NonlinearSolverType::NEWTON_SOLVER );
+
+		tNonlinearSolverAlgorithm->set_param("NLA_max_iter")   = 10;
+		tNonlinearSolverAlgorithm->set_param("NLA_hard_break") = false;
+		tNonlinearSolverAlgorithm->set_param("NLA_max_lin_solver_restarts") = 2;
+		tNonlinearSolverAlgorithm->set_param("NLA_rebuild_jacobian") = true;
+
+		tNonlinearSolverAlgorithm->set_linear_solver( &tLinSolver );
+
+		NLA::Nonlinear_Solver tNonlinearSolver;
+
+		tNonlinearSolver.set_nonlinear_algorithm( tNonlinearSolverAlgorithm, 0 );
+
+		// - - - - - - - - - - - - - - - - - - - - - - - - - - - - - - - - -
+		// STEP 3: create time Solver and algorithm
+		// - - - - - - - - - - - - - - - - - - - - - - - - - - - - - - - - -
+		tsa::Time_Solver_Factory tTimeSolverFactory;
+		std::shared_ptr< tsa::Time_Solver_Algorithm > tTimeSolverAlgorithm = tTimeSolverFactory.create_time_solver( tsa::TimeSolverType::MONOLITHIC );
+
+		tTimeSolverAlgorithm->set_nonlinear_solver( &tNonlinearSolver );
+
+		tsa::Time_Solver tTimeSolver;
+
+		tTimeSolver.set_time_solver_algorithm( tTimeSolverAlgorithm );
+
+		NLA::SOL_Warehouse tSolverWarehouse;
+
+		tSolverWarehouse.set_solver_interface(tModel->get_solver_interface());
+
+		tNonlinearSolver.set_solver_warehouse( &tSolverWarehouse );
+		tTimeSolver.set_solver_warehouse( &tSolverWarehouse );
+
+		tNonlinearSolver.set_dof_type_list( tDofTypes1 );
+		tTimeSolver.set_dof_type_list( tDofTypes1 );
+
+		// - - - - - - - - - - - - - - - - - - - - - - - - - - - - - - - - -
+		// STEP 4: Solve and check
+		// - - - - - - - - - - - - - - - - - - - - - - - - - - - - - - - - -
+
+		tTimeSolver.solve();
+
+		moris::Matrix< DDRMat > tSolution11;
+		tTimeSolver.get_full_solution( tSolution11 );
+
+		//print(tSolution11,"tSolution11");
+
+		tModel->output_solution( "Circle" );
+
+		tField->put_scalar_values_on_field( tModel->get_mSolHMR() );
+
+		//           tHMR.save_to_exodus( 1,"Circle_diff_temp.exo" );
+		//           tHMR.save_bsplines_to_vtk("Bsplines_temp_cubic.vtk");
+
+		// Expected solution when running in serial
+		Matrix< DDRMat > tExpectedSolution = {{ -5.0e+00,    +5.0e+00,    -5.0e+00,
+				+5.0e+00,    -5.0e+00,    +5.0e+00,
+				-5.0e+00,    +5.0e+00,    +1.5e+01,
+				+2.5e+01,    +3.5e+01,    +3.5e+01,
+				+3.5e+01,    +3.5e+01,    +1.5e+01,
+				+2.5e+01,    +1.5e+01,    +2.5e+01,
+				+1.5e+01,    +2.5e+01,    +3.5e+01,
+				+4.0e+01,    +4.5e+01,    +4.0e+01,
+				+4.5e+01 }};
+
+		// define an epsilon environment
+		real tEpsilon = 1E-2;
+
+		// define a bool for solution check
+		bool tCheckNodalSolution = true;
+
+		// loop over the node and check solution
+		for ( uint i = 0; i < 25; i++ )
+		{
+			// check solution
+			tCheckNodalSolution = tCheckNodalSolution
+					&& ( std::abs( tSolution11( i ) - tExpectedSolution( i ) ) < tEpsilon );
+		}
+		// check bool is true
+		REQUIRE( tCheckNodalSolution );
+	}/* if( par_size() */
+}
 
 //-------------------------------------------------------------------------------------------------------
 //FIXME: THIS TEST WAS COMMENTED OUT PRIOR TO INTEGRATION/INTERPOLATION COMMIT
@@ -1954,6 +1383,5 @@
 //
 //            }/* if( par_size() */
 //        }
-
-    }/* namespace fem */
+}/* namespace fem */
 }/* namespace moris */