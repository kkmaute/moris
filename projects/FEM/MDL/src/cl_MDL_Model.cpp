
// added by christian: link to Google Perftools
#ifdef WITHGPERFTOOLS
#include <gperftools/profiler.h>
#endif

#include "cl_Stopwatch.hpp" //CHR/src

#include "MTK_Tools.hpp"
#include "cl_MTK_Enums.hpp"              //MTK/src
#include "cl_MTK_Mesh_Manager.hpp"       //MTK/src

#include "cl_FEM_Node_Base.hpp"          //FEM/INT/src
#include "cl_FEM_Node.hpp"               //FEM/INT/src
#include "cl_FEM_Enums.hpp"              //FEM/INT/src

#include "cl_MDL_Model.hpp"
#include "../../INT/src/cl_FEM_Element_Bulk.hpp"               //FEM/INT/src
#include "cl_FEM_IWG_Factory.hpp"
#include "cl_FEM_Element_Factory.hpp"
#include "cl_FEM_Set.hpp"

#include "cl_DLA_Solver_Factory.hpp"
#include "cl_DLA_Solver_Interface.hpp"

#include "cl_NLA_Nonlinear_Solver_Factory.hpp"
#include "cl_NLA_Nonlinear_Solver.hpp"
#include "cl_NLA_Nonlinear_Problem.hpp"
#include "cl_MSI_Solver_Interface.hpp"
#include "cl_MSI_Equation_Object.hpp"
#include "cl_MSI_Model_Solver_Interface.hpp"
#include "cl_DLA_Linear_Solver_Aztec.hpp"
#include "cl_DLA_Linear_Solver.hpp"

#include "cl_TSA_Time_Solver_Factory.hpp"
#include "cl_TSA_Monolithic_Time_Solver.hpp"
#include "cl_TSA_Time_Solver.hpp"

#include "op_equal_equal.hpp"

// fixme: temporary
#include "cl_Map.hpp"
#include "fn_unique.hpp"
#include "fn_sum.hpp" // for check
#include "fn_print.hpp" // for check


namespace moris
{
    namespace mdl
    {
//------------------------------------------------------------------------------

        Model::Model(       mtk::Mesh_Manager*                          aMeshManager,
                      const uint                                        aBSplineOrder,
                            moris::Cell< moris::Cell< fem::IWG_Type > > aIWGTypeList,
                            moris::Cell< moris_index >                  aSidesetList,
                            moris::Cell< fem::BC_Type >                 aSidesetBCTypeList  ) : mMeshManager( aMeshManager )
        {
            // start timer
            tic tTimer1;

            mDofOrder = aBSplineOrder;
            // - - - - - - - - - - - - - - - - - - - - - - - - - - - - - - - - -
            // STEP 0: initialize
            // - - - - - - - - - - - - - - - - - - - - - - - - - - - - - - - - -
            // Get pointers to interpolation and integration mesh
            moris::moris_index tMeshPairIndex = 0;
            mtk::Interpolation_Mesh* tInterpolationMesh = nullptr;
            mtk::Integration_Mesh*   tIntegrationMesh   = nullptr;
            mMeshManager->get_mesh_pair( tMeshPairIndex, tInterpolationMesh, tIntegrationMesh );

            // - - - - - - - - - - - - - - - - - - - - - - - - - - - - - - - - -
            // STEP 1: create nodes
            // - - - - - - - - - - - - - - - - - - - - - - - - - - - - - - - - -

            // ask mesh about number of nodes on proc
            luint tNumOfIPNodes = tInterpolationMesh->get_num_nodes();

            // create node objects
            mIPNodes.resize(  tNumOfIPNodes, nullptr );

            for( luint k = 0; k < tNumOfIPNodes; ++k )
            {
                mIPNodes( k ) = new fem::Node( &tInterpolationMesh->get_mtk_vertex( k ) );
            }

            if( par_rank() == 0)
            {
                // stop timer
                real tElapsedTime = tTimer1.toc<moris::chronos::milliseconds>().wall;

                // print output
                std::fprintf( stdout, "Model: created %u FEM IP nodes in %5.3f seconds.\n\n",
                        ( unsigned int ) tNumOfIPNodes,
                        ( double ) tElapsedTime / 1000 );
            }

            // - - - - - - - - - - - - - - - - - - - - - - - - - - - - - - - - -
            // STEP 2: create integration nodes
            // - - - - - - - - - - - - - - - - - - - - - - - - - - - - - - - - -
            // start timer
            tic tTimer1bis;

            // ask mesh about number of nodes on proc
            luint tNumOfIGNodes = tIntegrationMesh->get_num_nodes();

            // create node objects
            mIGNodes.resize(  tNumOfIGNodes, nullptr );

            for( luint k = 0; k < tNumOfIGNodes; ++k )
            {
                mIGNodes( k ) = new fem::Node( &tIntegrationMesh->get_mtk_vertex( k ) );
            }

            if( par_rank() == 0)
            {
                // stop timer
                real tElapsedTime = tTimer1bis.toc<moris::chronos::milliseconds>().wall;

                // print output
                std::fprintf( stdout, "Model: created %u FEM IG nodes in %5.3f seconds.\n\n",
                        ( unsigned int ) tNumOfIGNodes,
                        ( double ) tElapsedTime / 1000 );
            }

            // - - - - - - - - - - - - - - - - - - - - - - - - - - - - - - - - -
            // STEP 1.5: create IWGs
            // - - - - - - - - - - - - - - - - - - - - - - - - - - - - - - - - -

            // number of IWGs to be created
            uint tNumOfIWGs = aIWGTypeList.size();

            // a factory to create the IWGs
            fem::IWG_Factory tIWGFactory;

            // create a cell of IWGs for the problem considered
            mIWGs.resize( tNumOfIWGs );

            // loop over the IWG types
            for( uint i = 0; i < tNumOfIWGs; i++)
            {
                mIWGs( i ).resize( aIWGTypeList( i ).size(), nullptr );

                for( uint Ki = 0; Ki < aIWGTypeList( i ).size(); Ki++)
                {
                    // create an IWG with the factory for the ith IWG type
                    mIWGs( i )( Ki ) = tIWGFactory.create_IWGs( aIWGTypeList( i )( Ki ) );
                }
            }

            // - - - - - - - - - - - - - - - - - - - - - - - - - - - - - - - - -
            // STEP 2: create elements
            // - - - - - - - - - - - - - - - - - - - - - - - - - - - - - - - - -

            // start timer
            tic tTimer2;

            // a factory to create the elements
            fem::Element_Factory tElementFactory;

            // get the number of element to create
            luint tNumberOfEquationObjects = tIntegrationMesh->get_num_elems()
                                           + tIntegrationMesh->get_sidesets_num_faces( aSidesetList );

            // FIXME should be an input of the model as aSidesetList
            moris::Cell< moris_index > aBlocksetList = { 0, 1 };

            uint tNumberElementBlocks = aBlocksetList.size() + aSidesetList.size();

            // create equation objects
            mElementClusters.reserve( tNumberOfEquationObjects );

            mElementBlocks.resize( tNumberElementBlocks, nullptr );

            //  Create Blockset Elements ---------------------------------------------------
            std::cout<<" Create Block-set Elements "<<std::endl;
            //------------------------------------------------------------------------------
            // init the fem set counter
            moris::uint tElementBlockCounter = 0;

            moris::Cell<std::string> tBlockSetNames = tIntegrationMesh->get_block_set_names();
            print( tBlockSetNames, "tBlockSetNames" );

            // loop over the used mesh block-set
            for( luint Ik = 0; Ik < aBlocksetList.size(); ++Ik )
            {
                // create a list of cell clusters (this needs to stay in scope somehow)
                moris::Cell<mtk::Cell_Cluster const*> tBlockSetClusterList = tIntegrationMesh->get_cell_clusters_in_set( aBlocksetList( Ik ) );

                // create new fem set
                mElementBlocks( tElementBlockCounter ) = new fem::Set( tBlockSetClusterList,
                                                                       fem::Element_Type::BULK,
                                                                       mIWGs( 0 ), mIPNodes );

                // collect equation objects associated with the block-set
                mElementClusters.append( mElementBlocks( tElementBlockCounter )->get_equation_object_list() );

                tElementBlockCounter++;
            }

            // FIXME for setting the BC in the model, will be ultimately removed
            moris::uint tEquationObjectCounter = mElementClusters.size();

            //  Create Sideset Elements ---------------------------------------------------
            std::cout<<" Create Side-set Elements "<<std::endl;
            //------------------------------------------------------------------------------
            // loop over the used mesh side-set
            for( luint Ik = 0; Ik < aSidesetList.size(); ++Ik )
            {
                // create a list of side clusters
                moris::Cell< mtk::Side_Cluster const * > tSideSetClusterList = tIntegrationMesh->get_side_set_cluster( aSidesetList( Ik ) );

                // create a new fem set
                mElementBlocks( tElementBlockCounter ) = new fem::Set( tSideSetClusterList,
                                                                       fem::Element_Type::SIDESET,
                                                                       mIWGs( Ik + 1 ), mIPNodes );

                // collect equation objects associated with the side-set
                mElementClusters.append( mElementBlocks( tElementBlockCounter++ )->get_equation_object_list() );
            }

            //  Create Double Side-set Elements ---------------------------------------------
            std::cout<<" Create Double Side-set Elements "<<std::endl;
            //------------------------------------------------------------------------------
            // FIXME should be an input of the model as aSidesetList
            moris::Cell< moris_index > aDoubleSidesetList = {};

            // loop over the used mesh double side-set
            for( luint Ik = 0; Ik < aDoubleSidesetList.size(); ++Ik )
            {
                // create a list of double side clusters
            	 moris::Cell< mtk::Double_Side_Cluster> const & tDoubleSideSetClusterList = tIntegrationMesh->get_double_side_set_cluster( aDoubleSidesetList( Ik ) );

                // create a new fem set
                mElementBlocks( tElementBlockCounter ) = new fem::Set( tDoubleSideSetClusterList,
                                                                       fem::Element_Type::DOUBLE_SIDESET,
                                                                       mIWGs( Ik + 1 ), mIPNodes );

                // collect equation objects associated with the side-set
                mElementClusters.append( mElementBlocks( tElementBlockCounter++ )->get_equation_object_list() );
            }

            if( par_rank() == 0)
            {
                // stop timer
                real tElapsedTime = tTimer2.toc<moris::chronos::milliseconds>().wall;

                // print output

                std::fprintf( stdout,"Model: created %u FEM elements in %5.3f seconds.\n\n",
                        ( unsigned int ) tNumberOfEquationObjects,
                        ( double ) tElapsedTime / 1000 );
            }

            // - - - - - - - - - - - - - - - - - - - - - - - - - - - - - - - - -
            // STEP 3: create Model Solver Interface
            // - - - - - - - - - - - - - - - - - - - - - - - - - - - - - - - - -

            // start timer
            tic tTimer3;

            //--------------------------FIXME------------------------------------
            // This part should not be needed anymore when MTK has all the functionalities
            Matrix< IdMat > tCommTable;
            moris::map< moris::moris_id, moris::moris_index > tIdToIndMap;
            moris::uint tMaxNumAdofs;
            moris::Cell< enum MSI::Dof_Type > tDofTypes1( 1 );

            if ( tInterpolationMesh->get_mesh_type() == MeshType::HMR )
            {
                if ( mDofOrder == 0 )
                {
                    mDofOrder  = this->get_lagrange_order_from_mesh();
                }

                // get map from mesh
                tInterpolationMesh->get_adof_map( mDofOrder, mCoefficientsMap );

                tCommTable   = tInterpolationMesh->get_communication_table();
                tIdToIndMap  = mCoefficientsMap;
                tMaxNumAdofs = tInterpolationMesh->get_num_coeffs( mDofOrder );
                tDofTypes1( 0 ) = MSI::Dof_Type::L2;
            }
            else
            {
                tCommTable.set_size( 1, 1, 0 );
                tMaxNumAdofs = 1000000;
                tDofTypes1( 0 ) = MSI::Dof_Type::TEMP;
            }
            //--------------------------END FIXME--------------------------------

            mModelSolverInterface = new moris::MSI::Model_Solver_Interface( mElementBlocks,
                                                                            tCommTable,
                                                                            tIdToIndMap,
                                                                            tMaxNumAdofs,
                                                                            tInterpolationMesh );

            if ( tInterpolationMesh->get_mesh_type() == MeshType::HMR )
            {
                mModelSolverInterface->set_param("L2")= (sint)mDofOrder;
                mModelSolverInterface->set_param("TEMP")= (sint)mDofOrder;
            }

            //-----------------------------------------------------------------------------------------------------------

            //moris::uint tEquationObjectCounter = tBlockSetClusterList.size();
            tElementBlockCounter = 0;

            for( luint Ik = 0; Ik < aBlocksetList.size(); ++Ik )
            {
                mElementBlocks( tElementBlockCounter++ )->finalize( mModelSolverInterface );
            }

            moris::Cell<std::string> tSideSetsNames = tIntegrationMesh->get_set_names( EntityRank::FACE );

            moris::print(tSideSetsNames,"tSideSetsNames");

            moris::print(aSidesetList,"aSidesetList");

            for( luint Ik = 0; Ik < aSidesetList.size(); ++Ik )
            {
                // get the treated sideset name
                std::string tTreatedSidesetName = tSideSetsNames( aSidesetList( Ik ) );

                std::cout<<"tTreatedSidesetName = "<<tTreatedSidesetName<<std::endl;

                moris_index tSideSetOrd = tIntegrationMesh->get_side_set_index(tTreatedSidesetName);

                moris::Cell<moris::mtk::Side_Cluster const *> tClustersInSideSet = tIntegrationMesh->get_side_set_cluster(tSideSetOrd);

                mElementBlocks( tElementBlockCounter++ )->finalize( mModelSolverInterface );

                for( luint k = 0; k < tClustersInSideSet.size(); ++k )
                {
                    // get the nodal weak bcs of the element
                    Matrix< DDRMat > & tNodalWeakBCs = mElementClusters( tEquationObjectCounter )->get_weak_bcs();

                    // get the element number of nodes
                    uint tNumberOfNodes = mElementClusters( tEquationObjectCounter++ )->get_num_nodes();

                    // set size of the element nodal weak bc
                    tNodalWeakBCs.set_size( tNumberOfNodes, 1 );

                    //--------------------------------------------------------------------------------------------
                    for( uint l = 0; l < tNumberOfNodes; l++ )
                    {
                        if ( aSidesetBCTypeList( Ik ) == fem::BC_Type::DIRICHLET )
                        {
                        // copy weak bc into element
                        tNodalWeakBCs( l ) = 5.0;
                        }
                        else if ( aSidesetBCTypeList( Ik ) == fem::BC_Type::NEUMANN )
                        {
                            // copy weak bc into element
                            tNodalWeakBCs( l ) = 20.0;
                        }
                    }
                }
            }

            //------------------------------------------------------------------------------------------
            mModelSolverInterface->finalize();

            // calculate AdofMap
            mAdofMap = mModelSolverInterface->get_dof_manager()->get_adof_ind_map();

            // - - - - - - - - - - - - - - - - - - - - - - - - - - - - - - - - -
            // STEP 4: create Solver Interface
            // - - - - - - - - - - - - - - - - - - - - - - - - - - - - - - - - -

            mSolverInterface =  new moris::MSI::MSI_Solver_Interface( mModelSolverInterface );

            if( par_rank() == 0)
            {
                // stop timer
                real tElapsedTime = tTimer2.toc<moris::chronos::milliseconds>().wall;

                // print output
                std::fprintf( stdout,"Model: created Model-Solver Interface in %5.3f seconds.\n\n",
                        ( double ) tElapsedTime / 1000 );
            }

        }

//------------------------------------------------------------------------------

        Model::~Model()
        {
            // delete SI
            delete mSolverInterface;

            // delete MSI
            delete mModelSolverInterface;

            // delete IWGs
<<<<<<< HEAD
            mIWGs.clear();

            // delete fem nodes
            mIPNodes.clear();
            mIGNodes.clear();
=======
            for( auto tIWG : mIWGs )
            {
                for( auto tIWGs : tIWG )
                {
                    delete tIWGs;
                }
            }

            // delete nodes
            for( auto tElementBlocks : mElementBlocks )
            {
                delete tElementBlocks;
            }
>>>>>>> 1aabead2

            // delete the fem sets
            mElementBlocks.clear();

            // delete the fem elements
            mElementClusters.clear();
        }

//------------------------------------------------------------------------------

        void
        Model::set_weak_bcs( const Matrix<DDRMat> & aWeakBCs )
        {
            // set weak BCs
            for( auto tElement : mElementClusters )
            {
                Matrix< DDRMat > & tNodalWeakBCs = tElement->get_weak_bcs();
                uint tNumberOfNodes = tElement->get_num_nodes();
                tNodalWeakBCs.set_size( tNumberOfNodes, 1 );

                for( uint k=0; k < tNumberOfNodes; ++k )
                {
                    // copy weakbc into element
                    tNodalWeakBCs( k ) = aWeakBCs( tElement->get_node_index( k ) );
                }
            }
        }

//------------------------------------------------------------------------------

        void
        Model::set_weak_bcs_from_nodal_field( moris_index aFieldIndex )
        {
            for( auto tElement : mElementClusters )
            {
                Matrix< DDRMat > & tNodalWeakBCs = tElement->get_weak_bcs();
                uint tNumberOfNodes = tElement->get_num_nodes();
                tNodalWeakBCs.set_size( tNumberOfNodes, 1 );

                for( uint k=0; k<tNumberOfNodes; ++k )
                {
                    // copy weakbc into element
                    tNodalWeakBCs( k ) = mMeshManager->get_interpolation_mesh(0)->get_value_of_scalar_field( aFieldIndex,
                                                                           EntityRank::NODE,
                                                                           tElement->get_node_index( k ) );
                }
            }
        }

//------------------------------------------------------------------------------

        real
        Model::compute_integration_error(
                real (*aFunction)( const Matrix< DDRMat > & aPoint ) )
        {
            real aError = 0.0;
            for( auto tElement : mElementClusters )
            {
                aError += tElement->compute_integration_error( aFunction );
            }
            return aError;
        }

//------------------------------------------------------------------------------

        uint
        Model::get_lagrange_order_from_mesh()
        {

            // set order of this model according to Lagrange order
            // of first element on mesh
           return mtk::interpolation_order_to_uint(
            mMeshManager->get_interpolation_mesh(0)->get_mtk_cell( 0 ).get_interpolation_order() );
        }

//------------------------------------------------------------------------------

        void
        Model::set_dof_order( const uint aOrder )
        {
            mDofOrder = aOrder;
//            MORIS_ASSERT( aOrder == mDofOrder,
//                    "Model: the functionality to change the order of the model has nor been implemented yet" );
        }

//------------------------------------------------------------------------------
        real
        Model::compute_element_average( const uint aElementIndex )
        {
            return mElementClusters( aElementIndex )->compute_element_average_of_scalar_field();
        }

//------------------------------------------------------------------------------

        void
        Model::output_solution( const std::string & aFilePath )
        {
            if ( mMeshManager->get_interpolation_mesh(0)->get_mesh_type() == MeshType::HMR )
            {
                mSolHMR.set_size(mMeshManager->get_interpolation_mesh(0)->get_num_nodes(),1,-1.0);

                mtk::Interpolation_Mesh* tInterpMesh = mMeshManager->get_interpolation_mesh(0);

                moris::Cell<std::string> tBlockSetsNames = tInterpMesh->get_set_names( EntityRank::ELEMENT);

                for( luint Ik=0; Ik < tBlockSetsNames.size(); ++Ik )
                {
                    Matrix< IndexMat > tBlockSetElementInd
                        = tInterpMesh->get_set_entity_loc_inds( EntityRank::ELEMENT, tBlockSetsNames( Ik ) );

                    for( luint k=0; k < tBlockSetElementInd.numel(); ++k )
                    {
                       uint tNumVert = tInterpMesh->get_mtk_cell( k ).get_number_of_vertices();

                       //print( mElements(k)->get_pdof_values(), "Element");

                       for( luint Jk=0; Jk < tNumVert; ++Jk )
                       {
                           moris_index tID= tInterpMesh->get_mtk_cell( k ).get_vertex_pointers()( Jk) ->get_index();

                           mSolHMR(tID) = mElementClusters(k)->get_pdof_values()(Jk);
                       }
                    }
                }
            }
            else
            {
            // 8) Postprocessing
            // dof type list for the solution to write on the mesh
            moris::Cell< MSI::Dof_Type > tDofTypeList = { MSI::Dof_Type::TEMP };

            uint tNumOfNodes = mIPNodes.size();

            // create a matrix to be filled  with the solution
            Matrix< DDRMat > tTempSolutionField( tNumOfNodes, 1 );

            mtk::Interpolation_Mesh* tInterpMesh = mMeshManager->get_interpolation_mesh(0);

            // loop over the nodes
            for( uint i = 0; i < tNumOfNodes; i++ )
            {
                // get a list of elements connected to the ith node
                Matrix<IndexMat> tConnectedElements =
                        tInterpMesh->get_entity_connected_to_entity_loc_inds( static_cast< moris_index >( i ),
                                                                    EntityRank::NODE,
                                                                    EntityRank::ELEMENT );

                // number of connected element
                uint tNumConnectElem = tConnectedElements.numel();

                // reset the nodal value
                real tNodeVal = 0.0;

                // loop over the connected elements
                for( uint j = 0; j < tNumConnectElem; j++ )
                {
                    // extract the field value at the ith node for the jth connected element
                    real tElemVal = mElementClusters( tConnectedElements( j ) )->get_element_nodal_pdof_value( i, tDofTypeList);
                    // add up the contribution of each element to the node value
                    tNodeVal = tNodeVal + tElemVal;
                }
                // fill the solution matrix with the node value
                tTempSolutionField( i ) = tNodeVal/tNumConnectElem;
            }
            //print( tTempSolutionField, "tTempSolutionField" );

            // add field to the mesh
            tInterpMesh->add_mesh_field_real_scalar_data_loc_inds( aFilePath,
                                                             EntityRank::NODE,
                                                             tTempSolutionField );

            // create output mesh
            std::string tOutputFile = "./int_ElemDiff_test_11.exo";
            tInterpMesh->create_output_mesh( tOutputFile );
            }
        }

    } /* namespace mdl */
} /* namespace moris */<|MERGE_RESOLUTION|>--- conflicted
+++ resolved
@@ -54,8 +54,10 @@
         Model::Model(       mtk::Mesh_Manager*                          aMeshManager,
                       const uint                                        aBSplineOrder,
                             moris::Cell< moris::Cell< fem::IWG_Type > > aIWGTypeList,
+                            moris::Cell< moris_index >                  aBlocksetList,
                             moris::Cell< moris_index >                  aSidesetList,
-                            moris::Cell< fem::BC_Type >                 aSidesetBCTypeList  ) : mMeshManager( aMeshManager )
+                            moris::Cell< fem::BC_Type >                 aSidesetBCTypeList,
+                            moris::Cell< moris_index >                  aDoubleSidesetList ) : mMeshManager( aMeshManager )
         {
             // start timer
             tic tTimer1;
@@ -97,34 +99,6 @@
             }
 
             // - - - - - - - - - - - - - - - - - - - - - - - - - - - - - - - - -
-            // STEP 2: create integration nodes
-            // - - - - - - - - - - - - - - - - - - - - - - - - - - - - - - - - -
-            // start timer
-            tic tTimer1bis;
-
-            // ask mesh about number of nodes on proc
-            luint tNumOfIGNodes = tIntegrationMesh->get_num_nodes();
-
-            // create node objects
-            mIGNodes.resize(  tNumOfIGNodes, nullptr );
-
-            for( luint k = 0; k < tNumOfIGNodes; ++k )
-            {
-                mIGNodes( k ) = new fem::Node( &tIntegrationMesh->get_mtk_vertex( k ) );
-            }
-
-            if( par_rank() == 0)
-            {
-                // stop timer
-                real tElapsedTime = tTimer1bis.toc<moris::chronos::milliseconds>().wall;
-
-                // print output
-                std::fprintf( stdout, "Model: created %u FEM IG nodes in %5.3f seconds.\n\n",
-                        ( unsigned int ) tNumOfIGNodes,
-                        ( double ) tElapsedTime / 1000 );
-            }
-
-            // - - - - - - - - - - - - - - - - - - - - - - - - - - - - - - - - -
             // STEP 1.5: create IWGs
             // - - - - - - - - - - - - - - - - - - - - - - - - - - - - - - - - -
 
@@ -163,24 +137,21 @@
             luint tNumberOfEquationObjects = tIntegrationMesh->get_num_elems()
                                            + tIntegrationMesh->get_sidesets_num_faces( aSidesetList );
 
-            // FIXME should be an input of the model as aSidesetList
-            moris::Cell< moris_index > aBlocksetList = { 0, 1 };
-
-            uint tNumberElementBlocks = aBlocksetList.size() + aSidesetList.size();
+            // init the number of set
+            uint tNumberOfFemSet = aBlocksetList.size() + aSidesetList.size() + aDoubleSidesetList.size();
 
             // create equation objects
-            mElementClusters.reserve( tNumberOfEquationObjects );
-
-            mElementBlocks.resize( tNumberElementBlocks, nullptr );
+            mFemSets.resize( tNumberOfFemSet, nullptr );
+            mFemClusters.reserve( tNumberOfEquationObjects );
 
             //  Create Blockset Elements ---------------------------------------------------
             std::cout<<" Create Block-set Elements "<<std::endl;
             //------------------------------------------------------------------------------
             // init the fem set counter
-            moris::uint tElementBlockCounter = 0;
-
-            moris::Cell<std::string> tBlockSetNames = tIntegrationMesh->get_block_set_names();
-            print( tBlockSetNames, "tBlockSetNames" );
+            moris::uint tFemSetCounter = 0;
+
+            //moris::Cell<std::string> tBlockSetNames = tIntegrationMesh->get_block_set_names();
+            //print( tBlockSetNames, "tBlockSetNames" );
 
             // loop over the used mesh block-set
             for( luint Ik = 0; Ik < aBlocksetList.size(); ++Ik )
@@ -189,18 +160,19 @@
                 moris::Cell<mtk::Cell_Cluster const*> tBlockSetClusterList = tIntegrationMesh->get_cell_clusters_in_set( aBlocksetList( Ik ) );
 
                 // create new fem set
-                mElementBlocks( tElementBlockCounter ) = new fem::Set( tBlockSetClusterList,
-                                                                       fem::Element_Type::BULK,
-                                                                       mIWGs( 0 ), mIPNodes );
+                mFemSets( tFemSetCounter ) = new fem::Set( tBlockSetClusterList,
+                                                           fem::Element_Type::BULK,
+                                                           mIWGs( 0 ), mIPNodes );
 
                 // collect equation objects associated with the block-set
-                mElementClusters.append( mElementBlocks( tElementBlockCounter )->get_equation_object_list() );
-
-                tElementBlockCounter++;
+                mFemClusters.append( mFemSets( tFemSetCounter )->get_equation_object_list() );
+
+                // update fem set counter
+                tFemSetCounter++;
             }
 
             // FIXME for setting the BC in the model, will be ultimately removed
-            moris::uint tEquationObjectCounter = mElementClusters.size();
+            moris::uint tEquationObjectCounter = mFemClusters.size();
 
             //  Create Sideset Elements ---------------------------------------------------
             std::cout<<" Create Side-set Elements "<<std::endl;
@@ -212,33 +184,40 @@
                 moris::Cell< mtk::Side_Cluster const * > tSideSetClusterList = tIntegrationMesh->get_side_set_cluster( aSidesetList( Ik ) );
 
                 // create a new fem set
-                mElementBlocks( tElementBlockCounter ) = new fem::Set( tSideSetClusterList,
-                                                                       fem::Element_Type::SIDESET,
-                                                                       mIWGs( Ik + 1 ), mIPNodes );
+                mFemSets( tFemSetCounter ) = new fem::Set( tSideSetClusterList,
+                                                           fem::Element_Type::SIDESET,
+                                                           mIWGs( Ik + 1 ), //FIXME this is why we had a problem with Dirichlet and Neumann order
+                                                           mIPNodes );
 
                 // collect equation objects associated with the side-set
-                mElementClusters.append( mElementBlocks( tElementBlockCounter++ )->get_equation_object_list() );
+                mFemClusters.append( mFemSets( tFemSetCounter )->get_equation_object_list() );
+
+                // update fem set counter
+                tFemSetCounter++;
             }
 
             //  Create Double Side-set Elements ---------------------------------------------
             std::cout<<" Create Double Side-set Elements "<<std::endl;
             //------------------------------------------------------------------------------
-            // FIXME should be an input of the model as aSidesetList
-            moris::Cell< moris_index > aDoubleSidesetList = {};
 
             // loop over the used mesh double side-set
             for( luint Ik = 0; Ik < aDoubleSidesetList.size(); ++Ik )
             {
                 // create a list of double side clusters
-            	 moris::Cell< mtk::Double_Side_Cluster> const & tDoubleSideSetClusterList = tIntegrationMesh->get_double_side_set_cluster( aDoubleSidesetList( Ik ) );
+                moris::Cell< mtk::Double_Side_Cluster> const & tDoubleSideSetClusterList
+                    = tIntegrationMesh->get_double_side_set_cluster( aDoubleSidesetList( Ik ) );
 
                 // create a new fem set
-                mElementBlocks( tElementBlockCounter ) = new fem::Set( tDoubleSideSetClusterList,
-                                                                       fem::Element_Type::DOUBLE_SIDESET,
-                                                                       mIWGs( Ik + 1 ), mIPNodes );
+                mFemSets( tFemSetCounter ) = new fem::Set( tDoubleSideSetClusterList,
+                                                           fem::Element_Type::DOUBLE_SIDESET,
+                                                           mIWGs( 3 ), //FIXME this is why we had a problem with Dirichlet and Neumann order
+                                                           mIPNodes );
 
                 // collect equation objects associated with the side-set
-                mElementClusters.append( mElementBlocks( tElementBlockCounter++ )->get_equation_object_list() );
+                mFemClusters.append( mFemSets( tFemSetCounter )->get_equation_object_list() );
+
+                // update fem set counter
+                tFemSetCounter++;
             }
 
             if( par_rank() == 0)
@@ -249,7 +228,7 @@
                 // print output
 
                 std::fprintf( stdout,"Model: created %u FEM elements in %5.3f seconds.\n\n",
-                        ( unsigned int ) tNumberOfEquationObjects,
+                        ( unsigned int ) mFemClusters.size(),
                         ( double ) tElapsedTime / 1000 );
             }
 
@@ -290,7 +269,7 @@
             }
             //--------------------------END FIXME--------------------------------
 
-            mModelSolverInterface = new moris::MSI::Model_Solver_Interface( mElementBlocks,
+            mModelSolverInterface = new moris::MSI::Model_Solver_Interface( mFemSets,
                                                                             tCommTable,
                                                                             tIdToIndMap,
                                                                             tMaxNumAdofs,
@@ -302,42 +281,41 @@
                 mModelSolverInterface->set_param("TEMP")= (sint)mDofOrder;
             }
 
-            //-----------------------------------------------------------------------------------------------------------
-
-            //moris::uint tEquationObjectCounter = tBlockSetClusterList.size();
-            tElementBlockCounter = 0;
-
-            for( luint Ik = 0; Ik < aBlocksetList.size(); ++Ik )
-            {
-                mElementBlocks( tElementBlockCounter++ )->finalize( mModelSolverInterface );
-            }
-
-            moris::Cell<std::string> tSideSetsNames = tIntegrationMesh->get_set_names( EntityRank::FACE );
-
-            moris::print(tSideSetsNames,"tSideSetsNames");
-
-            moris::print(aSidesetList,"aSidesetList");
-
+            //------------------------------------------------------------------------------
+
+            // finalize the fem sets
+            for( luint Ik = 0; Ik < mFemSets.size(); ++Ik )
+            {
+                // finalize the fem sets
+                mFemSets( Ik )->finalize( mModelSolverInterface );
+            }
+
+            //------------------------------------------------------------------------------
+            // FIXME Imposing boundary conditions
+            //------------------------------------------------------------------------------
+
+            // get the side-set names
+            moris::Cell<std::string> tSidesetNames = tIntegrationMesh->get_set_names( EntityRank::FACE );
+
+            // loop over the side-set cluster
             for( luint Ik = 0; Ik < aSidesetList.size(); ++Ik )
             {
                 // get the treated sideset name
-                std::string tTreatedSidesetName = tSideSetsNames( aSidesetList( Ik ) );
-
-                std::cout<<"tTreatedSidesetName = "<<tTreatedSidesetName<<std::endl;
-
-                moris_index tSideSetOrd = tIntegrationMesh->get_side_set_index(tTreatedSidesetName);
-
+                std::string tTreatedSidesetName = tSidesetNames( aSidesetList( Ik ) );
+
+                // get the sideset ordinal
+                moris_index tSideSetOrd = tIntegrationMesh->get_side_set_index( tTreatedSidesetName );
+
+                // get the side-sets clusters
                 moris::Cell<moris::mtk::Side_Cluster const *> tClustersInSideSet = tIntegrationMesh->get_side_set_cluster(tSideSetOrd);
 
-                mElementBlocks( tElementBlockCounter++ )->finalize( mModelSolverInterface );
-
                 for( luint k = 0; k < tClustersInSideSet.size(); ++k )
                 {
                     // get the nodal weak bcs of the element
-                    Matrix< DDRMat > & tNodalWeakBCs = mElementClusters( tEquationObjectCounter )->get_weak_bcs();
+                    Matrix< DDRMat > & tNodalWeakBCs = mFemClusters( tEquationObjectCounter )->get_weak_bcs();
 
                     // get the element number of nodes
-                    uint tNumberOfNodes = mElementClusters( tEquationObjectCounter++ )->get_num_nodes();
+                    uint tNumberOfNodes = mFemClusters( tEquationObjectCounter++ )->get_num_nodes();
 
                     // set size of the element nodal weak bc
                     tNodalWeakBCs.set_size( tNumberOfNodes, 1 );
@@ -360,6 +338,7 @@
             }
 
             //------------------------------------------------------------------------------------------
+
             mModelSolverInterface->finalize();
 
             // calculate AdofMap
@@ -380,7 +359,6 @@
                 std::fprintf( stdout,"Model: created Model-Solver Interface in %5.3f seconds.\n\n",
                         ( double ) tElapsedTime / 1000 );
             }
-
         }
 
 //------------------------------------------------------------------------------
@@ -394,33 +372,16 @@
             delete mModelSolverInterface;
 
             // delete IWGs
-<<<<<<< HEAD
             mIWGs.clear();
 
             // delete fem nodes
             mIPNodes.clear();
-            mIGNodes.clear();
-=======
-            for( auto tIWG : mIWGs )
-            {
-                for( auto tIWGs : tIWG )
-                {
-                    delete tIWGs;
-                }
-            }
-
-            // delete nodes
-            for( auto tElementBlocks : mElementBlocks )
-            {
-                delete tElementBlocks;
-            }
->>>>>>> 1aabead2
 
             // delete the fem sets
-            mElementBlocks.clear();
-
-            // delete the fem elements
-            mElementClusters.clear();
+            mFemSets.clear();
+
+            // delete the fem cluster
+            mFemClusters.clear();
         }
 
 //------------------------------------------------------------------------------
@@ -429,7 +390,7 @@
         Model::set_weak_bcs( const Matrix<DDRMat> & aWeakBCs )
         {
             // set weak BCs
-            for( auto tElement : mElementClusters )
+            for( auto tElement : mFemClusters )
             {
                 Matrix< DDRMat > & tNodalWeakBCs = tElement->get_weak_bcs();
                 uint tNumberOfNodes = tElement->get_num_nodes();
@@ -448,7 +409,7 @@
         void
         Model::set_weak_bcs_from_nodal_field( moris_index aFieldIndex )
         {
-            for( auto tElement : mElementClusters )
+            for( auto tElement : mFemClusters )
             {
                 Matrix< DDRMat > & tNodalWeakBCs = tElement->get_weak_bcs();
                 uint tNumberOfNodes = tElement->get_num_nodes();
@@ -471,7 +432,7 @@
                 real (*aFunction)( const Matrix< DDRMat > & aPoint ) )
         {
             real aError = 0.0;
-            for( auto tElement : mElementClusters )
+            for( auto tElement : mFemClusters )
             {
                 aError += tElement->compute_integration_error( aFunction );
             }
@@ -504,7 +465,7 @@
         real
         Model::compute_element_average( const uint aElementIndex )
         {
-            return mElementClusters( aElementIndex )->compute_element_average_of_scalar_field();
+            return mFemClusters( aElementIndex )->compute_element_average_of_scalar_field();
         }
 
 //------------------------------------------------------------------------------
@@ -535,7 +496,7 @@
                        {
                            moris_index tID= tInterpMesh->get_mtk_cell( k ).get_vertex_pointers()( Jk) ->get_index();
 
-                           mSolHMR(tID) = mElementClusters(k)->get_pdof_values()(Jk);
+                           mSolHMR(tID) = mFemClusters(k)->get_pdof_values()(Jk);
                        }
                     }
                 }
@@ -572,7 +533,7 @@
                 for( uint j = 0; j < tNumConnectElem; j++ )
                 {
                     // extract the field value at the ith node for the jth connected element
-                    real tElemVal = mElementClusters( tConnectedElements( j ) )->get_element_nodal_pdof_value( i, tDofTypeList);
+                    real tElemVal = mFemClusters( tConnectedElements( j ) )->get_element_nodal_pdof_value( i, tDofTypeList);
                     // add up the contribution of each element to the node value
                     tNodeVal = tNodeVal + tElemVal;
                 }
