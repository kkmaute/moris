--- conflicted
+++ resolved
@@ -27,25 +27,17 @@
 #include "cl_MSI_Solver_Interface.hpp"
 #include "cl_MSI_Equation_Object.hpp"
 #include "cl_MSI_Model_Solver_Interface.hpp"
-<<<<<<< HEAD
-#include "cl_MSI_Parameters.hpp"
-=======
-//#include "cl_DLA_Linear_Solver_Aztec.hpp"
-//#include "cl_DLA_Linear_Solver.hpp"
->>>>>>> b8dd8726
 
 #include "cl_TSA_Time_Solver.hpp"
+#include "cl_SOL_Warehouse.hpp"
 
 #include "cl_VIS_Output_Manager.hpp"
 
 #include "cl_MSI_Design_Variable_Interface.hpp"
 
-<<<<<<< HEAD
+#include "cl_PRM_MSI_Parameters.hpp"
+
 #include "fn_Exec_load_user_library.hpp"
-
-=======
-#include "cl_PRM_MSI_Parameters.hpp"
->>>>>>> b8dd8726
 
 namespace moris
 {
@@ -56,9 +48,10 @@
                   const uint                                aBSplineIndex,
                         moris::Cell< fem::Set_User_Info > & aSetInfo,
                   const moris_index                         aMeshPairIndex,
-                  const bool                                aUseMultigrid ) : mMeshManager( aMeshManager ),
-                                                                              mMeshPairIndex( aMeshPairIndex ),
-                                                                              mUseMultigrid( aUseMultigrid )
+                  const bool                                aUseMultigrid )
+    : mMeshManager( aMeshManager ),
+      mMeshPairIndex( aMeshPairIndex ),
+      mUseMultigrid( aUseMultigrid )
     {
         mEquationModel =  std::make_shared< fem::FEM_Model >( aMeshManager, aMeshPairIndex, aSetInfo );
 
@@ -157,27 +150,38 @@
     Model::Model
     (       mtk::Mesh_Manager * aMeshManager,
       const uint                aBSplineIndex,
-      const moris_index         aMeshPairIndex,
-      const bool                aUseMultigrid )
+      const moris_index         aMeshPairIndex )
     : mMeshManager( aMeshManager ),
-      mMeshPairIndex( aMeshPairIndex ),
-      mUseMultigrid( aUseMultigrid )
+      mMeshPairIndex( aMeshPairIndex )
     {
         // input file path
         // FIXME should be provided as an input to the constuctor
         std::string tInputFilePath = std::getenv("MORISROOT");
-        tInputFilePath = tInputFilePath + "projects/FEM/INT/test/data/Input_test.so";
+        tInputFilePath = tInputFilePath + "projects/FEM/MDL/test/data/Input_test.so";
 
         //
-        Library_IO tLibrary( tInputFilePath );
+        mLibrary = std::make_shared< Library_IO >( tInputFilePath );
+
+        // load the MSI parameter list
+        std::string tMSIString = "MSIParameterList";
+        MORIS_PARAMETER_FUNCTION tMSIParameterListFunc = mLibrary->load_parameter_file( tMSIString );
+        moris::Cell< moris::Cell< ParameterList > > tMSIParameterList;
+        tMSIParameterListFunc( tMSIParameterList );
+
+        // load the SOL parameter list
+        std::string tSOLString = "SOLParameterList";
+        MORIS_PARAMETER_FUNCTION tSOLParameterListFunc = mLibrary->load_parameter_file( tSOLString );
+        moris::Cell< moris::Cell< ParameterList > > tSOLParameterList;
+        tSOLParameterListFunc( tSOLParameterList );
 
         // load the FEM parameter list
         std::string tFEMString = "FEMParameterList";
-        MORIS_PARAMETER_FUNCTION tFEMParameterListFunc = tLibrary.load_parameter_file( tFEMString );
-        moris::Cell< moris::Cell< ParameterList > > tFEMParameterList = tFEMParameterListFunc();
+        MORIS_PARAMETER_FUNCTION tFEMParameterListFunc = mLibrary->load_parameter_file( tFEMString );
+        moris::Cell< moris::Cell< ParameterList > > tFEMParameterList;
+        tFEMParameterListFunc( tFEMParameterList );
 
         // build the FEM model from FEM parameter list
-        mEquationModel = std::make_shared< fem::FEM_Model >( aMeshManager, aMeshPairIndex, tFEMParameterList, tInputFilePath );
+        mEquationModel = std::make_shared< fem::FEM_Model >( aMeshManager, aMeshPairIndex, tFEMParameterList, mLibrary );
 
         // FIXME comment???
         mBSplineIndex = aBSplineIndex;
@@ -186,7 +190,7 @@
         // STEP 0: initialize
         // - - - - - - - - - - - - - - - - - - - - - - - - - - - - - - - - -
         // Get pointers to interpolation and integration mesh
-        moris::moris_index tMeshPairIndex = aMeshPairIndex;
+        moris::moris_index       tMeshPairIndex     = aMeshPairIndex;
         mtk::Interpolation_Mesh* tInterpolationMesh = nullptr;
         mtk::Integration_Mesh*   tIntegrationMesh   = nullptr;
         mMeshManager->get_mesh_pair( tMeshPairIndex, tInterpolationMesh, tIntegrationMesh );
@@ -194,59 +198,33 @@
         // - - - - - - - - - - - - - - - - - - - - - - - - - - - - - - - - -
         // Create Model Solver Interface
         // - - - - - - - - - - - - - - - - - - - - - - - - - - - - - - - - -
-
         // start timer
         tic tTimer1;
 
-        //--------------------------FIXME------------------------------------
-        // This part should not be needed anymore when MTK has all the functionalities
-        Matrix< IdMat > tCommTable;
-        moris::map< moris::moris_id, moris::moris_index > tIdToIndMap;
-        moris::uint tMaxNumAdofs;
-
-        if ( tInterpolationMesh->get_mesh_type() == MeshType::HMR || tInterpolationMesh->get_mesh_type()  == MeshType::XTK )
-        {
-            // get map from mesh
-            tInterpolationMesh->get_adof_map( mBSplineIndex, mCoefficientsMap );
-
-            tCommTable   = tInterpolationMesh->get_communication_table();
-            tIdToIndMap  = mCoefficientsMap;
-            tMaxNumAdofs = tInterpolationMesh->get_num_coeffs( mBSplineIndex );
-        }
-        else
-        {
-            tCommTable.set_size( 1, 1, 0 );
-            tMaxNumAdofs = 15000000;
-        }
-        //--------------------------END FIXME--------------------------------
-
-        mEquationSets = mEquationModel->get_equation_sets();
-
-        moris::ParameterList tMSIParameters = MSI::create_hmr_parameter_list();
-
-        if ( tInterpolationMesh->get_mesh_type() == MeshType::HMR )
-        {
-        	tMSIParameters.set( "L2", (sint)mBSplineIndex );
-        	tMSIParameters.set( "TEMP", (sint)mBSplineIndex );
-        }
-
-        mModelSolverInterface = new moris::MSI::Model_Solver_Interface( tMSIParameters,
+        // Does not work with STK
+        MORIS_ERROR( tInterpolationMesh->get_mesh_type() != MeshType::STK, "Does not work for STK");
+
+        // get map from mesh
+        tInterpolationMesh->get_adof_map( mBSplineIndex, mCoefficientsMap );
+        moris::map< moris::moris_id, moris::moris_index > tIdToIndMap  = mCoefficientsMap;
+
+        // build the model solver interface
+        mModelSolverInterface = new moris::MSI::Model_Solver_Interface( tMSIParameterList( 0 )( 0 ),
                                                                         mEquationModel,
-                                                                        tCommTable,
+                                                                        tInterpolationMesh->get_communication_table(),
                                                                         tIdToIndMap,
-                                                                        tMaxNumAdofs,
+                                                                        tInterpolationMesh->get_num_coeffs( mBSplineIndex ),
                                                                         tInterpolationMesh );
 
-        //------------------------------------------------------------------------------
-
         // finalize the fem sets
-        for( luint Ik = 0; Ik < mEquationSets.size(); ++Ik )
+        uint tNumEqSets = mEquationModel->get_equation_sets().size();
+        for( luint Ik = 0; Ik < tNumEqSets; ++Ik )
         {
             // finalize the fem sets
-        	mEquationSets( Ik )->finalize( mModelSolverInterface );
-        }
-
-        mModelSolverInterface->finalize( mUseMultigrid );
+            mEquationModel->get_equation_sets()( Ik )->finalize( mModelSolverInterface );
+        }
+
+        mModelSolverInterface->finalize( false );
 
         // calculate AdofMap
         mAdofMap = mModelSolverInterface->get_dof_manager()->get_adof_ind_map();
@@ -254,10 +232,20 @@
         // - - - - - - - - - - - - - - - - - - - - - - - - - - - - - - - - -
         // STEP 4: create Solver Interface
         // - - - - - - - - - - - - - - - - - - - - - - - - - - - - - - - - -
-
         mSolverInterface =  new moris::MSI::MSI_Solver_Interface( mModelSolverInterface );
 
         mSolverInterface->set_model( this );
+
+        // - - - - - - - - - - - - - - - - - - - - - - - - - - - - - - - - -
+        // STEP 5: create Solver
+        // - - - - - - - - - - - - - - - - - - - - - - - - - - - - - - - - -
+        mSolverWarehouse = std::make_shared< sol::SOL_Warehouse >( mSolverInterface );
+
+        mSolverWarehouse->set_parameterlist( tSOLParameterList );
+
+        mSolverWarehouse->initialize();
+
+        mSolverWarehouse->get_main_time_solver()->solve();
 
         if( par_rank() == 0)
         {
@@ -399,6 +387,11 @@
             mEquationObjects.clear();
         }
 
+        void Model::solve()
+        {
+            mSolverWarehouse->get_main_time_solver()->solve();
+        }
+
 //------------------------------------------------------------------------------
 
         map< moris_index, moris_index > & Model::get_mesh_set_to_fem_set_index_map()
