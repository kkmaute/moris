--- conflicted
+++ resolved
@@ -51,23 +51,15 @@
     {
 //------------------------------------------------------------------------------
 
-<<<<<<< HEAD
         Model::Model(       mtk::Mesh_Manager*                          aMeshManager,
                       const uint                                        aBSplineOrder,
                             moris::Cell< moris::Cell< fem::IWG_Type > > aIWGTypeList,
                             moris::Cell< moris_index >                  aBlocksetList,
                             moris::Cell< moris_index >                  aSidesetList,
                             moris::Cell< fem::BC_Type >                 aSidesetBCTypeList,
-                            moris::Cell< moris_index >                  aDoubleSidesetList ) : mMeshManager( aMeshManager )
-=======
-        Model::Model(       mtk::Mesh_Manager*            aMeshManager,
-                      const uint                          aBSplineOrder,
-                            Cell< Cell< fem::IWG_Type > > aIWGTypeList,
-                            Cell< moris_index >           aSidesetList,
-                            Cell< fem::BC_Type >          aSidesetBCTypeList,
-                      const moris_index                   aMeshPairIndex) : mMeshManager( aMeshManager ),
-                                                                            mMeshPairIndex( aMeshPairIndex )
->>>>>>> 5be5b847
+                            moris::Cell< moris_index >                  aDoubleSidesetList,
+                      const moris_index                                 aMeshPairIndex) : mMeshManager( aMeshManager ),
+                                                                                          mMeshPairIndex( aMeshPairIndex )
         {
             // start timer
             tic tTimer1;
@@ -77,11 +69,7 @@
             // STEP 0: initialize
             // - - - - - - - - - - - - - - - - - - - - - - - - - - - - - - - - -
             // Get pointers to interpolation and integration mesh
-<<<<<<< HEAD
-            moris::moris_index tMeshPairIndex = 0; //fixme
-=======
             moris::moris_index tMeshPairIndex = aMeshPairIndex;
->>>>>>> 5be5b847
             mtk::Interpolation_Mesh* tInterpolationMesh = nullptr;
             mtk::Integration_Mesh*   tIntegrationMesh   = nullptr;
             mMeshManager->get_mesh_pair( tMeshPairIndex, tInterpolationMesh, tIntegrationMesh );
