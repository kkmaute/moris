
// added by christian: link to Google Perftools
#ifdef WITHGPERFTOOLS
#include <gperftools/profiler.h>
#endif

#include "cl_Stopwatch.hpp" //CHR/src

// fixme: temporary
#include "cl_Map.hpp"
#include "fn_unique.hpp"
#include "fn_sum.hpp" // for check
#include "fn_iscol.hpp"
#include "fn_trans.hpp"
#include "op_equal_equal.hpp"

#include "MTK_Tools.hpp"
#include "cl_MTK_Enums.hpp"              //MTK/src
#include "cl_MTK_Mesh_Manager.hpp"       //MTK/src

#include "cl_MDL_Model.hpp"

#include "cl_FEM_Enums.hpp"              //FEM/INT/src
#include "cl_FEM_Field_Interpolator_Manager.hpp"
#include "cl_FEM_Model.hpp"

#include "cl_MSI_Solver_Interface.hpp"
#include "cl_MSI_Equation_Object.hpp"
#include "cl_MSI_Model_Solver_Interface.hpp"
#include "cl_MSI_Design_Variable_Interface.hpp"

#include "cl_TSA_Time_Solver.hpp"
#include "cl_SOL_Warehouse.hpp"

#include "cl_VIS_Output_Manager.hpp"

#include "cl_PRM_MSI_Parameters.hpp"

#include "fn_Exec_load_user_library.hpp"

namespace moris
{
    namespace mdl
    {
//------------------------------------------------------------------------------
    Model::Model(       mtk::Mesh_Manager                 * aMeshManager,
                  const uint                                aBSplineIndex,
                        moris::Cell< fem::Set_User_Info > & aSetInfo,
                  const moris_index                         aMeshPairIndex,
                  const bool                                aUseMultigrid )
    : mMeshManager( aMeshManager ),
      mMeshPairIndex( aMeshPairIndex ),
      mBSplineIndex ( aBSplineIndex ),
      mUseMultigrid( aUseMultigrid )
    {
        // - - - - - - - - - - - - - - - - - - - - - - - - - - - - - - - - -
        // STEP 0: initialize
        // - - - - - - - - - - - - - - - - - - - - - - - - - - - - - - - - -
        // get pointers to interpolation and integration mesh
        mtk::Interpolation_Mesh* tInterpolationMesh = nullptr;
        mtk::Integration_Mesh*   tIntegrationMesh   = nullptr;
        mMeshManager->get_mesh_pair( mMeshPairIndex, tInterpolationMesh, tIntegrationMesh );

        // - - - - - - - - - - - - - - - - - - - - - - - - - - - - - - - - -
        // STEP 1: create the FEM model
        // - - - - - - - - - - - - - - - - - - - - - - - - - - - - - - - - -
        // start timer
        tic tTimer1;

        // build the FEM model from FEM parameter list
        mEquationModel = std::make_shared< fem::FEM_Model >( mMeshManager,
                                                             mMeshPairIndex,
                                                             aSetInfo );
        if( par_rank() == 0)
        {
            // stop timer
            real tElapsedTime = tTimer1.toc<moris::chronos::milliseconds>().wall;

            // print output
            MORIS_LOG_INFO( "Model: created FEM model in %5.3f seconds.\n\n",
                            ( double ) tElapsedTime / 1000 );
        }

        // - - - - - - - - - - - - - - - - - - - - - - - - - - - - - - - - -
        // STEP 2: create the model solver interface
        // - - - - - - - - - - - - - - - - - - - - - - - - - - - - - - - - -
        // start timer
        tic tTimer2;

        //--------------------------FIXME------------------------------------
        // This part should not be needed anymore when MTK has all the functionalities
        Matrix< IdMat > tCommTable;
        moris::map< moris::moris_id, moris::moris_index > tIdToIndMap;
        moris::uint tMaxNumAdofs;

        if ( tInterpolationMesh->get_mesh_type() == MeshType::HMR || tInterpolationMesh->get_mesh_type()  == MeshType::XTK )
        {
            // get map from mesh
            tInterpolationMesh->get_adof_map( mBSplineIndex, mCoefficientsMap );

            tCommTable   = tInterpolationMesh->get_communication_table();
            tIdToIndMap  = mCoefficientsMap;
            tMaxNumAdofs = tInterpolationMesh->get_num_coeffs( mBSplineIndex );
        }
        else
        {
            tCommTable.set_size( 1, 1, 0 );
            tMaxNumAdofs = 15000000;
        }
        //--------------------------END FIXME--------------------------------

        // create the MSI parameter list
        moris::ParameterList tMSIParameters = prm::create_msi_parameter_list();

        if ( tInterpolationMesh->get_mesh_type() == MeshType::HMR )
        {
            tMSIParameters.set( "L2", (sint)mBSplineIndex );
            tMSIParameters.set( "TEMP", (sint)mBSplineIndex );
        }

        // build the model solver interface from the MSI parameter list
        mModelSolverInterface = new moris::MSI::Model_Solver_Interface( tMSIParameters,
                                                                        mEquationModel,
                                                                        tCommTable,
                                                                        tIdToIndMap,
                                                                        tMaxNumAdofs,
                                                                        tInterpolationMesh );

        // finalize the fem sets
        mEquationModel->finalize_equation_sets( mModelSolverInterface );

        // finalize the model solver interface
        mModelSolverInterface->finalize( mUseMultigrid );

        // calculate AdofMap
        mAdofMap = mModelSolverInterface->get_dof_manager()->get_adof_ind_map();

        if( par_rank() == 0)
        {
            // stop timer
            real tElapsedTime = tTimer2.toc<moris::chronos::milliseconds>().wall;

            // print output
            MORIS_LOG_INFO( "Model: created Model-Solver Interface in %5.3f seconds.\n\n",
                            ( double ) tElapsedTime / 1000 );
        }

        // - - - - - - - - - - - - - - - - - - - - - - - - - - - - - - - - -
        // STEP 4: create the solver interface
        // - - - - - - - - - - - - - - - - - - - - - - - - - - - - - - - - -
        mSolverInterface = new moris::MSI::MSI_Solver_Interface( mModelSolverInterface );

        mSolverInterface->set_model( this );
    }

//------------------------------------------------------------------------------
    Model::Model
    (       mtk::Mesh_Manager * aMeshManager,
      const uint                aBSplineIndex,
      const moris_index         aMeshPairIndex )
    : mMeshManager( aMeshManager ),
      mMeshPairIndex( aMeshPairIndex ),
      mBSplineIndex( aBSplineIndex )
    {
        // - - - - - - - - - - - - - - - - - - - - - - - - - - - - - - - - -
        // STEP 0: unpack the inputs and the mesh
        // - - - - - - - - - - - - - - - - - - - - - - - - - - - - - - - - -
        // start timer
        tic tTimer0;

        // input file path
        // FIXME should be provided as an input to the constructor
        std::string tInputFilePath = std::getenv("MORISROOT");
        tInputFilePath = tInputFilePath + "projects/FEM/MDL/test/data/Input_test.so";

        // create a pointer to library for input reading
        mLibrary = std::make_shared< Library_IO >( tInputFilePath );

        // load the MSI parameter list
        std::string tMSIString = "MSIParameterList";
        MORIS_PARAMETER_FUNCTION tMSIParameterListFunc = mLibrary->load_parameter_file( tMSIString );
        moris::Cell< moris::Cell< ParameterList > > tMSIParameterList;
        tMSIParameterListFunc( tMSIParameterList );

        // load the SOL parameter list
        std::string tSOLString = "SOLParameterList";
        MORIS_PARAMETER_FUNCTION tSOLParameterListFunc = mLibrary->load_parameter_file( tSOLString );
        moris::Cell< moris::Cell< ParameterList > > tSOLParameterList;
        tSOLParameterListFunc( tSOLParameterList );

        // load the FEM parameter list
        std::string tFEMString = "FEMParameterList";
        MORIS_PARAMETER_FUNCTION tFEMParameterListFunc = mLibrary->load_parameter_file( tFEMString );
        moris::Cell< moris::Cell< ParameterList > > tFEMParameterList;
        tFEMParameterListFunc( tFEMParameterList );

        // load the VIS parameter list
        std::string tVISString = "VISParameterList";
        MORIS_PARAMETER_FUNCTION tVISParameterListFunc = mLibrary->load_parameter_file( tVISString );
        moris::Cell< moris::Cell< ParameterList > > tVISParameterList;
        tVISParameterListFunc( tVISParameterList );

        if( par_rank() == 0)
        {
            // stop timer
            real tElapsedTime = tTimer0.toc<moris::chronos::milliseconds>().wall;

            // print output
            MORIS_LOG_INFO( "Model: unpack of the inputs in %5.3f seconds.\n\n",
                            ( double ) tElapsedTime / 1000 );
        }

        // - - - - - - - - - - - - - - - - - - - - - - - - - - - - - - - - -
        // STEP 1: create the FEM model
        // - - - - - - - - - - - - - - - - - - - - - - - - - - - - - - - - -
        // start timer
        tic tTimer1;

        // build the FEM model from FEM parameter list
        mEquationModel = std::make_shared< fem::FEM_Model >( mMeshManager,
                                                             mMeshPairIndex,
                                                             tFEMParameterList,
                                                             mLibrary );

        if( par_rank() == 0)
        {
            // stop timer
            real tElapsedTime = tTimer1.toc<moris::chronos::milliseconds>().wall;

            // print output
            MORIS_LOG_INFO( "Model: created FEM model in %5.3f seconds.\n\n",
                            ( double ) tElapsedTime / 1000 );
        }

        // - - - - - - - - - - - - - - - - - - - - - - - - - - - - - - - - -
        // STEP 2: create the model solver interface
        // - - - - - - - - - - - - - - - - - - - - - - - - - - - - - - - - -
        // start timer
        tic tTimer2;

        // get pointers to interpolation and integration mesh
        mtk::Interpolation_Mesh* tInterpolationMesh = nullptr;
        mtk::Integration_Mesh*   tIntegrationMesh   = nullptr;
        mMeshManager->get_mesh_pair( mMeshPairIndex, tInterpolationMesh, tIntegrationMesh );

        // Does not work with STK
        MORIS_ERROR( tInterpolationMesh->get_mesh_type() != MeshType::STK, "Does not work for STK");

        // get map from mesh
        tInterpolationMesh->get_adof_map( mBSplineIndex, mCoefficientsMap );
        moris::map< moris::moris_id, moris::moris_index > tIdToIndMap  = mCoefficientsMap;

        // build the model solver interface
        mModelSolverInterface = new moris::MSI::Model_Solver_Interface( tMSIParameterList( 0 )( 0 ),
                                                                        mEquationModel,
                                                                        tInterpolationMesh->get_communication_table(),
                                                                        tIdToIndMap,
                                                                        tInterpolationMesh->get_num_coeffs( mBSplineIndex ),
                                                                        tInterpolationMesh );

        // finalize the fem sets
        mEquationModel->finalize_equation_sets( mModelSolverInterface );

        // finalize the model solver interface
        mModelSolverInterface->finalize( false );

        // calculate AdofMap
        mAdofMap = mModelSolverInterface->get_dof_manager()->get_adof_ind_map();

        if( par_rank() == 0)
        {
            // stop timer
            real tElapsedTime = tTimer2.toc<moris::chronos::milliseconds>().wall;

            // print output
            MORIS_LOG_INFO( "Model: created Model-Solver Interface in %5.3f seconds.\n\n",
                            ( double ) tElapsedTime / 1000 );
        }

        // - - - - - - - - - - - - - - - - - - - - - - - - - - - - - - - - -
        // STEP 3: create the solver interface
        // - - - - - - - - - - - - - - - - - - - - - - - - - - - - - - - - -
        mSolverInterface =  new moris::MSI::MSI_Solver_Interface( mModelSolverInterface );

        mSolverInterface->set_model( this );

        // - - - - - - - - - - - - - - - - - - - - - - - - - - - - - - - - -
        // STEP 4: create the solver
        // - - - - - - - - - - - - - - - - - - - - - - - - - - - - - - - - -
        mSolverWarehouse = std::make_shared< sol::SOL_Warehouse >( mSolverInterface, mLibrary );

        mSolverWarehouse->set_parameterlist( tSOLParameterList );

        mSolverWarehouse->initialize();

        // - - - - - - - - - - - - - - - - - - - - - - - - - - - - - - - - -
        // STEP 5: create the output manager
        // - - - - - - - - - - - - - - - - - - - - - - - - - - - - - - - - -
        mOutputManager = new vis::Output_Manager( tVISParameterList( 0 )( 0 ) );
    }

//------------------------------------------------------------------------------
    Model::Model
    (       mtk::Mesh_Manager*                  aMeshManager,
      const uint                                aBSplineIndex,
            moris::Cell< fem::Set_User_Info > & aSetInfo,
            MSI::Design_Variable_Interface    * aDesignVariableInterface,
      const moris_index                         aMeshPairIndex,
      const bool                                aUseMultigrid )
    : mMeshManager( aMeshManager ),
      mMeshPairIndex( aMeshPairIndex ),
      mBSplineIndex( aBSplineIndex ),
      mUseMultigrid( aUseMultigrid )
        {

            // - - - - - - - - - - - - - - - - - - - - - - - - - - - - - - - - -
            // STEP 0: initialize
            // - - - - - - - - - - - - - - - - - - - - - - - - - - - - - - - - -
            // Get pointers to interpolation and integration mesh
            mtk::Interpolation_Mesh* tInterpolationMesh = nullptr;
            mtk::Integration_Mesh*   tIntegrationMesh   = nullptr;
            mMeshManager->get_mesh_pair( mMeshPairIndex, tInterpolationMesh, tIntegrationMesh );

            // - - - - - - - - - - - - - - - - - - - - - - - - - - - - - - - - -
            // STEP 1: create the FEM model
            // - - - - - - - - - - - - - - - - - - - - - - - - - - - - - - - - -
            // start timer
            tic tTimer1;

            // build the FEM model from FEM parameter list
            mEquationModel = std::make_shared< fem::FEM_Model >( mMeshManager,
                                                                 mMeshPairIndex,
                                                                 aSetInfo );
            if( par_rank() == 0)
            {
                // stop timer
                real tElapsedTime = tTimer1.toc<moris::chronos::milliseconds>().wall;

                // print output
                MORIS_LOG_INFO( "Model: created FEM model in %5.3f seconds.\n\n",
                                ( double ) tElapsedTime / 1000 );
            }

            // - - - - - - - - - - - - - - - - - - - - - - - - - - - - - - - - -
            // STEP 2: create the model solver interface
            // - - - - - - - - - - - - - - - - - - - - - - - - - - - - - - - - -
            // start timer
            tic tTimer2;

            //--------------------------FIXME------------------------------------
            // This part should not be needed anymore when MTK has all the functionalities
            Matrix< IdMat > tCommTable;
            moris::map< moris::moris_id, moris::moris_index > tIdToIndMap;
            moris::uint tMaxNumAdofs;

            if ( tInterpolationMesh->get_mesh_type() == MeshType::HMR )
            {
                // get map from mesh
                tInterpolationMesh->get_adof_map( mBSplineIndex, mCoefficientsMap );

                tCommTable   = tInterpolationMesh->get_communication_table();
                tIdToIndMap  = mCoefficientsMap;
                tMaxNumAdofs = tInterpolationMesh->get_num_coeffs( mBSplineIndex );
            }
            else
            {
                tCommTable.set_size( 1, 1, 0 );
                tMaxNumAdofs = 15000000;
            }
            //--------------------------END FIXME--------------------------------

            // create the MSI parameter list
            moris::ParameterList tMSIParameters = prm::create_msi_parameter_list();

            // create the model solver interface from the MSI parameter list
            mModelSolverInterface = new moris::MSI::Model_Solver_Interface( tMSIParameters,
                                                                            mEquationModel,
                                                                            tCommTable,
                                                                            tIdToIndMap,
                                                                            tMaxNumAdofs,
                                                                            tInterpolationMesh );

            // finalize the fem sets
            mEquationModel->finalize_equation_sets( mModelSolverInterface );

            // finalize the model solver interface
            mModelSolverInterface->finalize( mUseMultigrid );

            // calculate AdofMap
            mAdofMap = mModelSolverInterface->get_dof_manager()->get_adof_ind_map();

            if( par_rank() == 0)
            {
                // stop timer
                real tElapsedTime = tTimer2.toc<moris::chronos::milliseconds>().wall;

                // print output
                MORIS_LOG_INFO( "Model: created Model-Solver Interface in %5.3f seconds.\n\n",
                                ( double ) tElapsedTime / 1000 );
            }

            // - - - - - - - - - - - - - - - - - - - - - - - - - - - - - - - - -
            // STEP 3: create Solver Interface
            // - - - - - - - - - - - - - - - - - - - - - - - - - - - - - - - - -
            // create the solver interface
            mSolverInterface =  new moris::MSI::MSI_Solver_Interface( mModelSolverInterface );

            mSolverInterface->set_model( this );
        }

//------------------------------------------------------------------------------
        Model::~Model()
        {
            // delete SI
            delete mSolverInterface;

            // delete MSI
            delete mModelSolverInterface;
        }

//------------------------------------------------------------------------------
        void Model::solve()
        {
            mSolverWarehouse->get_main_time_solver()->solve();
        }

//------------------------------------------------------------------------------
<<<<<<< HEAD
=======

        map< moris_index, moris_index > & Model::get_mesh_set_to_fem_set_index_map()
        {
            return mEquationModel->get_mesh_set_to_fem_set_index_map();
        }

//------------------------------------------------------------------------------

        moris::Cell< MSI::Equation_Set * > & Model::get_equation_sets( )
        {
            return mEquationModel->get_equation_sets();
        }

//------------------------------------------------------------------------------

>>>>>>> dc7f1283
        void Model::set_weak_bcs( const Matrix<DDRMat> & aWeakBCs )
        {
            moris::Cell< MSI::Equation_Object * > tFemClusters
            = mEquationModel->get_equation_objects();

            // set weak BCs
            for( auto tElement : tFemClusters )
            {
                Matrix< DDRMat > & tNodalWeakBCs = tElement->get_weak_bcs();
                uint tNumberOfNodes = tElement->get_num_nodes();
                tNodalWeakBCs.set_size( tNumberOfNodes, 1 );

                for( uint k=0; k < tNumberOfNodes; ++k )
                {
                    // copy weak bc into element
                    tNodalWeakBCs( k ) = aWeakBCs( tElement->get_node_index( k ) );
                }
            }
        }

//------------------------------------------------------------------------------
        void Model::set_weak_bcs_from_nodal_field( moris_index aFieldIndex )
        {
            moris::Cell< MSI::Equation_Object * > tFemClusters
            = mEquationModel->get_equation_objects();

            for( auto tElement : tFemClusters )
            {
                Matrix< DDRMat > & tNodalWeakBCs = tElement->get_weak_bcs();
                uint tNumberOfNodes = tElement->get_num_nodes();
                tNodalWeakBCs.set_size( tNumberOfNodes, 1 );

                for( uint k=0; k<tNumberOfNodes; ++k )
                {
                    // copy weak bc into element
                    tNodalWeakBCs( k ) = mMeshManager->get_interpolation_mesh( mMeshPairIndex )
                                                     ->get_value_of_scalar_field( aFieldIndex,
                                                                                  EntityRank::NODE,
                                                                                  tElement->get_node_index( k ) );
                }
            }
        }

//------------------------------------------------------------------------------
        void Model::set_dof_order( const uint aBSplineIndex )
        {
            mBSplineIndex = aBSplineIndex;
        }

//------------------------------------------------------------------------------
        void Model::output_solution( const uint aVisMeshIndex,
                                     const real aTime )
        {
            // create the visualization mesh for this index
            mOutputManager->create_visualization_mesh( aVisMeshIndex,
                                                       mMeshManager,
                                                       mMeshPairIndex );

            // set the visualization sets to the equation sets
            mOutputManager->set_visualization_sets( aVisMeshIndex,
                                                    mEquationModel );

            // write the mesh to file
            mOutputManager->write_mesh( aVisMeshIndex,
                                        aTime );

            // write requested fields
            mOutputManager->write_field( aVisMeshIndex,
                                         mEquationModel );

            // end writing and delete vis mesh
            mOutputManager->end_writing( aVisMeshIndex );
        }

    } /* namespace mdl */
} /* namespace moris */<|MERGE_RESOLUTION|>--- conflicted
+++ resolved
@@ -425,24 +425,6 @@
         }
 
 //------------------------------------------------------------------------------
-<<<<<<< HEAD
-=======
-
-        map< moris_index, moris_index > & Model::get_mesh_set_to_fem_set_index_map()
-        {
-            return mEquationModel->get_mesh_set_to_fem_set_index_map();
-        }
-
-//------------------------------------------------------------------------------
-
-        moris::Cell< MSI::Equation_Set * > & Model::get_equation_sets( )
-        {
-            return mEquationModel->get_equation_sets();
-        }
-
-//------------------------------------------------------------------------------
-
->>>>>>> dc7f1283
         void Model::set_weak_bcs( const Matrix<DDRMat> & aWeakBCs )
         {
             moris::Cell< MSI::Equation_Object * > tFemClusters
