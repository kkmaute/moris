
// added by christian: link to Google Perftools
#ifdef WITHGPERFTOOLS
#include <gperftools/profiler.h>
#endif

#include "cl_Stopwatch.hpp" //CHR/src

// fixme: temporary
#include "cl_Map.hpp"
#include "fn_unique.hpp"
#include "fn_sum.hpp" // for check
#include "fn_iscol.hpp"
#include "fn_trans.hpp"
#include "op_equal_equal.hpp"

#include "MTK_Tools.hpp"
#include "cl_MTK_Enums.hpp"              //MTK/src
#include "cl_MTK_Mesh_Manager.hpp"       //MTK/src

#include "cl_MDL_Model.hpp"

#include "cl_FEM_Enums.hpp"              //FEM/INT/src
#include "cl_FEM_Field_Interpolator_Manager.hpp"
#include "cl_FEM_Model.hpp"

#include "cl_MSI_Solver_Interface.hpp"
#include "cl_MSI_Equation_Object.hpp"
#include "cl_MSI_Model_Solver_Interface.hpp"
#include "cl_MSI_Design_Variable_Interface.hpp"

#include "cl_TSA_Time_Solver.hpp"
#include "cl_SOL_Warehouse.hpp"

#include "cl_VIS_Output_Manager.hpp"

#include "cl_PRM_MSI_Parameters.hpp"

#include "fn_Exec_load_user_library.hpp"

namespace moris
{
    namespace mdl
    {
//------------------------------------------------------------------------------
    Model::Model(       mtk::Mesh_Manager                 * aMeshManager,
                  const uint                                aBSplineIndex,
                        moris::Cell< fem::Set_User_Info > & aSetInfo,
                  const moris_index                         aMeshPairIndex,
                  const bool                                aUseMultigrid )
    : mMeshManager( aMeshManager ),
      mMeshPairIndex( aMeshPairIndex ),
      mBSplineIndex ( aBSplineIndex ),
      mUseMultigrid( aUseMultigrid )
    {
        // - - - - - - - - - - - - - - - - - - - - - - - - - - - - - - - - -
        // STEP 0: initialize
        // - - - - - - - - - - - - - - - - - - - - - - - - - - - - - - - - -
        // get pointers to interpolation and integration mesh
        mtk::Interpolation_Mesh* tInterpolationMesh = nullptr;
        mtk::Integration_Mesh*   tIntegrationMesh   = nullptr;
        mMeshManager->get_mesh_pair( mMeshPairIndex, tInterpolationMesh, tIntegrationMesh );

        // - - - - - - - - - - - - - - - - - - - - - - - - - - - - - - - - -
        // STEP 1: create the FEM model
        // - - - - - - - - - - - - - - - - - - - - - - - - - - - - - - - - -
        // start timer
        tic tTimer1;

        // build the FEM model from FEM parameter list
        mEquationModel = std::make_shared< fem::FEM_Model >( mMeshManager,
                                                             mMeshPairIndex,
                                                             aSetInfo );
        if( par_rank() == 0)
        {
            // stop timer
            real tElapsedTime = tTimer1.toc<moris::chronos::milliseconds>().wall;

            // print output
            MORIS_LOG_INFO( "Model: created FEM model in %5.3f seconds.",
                            ( double ) tElapsedTime / 1000 );
        }

        // - - - - - - - - - - - - - - - - - - - - - - - - - - - - - - - - -
        // STEP 2: create the model solver interface
        // - - - - - - - - - - - - - - - - - - - - - - - - - - - - - - - - -
        // start timer
        tic tTimer2;

        //--------------------------FIXME------------------------------------
        // This part should not be needed anymore when MTK has all the functionalities
        Matrix< IdMat > tCommTable;
        moris::map< moris::moris_id, moris::moris_index > tIdToIndMap;
        moris::uint tMaxNumAdofs;

        if ( tInterpolationMesh->get_mesh_type() == MeshType::HMR || tInterpolationMesh->get_mesh_type()  == MeshType::XTK )
        {
            // get map from mesh
            tInterpolationMesh->get_adof_map( mBSplineIndex, mCoefficientsMap );

            tCommTable   = tInterpolationMesh->get_communication_table();
            tIdToIndMap  = mCoefficientsMap;
            tMaxNumAdofs = tInterpolationMesh->get_num_coeffs( mBSplineIndex );
        }
        else
        {
            tCommTable.set_size( 1, 1, 0 );
            tMaxNumAdofs = 15000000;
        }
        //--------------------------END FIXME--------------------------------

        // create the MSI parameter list
        moris::ParameterList tMSIParameters = prm::create_msi_parameter_list();
        tMSIParameters.set( "multigrid", mUseMultigrid );

        if ( tInterpolationMesh->get_mesh_type() == MeshType::HMR )
        {
            tMSIParameters.set( "L2", (sint)mBSplineIndex );
            tMSIParameters.set( "TEMP", (sint)mBSplineIndex );
        }

        // build the model solver interface from the MSI parameter list
        mModelSolverInterface = new moris::MSI::Model_Solver_Interface( tMSIParameters,
                                                                        mEquationModel,
                                                                        tCommTable,
                                                                        tIdToIndMap,
                                                                        tMaxNumAdofs,
                                                                        tInterpolationMesh );

        // finalize the fem sets
        mEquationModel->finalize_equation_sets( mModelSolverInterface );

        // finalize the model solver interface
        mModelSolverInterface->finalize();

        // calculate AdofMap
        mAdofMap = mModelSolverInterface->get_dof_manager()->get_adof_ind_map();

        if( par_rank() == 0)
        {
            // stop timer
            real tElapsedTime = tTimer2.toc<moris::chronos::milliseconds>().wall;

            // print output
            MORIS_LOG_INFO( "Model: created Model-Solver Interface in %5.3f seconds.",
                            ( double ) tElapsedTime / 1000 );
        }

        // - - - - - - - - - - - - - - - - - - - - - - - - - - - - - - - - -
        // STEP 4: create the solver interface
        // - - - - - - - - - - - - - - - - - - - - - - - - - - - - - - - - -
        mSolverInterface = new moris::MSI::MSI_Solver_Interface( mModelSolverInterface );

        mSolverInterface->set_model( this );
    }

//------------------------------------------------------------------------------
    Model::Model(       std::shared_ptr< Library_IO > aLibrary,
                  const uint                          aBSplineIndex,
                  const moris_index                   aMeshPairIndex )
    : mMeshPairIndex( aMeshPairIndex ),
      mBSplineIndex( aBSplineIndex ),
	  mLibrary( aLibrary )
    {
<<<<<<< HEAD
        // - - - - - - - - - - - - - - - - - - - - - - - - - - - - - - - - -
        // STEP 0: unpack the inputs and the mesh
        // - - - - - - - - - - - - - - - - - - - - - - - - - - - - - - - - -
        // start timer
        tic tTimer0;

        // input file path
        // FIXME should be provided as an input to the constructor
//        std::string tInputFilePath = std::getenv("MORISROOT");
//        tInputFilePath = tInputFilePath + "projects/FEM/MDL/test/data/Input_test.so";
//
//        // create a pointer to library for input reading
//        mLibrary = std::make_shared< Library_IO >( tInputFilePath );

        // load the MSI parameter list
        std::string tMSIString = "MSIParameterList";
        MORIS_PARAMETER_FUNCTION tMSIParameterListFunc = mLibrary->load_parameter_file( tMSIString );
        moris::Cell< moris::Cell< ParameterList > > tMSIParameterList;
        tMSIParameterListFunc( tMSIParameterList );

        // load the SOL parameter list
        std::string tSOLString = "SOLParameterList";
        MORIS_PARAMETER_FUNCTION tSOLParameterListFunc = mLibrary->load_parameter_file( tSOLString );
        moris::Cell< moris::Cell< ParameterList > > tSOLParameterList;
        tSOLParameterListFunc( tSOLParameterList );

        // load the FEM parameter list
        std::string tFEMString = "FEMParameterList";
        MORIS_PARAMETER_FUNCTION tFEMParameterListFunc = mLibrary->load_parameter_file( tFEMString );
        moris::Cell< moris::Cell< ParameterList > > tFEMParameterList;
        tFEMParameterListFunc( tFEMParameterList );

        // load the VIS parameter list
        std::string tVISString = "VISParameterList";
        MORIS_PARAMETER_FUNCTION tVISParameterListFunc = mLibrary->load_parameter_file( tVISString );
        moris::Cell< moris::Cell< ParameterList > > tVISParameterList;
        tVISParameterListFunc( tVISParameterList );

        if( par_rank() == 0)
        {
            // stop timer
            real tElapsedTime = tTimer0.toc<moris::chronos::milliseconds>().wall;

            // print output
            MORIS_LOG_INFO( "Model: unpack of the inputs in %5.3f seconds.",
                            ( double ) tElapsedTime / 1000 );
        }

        // - - - - - - - - - - - - - - - - - - - - - - - - - - - - - - - - -
        // STEP 1: create the FEM model
        // - - - - - - - - - - - - - - - - - - - - - - - - - - - - - - - - -
        // start timer
        tic tTimer1;

        // build the FEM model from FEM parameter list
        mEquationModel = std::make_shared< fem::FEM_Model >( mMeshManager,
                                                             mMeshPairIndex,
                                                             tFEMParameterList,
                                                             mLibrary );

        if( par_rank() == 0)
        {
            // stop timer
            real tElapsedTime = tTimer1.toc<moris::chronos::milliseconds>().wall;

            // print output
            MORIS_LOG_INFO( "Model: created FEM model in %5.3f seconds.",
                            ( double ) tElapsedTime / 1000 );
        }

        // - - - - - - - - - - - - - - - - - - - - - - - - - - - - - - - - -
        // STEP 2: create the model solver interface
        // - - - - - - - - - - - - - - - - - - - - - - - - - - - - - - - - -
        // start timer
        tic tTimer2;

        // get pointers to interpolation and integration mesh
        mtk::Interpolation_Mesh* tInterpolationMesh = nullptr;
        mtk::Integration_Mesh*   tIntegrationMesh   = nullptr;
        mMeshManager->get_mesh_pair( mMeshPairIndex, tInterpolationMesh, tIntegrationMesh );

        // Does not work with STK
        MORIS_ERROR( tInterpolationMesh->get_mesh_type() != MeshType::STK, "Does not work for STK");

        // get map from mesh
        tInterpolationMesh->get_adof_map( mBSplineIndex, mCoefficientsMap );
        moris::map< moris::moris_id, moris::moris_index > tIdToIndMap  = mCoefficientsMap;

        // build the model solver interface
        mModelSolverInterface = new moris::MSI::Model_Solver_Interface( tMSIParameterList( 0 )( 0 ),
                                                                        mEquationModel,
                                                                        tInterpolationMesh->get_communication_table(),
                                                                        tIdToIndMap,
                                                                        tInterpolationMesh->get_num_coeffs( mBSplineIndex ),
                                                                        tInterpolationMesh );

        // finalize the fem sets
        mEquationModel->finalize_equation_sets( mModelSolverInterface );

        // finalize the model solver interface
        mModelSolverInterface->finalize();

        // calculate AdofMap
        mAdofMap = mModelSolverInterface->get_dof_manager()->get_adof_ind_map();

        if( par_rank() == 0)
        {
            // stop timer
            real tElapsedTime = tTimer2.toc<moris::chronos::milliseconds>().wall;

            // print output
            MORIS_LOG_INFO( "Model: created Model-Solver Interface in %5.3f seconds.",
                            ( double ) tElapsedTime / 1000 );
        }

        // - - - - - - - - - - - - - - - - - - - - - - - - - - - - - - - - -
        // STEP 3: create the solver interface
        // - - - - - - - - - - - - - - - - - - - - - - - - - - - - - - - - -
        mSolverInterface =  new moris::MSI::MSI_Solver_Interface( mModelSolverInterface );

        mSolverInterface->set_model( this );

        // - - - - - - - - - - - - - - - - - - - - - - - - - - - - - - - - -
        // STEP 4: create the solver
        // - - - - - - - - - - - - - - - - - - - - - - - - - - - - - - - - -
        mSolverWarehouse = std::make_shared< sol::SOL_Warehouse >( mSolverInterface, mLibrary );

        mSolverWarehouse->set_parameterlist( tSOLParameterList );

        mSolverWarehouse->initialize();

        // - - - - - - - - - - - - - - - - - - - - - - - - - - - - - - - - -
        // STEP 5: create the output manager
        // - - - - - - - - - - - - - - - - - - - - - - - - - - - - - - - - -
        mOutputManager = new vis::Output_Manager( tVISParameterList( 0 )( 0 ) );
=======
>>>>>>> 5105984c
    }

//------------------------------------------------------------------------------
    Model::Model
    (       mtk::Mesh_Manager*                  aMeshManager,
      const uint                                aBSplineIndex,
            moris::Cell< fem::Set_User_Info > & aSetInfo,
            MSI::Design_Variable_Interface    * aDesignVariableInterface,
      const moris_index                         aMeshPairIndex,
      const bool                                aUseMultigrid )
    : mMeshManager( aMeshManager ),
      mMeshPairIndex( aMeshPairIndex ),
      mBSplineIndex( aBSplineIndex ),
      mUseMultigrid( aUseMultigrid )
        {
            // - - - - - - - - - - - - - - - - - - - - - - - - - - - - - - - - -
            // STEP 1: create the FEM model
            // - - - - - - - - - - - - - - - - - - - - - - - - - - - - - - - - -
            // start timer
            tic tTimer1;

            // build the FEM model from FEM parameter list
            mEquationModel = std::make_shared< fem::FEM_Model >( mMeshManager,
                                                                 mMeshPairIndex,
                                                                 aSetInfo );
            if( par_rank() == 0)
            {
                // stop timer
                real tElapsedTime = tTimer1.toc<moris::chronos::milliseconds>().wall;

                // print output
                MORIS_LOG_INFO( "Model: created FEM model in %5.3f seconds.",
                                ( double ) tElapsedTime / 1000 );
            }

            // - - - - - - - - - - - - - - - - - - - - - - - - - - - - - - - - -
            // STEP 2: create the model solver interface
            // - - - - - - - - - - - - - - - - - - - - - - - - - - - - - - - - -
            // start timer
            tic tTimer2;

            // Get pointers to interpolation and integration mesh
            mtk::Interpolation_Mesh* tInterpolationMesh = nullptr;
            mtk::Integration_Mesh*   tIntegrationMesh   = nullptr;
            mMeshManager->get_mesh_pair( mMeshPairIndex, tInterpolationMesh, tIntegrationMesh );

            //--------------------------FIXME------------------------------------
            // This part should not be needed anymore when MTK has all the functionalities
            Matrix< IdMat > tCommTable;
            moris::map< moris::moris_id, moris::moris_index > tIdToIndMap;
            moris::uint tMaxNumAdofs;

            if ( tInterpolationMesh->get_mesh_type() == MeshType::HMR )
            {
                // get map from mesh
                tInterpolationMesh->get_adof_map( mBSplineIndex, mCoefficientsMap );

                tCommTable   = tInterpolationMesh->get_communication_table();
                tIdToIndMap  = mCoefficientsMap;
                tMaxNumAdofs = tInterpolationMesh->get_num_coeffs( mBSplineIndex );
            }
            else
            {
                tCommTable.set_size( 1, 1, 0 );
                tMaxNumAdofs = 15000000;
            }
            //--------------------------END FIXME--------------------------------

            // create the MSI parameter list
            moris::ParameterList tMSIParameters = prm::create_msi_parameter_list();
            tMSIParameters.set( "multigrid", mUseMultigrid );

            // create the model solver interface from the MSI parameter list
            mModelSolverInterface = new moris::MSI::Model_Solver_Interface( tMSIParameters,
                                                                            mEquationModel,
                                                                            tCommTable,
                                                                            tIdToIndMap,
                                                                            tMaxNumAdofs,
                                                                            tInterpolationMesh );

            // finalize the fem sets
            // FIXME pass in the interface
            mEquationModel->finalize_equation_sets( mModelSolverInterface );

            // finalize the model solver interface
            mModelSolverInterface->finalize();

            // calculate AdofMap
            mAdofMap = mModelSolverInterface->get_dof_manager()->get_adof_ind_map();

            if( par_rank() == 0)
            {
                // stop timer
                real tElapsedTime = tTimer2.toc<moris::chronos::milliseconds>().wall;

                // print output
                MORIS_LOG_INFO( "Model: created Model-Solver Interface in %5.3f seconds.",
                                ( double ) tElapsedTime / 1000 );
            }

            // - - - - - - - - - - - - - - - - - - - - - - - - - - - - - - - - -
            // STEP 3: create Solver Interface
            // - - - - - - - - - - - - - - - - - - - - - - - - - - - - - - - - -
            // create the solver interface
            mSolverInterface =  new moris::MSI::MSI_Solver_Interface( mModelSolverInterface );

            mSolverInterface->set_model( this );
        }

//------------------------------------------------------------------------------
        Model::~Model()
        {
            // delete SI
            delete mSolverInterface;

            // delete MSI
            delete mModelSolverInterface;
        }

//------------------------------------------------------------------------------
        void Model::set_performer( std::shared_ptr< mtk::Mesh_Manager > aMTKPerformer )
        {
            mMeshManager = aMTKPerformer.get();
        }

//------------------------------------------------------------------------------
        void Model::initialize()
        {
            // - - - - - - - - - - - - - - - - - - - - - - - - - - - - - - - - -
            // STEP 0: unpack the inputs and the mesh
            // - - - - - - - - - - - - - - - - - - - - - - - - - - - - - - - - -
            // start timer
            tic tTimer0;

            // load the MSI parameter list
            std::string tMSIString = "MSIParameterList";
            MORIS_PARAMETER_FUNCTION tMSIParameterListFunc = mLibrary->load_parameter_file( tMSIString );
            moris::Cell< moris::Cell< ParameterList > > tMSIParameterList;
            tMSIParameterListFunc( tMSIParameterList );

            // load the SOL parameter list
            std::string tSOLString = "SOLParameterList";
            MORIS_PARAMETER_FUNCTION tSOLParameterListFunc = mLibrary->load_parameter_file( tSOLString );
            moris::Cell< moris::Cell< ParameterList > > tSOLParameterList;
            tSOLParameterListFunc( tSOLParameterList );

            // load the FEM parameter list
            std::string tFEMString = "FEMParameterList";
            MORIS_PARAMETER_FUNCTION tFEMParameterListFunc = mLibrary->load_parameter_file( tFEMString );
            moris::Cell< moris::Cell< ParameterList > > tFEMParameterList;
            tFEMParameterListFunc( tFEMParameterList );

            // load the VIS parameter list
            std::string tVISString = "VISParameterList";
            MORIS_PARAMETER_FUNCTION tVISParameterListFunc = mLibrary->load_parameter_file( tVISString );
            moris::Cell< moris::Cell< ParameterList > > tVISParameterList;
            tVISParameterListFunc( tVISParameterList );

            if( par_rank() == 0)
            {
                // stop timer
                real tElapsedTime = tTimer0.toc<moris::chronos::milliseconds>().wall;

                // print output
                MORIS_LOG_INFO( "Model: unpack of the inputs in %5.3f seconds.\n\n",
                                ( double ) tElapsedTime / 1000 );
            }

            // - - - - - - - - - - - - - - - - - - - - - - - - - - - - - - - - -
            // STEP 1: create the FEM model
            // - - - - - - - - - - - - - - - - - - - - - - - - - - - - - - - - -
            // start timer
            tic tTimer1;

            // build the FEM model from FEM parameter list
            mEquationModel = std::make_shared< fem::FEM_Model >( mMeshManager,
                                                                 mMeshPairIndex,
                                                                 tFEMParameterList,
                                                                 mLibrary );

            if( par_rank() == 0)
            {
                // stop timer
                real tElapsedTime = tTimer1.toc<moris::chronos::milliseconds>().wall;

                // print output
                MORIS_LOG_INFO( "Model: created FEM model in %5.3f seconds.\n\n",
                                ( double ) tElapsedTime / 1000 );
            }

            // - - - - - - - - - - - - - - - - - - - - - - - - - - - - - - - - -
            // STEP 2: create the model solver interface
            // - - - - - - - - - - - - - - - - - - - - - - - - - - - - - - - - -
            // start timer
            tic tTimer2;

            // get pointers to interpolation and integration mesh
            mtk::Interpolation_Mesh* tInterpolationMesh = nullptr;
            mtk::Integration_Mesh*   tIntegrationMesh   = nullptr;
            mMeshManager->get_mesh_pair( mMeshPairIndex, tInterpolationMesh, tIntegrationMesh );

            // Does not work with STK
            MORIS_ERROR( tInterpolationMesh->get_mesh_type() != MeshType::STK, "Does not work for STK");

            // get map from mesh
            tInterpolationMesh->get_adof_map( mBSplineIndex, mCoefficientsMap );
            moris::map< moris::moris_id, moris::moris_index > tIdToIndMap  = mCoefficientsMap;

            // build the model solver interface
            mModelSolverInterface = new moris::MSI::Model_Solver_Interface( tMSIParameterList( 0 )( 0 ),
                                                                            mEquationModel,
                                                                            tInterpolationMesh->get_communication_table(),
                                                                            tIdToIndMap,
                                                                            tInterpolationMesh->get_num_coeffs( mBSplineIndex ),
                                                                            tInterpolationMesh );

            // finalize the fem sets
            mEquationModel->finalize_equation_sets( mModelSolverInterface );

            // finalize the model solver interface
            mModelSolverInterface->finalize();

            // calculate AdofMap
            mAdofMap = mModelSolverInterface->get_dof_manager()->get_adof_ind_map();

            if( par_rank() == 0)
            {
                // stop timer
                real tElapsedTime = tTimer2.toc<moris::chronos::milliseconds>().wall;

                // print output
                MORIS_LOG_INFO( "Model: created Model-Solver Interface in %5.3f seconds.\n\n",
                                ( double ) tElapsedTime / 1000 );
            }

            // - - - - - - - - - - - - - - - - - - - - - - - - - - - - - - - - -
            // STEP 3: create the solver interface
            // - - - - - - - - - - - - - - - - - - - - - - - - - - - - - - - - -
            mSolverInterface =  new moris::MSI::MSI_Solver_Interface( mModelSolverInterface );

            mSolverInterface->set_model( this );

            // - - - - - - - - - - - - - - - - - - - - - - - - - - - - - - - - -
            // STEP 4: create the solver
            // - - - - - - - - - - - - - - - - - - - - - - - - - - - - - - - - -
            mSolverWarehouse = std::make_shared< sol::SOL_Warehouse >( mSolverInterface, mLibrary );

            mSolverWarehouse->set_parameterlist( tSOLParameterList );

            mSolverWarehouse->initialize();

            // - - - - - - - - - - - - - - - - - - - - - - - - - - - - - - - - -
            // STEP 5: create the output manager
            // - - - - - - - - - - - - - - - - - - - - - - - - - - - - - - - - -
            mOutputManager = new vis::Output_Manager( tVISParameterList( 0 )( 0 ) );
        }

//------------------------------------------------------------------------------
        void Model::perform()
        {
            // initialize MDL - build FEM, MSI, SOL and VIS
            this->initialize();

            mSolverWarehouse->get_main_time_solver()->solve();
        }

//------------------------------------------------------------------------------
        void Model::set_weak_bcs( const Matrix<DDRMat> & aWeakBCs )
        {
            moris::Cell< MSI::Equation_Object * > tFemClusters
            = mEquationModel->get_equation_objects();

            // set weak BCs
            for( auto tElement : tFemClusters )
            {
                Matrix< DDRMat > & tNodalWeakBCs = tElement->get_weak_bcs();
                uint tNumberOfNodes = tElement->get_num_nodes();
                tNodalWeakBCs.set_size( tNumberOfNodes, 1 );

                for( uint k=0; k < tNumberOfNodes; ++k )
                {
                    // copy weak bc into element
                    tNodalWeakBCs( k ) = aWeakBCs( tElement->get_node_index( k ) );
                }
            }
        }

//------------------------------------------------------------------------------
        void Model::set_weak_bcs_from_nodal_field( moris_index aFieldIndex )
        {
            moris::Cell< MSI::Equation_Object * > tFemClusters
            = mEquationModel->get_equation_objects();

            for( auto tElement : tFemClusters )
            {
                Matrix< DDRMat > & tNodalWeakBCs = tElement->get_weak_bcs();
                uint tNumberOfNodes = tElement->get_num_nodes();
                tNodalWeakBCs.set_size( tNumberOfNodes, 1 );

                for( uint k=0; k<tNumberOfNodes; ++k )
                {
                    // copy weak bc into element
                    tNodalWeakBCs( k ) = mMeshManager->get_interpolation_mesh( mMeshPairIndex )
                                                     ->get_value_of_scalar_field( aFieldIndex,
                                                                                  EntityRank::NODE,
                                                                                  tElement->get_node_index( k ) );
                }
            }
        }

//------------------------------------------------------------------------------
        void Model::set_dof_order( const uint aBSplineIndex )
        {
            mBSplineIndex = aBSplineIndex;
        }

//------------------------------------------------------------------------------
        void Model::output_solution( const uint aVisMeshIndex,
                                     const real aTime )
        {
            // create the visualization mesh for this index
            mOutputManager->create_visualization_mesh( aVisMeshIndex,
                                                       mMeshManager,
                                                       mMeshPairIndex );

            // set the visualization sets to the equation sets
            mOutputManager->set_visualization_sets( aVisMeshIndex,
                                                    mEquationModel );

            // write the mesh to file
            mOutputManager->write_mesh( aVisMeshIndex,
                                        aTime );

            // write requested fields
            mOutputManager->write_field( aVisMeshIndex,
                                         mEquationModel );

            // end writing and delete vis mesh
            mOutputManager->end_writing( aVisMeshIndex );
        }

    } /* namespace mdl */
} /* namespace moris */<|MERGE_RESOLUTION|>--- conflicted
+++ resolved
@@ -79,6 +79,7 @@
             // print output
             MORIS_LOG_INFO( "Model: created FEM model in %5.3f seconds.",
                             ( double ) tElapsedTime / 1000 );
+            MORIS_LOG_INFO( " " );
         }
 
         // - - - - - - - - - - - - - - - - - - - - - - - - - - - - - - - - -
@@ -144,6 +145,7 @@
             // print output
             MORIS_LOG_INFO( "Model: created Model-Solver Interface in %5.3f seconds.",
                             ( double ) tElapsedTime / 1000 );
+            MORIS_LOG_INFO( " " );
         }
 
         // - - - - - - - - - - - - - - - - - - - - - - - - - - - - - - - - -
@@ -162,144 +164,6 @@
       mBSplineIndex( aBSplineIndex ),
 	  mLibrary( aLibrary )
     {
-<<<<<<< HEAD
-        // - - - - - - - - - - - - - - - - - - - - - - - - - - - - - - - - -
-        // STEP 0: unpack the inputs and the mesh
-        // - - - - - - - - - - - - - - - - - - - - - - - - - - - - - - - - -
-        // start timer
-        tic tTimer0;
-
-        // input file path
-        // FIXME should be provided as an input to the constructor
-//        std::string tInputFilePath = std::getenv("MORISROOT");
-//        tInputFilePath = tInputFilePath + "projects/FEM/MDL/test/data/Input_test.so";
-//
-//        // create a pointer to library for input reading
-//        mLibrary = std::make_shared< Library_IO >( tInputFilePath );
-
-        // load the MSI parameter list
-        std::string tMSIString = "MSIParameterList";
-        MORIS_PARAMETER_FUNCTION tMSIParameterListFunc = mLibrary->load_parameter_file( tMSIString );
-        moris::Cell< moris::Cell< ParameterList > > tMSIParameterList;
-        tMSIParameterListFunc( tMSIParameterList );
-
-        // load the SOL parameter list
-        std::string tSOLString = "SOLParameterList";
-        MORIS_PARAMETER_FUNCTION tSOLParameterListFunc = mLibrary->load_parameter_file( tSOLString );
-        moris::Cell< moris::Cell< ParameterList > > tSOLParameterList;
-        tSOLParameterListFunc( tSOLParameterList );
-
-        // load the FEM parameter list
-        std::string tFEMString = "FEMParameterList";
-        MORIS_PARAMETER_FUNCTION tFEMParameterListFunc = mLibrary->load_parameter_file( tFEMString );
-        moris::Cell< moris::Cell< ParameterList > > tFEMParameterList;
-        tFEMParameterListFunc( tFEMParameterList );
-
-        // load the VIS parameter list
-        std::string tVISString = "VISParameterList";
-        MORIS_PARAMETER_FUNCTION tVISParameterListFunc = mLibrary->load_parameter_file( tVISString );
-        moris::Cell< moris::Cell< ParameterList > > tVISParameterList;
-        tVISParameterListFunc( tVISParameterList );
-
-        if( par_rank() == 0)
-        {
-            // stop timer
-            real tElapsedTime = tTimer0.toc<moris::chronos::milliseconds>().wall;
-
-            // print output
-            MORIS_LOG_INFO( "Model: unpack of the inputs in %5.3f seconds.",
-                            ( double ) tElapsedTime / 1000 );
-        }
-
-        // - - - - - - - - - - - - - - - - - - - - - - - - - - - - - - - - -
-        // STEP 1: create the FEM model
-        // - - - - - - - - - - - - - - - - - - - - - - - - - - - - - - - - -
-        // start timer
-        tic tTimer1;
-
-        // build the FEM model from FEM parameter list
-        mEquationModel = std::make_shared< fem::FEM_Model >( mMeshManager,
-                                                             mMeshPairIndex,
-                                                             tFEMParameterList,
-                                                             mLibrary );
-
-        if( par_rank() == 0)
-        {
-            // stop timer
-            real tElapsedTime = tTimer1.toc<moris::chronos::milliseconds>().wall;
-
-            // print output
-            MORIS_LOG_INFO( "Model: created FEM model in %5.3f seconds.",
-                            ( double ) tElapsedTime / 1000 );
-        }
-
-        // - - - - - - - - - - - - - - - - - - - - - - - - - - - - - - - - -
-        // STEP 2: create the model solver interface
-        // - - - - - - - - - - - - - - - - - - - - - - - - - - - - - - - - -
-        // start timer
-        tic tTimer2;
-
-        // get pointers to interpolation and integration mesh
-        mtk::Interpolation_Mesh* tInterpolationMesh = nullptr;
-        mtk::Integration_Mesh*   tIntegrationMesh   = nullptr;
-        mMeshManager->get_mesh_pair( mMeshPairIndex, tInterpolationMesh, tIntegrationMesh );
-
-        // Does not work with STK
-        MORIS_ERROR( tInterpolationMesh->get_mesh_type() != MeshType::STK, "Does not work for STK");
-
-        // get map from mesh
-        tInterpolationMesh->get_adof_map( mBSplineIndex, mCoefficientsMap );
-        moris::map< moris::moris_id, moris::moris_index > tIdToIndMap  = mCoefficientsMap;
-
-        // build the model solver interface
-        mModelSolverInterface = new moris::MSI::Model_Solver_Interface( tMSIParameterList( 0 )( 0 ),
-                                                                        mEquationModel,
-                                                                        tInterpolationMesh->get_communication_table(),
-                                                                        tIdToIndMap,
-                                                                        tInterpolationMesh->get_num_coeffs( mBSplineIndex ),
-                                                                        tInterpolationMesh );
-
-        // finalize the fem sets
-        mEquationModel->finalize_equation_sets( mModelSolverInterface );
-
-        // finalize the model solver interface
-        mModelSolverInterface->finalize();
-
-        // calculate AdofMap
-        mAdofMap = mModelSolverInterface->get_dof_manager()->get_adof_ind_map();
-
-        if( par_rank() == 0)
-        {
-            // stop timer
-            real tElapsedTime = tTimer2.toc<moris::chronos::milliseconds>().wall;
-
-            // print output
-            MORIS_LOG_INFO( "Model: created Model-Solver Interface in %5.3f seconds.",
-                            ( double ) tElapsedTime / 1000 );
-        }
-
-        // - - - - - - - - - - - - - - - - - - - - - - - - - - - - - - - - -
-        // STEP 3: create the solver interface
-        // - - - - - - - - - - - - - - - - - - - - - - - - - - - - - - - - -
-        mSolverInterface =  new moris::MSI::MSI_Solver_Interface( mModelSolverInterface );
-
-        mSolverInterface->set_model( this );
-
-        // - - - - - - - - - - - - - - - - - - - - - - - - - - - - - - - - -
-        // STEP 4: create the solver
-        // - - - - - - - - - - - - - - - - - - - - - - - - - - - - - - - - -
-        mSolverWarehouse = std::make_shared< sol::SOL_Warehouse >( mSolverInterface, mLibrary );
-
-        mSolverWarehouse->set_parameterlist( tSOLParameterList );
-
-        mSolverWarehouse->initialize();
-
-        // - - - - - - - - - - - - - - - - - - - - - - - - - - - - - - - - -
-        // STEP 5: create the output manager
-        // - - - - - - - - - - - - - - - - - - - - - - - - - - - - - - - - -
-        mOutputManager = new vis::Output_Manager( tVISParameterList( 0 )( 0 ) );
-=======
->>>>>>> 5105984c
     }
 
 //------------------------------------------------------------------------------
@@ -333,6 +197,7 @@
                 // print output
                 MORIS_LOG_INFO( "Model: created FEM model in %5.3f seconds.",
                                 ( double ) tElapsedTime / 1000 );
+                MORIS_LOG_INFO( " " );
             }
 
             // - - - - - - - - - - - - - - - - - - - - - - - - - - - - - - - - -
@@ -398,6 +263,7 @@
                 // print output
                 MORIS_LOG_INFO( "Model: created Model-Solver Interface in %5.3f seconds.",
                                 ( double ) tElapsedTime / 1000 );
+                MORIS_LOG_INFO( " " );
             }
 
             // - - - - - - - - - - - - - - - - - - - - - - - - - - - - - - - - -
@@ -464,8 +330,9 @@
                 real tElapsedTime = tTimer0.toc<moris::chronos::milliseconds>().wall;
 
                 // print output
-                MORIS_LOG_INFO( "Model: unpack of the inputs in %5.3f seconds.\n\n",
+                MORIS_LOG_INFO( "Model: unpack of the inputs in %5.3f seconds.",
                                 ( double ) tElapsedTime / 1000 );
+                MORIS_LOG_INFO( " " );
             }
 
             // - - - - - - - - - - - - - - - - - - - - - - - - - - - - - - - - -
@@ -486,8 +353,9 @@
                 real tElapsedTime = tTimer1.toc<moris::chronos::milliseconds>().wall;
 
                 // print output
-                MORIS_LOG_INFO( "Model: created FEM model in %5.3f seconds.\n\n",
+                MORIS_LOG_INFO( "Model: created FEM model in %5.3f seconds.",
                                 ( double ) tElapsedTime / 1000 );
+                MORIS_LOG_INFO( " " );
             }
 
             // - - - - - - - - - - - - - - - - - - - - - - - - - - - - - - - - -
@@ -531,8 +399,9 @@
                 real tElapsedTime = tTimer2.toc<moris::chronos::milliseconds>().wall;
 
                 // print output
-                MORIS_LOG_INFO( "Model: created Model-Solver Interface in %5.3f seconds.\n\n",
+                MORIS_LOG_INFO( "Model: created Model-Solver Interface in %5.3f seconds.",
                                 ( double ) tElapsedTime / 1000 );
+                MORIS_LOG_INFO( " " );
             }
 
             // - - - - - - - - - - - - - - - - - - - - - - - - - - - - - - - - -
