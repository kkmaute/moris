/*
 * Copyright (c) 2022 University of Colorado
 * Licensed under the MIT license. See LICENSE.txt file in the MORIS root for details.
 *
 *------------------------------------------------------------------------------------
 *
 * cl_MDL_Model.hpp
 *
 */

#ifndef PROJECTS_FEM_MDL_SRC_CL_MDL_MODEL_HPP_
#define PROJECTS_FEM_MDL_SRC_CL_MDL_MODEL_HPP_

#include <utility>

#include "moris_typedefs.hpp"    //MRS/COR/src
#include "cl_Vector.hpp"         //MRS/CNT/src

#include "cl_Map.hpp"    //MRS/CNT/src

#include "cl_Matrix.hpp"
#include "linalg_typedefs.hpp"
#include "cl_MTK_Enums.hpp"
#include "cl_Module_Parameter_Lists.hpp"

namespace moris
{
    class Library_IO;
    //------------------------------------------------------------------------------
    namespace mtk
    {
        class Mesh_Manager;
        class Field;
    }    // namespace mtk

    namespace vis
    {
        class Output_Manager;
    }

    namespace fem
    {
        class IWG;
        class Node_Base;
        class Cell;
        class Set;
        class Field_Interpolator;
        class Set_User_Info;
    }    // namespace fem

    namespace dla
    {
        class Linear_Solver;
        class Linear_Solver_Algorithm;
    }    // namespace dla

    namespace MSI
    {
        class Model_Solver_Interface;
        class MSI_Solver_Interface;
        class Equation_Set;
        class Equation_Object;
        class Equation_Model;
        class Design_Variable_Interface;
        enum class Dof_Type;
    }    // namespace MSI
    namespace tsa
    {
        class Time_Solver;
        class Time_Solver_Algorithm;
    }    // namespace tsa
    namespace sol
    {
        class SOL_Warehouse;
    }
    namespace mdl
    {
        //------------------------------------------------------------------------------

        class Model
        {
<<<<<<< HEAD
          private:
            // pointer to reference mesh
            std::shared_ptr< mtk::Mesh_Manager > mMeshManager = nullptr;
            moris_index                          mMeshPairIndex;

            // pointer to equation model
            std::shared_ptr< MSI::Equation_Model > mEquationModel = nullptr;

            // by default, this value is set to the order of the
            // Lagrange modes
            moris::uint mBSplineIndex = 0;

            // pointer to model solver interface
            MSI::Model_Solver_Interface *mModelSolverInterface = nullptr;

            // pointer to solver interface
            MSI::MSI_Solver_Interface *mSolverInterface = nullptr;

            // pointer to solver warehouse
            std::shared_ptr< sol::SOL_Warehouse > mSolverWarehouse = nullptr;

            Matrix< DDUMat > mAdofMap;

            // pointer to output manager
            vis::Output_Manager *mOutputManager      = nullptr;
            bool                 mOutputManagerOwned = false;

            // bool for multigrid use
            bool mUseMultigrid = false;

            // bool whether new Ghost sets are being used
            bool mUseNewGhostSets = false;

            // pointer to library for input reading
            std::shared_ptr< Library_IO > mLibrary = nullptr;

            MSI::Design_Variable_Interface *mDesignVariableInterface = nullptr;

            Vector< Vector< Parameter_List > > mFEMParameterList;
            Vector< Vector< Parameter_List > > mMSIParameterList;
            Vector< Vector< Parameter_List > > mSOLParameterList;
            Vector< Vector< Parameter_List > > mVISParameterList;

            //------------------------------------------------------------------------------

          public:
            //------------------------------------------------------------------------------
            /**
             * constructor
             * @param[ in ] aMeshManager   pointer to mesh info
             * @param[ in ] aBSplineIndex  ???
             * @param[ in ] aSetInfo       list of set user info
             * @param[ in ] aMeshPairIndex ???
             * @param[ in ] aUseMultigrid  bool for multigrid use
             */
            Model(
                    std::shared_ptr< mtk::Mesh_Manager > aMeshManager,
                    const uint                           aBSplineIndex,
                    Vector< fem::Set_User_Info >        &aSetInfo,
                    const moris_index                    aMeshPairIndex = 0,
                    const bool                           aUseMultigrid  = false );

            //------------------------------------------------------------------------------
            /**
             * constructor
             * @param[ in ] aMeshManager   pointer to mesh info
             * @param[ in ] aBSplineIndex  ???
             * @param[ in ] aSetInfo       cell of set user info
             * @param[ in ] aDVInterface   pointer to dv interface
             * @param[ in ] aMeshPairIndex ???
             * @param[ in ] aUseMultigrid  bool for multigrid use
             */
            Model(
                    std::shared_ptr< mtk::Mesh_Manager > aMeshManager,
                    const uint                           aBSplineIndex,
                    Vector< fem::Set_User_Info >        &aSetInfo,
                    MSI::Design_Variable_Interface      *aDesignVariableInterface,
                    const moris_index                    aMeshPairIndex = 0,
                    const bool                           aUseMultigrid  = false );

            //------------------------------------------------------------------------------
            /**
             * constructor
             * @param[ in ] aBSplineIndex  ???
             * @param[ in ] aMeshPairIndex ???
             */
            Model(
                    std::shared_ptr< Library_IO > aLibrary,
                    const uint                    aBSplineIndex,
                    const moris_index             aMeshPairIndex = 0 );

            //------------------------------------------------------------------------------
            /**
             * destructor
             */
            ~Model();

            //------------------------------------------------------------------------------

            void free_memory();

            //------------------------------------------------------------------------------
            /**
             * solve
             */
            void perform( uint aIndex = 0 );

            //------------------------------------------------------------------------------

            void perform_forward_analysis();

            //------------------------------------------------------------------------------

            Vector< moris::Matrix< DDRMat > > get_IQI_values();

            //------------------------------------------------------------------------------

            void perform_sensitivity_analysis();

            //------------------------------------------------------------------------------

            void set_solver_warehouse_hack( std::shared_ptr< sol::SOL_Warehouse > aSolverWarehouse )
            {
                mSolverWarehouse = std::move( aSolverWarehouse );
            };

            //------------------------------------------------------------------------------
            /**
             * set MTK performer
             * @param[ in ] aMTKPerformer the MTK mesh manager
             */
            void set_performer( std::shared_ptr< mtk::Mesh_Manager > aMTKPerformer );

            //------------------------------------------------------------------------------

            void set_design_variable_interface( MSI::Design_Variable_Interface *aDesignVariableInterface );

            //------------------------------------------------------------------------------
            /**
             * initialize the set - build FEM, MSI, VIS and SOL
             */
            void initialize();

            //------------------------------------------------------------------------------
            /**
             * set dof order
             * @param[ in ] aOrder an order
             */
            void set_dof_order( const uint aOrder );

            //------------------------------------------------------------------------------
            /**

             * get the model solver interface
             */
            MSI::Model_Solver_Interface *get_model_solver_interface()
            {
                return mModelSolverInterface;
            }

            //------------------------------------------------------------------------------
            /**
             * get the solver interface
             */
            MSI::MSI_Solver_Interface *get_solver_interface()
            {
                return mSolverInterface;
            }

            //------------------------------------------------------------------------------
            /**
             * get the fem model
             * (used for UT)
             */
            std::shared_ptr< MSI::Equation_Model > get_fem_model()
            {
                return mEquationModel;
            }

            //------------------------------------------------------------------------------
            /**
             * get the adof map
             * @param[ out ] adof map
             */
            Matrix< DDUMat > &get_adof_map()
            {
                return mAdofMap;
            }

            //------------------------------------------------------------------------------
            /**
             * FIXME
             * sets the weak BCs
             * @param[ in ] aWeakBCs matrix with weak BCs value
             */
            void set_weak_bcs( const Matrix< DDRMat > &aWeakBCs );

            //------------------------------------------------------------------------------
            /**
             * FIXME
             * sets the weak BCs from a nodal field
             * @param[ in ] aFieldIndex an index for the field
             */
            void set_weak_bcs_from_nodal_field( moris_index aFieldIndex );

            //------------------------------------------------------------------------------
            /*
             * set output manager
             * @param[ in ] aOutputManager pointer to output manager
             */
            void set_output_manager( vis::Output_Manager *aOutputManager )
            {
                mOutputManager = aOutputManager;
            }

            //------------------------------------------------------------------------------
            /*
             * output solution
             * @param[ in ] aVisMeshIndex mesh index on with solution is displayed
             * @param[ in ] aTime         a time at which solution is displayed
             * @param[ in ] aCloseFile    boolean indicating the closing of the exodus file
             */
            void output_solution(
                    const uint aVisMeshIndex,
                    const real aTime,
                    const bool aCloseFile,
                    const bool aIsFowardAnalysis );

            /**
             * Updates this problem.
             */
            void update_model();

            //------------------------------------------------------------------------------

            /**
             * return fields
             */
            Vector< std::shared_ptr< mtk::Field > > get_mtk_fields();

            //------------------------------------------------------------------------------

            /**
             * @brief builds an unordered map from the MSI parameter list relating which dof types correspond to which B-spline mesh indices
             *
             * @return std::unordered_map< MSI::Dof_Type, moris_index >
             */
            std::unordered_map< enum MSI::Dof_Type, moris_index >
            build_dof_type_to_mesh_index();

            //------------------------------------------------------------------------------

            /**
             * @brief Turn on usage of new ghost sets. Needed to trigger the FEM model to use the correct sets
             *
             * @param aUseNewGhost
             */
            void
            set_use_new_ghost_mesh_sets( bool aUseNewGhost )
            {
                mUseNewGhostSets = aUseNewGhost;
            }

            //------------------------------------------------------------------------------

            /**
             * @brief Get the spatial dim
             *
             * @return uint 2,3
             */

            uint get_spatial_dim();
=======
            private:
                // pointer to reference mesh
                std::shared_ptr< mtk::Mesh_Manager > mMeshManager = nullptr;
                moris_index        mMeshPairIndex;

                // pointer to equation model
                std::shared_ptr< MSI::Equation_Model > mEquationModel = nullptr;

                // by default, this value is set to the order of the
                // Lagrange modes
                moris::uint mBSplineIndex = 0;

                // pointer to model solver interface
                MSI::Model_Solver_Interface * mModelSolverInterface = nullptr;

                // pointer to solver interface
                MSI::MSI_Solver_Interface   * mSolverInterface = nullptr;

                // pointer to solver warehouse
                std::shared_ptr< sol::SOL_Warehouse > mSolverWarehouse = nullptr;

                Matrix< DDUMat > mAdofMap;

                // pointer to output manager
                vis::Output_Manager * mOutputManager = nullptr;
                bool mOutputManagerOwned = false;

                // bool for multigrid use
                bool mUseMultigrid = false;

                // bool whether new Ghost sets are being used
                bool mUseNewGhostSets = false;

                // pointer to library for input reading
                std::shared_ptr< Library_IO > mLibrary = nullptr;

                MSI::Design_Variable_Interface * mDesignVariableInterface = nullptr;

                Module_Parameter_Lists mFEMParameterList = Module_Parameter_Lists( Module_Type::FEM );
                Module_Parameter_Lists mMSIParameterList = Module_Parameter_Lists( Module_Type::MSI );
                Module_Parameter_Lists mSOLParameterList = Module_Parameter_Lists( Module_Type::SOL );
                Module_Parameter_Lists mVISParameterList = Module_Parameter_Lists( Module_Type::VIS );

                //------------------------------------------------------------------------------
            public:
                //------------------------------------------------------------------------------
                /**
                 * constructor
                 * @param[ in ] aMeshManager   pointer to mesh info
                 * @param[ in ] aBSplineIndex  ???
                 * @param[ in ] aSetInfo       list of set user info
                 * @param[ in ] aMeshPairIndex ???
                 * @param[ in ] aUseMultigrid  bool for multigrid use
                 */
                Model(
                        std::shared_ptr< mtk::Mesh_Manager > aMeshManager,
                        const uint                           aBSplineIndex,
                        Vector< fem::Set_User_Info >  & aSetInfo,
                        const moris_index                    aMeshPairIndex = 0,
                        const bool                           aUseMultigrid  = false );

                //------------------------------------------------------------------------------
                /**
                 * constructor
                 * @param[ in ] aMeshManager   pointer to mesh info
                 * @param[ in ] aBSplineIndex  ???
                 * @param[ in ] aSetInfo       cell of set user info
                 * @param[ in ] aDVInterface   pointer to dv interface
                 * @param[ in ] aMeshPairIndex ???
                 * @param[ in ] aUseMultigrid  bool for multigrid use
                 */
                Model(
                        std::shared_ptr< mtk::Mesh_Manager >aMeshManager,
                        const uint                          aBSplineIndex,
                        Vector< fem::Set_User_Info > & aSetInfo,
                        MSI::Design_Variable_Interface    * aDesignVariableInterface,
                        const moris_index                   aMeshPairIndex = 0,
                        const bool                          aUseMultigrid  = false );

                //------------------------------------------------------------------------------
                /**
                 * constructor
                 * @param[ in ] aBSplineIndex  ???
                 * @param[ in ] aMeshPairIndex ???
                 */
                Model(
                        std::shared_ptr< Library_IO > aLibrary,
                        const uint                    aBSplineIndex,
                        const moris_index             aMeshPairIndex = 0 );

                //------------------------------------------------------------------------------
                /**
                 * destructor
                 */
                ~Model();

                //------------------------------------------------------------------------------

                void free_memory();

                //------------------------------------------------------------------------------
                /**
                 * solve
                 */
                void perform( uint aIndex = 0 );

                //------------------------------------------------------------------------------

                void perform_forward_analysis();

                //------------------------------------------------------------------------------

                Vector< moris::Matrix< DDRMat > > get_IQI_values();

                //------------------------------------------------------------------------------

                void perform_sensitivity_analysis();

                //------------------------------------------------------------------------------

                void set_solver_warehouse_hack( std::shared_ptr< sol::SOL_Warehouse > aSolverWarehouse)
                {
                    mSolverWarehouse = std::move( aSolverWarehouse );
                };

                //------------------------------------------------------------------------------
                /**
                 * set MTK performer
                 * @param[ in ] aMTKPerformer the MTK mesh manager
                 */
                void set_performer( std::shared_ptr< mtk::Mesh_Manager > aMTKPerformer );

                //------------------------------------------------------------------------------

                void set_design_variable_interface( MSI::Design_Variable_Interface * aDesignVariableInterface );

                //------------------------------------------------------------------------------
                /**
                 * initialize the set - build FEM, MSI, VIS and SOL
                 */
                void initialize();

                //------------------------------------------------------------------------------
                /**
                 * set dof order
                 * @param[ in ] aOrder an order
                 */
                void set_dof_order( const uint aOrder );

                //------------------------------------------------------------------------------
                /**

                 * get the model solver interface
                 */
                MSI::Model_Solver_Interface * get_model_solver_interface()
                {
                    return mModelSolverInterface;
                }

                //------------------------------------------------------------------------------
                /**
                 * get the solver interface
                 */
                MSI::MSI_Solver_Interface * get_solver_interface()
                {
                    return mSolverInterface;
                }

                //------------------------------------------------------------------------------
                /**
                 * get the fem model
                 * (used for UT)
                 */
                std::shared_ptr< MSI::Equation_Model > get_fem_model()
                {
                    return mEquationModel;
                }

                //------------------------------------------------------------------------------
                /**
                 * get the adof map
                 * @param[ out ] adof map
                 */
                Matrix< DDUMat > & get_adof_map()
                {
                    return mAdofMap;
                }

                //------------------------------------------------------------------------------
                /**
                 * FIXME
                 * sets the weak BCs
                 * @param[ in ] aWeakBCs matrix with weak BCs value
                 */
                void set_weak_bcs( const Matrix< DDRMat > & aWeakBCs );

                //------------------------------------------------------------------------------
                /**
                 * FIXME
                 * sets the weak BCs from a nodal field
                 * @param[ in ] aFieldIndex an index for the field
                 */
                void set_weak_bcs_from_nodal_field( moris_index aFieldIndex );

                //------------------------------------------------------------------------------
                /*
                 * set output manager
                 * @param[ in ] aOutputManager pointer to output manager
                 */
                void set_output_manager( vis::Output_Manager * aOutputManager )
                {
                    mOutputManager = aOutputManager;
                }

                //------------------------------------------------------------------------------
                /*
                 * output solution
                 * @param[ in ] aVisMeshIndex mesh index on with solution is displayed
                 * @param[ in ] aTime         a time at which solution is displayed
                 * @param[ in ] aCloseFile    boolean indicating the closing of the exodus file
                 */
                void output_solution(
                        uint aVisMeshIndex,
                        real aTime,
                        bool aCloseFile );

                /**
                 * Updates this problem.
                 */
                void update_model();

                //------------------------------------------------------------------------------

                /**
                 * return fields
                 */
                Vector< std::shared_ptr< mtk::Field > > get_mtk_fields();

                //------------------------------------------------------------------------------

                /**
                 * @brief builds an unordered map from the MSI parameter list relating which dof types correspond to which B-spline mesh indices
                 * 
                 * @return std::unordered_map< MSI::Dof_Type, moris_index > 
                 */
                std::unordered_map< enum MSI::Dof_Type, moris_index >
                build_dof_type_to_mesh_index();

                //------------------------------------------------------------------------------

                /**
                 * @brief Turn on usage of new ghost sets. Needed to trigger the FEM model to use the correct sets
                 * 
                 * @param aUseNewGhost 
                 */
                void
                set_use_new_ghost_mesh_sets( bool aUseNewGhost )
                {
                    mUseNewGhostSets = aUseNewGhost;
                }

                //------------------------------------------------------------------------------

                /**
                 * @brief Get the spatial dim
                 *
                 * @return uint 2,3
                 */

                uint get_spatial_dim();
>>>>>>> d194bf7f
        };
        //------------------------------------------------------------------------------
    } /* namespace mdl */
} /* namespace moris */

#endif /* PROJECTS_FEM_MDL_SRC_CL_MDL_MODEL_HPP_ */<|MERGE_RESOLUTION|>--- conflicted
+++ resolved
@@ -79,7 +79,6 @@
 
         class Model
         {
-<<<<<<< HEAD
           private:
             // pointer to reference mesh
             std::shared_ptr< mtk::Mesh_Manager > mMeshManager = nullptr;
@@ -118,10 +117,10 @@
 
             MSI::Design_Variable_Interface *mDesignVariableInterface = nullptr;
 
-            Vector< Vector< Parameter_List > > mFEMParameterList;
-            Vector< Vector< Parameter_List > > mMSIParameterList;
-            Vector< Vector< Parameter_List > > mSOLParameterList;
-            Vector< Vector< Parameter_List > > mVISParameterList;
+            Module_Parameter_Lists mFEMParameterList = Module_Parameter_Lists( Module_Type::FEM );
+            Module_Parameter_Lists mMSIParameterList = Module_Parameter_Lists( Module_Type::MSI );
+            Module_Parameter_Lists mSOLParameterList = Module_Parameter_Lists( Module_Type::SOL );
+            Module_Parameter_Lists mVISParameterList = Module_Parameter_Lists( Module_Type::VIS );
 
             //------------------------------------------------------------------------------
 
@@ -352,278 +351,6 @@
              */
 
             uint get_spatial_dim();
-=======
-            private:
-                // pointer to reference mesh
-                std::shared_ptr< mtk::Mesh_Manager > mMeshManager = nullptr;
-                moris_index        mMeshPairIndex;
-
-                // pointer to equation model
-                std::shared_ptr< MSI::Equation_Model > mEquationModel = nullptr;
-
-                // by default, this value is set to the order of the
-                // Lagrange modes
-                moris::uint mBSplineIndex = 0;
-
-                // pointer to model solver interface
-                MSI::Model_Solver_Interface * mModelSolverInterface = nullptr;
-
-                // pointer to solver interface
-                MSI::MSI_Solver_Interface   * mSolverInterface = nullptr;
-
-                // pointer to solver warehouse
-                std::shared_ptr< sol::SOL_Warehouse > mSolverWarehouse = nullptr;
-
-                Matrix< DDUMat > mAdofMap;
-
-                // pointer to output manager
-                vis::Output_Manager * mOutputManager = nullptr;
-                bool mOutputManagerOwned = false;
-
-                // bool for multigrid use
-                bool mUseMultigrid = false;
-
-                // bool whether new Ghost sets are being used
-                bool mUseNewGhostSets = false;
-
-                // pointer to library for input reading
-                std::shared_ptr< Library_IO > mLibrary = nullptr;
-
-                MSI::Design_Variable_Interface * mDesignVariableInterface = nullptr;
-
-                Module_Parameter_Lists mFEMParameterList = Module_Parameter_Lists( Module_Type::FEM );
-                Module_Parameter_Lists mMSIParameterList = Module_Parameter_Lists( Module_Type::MSI );
-                Module_Parameter_Lists mSOLParameterList = Module_Parameter_Lists( Module_Type::SOL );
-                Module_Parameter_Lists mVISParameterList = Module_Parameter_Lists( Module_Type::VIS );
-
-                //------------------------------------------------------------------------------
-            public:
-                //------------------------------------------------------------------------------
-                /**
-                 * constructor
-                 * @param[ in ] aMeshManager   pointer to mesh info
-                 * @param[ in ] aBSplineIndex  ???
-                 * @param[ in ] aSetInfo       list of set user info
-                 * @param[ in ] aMeshPairIndex ???
-                 * @param[ in ] aUseMultigrid  bool for multigrid use
-                 */
-                Model(
-                        std::shared_ptr< mtk::Mesh_Manager > aMeshManager,
-                        const uint                           aBSplineIndex,
-                        Vector< fem::Set_User_Info >  & aSetInfo,
-                        const moris_index                    aMeshPairIndex = 0,
-                        const bool                           aUseMultigrid  = false );
-
-                //------------------------------------------------------------------------------
-                /**
-                 * constructor
-                 * @param[ in ] aMeshManager   pointer to mesh info
-                 * @param[ in ] aBSplineIndex  ???
-                 * @param[ in ] aSetInfo       cell of set user info
-                 * @param[ in ] aDVInterface   pointer to dv interface
-                 * @param[ in ] aMeshPairIndex ???
-                 * @param[ in ] aUseMultigrid  bool for multigrid use
-                 */
-                Model(
-                        std::shared_ptr< mtk::Mesh_Manager >aMeshManager,
-                        const uint                          aBSplineIndex,
-                        Vector< fem::Set_User_Info > & aSetInfo,
-                        MSI::Design_Variable_Interface    * aDesignVariableInterface,
-                        const moris_index                   aMeshPairIndex = 0,
-                        const bool                          aUseMultigrid  = false );
-
-                //------------------------------------------------------------------------------
-                /**
-                 * constructor
-                 * @param[ in ] aBSplineIndex  ???
-                 * @param[ in ] aMeshPairIndex ???
-                 */
-                Model(
-                        std::shared_ptr< Library_IO > aLibrary,
-                        const uint                    aBSplineIndex,
-                        const moris_index             aMeshPairIndex = 0 );
-
-                //------------------------------------------------------------------------------
-                /**
-                 * destructor
-                 */
-                ~Model();
-
-                //------------------------------------------------------------------------------
-
-                void free_memory();
-
-                //------------------------------------------------------------------------------
-                /**
-                 * solve
-                 */
-                void perform( uint aIndex = 0 );
-
-                //------------------------------------------------------------------------------
-
-                void perform_forward_analysis();
-
-                //------------------------------------------------------------------------------
-
-                Vector< moris::Matrix< DDRMat > > get_IQI_values();
-
-                //------------------------------------------------------------------------------
-
-                void perform_sensitivity_analysis();
-
-                //------------------------------------------------------------------------------
-
-                void set_solver_warehouse_hack( std::shared_ptr< sol::SOL_Warehouse > aSolverWarehouse)
-                {
-                    mSolverWarehouse = std::move( aSolverWarehouse );
-                };
-
-                //------------------------------------------------------------------------------
-                /**
-                 * set MTK performer
-                 * @param[ in ] aMTKPerformer the MTK mesh manager
-                 */
-                void set_performer( std::shared_ptr< mtk::Mesh_Manager > aMTKPerformer );
-
-                //------------------------------------------------------------------------------
-
-                void set_design_variable_interface( MSI::Design_Variable_Interface * aDesignVariableInterface );
-
-                //------------------------------------------------------------------------------
-                /**
-                 * initialize the set - build FEM, MSI, VIS and SOL
-                 */
-                void initialize();
-
-                //------------------------------------------------------------------------------
-                /**
-                 * set dof order
-                 * @param[ in ] aOrder an order
-                 */
-                void set_dof_order( const uint aOrder );
-
-                //------------------------------------------------------------------------------
-                /**
-
-                 * get the model solver interface
-                 */
-                MSI::Model_Solver_Interface * get_model_solver_interface()
-                {
-                    return mModelSolverInterface;
-                }
-
-                //------------------------------------------------------------------------------
-                /**
-                 * get the solver interface
-                 */
-                MSI::MSI_Solver_Interface * get_solver_interface()
-                {
-                    return mSolverInterface;
-                }
-
-                //------------------------------------------------------------------------------
-                /**
-                 * get the fem model
-                 * (used for UT)
-                 */
-                std::shared_ptr< MSI::Equation_Model > get_fem_model()
-                {
-                    return mEquationModel;
-                }
-
-                //------------------------------------------------------------------------------
-                /**
-                 * get the adof map
-                 * @param[ out ] adof map
-                 */
-                Matrix< DDUMat > & get_adof_map()
-                {
-                    return mAdofMap;
-                }
-
-                //------------------------------------------------------------------------------
-                /**
-                 * FIXME
-                 * sets the weak BCs
-                 * @param[ in ] aWeakBCs matrix with weak BCs value
-                 */
-                void set_weak_bcs( const Matrix< DDRMat > & aWeakBCs );
-
-                //------------------------------------------------------------------------------
-                /**
-                 * FIXME
-                 * sets the weak BCs from a nodal field
-                 * @param[ in ] aFieldIndex an index for the field
-                 */
-                void set_weak_bcs_from_nodal_field( moris_index aFieldIndex );
-
-                //------------------------------------------------------------------------------
-                /*
-                 * set output manager
-                 * @param[ in ] aOutputManager pointer to output manager
-                 */
-                void set_output_manager( vis::Output_Manager * aOutputManager )
-                {
-                    mOutputManager = aOutputManager;
-                }
-
-                //------------------------------------------------------------------------------
-                /*
-                 * output solution
-                 * @param[ in ] aVisMeshIndex mesh index on with solution is displayed
-                 * @param[ in ] aTime         a time at which solution is displayed
-                 * @param[ in ] aCloseFile    boolean indicating the closing of the exodus file
-                 */
-                void output_solution(
-                        uint aVisMeshIndex,
-                        real aTime,
-                        bool aCloseFile );
-
-                /**
-                 * Updates this problem.
-                 */
-                void update_model();
-
-                //------------------------------------------------------------------------------
-
-                /**
-                 * return fields
-                 */
-                Vector< std::shared_ptr< mtk::Field > > get_mtk_fields();
-
-                //------------------------------------------------------------------------------
-
-                /**
-                 * @brief builds an unordered map from the MSI parameter list relating which dof types correspond to which B-spline mesh indices
-                 * 
-                 * @return std::unordered_map< MSI::Dof_Type, moris_index > 
-                 */
-                std::unordered_map< enum MSI::Dof_Type, moris_index >
-                build_dof_type_to_mesh_index();
-
-                //------------------------------------------------------------------------------
-
-                /**
-                 * @brief Turn on usage of new ghost sets. Needed to trigger the FEM model to use the correct sets
-                 * 
-                 * @param aUseNewGhost 
-                 */
-                void
-                set_use_new_ghost_mesh_sets( bool aUseNewGhost )
-                {
-                    mUseNewGhostSets = aUseNewGhost;
-                }
-
-                //------------------------------------------------------------------------------
-
-                /**
-                 * @brief Get the spatial dim
-                 *
-                 * @return uint 2,3
-                 */
-
-                uint get_spatial_dim();
->>>>>>> d194bf7f
         };
         //------------------------------------------------------------------------------
     } /* namespace mdl */
