/*
 * cl_MDL_Model.hpp
 *
 *  Created on: Aug 22, 2018
 *      Author: messe
 */

#ifndef PROJECTS_FEM_MDL_SRC_CL_MDL_MODEL_HPP_
#define PROJECTS_FEM_MDL_SRC_CL_MDL_MODEL_HPP_

#include "typedefs.hpp"                       //MRS/COR/src
#include "cl_Cell.hpp"                        //MRS/CON/src
<<<<<<< HEAD
#include "cl_Map.hpp"                        //MRS/CON/src
=======
#include "cl_Map.hpp"
>>>>>>> 8b45b1cf

#include "cl_Matrix.hpp"
#include "linalg_typedefs.hpp"
#include "cl_MTK_Enums.hpp"

namespace moris
{
class Library_IO;
//------------------------------------------------------------------------------
    namespace mtk
    {
       class Mesh_Manager;
    }

    namespace vis
    {
       class Output_Manager;
    }

    namespace fem
    {
        class IWG;
        class Node_Base;
        class Cell;
        class Set;
        class Field_Interpolator;
        class Set_User_Info;
    }

    namespace dla
    {
        class Linear_Solver;
        class Linear_Solver_Algorithm;
    }

    namespace MSI
    {
        class Model_Solver_Interface;
        class MSI_Solver_Interface;
        class Equation_Set;
        class Equation_Object;
        class Equation_Model;
        class Design_Variable_Interface;
        enum class Dof_Type;
    }
    namespace tsa
    {
        class Time_Solver;
        class Time_Solver_Algorithm;
    }
    namespace sol
    {
        class SOL_Warehouse;
    }
    namespace mdl
    {
//------------------------------------------------------------------------------

        class Model
        {
            // pointer to reference mesh
            mtk::Mesh_Manager* mMeshManager = nullptr;
            moris_index        mMeshPairIndex;

            // pointer to equation model (->FEM model)
            std::shared_ptr< MSI::Equation_Model > mEquationModel = nullptr;

            // by default, this value is set to the order of the
            // Lagrange modes
            moris::uint mBSplineIndex = 0;

            // pointer to model solver interface
            MSI::Model_Solver_Interface * mModelSolverInterface = nullptr;

            // pointer to solver interface
            MSI::MSI_Solver_Interface   * mSolverInterface = nullptr;

            // pointer to solver warehouse
            std::shared_ptr< sol::SOL_Warehouse > mSolverWarehouse = nullptr;

            // fixme: maybe introduce a cell of maps for different orders?
            moris::map< moris_id, moris_index >      mCoefficientsMap;
            Matrix< DDUMat >                  mAdofMap;

            // pointer to output manager
            vis::Output_Manager * mOutputManager = nullptr;
            bool mOutputManagerOwned = false;

            // bool for multigrid use
            bool mUseMultigrid = false;

            // pointer to library for input reading
            std::shared_ptr< Library_IO > mLibrary;

            MSI::Design_Variable_Interface * mDesignVariableInterface = nullptr;

//------------------------------------------------------------------------------
        public:
//------------------------------------------------------------------------------
            /**
             * constructor
             * @param[ in ] aMeshManager   pointer to mesh info
             * @param[ in ] aBSplineIndex  ???
             * @param[ in ] aSetInfo       list of set user info
             * @param[ in ] aMeshPairIndex ???
             * @param[ in ] aUseMultigrid  bool for multigrid use
             */
            Model(       mtk::Mesh_Manager*                  aMeshManager,
                   const uint                                aBSplineIndex,
                         moris::Cell< fem::Set_User_Info > & aSetInfo,
                   const moris_index                         aMeshPairIndex = 0,
                   const bool                                aUseMultigrid  = false );

//------------------------------------------------------------------------------
            /**
             * constructor
             * @param[ in ] aMeshManager   pointer to mesh info
             * @param[ in ] aBSplineIndex  ???
             * @param[ in ] aSetInfo       cell of set user info
             * @param[ in ] aDVInterface   pointer to dv interface
             * @param[ in ] aMeshPairIndex ???
             * @param[ in ] aUseMultigrid  bool for multigrid use
             */
            Model(       mtk::Mesh_Manager*                  aMeshManager,
                   const uint                                aBSplineIndex,
                         moris::Cell< fem::Set_User_Info > & aSetInfo,
                         MSI::Design_Variable_Interface    * aDesignVariableInterface,
                   const moris_index                         aMeshPairIndex = 0,
                   const bool                                aUseMultigrid  = false );

//------------------------------------------------------------------------------
            /**
             * constructor
             * @param[ in ] aBSplineIndex  ???
             * @param[ in ] aMeshPairIndex ???
             */
            Model(       std::shared_ptr< Library_IO > aLibrary,
                   const uint                aBSplineIndex,
                   const moris_index         aMeshPairIndex = 0 );

//------------------------------------------------------------------------------
            /**
             * destructor
             */
            ~Model();

//------------------------------------------------------------------------------
            /**
             * solve
             */
            void perform( uint aIndex = 0 );

//------------------------------------------------------------------------------

            void perform_forward_analysis();

            void perform_forward_analysis_temporary_hack();

            void set_solver_warehouse_hack( std::shared_ptr< sol::SOL_Warehouse > aSolverWarehouse)
            {
                mSolverWarehouse = aSolverWarehouse;
            };

//------------------------------------------------------------------------------

            void perform_sensitivity_analysis();

//------------------------------------------------------------------------------
            /**
             * set MTK performer
             * @param[ in ] aMTKPerformer the MTK mesh manager
             */
            void set_performer( std::shared_ptr< mtk::Mesh_Manager > aMTKPerformer );

//------------------------------------------------------------------------------

            void set_design_variable_interface( MSI::Design_Variable_Interface * aDesignVariableInterface );

//------------------------------------------------------------------------------
            /**
             * initialize the set - build FEM, MSI, VIS and SOL
             */
            void initialize();


//------------------------------------------------------------------------------
            /**
             * set dof order
             * @param[ in ] aOrder an order
             */
            void set_dof_order( const uint aOrder );

//------------------------------------------------------------------------------
            /**

             * get the model solver interface
             */
            MSI::Model_Solver_Interface * get_model_solver_interface()
            {
                return mModelSolverInterface;
            }

//------------------------------------------------------------------------------
            /**
             * get the solver interface
             */
            MSI::MSI_Solver_Interface * get_solver_interface()
            {
                return mSolverInterface;
            }

//------------------------------------------------------------------------------
            /**
             * get the fem model
             * (used for UT)
             */
            std::shared_ptr< MSI::Equation_Model > get_fem_model()
            {
                return mEquationModel;
            }

//------------------------------------------------------------------------------
            /**
             * get the adof map
             * @param[ out ] adof map
             */
            Matrix< DDUMat > & get_adof_map()
            {
                return mAdofMap;
            }

//------------------------------------------------------------------------------
            /**
             * FIXME
             * sets the weak BCs
             * @param[ in ] aWeakBCs matrix with weak BCs value
             */
            void set_weak_bcs( const Matrix< DDRMat > & aWeakBCs );

//------------------------------------------------------------------------------
            /**
             * FIXME
             * sets the weak BCs from a nodal field
             * @param[ in ] aFieldIndex an index for the field
             */
            void set_weak_bcs_from_nodal_field( moris_index aFieldIndex );

//------------------------------------------------------------------------------
           /*
            * set output manager
            * @param[ in ] aOutputManager pointer to output manager
            */
           void set_output_manager( vis::Output_Manager * aOutputManager )
           {
               mOutputManager = aOutputManager;
           }

//------------------------------------------------------------------------------
           /*
            * output solution
            * @param[ in ] aVisMeshIndex mesh index on with solution is displayed
            * @param[ in ] aTime         a time at which solution is displayed
            * @param[ in ] aCloseFile    boolean indicating the closing of the exodus file
            */
           void output_solution( const uint aVisMeshIndex,
                                 const real aTime,
                                 const bool aCloseFile );

//------------------------------------------------------------------------------
        };
//------------------------------------------------------------------------------
    } /* namespace mdl */
} /* namespace moris */


#endif /* PROJECTS_FEM_MDL_SRC_CL_MDL_MODEL_HPP_ */<|MERGE_RESOLUTION|>--- conflicted
+++ resolved
@@ -10,11 +10,9 @@
 
 #include "typedefs.hpp"                       //MRS/COR/src
 #include "cl_Cell.hpp"                        //MRS/CON/src
-<<<<<<< HEAD
+
 #include "cl_Map.hpp"                        //MRS/CON/src
-=======
-#include "cl_Map.hpp"
->>>>>>> 8b45b1cf
+
 
 #include "cl_Matrix.hpp"
 #include "linalg_typedefs.hpp"
