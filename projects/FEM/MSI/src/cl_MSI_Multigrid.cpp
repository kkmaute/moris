--- conflicted
+++ resolved
@@ -40,11 +40,7 @@
     void Multigrid::multigrid_initialize()
     {
         // get list of owned adofs
-<<<<<<< HEAD
-        Vector< Vector < Adof * > > tOwnedAdofList = mModelSolverInterface->get_dof_manager()->get_owned_adofs();
-=======
         Vector< Vector< Adof * > > tOwnedAdofList = mModelSolverInterface->get_dof_manager()->get_owned_adofs();
->>>>>>> 1f8cbf7b
 
         // get number of owned adofs                                               //FIXME has to be adjusted for only a subset of adofs ( types or time)
         moris::uint tNumOwnedAdofs = mModelSolverInterface->get_dof_manager()->get_num_owned_adofs();
@@ -124,11 +120,7 @@
             moris::uint tNumDofsOnLevel = mListAdofExtIndMap( Ik ).numel();
 
             // Create list of of doftypes/time to check if a coarse level adof was created earlier. 0 means it was not created
-<<<<<<< HEAD
-            Vector < Matrix < DDUMat> > tCoarseDofExist( mMaxDofTypes );
-=======
             Vector< Matrix < DDUMat> > tCoarseDofExist( mMaxDofTypes );
->>>>>>> 1f8cbf7b
             for ( moris::sint Ib = 0; Ib < mMaxDofTypes; Ib++ )
             {
                 tCoarseDofExist( Ib ).set_size( tMaxIndex, 1, 0 );
