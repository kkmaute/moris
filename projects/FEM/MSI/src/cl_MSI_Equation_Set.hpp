/*
 * Copyright (c) 2022 University of Colorado
 * Licensed under the MIT license. See LICENSE.txt file in the MORIS root for details.
 *
 *------------------------------------------------------------------------------------
 *
 * cl_MSI_Equation_Set.hpp
 *
 */

#ifndef SRC_FEM_CL_MSI_EQUATION_BLOCK_HPP_
#define SRC_FEM_CL_MSI_EQUATION_BLOCK_HPP_

#include "assert.h"
#include "cl_Communication_Tools.hpp"    //FEM/INT/src
#include "cl_Map.hpp"
#include "cl_MTK_Enums.hpp"
#include "cl_FEM_Enums.hpp"
#include "GEN_Data_Types.hpp"
#include "cl_MSI_Equation_Object.hpp"

#include <unordered_set>
#include <unordered_map>

namespace moris
{
    namespace mtk
    {
        class Cell;
        class Set;
    }    // namespace mtk
    namespace fem
    {
        class Field;
    }

    namespace vis
    {
        enum class Output_Type;
        enum class Field_Type;
    }    // namespace vis

    namespace MSI
    {
        class Model_Solver_Interface;
        class Design_Variable_Interface;
        class Equation_Model;
        enum class Dof_Type;

        //------------------------------------------------------------------------------
        /**
         * \brief Equation Set class
         */
        class Equation_Set
        {
          private:

          protected:
            Vector< MSI::Equation_Object* > mEquationObjList;

            Vector< Matrix< DDRMat > >           mResidual;
            Matrix< DDRMat >                     mJacobian;
            Vector< Matrix< DDRMat > >           mQI;
            Vector< Matrix< DDRMat > >           mdRdp;
            Vector< Vector< Matrix< DDRMat > > > mdQIdp;

            // lists of leader and follower groups of dof types
            Vector< Vector< enum MSI::Dof_Type > > mLeaderDofTypes;
            Vector< Vector< enum MSI::Dof_Type > > mFollowerDofTypes;

            // maps for the leader and follower dof type
            moris::Matrix< DDSMat > mLeaderDofTypeMap;
            moris::Matrix< DDSMat > mFollowerDofTypeMap;

            // map of leader and follower dof types for assembly
            Vector< moris::Matrix< DDSMat > > mResDofAssemblyMap;
            Vector< moris::Matrix< DDSMat > > mJacDofAssemblyMap;

            // lists of leader and follower groups of dv types
            Vector< Vector< enum gen::PDV_Type > > mLeaderDvTypes;
            Vector< Vector< enum gen::PDV_Type > > mFollowerDvTypes;

            // maps for the leader and follower dv type
            moris::Matrix< DDSMat > mLeaderDvTypeMap;
            moris::Matrix< DDSMat > mFollowerDvTypeMap;

            // lists of leader and follower groups of field types
            Vector< Vector< mtk::Field_Type > > mLeaderFieldTypes;
            Vector< Vector< mtk::Field_Type > > mFollowerFieldTypes;

            // maps for the leader and follower field type
            moris::Matrix< DDSMat > mLeaderFieldTypeMap;
            moris::Matrix< DDSMat > mFollowerFieldTypeMap;

            // map of leader and follower mat pdv types for assembly
<<<<<<< HEAD
            Vector< moris::Matrix< DDSMat > >                         mPdvMatAssemblyMap;
            moris::Matrix< DDSMat >                                   mPdvMatAssemblyVector;
=======
            Vector< moris::Matrix< DDSMat > > mPdvMatAssemblyMap;
            moris::Matrix< DDSMat >           mPdvMatAssemblyVector;

>>>>>>> bde693e7
            std::map< std::pair< moris_index, gen::PDV_Type >, uint > mPdvGeoAssemblyMap;
            moris::Matrix< DDSMat >                                   mPdvGeoAssemblyVector;
            bool                                                      mPdvGeoAssemblyFlag = false;

            // Map from requested IQI Name to index.
            // I do not know if this is slow because the map is called per gauss point.
            // However as long as we go by name I do not see another way.
            moris::map< std::string, moris_index > mRequestedIQINamesAssemblyMap;

            // initialization flag for jacobian, residual, QI, dRdp, dQIdp
            bool mJacobianExist = false;
            bool mResidualExist = false;
            bool mQIExist       = false;
            bool mdRdpMatExist  = false;
            bool mdQIdpMatExist = false;

            // bool for time continuity
            bool mIsStaggered = false;

            // flag whether the set needs to be updated in every newton iteration
            bool mIsUpdateRequired = false;

            Matrix< DDRMat > mTime;

            // unique list of dof and dv types
            Vector< Vector< enum MSI::Dof_Type > >   mUniqueDofTypeListLeaderFollower;
            Vector< Vector< enum gen::PDV_Type > >   mUniqueDvTypeListLeaderFollower;
            Vector< Vector< enum mtk::Field_Type > > mUniqueFieldTypeListLeaderFollower;

            // unique list of dof and dv types. Leader and Follower are combined
            Vector< enum MSI::Dof_Type >   mUniqueDofTypeList;
            Vector< enum gen::PDV_Type >   mUniqueDvTypeList;
            Vector< enum mtk::Field_Type > mUniqueFieldTypeList;

            // pointer to the model solver interface
            Model_Solver_Interface* mModelSolverInterface = nullptr;

            // FIXME pointer to the GEN MSI interface
            MSI::Design_Variable_Interface* mDesignVariableInterface = nullptr;

            bool mIsEmptySet = false;    // FIXME this flag is a hack. find better solution

            Matrix< DDRMat >* mSetElementalValues = nullptr;
            Matrix< DDRMat >* mSetNodalValues     = nullptr;
            Matrix< DDRMat >* mSetGlobalValues    = nullptr;

            uint tNumRHS = 1;

            MSI::Equation_Model* mEquationModel = nullptr;

            //! actual pdof values. Cells are for different multi-vectors
            Vector< Matrix< DDRMat > > mPdofValues;

            //! previous pdof values
            Vector< Matrix< DDRMat > > mPreviousPdofValues;

            //! adjoint pdof values
            Vector< Matrix< DDRMat > > mAdjointPdofValues;

            //! previous adjoint pdof values
            Vector< Matrix< DDRMat > > mPreviousAdjointPdofValues;

            //! previous adjoint pdof values
            Vector< Matrix< DDRMat > > mEigenVectorPdofValues;

            friend class MSI::Equation_Object;
            friend class Element_Bulk;
            friend class Element_Sideset;
            friend class Element_Time_Sideset;
            friend class Element;

          public:
            //------------------------------------------------------------------------------
            /**
             * trivial constructor
             */
            Equation_Set(){};

            //------------------------------------------------------------------------------
            /**
             * trivial destructor
             */
            virtual ~Equation_Set(){};

            //------------------------------------------------------------------------------

            void
            set_equation_model( MSI::Equation_Model* aEquationModel )
            {
                mEquationModel = aEquationModel;
            }

            //------------------------------------------------------------------------------
            [[nodiscard]] bool is_empty_set() const { return mIsEmptySet; }

            MSI::Equation_Model*
            get_equation_model()
            {
                return mEquationModel;
            }

            //------------------------------------------------------------------------------

            [[nodiscard]] bool get_is_update_required() const { return mIsUpdateRequired; }

            //------------------------------------------------------------------------------
            /**
             * get dof type list
             * @param[ in ] aIsLeader enum for leader or follower
             */
            Vector< Vector< MSI::Dof_Type > >& get_dof_type_list(
                    mtk::Leader_Follower aIsLeader = mtk::Leader_Follower::LEADER );

            //------------------------------------------------------------------------------
            /**
             * get dof type map
             * @param[ in ] aIsLeader enum for leader or follower
             */
            Matrix< DDSMat >& get_dof_type_map(
                    mtk::Leader_Follower aIsLeader = mtk::Leader_Follower::LEADER );

            //------------------------------------------------------------------------------
            /**
             * get dof index for type
             * (return consecutive indices for leader/follower,
             * i.e. index for follower starts at max index for leader)
             * @param[ in ] aDofType  enum for dof type
             * @param[ in ] aIsLeader enum for leader or follower
             * @param[ out ] sint     consecutive index for dof type
             */
            sint get_dof_index_for_type(
                    enum MSI::Dof_Type   aDofType,
                    mtk::Leader_Follower aIsLeader = mtk::Leader_Follower::LEADER );

            //------------------------------------------------------------------------------
            /**
             * get dof index for type 1
             * (return non-consecutive indices for leader/follower,
             *  i.e. index for follower restarts at 0)
             * @param[ in ]  aDofType  enum for dof type
             * @param[ in ]  aIsLeader enum for leader or follower
             * @param[ out ] sint      non-consecutive index for dof type
             */
            sint get_dof_index_for_type_1(
                    enum MSI::Dof_Type   aDofType,
                    mtk::Leader_Follower aIsLeader = mtk::Leader_Follower::LEADER );

            //------------------------------------------------------------------------------
            /**
             * get dv type list
             * @param[ in ] aIsLeader enum for leader or follower
             */
            const Vector< Vector< gen::PDV_Type > >& get_dv_type_list(
                    mtk::Leader_Follower aIsLeader = mtk::Leader_Follower::LEADER );

            //------------------------------------------------------------------------------
            /**
             * get dv type map
             * @param[ in ] aIsLeader enum for leader or follower
             */
            const Matrix< DDSMat >& get_dv_type_map(
                    mtk::Leader_Follower aIsLeader = mtk::Leader_Follower::LEADER );

            //------------------------------------------------------------------------------
            /**
             * get dv index for type
             * (return consecutive indices for leader/follower,
             * i.e. index for follower starts at max index for leader)
             * @param[ in ] aDvType   enum for dv type
             * @param[ in ] aIsLeader enum for leader or follower
             * @param[ out ] sint     consecutive index for dv type
             */
            sint get_dv_index_for_type(
                    enum gen::PDV_Type   aDvType,
                    mtk::Leader_Follower aIsLeader = mtk::Leader_Follower::LEADER );

            //------------------------------------------------------------------------------
            /**
             * get dv index for type 1
             * (return non-consecutive indices for leader/follower,
             *  i.e. index for follower restarts at 0)
             * @param[ in ]  aDvType   enum for dv type
             * @param[ in ]  aIsLeader enum for leader or follower
             * @param[ out ] sint      non-consecutive index for dv type
             */
            sint get_dv_index_for_type_1(
                    enum gen::PDV_Type   aDvType,
                    mtk::Leader_Follower aIsLeader = mtk::Leader_Follower::LEADER );

            //------------------------------------------------------------------------------
            /**
             * get field type list
             * @param[ in ] aIsLeader enum for leader or follower
             */
            const Vector< Vector< mtk::Field_Type > >& get_field_type_list(
                    mtk::Leader_Follower aIsLeader = mtk::Leader_Follower::LEADER );

            //------------------------------------------------------------------------------
            /**
             * get fieldtype map
             * @param[ in ] aIsLeader enum for leader or follower
             */
            const Matrix< DDSMat >& get_field_type_map(
                    mtk::Leader_Follower aIsLeader = mtk::Leader_Follower::LEADER );

            //------------------------------------------------------------------------------
            /**
             * get field index for type 1
             * (return non-consecutive indices for leader/follower,
             *  i.e. index for follower restarts at 0)
             * @param[ in ]  aFieldType   enum for field type
             * @param[ in ]  aIsLeader enum for leader or follower
             * @param[ out ] sint      non-consecutive index for field type
             */
            sint get_field_index_for_type_1(
                    mtk::Field_Type      aFieldType,
                    mtk::Leader_Follower aIsLeader = mtk::Leader_Follower::LEADER );

            //-------------------------------------------------------------------------------------------------
            /**
             * free matrix memory,
             * i.e. free residual and jacobian matrices
             */
            void free_matrix_memory();

            //-------------------------------------------------------------------------------------------------
            /**
             * initialize set
             */
            virtual void
            initialize_set(
                    const bool                      aIsStaggered            = false,
                    const fem::Time_Continuity_Flag aTimeContinuityOnlyFlag = fem::Time_Continuity_Flag::DEFAULT )
            {
                MORIS_ERROR( false, "Equation_Set::initialize_set - not implemented for virtual member function" );
            }

            /**
             * \brief Get the displacement for every node in the set.
             * \return A map from the node index to the displacement vector.
             */
            virtual std::unordered_map< moris_index, Vector< real > > get_nodal_displacements( std::unordered_set< moris_index > aRequestedNodes )
            {
                MORIS_ERROR( false, "Equation_Set::get_nodal_displacements - not implemented for virtual member function" );
                return {};
            };

            virtual void update()
            {
                MORIS_ERROR( false, "Equation_Set::update - not implemented for virtual member function" );
            };

            //-------------------------------------------------------------------------------------------------
            /**
             * free memory
             */
            virtual void
            free_memory()
            {
                MORIS_ERROR( false, "Equation_Set::free_memory - not implemented for virtual member function" );
            }

            //-------------------------------------------------------------------------------------------------
            /**
             * finalize
             */
            virtual void
            finalize( MSI::Model_Solver_Interface* aModelSolverInterface )
            {
                MORIS_ERROR( false, "Equation_Set::finalize - not implemented for msi base class." );
            }

            //-------------------------------------------------------------------------------------------------
            /**
             * set GEN/MSI interface
             * @param[ in ] aDesignVariableInterface a GEN/MSI interface pointer
             */
            virtual void
            set_dv_interface( MSI::Design_Variable_Interface* aDesignVariableInterface )
            {
                MORIS_ERROR( false, "Equation_Set::set_dv_interface - not implemented for msi base class." );
            }

            //-------------------------------------------------------------------------------------------------
            /**
             * get residual
             */
            Vector< Matrix< DDRMat > >&
            get_residual()
            {
                return mResidual;
            }

            //------------------------------------------------------------------------------
            /**
             * get residual dof assembly map
             */
            Vector< moris::Matrix< DDSMat > >&
            get_res_dof_assembly_map()
            {
                return mResDofAssemblyMap;
            };

            //-------------------------------------------------------------------------------------------------
            /**
             * get QI
             */
            Vector< Matrix< DDRMat > >&
            get_QI()
            {
                return mQI;
            }

            //-------------------------------------------------------------------------------------------------
            /**
             * get the element on the set
             * param[ out ] aElementType element type for the set
             */
            virtual fem::Element_Type
            get_element_type() const
            {
                MORIS_ERROR( false, "Equation_Set::get_element_type - not implemented for virtual member function" );
                return fem::Element_Type::UNDEFINED;
            }

            //------------------------------------------------------------------------------
            /**
             * get QI assembly map
             */
            moris_index get_QI_assembly_index( const std::string& aIQIName );

            //-------------------------------------------------------------------------------------------------
            /**
             * get jacobian
             */
            Matrix< DDRMat >&
            get_jacobian()
            {
                return mJacobian;
            }

            //------------------------------------------------------------------------------
            /**
             * get jacobian dof assembly map
             */
            Vector< moris::Matrix< DDSMat > >&
            get_jac_dof_assembly_map()
            {
                return mJacDofAssemblyMap;
            }

            //-------------------------------------------------------------------------------------------------
            /**
             * get dRdp
             */
            Vector< Matrix< DDRMat > >&
            get_drdp()
            {
                return mdRdp;
            }

            //-------------------------------------------------------------------------------------------------
            /**
             * get dRdpMat
             */
            Matrix< DDRMat >&
            get_drdpmat()
            {
                return mdRdp( 0 );
            }

            //------------------------------------------------------------------------------
            /**
             * get dRdpMat pdv assembly map
             */
            Vector< moris::Matrix< DDSMat > >&
            get_mat_pdv_assembly_map()
            {
                return mPdvMatAssemblyMap;
            }

            //------------------------------------------------------------------------------
            /**
             * get dRdpMat pdv assembly vector
             */
            Matrix< DDSMat >&
            get_mat_pdv_assembly_vector()
            {
                return mPdvMatAssemblyVector;
            }

            //-------------------------------------------------------------------------------------------------
            /**
             * get dRdpGeo
             */
            Matrix< DDRMat >&
            get_drdpgeo()
            {
                return mdRdp( 1 );
            }

            //------------------------------------------------------------------------------
            /**
             * get dRdpGeo pdv assembly map
             */
            std::map< std::pair< moris_index, gen::PDV_Type >, uint >&
            get_geo_pdv_assembly_map()
            {
                return mPdvGeoAssemblyMap;
            }

            //------------------------------------------------------------------------------
            /**
             * get dRdpGeo pdv assembly flag
             */
            bool
            get_geo_pdv_assembly_flag()
            {
                return mPdvGeoAssemblyFlag;
            }

            //------------------------------------------------------------------------------
            /**
             * get dRdpGeo pdv assembly vector
             */
            Matrix< DDSMat >&
            get_geo_pdv_assembly_vector()
            {
                return mPdvGeoAssemblyVector;
            }

            //-----------------------------------------------------------------------------------------
            /**
             * get dQIdp
             */
            Vector< Vector< Matrix< DDRMat > > >&
            get_dqidp()
            {
                return mdQIdp;
            }

            //-----------------------------------------------------------------------------------------
            /**
             * get dQIdp for material pdv
             */
            Vector< Matrix< DDRMat > >&
            get_dqidpmat()
            {
                return mdQIdp( 0 );
            }

            //-----------------------------------------------------------------------------------------
            /**
             * get dQIdp for geometry pdv
             */
            Vector< Matrix< DDRMat > >&
            get_dqidpgeo()
            {
                return mdQIdp( 1 );
            }

            //-----------------------------------------------------------------------------------------
            /**
             * get number of requested IQI for SA on set
             * @param[ out ] uint number of requested IQI for SA on set
             */
            virtual uint
            get_number_of_requested_IQIs()
            {
                MORIS_ERROR( false, "not implemented for base class." );
                return 0;
            }

            //-------------------------------------------------------------------------------------------------
            /**
             * get number of right hand side
             */
            uint
            get_num_rhs()
            {
                return tNumRHS;
            }

            //------------------------------------------------------------------------------
            /**
             * set model solver interface
             * @param[ in ] aModelSolverInterface a model solver interface pointer
             */
            void
            set_model_solver_interface( Model_Solver_Interface* aModelSolverInterface )
            {
                mModelSolverInterface = aModelSolverInterface;
            }

            //------------------------------------------------------------------------------
            /**
             * get model solver interface
             * @param[ out ] aModelSolverInterface a model solver interface pointer
             */
            Model_Solver_Interface*
            get_model_solver_interface()
            {
                return mModelSolverInterface;
            }

            //------------------------------------------------------------------------------
            /**
             * get number of equation objects
             */
            uint
            get_num_equation_objects()
            {
                return mEquationObjList.size();
            }

            //------------------------------------------------------------------------------
            /**
             * get list of equation object pointers
             */
            Vector< MSI::Equation_Object* >&
            get_equation_object_list()
            {
                return mEquationObjList;
            };

            //------------------------------------------------------------------------------
            /**
             * get unique dof type list
             * @param[ out ] mUniqueDofTypeList a unique list of dof type
             */
            const Vector< enum MSI::Dof_Type >&
            get_unique_dof_type_list()
            {
                return mUniqueDofTypeList;
            }

            //------------------------------------------------------------------------------
            /**
             * get unique dof type list
             * @param[ out ] mUniqueDofTypeList a unique list of dof type
             */
            const Vector< Vector< enum MSI::Dof_Type > >&
            get_unique_leader_follower_dof_type_list()
            {
                return mUniqueDofTypeListLeaderFollower;
            }

            //------------------------------------------------------------------------------
            /**
             * get number of unique dof types
             */
            moris::uint
            get_num_unique_dof_types()
            {
                return mUniqueDofTypeList.size();
            }

            //------------------------------------------------------------------------------
            /**
             * get unique dv type list
             * @param[ out ] mUniqueDvTypeList a unique list of dv type
             */
            const Vector< enum gen::PDV_Type >&
            get_unique_dv_type_list()
            {
                return mUniqueDvTypeList;
            }

            //------------------------------------------------------------------------------
            /**
             * get number of unique dv types
             */
            moris::uint
            get_num_unique_dv_types()
            {
                return mUniqueDvTypeList.size();
            }

            //------------------------------------------------------------------------------
            /**
             * get unique field type list
             * @param[ out ] mUniqueFieldTypeList a unique list of field type
             */
            const Vector< mtk::Field_Type >&
            get_unique_field_type_list()
            {
                return mUniqueFieldTypeList;
            }

            //------------------------------------------------------------------------------
            /**
             * get number of unique field types
             */
            moris::uint
            get_num_unique_field_types()
            {
                return mUniqueFieldTypeList.size();
            }

            //------------------------------------------------------------------------------
            /**
             * get requested dof types
             */
            const Vector< enum MSI::Dof_Type >& get_requested_dof_types();

            //------------------------------------------------------------------------------
            /**
             * get secondary dof types
             */
            const Vector< enum MSI::Dof_Type >& get_secondary_dof_types();

            //------------------------------------------------------------------------------
            /**
             * create requested IQI type map
             */
            void create_requested_IQI_type_map();

            //------------------------------------------------------------------------------
            /**
             * get requested dv types
             */
            Vector< enum gen::PDV_Type > get_requested_dv_types();

            //------------------------------------------------------------------------------
            /**
             * set visualization set
             * @param[ in ] aMeshIndex
             * @param[ in ] aVisMeshSet
             * @param[ in ] aOnlyPrimaryCells
             */
            virtual void
            set_visualization_set(
                    const uint       aMeshIndex,
                    moris::mtk::Set* aVisMeshSet,
                    const bool       aOnlyPrimaryCells )
            {
                MORIS_ASSERT( false, "Equation_Set::set_visualization_set(), not implemented for base class" );
            }

            //------------------------------------------------------------------------------
            /**
             * compute quantity of interest global
             * @param[ in ] aMeshIndex   mesh index to defined IG mesh to use
             * @param[ in ] aFieldValues matrix to be filled with QI global values
             * @param[ in ] aQINames     list of QI names to compute
             */
            virtual void
            compute_quantity_of_interest_global(
                    const uint                   aMeshIndex,
                    Matrix< DDRMat >*            aFieldValues,
                    const Vector< std::string >& aQINames )
            {
                MORIS_ASSERT( false, "Equation_Set::compute_quantity_of_interest_global - not implemented for base class." );
            }

            //------------------------------------------------------------------------------
            /**
             * compute quantity of interest nodal
             * @param[ in ] aMeshIndex   mesh index to defined IG mesh to use
             * @param[ in ] aFieldValues matrix to be filled with QI nodal values
             * @param[ in ] aQINames     list of QI names to compute
             */
            virtual void
            compute_quantity_of_interest_nodal(
                    const uint                   aMeshIndex,
                    Matrix< DDRMat >*            aFieldValues,
                    const Vector< std::string >& aQINames )
            {
                MORIS_ASSERT( false, "Equation_Set::compute_quantity_of_interest_nodal - not implemented for base class." );
            }

            //------------------------------------------------------------------------------
            /**
             * compute quantity of interest elemental
             * @param[ in ] aMeshIndex          mesh index to defined IG mesh to use
             * @param[ in ] aFieldValues        matrix to be filled with QI elemental values
             * @param[ in ] aQINames            list of QI names to compute
             * @param[ in ] aOutputAverageValue whether the value is an average on the element, or the integrated quantity on the element
             */
            virtual void
            compute_quantity_of_interest_elemental(
                    const uint                   aMeshIndex,
                    Matrix< DDRMat >*            aFieldValues,
                    const Vector< std::string >& aQINames,
                    const bool                   aOutputAverageValue = true )
            {
                MORIS_ASSERT( false, "Equation_Set::compute_quantity_of_interest_elemental - not implemented for base class." );
            }

            //------------------------------------------------------------------------------

            virtual void
            populate_fields(
                    Vector< std::shared_ptr< fem::Field > >& aFieldToPopulate,
                    Vector< std::string > const &            aFieldIQINames )
            {
                MORIS_ERROR( false, "populate_fields(), no child implementation." );
            }

            //------------------------------------------------------------------------------

            virtual std::string
            get_set_name()
            {

                MORIS_ERROR( false, "get_set_name(), not implemented for base class." );
                return "";
            }

            //------------------------------------------------------------------------------
        };
        //------------------------------------------------------------------------------
    }    // namespace MSI
} /* namespace moris */

#endif /* SRC_FEM_CL_MSI_EQUATION_SET_HPP_ */<|MERGE_RESOLUTION|>--- conflicted
+++ resolved
@@ -93,14 +93,9 @@
             moris::Matrix< DDSMat > mFollowerFieldTypeMap;
 
             // map of leader and follower mat pdv types for assembly
-<<<<<<< HEAD
-            Vector< moris::Matrix< DDSMat > >                         mPdvMatAssemblyMap;
-            moris::Matrix< DDSMat >                                   mPdvMatAssemblyVector;
-=======
             Vector< moris::Matrix< DDSMat > > mPdvMatAssemblyMap;
             moris::Matrix< DDSMat >           mPdvMatAssemblyVector;
 
->>>>>>> bde693e7
             std::map< std::pair< moris_index, gen::PDV_Type >, uint > mPdvGeoAssemblyMap;
             moris::Matrix< DDSMat >                                   mPdvGeoAssemblyVector;
             bool                                                      mPdvGeoAssemblyFlag = false;
