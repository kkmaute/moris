--- conflicted
+++ resolved
@@ -71,13 +71,13 @@
             moris::Cell< moris::Cell< enum PDV_Type > > mMasterDvTypes;
             moris::Cell< moris::Cell< enum PDV_Type > > mSlaveDvTypes;
 
-<<<<<<< HEAD
             // maps for the master and slave dv type
             moris::Matrix< DDSMat > mMasterDvTypeMap;
             moris::Matrix< DDSMat > mSlaveDvTypeMap;
 
             // map of master and slave mat pdv types for assembly
             Cell< moris::Matrix< DDSMat > > mPdvMatAssemblyMap;
+            moris::Matrix< DDSMat > mPdvMatAssemblyVector;
             std::map< std::pair< moris_index, PDV_Type >, uint > mPdvGeoAssemblyMap;
             moris::Matrix< DDSMat > mPdvGeoAssemblyVector;
 
@@ -370,6 +370,15 @@
             moris::Cell< moris::Matrix< DDSMat > > & get_mat_pdv_assembly_map()
             {
                 return mPdvMatAssemblyMap;
+            }
+
+            //------------------------------------------------------------------------------
+            /**
+             * get dRdpMat pdv assembly vector
+             */
+            Matrix< DDSMat > & get_mat_pdv_assembly_vector()
+            {
+                return mPdvMatAssemblyVector;
             }
 
             //-------------------------------------------------------------------------------------------------
@@ -593,539 +602,6 @@
             }
 
             //------------------------------------------------------------------------------
-=======
-                // maps for the master and slave dv type
-                moris::Matrix< DDSMat > mMasterDvTypeMap;
-                moris::Matrix< DDSMat > mSlaveDvTypeMap;
-
-                // map of master and slave mat pdv types for assembly
-                Cell< moris::Matrix< DDSMat > > mPdvMatAssemblyMap;
-                moris::Matrix< DDSMat > mPdvMatAssemblyVector;
-                std::map< std::pair< moris_index, PDV_Type >, uint > mPdvGeoAssemblyMap;
-                moris::Matrix< DDSMat > mPdvGeoAssemblyVector;
-
-                // Map from requested IQI Name to index.
-                // I do not know if this is slow because the map is called per gauss point.
-                // However as long as we go by name I do not see another way.
-                moris::map< std::string, moris_index > mRequestedIQINamesAssemblyMap;
-
-                // initialization flag for jacobian, residual, QI, dRdp, dQIdp
-                bool mJacobianExist = false;
-                bool mResidualExist = false;
-                bool mQIExist       = false;
-                bool mdRdpMatExist  = false;
-                bool mdQIdpMatExist = false;
-
-                Matrix< DDRMat > mTime;
-
-                // unique list of dof and dv types
-                moris::Cell< moris::Cell< enum MSI::Dof_Type > > mUniqueDofTypeListMasterSlave;
-                moris::Cell< moris::Cell< enum PDV_Type > > mUniqueDvTypeListMasterSlave;
-
-                // unique list of dof and dv types. Master and Slave are combined
-                moris::Cell< enum MSI::Dof_Type > mUniqueDofTypeList;
-                moris::Cell< enum PDV_Type >      mUniqueDvTypeList;
-
-                // pointer to the model solver interface
-                Model_Solver_Interface * mModelSolverInterface = nullptr;
-
-                // FIXME pointer to the GEN MSI interface
-                MSI::Design_Variable_Interface * mDesignVariableInterface = nullptr;
-
-                bool mIsEmptySet = false;    //FIXME this flag is a hack. find better solution
-
-                Matrix< DDRMat > * mSetElementalValues;
-                Matrix< DDRMat > * mSetNodalValues;
-                moris::real      * mSetGlobalValues;
-
-                Matrix< DDUMat > mSetNodalCounter;
-
-                uint tNumRHS = 1;
-
-                MSI::Equation_Model * mEquationModel = nullptr;
-
-                friend class MSI::Equation_Object;
-                friend class Element_Bulk;
-                friend class Element_Sideset;
-                friend class Element_Time_Sideset;
-                friend class Element;
-
-            public:
-
-                //------------------------------------------------------------------------------
-                /**
-                 * trivial constructor
-                 */
-                Equation_Set(){};
-
-                //------------------------------------------------------------------------------
-                /**
-                 * trivial destructor
-                 */
-                virtual ~Equation_Set(){};
-
-                //------------------------------------------------------------------------------
-
-                void set_equation_model(  MSI::Equation_Model * aEquationModel )
-                {
-                    mEquationModel = aEquationModel;
-                }
-
-                //------------------------------------------------------------------------------
-
-                MSI::Equation_Model * get_equation_model()
-                {
-                    return mEquationModel;
-                }
-
-                //------------------------------------------------------------------------------
-                /**
-                 * get dof type list
-                 * @param[ in ] aIsMaster enum for master or slave
-                 */
-                moris::Cell< moris::Cell< MSI::Dof_Type > > & get_dof_type_list(
-                        mtk::Master_Slave aIsMaster = mtk::Master_Slave::MASTER );
-
-                //------------------------------------------------------------------------------
-                /**
-                 * get dof type map
-                 * @param[ in ] aIsMaster enum for master or slave
-                 */
-                Matrix< DDSMat > & get_dof_type_map(
-                        mtk::Master_Slave aIsMaster = mtk::Master_Slave::MASTER );
-
-                //------------------------------------------------------------------------------
-                /**
-                 * get dof index for type
-                 * (return consecutive indices for master/slave,
-                 * i.e. index for slave starts at max index for master)
-                 * @param[ in ] aDofType  enum for dof type
-                 * @param[ in ] aIsMaster enum for master or slave
-                 * @param[ out ] sint     consecutive index for dof type
-                 */
-                sint get_dof_index_for_type(
-                        enum MSI::Dof_Type aDofType,
-                        mtk::Master_Slave  aIsMaster = mtk::Master_Slave::MASTER );
-
-                //------------------------------------------------------------------------------
-                /**
-                 * get dof index for type 1
-                 * (return non-consecutive indices for master/slave,
-                 *  i.e. index for slave restarts at 0)
-                 * @param[ in ]  aDofType  enum for dof type
-                 * @param[ in ]  aIsMaster enum for master or slave
-                 * @param[ out ] sint      non-consecutive index for dof type
-                 */
-                sint get_dof_index_for_type_1(
-                        enum MSI::Dof_Type aDofType,
-                        mtk::Master_Slave  aIsMaster = mtk::Master_Slave::MASTER );
-
-                //------------------------------------------------------------------------------
-                /**
-                 * get dv type list
-                 * @param[ in ] aIsMaster enum for master or slave
-                 */
-                moris::Cell< moris::Cell< PDV_Type > > & get_dv_type_list(
-                        mtk::Master_Slave aIsMaster = mtk::Master_Slave::MASTER );
-
-                //------------------------------------------------------------------------------
-                /**
-                 * get dv type map
-                 * @param[ in ] aIsMaster enum for master or slave
-                 */
-                Matrix< DDSMat > & get_dv_type_map(
-                        mtk::Master_Slave aIsMaster = mtk::Master_Slave::MASTER );
-
-                //------------------------------------------------------------------------------
-                /**
-                 * get dv index for type
-                 * (return consecutive indices for master/slave,
-                 * i.e. index for slave starts at max index for master)
-                 * @param[ in ] aDvType   enum for dv type
-                 * @param[ in ] aIsMaster enum for master or slave
-                 * @param[ out ] sint     consecutive index for dv type
-                 */
-                sint get_dv_index_for_type(
-                        enum PDV_Type     aDvType,
-                        mtk::Master_Slave aIsMaster = mtk::Master_Slave::MASTER );
-
-                //------------------------------------------------------------------------------
-                /**
-                 * get dv index for type 1
-                 * (return non-consecutive indices for master/slave,
-                 *  i.e. index for slave restarts at 0)
-                 * @param[ in ]  aDvType   enum for dv type
-                 * @param[ in ]  aIsMaster enum for master or slave
-                 * @param[ out ] sint      non-consecutive index for dv type
-                 */
-                sint get_dv_index_for_type_1(
-                        enum PDV_Type     aDvType,
-                        mtk::Master_Slave aIsMaster = mtk::Master_Slave::MASTER );
-
-                //-------------------------------------------------------------------------------------------------
-                /**
-                 * free matrix memory,
-                 * i.e. free residual and jacobian matrices
-                 */
-                void free_matrix_memory();
-
-                //-------------------------------------------------------------------------------------------------
-                /**
-                 * initialize set
-                 */
-                virtual void initialize_set( const bool aIsResidual )
-                {
-                    MORIS_ERROR( false, "Equation_Set::initialize_set - not implemented for virtual member function");
-                }
-
-                //-------------------------------------------------------------------------------------------------
-                /**
-                 * free memory
-                 */
-                virtual void free_memory()
-                {
-                    MORIS_ERROR( false, "Equation_Set::free_memory - not implemented for virtual member function");
-                }
-
-                //-------------------------------------------------------------------------------------------------
-                /**
-                 * finalize
-                 */
-                virtual void finalize( MSI::Model_Solver_Interface * aModelSolverInterface )
-                {
-                    MORIS_ERROR(false,"Equation_Set::finalize - not implemented for msi base class.");
-                }
-
-                //-------------------------------------------------------------------------------------------------
-                /**
-                 * set GEN/MSI interface
-                 * @param[ in ] aDesignVariableInterface a GEN/MSI interface pointer
-                 */
-                virtual void set_dv_interface( MSI::Design_Variable_Interface * aDesignVariableInterface )
-                {
-                    MORIS_ERROR( false, "Equation_Set::set_dv_interface - not implemented for msi base class." );
-                }
-
-                //-------------------------------------------------------------------------------------------------
-                /**
-                 * get residual
-                 */
-                Cell< Matrix< DDRMat > > & get_residual()
-                {
-                    return mResidual;
-                }
-
-                //------------------------------------------------------------------------------
-                /**
-                 * get residual dof assembly map
-                 */
-                moris::Cell< moris::Matrix< DDSMat > > & get_res_dof_assembly_map()
-                {
-                    return mResDofAssemblyMap;
-                };
-
-                //-------------------------------------------------------------------------------------------------
-                /**
-                 * get QI
-                 */
-                Cell< Matrix< DDRMat > > & get_QI()
-                {
-                    return mQI;
-                }
-
-                //-------------------------------------------------------------------------------------------------
-                /**
-                 * get the element on the set
-                 * param[ out ] aElementType element type for the set
-                 */
-                virtual enum fem::Element_Type get_element_type() const
-                {
-                    MORIS_ERROR( false, "Equation_Set::get_element_type - not implemented for virtual member function");
-                    return fem::Element_Type::UNDEFINED;
-                }
-
-                //------------------------------------------------------------------------------
-                /**
-                 * get QI assembly map
-                 */
-                moris_index get_QI_assembly_index( const std::string & aIQIName );
-
-                //-------------------------------------------------------------------------------------------------
-                /**
-                 * get jacobian
-                 */
-                Matrix< DDRMat > & get_jacobian()
-                {
-                    return mJacobian;
-                }
-
-                //------------------------------------------------------------------------------
-                /**
-                 * get jacobian dof assembly map
-                 */
-                moris::Cell< moris::Matrix< DDSMat > > & get_jac_dof_assembly_map()
-                {
-                    return mJacDofAssemblyMap;
-                }
-
-                //-------------------------------------------------------------------------------------------------
-                /**
-                 * get dRdp
-                 */
-                moris::Cell< Matrix< DDRMat > > & get_drdp()
-                {
-                    return mdRdp;
-                }
-
-                //-------------------------------------------------------------------------------------------------
-                /**
-                 * get dRdpMat
-                 */
-                Matrix< DDRMat > & get_drdpmat()
-                {
-                    return mdRdp( 0 );
-                }
-
-                //------------------------------------------------------------------------------
-                /**
-                 * get dRdpMat pdv assembly map
-                 */
-                moris::Cell< moris::Matrix< DDSMat > > & get_mat_pdv_assembly_map()
-                {
-                    return mPdvMatAssemblyMap;
-                }
-
-                //------------------------------------------------------------------------------
-                /**
-                 * get dRdpMat pdv assembly vector
-                 */
-                Matrix< DDSMat > & get_mat_pdv_assembly_vector()
-                {
-                    return mPdvMatAssemblyVector;
-                }
-
-                //-------------------------------------------------------------------------------------------------
-                /**
-                 * get dRdpGeo
-                 */
-                Matrix< DDRMat > & get_drdpgeo()
-                {
-                    return mdRdp( 1 );
-                }
-
-                //------------------------------------------------------------------------------
-                /**
-                 * get dRdpGeo pdv assembly map
-                 */
-                std::map< std::pair< moris_index, PDV_Type >, uint > & get_geo_pdv_assembly_map()
-                {
-                    return mPdvGeoAssemblyMap;
-                }
-
-                //------------------------------------------------------------------------------
-                /**
-                 * get dRdpGeo pdv assembly vector
-                 */
-                Matrix< DDSMat > & get_geo_pdv_assembly_vector()
-                {
-                    return mPdvGeoAssemblyVector;
-                }
-
-                //-----------------------------------------------------------------------------------------
-                /**
-                 * get dQIdp
-                 */
-                moris::Cell< moris::Cell< Matrix< DDRMat > > > & get_dqidp()
-                {
-                    return mdQIdp;
-                }
-
-                //-----------------------------------------------------------------------------------------
-                /**
-                 * get dQIdp for material pdv
-                 */
-                moris::Cell< Matrix< DDRMat > > & get_dqidpmat()
-                {
-                    return mdQIdp( 0 );
-                }
-
-                //-----------------------------------------------------------------------------------------
-                /**
-                 * get dQIdp for geometry pdv
-                 */
-                moris::Cell< Matrix< DDRMat > > & get_dqidpgeo()
-                {
-                    return mdQIdp( 1 );
-                }
-
-                //-----------------------------------------------------------------------------------------
-                /**
-                 * get number of requested IQI for SA on set
-                 * @param[ out ] uint number of requested IQI for SA on set
-                 */
-                virtual uint get_number_of_requested_IQIs()
-                {
-                    MORIS_ERROR( false, "not implemented for base class.");
-                    return 0;
-                }
-
-                //-------------------------------------------------------------------------------------------------
-                /**
-                 * get number of right hand side
-                 */
-                uint get_num_rhs()
-                {
-                    return tNumRHS;
-                }
-
-                //------------------------------------------------------------------------------
-                /**
-                 * set model solver interface
-                 * @param[ in ] aModelSolverInterface a model solver interface pointer
-                 */
-                void set_model_solver_interface( Model_Solver_Interface * aModelSolverInterface )
-                {
-                    mModelSolverInterface = aModelSolverInterface;
-                }
-
-                //------------------------------------------------------------------------------
-                /**
-                 * get model solver interface
-                 * @param[ out ] aModelSolverInterface a model solver interface pointer
-                 */
-                Model_Solver_Interface * get_model_solver_interface()
-                {
-                    return mModelSolverInterface;
-                }
-
-                //------------------------------------------------------------------------------
-                /**
-                 * get number of equation objects
-                 */
-                uint get_num_equation_objects()
-                {
-                    return mEquationObjList.size();
-                }
-
-                //------------------------------------------------------------------------------
-                /**
-                 * get list of equation object pointers
-                 */
-                Cell< MSI::Equation_Object * > & get_equation_object_list()
-                {
-                    return mEquationObjList;
-                };
-
-                //------------------------------------------------------------------------------
-                /**
-                 * get unique dof type list
-                 * @param[ out ] mUniqueDofTypeList a unique list of dof type
-                 */
-                const moris::Cell< enum MSI::Dof_Type > & get_unique_dof_type_list()
-                {
-                    return mUniqueDofTypeList;
-                }
-
-                //------------------------------------------------------------------------------
-                /**
-                 * get unique dof type list
-                 * @param[ out ] mUniqueDofTypeList a unique list of dof type
-                 */
-                const moris::Cell< moris::Cell< enum MSI::Dof_Type > > & get_unique_master_slave_dof_type_list()
-                {
-                    return mUniqueDofTypeListMasterSlave;
-                }
-
-                //------------------------------------------------------------------------------
-                /**
-                 * get number of unique dof types
-                 */
-                moris::uint get_num_unique_dof_types()
-                {
-                    return mUniqueDofTypeList.size();
-                }
-
-                //------------------------------------------------------------------------------
-                /**
-                 * get unique dv type list
-                 * @param[ out ] mUniqueDvTypeList a unique list of dv type
-                 */
-                moris::Cell< enum PDV_Type > & get_unique_dv_type_list()
-                {
-                    return mUniqueDvTypeList;
-                }
-
-                //------------------------------------------------------------------------------
-                /**
-                 * get number of unique dv types
-                 */
-                moris::uint get_num_unique_dv_types()
-                {
-                    return mUniqueDvTypeList.size();
-                }
-
-                //------------------------------------------------------------------------------
-                /**
-                 * get requested dof types
-                 */
-                moris::Cell < enum MSI::Dof_Type > get_requested_dof_types();
-
-                //------------------------------------------------------------------------------
-                /**
-                 * get secundary dof types
-                 */
-                moris::Cell< moris::Cell< enum MSI::Dof_Type > > get_secundary_dof_types();
-
-                //------------------------------------------------------------------------------
-                /**
-                 * create requested IQI type map
-                 */
-                void create_requested_IQI_type_map();
-
-                //------------------------------------------------------------------------------
-                /**
-                 * get requested dv types
-                 */
-                moris::Cell < enum PDV_Type > get_requested_dv_types();
-
-                //------------------------------------------------------------------------------
-                /**
-                 * set visualization set
-                 * @param[ in ] aMeshIndex
-                 * @param[ in ] aVisMeshSet
-                 * @param[ in ] aOnlyPrimayCells
-                 */
-                virtual void set_visualization_set(
-                        const uint        aMeshIndex,
-                        moris::mtk::Set * aVisMeshSet,
-                        const bool        aOnlyPrimayCells )
-                {
-                    MORIS_ASSERT( false, "Equation_Set::set_visualization_set(), not implemented for base class" );
-                }
-
-                //------------------------------------------------------------------------------
-                /**
-                 * compute quantity of interest
-                 * @param[ in ] aMeshIndex
-                 * @param[ in ] aElementFieldValues
-                 * @param[ in ] aNodalFieldValues
-                 * @param[ in ] aGlobalScalar
-                 * @param[ in ] aOutputType
-                 * @param[ in ] aFieldType
-                 */
-                virtual void compute_quantity_of_interest(
-                        const uint              aMeshIndex,
-                        Matrix< DDRMat >      * aElementFieldValues,
-                        Matrix< DDRMat >      * aNodalFieldValues,
-                        moris::real           * aGlobalScalar,
-                        enum vis::Output_Type   aOutputType,
-                        enum vis::Field_Type    aFieldType)
-                {
-                    MORIS_ASSERT( false, "Equation_Set::compute_quantity_of_interest - not implemented for base class." );
-                }
-
-                //------------------------------------------------------------------------------
->>>>>>> 7f69b001
         };
         //------------------------------------------------------------------------------
     } /* namespace fem */
