/*
 * cl_Equation_Object.cpp
 *
 *  Created on: Jul 14, 2018
 *      Author: schmidt
 */
#include "cl_MSI_Equation_Object.hpp"
#include "cl_Solver_Factory.hpp"
#include "cl_Solver_Input.hpp"

#include "cl_FEM_Node_Base.hpp"

namespace moris
{
    namespace MSI
    {
    const moris::uint Equation_Object::get_max_pdof_hosts_ind()
    {
        //auto tMaxPdofHostsInd = mNodeObj( 0 )->get_index();                   //luint
        luint tMaxPdofHostsInd = 0;

        // Loop over all node obj. get the maximal node ind. FIXME ID will be changed to ind
        for ( moris::uint Ii=1; Ii < mNodeObj.size(); Ii++ )
        {
            tMaxPdofHostsInd = std::max( tMaxPdofHostsInd, mNodeObj( Ii )->get_id() );
        }
        return ( moris::uint ) tMaxPdofHostsInd;
    }

    //-------------------------------------------------------------------------------------------------
    void Equation_Object::create_my_pdof_hosts( const moris::uint                    aNumUsedDofTypes,
                               const moris::Mat< moris::sint >    & aPdofTypeMap,
                                     moris::Cell< Pdof_Host * >   & aPdofHostList)
    {
        // Determine size of list containing this equations objects pdof hosts
        moris::uint tNumMyPdofHosts = mNodeObj.size();                            //Fixme Add ghost and element numbers

        // Resize list containing this equations objects pdof hosts
        mMyPdofHosts.resize( tNumMyPdofHosts, nullptr );

        // Loop over all nodes of this element, creating new pdof hosts if not existing yet.
        for ( moris::uint Ii=0; Ii < mNodeObj.size(); Ii++ )
        {
            // Save node id of node Ii in temporary variable for more clarity.
            auto tNodeID = mNodeObj( Ii )->get_id();

            // check if pdof host corresponding to this node exists.
            if ( aPdofHostList( tNodeID ) == NULL)
            {
                // If node does not exist, create new pdof host.
                aPdofHostList( tNodeID ) = new Pdof_Host( aNumUsedDofTypes, mNodeObj( Ii ) );
            }

            // Add pointer to pdof host to the list containing this equation objects pdof hosts.
            mMyPdofHosts( Ii ) = aPdofHostList( tNodeID );

            // FIXME rewrite this function
            for ( moris::uint Ik=0; Ik < mEqnObjDofTypeList.size(); Ik++ )
            {
                mMyPdofHosts( Ii )->set_pdof_type( mEqnObjDofTypeList( Ik ), mTimeSteps, aNumUsedDofTypes, aPdofTypeMap );
            }
        }
        // Fixme add element
       // FIXME return pointer to pdofs
    }

    //-------------------------------------------------------------------------------------------------
    void Equation_Object::create_my_pdof_list()
    {
        // Get number of pdof hosts corresponding to this equation object
        moris::uint tNumMyPdofHosts = mMyPdofHosts.size();

        // Loop over all pdof hosts and get their number of (free) pdofs
        moris::uint tNumMyFreePdofs = 0;
        for ( moris::uint Ii=0; Ii < tNumMyPdofHosts; Ii++ )
        {
            tNumMyFreePdofs = tNumMyFreePdofs + mMyPdofHosts( Ii )->get_num_pdofs();
        }

        // Set size of vector containing this equation objects free pdofs.
        mFreePdofs.reserve( tNumMyFreePdofs );

        // Loop over all pdof hosts and dof types. Appending the psof pointers to the pdof list of this equation object
        //moris::uint tCounter = 0;
        for ( moris::uint Ik = 0; Ik < tNumMyPdofHosts; Ik++ )
        {
            // Loop over all pdof types
            for ( moris::uint Ij = 0; Ij < ( mMyPdofHosts( Ik )->get_pdof_hosts_pdof_list() ).size(); Ij++ )
            {
                mFreePdofs.append( ( mMyPdofHosts( Ik )->get_pdof_hosts_pdof_list() )( Ij ) );

//                    for ( moris::uint Ia = 0; Ia < ( mMyPdofHosts( Ik )->get_pdof_hosts_pdof_list() )( Ij ).size(); Ia++ )
//                    {
//                        // add pdof pointer to this equation objects pdof pointer list
//                        mFreePdofs( tCounter ) = ( mMyPdofHosts( Ik )->get_pdof_hosts_pdof_list() )( Ij )( Ia );
//                        tCounter = tCounter + 1;
//                    }
            }
        }
    }

    //-------------------------------------------------------------------------------------------------
    void Equation_Object::create_my_list_of_adof_ids()
    {
        // Get MAX number of pdofs for this equation object
        moris::uint tNumMyPdofs = mFreePdofs.size();

        // Loop over all pdofs to count their adofs
        moris::uint tNumMyAdofs = 0;
        for ( moris::uint Ij=0; Ij < tNumMyPdofs; Ij++ )
        {
            // Get Number of adofs cooresponding to this pdof
            moris::uint tNumAdofForThisPdof = ( mFreePdofs( Ij )->mAdofIds ).length();
            tNumMyAdofs = tNumMyAdofs + tNumAdofForThisPdof;
        }

        // Temporary matrix for adofs Ids
        moris::Mat< moris::sint > tNonUniqueAdofIds( tNumMyAdofs, 1 );

        moris::uint tAdofPosCounter = 0;

        // Loop over all pdofs to get their adofs and put them into a unique list
        for ( moris::uint Ij=0; Ij < tNumMyPdofs; Ij++ )
        {
            tNonUniqueAdofIds ( {tAdofPosCounter, tAdofPosCounter + ( mFreePdofs( Ij )->mAdofIds ).length() -1 }, { 0, 0} ) = mFreePdofs( Ij )->mAdofIds.data();

            // Add number if these adofs to number of assembled adofs
            tAdofPosCounter =tAdofPosCounter + ( mFreePdofs( Ij )->mAdofIds ).length();
        }
        // make list unique
        mUniqueAdofList = moris::unique( tNonUniqueAdofIds );
    }

    //-------------------------------------------------------------------------------------------------
    void Equation_Object::set_unique_adof_map()
    {
        //Get number of unique adofs of this equation object
        moris::uint tNumUniqueAdofs = mUniqueAdofList.length();

        // Loop over all unique adofs of this equation object
        for ( moris::uint Ii = 0; Ii < tNumUniqueAdofs; Ii++ )
        {
            mUniqueAdofMap[ mUniqueAdofList( Ii, 0 ) ] = Ii;
        }
    }

    //-------------------------------------------------------------------------------------------------
    void Equation_Object::build_PADofMap( moris::Mat< moris::real > & aPADofMap )
     {
         //Get number of unique adofs of this equation object
         moris::uint tNumUniqueAdofs = mUniqueAdofList.length();

         // Get MAX number of pdofs for this equation object
         moris::uint tNumMyPdofs = mFreePdofs.size();

         aPADofMap.set_size( tNumMyPdofs, tNumUniqueAdofs, 0.0 );

         // Loop over all pdofs of this equation object
         for ( moris::uint Ii = 0; Ii < tNumMyPdofs; Ii++ )
         {
             auto tPdof = mFreePdofs( Ii );

             // Loop over all adof Ids of this pdof
             for ( moris::uint Ik = 0; Ik < tPdof->mAdofIds.length(); Ik++ )
             {
                 // Getting tPADofMap column entry for the corrsponding value
                 moris::uint tColumnPos = mUniqueAdofMap[ tPdof->mAdofIds( Ik, 0 ) ];

                 // Insert value into pdof-adof-map
                 aPADofMap( Ii, tColumnPos ) = ( mFreePdofs( Ii )->mTmatrix)( Ik, 0 );
             }
         }
     }

    //-------------------------------------------------------------------------------------------------

<<<<<<< HEAD
        void Equation_Object::get_pdof_values( std::shared_ptr< Linear_Solver > aLin )
        {
            // pdof values of this element
            //Mat< real > tPdofValues;

            moris::Mat< moris::real> tTMatrix;

            this->build_PADofMap( tTMatrix );

            aLin->extract_my_values( mUniqueAdofList.length(), mUniqueAdofList, 0, mPdofValues);

            //tPdofValues = trans( tTMatrix ) * tPdofValues;

            //
            mPdofValues = tTMatrix * mPdofValues;
        }

=======
//    //FIXME will be deleted soon
//    void Equation_Object::get_pdof_values(  Mat < real > & aValues )
//    {
//        // pdof values of this element
//        Mat< real > tPdofValues;
//
//        moris::Mat< moris::real> tTMatrix;
//
//        this->build_PADofMap( tTMatrix );
//
//        mLin->extract_my_values( mUniqueAdofList.length(), mUniqueAdofList, 0, tPdofValues);
//
//        //tPdofValues = trans( tTMatrix ) * tPdofValues;
//
//        //
//        tPdofValues = tTMatrix * tPdofValues;
//
//        // fixme: Mathis > HELP!
//        // get pointers of vertices
//        auto tVertices = this->get_vertex_pointers();
//
//        uint tCount = 0;
//
//        for ( auto tVertex : tVertices )
//        {
//            aValues( tVertex->get_index() ) = tPdofValues( tCount++ );
//        }
//    }
>>>>>>> e68ea401

    //FIXME will be deleted soon
        void Equation_Object::get_adof_values(  Mat < real > & aValues )
        {
            Mat< real > tAdofValues;
            mLin->extract_my_values( mUniqueAdofList.length(), mUniqueAdofList, 0, tAdofValues );


        }

    //FIXME will be deleted soon
    void Equation_Object::set_solver( std::shared_ptr< Linear_Solver > aLin)
    {
       mLin = aLin;
    }
}
}<|MERGE_RESOLUTION|>--- conflicted
+++ resolved
@@ -14,7 +14,8 @@
 {
     namespace MSI
     {
-    const moris::uint Equation_Object::get_max_pdof_hosts_ind()
+    moris::uint
+    Equation_Object::get_max_pdof_hosts_ind()
     {
         //auto tMaxPdofHostsInd = mNodeObj( 0 )->get_index();                   //luint
         luint tMaxPdofHostsInd = 0;
@@ -27,10 +28,13 @@
         return ( moris::uint ) tMaxPdofHostsInd;
     }
 
-    //-------------------------------------------------------------------------------------------------
-    void Equation_Object::create_my_pdof_hosts( const moris::uint                    aNumUsedDofTypes,
-                               const moris::Mat< moris::sint >    & aPdofTypeMap,
-                                     moris::Cell< Pdof_Host * >   & aPdofHostList)
+//-------------------------------------------------------------------------------------------------
+
+    void
+    Equation_Object::create_my_pdof_hosts(
+            const moris::uint                  aNumUsedDofTypes,
+            const moris::Mat< moris::sint >  & aPdofTypeMap,
+            moris::Cell< Pdof_Host * >       & aPdofHostList)
     {
         // Determine size of list containing this equations objects pdof hosts
         moris::uint tNumMyPdofHosts = mNodeObj.size();                            //Fixme Add ghost and element numbers
@@ -64,8 +68,10 @@
        // FIXME return pointer to pdofs
     }
 
-    //-------------------------------------------------------------------------------------------------
-    void Equation_Object::create_my_pdof_list()
+//-------------------------------------------------------------------------------------------------
+
+    void
+    Equation_Object::create_my_pdof_list()
     {
         // Get number of pdof hosts corresponding to this equation object
         moris::uint tNumMyPdofHosts = mMyPdofHosts.size();
@@ -99,8 +105,9 @@
         }
     }
 
-    //-------------------------------------------------------------------------------------------------
-    void Equation_Object::create_my_list_of_adof_ids()
+//-------------------------------------------------------------------------------------------------
+    void
+    Equation_Object::create_my_list_of_adof_ids()
     {
         // Get MAX number of pdofs for this equation object
         moris::uint tNumMyPdofs = mFreePdofs.size();
@@ -131,8 +138,10 @@
         mUniqueAdofList = moris::unique( tNonUniqueAdofIds );
     }
 
-    //-------------------------------------------------------------------------------------------------
-    void Equation_Object::set_unique_adof_map()
+//-------------------------------------------------------------------------------------------------
+
+    void
+    Equation_Object::set_unique_adof_map()
     {
         //Get number of unique adofs of this equation object
         moris::uint tNumUniqueAdofs = mUniqueAdofList.length();
@@ -144,9 +153,10 @@
         }
     }
 
-    //-------------------------------------------------------------------------------------------------
-    void Equation_Object::build_PADofMap( moris::Mat< moris::real > & aPADofMap )
-     {
+//-------------------------------------------------------------------------------------------------
+    void
+    Equation_Object::build_PADofMap( moris::Mat< moris::real > & aPADofMap )
+    {
          //Get number of unique adofs of this equation object
          moris::uint tNumUniqueAdofs = mUniqueAdofList.length();
 
@@ -172,10 +182,11 @@
          }
      }
 
-    //-------------------------------------------------------------------------------------------------
-
-<<<<<<< HEAD
-        void Equation_Object::get_pdof_values( std::shared_ptr< Linear_Solver > aLin )
+//-------------------------------------------------------------------------------------------------
+
+
+        void
+        Equation_Object::get_pdof_values( std::shared_ptr< Linear_Solver > aLin )
         {
             // pdof values of this element
             //Mat< real > tPdofValues;
@@ -192,39 +203,11 @@
             mPdofValues = tTMatrix * mPdofValues;
         }
 
-=======
-//    //FIXME will be deleted soon
-//    void Equation_Object::get_pdof_values(  Mat < real > & aValues )
-//    {
-//        // pdof values of this element
-//        Mat< real > tPdofValues;
-//
-//        moris::Mat< moris::real> tTMatrix;
-//
-//        this->build_PADofMap( tTMatrix );
-//
-//        mLin->extract_my_values( mUniqueAdofList.length(), mUniqueAdofList, 0, tPdofValues);
-//
-//        //tPdofValues = trans( tTMatrix ) * tPdofValues;
-//
-//        //
-//        tPdofValues = tTMatrix * tPdofValues;
-//
-//        // fixme: Mathis > HELP!
-//        // get pointers of vertices
-//        auto tVertices = this->get_vertex_pointers();
-//
-//        uint tCount = 0;
-//
-//        for ( auto tVertex : tVertices )
-//        {
-//            aValues( tVertex->get_index() ) = tPdofValues( tCount++ );
-//        }
-//    }
->>>>>>> e68ea401
-
-    //FIXME will be deleted soon
-        void Equation_Object::get_adof_values(  Mat < real > & aValues )
+//-------------------------------------------------------------------------------------------------
+
+        //FIXME will be deleted soon
+        void
+        Equation_Object::get_adof_values(  Mat < real > & aValues )
         {
             Mat< real > tAdofValues;
             mLin->extract_my_values( mUniqueAdofList.length(), mUniqueAdofList, 0, tAdofValues );
@@ -232,10 +215,15 @@
 
         }
 
+//-------------------------------------------------------------------------------------------------
+
     //FIXME will be deleted soon
     void Equation_Object::set_solver( std::shared_ptr< Linear_Solver > aLin)
     {
        mLin = aLin;
     }
+
+//-------------------------------------------------------------------------------------------------
+
 }
 }