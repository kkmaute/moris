/*
 * cl_Model_Solver_Interface.hpp
 *
 *  Created on: Jul 22, 2018
 *      Author: schmidt
 */
#ifndef SRC_FEM_CL_EQUATION_MANAGER_HPP_
#define SRC_FEM_CL_EQUATION_MANAGER_HPP_

#include "typedefs.hpp"
#include "cl_Cell.hpp"
#include "cl_Matrix.hpp"
#include "linalg_typedefs.hpp"
#include "cl_Map.hpp"

#include "cl_MSI_Dof_Manager.hpp"
#include "cl_MSI_Multigrid.hpp"
#include "cl_MSI_Equation_Set.hpp"

#include "cl_Param_List.hpp"

namespace moris
{
    class Dist_Vector;

    namespace mtk
    {
        class Mesh;
    }
    namespace MSI
    {
        class MSI_Solver_Interface;
        class Model_Solver_Interface
        {
        private:
            //! List of equation blocks
            Cell< MSI::Equation_Set * >      mEquationBlocks;

            //! List of equation objects
            moris::Cell< Equation_Object * >   mEquationObjectList;

            //! Dof manager object
            Dof_Manager                        mDofMgn;

            //! Pointer to Mesh. Only used in multigrid
            mtk::Mesh                        * mMesh;

            //! Multigrid object pointer
            Multigrid * mMultigrid = nullptr;

            Param_List< boost::variant< bool, sint, real  > > mMSIParameterList;

            friend class MSI_Solver_Interface;

//------------------------------------------------------------------------------

            void set_solver_parameters();

     public:
        Model_Solver_Interface( moris::Cell < Equation_Object* > & aListEqnObj ) : mEquationObjectList( aListEqnObj )
        {
            this->set_solver_parameters();
        };

//------------------------------------------------------------------------------

        /**
         * @brief Model solver interface constructor. This function is tested by the test [MSI_Test][MSI_Test_parallel]
         *
         * @param[in] aListEqnObj   List containing all the equation objects.
         * @param[in] aCommTable    Communication table for adofs.
         *
         */
        Model_Solver_Interface(      Cell< MSI::Equation_Set * >                     & aElementBlocks,
                               const Matrix< IdMat >                                   & aCommTable,
                               const moris::map< moris::moris_id, moris::moris_index > & aAdofLocaltoGlobalMap,
                               const moris::uint                                         aNumMaxAdofs ) : mEquationBlocks( aElementBlocks ),
                                                                                                          mDofMgn( aCommTable, this )
        {

            this->set_solver_parameters();

            this->create_equation_object_list();

            mDofMgn.set_adof_map( & aAdofLocaltoGlobalMap );

            mDofMgn.set_max_num_adofs( aNumMaxAdofs );

            mDofMgn.initialize_pdof_type_list( mEquationBlocks );
        };

//------------------------------------------------------------------------------

        Model_Solver_Interface(      Cell< MSI::Equation_Set * >                     & aElementBlocks,
                               const Matrix< IdMat >                                   & aCommTable,
                               const moris::map< moris::moris_id, moris::moris_index > & aAdofLocaltoGlobalMap,
                               const moris::uint                                         aNumMaxAdofs,
                                     mtk::Mesh                                         * aMesh ) : mEquationBlocks( aElementBlocks ),
                                                                                                   mDofMgn( aCommTable, this ),
                                                                                                   mMesh( aMesh )
        {
            this->set_solver_parameters();

            this->create_equation_object_list();

            mDofMgn.set_adof_map( & aAdofLocaltoGlobalMap );

            mDofMgn.set_max_num_adofs( aNumMaxAdofs );

<<<<<<< HEAD
            //mDofMgn.initialize_pdof_type_list( aListEqnObj );

            mDofMgn.initialize_pdof_type_list( mElementBlocks );

=======
            mDofMgn.initialize_pdof_type_list( mEquationBlocks );
>>>>>>> 5e7e0135
        };

//------------------------------------------------------------------------------

        ~Model_Solver_Interface()
        {
            if( mMultigrid != NULL )
            {
                delete mMultigrid;
            }
        };

//------------------------------------------------------------------------------

        void create_equation_object_list()
        {
            moris::uint tNumEquationObj = 0;

            for( luint Ik = 0; Ik < mEquationBlocks.size(); ++Ik )
            {
                tNumEquationObj = tNumEquationObj + mEquationBlocks( Ik )->get_num_equation_objects();
            }

            mEquationObjectList.reserve( tNumEquationObj );

            for( luint Ik = 0; Ik < mEquationBlocks.size(); ++Ik )
            {
                mEquationObjectList.append( mEquationBlocks( Ik )->get_equation_object_list() );
            }
        };

//------------------------------------------------------------------------------

        void finalize( const bool aUseMultigrid = false )
        {
            for ( Equation_Object* tElement : mEquationObjectList )
            {
                tElement->set_model_solver_interface_pointer( this );
            }
            mDofMgn.initialize_pdof_host_list( mEquationObjectList );

            mDofMgn.create_adofs();

            mDofMgn.set_pdof_t_matrix();

            for ( Equation_Object* tElement : mEquationObjectList )
            {
                tElement->create_my_pdof_list();

                tElement->create_my_list_of_adof_ids();

                tElement->set_unique_adof_map();
            }

            if ( aUseMultigrid )
            {
                mMultigrid = new Multigrid( this, mMesh );

                mMultigrid->multigrid_initialize();
            }
        };

//------------------------------------------------------------------------------

        moris::uint get_num_eqn_blocks()
        {
            return mEquationBlocks.size();
        };

//------------------------------------------------------------------------------

        moris::uint get_num_eqn_objs()
        {
            return mEquationObjectList.size();
        };

//------------------------------------------------------------------------------

        moris::uint get_num_eqn_objs_on_block( moris::uint aBlockInd )
        {
            return mEquationBlocks( aBlockInd )->get_num_equation_objects();
        };

//------------------------------------------------------------------------------

        Equation_Set * get_eqn_block( const moris::uint & aMyEquBlockInd )
        {
            return mEquationBlocks( aMyEquBlockInd );
        };

//------------------------------------------------------------------------------

        Equation_Object * get_eqn_obj( const moris::uint & aMyEquObjInd )
        {
            return mEquationObjectList( aMyEquObjInd );
        };

//------------------------------------------------------------------------------

        Dof_Manager * get_dof_manager()
        {
            return & mDofMgn;
        };

//------------------------------------------------------------------------------

        Multigrid * get_msi_multigrid_pointer( )
        {
            return mMultigrid;
        };

//------------------------------------------------------------------------------

        void read_multigrid_maps( const moris::uint               aLevel,
                                  const moris::Matrix< DDSMat > & aExtFineIndices,
                                  const moris::sint               aTypeTimeIdentifier,
                                        moris::Matrix< DDSMat > & aInternalFineIndices)
        {
            mMultigrid->read_multigrid_maps( aLevel, aExtFineIndices, aTypeTimeIdentifier, aInternalFineIndices );
        };

//------------------------------------------------------------------------------

        mtk::Mesh * get_mesh_pointer_for_multigrid( )
        {
            return mMesh;
        };

//------------------------------------------------------------------------------

        boost::variant< bool, sint, real > & set_param( const std::string & aKey )
        {
            return mMSIParameterList( aKey );
        }

//------------------------------------------------------------------------------

        moris::sint get_adof_order_for_type( moris::uint aDofType );

//------------------------------------------------------------------------------

        moris::uint get_time_levels_for_type( const enum Dof_Type aDofType )
        {
            return mDofMgn.get_time_levels_for_type( aDofType );
        };

//------------------------------------------------------------------------------
    };
    }
}

#endif /* SRC_FEM_CL_EQUATION_MANAGER_HPP_ */<|MERGE_RESOLUTION|>--- conflicted
+++ resolved
@@ -107,14 +107,9 @@
 
             mDofMgn.set_max_num_adofs( aNumMaxAdofs );
 
-<<<<<<< HEAD
-            //mDofMgn.initialize_pdof_type_list( aListEqnObj );
-
-            mDofMgn.initialize_pdof_type_list( mElementBlocks );
-
-=======
+
             mDofMgn.initialize_pdof_type_list( mEquationBlocks );
->>>>>>> 5e7e0135
+
         };
 
 //------------------------------------------------------------------------------
