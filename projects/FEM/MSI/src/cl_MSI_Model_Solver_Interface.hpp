--- conflicted
+++ resolved
@@ -105,12 +105,10 @@
 
             mDofMgn.set_max_num_adofs( aNumMaxAdofs );
 
-<<<<<<< HEAD
-            mDofMgn.initialize_pdof_type_list( aListEqnObj );
-
-=======
+            //mDofMgn.initialize_pdof_type_list( aListEqnObj );
+
             mDofMgn.initialize_pdof_type_list( mElementBlocks );
->>>>>>> c44d4f90
+
         };
 
 //------------------------------------------------------------------------------
