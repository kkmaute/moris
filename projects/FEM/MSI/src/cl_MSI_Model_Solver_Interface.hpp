--- conflicted
+++ resolved
@@ -150,15 +150,9 @@
 
         void finalize( const bool aUseMultigrid = false )
         {
-<<<<<<< HEAD
             for ( luint Ik = 0; Ik < mEquationBlocks.size(); ++Ik )
             {
                 mEquationBlocks( Ik )->set_model_solver_interface( this );
-=======
-            for ( Equation_Set* tEquationSet : mEquationBlocks )
-            {
-                tEquationSet->set_model_solver_interface_pointer( this );
->>>>>>> c986973b
             }
 
             mDofMgn.initialize_pdof_host_list( mEquationObjectList );
