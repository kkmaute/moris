--- conflicted
+++ resolved
@@ -20,10 +20,7 @@
 #include "cl_MSI_Pdof_Host.hpp"
 namespace moris
 {
-<<<<<<< HEAD
-    class Dist_Vector;
-=======
->>>>>>> cdca9a2d
+class Dist_Vector;
     namespace mtk
     {
         class Set;
