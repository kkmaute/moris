/*
 * cl_Equation_Object.hpp
 *
 *  Created on: Jul 14, 2018
 *      Author: schmidt
 */
#ifndef SRC_FEM_CL_EQUATION_OBJECT_HPP_
#define SRC_FEM_CL_EQUATION_OBJECT_HPP_

#include <memory>
#include "cl_Matrix.hpp"
#include "linalg_typedefs.hpp"

#include "cl_MTK_Enums.hpp"                 //FEM/INT/src
#include "cl_MTK_Vertex.hpp"      //MTK/src

#include "fn_trans.hpp"
#include "op_times.hpp"

#include "cl_MSI_Pdof_Host.hpp"
namespace moris
{
class Dist_Vector;
    namespace mtk
    {
        class Set;
        class Cluster;
    }
    namespace fem
    {
        class Node_Base;
        class Element;
    }
    namespace fem
    {
        class Cluster;

    }
    namespace vis
    {
        enum class Output_Type;
        enum class Field_Type;
    }
    namespace MSI
    {
        class Pdof;
        class Pdof_Host;
        class Pdv;
        class Pdv_Host;
        class Equation_Set;
        class Dof_Manager;
        class Equation_Object
        {
                //-------------------------------------------------------------------------------------------------
            protected:
                //-------------------------------------------------------------------------------------------------
                moris::Cell< moris::Cell< fem::Node_Base * > >     mNodeObj;
                moris::Cell< moris::Cell< Pdof_Host * > >          mMyPdofHosts;       // Pointer to the pdof hosts of this equation object

                moris::Cell< Pdof* >                               mFreePdofs;         // List of the pdof pointers of this equation obj
                moris::Cell< moris::Cell< moris::Cell< Pdof* > > > mFreePdofList;      // FIXME list of free pdofs ordered after their dof type . mFreePdofs or mFreePdofList should be deleted

                Matrix< DDSMat >                                   mUniqueAdofList;    // Unique adof list for this equation object
                moris::Cell< moris::Cell< Matrix< DDSMat > > >     mUniqueAdofTypeList;
                moris::map < moris::uint, moris::uint >            mUniqueAdofMap;     // Map to

                moris::Cell< moris::Cell< moris::map < moris::uint, moris::uint > > > mUniqueAdofMapList;     // Map to

                //! weak BCs of element FIXME
                Matrix< DDRMat > mNodalWeakBCs;

                //! actual pdof values. Cells are for different multi-vectors
                moris::Cell< Matrix< DDRMat > > mPdofValues;

                //! previous pdof values
                moris::Cell< Matrix< DDRMat > > mPreviousPdofValues;

                //! adjoint pdof values
                moris::Cell< Matrix< DDRMat > > mAdjointPdofValues;

                moris::uint mEqnObjInd;

                //            Matrix< DDRMat > mTime;
                //            Matrix< DDRMat > mPrevTime;

                Equation_Set * mEquationSet;

                moris::uint mNumPdofSystems = 0;

                friend class fem::Element;
                friend class fem::Cluster;

                //-------------------------------------------------------------------------------------------------
            public:
                //-------------------------------------------------------------------------------------------------

                Equation_Object(){};

                Equation_Object( Equation_Set * aElementBlock ) : mEquationSet( aElementBlock )
                {};

                //-------------------------------------------------------------------------------------------------
                Equation_Object( const moris::Cell < moris::Cell< fem::Node_Base * > > & aNodeObjs );

                //-------------------------------------------------------------------------------------------------

                virtual ~Equation_Object(){};

                //-------------------------------------------------------------------------------------------------

                void set_time( Matrix< DDRMat > & aTime );

                //-------------------------------------------------------------------------------------------------

                Matrix< DDRMat > & get_time();

                //-------------------------------------------------------------------------------------------------

                Matrix< DDRMat > & get_previous_time();

                //-------------------------------------------------------------------------------------------------
                Cell< Matrix< DDRMat > > & get_pdof_values( )
                {
                    this->compute_my_pdof_values();

                    return mPdofValues;
                };

                //-------------------------------------------------------------------------------------------------
                /**
                 * @brief Returns the number of nodes, elements and ghosts related to this equation object. This function is only for unit test purposes.
                 *
                 */
                // Number of potential pdof hosts based on the number of nodes // Fixme add elements and ghosts
                moris::uint get_num_pdof_hosts()
                {
                    moris::uint tNumPdofHosts = 0;
                    for( uint Ik = 0; Ik < mNodeObj.size(); Ik++ )
                    {
                        tNumPdofHosts = tNumPdofHosts + mNodeObj( Ik ).size();
                    }
                    return tNumPdofHosts;
                }

                //------------------------------------------------------------------------------------------------

                /**
                 * @brief Returns the maximal pdof host (node) index of this equation object
                 *
                 */
                moris::uint get_max_pdof_hosts_ind();

                //-------------------------------------------------------------------------------------------------

                /**
                 * @brief Creates the pdof hosts of this equation object, if not created earlier, and puts them into the local pdof host list.
                 *  This function is tested by the test [Eqn_Obj_create_pdof_host]
                 *
                 * @param[in] aNumUsedDofTypes   Number of globally used dof types
                 * @param[in] aPdofTypeMap       Map which maps the dof type enum values to a consecutive list of dof type indices.
                 * @param[in] aPdofHostList      List of pdof hosts.
                 *
                 */
                void create_my_pdof_hosts(
                        const moris::uint                  aNumUsedDofTypes,
                        const Matrix< DDSMat >           & aPdofTypeMap,
                        const Matrix< DDUMat >           & aTimePerDofType,
                        moris::Cell< Pdof_Host * > & aPdofHostList );

                //-------------------------------------------------------------------------------------------------

                /**
                 * @brief This function creates a list of pdof pointers related to this equation object. This function is tested by the test [Eqn_Obj_create_my_pdof_list]
                 * [Dof_Mgn_create_unique_dof_type_map_matrix]
                 *
                 */
                void create_my_pdof_list();

                //-------------------------------------------------------------------------------------------------
                /**
                 * @brief This function creates a unique list of adofs Ids corresponding to this equation object. This function is tested by the test [Eqn_Obj_create_my_list_of_adof_ids]
                 *
                 */
                void create_my_list_of_adof_ids();

                //-------------------------------------------------------------------------------------------------
                /**
                 * @brief This function creates a map relating the adof ids to the positions for this equation object . This function is tested by the test [Eqn_Obj_create_adof_map]
                 *
                 */
                void set_unique_adof_map();

                //-------------------------------------------------------------------------------------------------
                /**
                 * @brief This function creates a PADofMap witch can be used to for a calculation from pdofs to adofs . This function is tested by the test [Eqn_Obj_PADofMap]
                 *
                 */
                void build_PADofMap( Matrix< DDRMat > & aPADofMap );

                //-------------------------------------------------------------------------------------------------

                void build_PADofMap_list( Cell< Cell< Matrix< DDRMat > > > & aPADofMap );

                void build_PADofMap_1( Matrix< DDRMat > & aPADofMap );

                //-------------------------------------------------------------------------------------------------

                /**
                 * @brief Compute function for the pdof values of this particular equation object
                 *
                 */
                void compute_my_pdof_values( );

                //-------------------------------------------------------------------------------------------------

                /**
                 * @brief Compute function for the previous pdof values of this particular equation object
                 *
                 */
                void compute_previous_pdof_values( );

                //-------------------------------------------------------------------------------------------------

                /**
                 * @brief Compute function for the labda values
                 *
                 */
                void compute_my_adjoint_values( );

                //-------------------------------------------------------------------------------------------------

                /**
                 * @brief Get function for the pdof values of this particular equation object.
                 * get_my_pdof_values() has to be called first to initialize.
                 * @param[ in ] aPdofValues             All pdof values of this equation object
                 * @param[ in ] aRequestedDofTypes      List of requested dof types
                 * @param[ in ] aRequestedPdofValues    Reference to the matrix of requested pdof values
                 * @param[ in ] aIsMaster             enum for master or slave
                 */
                void get_my_pdof_values(
                        const moris::Cell< Matrix< DDRMat > >  & aPdofValues,
                        const moris::Cell< enum Dof_Type >     & aRequestedDofTypes,
                        Cell< Cell< Matrix< DDRMat > > > & aRequestedPdofValues,
                        const mtk::Master_Slave                  aIsMaster = mtk::Master_Slave::MASTER );

                //-------------------------------------------------------------------------------------------------

                void reshape_pdof_values(
                        const Cell< Matrix< DDRMat > > & aPdofValues,
                        Matrix< DDRMat >         & aReshapedPdofValues );

                //-------------------------------------------------------------------------------------------------

                void set_vector_entry_number_of_pdof();

                //-------------------------------------------------------------------------------------------------

                void get_egn_obj_jacobian( Matrix< DDRMat > & aEqnObjMatrix );

                //-------------------------------------------------------------------------------------------------

                void get_equation_obj_residual( Cell< Matrix< DDRMat > > & aEqnObjRHS );

                //-------------------------------------------------------------------------------------------------

                void add_staggered_contribution_to_residual( Matrix< DDRMat > & aElementResidual );

                //-------------------------------------------------------------------------------------------------
                //            void get_equation_obj_dof_ids( Matrix< DDSMat > & aEqnObjAdofId )
                //            {
                //                aEqnObjAdofId = mUniqueAdofList;
                //            };

                //-------------------------------------------------------------------------------------------------
                void get_equation_obj_dof_ids( Matrix< DDSMat > & aEqnObjAdofId );

                //-------------------------------------------------------------------------------------------------
                /**
                 * returns a moris::Mat with indices of vertices that are connected to this element
                 */
                moris_index get_node_index( const moris_index aElementLocalNodeIndex ) const ;

                //-------------------------------------------------------------------------------------------------

                virtual Matrix< DDSMat > get_adof_indices()
                    {
                    MORIS_ERROR( false, "this function does nothing");
                    return Matrix< DDSMat >(0,0);
                    }

                //-------------------------------------------------------------------------------------------------

                virtual void compute_jacobian()
                {
                    MORIS_ERROR( false, "this function does nothing");
                }

                //-------------------------------------------------------------------------------------------------

                virtual void compute_residual()
                {
                    MORIS_ERROR( false, "this function does nothing");
                }

                //-------------------------------------------------------------------------------------------------

                virtual void compute_jacobian_and_residual()
                {
                    MORIS_ERROR( false, "this function does nothing");
                }

                //------------------------------------------------------------------------------
                /**
                 * compute dRdp
                 */
                virtual void compute_dRdp()
                {
                    MORIS_ERROR( false, "Equation_Object::compute_dRdp - not implemented in msi." );
                };

                //------------------------------------------------------------------------------
                /**
                 * compute dQIdp with finite difference
                 */
                virtual void compute_dQIdp_explicit()
                {
                    MORIS_ERROR( false, "Equation_Object::compute_dQIdp_explicit - not implemented in msi." );
                };

                //------------------------------------------------------------------------------
                /**
                 * compute dQIdp
                 */
                virtual void compute_dQIdp()
                {
                    MORIS_ERROR( false, "Equation_Object::compute_dQIdp - not implemented in msi." );
                };

                //------------------------------------------------------------------------------
                /**
                 * compute dQIdu
                 */
                virtual void compute_dQIdu()
                {
                    MORIS_ERROR( false, "Equation_Object::compute_dQIdu - not implemented in msi." );
                };

                //------------------------------------------------------------------------------
                /**
                 * compute QI
                 */
                virtual void compute_QI()
                {
                    MORIS_ERROR( false, "Equation_Object::compute_QI - not implemented in msi." );
                };

                //-------------------------------------------------------------------------------------------------

                virtual moris::real compute_integration_error( moris::real (*aFunction)( const Matrix< DDRMat > & aPoint ) )
                {
                    MORIS_ERROR( false, "this function does nothing");
                    return 0.0;
                }

                //-------------------------------------------------------------------------------------------------

                virtual moris::real compute_element_average_of_scalar_field()
                {
                    MORIS_ERROR( false, "this function does nothing");
                    return 0.0;
                }

                //-------------------------------------------------------------------------------------------------

                /**
                 * return Neumann boundary conditions, writable version
                 */
                virtual Matrix< DDRMat > & get_weak_bcs()
                    {
                    return mNodalWeakBCs;
                    }

                //-------------------------------------------------------------------------------------------------
                /**
                 * return Neumann boundary conditions, const version
                 */
                const Matrix< DDRMat > & get_weak_bcs() const
                    {
                    return mNodalWeakBCs;
                    }

                ////-------------------------------------------------------------------------------------------------
                //            /**
                //             * set the list of side ordinals
                //             */
                //            void set_list_of_side_ordinals( const Matrix< IndexMat > & aListOfSideOrdinals )
                //            {
                //                mListOfSideOrdinals = aListOfSideOrdinals;
                //            }
                //
                ////-------------------------------------------------------------------------------------------------
                //            /**
                //             * set the list of time ordinals
                //             */
                //            void set_list_of_time_ordinals( const Matrix< IndexMat > & aListOfTimeOrdinals )
                //            {
                //                mListOfTimeOrdinals = aListOfTimeOrdinals;
                //            }

                //-------------------------------------------------------------------------------------------------

                /**
                 * how many nodes are connected to this element
                 */
                uint get_num_nodes() const
                {
                    return mNodeObj( 0 ).size();
                }

                //-------------------------------------------------------------------------------------------------

                virtual moris::real get_element_nodal_pdof_value( moris_index   aVertexIndex,
                        moris::Cell< MSI::Dof_Type > aDofType )
                {
                    MORIS_ERROR( false, "Equation_Object::get_element_nodal_pdof_value - this function does nothing");
                    return 0.0;
                }

                //-------------------------------------------------------------------------------------------------

                virtual void set_visualization_cluster( const mtk::Cluster * aVisMeshCluster )
                {
                    MORIS_ASSERT( false, "set_visualization_cluster(), not implemented for base class." );
                }

                //-------------------------------------------------------------------------------------------------
                virtual void compute_quantity_of_interest( const uint            aMeshIndex,
                        enum vis::Output_Type aOutputType,
                        enum vis::Field_Type    aFieldType)
                {
                    MORIS_ASSERT( false, "compute_quantity_of_interest(), not implemented for base class." );
                }

<<<<<<< HEAD
//-------------------------------------------------------------------------------------------------

            /**
             * @brief Compute function for the previous pdof values of this particular equation object
             *
             */
            void compute_previous_pdof_values( );

//-------------------------------------------------------------------------------------------------

            /**
             * @brief Compute function for the labda values
             *
             */
            void compute_my_adjoint_values( );

//-------------------------------------------------------------------------------------------------

            /**
             * @brief Get function for the pdof values of this particular equation object.
             * get_my_pdof_values() has to be called first to initialize.
             * @param[ in ] aPdofValues             All pdof values of this equation object
             * @param[ in ] aRequestedDofTypes      List of requested dof types
             * @param[ in ] aRequestedPdofValues    Reference to the matrix of requested pdof values
             * @param[ in ] aIsMaster             enum for master or slave
             */
            void get_my_pdof_values( const moris::Cell< Matrix< DDRMat > >  & aPdofValues,
                                     const moris::Cell< enum Dof_Type >     & aRequestedDofTypes,
                                           Cell< Cell< Matrix< DDRMat > > > & aRequestedPdofValues,
                                     const mtk::Master_Slave                  aIsMaster = mtk::Master_Slave::MASTER );

//-------------------------------------------------------------------------------------------------

            void reshape_pdof_values( const Cell< Matrix< DDRMat > > & aPdofValues,
                                            Matrix< DDRMat >         & aReshapedPdofValues );

//-------------------------------------------------------------------------------------------------

            void set_vector_entry_number_of_pdof();

//-------------------------------------------------------------------------------------------------

            void get_egn_obj_jacobian( Matrix< DDRMat > & aEqnObjMatrix );

//-------------------------------------------------------------------------------------------------

            void get_equation_obj_residual( Cell< Matrix< DDRMat > > & aEqnObjRHS );

//-------------------------------------------------------------------------------------------------

            void add_staggered_contribution_to_residual( Matrix< DDRMat > & aElementResidual );

//-------------------------------------------------------------------------------------------------
//            void get_equation_obj_dof_ids( Matrix< DDSMat > & aEqnObjAdofId )
//            {
//                aEqnObjAdofId = mUniqueAdofList;
//            };

//-------------------------------------------------------------------------------------------------
            void get_equation_obj_dof_ids( Matrix< DDSMat > & aEqnObjAdofId );

//-------------------------------------------------------------------------------------------------
            /**
             * returns a moris::Mat with indices of vertices that are connected to this element
             */
            moris_index get_node_index( const moris_index aElementLocalNodeIndex ) const ;

//-------------------------------------------------------------------------------------------------

            virtual Matrix< DDSMat > get_adof_indices()
            {
                MORIS_ERROR( false, "this function does nothing");
                return Matrix< DDSMat >(0,0);
            }

//-------------------------------------------------------------------------------------------------

            virtual void compute_jacobian()
            {
                MORIS_ERROR( false, "this function does nothing");
            }

//-------------------------------------------------------------------------------------------------

            virtual void compute_residual()
            {
                MORIS_ERROR( false, "this function does nothing");
            }

//-------------------------------------------------------------------------------------------------

            virtual void compute_jacobian_and_residual()
            {
                MORIS_ERROR( false, "this function does nothing");
            }

//------------------------------------------------------------------------------
            /**
             * compute dRdp
             */
            virtual void compute_dRdp()
            {
                MORIS_ERROR( false, "Equation_Object::compute_dRdp - not implemented in msi." );
            };

//------------------------------------------------------------------------------
            /**
             * compute dQIdp with finite difference
             */
            virtual void compute_dQIdp_explicit()
            {
                MORIS_ERROR( false, "Equation_Object::compute_dQIdp_explicit - not implemented in msi." );
            };

//------------------------------------------------------------------------------
            /**
             * compute dQIdp
             */
            virtual void compute_dQIdp_implicit()
            {
                MORIS_ERROR( false, "Equation_Object::compute_dQIdp_implicit - not implemented in msi." );
            };

//------------------------------------------------------------------------------
            /**
             * compute dQIdu
             */
            virtual void compute_dQIdu()
            {
                MORIS_ERROR( false, "Equation_Object::compute_dQIdu - not implemented in msi." );
            };

//------------------------------------------------------------------------------
            /**
             * compute QI
             */
            virtual void compute_QI()
            {
                MORIS_ERROR( false, "Equation_Object::compute_QI - not implemented in msi." );
            };

//-------------------------------------------------------------------------------------------------

            virtual moris::real compute_integration_error( moris::real (*aFunction)( const Matrix< DDRMat > & aPoint ) )
            {
                MORIS_ERROR( false, "this function does nothing");
                return 0.0;
            }

//-------------------------------------------------------------------------------------------------

            virtual moris::real compute_element_average_of_scalar_field()
            {
                MORIS_ERROR( false, "this function does nothing");
                return 0.0;
            }

//-------------------------------------------------------------------------------------------------

            /**
             * return Neumann boundary conditions, writable version
             */
            virtual Matrix< DDRMat > & get_weak_bcs()
            {
                return mNodalWeakBCs;
            }

//-------------------------------------------------------------------------------------------------
            /**
             * return Neumann boundary conditions, const version
             */
            const Matrix< DDRMat > & get_weak_bcs() const
            {
                return mNodalWeakBCs;
            }

////-------------------------------------------------------------------------------------------------
//            /**
//             * set the list of side ordinals
//             */
//            void set_list_of_side_ordinals( const Matrix< IndexMat > & aListOfSideOrdinals )
//            {
//                mListOfSideOrdinals = aListOfSideOrdinals;
//            }
//
////-------------------------------------------------------------------------------------------------
//            /**
//             * set the list of time ordinals
//             */
//            void set_list_of_time_ordinals( const Matrix< IndexMat > & aListOfTimeOrdinals )
//            {
//                mListOfTimeOrdinals = aListOfTimeOrdinals;
//            }

//-------------------------------------------------------------------------------------------------

            /**
             * how many nodes are connected to this element
             */
            uint get_num_nodes() const
            {
                return mNodeObj( 0 ).size();
            }

//-------------------------------------------------------------------------------------------------

            virtual moris::real get_element_nodal_pdof_value( moris_index   aVertexIndex,
                                                       moris::Cell< MSI::Dof_Type > aDofType )
            {
                MORIS_ERROR( false, "Equation_Object::get_element_nodal_pdof_value - this function does nothing");
                return 0.0;
            }

//-------------------------------------------------------------------------------------------------

            virtual void set_visualization_cluster( const mtk::Cluster * aVisMeshCluster )
            {
                MORIS_ASSERT( false, "set_visualization_cluster(), not implemented for base class." );
            }

//-------------------------------------------------------------------------------------------------
            virtual void compute_quantity_of_interest( const uint            aMeshIndex,
                                                       enum vis::Output_Type aOutputType,
                                                       enum vis::Field_Type    aFieldType)
            {
                MORIS_ASSERT( false, "compute_quantity_of_interest(), not implemented for base class." );
            }

//-------------------------------------------------------------------------------------------------
=======
                //-------------------------------------------------------------------------------------------------
>>>>>>> 379ab3c3
        };
    }
}

#endif /* SRC_FEM_CL_EQUATION_OBJECT_HPP_ */<|MERGE_RESOLUTION|>--- conflicted
+++ resolved
@@ -331,7 +331,7 @@
                 /**
                  * compute dQIdp
                  */
-                virtual void compute_dQIdp()
+                virtual void compute_dQIdp_implicit()
                 {
                     MORIS_ERROR( false, "Equation_Object::compute_dQIdp - not implemented in msi." );
                 };
@@ -440,240 +440,6 @@
                 {
                     MORIS_ASSERT( false, "compute_quantity_of_interest(), not implemented for base class." );
                 }
-
-<<<<<<< HEAD
-//-------------------------------------------------------------------------------------------------
-
-            /**
-             * @brief Compute function for the previous pdof values of this particular equation object
-             *
-             */
-            void compute_previous_pdof_values( );
-
-//-------------------------------------------------------------------------------------------------
-
-            /**
-             * @brief Compute function for the labda values
-             *
-             */
-            void compute_my_adjoint_values( );
-
-//-------------------------------------------------------------------------------------------------
-
-            /**
-             * @brief Get function for the pdof values of this particular equation object.
-             * get_my_pdof_values() has to be called first to initialize.
-             * @param[ in ] aPdofValues             All pdof values of this equation object
-             * @param[ in ] aRequestedDofTypes      List of requested dof types
-             * @param[ in ] aRequestedPdofValues    Reference to the matrix of requested pdof values
-             * @param[ in ] aIsMaster             enum for master or slave
-             */
-            void get_my_pdof_values( const moris::Cell< Matrix< DDRMat > >  & aPdofValues,
-                                     const moris::Cell< enum Dof_Type >     & aRequestedDofTypes,
-                                           Cell< Cell< Matrix< DDRMat > > > & aRequestedPdofValues,
-                                     const mtk::Master_Slave                  aIsMaster = mtk::Master_Slave::MASTER );
-
-//-------------------------------------------------------------------------------------------------
-
-            void reshape_pdof_values( const Cell< Matrix< DDRMat > > & aPdofValues,
-                                            Matrix< DDRMat >         & aReshapedPdofValues );
-
-//-------------------------------------------------------------------------------------------------
-
-            void set_vector_entry_number_of_pdof();
-
-//-------------------------------------------------------------------------------------------------
-
-            void get_egn_obj_jacobian( Matrix< DDRMat > & aEqnObjMatrix );
-
-//-------------------------------------------------------------------------------------------------
-
-            void get_equation_obj_residual( Cell< Matrix< DDRMat > > & aEqnObjRHS );
-
-//-------------------------------------------------------------------------------------------------
-
-            void add_staggered_contribution_to_residual( Matrix< DDRMat > & aElementResidual );
-
-//-------------------------------------------------------------------------------------------------
-//            void get_equation_obj_dof_ids( Matrix< DDSMat > & aEqnObjAdofId )
-//            {
-//                aEqnObjAdofId = mUniqueAdofList;
-//            };
-
-//-------------------------------------------------------------------------------------------------
-            void get_equation_obj_dof_ids( Matrix< DDSMat > & aEqnObjAdofId );
-
-//-------------------------------------------------------------------------------------------------
-            /**
-             * returns a moris::Mat with indices of vertices that are connected to this element
-             */
-            moris_index get_node_index( const moris_index aElementLocalNodeIndex ) const ;
-
-//-------------------------------------------------------------------------------------------------
-
-            virtual Matrix< DDSMat > get_adof_indices()
-            {
-                MORIS_ERROR( false, "this function does nothing");
-                return Matrix< DDSMat >(0,0);
-            }
-
-//-------------------------------------------------------------------------------------------------
-
-            virtual void compute_jacobian()
-            {
-                MORIS_ERROR( false, "this function does nothing");
-            }
-
-//-------------------------------------------------------------------------------------------------
-
-            virtual void compute_residual()
-            {
-                MORIS_ERROR( false, "this function does nothing");
-            }
-
-//-------------------------------------------------------------------------------------------------
-
-            virtual void compute_jacobian_and_residual()
-            {
-                MORIS_ERROR( false, "this function does nothing");
-            }
-
-//------------------------------------------------------------------------------
-            /**
-             * compute dRdp
-             */
-            virtual void compute_dRdp()
-            {
-                MORIS_ERROR( false, "Equation_Object::compute_dRdp - not implemented in msi." );
-            };
-
-//------------------------------------------------------------------------------
-            /**
-             * compute dQIdp with finite difference
-             */
-            virtual void compute_dQIdp_explicit()
-            {
-                MORIS_ERROR( false, "Equation_Object::compute_dQIdp_explicit - not implemented in msi." );
-            };
-
-//------------------------------------------------------------------------------
-            /**
-             * compute dQIdp
-             */
-            virtual void compute_dQIdp_implicit()
-            {
-                MORIS_ERROR( false, "Equation_Object::compute_dQIdp_implicit - not implemented in msi." );
-            };
-
-//------------------------------------------------------------------------------
-            /**
-             * compute dQIdu
-             */
-            virtual void compute_dQIdu()
-            {
-                MORIS_ERROR( false, "Equation_Object::compute_dQIdu - not implemented in msi." );
-            };
-
-//------------------------------------------------------------------------------
-            /**
-             * compute QI
-             */
-            virtual void compute_QI()
-            {
-                MORIS_ERROR( false, "Equation_Object::compute_QI - not implemented in msi." );
-            };
-
-//-------------------------------------------------------------------------------------------------
-
-            virtual moris::real compute_integration_error( moris::real (*aFunction)( const Matrix< DDRMat > & aPoint ) )
-            {
-                MORIS_ERROR( false, "this function does nothing");
-                return 0.0;
-            }
-
-//-------------------------------------------------------------------------------------------------
-
-            virtual moris::real compute_element_average_of_scalar_field()
-            {
-                MORIS_ERROR( false, "this function does nothing");
-                return 0.0;
-            }
-
-//-------------------------------------------------------------------------------------------------
-
-            /**
-             * return Neumann boundary conditions, writable version
-             */
-            virtual Matrix< DDRMat > & get_weak_bcs()
-            {
-                return mNodalWeakBCs;
-            }
-
-//-------------------------------------------------------------------------------------------------
-            /**
-             * return Neumann boundary conditions, const version
-             */
-            const Matrix< DDRMat > & get_weak_bcs() const
-            {
-                return mNodalWeakBCs;
-            }
-
-////-------------------------------------------------------------------------------------------------
-//            /**
-//             * set the list of side ordinals
-//             */
-//            void set_list_of_side_ordinals( const Matrix< IndexMat > & aListOfSideOrdinals )
-//            {
-//                mListOfSideOrdinals = aListOfSideOrdinals;
-//            }
-//
-////-------------------------------------------------------------------------------------------------
-//            /**
-//             * set the list of time ordinals
-//             */
-//            void set_list_of_time_ordinals( const Matrix< IndexMat > & aListOfTimeOrdinals )
-//            {
-//                mListOfTimeOrdinals = aListOfTimeOrdinals;
-//            }
-
-//-------------------------------------------------------------------------------------------------
-
-            /**
-             * how many nodes are connected to this element
-             */
-            uint get_num_nodes() const
-            {
-                return mNodeObj( 0 ).size();
-            }
-
-//-------------------------------------------------------------------------------------------------
-
-            virtual moris::real get_element_nodal_pdof_value( moris_index   aVertexIndex,
-                                                       moris::Cell< MSI::Dof_Type > aDofType )
-            {
-                MORIS_ERROR( false, "Equation_Object::get_element_nodal_pdof_value - this function does nothing");
-                return 0.0;
-            }
-
-//-------------------------------------------------------------------------------------------------
-
-            virtual void set_visualization_cluster( const mtk::Cluster * aVisMeshCluster )
-            {
-                MORIS_ASSERT( false, "set_visualization_cluster(), not implemented for base class." );
-            }
-
-//-------------------------------------------------------------------------------------------------
-            virtual void compute_quantity_of_interest( const uint            aMeshIndex,
-                                                       enum vis::Output_Type aOutputType,
-                                                       enum vis::Field_Type    aFieldType)
-            {
-                MORIS_ASSERT( false, "compute_quantity_of_interest(), not implemented for base class." );
-            }
-
-//-------------------------------------------------------------------------------------------------
-=======
-                //-------------------------------------------------------------------------------------------------
->>>>>>> 379ab3c3
         };
     }
 }
