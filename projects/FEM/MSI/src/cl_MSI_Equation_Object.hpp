--- conflicted
+++ resolved
@@ -232,77 +232,6 @@
 
             //-------------------------------------------------------------------------------------------------
 
-<<<<<<< HEAD
-                /**
-                 * return Neumann boundary conditions, writable version
-                 */
-                virtual Matrix< DDRMat > & get_weak_bcs()
-                {
-                    return mNodalWeakBCs;
-                }
-
-                //-------------------------------------------------------------------------------------------------
-                /**
-                 * return Neumann boundary conditions, const version
-                 */
-                const Matrix< DDRMat > & get_weak_bcs() const
-                {
-                    return mNodalWeakBCs;
-                }
-
-                ////-------------------------------------------------------------------------------------------------
-                //            /**
-                //             * set the list of side ordinals
-                //             */
-                //            void set_list_of_side_ordinals( const Matrix< IndexMat > & aListOfSideOrdinals )
-                //            {
-                //                mListOfSideOrdinals = aListOfSideOrdinals;
-                //            }
-                //
-                ////-------------------------------------------------------------------------------------------------
-                //            /**
-                //             * set the list of time ordinals
-                //             */
-                //            void set_list_of_time_ordinals( const Matrix< IndexMat > & aListOfTimeOrdinals )
-                //            {
-                //                mListOfTimeOrdinals = aListOfTimeOrdinals;
-                //            }
-
-                //-------------------------------------------------------------------------------------------------
-
-                /**
-                 * how many nodes are connected to this element
-                 */
-                uint get_num_nodes() const
-                {
-                    return mNodeObj( 0 ).size();
-                }
-
-                //-------------------------------------------------------------------------------------------------
-
-                virtual moris::real get_element_nodal_pdof_value( moris_index   aVertexIndex,
-                        moris::Cell< MSI::Dof_Type > aDofType )
-                {
-                    MORIS_ERROR( false, "Equation_Object::get_element_nodal_pdof_value - this function does nothing");
-                    return 0.0;
-                }
-
-                //-------------------------------------------------------------------------------------------------
-
-                virtual void set_visualization_cluster( const mtk::Cluster * aVisMeshCluster )
-                {
-                    MORIS_ASSERT( false, "set_visualization_cluster(), not implemented for base class." );
-                }
-
-                //-------------------------------------------------------------------------------------------------
-                virtual void compute_quantity_of_interest( 
-				        const uint             aMeshIndex,
-                        const std::string    & aQIName,
-                        enum vis::Field_Type   aFieldType)
-                {
-                    MORIS_ASSERT( false, "compute_quantity_of_interest(), not implemented for base class." );
-                }
-=======
             /**
              * @brief Compute function for the previous adjoint values
              *
@@ -524,13 +453,13 @@
             }
 
             //-------------------------------------------------------------------------------------------------
-            virtual void compute_quantity_of_interest( const uint            aMeshIndex,
-                                                       enum vis::Output_Type aOutputType,
-                                                       enum vis::Field_Type    aFieldType)
+            virtual void compute_quantity_of_interest( 
+				        const uint             aMeshIndex,
+                        const std::string    & aQIName,
+                        enum vis::Field_Type   aFieldType)
             {
                 MORIS_ASSERT( false, "compute_quantity_of_interest(), not implemented for base class." );
             }
->>>>>>> 5fad8bcd
         };
     }
 }
