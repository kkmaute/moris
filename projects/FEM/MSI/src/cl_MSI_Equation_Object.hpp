/*
 * cl_Equation_Object.hpp
 *
 *  Created on: Jul 14, 2018
 *      Author: schmidt
 */
#ifndef SRC_FEM_CL_EQUATION_OBJECT_HPP_
#define SRC_FEM_CL_EQUATION_OBJECT_HPP_

#include <memory>
#include "cl_Matrix.hpp"
#include "linalg_typedefs.hpp"

#include "cl_MTK_Enums.hpp"                 //FEM/INT/src
#include "cl_MTK_Vertex.hpp"      //MTK/src

#include "fn_trans.hpp"
#include "op_times.hpp"

#include "cl_MSI_Pdof_Host.hpp"
namespace moris
{
    namespace mtk
    {
        class Set;
        class Cluster;
    }
    namespace fem
    {
        class Node_Base;
        class Element;
    }
    namespace fem
    {
        class Cluster;

    }
    namespace vis
    {
        enum class Output_Type;
        enum class Field_Type;
    }
    namespace MSI
    {
        class Pdof;
        class Pdof_Host;
        class Pdv;
        class Pdv_Host;
        class Equation_Set;
        class Dof_Manager;
        class Equation_Object
        {
//-------------------------------------------------------------------------------------------------
        protected:
//-------------------------------------------------------------------------------------------------
            moris::Cell< moris::Cell< fem::Node_Base * > >     mNodeObj;
            moris::Cell< moris::Cell< Pdof_Host * > >          mMyPdofHosts;       // Pointer to the pdof hosts of this equation object

            moris::Cell< Pdof* >                               mFreePdofs;         // List of the pdof pointers of this equation obj
            moris::Cell< moris::Cell< moris::Cell< Pdof* > > > mFreePdofList;      // FIXME list of free pdofs ordered after their dof type . mFreePdofs or mFreePdofList should be deleted

            Matrix< DDSMat >                                    mUniqueAdofList;    // Unique adof list for this equation object
            moris::Cell< moris::Cell< Matrix< DDSMat > > >     mUniqueAdofTypeList;
            moris::map < moris::uint, moris::uint >            mUniqueAdofMap;     // Map to

            moris::Cell< moris::Cell< moris::map < moris::uint, moris::uint > > > mUniqueAdofMapList;     // Map to

            //! weak BCs of element FIXME
            Matrix< DDRMat > mNodalWeakBCs;

            //! actual pdof values. Cells are for different multi-vectors
            moris::Cell< Matrix< DDRMat > > mPdofValues;

            //! previous pdof values
            moris::Cell< Matrix< DDRMat > > mPreviousPdofValues;

            //! adjoint pdof values
            moris::Cell< Matrix< DDRMat > > mAdjointPdofValues;

            moris::uint mEqnObjInd;

//            Matrix< DDRMat > mTime;
//            Matrix< DDRMat > mPrevTime;

            Equation_Set * mEquationSet;

            moris::uint mNumPdofSystems = 0;

            friend class fem::Element;
            friend class fem::Cluster;

//-------------------------------------------------------------------------------------------------
        public:
//-------------------------------------------------------------------------------------------------

            Equation_Object() {};

            Equation_Object( Equation_Set * aElementBlock ) : mEquationSet( aElementBlock )
            {};

//-------------------------------------------------------------------------------------------------
            Equation_Object( const moris::Cell < moris::Cell< fem::Node_Base * > > & aNodeObjs );

//-------------------------------------------------------------------------------------------------

            virtual ~Equation_Object(){};

//-------------------------------------------------------------------------------------------------

            void set_time( Matrix< DDRMat > & aTime );
//            {
//                mTime = aTime;
//            }

//-------------------------------------------------------------------------------------------------

            Matrix< DDRMat > & get_time();

//-------------------------------------------------------------------------------------------------

            Matrix< DDRMat > & get_previous_time();

//-------------------------------------------------------------------------------------------------

            Cell< Matrix< DDRMat > > & get_pdof_values( )
            {
                this->compute_my_pdof_values();

                return mPdofValues;
            };

//-------------------------------------------------------------------------------------------------

            /**
             * @brief Returns the number of nodes, elements and ghosts related to this equation object. This function is only for unit test purposes.
             *
             */
            // Number of potential pdof hosts based on the number of nodes // Fixme add elements and ghosts
            moris::uint get_num_pdof_hosts()
            {
                moris::uint tNumPdofHosts = 0;
                for( uint Ik = 0; Ik < mNodeObj.size(); Ik++ )
                {
                    tNumPdofHosts = tNumPdofHosts + mNodeObj( Ik ).size();
                }
                return tNumPdofHosts;
            }

//------------------------------------------------------------------------------------------------

            /**
             * @brief Returns the maximal pdof host (node) index of this equation object
             *
             */
            moris::uint get_max_pdof_hosts_ind();

//-------------------------------------------------------------------------------------------------

            /**
             * @brief Creates the pdof hosts of this equation object, if not created earlier, and puts them into the local pdof host list.
             *  This function is tested by the test [Eqn_Obj_create_pdof_host]
             *
             * @param[in] aNumUsedDofTypes   Number of globally used dof types
             * @param[in] aPdofTypeMap       Map which maps the dof type enum values to a consecutive list of dof type indices.
             * @param[in] aPdofHostList      List of pdof hosts.
             *
             */
            void create_my_pdof_hosts( const moris::uint                  aNumUsedDofTypes,
                                       const Matrix< DDSMat >           & aPdofTypeMap,
                                       const Matrix< DDUMat >           & aTimePerDofType,
                                             moris::Cell< Pdof_Host * > & aPdofHostList );

//-------------------------------------------------------------------------------------------------

            /**
             * @brief This function creates a list of pdof pointers related to this equation object. This function is tested by the test [Eqn_Obj_create_my_pdof_list]
             * [Dof_Mgn_create_unique_dof_type_map_matrix]
             *
             */
            void create_my_pdof_list();

//-------------------------------------------------------------------------------------------------
            /**
             * @brief This function creates a unique list of adofs Ids corresponding to this equation object. This function is tested by the test [Eqn_Obj_create_my_list_of_adof_ids]
             *
             */
            void create_my_list_of_adof_ids();

//-------------------------------------------------------------------------------------------------
            /**
             * @brief This function creates a map relating the adof ids to the positions for this equation object . This function is tested by the test [Eqn_Obj_create_adof_map]
             *
             */
            void set_unique_adof_map();

//-------------------------------------------------------------------------------------------------
            /**
             * @brief This function creates a PADofMap witch can be used to for a calculation from pdofs to adofs . This function is tested by the test [Eqn_Obj_PADofMap]
             *
             */
            void build_PADofMap( Matrix< DDRMat > & aPADofMap );

//-------------------------------------------------------------------------------------------------

            void build_PADofMap_list( Cell< Cell< Matrix< DDRMat > > > & aPADofMap );

            void build_PADofMap_1( Matrix< DDRMat > & aPADofMap );

//-------------------------------------------------------------------------------------------------

            /**
             * @brief Compute function for the pdof values of this particular equation object
             *
             */
            void compute_my_pdof_values( );

//-------------------------------------------------------------------------------------------------

            /**
             * @brief Compute function for the previous pdof values of this particular equation object
             *
             */
            void compute_previous_pdof_values( );

//-------------------------------------------------------------------------------------------------

            /**
             * @brief Compute function for the labda values
             *
             */
            void compute_my_adjoint_values( );

//-------------------------------------------------------------------------------------------------

            /**
             * @brief Get function for the pdof values of this particular equation object.
             * get_my_pdof_values() has to be called first to initialize.
             * @param[ in ] aPdofValues             All pdof values of this equation object
             * @param[ in ] aRequestedDofTypes      List of requested dof types
             * @param[ in ] aRequestedPdofValues    Reference to the matrix of requested pdof values
             * @param[ in ] aIsMaster             enum for master or slave
             */
            void get_my_pdof_values( const moris::Cell< Matrix< DDRMat > >  & aPdofValues,
                                     const moris::Cell< enum Dof_Type >     & aRequestedDofTypes,
                                           Cell< Cell< Matrix< DDRMat > > > & aRequestedPdofValues,
                                     const mtk::Master_Slave                  aIsMaster = mtk::Master_Slave::MASTER );

//-------------------------------------------------------------------------------------------------

            void reshape_pdof_values( const Cell< Matrix< DDRMat > > & aPdofValues,
                                            Matrix< DDRMat >         & aReshapedPdofValues );

//-------------------------------------------------------------------------------------------------

            void set_vector_entry_number_of_pdof();

//-------------------------------------------------------------------------------------------------

            void get_egn_obj_jacobian( Matrix< DDRMat > & aEqnObjMatrix );

//-------------------------------------------------------------------------------------------------

            void get_equation_obj_residual( Cell< Matrix< DDRMat > > & aEqnObjRHS );

//-------------------------------------------------------------------------------------------------

            void add_staggered_contribution_to_residual( Matrix< DDRMat > & aElementResidual );

//-------------------------------------------------------------------------------------------------
//            void get_equation_obj_dof_ids( Matrix< DDSMat > & aEqnObjAdofId )
//            {
//                aEqnObjAdofId = mUniqueAdofList;
//            };

//-------------------------------------------------------------------------------------------------
            void get_equation_obj_dof_ids( Matrix< DDSMat > & aEqnObjAdofId );

//-------------------------------------------------------------------------------------------------
            /**
             * returns a moris::Mat with indices of vertices that are connected to this element
             */
            moris_index get_node_index( const moris_index aElementLocalNodeIndex ) const ;

//-------------------------------------------------------------------------------------------------

            virtual Matrix< DDSMat > get_adof_indices()
            {
                MORIS_ERROR( false, "this function does nothing");
                return Matrix< DDSMat >(0,0);
            }

//-------------------------------------------------------------------------------------------------

            virtual void compute_jacobian()
            {
                MORIS_ERROR( false, "this function does nothing");
            }

//-------------------------------------------------------------------------------------------------

            virtual void compute_residual()
            {
                MORIS_ERROR( false, "this function does nothing");
            }

//-------------------------------------------------------------------------------------------------

            virtual void compute_jacobian_and_residual()
            {
                MORIS_ERROR( false, "this function does nothing");
            }

//------------------------------------------------------------------------------
            /**
             * compute dRdp
             */
            virtual void compute_dRdp()
            {
                MORIS_ERROR( false, "Equation_Object::compute_dRdp - not implemented in msi." );
            };

//------------------------------------------------------------------------------
            /**
             * compute dQIdp with finite difference
             */
<<<<<<< HEAD
            virtual void compute_explicit_dQIdp()
            {
                MORIS_ERROR( false, "Equation_Object::compute_explicit_dQIdp - not implemented in msi." );
=======
            virtual void compute_dQIdp_explicit()
            {
                MORIS_ERROR( false, "Equation_Object::compute_dQIdp_explicit - not implemented in msi." );
>>>>>>> 1c23d36d
            };

//------------------------------------------------------------------------------
            /**
             * compute dQIdp
             */
            virtual void compute_dQIdp()
            {
                MORIS_ERROR( false, "Equation_Object::compute_dQIdp - not implemented in msi." );
            };

//------------------------------------------------------------------------------
            /**
             * compute dQIdu
             */
            virtual void compute_dQIdu()
            {
                MORIS_ERROR( false, "Equation_Object::compute_dQIdu - not implemented in msi." );
            };

//------------------------------------------------------------------------------
            /**
             * compute QI
             */
            virtual void compute_QI()
            {
                MORIS_ERROR( false, "Equation_Object::compute_QI - not implemented in msi." );
            };

//-------------------------------------------------------------------------------------------------

            virtual moris::real compute_integration_error( moris::real (*aFunction)( const Matrix< DDRMat > & aPoint ) )
            {
                MORIS_ERROR( false, "this function does nothing");
                return 0.0;
            }

//-------------------------------------------------------------------------------------------------

            virtual moris::real compute_element_average_of_scalar_field()
            {
                MORIS_ERROR( false, "this function does nothing");
                return 0.0;
            }

//-------------------------------------------------------------------------------------------------

            /**
             * return Neumann boundary conditions, writable version
             */
            virtual Matrix< DDRMat > & get_weak_bcs()
            {
                return mNodalWeakBCs;
            }

//-------------------------------------------------------------------------------------------------
            /**
             * return Neumann boundary conditions, const version
             */
            const Matrix< DDRMat > & get_weak_bcs() const
            {
                return mNodalWeakBCs;
            }

////-------------------------------------------------------------------------------------------------
//            /**
//             * set the list of side ordinals
//             */
//            void set_list_of_side_ordinals( const Matrix< IndexMat > & aListOfSideOrdinals )
//            {
//                mListOfSideOrdinals = aListOfSideOrdinals;
//            }
//
////-------------------------------------------------------------------------------------------------
//            /**
//             * set the list of time ordinals
//             */
//            void set_list_of_time_ordinals( const Matrix< IndexMat > & aListOfTimeOrdinals )
//            {
//                mListOfTimeOrdinals = aListOfTimeOrdinals;
//            }

//-------------------------------------------------------------------------------------------------

            /**
             * how many nodes are connected to this element
             */
            uint get_num_nodes() const
            {
                return mNodeObj( 0 ).size();
            }

//-------------------------------------------------------------------------------------------------

            virtual moris::real get_element_nodal_pdof_value( moris_index   aVertexIndex,
                                                       moris::Cell< MSI::Dof_Type > aDofType )
            {
                MORIS_ERROR( false, "Equation_Object::get_element_nodal_pdof_value - this function does nothing");
                return 0.0;
            }

//-------------------------------------------------------------------------------------------------

            virtual void set_visualization_cluster( const mtk::Cluster * aVisMeshCluster )
            {
                MORIS_ASSERT( false, "set_visualization_cluster(), not implemented for base class." );
            }

//-------------------------------------------------------------------------------------------------
            virtual void compute_quantity_of_interest( const uint            aMeshIndex,
                                                       enum vis::Output_Type aOutputType,
                                                       enum vis::Field_Type    aFieldType)
            {
                MORIS_ASSERT( false, "compute_quantity_of_interest(), not implemented for base class." );
            }

//-------------------------------------------------------------------------------------------------
        };
    }
}

#endif /* SRC_FEM_CL_EQUATION_OBJECT_HPP_ */<|MERGE_RESOLUTION|>--- conflicted
+++ resolved
@@ -323,15 +323,9 @@
             /**
              * compute dQIdp with finite difference
              */
-<<<<<<< HEAD
-            virtual void compute_explicit_dQIdp()
-            {
-                MORIS_ERROR( false, "Equation_Object::compute_explicit_dQIdp - not implemented in msi." );
-=======
             virtual void compute_dQIdp_explicit()
             {
                 MORIS_ERROR( false, "Equation_Object::compute_dQIdp_explicit - not implemented in msi." );
->>>>>>> 1c23d36d
             };
 
 //------------------------------------------------------------------------------
