/*
 * cl_Equation_Object.hpp
 *
 *  Created on: Jul 14, 2018
 *      Author: schmidt
 */
#ifndef SRC_FEM_CL_EQUATION_OBJECT_HPP_
#define SRC_FEM_CL_EQUATION_OBJECT_HPP_

#include <memory>
#include "cl_Matrix.hpp"
#include "linalg_typedefs.hpp"

#include "fn_trans.hpp"
#include "op_times.hpp"

#include "cl_MSI_Pdof_Host.hpp"
namespace moris
{
class Dist_Vector;
    namespace fem
    {
        class Node_Base;
    }
    namespace MSI
    {
        class Pdof;
        class Pdof_Host;
        class Equation_Object
        {
//-------------------------------------------------------------------------------------------------
        protected:
//-------------------------------------------------------------------------------------------------
            moris::Cell< fem::Node_Base * >         mNodeObj;
            moris::Cell< Pdof_Host * >              mMyPdofHosts;       // Pointer to the pdof hosts of this equation object

            moris::Cell< enum Dof_Type >            mEqnObjDofTypeList; // List of dof types of this equation obj
            Matrix< DDUMat >                        mTimeSteps;         // List of time levels  for each dof type
            moris::Cell< Pdof* >                    mFreePdofs;         // List of the pdof pointers of this equation obj

            Matrix< DDSMat >                        mUniqueAdofList;    // Unique adof list for this equation object
            moris::map < moris::uint, moris::uint > mUniqueAdofMap;     // Map to

            //! weak BCs of element
            Matrix< DDRMat > mNodalWeakBCs;

            Matrix< DDRMat > mResidual;
            Matrix< DDRMat > mJacobian;

            // working jacobian and residual for the element
            Cell< Matrix< DDRMat > > mJacobianElement;
            Cell< Matrix< DDRMat > > mResidualElement;

            Matrix< DDRMat > mPdofValues;

            Dist_Vector * mSolVec = nullptr;

            Model_Solver_Interface * mModelSolverInterface = nullptr;

            moris::uint mEqnObjInd;
//-------------------------------------------------------------------------------------------------
        public:
//-------------------------------------------------------------------------------------------------

            Equation_Object() {};

//-------------------------------------------------------------------------------------------------
            Equation_Object( const moris::Cell< fem::Node_Base * > & aNodeObjs );

//-------------------------------------------------------------------------------------------------
            virtual ~Equation_Object(){};

//-------------------------------------------------------------------------------------------------

            void set_model_solver_interface_pointer( Model_Solver_Interface * aModelSolverInterface)
            {
                mModelSolverInterface = aModelSolverInterface;
            };

//-------------------------------------------------------------------------------------------------
            /**
             * @brief Get function to get the dof types used by this equation object. This function is tested by the test [Dof_Mgn_create_unique_dof_type_list]
             * [Dof_Mgn_create_unique_dof_type_map_matrix]
             *
             * @param[in] aDofType   List of dof types.
             *
             */
            void get_dof_types( moris::Cell< enum Dof_Type > & aDofType ) { aDofType = mEqnObjDofTypeList; }
//-------------------------------------------------------------------------------------------------
            /**
             * @brief Returns the number of nodes, elements and ghosts related to this equation object.
             *
             */
            // Number of potential pdof hosts based on the number of nodes // Fixme add elements and ghosts
            moris::uint get_num_pdof_hosts() { return mNodeObj.size(); }

//------------------------------------------------------------------------------------------------
            /**
             * @brief Returns the maximal pdof host (node) index of this equation object
             *
             */
            moris::uint get_max_pdof_hosts_ind();

//-------------------------------------------------------------------------------------------------
            /**
             * @brief Creates the pdof hosts of this equation object, if not created earlier, and puts them into the local pdof host list. This function is tested by the test [Eqn_Obj_create_pdof_host]
             *
             * @param[in] aNumUsedDofTypes   Number of globally used dof types
             * @param[in] aPdofTypeMap       Map which maps the dof type enum values to a consecutive list of dof type indices.
             * @param[in] aPdofHostList      List of pdof hosts.
             *
             */
            void create_my_pdof_hosts( const moris::uint                  aNumUsedDofTypes,
                                       const Matrix< DDSMat >           & aPdofTypeMap,
                                             moris::Cell< Pdof_Host * > & aPdofHostList );

//-------------------------------------------------------------------------------------------------
            /**
             * @brief This function creates a list of pdof pointers related to this equation object. This function is tested by the test [Eqn_Obj_create_my_pdof_list]
             * [Dof_Mgn_create_unique_dof_type_map_matrix]
             *
             */
            void create_my_pdof_list();

//-------------------------------------------------------------------------------------------------
            /**
             * @brief This function creates a unique list of adofs Ids corresponding to this equation object. This function is tested by the test [Eqn_Obj_create_my_list_of_adof_ids]
             *
             */
            void create_my_list_of_adof_ids();

//-------------------------------------------------------------------------------------------------
            /**
             * @brief This function creates a map relating the adof ids to the positions for this equation object . This function is tested by the test [Eqn_Obj_create_adof_map]
             *
             */
            void set_unique_adof_map();

//-------------------------------------------------------------------------------------------------
            /**
             * @brief This function creates a PADofMap witch can be used to for a calculation from pdofs to adofs . This function is tested by the test [Eqn_Obj_PADofMap]
             *
             */
            void build_PADofMap( Matrix< DDRMat > & aPADofMap );

//-------------------------------------------------------------------------------------------------

            /**
             * @brief Get function for the pdof values of this particular equation object
             *
             */
            void get_my_pdof_values( );

//-------------------------------------------------------------------------------------------------

            /**
             * @brief Get function for the pdof values of this particular equation object. get_my_pdof_values() has to be called first to initialize.
             *
             * @param[in] aRequestedDofTypes      List of requested dof types
             * @param[in] aRequestedPdofValues    Reference to the matrix of requested pdof values
             */
            void get_my_pdof_values( const moris::Cell< enum Dof_Type > & aRequestedDofTypes,
                                           Matrix< DDRMat >             & aRequestedPdofValues);

//-------------------------------------------------------------------------------------------------

            void set_vector_entry_number_of_pdof();

//-------------------------------------------------------------------------------------------------

            void get_egn_obj_jacobian( Matrix< DDRMat > & aEqnObjMatrix,
                                       Dist_Vector      * aSolutionVector )
            {
                mSolVec = aSolutionVector;

                Matrix< DDRMat > tTMatrix;
                this->build_PADofMap( tTMatrix );

                this->compute_jacobian();

<<<<<<< HEAD
            aEqnObjMatrix = trans( tTMatrix ) * mJacobian *  tTMatrix ;

            print(aEqnObjMatrix,"aEqnObjMatrix");
        };
=======
                aEqnObjMatrix = trans( tTMatrix ) * mJacobian *  tTMatrix ;

            };
>>>>>>> 2c9b913f

//-------------------------------------------------------------------------------------------------

            void get_equation_obj_residual( Matrix< DDRMat > & aEqnObjRHS,
                                            Dist_Vector * aSolutionVector );

//-------------------------------------------------------------------------------------------------
            void get_equation_obj_dof_ids( Matrix< DDSMat > & aEqnObjAdofId )
            {
                aEqnObjAdofId = mUniqueAdofList;
            };
//-------------------------------------------------------------------------------------------------
            /**
             * returns a moris::Mat with indices of vertices that are connected to this element
             */
            moris_index get_node_index( const moris_index aElementLocalNodeIndex ) const ;

//-------------------------------------------------------------------------------------------------

            virtual Matrix< DDSMat > get_adof_indices()
            {
                MORIS_ERROR( false, "this function does nothing");
                return Matrix< DDSMat >(0,0);
            }

//-------------------------------------------------------------------------------------------------

            virtual void compute_jacobian()
            {
                MORIS_ERROR( false, "this function does nothing");
            }

//-------------------------------------------------------------------------------------------------
            virtual void compute_residual()
            {
                MORIS_ERROR( false, "this function does nothing");
            }

//-------------------------------------------------------------------------------------------------
            virtual void compute_jacobian_and_residual()
            {
                MORIS_ERROR( false, "this function does nothing");
            }

//-------------------------------------------------------------------------------------------------
            virtual moris::real compute_integration_error( moris::real (*aFunction)( const Matrix< DDRMat > & aPoint ) )
            {
                MORIS_ERROR( false, "this function does nothing");
                return 0.0;
            }

//-------------------------------------------------------------------------------------------------
            virtual moris::real compute_element_average_of_scalar_field()
            {
                MORIS_ERROR( false, "this function does nothing");
                return 0.0;
            }

//-------------------------------------------------------------------------------------------------
            /**
             * return Neumann boundary conditions, writable version
             */
            Matrix< DDRMat > & get_weak_bcs()
            {
                return mNodalWeakBCs;
            }

//-------------------------------------------------------------------------------------------------
            /**
             * return Neumann boundary conditions, const version
             */
            const Matrix< DDRMat > & get_weak_bcs() const
            {
                return mNodalWeakBCs;
            }

//-------------------------------------------------------------------------------------------------
            /**
             * how many nodes are connected to this element
             */
            uint get_num_nodes() const
            {
                return mNodeObj.size();
            }
    };
    }
}

#endif /* SRC_FEM_CL_EQUATION_OBJECT_HPP_ */<|MERGE_RESOLUTION|>--- conflicted
+++ resolved
@@ -178,16 +178,9 @@
 
                 this->compute_jacobian();
 
-<<<<<<< HEAD
-            aEqnObjMatrix = trans( tTMatrix ) * mJacobian *  tTMatrix ;
-
-            print(aEqnObjMatrix,"aEqnObjMatrix");
-        };
-=======
                 aEqnObjMatrix = trans( tTMatrix ) * mJacobian *  tTMatrix ;
 
             };
->>>>>>> 2c9b913f
 
 //-------------------------------------------------------------------------------------------------
 
