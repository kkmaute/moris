--- conflicted
+++ resolved
@@ -79,22 +79,30 @@
 
             moris::sint mNumSensitivityAnalysisRHS = -1;
 
-<<<<<<< HEAD
-=======
-            //------------------------------------------------------------------------------
-            
+            //------------------------------------------------------------------------------
+
             std::shared_ptr< Vector<real> > mEigenValues = nullptr;
 
             //------------------------------------------------------------------------------
->>>>>>> 366d7939
 
           public:
-            Equation_Model() = default;
-
+            //------------------------------------------------------------------------------
+            /**
+             * constructor
+             */
+            Equation_Model(){};
+
+            //------------------------------------------------------------------------------
+            /**
+             * destructor
+             */
             virtual ~Equation_Model();
 
+            //------------------------------------------------------------------------------
+
             virtual void free_memory() = 0;
 
+            //------------------------------------------------------------------------------
             /**
              * @brief get equation sets for test
              */
@@ -188,39 +196,33 @@
                 mEigenSolutionVector = aEigenSolutionVector;
             }
 
-            /**
-<<<<<<< HEAD
+            //------------------------------------------------------------------------------
+            /**
+             * @brief Set the eigen values object
+             *
+             * @param aEigenValues
+             */
+
+            void set_eigen_values( std::shared_ptr< Vector<real> > aEigenValues )
+            {
+                mEigenValues = std::move(aEigenValues);
+            }
+
+            //------------------------------------------------------------------------------
+            /**
              * @brief get previous solution vector
              * @returns aSolutionVector previous distributed solution vector
-=======
-             * @brief Set the eigen values object
-             * 
-             * @param aEigenValues 
-             */
-
-            void set_eigen_values( std::shared_ptr< Vector<real> > aEigenValues )
-            {
-                mEigenValues = std::move(aEigenValues);
+             */
+            sol::Dist_Vector*
+            get_eigen_solution_vector()
+            {
+                return mEigenSolutionVector;
             }
 
             //------------------------------------------------------------------------------
             /**
              * get previous solution vector
              * @param[ out ] aSolutionVector previous distributed solution vector
->>>>>>> 366d7939
-             */
-            sol::Dist_Vector*
-            get_eigen_solution_vector()
-            {
-                return mEigenSolutionVector;
-            }
-
-            /**
-<<<<<<< HEAD
-             * @brief set sensitivity solution vector
-=======
-             * get previous solution vector
-             * @param[ out ] aSolutionVector previous distributed solution vector
              */
 
             std::shared_ptr< Vector< real > >&
@@ -231,8 +233,7 @@
 
             //------------------------------------------------------------------------------
             /**
-             * set sensitivity solution vector
->>>>>>> 366d7939
+             * @brief set sensitivity solution vector
              * @param[ in ] aSensitivitySolutionVector distributed solution vector for sensitivity
              */
             void
@@ -367,15 +368,7 @@
              * @brief get requested IQI names
              */
             virtual const Vector< std::string >&
-<<<<<<< HEAD
             get_requested_IQI_names() = 0;
-=======
-            get_requested_IQI_names()
-            {
-                MORIS_ERROR( false, "Equation_Model::get_requested_IQI_names - not implemented for base class." );
-                return *(new Vector< std::string >());
-            }
->>>>>>> 366d7939
 
             /**
              * @brief set requested IQI names
