/*
 * Copyright (c) 2022 University of Colorado
 * Licensed under the MIT license. See LICENSE.txt file in the MORIS root for details.
 *
 *------------------------------------------------------------------------------------
 *
 * cl_MSI_Dof_Manager_Test.cpp
 *
 */

#include "catch.hpp"
#include "moris_typedefs.hpp"
#include "cl_Map.hpp"
#include "cl_Matrix.hpp"
#include "linalg_typedefs.hpp"
#include "fn_equal_to.hpp"

#include "cl_Communication_Tools.hpp"
#include "cl_Communication_Manager.hpp"

#define protected public
#define private   public
#include "cl_MSI_Adof.hpp"
#include "cl_MSI_Pdof_Host.hpp"
#include "cl_MSI_Equation_Object.hpp"
#include "cl_MSI_Dof_Manager.hpp"
#include "cl_MSI_Model_Solver_Interface.hpp"
#include "cl_MSI_Node_Proxy.hpp"
#undef protected
#undef private

#include "fn_PRM_MSI_Parameters.hpp"
namespace moris
{
    namespace MSI
    {
    TEST_CASE("Dof_Manager_Max_Pdof_Host","[MSI],[Dof_max_pdof_hosts]")
    {
        // Create node obj
        moris::uint tNodeId1 = 0;
        moris::uint tNodeId2 = 1;

        fem::Node_Base * Node1;
        fem::Node_Base * Node2;

        // Create generic adofs to this nodes pdof
        Matrix< IdMat > tAdofsId1( 2, 1 );
        Matrix< IdMat > tAdofsId2( 2, 1 );

        tAdofsId1( 0, 0 ) = 0;
        tAdofsId1( 1, 0 ) = 1;
        tAdofsId2( 0, 0 ) = 0;
        tAdofsId2( 1, 0 ) = 1;

        // Create generic adofs to this nodes pdof
        Matrix< IdMat > tAdofsInd1( 2, 1 );
        Matrix< IdMat > tAdofsInd2( 2, 1 );

        tAdofsInd1( 0, 0 ) = 0;
        tAdofsInd1( 1, 0 ) = 1;
        tAdofsInd2( 0, 0 ) = 0;
        tAdofsInd2( 1, 0 ) = 1;

        // Create generic T-matrices
        Matrix< DDRMat > tMatrix1( 2, 1 );
        Matrix< DDRMat > tMatrix2( 2, 1 );

        // Create generic T-matrices
        tMatrix1( 0, 0 ) = 1.0;
        tMatrix1( 1, 0 ) = 1.0;
        tMatrix2( 0, 0 ) = 1.0;
        tMatrix2( 1, 0 ) = -2.0;

        // Create generic adof owning processor
        Matrix< IdMat > tAdofOwningProcessor1( 2, 1 );
        Matrix< IdMat > tAdofOwningProcessor2( 2, 1 );

        tAdofOwningProcessor1( 0, 0 ) = 0;
        tAdofOwningProcessor1( 1, 0 ) = 0;
        tAdofOwningProcessor2( 0, 0 ) = 0;
        tAdofOwningProcessor2( 1, 0 ) = 0;

        // Create generic Node Object
        Node1 = new Node_Proxy( tNodeId1, tAdofsId1, tAdofsInd1, tMatrix1, tAdofOwningProcessor1 );
        Node2 = new Node_Proxy( tNodeId2, tAdofsId2, tAdofsInd2, tMatrix2, tAdofOwningProcessor2 );

        moris::uint tNumEquationObjects = 2;

        moris::uint tNumNodes = 2;

<<<<<<< HEAD
        Vector < Equation_Object* >tListEqnObj( tNumEquationObjects, nullptr );
=======
        Vector< Equation_Object* >tListEqnObj( tNumEquationObjects, nullptr );
>>>>>>> 1f8cbf7b

        // Create List with node pointern correponding to generic equation object
        Vector< Vector< fem::Node_Base * > > tNodeIds_1( 1 );
        tNodeIds_1( 0 ).resize( tNumNodes );
        tNodeIds_1( 0 )( 0 ) = Node1;
        tNodeIds_1( 0 )( 1 ) = Node2;

        Vector< Vector< fem::Node_Base * > > tNodeIds_2( 1 );
        tNodeIds_2( 0 ).resize( tNumNodes );
        tNodeIds_2( 0 )( 0 ) = Node1;
        tNodeIds_2( 0 )( 1 ) = Node2;

        // Create generic equation objects
        Equation_Object EquObj_1( tNodeIds_1 );
        Equation_Object EquObj_2( tNodeIds_2 );

        // Create List with equation objects
        tListEqnObj( 0 ) = & EquObj_1;
        tListEqnObj( 1 ) = & EquObj_2;

        Matrix< IdMat > tCommTable( 1, 1, 0 );

        Dof_Manager tDofMgn;

        CHECK( equal_to( tDofMgn.initialize_max_number_of_possible_pdof_hosts( tListEqnObj ), 2 ) );

        delete tNodeIds_1( 0 )( 0 );
        delete tNodeIds_1( 0 )( 1 );
    }

    TEST_CASE("Dof_Manager_Pdof_Host_Time_Level","[MSI],[Dof_time_level]")
    {
        // Create dof maager
        Dof_Manager tDofMgn;

        // Set pdof type list
        tDofMgn.mPdofTypeList.resize( 2 );
        tDofMgn.mPdofTypeList( 0 ) = Dof_Type::TEMP;
        tDofMgn.mPdofTypeList( 1 ) = Dof_Type::UX;

        // create pdof host list and fill it with needed information
        tDofMgn.mPdofHostList.resize( 2 );
        tDofMgn.mPdofHostList( 0 ) = new Pdof_Host();
        tDofMgn.mPdofHostList( 1 ) = new Pdof_Host();

        tDofMgn.mPdofHostList( 0 )->mListOfPdofTimePerType.resize( 2 );
        tDofMgn.mPdofHostList( 0 )->mListOfPdofTimePerType( 0 ).resize( 2 );
        tDofMgn.mPdofHostList( 0 )->mListOfPdofTimePerType( 1 ).resize( 3 );
        tDofMgn.mPdofHostList( 1 )->mListOfPdofTimePerType.resize( 2 );
        tDofMgn.mPdofHostList( 1 )->mListOfPdofTimePerType( 0 ).resize( 2 );

        (tDofMgn.mPdofHostList( 0 )->mListOfPdofTimePerType( 0 )( 0 )) = new Pdof;
        (tDofMgn.mPdofHostList( 0 )->mListOfPdofTimePerType( 0 )( 1 )) = new Pdof;
        (tDofMgn.mPdofHostList( 0 )->mListOfPdofTimePerType( 1 )( 0 )) = new Pdof;
        (tDofMgn.mPdofHostList( 0 )->mListOfPdofTimePerType( 1 )( 1 )) = new Pdof;
        (tDofMgn.mPdofHostList( 0 )->mListOfPdofTimePerType( 1 )( 2 )) = new Pdof;
        (tDofMgn.mPdofHostList( 1 )->mListOfPdofTimePerType( 0 )( 0 )) = new Pdof;
        (tDofMgn.mPdofHostList( 1 )->mListOfPdofTimePerType( 0 )( 1 )) = new Pdof;

        // Call the function which shall be tested
        tDofMgn.initialize_pdof_host_time_level_list();

        // Check length and entries of the resulting vector
        CHECK( equal_to( tDofMgn.mPdofHostTimeLevelList.length(), 2 ) );

        CHECK( equal_to( tDofMgn.mPdofHostTimeLevelList( 0, 0 ), 2 ) );
        CHECK( equal_to( tDofMgn.mPdofHostTimeLevelList( 1, 0 ), 3 ) );
    }

    TEST_CASE("Dof_Mgn_ini_pdof_host_list","[MSI],[Dof_ini_pdof_host_list]")
    {
        // Create node obj
        moris::uint tNodeId1 = 0;
        moris::uint tNodeId2 = 1;

        fem::Node_Base * Node1;
        fem::Node_Base * Node2;

        // Create generic adofs to this nodes pdof
        Matrix< IdMat > tAdofsId1( 2, 1 );
        Matrix< IdMat > tAdofsId2( 2, 1 );

        tAdofsId1( 0, 0 ) = 0;
        tAdofsId1( 1, 0 ) = 1;
        tAdofsId2( 0, 0 ) = 0;
        tAdofsId2( 1, 0 ) = 1;

        // Create generic adofs to this nodes pdof
        Matrix< IdMat > tAdofsInd1( 2, 1 );
        Matrix< IdMat > tAdofsInd2( 2, 1 );

        tAdofsInd1( 0, 0 ) = 0;
        tAdofsInd1( 1, 0 ) = 1;
        tAdofsInd2( 0, 0 ) = 0;
        tAdofsInd2( 1, 0 ) = 1;

        // Create generic T-matrices
        Matrix< DDRMat > tMatrix1( 2, 1 );
        Matrix< DDRMat > tMatrix2( 2, 1 );

        // Create generic T-matrices
        tMatrix1( 0, 0 ) = 1.0;
        tMatrix1( 1, 0 ) = 1.0;
        tMatrix2( 0, 0 ) = 1.0;
        tMatrix2( 1, 0 ) = -2.0;

        // Create generic adof owning processor
        Matrix< IdMat > tAdofOwningProcessor1( 2, 1 );
        Matrix< IdMat > tAdofOwningProcessor2( 2, 1 );

        tAdofOwningProcessor1( 0, 0 ) = 0;
        tAdofOwningProcessor1( 1, 0 ) = 0;
        tAdofOwningProcessor2( 0, 0 ) = 0;
        tAdofOwningProcessor2( 1, 0 ) = 0;

        // Create generic Node Object
        Node1 = new Node_Proxy( tNodeId1, tAdofsId1, tAdofsInd1, tMatrix1, tAdofOwningProcessor1 );
        Node2 = new Node_Proxy( tNodeId2, tAdofsId2, tAdofsInd2, tMatrix2, tAdofOwningProcessor2 );

        moris::uint tNumEquationObjects = 2;

        moris::uint tNumNodes = 2;

<<<<<<< HEAD
        Vector < Equation_Object* >tListEqnObj;
=======
        Vector< Equation_Object* >tListEqnObj;
>>>>>>> 1f8cbf7b
        tListEqnObj.resize( tNumEquationObjects, nullptr );

        // Create List with node pointern correponding to generic equation object
        Vector< Vector< fem::Node_Base * > > tNodeIds_1( 1 );
        tNodeIds_1( 0 ).resize( tNumNodes );
        tNodeIds_1( 0 )( 0 ) = Node1;
        tNodeIds_1( 0 )( 1 ) = Node2;

        Vector< Vector< fem::Node_Base * > > tNodeIds_2( 1 );
        tNodeIds_2( 0 ).resize( tNumNodes );
        tNodeIds_2( 0 )( 0 ) = Node1;
        tNodeIds_2( 0 )( 1 ) = Node2;

        // Create generic equation objects
        Equation_Object EquObj_1( tNodeIds_1 );
        Equation_Object EquObj_2( tNodeIds_2 );

        Equation_Set tEqnBlock;
        tEqnBlock.mUniqueDofTypeList.resize( 1, MSI::Dof_Type::TEMP );
        tEqnBlock.mUniqueDofTypeListLeaderFollower.resize( 1 );
        tEqnBlock.mUniqueDofTypeListLeaderFollower(0).resize( 1, MSI::Dof_Type::TEMP );
        EquObj_1.mEquationSet = &tEqnBlock;
        EquObj_2.mEquationSet = &tEqnBlock;

        // Create List with equation objects
        tListEqnObj( 0 ) = & EquObj_1;
        tListEqnObj( 1 ) = & EquObj_2;

        Dof_Manager tDofMgn;

        tDofMgn.mPdofTypeList.resize(1, Dof_Type::TEMP);
        tDofMgn.mPdofTypeMap.set_size( 4, 1 );
        tDofMgn.mPdofTypeMap( 3, 0 ) = 0;

        tDofMgn.mTimePerDofType.set_size( 1, 1, 1 );

        tDofMgn.initialize_pdof_host_list( tListEqnObj );

        // Check size of pdof host list
        CHECK( equal_to( tDofMgn.mPdofHostList.size(), 2 ) );

        CHECK( equal_to( ((tDofMgn.mPdofHostList(0))->mNodeObj)->get_id(), 0 ) );
        CHECK( equal_to( ((tDofMgn.mPdofHostList(1))->mNodeObj)->get_id(), 1 ) );

        delete Node1;
        delete Node2;
    }

    TEST_CASE("Dof_Mgn_create_adofs","[MSI],[Dof_create_adofs]")
    {
        if( par_size() == 1 )
        {
            // Create node obj
            moris::uint tNodeId1 = 0;
            moris::uint tNodeId2 = 1;

            fem::Node_Base * Node1;
            fem::Node_Base * Node2;

            // Create generic adofs to this nodes pdof
            Matrix< IdMat > tAdofsId1( 2, 1 );
            Matrix< IdMat > tAdofsId2( 2, 1 );

            tAdofsId1( 0, 0 ) = 0;
            tAdofsId1( 1, 0 ) = 5;
            tAdofsId2( 0, 0 ) = 3;
            tAdofsId2( 1, 0 ) = 0;

            // Create generic adofs to this nodes pdof
            Matrix< IdMat > tAdofsInd1( 2, 1 );
            Matrix< IdMat > tAdofsInd2( 2, 1 );

            tAdofsInd1( 0, 0 ) = 0;
            tAdofsInd1( 1, 0 ) = 5;
            tAdofsInd2( 0, 0 ) = 3;
            tAdofsInd2( 1, 0 ) = 0;

            // Create generic T-matrices
            Matrix< DDRMat > tMatrix1( 2, 1 );
            Matrix< DDRMat > tMatrix2( 2, 1 );

            // Create generic T-matrices
            tMatrix1( 0, 0 ) = 1.0;
            tMatrix1( 1, 0 ) = -4.0;
            tMatrix2( 0, 0 ) = 2.0;
            tMatrix2( 1, 0 ) = -2.0;

            // Create generic adof owning processor
            Matrix< IdMat > tAdofOwningProcessor1( 2, 1 );
            Matrix< IdMat > tAdofOwningProcessor2( 2, 1 );

            tAdofOwningProcessor1( 0, 0 ) = 0;
            tAdofOwningProcessor1( 1, 0 ) = 0;
            tAdofOwningProcessor2( 0, 0 ) = 0;
            tAdofOwningProcessor2( 1, 0 ) = 0;

            // Create generic Node Object
            Node1 = new Node_Proxy( tNodeId1, tAdofsId1, tAdofsInd1, tMatrix1, tAdofOwningProcessor1 );
            Node2 = new Node_Proxy( tNodeId2, tAdofsId2, tAdofsInd2, tMatrix2, tAdofOwningProcessor2 );

            // Create dof manager and hardcode initial values
            Dof_Manager tDofMgn;

            tDofMgn.mNumMaxAdofs = -1;

            tDofMgn.mUseHMR = true;

            tDofMgn.mPdofTypeList.resize( 2 );
            tDofMgn.mPdofTypeList( 0 ) = Dof_Type::TEMP;
            tDofMgn.mPdofTypeList( 1 ) = Dof_Type::UX;

            tDofMgn.mPdofHostList.resize( 2 );
            tDofMgn.mPdofHostList( 0 ) = new Pdof_Host( 2, Node1 );
            tDofMgn.mPdofHostList( 1 ) = new Pdof_Host( 2, Node2 );

            tDofMgn.mPdofHostList( 0 )->mListOfPdofTimePerType.resize( 2 );
            tDofMgn.mPdofHostList( 0 )->mListOfPdofTimePerType( 0 ).resize( 1 );
            tDofMgn.mPdofHostList( 0 )->mListOfPdofTimePerType( 1 ).resize( 1 );
            tDofMgn.mPdofHostList( 1 )->mListOfPdofTimePerType.resize( 2 );
            tDofMgn.mPdofHostList( 1 )->mListOfPdofTimePerType( 0 ).resize( 1 );

            (tDofMgn.mPdofHostList( 0 )->mListOfPdofTimePerType( 0 )( 0 )) = new Pdof;
            (tDofMgn.mPdofHostList( 0 )->mListOfPdofTimePerType( 1 )( 0 )) = new Pdof;
            (tDofMgn.mPdofHostList( 1 )->mListOfPdofTimePerType( 0 )( 0 )) = new Pdof;

            (tDofMgn.mPdofHostList( 0 )->mListOfPdofTimePerType( 0 )( 0 ))->mDofTypeIndex = 0;
            (tDofMgn.mPdofHostList( 0 )->mListOfPdofTimePerType( 1 )( 0 ))->mDofTypeIndex = 1;
            (tDofMgn.mPdofHostList( 1 )->mListOfPdofTimePerType( 0 )( 0 ))->mDofTypeIndex = 0;

            tDofMgn.mPdofHostList( 0 )->mListOfPdofTimePerType( 0 )( 0 )->mAdofIds = tAdofsId1;
            tDofMgn.mPdofHostList( 0 )->mListOfPdofTimePerType( 1 )( 0 )->mAdofIds = tAdofsId1;
            tDofMgn.mPdofHostList( 1 )->mListOfPdofTimePerType( 0 )( 0 )->mAdofIds = tAdofsId2;

<<<<<<< HEAD
            Vector < Equation_Object* >tListEqnObj;
=======
            Vector< Equation_Object* >tListEqnObj;
>>>>>>> 1f8cbf7b
            moris::ParameterList tMSIParameters = prm::create_msi_parameter_list();
            tDofMgn.mModelSolverInterface = new Model_Solver_Interface( tMSIParameters, tListEqnObj );
            tDofMgn.mModelSolverInterface->mDofMgn = tDofMgn;
            // end hardcoding stuff

            // Create adofs and build adof lists
            tDofMgn.create_adofs();

            CHECK( equal_to( tDofMgn.mAdofList.size(), 5 ) );
            CHECK( equal_to( tDofMgn.mAdofList( 0 )->mAdofId, 0 ) );
            CHECK( equal_to( tDofMgn.mAdofList( 4 )->mAdofId, 4 ) );

            CHECK( equal_to( tDofMgn.mPdofHostList( 0 )->mListOfPdofTimePerType( 0 )( 0 )->mAdofIds( 0 ), 0 ) );
            CHECK( equal_to( tDofMgn.mPdofHostList( 0 )->mListOfPdofTimePerType( 0 )( 0 )->mAdofIds( 1 ), 2 ) );
            CHECK( equal_to( tDofMgn.mPdofHostList( 0 )->mListOfPdofTimePerType( 1 )( 0 )->mAdofIds( 0 ), 3 ) );
            CHECK( equal_to( tDofMgn.mPdofHostList( 0 )->mListOfPdofTimePerType( 1 )( 0 )->mAdofIds( 1 ), 4 ) );
            CHECK( equal_to( tDofMgn.mPdofHostList( 1 )->mListOfPdofTimePerType( 0 )( 0 )->mAdofIds( 0 ), 1 ) );
            CHECK( equal_to( tDofMgn.mPdofHostList( 1 )->mListOfPdofTimePerType( 0 )( 0 )->mAdofIds( 1 ), 0 ) );

            delete Node1;
            delete Node2;
        }
    }

    TEST_CASE("Dof_Mgn_Set_T_Matrix","[MSI],[Dof_set_t_matrix]")
    {
        // Create node obj
        moris::uint tNodeId1 = 0;
        moris::uint tNodeId2 = 1;

        fem::Node_Base * Node1;
        fem::Node_Base * Node2;

        // Create generic adofs to this nodes pdof
        Matrix< IdMat > tAdofsId1( 2, 1 );
        Matrix< IdMat > tAdofsId2( 2, 1 );

        tAdofsId1( 0, 0 ) = 0;
        tAdofsId1( 1, 0 ) = 5;
        tAdofsId2( 0, 0 ) = 3;
        tAdofsId2( 1, 0 ) = 0;

        // Create generic adofs to this nodes pdof
        Matrix< IdMat > tAdofsInd1( 2, 1 );
        Matrix< IdMat > tAdofsInd2( 2, 1 );

        tAdofsInd1( 0, 0 ) = 0;
        tAdofsInd1( 1, 0 ) = 5;
        tAdofsInd2( 0, 0 ) = 3;
        tAdofsInd2( 1, 0 ) = 0;

        // Create generic T-matrices
        Matrix< DDRMat > tMatrix1( 2, 1 );
        Matrix< DDRMat > tMatrix2( 2, 1 );

        // Create generic T-matrices
        tMatrix1( 0, 0 ) = 1.0;
        tMatrix1( 1, 0 ) = -4.0;
        tMatrix2( 0, 0 ) = 2.0;
        tMatrix2( 1, 0 ) = -2.0;

        // Create generic adof owning processor
        Matrix< IdMat > tAdofOwningProcessor1( 2, 1 );
        Matrix< IdMat > tAdofOwningProcessor2( 2, 1 );

        tAdofOwningProcessor1( 0, 0 ) = 0;
        tAdofOwningProcessor1( 1, 0 ) = 0;
        tAdofOwningProcessor2( 0, 0 ) = 0;
        tAdofOwningProcessor2( 1, 0 ) = 0;

        // Create generic Node Object
        Node1 = new Node_Proxy( tNodeId1, tAdofsId1, tAdofsInd1,  tMatrix1, tAdofOwningProcessor1 );
        Node2 = new Node_Proxy( tNodeId2, tAdofsId2, tAdofsInd2, tMatrix2, tAdofOwningProcessor2 );

        // Create dof manager and hardcode initial values
        Dof_Manager tDofMgn;

        tDofMgn.mPdofTypeList.resize( 2 );
        tDofMgn.mPdofTypeList( 0 ) = Dof_Type::TEMP;
        tDofMgn.mPdofTypeList( 1 ) = Dof_Type::UX;

        tDofMgn.mNumMaxAdofs = -1;

        tDofMgn.mUseHMR = true;

        tDofMgn.mPdofHostList.resize( 2 );
        tDofMgn.mPdofHostList( 0 ) = new Pdof_Host( 2, Node1 );
        tDofMgn.mPdofHostList( 1 ) = new Pdof_Host( 2, Node2 );

        tDofMgn.mPdofHostList( 0 )->mListOfPdofTimePerType.resize( 2 );
        tDofMgn.mPdofHostList( 0 )->mListOfPdofTimePerType( 0 ).resize( 1 );
        tDofMgn.mPdofHostList( 0 )->mListOfPdofTimePerType( 1 ).resize( 1 );
        tDofMgn.mPdofHostList( 1 )->mListOfPdofTimePerType.resize( 1 );
        tDofMgn.mPdofHostList( 1 )->mListOfPdofTimePerType( 0 ).resize( 1 );

        (tDofMgn.mPdofHostList( 0 )->mListOfPdofTimePerType( 0 )( 0 )) = new Pdof;
        (tDofMgn.mPdofHostList( 0 )->mListOfPdofTimePerType( 1 )( 0 )) = new Pdof;
        (tDofMgn.mPdofHostList( 1 )->mListOfPdofTimePerType( 0 )( 0 )) = new Pdof;

<<<<<<< HEAD
        Vector < Equation_Object* >tListEqnObj;
=======
        Vector< Equation_Object* >tListEqnObj;
>>>>>>> 1f8cbf7b
        moris::ParameterList tMSIParameters = prm::create_msi_parameter_list();
        tDofMgn.mModelSolverInterface = new Model_Solver_Interface( tMSIParameters, tListEqnObj );
        tDofMgn.mModelSolverInterface->mDofMgn = tDofMgn;
        // end hardcoding stuff

        // Create adofs and build adof lists
        tDofMgn.set_pdof_t_matrix();

        CHECK( equal_to( (tDofMgn.mPdofHostList( 0 )->mListOfPdofTimePerType( 0 )( 0 )->mTmatrix)( 0, 0 ),  1 ) );
        CHECK( equal_to( (tDofMgn.mPdofHostList( 0 )->mListOfPdofTimePerType( 0 )( 0 )->mTmatrix)( 1, 0 ), -4 ) );
        CHECK( equal_to( (tDofMgn.mPdofHostList( 0 )->mListOfPdofTimePerType( 1 )( 0 )->mTmatrix)( 0, 0 ),  1 ) );
        CHECK( equal_to( (tDofMgn.mPdofHostList( 0 )->mListOfPdofTimePerType( 1 )( 0 )->mTmatrix)( 1, 0 ), -4 ) );
        CHECK( equal_to( (tDofMgn.mPdofHostList( 1 )->mListOfPdofTimePerType( 0 )( 0 )->mTmatrix)( 0, 0 ),  2 ) );
        CHECK( equal_to( (tDofMgn.mPdofHostList( 1 )->mListOfPdofTimePerType( 0 )( 0 )->mTmatrix)( 1, 0 ), -2 ) );

        delete Node1;
        delete Node2;
    }

    TEST_CASE("Dof_Mgn_create_unique_dof_type_list","[MSI],[Dof_create_dof_and_dv_type_lists][MSI_parallel]")
     {
         // Create generic equation objects
         Equation_Set EquObj_1;
         Equation_Set EquObj_2;

<<<<<<< HEAD
         Vector < Equation_Set* >tListEqnObj;
=======
         Vector< Equation_Set* >tListEqnObj;
>>>>>>> 1f8cbf7b

         // Determine process rank
         size_t tRank = par_rank();

         // Hardcode input test values
         switch( tRank )
             {
             case 0:
                 EquObj_1.mUniqueDofTypeList.resize( 1 );
                 EquObj_2.mUniqueDofTypeList.resize( 2 );
                 EquObj_1.mUniqueDofTypeList( 0 ) = Dof_Type::TEMP;
                 EquObj_2.mUniqueDofTypeList( 0 ) = Dof_Type::UX;
                 EquObj_2.mUniqueDofTypeList( 1 ) = Dof_Type::UZ;
                 tListEqnObj.resize( 2, nullptr );
                 tListEqnObj( 0 ) = & EquObj_1;
                 tListEqnObj( 1 ) = & EquObj_2;
               break;
             case 1:
                 EquObj_1.mUniqueDofTypeList.resize( 2 );
                 EquObj_2.mUniqueDofTypeList.resize( 2 );
                 EquObj_1.mUniqueDofTypeList( 0 ) = Dof_Type::TEMP;
                 EquObj_1.mUniqueDofTypeList( 1 ) = Dof_Type::UX;
                 EquObj_2.mUniqueDofTypeList( 0 ) = Dof_Type::UX;
                 EquObj_2.mUniqueDofTypeList( 1 ) = Dof_Type::UZ;
                 tListEqnObj.resize( 2, nullptr );
                 tListEqnObj( 0 ) = & EquObj_1;
                 tListEqnObj( 1 ) = & EquObj_2;
               break;
             case 2:
                 EquObj_1.mUniqueDofTypeList.resize( 3 );
                 EquObj_1.mUniqueDofTypeList( 0 ) = Dof_Type::UX;
                 EquObj_1.mUniqueDofTypeList( 1 ) = Dof_Type::TEMP;
                 EquObj_1.mUniqueDofTypeList( 2 ) = Dof_Type::UZ;
                 tListEqnObj.resize( 1, nullptr );
                 tListEqnObj( 0 ) = & EquObj_1;
               break;
             case 3:
                 EquObj_1.mUniqueDofTypeList.resize( 1 );
                 EquObj_2.mUniqueDofTypeList.resize( 2 );
                 EquObj_1.mUniqueDofTypeList( 0 ) = Dof_Type::TEMP;
                 EquObj_2.mUniqueDofTypeList( 0 ) = Dof_Type::UX;
                 EquObj_2.mUniqueDofTypeList( 1 ) = Dof_Type::UZ;
                 tListEqnObj.resize( 2, nullptr );
                 tListEqnObj( 0 ) = & EquObj_1;
                 tListEqnObj( 1 ) = & EquObj_2;
               break;
              }

         // Create dof manager
         Dof_Manager tDofMgn;

         // Call initialize pdof type list function
         tDofMgn.initialize_pdof_type_list( tListEqnObj );

         // Check pdof type list
         CHECK( equal_to( static_cast<int>( tDofMgn.mPdofTypeList( 0 ) ), 0 ) );
         CHECK( equal_to( static_cast<int>( tDofMgn.mPdofTypeList( 1 ) ), 2 ) );
         CHECK( equal_to( static_cast<int>( tDofMgn.mPdofTypeList( 2 ) ), 3 ) );

     }

    TEST_CASE("Dof_Mgn_create_unique_dof_type_map_matrix","[MSI],[Dof_create_dof_type_map][MSI_parallel]")
    {
        // Create generic equation objects
        Equation_Set EquObj_1;
        Equation_Set EquObj_2;

<<<<<<< HEAD
        Vector < Equation_Set* >tListEqnObj;
=======
        Vector< Equation_Set* >tListEqnObj;
>>>>>>> 1f8cbf7b

        // Determine process rank
        size_t tRank = par_rank();

        // Hardcode input test values
        switch( tRank )
            {
            case 0:
                EquObj_1.mUniqueDofTypeList.resize( 1 );
                EquObj_2.mUniqueDofTypeList.resize( 2 );
                EquObj_1.mUniqueDofTypeList( 0 ) = Dof_Type::TEMP;
                EquObj_2.mUniqueDofTypeList( 0 ) = Dof_Type::UX;
                EquObj_2.mUniqueDofTypeList( 1 ) = Dof_Type::UZ;
                tListEqnObj.resize( 2, nullptr );
                tListEqnObj( 0 ) = & EquObj_1;
                tListEqnObj( 1 ) = & EquObj_2;
              break;
            case 1:
                EquObj_1.mUniqueDofTypeList.resize( 2 );
                EquObj_2.mUniqueDofTypeList.resize( 2 );
                EquObj_1.mUniqueDofTypeList( 0 ) = Dof_Type::TEMP;
                EquObj_1.mUniqueDofTypeList( 1 ) = Dof_Type::UX;
                EquObj_2.mUniqueDofTypeList( 0 ) = Dof_Type::UX;
                EquObj_2.mUniqueDofTypeList( 1 ) = Dof_Type::UZ;
                tListEqnObj.resize( 2, nullptr );
                tListEqnObj( 0 ) = & EquObj_1;
                tListEqnObj( 1 ) = & EquObj_2;
              break;
            case 2:
                EquObj_1.mUniqueDofTypeList.resize( 3 );
                EquObj_1.mUniqueDofTypeList( 0 ) = Dof_Type::UX;
                EquObj_1.mUniqueDofTypeList( 1 ) = Dof_Type::TEMP;
                EquObj_1.mUniqueDofTypeList( 2 ) = Dof_Type::UZ;
                tListEqnObj.resize( 1, nullptr );
                tListEqnObj( 0 ) = & EquObj_1;
              break;
            case 3:
                EquObj_1.mUniqueDofTypeList.resize( 1 );
                EquObj_2.mUniqueDofTypeList.resize( 2 );
                EquObj_1.mUniqueDofTypeList( 0 ) = Dof_Type::TEMP;
                EquObj_2.mUniqueDofTypeList( 0 ) = Dof_Type::UX;
                EquObj_2.mUniqueDofTypeList( 1 ) = Dof_Type::UZ;
                tListEqnObj.resize( 2, nullptr );
                tListEqnObj( 0 ) = & EquObj_1;
                tListEqnObj( 1 ) = & EquObj_2;
              break;
             }

        // Create dof manager
        Dof_Manager tDofMgn;

        // Call initialize pdof type list function
        tDofMgn.initialize_pdof_type_list( tListEqnObj );

        // Call initialize pdof type list function
        tDofMgn.create_dof_type_map();

        // Check pdof type list
        CHECK( equal_to( tDofMgn.mPdofTypeMap( 0, 0 ), 0 ) );
        CHECK( equal_to( tDofMgn.mPdofTypeMap( 1, 0 ), -1 ) );
        CHECK( equal_to( tDofMgn.mPdofTypeMap( 2, 0 ), 1 ) );
        CHECK( equal_to( tDofMgn.mPdofTypeMap( 3, 0 ), 2 ) );
    }

    TEST_CASE("Dof_Mgn_create_adofs_parallell_1","[MSI],[Dof_create_adofs_parallel_1][MSI_parallel]")
    {
        size_t tSize = par_size();

        if( tSize == 2 )
        {
            // Create node obj
            moris::uint tNodeId1 = 0;
            moris::uint tNodeId2 = 1;

            fem::Node_Base * Node1;
            fem::Node_Base * Node2;

            // Create generic adofs to this nodes pdof
            Matrix< IdMat > tAdofsId1( 2, 1 );
            Matrix< IdMat > tAdofsId2( 2, 1 );

            // Create generic adofs to this nodes pdof
            Matrix< IdMat > tAdofsInd1( 2, 1 );
            Matrix< IdMat > tAdofsInd2( 2, 1 );

            // Create generic T-matrices
            Matrix< DDRMat > tMatrix1( 2, 1 );
            Matrix< DDRMat > tMatrix2( 2, 1 );

            // Create generic adof owning processor
            Matrix< IdMat > tAdofOwningProcessor1( 2, 1 );
            Matrix< IdMat > tAdofOwningProcessor2( 2, 1 );

            // Determine process rank
            size_t tRank = par_rank();

            // Hardcode input test values
            switch( tRank )
            {
            case 0:
                tAdofsId1( 0, 0 ) = 0;
                tAdofsId1( 1, 0 ) = 5;
                tAdofsId2( 0, 0 ) = 3;
                tAdofsId2( 1, 0 ) = 0;

                tAdofsInd1( 0, 0 ) = 0;
                tAdofsInd1( 1, 0 ) = 5;
                tAdofsInd2( 0, 0 ) = 3;
                tAdofsInd2( 1, 0 ) = 0;

                tMatrix1( 0, 0 ) = 1.0;
                tMatrix1( 1, 0 ) = -4.0;
                tMatrix2( 0, 0 ) = 2.0;
                tMatrix2( 1, 0 ) = -2.0;

                tAdofOwningProcessor1( 0, 0 ) = 0;
                tAdofOwningProcessor1( 1, 0 ) = 0;
                tAdofOwningProcessor2( 0, 0 ) = 1;
                tAdofOwningProcessor2( 1, 0 ) = 0;

                // Create generic Node Object
                Node1 = new Node_Proxy( tNodeId1, tAdofsId1, tAdofsInd1, tMatrix1, tAdofOwningProcessor1 );
                Node2 = new Node_Proxy( tNodeId2, tAdofsId2, tAdofsInd2, tMatrix2, tAdofOwningProcessor2 );
              break;
            case 1:
                tAdofsId1( 0, 0 ) = 3;
                tAdofsId1( 1, 0 ) = 5;

                tAdofsInd1( 0, 0 ) = 0;
                tAdofsInd1( 1, 0 ) = 1;

                tMatrix1( 0, 0 ) = 1.0;
                tMatrix1( 1, 0 ) = 3.0;

                tAdofOwningProcessor1( 0, 0 ) = 1;
                tAdofOwningProcessor1( 1, 0 ) = 0;

                // Create generic Node Object
                Node1 = new Node_Proxy( tNodeId1, tAdofsId1, tAdofsInd1, tMatrix1, tAdofOwningProcessor1 );
                Node2 = new Node_Proxy( tNodeId1, tAdofsId1, tAdofsInd1, tMatrix1, tAdofOwningProcessor1 );
              break;
            default:
                Node1 = new Node_Proxy( tNodeId1, tAdofsId1, tAdofsInd1, tMatrix1, tAdofOwningProcessor1 );
                Node2 = new Node_Proxy( tNodeId1, tAdofsId1, tAdofsInd1, tMatrix1, tAdofOwningProcessor1 );
                break;
            }

            // Create dof manager and hardcode initial values
            Dof_Manager tDofMgn;

            // create a map object
            moris::map< moris::moris_id, moris::moris_index > tMap;

            tDofMgn.mNumMaxAdofs = -1;

            tDofMgn.mUseHMR = true;

            tDofMgn.mPdofTypeList.resize( 2 );
            tDofMgn.mPdofTypeList( 0 ) = Dof_Type::TEMP;
            tDofMgn.mPdofTypeList( 1 ) = Dof_Type::UX;

            switch( tRank )
            {
            case 0:
                tDofMgn.mPdofHostList.resize( 2 );
                tDofMgn.mPdofHostList( 0 ) = new Pdof_Host( 2, Node1 );
                tDofMgn.mPdofHostList( 1 ) = new Pdof_Host( 2, Node2 );

                tDofMgn.mPdofHostList( 0 )->mListOfPdofTimePerType.resize( 2 );
                tDofMgn.mPdofHostList( 0 )->mListOfPdofTimePerType( 0 ).resize( 1 );
                tDofMgn.mPdofHostList( 0 )->mListOfPdofTimePerType( 1 ).resize( 1 );
                tDofMgn.mPdofHostList( 1 )->mListOfPdofTimePerType.resize( 2 );
                tDofMgn.mPdofHostList( 1 )->mListOfPdofTimePerType( 0 ).resize( 1 );

                (tDofMgn.mPdofHostList( 0 )->mListOfPdofTimePerType( 0 )( 0 )) = new Pdof;
                (tDofMgn.mPdofHostList( 0 )->mListOfPdofTimePerType( 1 )( 0 )) = new Pdof;
                (tDofMgn.mPdofHostList( 1 )->mListOfPdofTimePerType( 0 )( 0 )) = new Pdof;

                (tDofMgn.mPdofHostList( 0 )->mListOfPdofTimePerType( 0 )( 0 ))->mDofTypeIndex = 0;
                (tDofMgn.mPdofHostList( 0 )->mListOfPdofTimePerType( 1 )( 0 ))->mDofTypeIndex = 1;
                (tDofMgn.mPdofHostList( 1 )->mListOfPdofTimePerType( 0 )( 0 ))->mDofTypeIndex = 0;

                tDofMgn.mPdofHostList( 0 )->mListOfPdofTimePerType( 0 )( 0 )->mAdofIds = tAdofsId1;
                tDofMgn.mPdofHostList( 0 )->mListOfPdofTimePerType( 1 )( 0 )->mAdofIds = tAdofsId1;
                tDofMgn.mPdofHostList( 1 )->mListOfPdofTimePerType( 0 )( 0 )->mAdofIds = tAdofsId2;

                tDofMgn.mCommTable.set_size( 2, 1, 0);
                tDofMgn.mCommTable( 1, 0 ) = 1;

                tMap[ 0 ] = 0;
                tMap[ 5 ] = 5;
                tMap[ 3 ] = 3;

              break;
            case 1:
                tDofMgn.mPdofHostList.resize( 1 );
                tDofMgn.mPdofHostList( 0 ) = new Pdof_Host( 2, Node1 );

                tDofMgn.mPdofHostList( 0 )->mListOfPdofTimePerType.resize( 2 );
                tDofMgn.mPdofHostList( 0 )->mListOfPdofTimePerType( 0 ).resize( 1 );
                tDofMgn.mPdofHostList( 0 )->mListOfPdofTimePerType( 1 ).resize( 1 );

                (tDofMgn.mPdofHostList( 0 )->mListOfPdofTimePerType( 0 )( 0 )) = new Pdof;
                (tDofMgn.mPdofHostList( 0 )->mListOfPdofTimePerType( 1 )( 0 )) = new Pdof;

                (tDofMgn.mPdofHostList( 0 )->mListOfPdofTimePerType( 0 )( 0 ))->mDofTypeIndex = 0;
                (tDofMgn.mPdofHostList( 0 )->mListOfPdofTimePerType( 1 )( 0 ))->mDofTypeIndex = 1;

                tDofMgn.mPdofHostList( 0 )->mListOfPdofTimePerType( 0 )( 0 )->mAdofIds = tAdofsId1;
                tDofMgn.mPdofHostList( 0 )->mListOfPdofTimePerType( 1 )( 0 )->mAdofIds = tAdofsId1;

                tDofMgn.mCommTable.set_size( 2, 1, 1);
                tDofMgn.mCommTable( 1, 0 ) = 0;

                tMap[ 3 ] = 0;
                tMap[ 5 ] = 1;

              break;
            }

            // set map of dof manager
            tDofMgn.set_adof_map( &tMap );

<<<<<<< HEAD
            Vector < Equation_Object* >tListEqnObj;
=======
            Vector< Equation_Object* >tListEqnObj;
>>>>>>> 1f8cbf7b
            moris::ParameterList tMSIParameters = prm::create_msi_parameter_list();
            tDofMgn.mModelSolverInterface = new Model_Solver_Interface( tMSIParameters, tListEqnObj );
            tDofMgn.mModelSolverInterface->mDofMgn = tDofMgn;
            // end hardcoding stuff

            // Create adofs and build adof lists
            tDofMgn.create_adofs();

            if ( par_rank() == 0 )
            {
                CHECK( equal_to( tDofMgn.mAdofList.size(), 5 ) );
                CHECK( equal_to( tDofMgn.mAdofList( 0 )->mAdofId, 0 ) );
                CHECK( equal_to( tDofMgn.mAdofList( 1 )->mAdofId, 4 ) );
                CHECK( equal_to( tDofMgn.mAdofList( 2 )->mAdofId, 1 ) );
                CHECK( equal_to( tDofMgn.mAdofList( 3 )->mAdofId, 2 ) );
                CHECK( equal_to( tDofMgn.mAdofList( 4 )->mAdofId, 3 ) );
            }
            if ( par_rank() == 1 )
            {
                CHECK( equal_to( tDofMgn.mAdofList.size(), 4 ) );
                CHECK( equal_to( tDofMgn.mAdofList( 0 )->mAdofId, 4 ) );
                CHECK( equal_to( tDofMgn.mAdofList( 1 )->mAdofId, 1 ) );
                CHECK( equal_to( tDofMgn.mAdofList( 2 )->mAdofId, 5 ) );
                CHECK( equal_to( tDofMgn.mAdofList( 3 )->mAdofId, 3 ) );
            }
            delete Node1;
            delete Node2;
        }
    }

    TEST_CASE("Dof_Mgn_create_adofs_parallell_2","[MSI],[Dof_create_adofs_parallel_2][MSI_parallel]")
    {

        size_t tSize = par_size();
        if ( tSize == 2 )
        {
            // Create node obj
            moris::uint tNodeId1 = 0;
            moris::uint tNodeId2 = 1;

            fem::Node_Base * Node1;
            fem::Node_Base * Node2;

            // Create generic adofs to this nodes pdof
            Matrix< IdMat > tAdofsId1( 2, 1 );
            Matrix< IdMat > tAdofsId2( 2, 1 );

            // Create generic adofs to this nodes pdof
            Matrix< IdMat > tAdofsInd1( 2, 1 );
            Matrix< IdMat > tAdofsInd2( 2, 1 );

            // Create generic T-matrices
            Matrix< DDRMat > tMatrix1( 2, 1 );
            Matrix< DDRMat > tMatrix2( 2, 1 );

            // Create generic adof owning processor
            Matrix< IdMat > tAdofOwningProcessor1( 2, 1 );
            Matrix< IdMat > tAdofOwningProcessor2( 2, 1 );

            // Determine process rank
            size_t tRank = par_rank();

            // Hardcode input test values
            switch( tRank )
            {
            case 0:
                tAdofsId1( 0, 0 ) = 0;
                tAdofsId1( 1, 0 ) = 5;
                tAdofsId2( 0, 0 ) = 4;
                tAdofsId2( 1, 0 ) = 0;

                tAdofsInd1( 0, 0 ) = 0;
                tAdofsInd1( 1, 0 ) = 5;
                tAdofsInd2( 0, 0 ) = 4;
                tAdofsInd2( 1, 0 ) = 0;

                tMatrix1( 0, 0 ) = 1.0;
                tMatrix1( 1, 0 ) = -4.0;
                tMatrix2( 0, 0 ) = 2.0;
                tMatrix2( 1, 0 ) = -2.0;

                tAdofOwningProcessor1( 0, 0 ) = 0;
                tAdofOwningProcessor1( 1, 0 ) = 0;
                tAdofOwningProcessor2( 0, 0 ) = 1;
                tAdofOwningProcessor2( 1, 0 ) = 0;

                // Create generic Node Object
                Node1 = new Node_Proxy( tNodeId1, tAdofsId1, tAdofsInd1, tMatrix1, tAdofOwningProcessor1 );
                Node2 = new Node_Proxy( tNodeId2, tAdofsId2, tAdofsInd2, tMatrix2, tAdofOwningProcessor2 );
              break;
            case 1:
                tAdofsId1( 0, 0 ) = 3;
                tAdofsId1( 1, 0 ) = 5;

                tAdofsInd1( 0, 0 ) = 0;
                tAdofsInd1( 1, 0 ) = 2;

                tMatrix1( 0, 0 ) = 1.0;
                tMatrix1( 1, 0 ) = 3.0;

                tAdofOwningProcessor1( 0, 0 ) = 1;
                tAdofOwningProcessor1( 1, 0 ) = 0;
                tAdofOwningProcessor2( 0, 0 ) = 1;
                tAdofOwningProcessor2( 1, 0 ) = 0;

                // Create generic Node Object
                Node1 = new Node_Proxy( tNodeId1, tAdofsId1, tAdofsInd1, tMatrix1, tAdofOwningProcessor1 );
                Node2 = new Node_Proxy( tNodeId1, tAdofsId1, tAdofsInd1, tMatrix1, tAdofOwningProcessor1 );
              break;
            default:
                Node1 = new Node_Proxy( tNodeId1, tAdofsId1, tAdofsInd1, tMatrix1, tAdofOwningProcessor1 );
                Node2 = new Node_Proxy( tNodeId1, tAdofsId1, tAdofsInd1, tMatrix1, tAdofOwningProcessor1 );
                break;
            }

            // Create dof manager and hardcode initial values
            Dof_Manager tDofMgn;

            // create a map object
            moris::map< moris::moris_id, moris::moris_index > tMap;

            tDofMgn.mNumMaxAdofs = -1;

            tDofMgn.mUseHMR = true;

            tDofMgn.mPdofTypeList.resize( 2 );
            tDofMgn.mPdofTypeList( 0 ) = Dof_Type::TEMP;
            tDofMgn.mPdofTypeList( 1 ) = Dof_Type::UX;

            switch( tRank )
            {
            case 0:
                tDofMgn.mPdofHostList.resize( 2 );
                tDofMgn.mPdofHostList( 0 ) = new Pdof_Host( 2, Node1 );
                tDofMgn.mPdofHostList( 1 ) = new Pdof_Host( 2, Node2 );

                tDofMgn.mPdofHostList( 0 )->mListOfPdofTimePerType.resize( 2 );
                tDofMgn.mPdofHostList( 0 )->mListOfPdofTimePerType( 0 ).resize( 1 );
                tDofMgn.mPdofHostList( 0 )->mListOfPdofTimePerType( 1 ).resize( 1 );
                tDofMgn.mPdofHostList( 1 )->mListOfPdofTimePerType.resize( 2 );
                tDofMgn.mPdofHostList( 1 )->mListOfPdofTimePerType( 0 ).resize( 1 );

                (tDofMgn.mPdofHostList( 0 )->mListOfPdofTimePerType( 0 )( 0 )) = new Pdof;
                (tDofMgn.mPdofHostList( 0 )->mListOfPdofTimePerType( 1 )( 0 )) = new Pdof;
                (tDofMgn.mPdofHostList( 1 )->mListOfPdofTimePerType( 0 )( 0 )) = new Pdof;

                (tDofMgn.mPdofHostList( 0 )->mListOfPdofTimePerType( 0 )( 0 ))->mDofTypeIndex = 0;
                (tDofMgn.mPdofHostList( 0 )->mListOfPdofTimePerType( 1 )( 0 ))->mDofTypeIndex = 1;
                (tDofMgn.mPdofHostList( 1 )->mListOfPdofTimePerType( 0 )( 0 ))->mDofTypeIndex = 0;

                tDofMgn.mPdofHostList( 0 )->mListOfPdofTimePerType( 0 )( 0 )->mAdofIds = tAdofsId1;
                tDofMgn.mPdofHostList( 0 )->mListOfPdofTimePerType( 1 )( 0 )->mAdofIds = tAdofsId1;
                tDofMgn.mPdofHostList( 1 )->mListOfPdofTimePerType( 0 )( 0 )->mAdofIds = tAdofsId2;

                tDofMgn.mCommTable.set_size( 2, 1, 0);
                tDofMgn.mCommTable( 1, 0 ) = 1;

                tMap[ 0 ] = 0;
                tMap[ 5 ] = 5;
                tMap[ 4 ] = 4;
                tMap[ 3 ] = 3;

              break;
            case 1:
                tDofMgn.mPdofHostList.resize( 1 );
                tDofMgn.mPdofHostList( 0 ) = new Pdof_Host( 2, Node1 );

                tDofMgn.mPdofHostList( 0 )->mListOfPdofTimePerType.resize( 2 );
                tDofMgn.mPdofHostList( 0 )->mListOfPdofTimePerType( 0 ).resize( 1 );
                tDofMgn.mPdofHostList( 0 )->mListOfPdofTimePerType( 1 ).resize( 1 );

                (tDofMgn.mPdofHostList( 0 )->mListOfPdofTimePerType( 0 )( 0 )) = new Pdof;
                (tDofMgn.mPdofHostList( 0 )->mListOfPdofTimePerType( 1 )( 0 )) = new Pdof;

                (tDofMgn.mPdofHostList( 0 )->mListOfPdofTimePerType( 0 )( 0 ))->mDofTypeIndex = 0;
                (tDofMgn.mPdofHostList( 0 )->mListOfPdofTimePerType( 1 )( 0 ))->mDofTypeIndex = 1;

                tDofMgn.mPdofHostList( 0 )->mListOfPdofTimePerType( 0 )( 0 )->mAdofIds = tAdofsId1;
                tDofMgn.mPdofHostList( 0 )->mListOfPdofTimePerType( 1 )( 0 )->mAdofIds = tAdofsId1;

                tDofMgn.mCommTable.set_size( 2, 1, 1);
                tDofMgn.mCommTable( 1, 0 ) = 0;

                tMap[ 3 ] = 0;
                tMap[ 5 ] = 2;
                tMap[ 4 ] = 1;

              break;
            }

            // set map of dof manager
            tDofMgn.set_adof_map( &tMap );

<<<<<<< HEAD
            Vector < Equation_Object* >tListEqnObj;
=======
            Vector< Equation_Object* >tListEqnObj;
>>>>>>> 1f8cbf7b
            moris::ParameterList tMSIParameters = prm::create_msi_parameter_list();
            tDofMgn.mModelSolverInterface = new Model_Solver_Interface( tMSIParameters, tListEqnObj );
            tDofMgn.mModelSolverInterface->mDofMgn = tDofMgn;
            // end hardcoding stuff

            // Create adofs and build adof lists
            tDofMgn.create_adofs();

            if ( par_rank() == 0 )
            {
                CHECK( equal_to( tDofMgn.mAdofList.size(), 5 ) );
                CHECK( equal_to( tDofMgn.mAdofList( 0 )->mAdofId, 0 ) );
                CHECK( equal_to( tDofMgn.mAdofList( 1 )->mAdofId, 5 ) );
                CHECK( equal_to( tDofMgn.mAdofList( 2 )->mAdofId, 1 ) );
                CHECK( equal_to( tDofMgn.mAdofList( 3 )->mAdofId, 2 ) );
                CHECK( equal_to( tDofMgn.mAdofList( 4 )->mAdofId, 3 ) );
            }
            if ( par_rank() == 1 )
            {
                CHECK( equal_to( tDofMgn.mAdofList.size(), 5 ) );
                CHECK( equal_to( tDofMgn.mAdofList( 0 )->mAdofId, 4 ) );
                CHECK( equal_to( tDofMgn.mAdofList( 1 )->mAdofId, 5 ) );
                CHECK( equal_to( tDofMgn.mAdofList( 2 )->mAdofId, 1 ) );
                CHECK( equal_to( tDofMgn.mAdofList( 3 )->mAdofId, 6 ) );
                CHECK( equal_to( tDofMgn.mAdofList( 4 )->mAdofId, 3 ) );
            }
            delete Node1;
            delete Node2;
        }
    }

    }
}
<|MERGE_RESOLUTION|>--- conflicted
+++ resolved
@@ -88,11 +88,7 @@
 
         moris::uint tNumNodes = 2;
 
-<<<<<<< HEAD
-        Vector < Equation_Object* >tListEqnObj( tNumEquationObjects, nullptr );
-=======
         Vector< Equation_Object* >tListEqnObj( tNumEquationObjects, nullptr );
->>>>>>> 1f8cbf7b
 
         // Create List with node pointern correponding to generic equation object
         Vector< Vector< fem::Node_Base * > > tNodeIds_1( 1 );
@@ -216,11 +212,7 @@
 
         moris::uint tNumNodes = 2;
 
-<<<<<<< HEAD
-        Vector < Equation_Object* >tListEqnObj;
-=======
         Vector< Equation_Object* >tListEqnObj;
->>>>>>> 1f8cbf7b
         tListEqnObj.resize( tNumEquationObjects, nullptr );
 
         // Create List with node pointern correponding to generic equation object
@@ -354,11 +346,7 @@
             tDofMgn.mPdofHostList( 0 )->mListOfPdofTimePerType( 1 )( 0 )->mAdofIds = tAdofsId1;
             tDofMgn.mPdofHostList( 1 )->mListOfPdofTimePerType( 0 )( 0 )->mAdofIds = tAdofsId2;
 
-<<<<<<< HEAD
-            Vector < Equation_Object* >tListEqnObj;
-=======
             Vector< Equation_Object* >tListEqnObj;
->>>>>>> 1f8cbf7b
             moris::ParameterList tMSIParameters = prm::create_msi_parameter_list();
             tDofMgn.mModelSolverInterface = new Model_Solver_Interface( tMSIParameters, tListEqnObj );
             tDofMgn.mModelSolverInterface->mDofMgn = tDofMgn;
@@ -458,11 +446,7 @@
         (tDofMgn.mPdofHostList( 0 )->mListOfPdofTimePerType( 1 )( 0 )) = new Pdof;
         (tDofMgn.mPdofHostList( 1 )->mListOfPdofTimePerType( 0 )( 0 )) = new Pdof;
 
-<<<<<<< HEAD
-        Vector < Equation_Object* >tListEqnObj;
-=======
         Vector< Equation_Object* >tListEqnObj;
->>>>>>> 1f8cbf7b
         moris::ParameterList tMSIParameters = prm::create_msi_parameter_list();
         tDofMgn.mModelSolverInterface = new Model_Solver_Interface( tMSIParameters, tListEqnObj );
         tDofMgn.mModelSolverInterface->mDofMgn = tDofMgn;
@@ -488,11 +472,7 @@
          Equation_Set EquObj_1;
          Equation_Set EquObj_2;
 
-<<<<<<< HEAD
-         Vector < Equation_Set* >tListEqnObj;
-=======
          Vector< Equation_Set* >tListEqnObj;
->>>>>>> 1f8cbf7b
 
          // Determine process rank
          size_t tRank = par_rank();
@@ -560,11 +540,7 @@
         Equation_Set EquObj_1;
         Equation_Set EquObj_2;
 
-<<<<<<< HEAD
-        Vector < Equation_Set* >tListEqnObj;
-=======
         Vector< Equation_Set* >tListEqnObj;
->>>>>>> 1f8cbf7b
 
         // Determine process rank
         size_t tRank = par_rank();
@@ -788,11 +764,7 @@
             // set map of dof manager
             tDofMgn.set_adof_map( &tMap );
 
-<<<<<<< HEAD
-            Vector < Equation_Object* >tListEqnObj;
-=======
             Vector< Equation_Object* >tListEqnObj;
->>>>>>> 1f8cbf7b
             moris::ParameterList tMSIParameters = prm::create_msi_parameter_list();
             tDofMgn.mModelSolverInterface = new Model_Solver_Interface( tMSIParameters, tListEqnObj );
             tDofMgn.mModelSolverInterface->mDofMgn = tDofMgn;
@@ -986,11 +958,7 @@
             // set map of dof manager
             tDofMgn.set_adof_map( &tMap );
 
-<<<<<<< HEAD
-            Vector < Equation_Object* >tListEqnObj;
-=======
             Vector< Equation_Object* >tListEqnObj;
->>>>>>> 1f8cbf7b
             moris::ParameterList tMSIParameters = prm::create_msi_parameter_list();
             tDofMgn.mModelSolverInterface = new Model_Solver_Interface( tMSIParameters, tListEqnObj );
             tDofMgn.mModelSolverInterface->mDofMgn = tDofMgn;
