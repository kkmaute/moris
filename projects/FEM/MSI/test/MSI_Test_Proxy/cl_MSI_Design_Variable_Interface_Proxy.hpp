--- conflicted
+++ resolved
@@ -42,12 +42,8 @@
         mDvTypes( 0 ).resize( 2 );     mDvTypes( 0 )( 0 ) = PDV_Type::X_COORDINATE;   mDvTypes( 0 )( 1 ) = PDV_Type::Y_COORDINATE;
         mDvTypes( 1 ).resize( 1 );     mDvTypes( 1 )( 0 ) = PDV_Type::DENSITY;
 
-<<<<<<< HEAD
         mDvTypesUnique.resize( 3 );
-        mDvTypesUnique = { GEN_DV::XCOORD, GEN_DV::YCOORD, GEN_DV::DENSITY0 };
-=======
-        mDvTypesUnique.resize( 3 );    mDvTypesUnique = { PDV_Type::X_COORDINATE, PDV_Type::Y_COORDINATE, PDV_Type::DENSITY };
->>>>>>> ea40f5db
+        mDvTypesUnique = { PDV_Type::X_COORDINATE, PDV_Type::Y_COORDINATE, PDV_Type::DENSITY };
 
         mDvToIndexMap[ PDV_Type::X_COORDINATE ]   = 0;
         mDvToIndexMap[ PDV_Type::Y_COORDINATE ]   = 1;
