/*
 * cl_Design_Variable_Interface_Proxy.hpp
 *
 *  Created on: Jun 18, 2018
 *      Author: schmidt
 */
#ifndef SRC_MSI_CL_DESIGN_VARIABLE_INTERFACE_PROXY_HPP_
#define SRC_MSI_CL_DESIGN_VARIABLE_INTERFACE_PROXY_HPP_

#include "cl_Matrix.hpp"
#include "linalg_typedefs.hpp"
#include "cl_DLA_Solver_Interface.hpp"
#include "cl_Communication_Manager.hpp" // COM/src
#include "cl_Communication_Tools.hpp" // COM/src

#include "cl_MSI_Design_Variable_Interface.hpp" // COM/src



extern moris::Comm_Manager gMorisComm;

namespace moris
{
namespace MSI
{
class Design_Variable_Interface_Proxy : public Design_Variable_Interface
{
private:
    Cell< Cell< enum PDV >>     mDvTypes;
    Cell< enum PDV >            mDvTypesUnique;
    moris::Matrix< DDRMat >        mDvValues;
    moris::Matrix< DDSMat >        mIsActiveDv;
    Cell< moris::Matrix< IdMat > > mDvIds;
    moris::Matrix< DDSMat >        mMap;
    moris::Matrix< DDUMat >        mConstraintDofs;
    moris::map< PDV, sint > mDvToIndexMap;

public :
    Design_Variable_Interface_Proxy()
    {
        mDvTypes.resize( 2 );
        mDvTypes( 0 ).resize( 2 );     mDvTypes( 0 )( 0 ) = PDV::X_COORDINATE;   mDvTypes( 0 )( 1 ) = PDV::Y_COORDINATE;
        mDvTypes( 1 ).resize( 1 );     mDvTypes( 1 )( 0 ) = PDV::DENSITY;

        mDvTypesUnique.resize( 3 );    mDvTypesUnique = { PDV::X_COORDINATE, PDV::Y_COORDINATE, PDV::DENSITY };

        mDvToIndexMap[ PDV::X_COORDINATE ]   = 0;
        mDvToIndexMap[ PDV::Y_COORDINATE ]   = 1;
        mDvToIndexMap[ PDV::DENSITY ] = 2;

        mDvValues.set_size( 6, 3 );
        mDvValues( 0, 0 ) = 0;      mDvValues( 0, 1 ) = 0;             mDvValues( 0, 2 ) = 2;
        mDvValues( 1, 0 ) = 1;      mDvValues( 1, 1 ) = 0;             mDvValues( 1, 2 ) = 3;
        mDvValues( 2, 0 ) = 1;      mDvValues( 2, 1 ) = 1;             mDvValues( 2, 2 ) = 1;
        mDvValues( 3, 0 ) = 0;      mDvValues( 3, 1 ) = 1;             mDvValues( 3, 2 ) = 5;
        mDvValues( 4, 0 ) = 0.5;    mDvValues( 4, 1 ) = 0;             mDvValues( 4, 2 ) = 0;
        mDvValues( 5, 0 ) = 0;      mDvValues( 5, 1 ) = 0.5;           mDvValues( 5, 2 ) = 0;

        mIsActiveDv.set_size( 6, 3 );
        mIsActiveDv( 0, 0 ) = 0;      mIsActiveDv( 0, 1 ) = 0;             mIsActiveDv( 0, 2 ) = 1;
        mIsActiveDv( 1, 0 ) = 0;      mIsActiveDv( 1, 1 ) = 0;             mIsActiveDv( 1, 2 ) = 1;
        mIsActiveDv( 2, 0 ) = 0;      mIsActiveDv( 2, 1 ) = 0;             mIsActiveDv( 2, 2 ) = 1;
        mIsActiveDv( 3, 0 ) = 0;      mIsActiveDv( 3, 1 ) = 0;             mIsActiveDv( 3, 2 ) = 1;
        mIsActiveDv( 4, 0 ) = 1;      mIsActiveDv( 4, 1 ) = 1;             mIsActiveDv( 4, 2 ) = 0;
        mIsActiveDv( 5, 0 ) = 1;      mIsActiveDv( 5, 1 ) = 1;             mIsActiveDv( 5, 2 ) = 0;

        mDvIds.resize( 3 );
        for ( uint Ik = 0; Ik < mDvIds.size(); Ik++ )
        {
            mDvIds( Ik ).set_size( 6, 1 );
        }

        mDvIds( 0 )( 0 ) = 4;      mDvIds( 1 )( 0 ) = gNoID;  mDvIds( 2 )( 0 ) = gNoID;
        mDvIds( 0 )( 1 ) = 5;      mDvIds( 1 )( 1 ) = gNoID;  mDvIds( 2 )( 1 ) = gNoID;
        mDvIds( 0 )( 2 ) = 6;      mDvIds( 1 )( 2 ) = gNoID;  mDvIds( 2 )( 2 ) = gNoID;
        mDvIds( 0 )( 3 ) = 7;      mDvIds( 1 )( 3 ) = gNoID;  mDvIds( 2 )( 3 ) = gNoID;
        mDvIds( 0 )( 4 ) = gNoID;  mDvIds( 1 )( 4 ) = 0;      mDvIds( 2 )( 4 ) = 2;
        mDvIds( 0 )( 5 ) = gNoID;  mDvIds( 1 )( 5 ) = 1;      mDvIds( 2 )( 5 ) = 3;

        mMap.set_size( 8, 1 );
        mMap( 0 ) = 0;
        mMap( 1 ) = 1;
        mMap( 2 ) = 2;
        mMap( 3 ) = 3;
        mMap( 4 ) = 4;
        mMap( 5 ) = 5;
        mMap( 6 ) = 6;
        mMap( 7 ) = 7;


//        // create map object
//        Matrix_Vector_Factory tMatFactory( MapType::Epetra );
//
//        mVectorMap = tMatFactory.create_map( this->get_my_local_global_map(), mConstraintDofs );
//
//        mVector = tMatFactory.create_vector( nullptr, mVectorMap, VectorType::FREE );
    }

// ----------------------------------------------------------------------------------------------
    ~Design_Variable_Interface_Proxy(){};

//------------------------------------------------------------------------------
    void get_ip_unique_dv_types_for_set( const moris::moris_index    aIntegrationMeshSetIndex,
                                               Cell< enum PDV > & aDvTypes )
    {
        aDvTypes = mDvTypesUnique;
    };
//------------------------------------------------------------------------------
    void get_ig_unique_dv_types_for_set( const moris::moris_index    aIntegrationMeshSetIndex,
                                               Cell< enum PDV > & aDvTypes )
    {
        MORIS_ERROR( false, "Design_Variable_Interface_Proxy::get_ig_unique_dv_types_for_set() - not implemented in the child class" );
    };
//------------------------------------------------------------------------------
    void get_ip_dv_types_for_set( const moris::moris_index          aIntegrationMeshSetIndex,
                                        Cell< Cell< enum PDV >> & aDvTypes )
    {
        aDvTypes = mDvTypes;
    };
//------------------------------------------------------------------------------
    void get_ig_dv_types_for_set( const moris::moris_index          aIntegrationMeshSetIndex,
                                        Cell< Cell< enum PDV >> & aDvTypes )
    {
        MORIS_ERROR( false, "Design_Variable_Interface_Proxy::get_ig_dv_types_for_set() - not implemented in the child class" );
    };
//------------------------------------------------------------------------------
    void get_ip_pdv_value( const moris::Matrix< IndexMat >      & aNodeIndices,
                           const Cell< enum PDV >            & aDvTypes,
                                 Cell<moris::Matrix< DDRMat > > & aDvValues,
                                 Cell<moris::Matrix< DDSMat > > & aIsActiveDv )
    {
        aIsActiveDv.resize( aDvTypes.size() );

        for ( uint Ik = 0; Ik < aDvTypes.size(); Ik++ )
        {
            aIsActiveDv(Ik).set_size( aNodeIndices.numel(), 1, MORIS_SINT_MAX );

            sint tIndex = mDvToIndexMap.find( aDvTypes (Ik));

            for ( uint Ii = 0; Ii < aNodeIndices.numel(); Ii++ )
            {
                if( mIsActiveDv( Ii, tIndex ) == 1 )
                {
                    aDvValues( Ik )( Ii ) = mDvValues( Ii, tIndex );
                }
                aIsActiveDv( Ik )( Ii ) = mIsActiveDv( Ii, tIndex );
            }
        }
    }
//------------------------------------------------------------------------------
    void get_ig_pdv_value( const moris::Matrix< IndexMat >      & aNodeIndices,
                           const Cell< enum PDV >            & aDvTypes,
                                 Cell<moris::Matrix< DDRMat > > & aDvValues,
                                 Cell<moris::Matrix< DDSMat > > & aIsActiveDv )
    {
        MORIS_ERROR( false, "Design_Variable_Interface_Proxy::get_ig_pdv_value() - not implemented in the child class" );
    }
//------------------------------------------------------------------------------
    void get_ip_pdv_value( const moris::Matrix< IndexMat >      & aNodeIndices,
                           const Cell< enum PDV >            & aDvTypes,
                                 Cell<moris::Matrix< DDRMat > > & aDvValues )
    {
        aDvValues.resize( aDvTypes.size() );

        for ( uint Ik = 0; Ik < aDvTypes.size(); Ik++ )
        {
            aDvValues(Ik).set_size( aNodeIndices.numel(), 1, MORIS_REAL_MAX );

            sint tIndex = mDvToIndexMap.find( aDvTypes (Ik));

            for ( uint Ii = 0; Ii < aNodeIndices.numel(); Ii++ )
            {
                if( mIsActiveDv( Ii, tIndex ) == 1 )
                {
                    aDvValues( Ik )( Ii ) = mDvValues( Ii, tIndex );
                }
            }
        }
    }
//------------------------------------------------------------------------------
    void get_ig_pdv_value( const moris::Matrix< IndexMat >      & aNodeIndices,
                           const Cell< enum PDV >            & aDvTypes,
                                 Cell<moris::Matrix< DDRMat > > & aDvValues )
    {
        MORIS_ERROR( false, "Design_Variable_Interface_Proxy::get_ig_pdv_value() - not implemented in the child class" );
    }
//------------------------------------------------------------------------------
    void reshape_pdv_values( const moris::Cell< moris::Matrix< DDRMat > > & aPdvValues,
                                   moris::Matrix< DDRMat >                & aReshapedPdvValues )
    {
        MORIS_ASSERT( aPdvValues.size() != 0,
                      "GEN_Design_Variable_Interface::reshape_pdv_value - pdv value vector is empty.");

        // get the number of rows and columns
        uint tRows = aPdvValues( 0 ).numel();
        uint tCols = aPdvValues.size();

        // set size for the reshaped matrix
        aReshapedPdvValues.set_size( tRows, tCols );

        for( uint iCol = 0; iCol < tCols; iCol++ )
        {
            aReshapedPdvValues( { 0, tRows - 1 }, { iCol, iCol } )
            = aPdvValues( iCol ).matrix_data();
        }
    }

//------------------------------------------------------------------------------
    moris::Matrix< DDSMat > get_my_local_global_map()
    {
        return mMap;
    }

//------------------------------------------------------------------------------
<<<<<<< HEAD
    void get_ip_dv_ids_for_type_and_ind( const moris::Cell< moris::moris_index > & aNodeIndices,
                                         const Cell< enum PDV >               & aDvTypes,
=======
    void get_ip_dv_ids_for_type_and_ind( const moris::Matrix< IndexMat > & aNodeIndices,
                                         const Cell< enum GEN_DV >               & aDvTypes,
>>>>>>> d74b9e91
                                               Cell<moris::Matrix< IdMat > >     & aDvIds )
    {
        aDvIds.resize( aDvTypes.size() );

        for ( uint Ik = 0; Ik < aDvTypes.size(); Ik++ )
        {
            aDvIds( Ik ).set_size( aNodeIndices.numel(), 1, MORIS_UINT_MAX );

            for ( uint Ii = 0; Ii < aNodeIndices.numel(); Ii++ )
            {
               aDvIds( Ik )( Ii ) = mDvIds( Ik )( aNodeIndices( Ii ) );
            }
        }
    }
//------------------------------------------------------------------------------
<<<<<<< HEAD
    void get_ig_dv_ids_for_type_and_ind( const moris::Cell< moris::moris_index > & aNodeIndices,
                                         const Cell< enum PDV >               & aDvTypes,
=======
    void get_ig_dv_ids_for_type_and_ind( const moris::Matrix< IndexMat > & aNodeIndices,
                                         const Cell< enum GEN_DV >               & aDvTypes,
>>>>>>> d74b9e91
                                               Cell< moris::Matrix< IdMat > >    & aDvIds )
    {
        MORIS_ERROR( false, "Design_Variable_Interface_Proxy::get_ig_dv_ids_for_type_and_ind() - not implemented in the child class" );
    }

//------------------------------------------------------------------------------
    void get_ip_requested_dv_types( Cell< enum PDV > & aDvTypes )
    {
        MORIS_ERROR( false, "Design_Variable_Interface_Proxy::get_ip_requested_dv_types() - not implemented in the child class" );
    }
//------------------------------------------------------------------------------
    void get_ig_requested_dv_types( Cell< enum PDV > & aDvTypes )
    {
        MORIS_ERROR( false, "Design_Variable_Interface_Proxy::get_ig_requested_dv_types() - not implemented in the child class" );
    }
//------------------------------------------------------------------------------
	
    void set_requested_IQIs( const moris::Cell< std::string> & aRequestedIQINames );

};
}
}
#endif /* SRC_MSI_CL_DESIGN_VARIABLE_INTERFACE_PROXY_HPP_ */<|MERGE_RESOLUTION|>--- conflicted
+++ resolved
@@ -212,35 +212,25 @@
     }
 
 //------------------------------------------------------------------------------
-<<<<<<< HEAD
-    void get_ip_dv_ids_for_type_and_ind( const moris::Cell< moris::moris_index > & aNodeIndices,
+    void get_ip_dv_ids_for_type_and_ind( const Matrix<IndexMat> & aNodeIndices,
                                          const Cell< enum PDV >               & aDvTypes,
-=======
-    void get_ip_dv_ids_for_type_and_ind( const moris::Matrix< IndexMat > & aNodeIndices,
-                                         const Cell< enum GEN_DV >               & aDvTypes,
->>>>>>> d74b9e91
                                                Cell<moris::Matrix< IdMat > >     & aDvIds )
     {
         aDvIds.resize( aDvTypes.size() );
 
         for ( uint Ik = 0; Ik < aDvTypes.size(); Ik++ )
         {
-            aDvIds( Ik ).set_size( aNodeIndices.numel(), 1, MORIS_UINT_MAX );
-
-            for ( uint Ii = 0; Ii < aNodeIndices.numel(); Ii++ )
+            aDvIds( Ik ).set_size( aNodeIndices.length(), 1, MORIS_UINT_MAX );
+
+            for ( uint Ii = 0; Ii < aNodeIndices.length(); Ii++ )
             {
                aDvIds( Ik )( Ii ) = mDvIds( Ik )( aNodeIndices( Ii ) );
             }
         }
     }
 //------------------------------------------------------------------------------
-<<<<<<< HEAD
-    void get_ig_dv_ids_for_type_and_ind( const moris::Cell< moris::moris_index > & aNodeIndices,
+    void get_ig_dv_ids_for_type_and_ind( const Matrix<IndexMat> & aNodeIndices,
                                          const Cell< enum PDV >               & aDvTypes,
-=======
-    void get_ig_dv_ids_for_type_and_ind( const moris::Matrix< IndexMat > & aNodeIndices,
-                                         const Cell< enum GEN_DV >               & aDvTypes,
->>>>>>> d74b9e91
                                                Cell< moris::Matrix< IdMat > >    & aDvIds )
     {
         MORIS_ERROR( false, "Design_Variable_Interface_Proxy::get_ig_dv_ids_for_type_and_ind() - not implemented in the child class" );
