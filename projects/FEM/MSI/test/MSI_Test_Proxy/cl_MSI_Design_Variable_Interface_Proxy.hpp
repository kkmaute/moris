/*
 * cl_Design_Variable_Interface_Proxy.hpp
 *
 *  Created on: Jun 18, 2018
 *      Author: schmidt
 */
#ifndef SRC_MSI_CL_DESIGN_VARIABLE_INTERFACE_PROXY_HPP_
#define SRC_MSI_CL_DESIGN_VARIABLE_INTERFACE_PROXY_HPP_

#include "cl_Matrix.hpp"
#include "linalg_typedefs.hpp"
#include "cl_DLA_Solver_Interface.hpp"
#include "cl_Communication_Manager.hpp" // COM/src
#include "cl_Communication_Tools.hpp" // COM/src

#include "cl_MSI_Design_Variable_Interface.hpp" // COM/src



extern moris::Comm_Manager gMorisComm;

namespace moris
{
    namespace MSI
    {
        class Design_Variable_Interface_Proxy : public Design_Variable_Interface
        {
<<<<<<< HEAD
            mDvIds( Ik ).set_size( 6, 1 );
        }

        mDvIds( 0 )( 0 ) = 4;      mDvIds( 1 )( 0 ) = gNoID;  mDvIds( 2 )( 0 ) = gNoID;
        mDvIds( 0 )( 1 ) = 5;      mDvIds( 1 )( 1 ) = gNoID;  mDvIds( 2 )( 1 ) = gNoID;
        mDvIds( 0 )( 2 ) = 6;      mDvIds( 1 )( 2 ) = gNoID;  mDvIds( 2 )( 2 ) = gNoID;
        mDvIds( 0 )( 3 ) = 7;      mDvIds( 1 )( 3 ) = gNoID;  mDvIds( 2 )( 3 ) = gNoID;
        mDvIds( 0 )( 4 ) = gNoID;  mDvIds( 1 )( 4 ) = 0;      mDvIds( 2 )( 4 ) = 2;
        mDvIds( 0 )( 5 ) = gNoID;  mDvIds( 1 )( 5 ) = 1;      mDvIds( 2 )( 5 ) = 3;

        mMap.set_size( 8, 1 );
        mMap( 0 ) = 0;
        mMap( 1 ) = 1;
        mMap( 2 ) = 2;
        mMap( 3 ) = 3;
        mMap( 4 ) = 4;
        mMap( 5 ) = 5;
        mMap( 6 ) = 6;
        mMap( 7 ) = 7;


//        // create map object
//        sol::Matrix_Vector_Factory tMatFactory( MapType::Epetra );
//
//        mVectorMap = tMatFactory.create_map( this->get_my_local_global_map(), mConstraintDofs );
//
//        mVector = tMatFactory.create_vector( nullptr, mVectorMap, VectorType::FREE );
    }
=======
            private:
                Cell< Cell< enum PDV_Type >>     mDvTypes;
                Cell< enum PDV_Type >            mDvTypesUnique;
                moris::Matrix< DDRMat >        mDvValues;
                moris::Matrix< DDSMat >        mIsActiveDv;
                Cell< moris::Matrix< IdMat > > mDvIds;
                moris::Matrix< DDSMat >        mMap;
                moris::Matrix< DDUMat >        mConstraintDofs;
                moris::map< PDV_Type, sint > mDvToIndexMap;

            public :
                Design_Variable_Interface_Proxy()
            {
                    mDvTypes.resize( 2 );
                    mDvTypes( 0 ).resize( 2 );     mDvTypes( 0 )( 0 ) = PDV_Type::X_COORDINATE;   mDvTypes( 0 )( 1 ) = PDV_Type::Y_COORDINATE;
                    mDvTypes( 1 ).resize( 1 );     mDvTypes( 1 )( 0 ) = PDV_Type::DENSITY;

                    mDvTypesUnique.resize( 3 );
                    mDvTypesUnique = { PDV_Type::X_COORDINATE, PDV_Type::Y_COORDINATE, PDV_Type::DENSITY };

                    mDvToIndexMap[ PDV_Type::X_COORDINATE ]   = 0;
                    mDvToIndexMap[ PDV_Type::Y_COORDINATE ]   = 1;
                    mDvToIndexMap[ PDV_Type::DENSITY ] = 2;

                    mDvValues.set_size( 6, 3 );
                    mDvValues( 0, 0 ) = 0;      mDvValues( 0, 1 ) = 0;             mDvValues( 0, 2 ) = 2;
                    mDvValues( 1, 0 ) = 1;      mDvValues( 1, 1 ) = 0;             mDvValues( 1, 2 ) = 3;
                    mDvValues( 2, 0 ) = 1;      mDvValues( 2, 1 ) = 1;             mDvValues( 2, 2 ) = 1;
                    mDvValues( 3, 0 ) = 0;      mDvValues( 3, 1 ) = 1;             mDvValues( 3, 2 ) = 5;
                    mDvValues( 4, 0 ) = 0.5;    mDvValues( 4, 1 ) = 0;             mDvValues( 4, 2 ) = 0;
                    mDvValues( 5, 0 ) = 0;      mDvValues( 5, 1 ) = 0.5;           mDvValues( 5, 2 ) = 0;

                    mIsActiveDv.set_size( 6, 3 );
                    mIsActiveDv( 0, 0 ) = 0;      mIsActiveDv( 0, 1 ) = 0;             mIsActiveDv( 0, 2 ) = 1;
                    mIsActiveDv( 1, 0 ) = 0;      mIsActiveDv( 1, 1 ) = 0;             mIsActiveDv( 1, 2 ) = 1;
                    mIsActiveDv( 2, 0 ) = 0;      mIsActiveDv( 2, 1 ) = 0;             mIsActiveDv( 2, 2 ) = 1;
                    mIsActiveDv( 3, 0 ) = 0;      mIsActiveDv( 3, 1 ) = 0;             mIsActiveDv( 3, 2 ) = 1;
                    mIsActiveDv( 4, 0 ) = 1;      mIsActiveDv( 4, 1 ) = 0;             mIsActiveDv( 4, 2 ) = 0;
                    mIsActiveDv( 5, 0 ) = 0;      mIsActiveDv( 5, 1 ) = 1;             mIsActiveDv( 5, 2 ) = 0;

                    mDvIds.resize( 3 );
                    for ( uint Ik = 0; Ik < mDvIds.size(); Ik++ )
                    {
                        mDvIds( Ik ).set_size( 6, 1 );
                    }

                    mDvIds( 0 )( 0 ) = 4;      mDvIds( 1 )( 0 ) = gNoID;  mDvIds( 2 )( 0 ) = gNoID;
                    mDvIds( 0 )( 1 ) = 5;      mDvIds( 1 )( 1 ) = gNoID;  mDvIds( 2 )( 1 ) = gNoID;
                    mDvIds( 0 )( 2 ) = 6;      mDvIds( 1 )( 2 ) = gNoID;  mDvIds( 2 )( 2 ) = gNoID;
                    mDvIds( 0 )( 3 ) = 7;      mDvIds( 1 )( 3 ) = gNoID;  mDvIds( 2 )( 3 ) = gNoID;
                    mDvIds( 0 )( 4 ) = gNoID;  mDvIds( 1 )( 4 ) = 0;      mDvIds( 2 )( 4 ) = 2;
                    mDvIds( 0 )( 5 ) = gNoID;  mDvIds( 1 )( 5 ) = 1;      mDvIds( 2 )( 5 ) = 3;

                    mMap.set_size( 8, 1 );
                    mMap( 0 ) = 0;
                    mMap( 1 ) = 1;
                    mMap( 2 ) = 2;
                    mMap( 3 ) = 3;
                    mMap( 4 ) = 4;
                    mMap( 5 ) = 5;
                    mMap( 6 ) = 6;
                    mMap( 7 ) = 7;


                    //        // create map object
                    //        Matrix_Vector_Factory tMatFactory( MapType::Epetra );
                    //
                    //        mVectorMap = tMatFactory.create_map( this->get_my_local_global_map(), mConstraintDofs );
                    //
                    //        mVector = tMatFactory.create_vector( nullptr, mVectorMap, VectorType::FREE );
            }
>>>>>>> 7690b63c

                // ----------------------------------------------------------------------------------------------

                ~Design_Variable_Interface_Proxy(){};

                //------------------------------------------------------------------------------

                void get_ip_unique_dv_types_for_set( const moris::moris_index    aIntegrationMeshSetIndex,
                        Cell< enum PDV_Type > & aDvTypes )
                {
                    aDvTypes = { PDV_Type::DENSITY };
                };

                //------------------------------------------------------------------------------

                void get_ig_unique_dv_types_for_set( const moris::moris_index    aIntegrationMeshSetIndex,
                        Cell< enum PDV_Type > & aDvTypes )
                {
                    aDvTypes = { PDV_Type::X_COORDINATE, PDV_Type::Y_COORDINATE };
                };

                //------------------------------------------------------------------------------

                void get_ip_dv_types_for_set( const moris::moris_index          aIntegrationMeshSetIndex,
                        Cell< Cell< enum PDV_Type >> & aDvTypes )
                {
                    aDvTypes = {{ PDV_Type::DENSITY }};
                };

                //------------------------------------------------------------------------------

                void get_ig_dv_types_for_set( const moris::moris_index          aIntegrationMeshSetIndex,
                        Cell< Cell< enum PDV_Type >> & aDvTypes )
                {
                    aDvTypes = {{ PDV_Type::X_COORDINATE, PDV_Type::Y_COORDINATE }};
                };
                //------------------------------------------------------------------------------

                void get_ip_pdv_value( const moris::Matrix< IndexMat >      & aNodeIndices,
                        const Cell< enum PDV_Type >            & aDvTypes,
                        Cell<moris::Matrix< DDRMat > > & aDvValues,
                        Cell<moris::Matrix< DDSMat > > & aIsActiveDv )
                {
                    aIsActiveDv.resize( aDvTypes.size() );

                    for ( uint Ik = 0; Ik < aDvTypes.size(); Ik++ )
                    {
                        aIsActiveDv(Ik).set_size( aNodeIndices.numel(), 1, MORIS_SINT_MAX );

                        sint tIndex = mDvToIndexMap.find( aDvTypes (Ik));

                        for ( uint Ii = 0; Ii < aNodeIndices.numel(); Ii++ )
                        {
                            // get node index
                            uint tNodeIndex = aNodeIndices( Ii );

                            if( mIsActiveDv( tNodeIndex, tIndex ) == 1 )
                            {
                                aDvValues( Ik )( Ii ) = mDvValues( tNodeIndex, tIndex );
                            }
                            aIsActiveDv( Ik )( Ii ) = mIsActiveDv( tNodeIndex, tIndex );
                        }
                    }
                }

                //------------------------------------------------------------------------------

                void get_ig_pdv_value(
                        const moris::Matrix< IndexMat >  & aNodeIndices,
                        const Cell< enum PDV_Type >      & aDvTypes,
                        Cell<moris::Matrix< DDRMat > >   & aDvValues,
                        Cell<moris::Matrix< DDSMat > >   & aIsActiveDv )
                {
                    // Get the number of node indices requested
                    uint tNumIndices = aNodeIndices.length();

                    // Get the number of dv types requested
                    uint tNumTypes = aDvTypes.size();

                    // Set cell size
                    aIsActiveDv.resize( tNumTypes );
                    aDvValues.resize(tNumTypes);

                    for ( uint Ik = 0; Ik < tNumTypes; Ik++ )
                    {
                        // Matrix size
                        aDvValues(Ik).set_size(tNumIndices, 1, MORIS_REAL_MAX);
                        aIsActiveDv(Ik).set_size(tNumIndices, 1, MORIS_SINT_MAX);

                        sint tIndex = mDvToIndexMap.find( aDvTypes (Ik) );

                        for ( uint Ii = 0; Ii < aNodeIndices.numel(); Ii++ )
                        {
                            // get node index
                            uint tNodeIndex = aNodeIndices( Ii );

                            if( mIsActiveDv( tNodeIndex, tIndex ) == 1 )
                            {
                                aDvValues( Ik )( Ii ) = mDvValues( tNodeIndex, tIndex );
                            }

                            aIsActiveDv( Ik )( Ii ) = mIsActiveDv( tNodeIndex, tIndex );
                        }
                    }
                }

                //------------------------------------------------------------------------------

                void get_ip_pdv_value(
                        const moris::Matrix< IndexMat >  & aNodeIndices,
                        const Cell< enum PDV_Type >      & aDvTypes,
                        Cell<moris::Matrix< DDRMat > >   & aDvValues )
                {
                    // Get the number of node indices requested
                    uint tNumIndices = aNodeIndices.length();

                    // Get the number of dv types requested
                    uint tNumTypes = aDvTypes.size();

                    // Set cell size
                    aDvValues.resize(tNumTypes);

                    for ( uint Ik = 0; Ik < aDvTypes.size(); Ik++ )
                    {
                        // Set matrix size
                        aDvValues(Ik).set_size( tNumIndices, 1, MORIS_REAL_MAX );

                        sint tIndex = mDvToIndexMap.find( aDvTypes (Ik));

                        for ( uint Ii = 0; Ii < aNodeIndices.numel(); Ii++ )
                        {
                            // get node index
                            uint tNodeIndex = aNodeIndices( Ii );

                            if( mIsActiveDv( tNodeIndex, tIndex ) == 1 )
                            {
                                aDvValues( Ik )( Ii ) = mDvValues( tNodeIndex, tIndex );
                            }
                        }
                    }
                }

                //------------------------------------------------------------------------------

                void get_ig_pdv_value(
                        const moris::Matrix< IndexMat > & aNodeIndices,
                        const Cell< enum PDV_Type >     & aDvTypes,
                        Cell<moris::Matrix< DDRMat > >  & aDvValues )
                {
                    // Get the number of node indices requested
                    uint tNumIndices = aNodeIndices.length();

                    // Get the number of dv types requested
                    uint tNumTypes = aDvTypes.size();

                    // Set cell size
                    aDvValues.resize(tNumTypes);

                    for ( uint Ik = 0; Ik < aDvTypes.size(); Ik++ )
                    {
                        aDvValues(Ik).set_size( tNumIndices, 1, MORIS_REAL_MAX );

                        sint tIndex = mDvToIndexMap.find( aDvTypes (Ik));

                        for ( uint Ii = 0; Ii < aNodeIndices.numel(); Ii++ )
                        {
                            // get node index
                            uint tNodeIndex = aNodeIndices( Ii );

                            if( mIsActiveDv( tNodeIndex, tIndex ) == 1 )
                            {
                                aDvValues( Ik )( Ii ) = mDvValues( tNodeIndex, tIndex );
                            }
                        }
                    }
                }

                //------------------------------------------------------------------------------

                void reshape_pdv_values(
                        const moris::Cell< moris::Matrix< DDRMat > > & aPdvValues,
                        moris::Matrix< DDRMat >                      & aReshapedPdvValues )
                {
                    MORIS_ASSERT( aPdvValues.size() != 0,
                            "GEN_Design_Variable_Interface::reshape_pdv_value - pdv value vector is empty.");

                    // get the number of rows and columns
                    uint tRows = aPdvValues( 0 ).numel();
                    uint tCols = aPdvValues.size();

                    // set size for the reshaped matrix
                    aReshapedPdvValues.set_size( tRows, tCols );

                    for( uint iCol = 0; iCol < tCols; iCol++ )
                    {
                        aReshapedPdvValues( { 0, tRows - 1 }, { iCol, iCol } )
                    = aPdvValues( iCol ).matrix_data();
                    }
                }

                //------------------------------------------------------------------------------

                const moris::Matrix< DDSMat > & get_my_local_global_map()
                {
                    return mMap;
                }

                //------------------------------------------------------------------------------

                void get_ip_dv_ids_for_type_and_ind( const Matrix<IndexMat> & aNodeIndices,
                        const Cell< enum PDV_Type >               & aDvTypes,
                        Cell<moris::Matrix< IdMat > >     & aDvIds )
                {
                    aDvIds.resize( aDvTypes.size() );

                    for ( uint Ik = 0; Ik < aDvTypes.size(); Ik++ )
                    {
                        aDvIds( Ik ).set_size( aNodeIndices.length(), 1, MORIS_UINT_MAX );

                        for ( uint Ii = 0; Ii < aNodeIndices.length(); Ii++ )
                        {
                            aDvIds( Ik )( Ii ) = mDvIds( Ik )( aNodeIndices( Ii ) );
                        }
                    }
                }
                //------------------------------------------------------------------------------

                void get_ig_dv_ids_for_type_and_ind( const Matrix<IndexMat>               & aNodeIndices,
                        const Cell< enum PDV_Type >          & aDvTypes,
                        Cell< moris::Matrix< IdMat > > & aDvIds )
                {
                    aDvIds.resize( aDvTypes.size() );

                    for ( uint Ik = 0; Ik < aDvTypes.size(); Ik++ )
                    {
                        aDvIds( Ik ).set_size( aNodeIndices.length(), 1, MORIS_UINT_MAX );

                        for ( uint Ii = 0; Ii < aNodeIndices.length(); Ii++ )
                        {
                            aDvIds( Ik )( Ii ) = mDvIds( Ik )( aNodeIndices( Ii ) );
                        }
                    }
                }

                //------------------------------------------------------------------------------

                void get_ip_requested_dv_types( Cell< enum PDV_Type > & aDvTypes )
                {
                    aDvTypes = {{ PDV_Type::DENSITY }};
                }

                //------------------------------------------------------------------------------

                void get_ig_requested_dv_types( Cell< enum PDV_Type > & aDvTypes )
                {
                    MORIS_ERROR( false, "Design_Variable_Interface_Proxy::get_ig_requested_dv_types() - not implemented in the child class" );
                }

                //------------------------------------------------------------------------------

                void set_requested_IQIs( const moris::Cell< std::string> & aRequestedIQINames );
        };
    }
}
#endif /* SRC_MSI_CL_DESIGN_VARIABLE_INTERFACE_PROXY_HPP_ */<|MERGE_RESOLUTION|>--- conflicted
+++ resolved
@@ -25,369 +25,331 @@
     {
         class Design_Variable_Interface_Proxy : public Design_Variable_Interface
         {
-<<<<<<< HEAD
-            mDvIds( Ik ).set_size( 6, 1 );
-        }
-
-        mDvIds( 0 )( 0 ) = 4;      mDvIds( 1 )( 0 ) = gNoID;  mDvIds( 2 )( 0 ) = gNoID;
-        mDvIds( 0 )( 1 ) = 5;      mDvIds( 1 )( 1 ) = gNoID;  mDvIds( 2 )( 1 ) = gNoID;
-        mDvIds( 0 )( 2 ) = 6;      mDvIds( 1 )( 2 ) = gNoID;  mDvIds( 2 )( 2 ) = gNoID;
-        mDvIds( 0 )( 3 ) = 7;      mDvIds( 1 )( 3 ) = gNoID;  mDvIds( 2 )( 3 ) = gNoID;
-        mDvIds( 0 )( 4 ) = gNoID;  mDvIds( 1 )( 4 ) = 0;      mDvIds( 2 )( 4 ) = 2;
-        mDvIds( 0 )( 5 ) = gNoID;  mDvIds( 1 )( 5 ) = 1;      mDvIds( 2 )( 5 ) = 3;
-
-        mMap.set_size( 8, 1 );
-        mMap( 0 ) = 0;
-        mMap( 1 ) = 1;
-        mMap( 2 ) = 2;
-        mMap( 3 ) = 3;
-        mMap( 4 ) = 4;
-        mMap( 5 ) = 5;
-        mMap( 6 ) = 6;
-        mMap( 7 ) = 7;
-
-
-//        // create map object
-//        sol::Matrix_Vector_Factory tMatFactory( MapType::Epetra );
-//
-//        mVectorMap = tMatFactory.create_map( this->get_my_local_global_map(), mConstraintDofs );
-//
-//        mVector = tMatFactory.create_vector( nullptr, mVectorMap, VectorType::FREE );
-    }
-=======
-            private:
-                Cell< Cell< enum PDV_Type >>     mDvTypes;
-                Cell< enum PDV_Type >            mDvTypesUnique;
-                moris::Matrix< DDRMat >        mDvValues;
-                moris::Matrix< DDSMat >        mIsActiveDv;
-                Cell< moris::Matrix< IdMat > > mDvIds;
-                moris::Matrix< DDSMat >        mMap;
-                moris::Matrix< DDUMat >        mConstraintDofs;
-                moris::map< PDV_Type, sint > mDvToIndexMap;
-
-            public :
-                Design_Variable_Interface_Proxy()
-            {
-                    mDvTypes.resize( 2 );
-                    mDvTypes( 0 ).resize( 2 );     mDvTypes( 0 )( 0 ) = PDV_Type::X_COORDINATE;   mDvTypes( 0 )( 1 ) = PDV_Type::Y_COORDINATE;
-                    mDvTypes( 1 ).resize( 1 );     mDvTypes( 1 )( 0 ) = PDV_Type::DENSITY;
-
-                    mDvTypesUnique.resize( 3 );
-                    mDvTypesUnique = { PDV_Type::X_COORDINATE, PDV_Type::Y_COORDINATE, PDV_Type::DENSITY };
-
-                    mDvToIndexMap[ PDV_Type::X_COORDINATE ]   = 0;
-                    mDvToIndexMap[ PDV_Type::Y_COORDINATE ]   = 1;
-                    mDvToIndexMap[ PDV_Type::DENSITY ] = 2;
-
-                    mDvValues.set_size( 6, 3 );
-                    mDvValues( 0, 0 ) = 0;      mDvValues( 0, 1 ) = 0;             mDvValues( 0, 2 ) = 2;
-                    mDvValues( 1, 0 ) = 1;      mDvValues( 1, 1 ) = 0;             mDvValues( 1, 2 ) = 3;
-                    mDvValues( 2, 0 ) = 1;      mDvValues( 2, 1 ) = 1;             mDvValues( 2, 2 ) = 1;
-                    mDvValues( 3, 0 ) = 0;      mDvValues( 3, 1 ) = 1;             mDvValues( 3, 2 ) = 5;
-                    mDvValues( 4, 0 ) = 0.5;    mDvValues( 4, 1 ) = 0;             mDvValues( 4, 2 ) = 0;
-                    mDvValues( 5, 0 ) = 0;      mDvValues( 5, 1 ) = 0.5;           mDvValues( 5, 2 ) = 0;
-
-                    mIsActiveDv.set_size( 6, 3 );
-                    mIsActiveDv( 0, 0 ) = 0;      mIsActiveDv( 0, 1 ) = 0;             mIsActiveDv( 0, 2 ) = 1;
-                    mIsActiveDv( 1, 0 ) = 0;      mIsActiveDv( 1, 1 ) = 0;             mIsActiveDv( 1, 2 ) = 1;
-                    mIsActiveDv( 2, 0 ) = 0;      mIsActiveDv( 2, 1 ) = 0;             mIsActiveDv( 2, 2 ) = 1;
-                    mIsActiveDv( 3, 0 ) = 0;      mIsActiveDv( 3, 1 ) = 0;             mIsActiveDv( 3, 2 ) = 1;
-                    mIsActiveDv( 4, 0 ) = 1;      mIsActiveDv( 4, 1 ) = 0;             mIsActiveDv( 4, 2 ) = 0;
-                    mIsActiveDv( 5, 0 ) = 0;      mIsActiveDv( 5, 1 ) = 1;             mIsActiveDv( 5, 2 ) = 0;
-
-                    mDvIds.resize( 3 );
-                    for ( uint Ik = 0; Ik < mDvIds.size(); Ik++ )
-                    {
-                        mDvIds( Ik ).set_size( 6, 1 );
-                    }
-
-                    mDvIds( 0 )( 0 ) = 4;      mDvIds( 1 )( 0 ) = gNoID;  mDvIds( 2 )( 0 ) = gNoID;
-                    mDvIds( 0 )( 1 ) = 5;      mDvIds( 1 )( 1 ) = gNoID;  mDvIds( 2 )( 1 ) = gNoID;
-                    mDvIds( 0 )( 2 ) = 6;      mDvIds( 1 )( 2 ) = gNoID;  mDvIds( 2 )( 2 ) = gNoID;
-                    mDvIds( 0 )( 3 ) = 7;      mDvIds( 1 )( 3 ) = gNoID;  mDvIds( 2 )( 3 ) = gNoID;
-                    mDvIds( 0 )( 4 ) = gNoID;  mDvIds( 1 )( 4 ) = 0;      mDvIds( 2 )( 4 ) = 2;
-                    mDvIds( 0 )( 5 ) = gNoID;  mDvIds( 1 )( 5 ) = 1;      mDvIds( 2 )( 5 ) = 3;
-
-                    mMap.set_size( 8, 1 );
-                    mMap( 0 ) = 0;
-                    mMap( 1 ) = 1;
-                    mMap( 2 ) = 2;
-                    mMap( 3 ) = 3;
-                    mMap( 4 ) = 4;
-                    mMap( 5 ) = 5;
-                    mMap( 6 ) = 6;
-                    mMap( 7 ) = 7;
-
-
-                    //        // create map object
-                    //        Matrix_Vector_Factory tMatFactory( MapType::Epetra );
-                    //
-                    //        mVectorMap = tMatFactory.create_map( this->get_my_local_global_map(), mConstraintDofs );
-                    //
-                    //        mVector = tMatFactory.create_vector( nullptr, mVectorMap, VectorType::FREE );
-            }
->>>>>>> 7690b63c
-
-                // ----------------------------------------------------------------------------------------------
-
-                ~Design_Variable_Interface_Proxy(){};
-
-                //------------------------------------------------------------------------------
-
-                void get_ip_unique_dv_types_for_set( const moris::moris_index    aIntegrationMeshSetIndex,
-                        Cell< enum PDV_Type > & aDvTypes )
-                {
-                    aDvTypes = { PDV_Type::DENSITY };
-                };
-
-                //------------------------------------------------------------------------------
-
-                void get_ig_unique_dv_types_for_set( const moris::moris_index    aIntegrationMeshSetIndex,
-                        Cell< enum PDV_Type > & aDvTypes )
-                {
-                    aDvTypes = { PDV_Type::X_COORDINATE, PDV_Type::Y_COORDINATE };
-                };
-
-                //------------------------------------------------------------------------------
-
-                void get_ip_dv_types_for_set( const moris::moris_index          aIntegrationMeshSetIndex,
-                        Cell< Cell< enum PDV_Type >> & aDvTypes )
-                {
-                    aDvTypes = {{ PDV_Type::DENSITY }};
-                };
-
-                //------------------------------------------------------------------------------
-
-                void get_ig_dv_types_for_set( const moris::moris_index          aIntegrationMeshSetIndex,
-                        Cell< Cell< enum PDV_Type >> & aDvTypes )
-                {
-                    aDvTypes = {{ PDV_Type::X_COORDINATE, PDV_Type::Y_COORDINATE }};
-                };
-                //------------------------------------------------------------------------------
-
-                void get_ip_pdv_value( const moris::Matrix< IndexMat >      & aNodeIndices,
-                        const Cell< enum PDV_Type >            & aDvTypes,
-                        Cell<moris::Matrix< DDRMat > > & aDvValues,
-                        Cell<moris::Matrix< DDSMat > > & aIsActiveDv )
-                {
-                    aIsActiveDv.resize( aDvTypes.size() );
-
-                    for ( uint Ik = 0; Ik < aDvTypes.size(); Ik++ )
-                    {
-                        aIsActiveDv(Ik).set_size( aNodeIndices.numel(), 1, MORIS_SINT_MAX );
-
-                        sint tIndex = mDvToIndexMap.find( aDvTypes (Ik));
-
-                        for ( uint Ii = 0; Ii < aNodeIndices.numel(); Ii++ )
+        private:
+            Cell< Cell< enum PDV_Type >>     mDvTypes;
+            Cell< enum PDV_Type >            mDvTypesUnique;
+            moris::Matrix< DDRMat >        mDvValues;
+            moris::Matrix< DDSMat >        mIsActiveDv;
+            Cell< moris::Matrix< IdMat > > mDvIds;
+            moris::Matrix< DDSMat >        mMap;
+            moris::Matrix< DDUMat >        mConstraintDofs;
+            moris::map< PDV_Type, sint > mDvToIndexMap;
+
+        public :
+            Design_Variable_Interface_Proxy()
+            {
+                mDvTypes.resize( 2 );
+                mDvTypes( 0 ).resize( 2 );     mDvTypes( 0 )( 0 ) = PDV_Type::X_COORDINATE;   mDvTypes( 0 )( 1 ) = PDV_Type::Y_COORDINATE;
+                mDvTypes( 1 ).resize( 1 );     mDvTypes( 1 )( 0 ) = PDV_Type::DENSITY;
+
+                mDvTypesUnique.resize( 3 );
+                mDvTypesUnique = { PDV_Type::X_COORDINATE, PDV_Type::Y_COORDINATE, PDV_Type::DENSITY };
+
+                mDvToIndexMap[ PDV_Type::X_COORDINATE ]   = 0;
+                mDvToIndexMap[ PDV_Type::Y_COORDINATE ]   = 1;
+                mDvToIndexMap[ PDV_Type::DENSITY ] = 2;
+
+                mDvValues.set_size( 6, 3 );
+                mDvValues( 0, 0 ) = 0;      mDvValues( 0, 1 ) = 0;             mDvValues( 0, 2 ) = 2;
+                mDvValues( 1, 0 ) = 1;      mDvValues( 1, 1 ) = 0;             mDvValues( 1, 2 ) = 3;
+                mDvValues( 2, 0 ) = 1;      mDvValues( 2, 1 ) = 1;             mDvValues( 2, 2 ) = 1;
+                mDvValues( 3, 0 ) = 0;      mDvValues( 3, 1 ) = 1;             mDvValues( 3, 2 ) = 5;
+                mDvValues( 4, 0 ) = 0.5;    mDvValues( 4, 1 ) = 0;             mDvValues( 4, 2 ) = 0;
+                mDvValues( 5, 0 ) = 0;      mDvValues( 5, 1 ) = 0.5;           mDvValues( 5, 2 ) = 0;
+
+                mIsActiveDv.set_size( 6, 3 );
+                mIsActiveDv( 0, 0 ) = 0;      mIsActiveDv( 0, 1 ) = 0;             mIsActiveDv( 0, 2 ) = 1;
+                mIsActiveDv( 1, 0 ) = 0;      mIsActiveDv( 1, 1 ) = 0;             mIsActiveDv( 1, 2 ) = 1;
+                mIsActiveDv( 2, 0 ) = 0;      mIsActiveDv( 2, 1 ) = 0;             mIsActiveDv( 2, 2 ) = 1;
+                mIsActiveDv( 3, 0 ) = 0;      mIsActiveDv( 3, 1 ) = 0;             mIsActiveDv( 3, 2 ) = 1;
+                mIsActiveDv( 4, 0 ) = 1;      mIsActiveDv( 4, 1 ) = 0;             mIsActiveDv( 4, 2 ) = 0;
+                mIsActiveDv( 5, 0 ) = 0;      mIsActiveDv( 5, 1 ) = 1;             mIsActiveDv( 5, 2 ) = 0;
+
+                mDvIds.resize( 3 );
+                for ( uint Ik = 0; Ik < mDvIds.size(); Ik++ )
+                {
+                    mDvIds( Ik ).set_size( 6, 1 );
+                }
+
+                mDvIds( 0 )( 0 ) = 4;      mDvIds( 1 )( 0 ) = gNoID;  mDvIds( 2 )( 0 ) = gNoID;
+                mDvIds( 0 )( 1 ) = 5;      mDvIds( 1 )( 1 ) = gNoID;  mDvIds( 2 )( 1 ) = gNoID;
+                mDvIds( 0 )( 2 ) = 6;      mDvIds( 1 )( 2 ) = gNoID;  mDvIds( 2 )( 2 ) = gNoID;
+                mDvIds( 0 )( 3 ) = 7;      mDvIds( 1 )( 3 ) = gNoID;  mDvIds( 2 )( 3 ) = gNoID;
+                mDvIds( 0 )( 4 ) = gNoID;  mDvIds( 1 )( 4 ) = 0;      mDvIds( 2 )( 4 ) = 2;
+                mDvIds( 0 )( 5 ) = gNoID;  mDvIds( 1 )( 5 ) = 1;      mDvIds( 2 )( 5 ) = 3;
+
+                mMap.set_size( 8, 1 );
+                mMap( 0 ) = 0;
+                mMap( 1 ) = 1;
+                mMap( 2 ) = 2;
+                mMap( 3 ) = 3;
+                mMap( 4 ) = 4;
+                mMap( 5 ) = 5;
+                mMap( 6 ) = 6;
+                mMap( 7 ) = 7;
+
+            }
+
+            // ----------------------------------------------------------------------------------------------
+
+            ~Design_Variable_Interface_Proxy(){};
+
+            //------------------------------------------------------------------------------
+
+            void get_ip_unique_dv_types_for_set( const moris::moris_index    aIntegrationMeshSetIndex,
+                    Cell< enum PDV_Type > & aDvTypes )
+            {
+                aDvTypes = { PDV_Type::DENSITY };
+            };
+
+            //------------------------------------------------------------------------------
+
+            void get_ig_unique_dv_types_for_set( const moris::moris_index    aIntegrationMeshSetIndex,
+                    Cell< enum PDV_Type > & aDvTypes )
+            {
+                aDvTypes = { PDV_Type::X_COORDINATE, PDV_Type::Y_COORDINATE };
+            };
+
+            //------------------------------------------------------------------------------
+
+            void get_ip_dv_types_for_set( const moris::moris_index          aIntegrationMeshSetIndex,
+                    Cell< Cell< enum PDV_Type >> & aDvTypes )
+            {
+                aDvTypes = {{ PDV_Type::DENSITY }};
+            };
+
+            //------------------------------------------------------------------------------
+
+            void get_ig_dv_types_for_set( const moris::moris_index          aIntegrationMeshSetIndex,
+                    Cell< Cell< enum PDV_Type >> & aDvTypes )
+            {
+                aDvTypes = {{ PDV_Type::X_COORDINATE, PDV_Type::Y_COORDINATE }};
+            };
+            //------------------------------------------------------------------------------
+
+            void get_ip_pdv_value( const moris::Matrix< IndexMat >      & aNodeIndices,
+                    const Cell< enum PDV_Type >            & aDvTypes,
+                    Cell<moris::Matrix< DDRMat > > & aDvValues,
+                    Cell<moris::Matrix< DDSMat > > & aIsActiveDv )
+            {
+                aIsActiveDv.resize( aDvTypes.size() );
+
+                for ( uint Ik = 0; Ik < aDvTypes.size(); Ik++ )
+                {
+                    aIsActiveDv(Ik).set_size( aNodeIndices.numel(), 1, MORIS_SINT_MAX );
+
+                    sint tIndex = mDvToIndexMap.find( aDvTypes (Ik));
+
+                    for ( uint Ii = 0; Ii < aNodeIndices.numel(); Ii++ )
+                    {
+                        // get node index
+                        uint tNodeIndex = aNodeIndices( Ii );
+
+                        if( mIsActiveDv( tNodeIndex, tIndex ) == 1 )
                         {
-                            // get node index
-                            uint tNodeIndex = aNodeIndices( Ii );
-
-                            if( mIsActiveDv( tNodeIndex, tIndex ) == 1 )
-                            {
-                                aDvValues( Ik )( Ii ) = mDvValues( tNodeIndex, tIndex );
-                            }
-                            aIsActiveDv( Ik )( Ii ) = mIsActiveDv( tNodeIndex, tIndex );
+                            aDvValues( Ik )( Ii ) = mDvValues( tNodeIndex, tIndex );
                         }
-                    }
-                }
-
-                //------------------------------------------------------------------------------
-
-                void get_ig_pdv_value(
-                        const moris::Matrix< IndexMat >  & aNodeIndices,
-                        const Cell< enum PDV_Type >      & aDvTypes,
-                        Cell<moris::Matrix< DDRMat > >   & aDvValues,
-                        Cell<moris::Matrix< DDSMat > >   & aIsActiveDv )
-                {
-                    // Get the number of node indices requested
-                    uint tNumIndices = aNodeIndices.length();
-
-                    // Get the number of dv types requested
-                    uint tNumTypes = aDvTypes.size();
-
-                    // Set cell size
-                    aIsActiveDv.resize( tNumTypes );
-                    aDvValues.resize(tNumTypes);
-
-                    for ( uint Ik = 0; Ik < tNumTypes; Ik++ )
-                    {
-                        // Matrix size
-                        aDvValues(Ik).set_size(tNumIndices, 1, MORIS_REAL_MAX);
-                        aIsActiveDv(Ik).set_size(tNumIndices, 1, MORIS_SINT_MAX);
-
-                        sint tIndex = mDvToIndexMap.find( aDvTypes (Ik) );
-
-                        for ( uint Ii = 0; Ii < aNodeIndices.numel(); Ii++ )
+                        aIsActiveDv( Ik )( Ii ) = mIsActiveDv( tNodeIndex, tIndex );
+                    }
+                }
+            }
+
+            //------------------------------------------------------------------------------
+
+            void get_ig_pdv_value(
+                    const moris::Matrix< IndexMat >  & aNodeIndices,
+                    const Cell< enum PDV_Type >      & aDvTypes,
+                    Cell<moris::Matrix< DDRMat > >   & aDvValues,
+                    Cell<moris::Matrix< DDSMat > >   & aIsActiveDv )
+            {
+                // Get the number of node indices requested
+                uint tNumIndices = aNodeIndices.length();
+
+                // Get the number of dv types requested
+                uint tNumTypes = aDvTypes.size();
+
+                // Set cell size
+                aIsActiveDv.resize( tNumTypes );
+                aDvValues.resize(tNumTypes);
+
+                for ( uint Ik = 0; Ik < tNumTypes; Ik++ )
+                {
+                    // Matrix size
+                    aDvValues(Ik).set_size(tNumIndices, 1, MORIS_REAL_MAX);
+                    aIsActiveDv(Ik).set_size(tNumIndices, 1, MORIS_SINT_MAX);
+
+                    sint tIndex = mDvToIndexMap.find( aDvTypes (Ik) );
+
+                    for ( uint Ii = 0; Ii < aNodeIndices.numel(); Ii++ )
+                    {
+                        // get node index
+                        uint tNodeIndex = aNodeIndices( Ii );
+
+                        if( mIsActiveDv( tNodeIndex, tIndex ) == 1 )
                         {
-                            // get node index
-                            uint tNodeIndex = aNodeIndices( Ii );
-
-                            if( mIsActiveDv( tNodeIndex, tIndex ) == 1 )
-                            {
-                                aDvValues( Ik )( Ii ) = mDvValues( tNodeIndex, tIndex );
-                            }
-
-                            aIsActiveDv( Ik )( Ii ) = mIsActiveDv( tNodeIndex, tIndex );
+                            aDvValues( Ik )( Ii ) = mDvValues( tNodeIndex, tIndex );
                         }
-                    }
-                }
-
-                //------------------------------------------------------------------------------
-
-                void get_ip_pdv_value(
-                        const moris::Matrix< IndexMat >  & aNodeIndices,
-                        const Cell< enum PDV_Type >      & aDvTypes,
-                        Cell<moris::Matrix< DDRMat > >   & aDvValues )
-                {
-                    // Get the number of node indices requested
-                    uint tNumIndices = aNodeIndices.length();
-
-                    // Get the number of dv types requested
-                    uint tNumTypes = aDvTypes.size();
-
-                    // Set cell size
-                    aDvValues.resize(tNumTypes);
-
-                    for ( uint Ik = 0; Ik < aDvTypes.size(); Ik++ )
-                    {
-                        // Set matrix size
-                        aDvValues(Ik).set_size( tNumIndices, 1, MORIS_REAL_MAX );
-
-                        sint tIndex = mDvToIndexMap.find( aDvTypes (Ik));
-
-                        for ( uint Ii = 0; Ii < aNodeIndices.numel(); Ii++ )
+
+                        aIsActiveDv( Ik )( Ii ) = mIsActiveDv( tNodeIndex, tIndex );
+                    }
+                }
+            }
+
+            //------------------------------------------------------------------------------
+
+            void get_ip_pdv_value(
+                    const moris::Matrix< IndexMat >  & aNodeIndices,
+                    const Cell< enum PDV_Type >      & aDvTypes,
+                    Cell<moris::Matrix< DDRMat > >   & aDvValues )
+            {
+                // Get the number of node indices requested
+                uint tNumIndices = aNodeIndices.length();
+
+                // Get the number of dv types requested
+                uint tNumTypes = aDvTypes.size();
+
+                // Set cell size
+                aDvValues.resize(tNumTypes);
+
+                for ( uint Ik = 0; Ik < aDvTypes.size(); Ik++ )
+                {
+                    // Set matrix size
+                    aDvValues(Ik).set_size( tNumIndices, 1, MORIS_REAL_MAX );
+
+                    sint tIndex = mDvToIndexMap.find( aDvTypes (Ik));
+
+                    for ( uint Ii = 0; Ii < aNodeIndices.numel(); Ii++ )
+                    {
+                        // get node index
+                        uint tNodeIndex = aNodeIndices( Ii );
+
+                        if( mIsActiveDv( tNodeIndex, tIndex ) == 1 )
                         {
-                            // get node index
-                            uint tNodeIndex = aNodeIndices( Ii );
-
-                            if( mIsActiveDv( tNodeIndex, tIndex ) == 1 )
-                            {
-                                aDvValues( Ik )( Ii ) = mDvValues( tNodeIndex, tIndex );
-                            }
+                            aDvValues( Ik )( Ii ) = mDvValues( tNodeIndex, tIndex );
                         }
                     }
                 }
-
-                //------------------------------------------------------------------------------
-
-                void get_ig_pdv_value(
-                        const moris::Matrix< IndexMat > & aNodeIndices,
-                        const Cell< enum PDV_Type >     & aDvTypes,
-                        Cell<moris::Matrix< DDRMat > >  & aDvValues )
-                {
-                    // Get the number of node indices requested
-                    uint tNumIndices = aNodeIndices.length();
-
-                    // Get the number of dv types requested
-                    uint tNumTypes = aDvTypes.size();
-
-                    // Set cell size
-                    aDvValues.resize(tNumTypes);
-
-                    for ( uint Ik = 0; Ik < aDvTypes.size(); Ik++ )
-                    {
-                        aDvValues(Ik).set_size( tNumIndices, 1, MORIS_REAL_MAX );
-
-                        sint tIndex = mDvToIndexMap.find( aDvTypes (Ik));
-
-                        for ( uint Ii = 0; Ii < aNodeIndices.numel(); Ii++ )
+            }
+
+            //------------------------------------------------------------------------------
+
+            void get_ig_pdv_value(
+                    const moris::Matrix< IndexMat > & aNodeIndices,
+                    const Cell< enum PDV_Type >     & aDvTypes,
+                    Cell<moris::Matrix< DDRMat > >  & aDvValues )
+            {
+                // Get the number of node indices requested
+                uint tNumIndices = aNodeIndices.length();
+
+                // Get the number of dv types requested
+                uint tNumTypes = aDvTypes.size();
+
+                // Set cell size
+                aDvValues.resize(tNumTypes);
+
+                for ( uint Ik = 0; Ik < aDvTypes.size(); Ik++ )
+                {
+                    aDvValues(Ik).set_size( tNumIndices, 1, MORIS_REAL_MAX );
+
+                    sint tIndex = mDvToIndexMap.find( aDvTypes (Ik));
+
+                    for ( uint Ii = 0; Ii < aNodeIndices.numel(); Ii++ )
+                    {
+                        // get node index
+                        uint tNodeIndex = aNodeIndices( Ii );
+
+                        if( mIsActiveDv( tNodeIndex, tIndex ) == 1 )
                         {
-                            // get node index
-                            uint tNodeIndex = aNodeIndices( Ii );
-
-                            if( mIsActiveDv( tNodeIndex, tIndex ) == 1 )
-                            {
-                                aDvValues( Ik )( Ii ) = mDvValues( tNodeIndex, tIndex );
-                            }
+                            aDvValues( Ik )( Ii ) = mDvValues( tNodeIndex, tIndex );
                         }
                     }
                 }
-
-                //------------------------------------------------------------------------------
-
-                void reshape_pdv_values(
-                        const moris::Cell< moris::Matrix< DDRMat > > & aPdvValues,
-                        moris::Matrix< DDRMat >                      & aReshapedPdvValues )
-                {
-                    MORIS_ASSERT( aPdvValues.size() != 0,
-                            "GEN_Design_Variable_Interface::reshape_pdv_value - pdv value vector is empty.");
-
-                    // get the number of rows and columns
-                    uint tRows = aPdvValues( 0 ).numel();
-                    uint tCols = aPdvValues.size();
-
-                    // set size for the reshaped matrix
-                    aReshapedPdvValues.set_size( tRows, tCols );
-
-                    for( uint iCol = 0; iCol < tCols; iCol++ )
-                    {
-                        aReshapedPdvValues( { 0, tRows - 1 }, { iCol, iCol } )
-                    = aPdvValues( iCol ).matrix_data();
-                    }
-                }
-
-                //------------------------------------------------------------------------------
-
-                const moris::Matrix< DDSMat > & get_my_local_global_map()
-                {
-                    return mMap;
-                }
-
-                //------------------------------------------------------------------------------
-
-                void get_ip_dv_ids_for_type_and_ind( const Matrix<IndexMat> & aNodeIndices,
-                        const Cell< enum PDV_Type >               & aDvTypes,
-                        Cell<moris::Matrix< IdMat > >     & aDvIds )
-                {
-                    aDvIds.resize( aDvTypes.size() );
-
-                    for ( uint Ik = 0; Ik < aDvTypes.size(); Ik++ )
-                    {
-                        aDvIds( Ik ).set_size( aNodeIndices.length(), 1, MORIS_UINT_MAX );
-
-                        for ( uint Ii = 0; Ii < aNodeIndices.length(); Ii++ )
-                        {
-                            aDvIds( Ik )( Ii ) = mDvIds( Ik )( aNodeIndices( Ii ) );
-                        }
-                    }
-                }
-                //------------------------------------------------------------------------------
-
-                void get_ig_dv_ids_for_type_and_ind( const Matrix<IndexMat>               & aNodeIndices,
-                        const Cell< enum PDV_Type >          & aDvTypes,
-                        Cell< moris::Matrix< IdMat > > & aDvIds )
-                {
-                    aDvIds.resize( aDvTypes.size() );
-
-                    for ( uint Ik = 0; Ik < aDvTypes.size(); Ik++ )
-                    {
-                        aDvIds( Ik ).set_size( aNodeIndices.length(), 1, MORIS_UINT_MAX );
-
-                        for ( uint Ii = 0; Ii < aNodeIndices.length(); Ii++ )
-                        {
-                            aDvIds( Ik )( Ii ) = mDvIds( Ik )( aNodeIndices( Ii ) );
-                        }
-                    }
-                }
-
-                //------------------------------------------------------------------------------
-
-                void get_ip_requested_dv_types( Cell< enum PDV_Type > & aDvTypes )
-                {
-                    aDvTypes = {{ PDV_Type::DENSITY }};
-                }
-
-                //------------------------------------------------------------------------------
-
-                void get_ig_requested_dv_types( Cell< enum PDV_Type > & aDvTypes )
-                {
-                    MORIS_ERROR( false, "Design_Variable_Interface_Proxy::get_ig_requested_dv_types() - not implemented in the child class" );
-                }
-
-                //------------------------------------------------------------------------------
-
-                void set_requested_IQIs( const moris::Cell< std::string> & aRequestedIQINames );
+            }
+
+            //------------------------------------------------------------------------------
+
+            void reshape_pdv_values(
+                    const moris::Cell< moris::Matrix< DDRMat > > & aPdvValues,
+                    moris::Matrix< DDRMat >                      & aReshapedPdvValues )
+            {
+                MORIS_ASSERT( aPdvValues.size() != 0,
+                        "GEN_Design_Variable_Interface::reshape_pdv_value - pdv value vector is empty.");
+
+                // get the number of rows and columns
+                uint tRows = aPdvValues( 0 ).numel();
+                uint tCols = aPdvValues.size();
+
+                // set size for the reshaped matrix
+                aReshapedPdvValues.set_size( tRows, tCols );
+
+                for( uint iCol = 0; iCol < tCols; iCol++ )
+                {
+                    aReshapedPdvValues( { 0, tRows - 1 }, { iCol, iCol } )
+                = aPdvValues( iCol ).matrix_data();
+                }
+            }
+
+            //------------------------------------------------------------------------------
+
+            const moris::Matrix< DDSMat > & get_my_local_global_map()
+            {
+                return mMap;
+            }
+
+            //------------------------------------------------------------------------------
+
+            void get_ip_dv_ids_for_type_and_ind( const Matrix<IndexMat> & aNodeIndices,
+                    const Cell< enum PDV_Type >               & aDvTypes,
+                    Cell<moris::Matrix< IdMat > >     & aDvIds )
+            {
+                aDvIds.resize( aDvTypes.size() );
+
+                for ( uint Ik = 0; Ik < aDvTypes.size(); Ik++ )
+                {
+                    aDvIds( Ik ).set_size( aNodeIndices.length(), 1, MORIS_UINT_MAX );
+
+                    for ( uint Ii = 0; Ii < aNodeIndices.length(); Ii++ )
+                    {
+                        aDvIds( Ik )( Ii ) = mDvIds( Ik )( aNodeIndices( Ii ) );
+                    }
+                }
+            }
+            //------------------------------------------------------------------------------
+
+            void get_ig_dv_ids_for_type_and_ind( const Matrix<IndexMat>               & aNodeIndices,
+                    const Cell< enum PDV_Type >          & aDvTypes,
+                    Cell< moris::Matrix< IdMat > > & aDvIds )
+            {
+                aDvIds.resize( aDvTypes.size() );
+
+                for ( uint Ik = 0; Ik < aDvTypes.size(); Ik++ )
+                {
+                    aDvIds( Ik ).set_size( aNodeIndices.length(), 1, MORIS_UINT_MAX );
+
+                    for ( uint Ii = 0; Ii < aNodeIndices.length(); Ii++ )
+                    {
+                        aDvIds( Ik )( Ii ) = mDvIds( Ik )( aNodeIndices( Ii ) );
+                    }
+                }
+            }
+
+            //------------------------------------------------------------------------------
+
+            void get_ip_requested_dv_types( Cell< enum PDV_Type > & aDvTypes )
+            {
+                aDvTypes = {{ PDV_Type::DENSITY }};
+            }
+
+            //------------------------------------------------------------------------------
+
+            void get_ig_requested_dv_types( Cell< enum PDV_Type > & aDvTypes )
+            {
+                MORIS_ERROR( false, "Design_Variable_Interface_Proxy::get_ig_requested_dv_types() - not implemented in the child class" );
+            }
+
+            //------------------------------------------------------------------------------
+
+            void set_requested_IQIs( const moris::Cell< std::string> & aRequestedIQINames );
         };
     }
 }
