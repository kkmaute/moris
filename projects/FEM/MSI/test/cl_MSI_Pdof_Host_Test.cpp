/*
 * Copyright (c) 2022 University of Colorado
 * Licensed under the MIT license. See LICENSE.txt file in the MORIS root for details.
 *
 *------------------------------------------------------------------------------------
 *
 * cl_MSI_Pdof_Host_Test.cpp
 *
 */

#include "catch.hpp"
#include "fn_equal_to.hpp"
#include "moris_typedefs.hpp"
#include "cl_Matrix.hpp"
#include "linalg_typedefs.hpp"
#include "cl_Communication_Tools.hpp"

#define protected public
#define private   public
#include "cl_MSI_Adof.hpp"
#include "cl_MSI_Pdof_Host.hpp"
#include "cl_MSI_Equation_Object.hpp"
#include "cl_MSI_Dof_Manager.hpp"
#include "cl_MSI_Node_Proxy.hpp"
#include "cl_MSI_Model_Solver_Interface.hpp"
#undef protected
#undef private

#include "fn_PRM_MSI_Parameters.hpp"

namespace moris
{
    namespace MSI
    {
    TEST_CASE("Pdof_host_set_dof_type","[MSI],[Pdof_host_set_dof_type]")
    {
        // Create node obj
        moris::uint tNodeId = 4;

        // Create generic adofs to this nodes pdof
        Matrix< IdMat > tAdofsListId( 2, 1 );

        tAdofsListId( 0, 0 ) = 0;
        tAdofsListId( 1, 0 ) = 1;

        // Create generic adofs to this nodes pdof
        Matrix< IdMat > tAdofsListInd( 2, 1 );

        tAdofsListInd( 0, 0 ) = 0;
        tAdofsListInd( 1, 0 ) = 1;

        // Create generic T-matrices
        Matrix< DDRMat > tMatrix( 2, 1 );

        // Create generic T-matrices
        tMatrix( 0, 0 ) = 1.0;
        tMatrix( 1, 0 ) = -2.0;

        // Create generic adof owning processor
        Matrix< IdMat > tAdofOwningProcessor( 2, 1 );

        tAdofOwningProcessor( 0, 0 ) = 0;
        tAdofOwningProcessor( 1, 0 ) = 0;

        // Create generic Node Object
        fem::Node_Base * tNode;
        tNode = new Node_Proxy( tNodeId, tAdofsListId, tAdofsListInd, tMatrix, tAdofOwningProcessor );

        // Create Pdof Host
        Pdof_Host tPdofHost( 1, tNode );

        //Check noodeId of the created pdof host
        CHECK( equal_to( tPdofHost.mNodeID, 4 ) );

        // Create pdof type enum and time step moris Mat
        enum Dof_Type tDofType = Dof_Type::TEMP;
        Matrix< DDUMat >  tTimeSteps(1, 1, 1);
        moris::uint tNumMaxPdofTypes = 1;

        Matrix< DDSMat >tDofTypeIndexMap( 4, 1, -1);
        tDofTypeIndexMap(3, 0) = 0;

        Matrix< DDUMat >tTimePerDofType( 4, 1, 1);

        //  Set pdof type and timestep
        tPdofHost.set_pdof_type( tDofType, tTimePerDofType, tNumMaxPdofTypes, tDofTypeIndexMap );

        // Check size of type and time list
        CHECK( equal_to( tPdofHost.mListOfPdofTimePerType.size(), 1 ) );
        CHECK( equal_to( tPdofHost.mListOfPdofTimePerType( 0 ).size(), 1 ) );

        // check time step indx of this pdof
        CHECK( equal_to( (tPdofHost.mListOfPdofTimePerType( 0 )( 0 ))->mTimeStepIndex, 0 ) );

        delete tNode;
    }

    TEST_CASE("Pdof_Host_Get_Adofs","[MSI],[Pdof_host_get_adofs]")
    {
        // Create node obj
        moris::uint tNodeId = 4;

        // Create generic adofs to this nodes pdof
        Matrix< IdMat > tAdofsListId( 2, 1 );

        tAdofsListId( 0, 0 ) = 0;
        tAdofsListId( 1, 0 ) = 2;

        // Create generic adofs to this nodes pdof
        Matrix< IdMat > tAdofsListInd( 2, 1 );

        tAdofsListInd( 0, 0 ) = 0;
        tAdofsListInd( 1, 0 ) = 2;

        // Create generic T-matrices
        Matrix< DDRMat > tMatrix( 2, 1 );

        // Create generic T-matrices
        tMatrix( 0, 0 ) = 1.0;
        tMatrix( 1, 0 ) = -2.0;

        // Create generic adof owning processor
        Matrix< IdMat > tAdofOwningProcessor( 2, 1 );

        tAdofOwningProcessor( 0, 0 ) = 0;
        tAdofOwningProcessor( 1, 0 ) = 0;

        // Create generic Node Object
        fem::Node_Base * tNode;
        tNode = new Node_Proxy( tNodeId, tAdofsListId, tAdofsListInd, tMatrix, tAdofOwningProcessor );

        // Create Pdof Host
        Pdof_Host tPdofHost( 1, tNode );

        //Check noodeId of the created pdof host
        CHECK( equal_to( tPdofHost.mNodeID, 4 ) );

        // Create pdof type enum and time step moris Mat
        enum Dof_Type tDofType = Dof_Type::TEMP;
        Matrix< DDUMat >  tTimeSteps(1, 1, 1);
        moris::uint tNumMaxPdofTypes = 1;

        Matrix< DDSMat >tDofTypeIndexMap(4, 1, -1);
        tDofTypeIndexMap(3, 0) = 0;

        Matrix< DDUMat >tTimePerDofType(4, 1, 1);

        // Set pdof type and timestep
        tPdofHost.set_pdof_type( tDofType, tTimePerDofType, tNumMaxPdofTypes, tDofTypeIndexMap );

        // Create external adof list
<<<<<<< HEAD
        Vector< Vector < Adof * > > tAdofList;
=======
        Vector< Vector< Adof * > > tAdofList;
>>>>>>> 1f8cbf7b
        tAdofList.resize( 1 );
        tAdofList( 0 ).resize( 5 );

        Matrix< DDUMat > tTimeLevelOffsets( 1, 1, 0);

        moris::ParameterList tMSIParameters = prm::create_msi_parameter_list();

<<<<<<< HEAD
        Vector < Equation_Object* >tListEqnObj;
=======
        Vector< Equation_Object* >tListEqnObj;
>>>>>>> 1f8cbf7b
        Model_Solver_Interface  tMSI( tMSIParameters, tListEqnObj );

        Dof_Manager tDofMgn;
        tDofMgn.mPdofTypeList.resize( 1 );
        tDofMgn.mPdofTypeList( 0 ) = Dof_Type::TEMP;

        tMSI.mDofMgn = tDofMgn;

        tPdofHost.get_adofs( tTimeLevelOffsets, tAdofList, &tMSI, true );

        // Check if adofs are set to right spot
        REQUIRE( tAdofList( 0 )( 0 ) != NULL );
        REQUIRE( tAdofList( 0 )( 2 ) != NULL );
        REQUIRE( tAdofList( 0 )( 1 ) == NULL );

        delete tNode;
    }

    }
}
<|MERGE_RESOLUTION|>--- conflicted
+++ resolved
@@ -149,11 +149,7 @@
         tPdofHost.set_pdof_type( tDofType, tTimePerDofType, tNumMaxPdofTypes, tDofTypeIndexMap );
 
         // Create external adof list
-<<<<<<< HEAD
-        Vector< Vector < Adof * > > tAdofList;
-=======
         Vector< Vector< Adof * > > tAdofList;
->>>>>>> 1f8cbf7b
         tAdofList.resize( 1 );
         tAdofList( 0 ).resize( 5 );
 
@@ -161,11 +157,7 @@
 
         moris::ParameterList tMSIParameters = prm::create_msi_parameter_list();
 
-<<<<<<< HEAD
-        Vector < Equation_Object* >tListEqnObj;
-=======
         Vector< Equation_Object* >tListEqnObj;
->>>>>>> 1f8cbf7b
         Model_Solver_Interface  tMSI( tMSIParameters, tListEqnObj );
 
         Dof_Manager tDofMgn;
