
#include "cl_FEM_IWG_Isotropic_Struc_Linear_Interface.hpp"
#include "cl_FEM_Field_Interpolator_Manager.hpp"
#include "cl_FEM_Set.hpp"

#include "fn_trans.hpp"
#include "fn_eye.hpp"
#include "fn_dot.hpp"

namespace moris
{
    namespace fem
    {
        IWG_Isotropic_Struc_Linear_Interface::IWG_Isotropic_Struc_Linear_Interface()
        {
            // set size for the constitutive model pointer cell
            mMasterCM.resize( static_cast< uint >( IWG_Constitutive_Type::MAX_ENUM ), nullptr );
            mSlaveCM.resize( static_cast< uint >( IWG_Constitutive_Type::MAX_ENUM ), nullptr );

            // populate the constitutive map
            mConstitutiveMap[ "ElastLinIso" ] = IWG_Constitutive_Type::ELAST_LIN_ISO;

            // set size for the stabilization parameter pointer cell
            mStabilizationParam.resize( static_cast< uint >( IWG_Stabilization_Type::MAX_ENUM ), nullptr );

            // populate the stabilization map
            mStabilizationMap[ "NitscheInterface" ]      = IWG_Stabilization_Type::NITSCHE_INTERFACE;
            mStabilizationMap[ "MasterWeightInterface" ] = IWG_Stabilization_Type::MASTER_WEIGHT_INTERFACE;
            mStabilizationMap[ "SlaveWeightInterface" ]  = IWG_Stabilization_Type::SLAVE_WEIGHT_INTERFACE;
        }

//------------------------------------------------------------------------------
        void IWG_Isotropic_Struc_Linear_Interface::compute_residual( real tWStar )
        {
            // check master and slave field interpolators
            this->check_dof_field_interpolators( mtk::Master_Slave::MASTER );
            this->check_dof_field_interpolators( mtk::Master_Slave::SLAVE );
            this->check_dv_field_interpolators( mtk::Master_Slave::MASTER );
            this->check_dv_field_interpolators( mtk::Master_Slave::SLAVE );

<<<<<<< HEAD
            // set residual cell size
            this->set_residual_double( aResidual );
=======
//            // check master and slave properties
//            this->check_properties( mtk::Master_Slave::MASTER );
//            this->check_properties( mtk::Master_Slave::SLAVE );
//
//            // check master and slave constitutive models
//            this->check_constitutive_models( mtk::Master_Slave::MASTER );
//            this->check_constitutive_models( mtk::Master_Slave::SLAVE );


            uint tDofIndexMaster = mSet->get_dof_index_for_type( mResidualDofType( 0 ), mtk::Master_Slave::MASTER );
            uint tDofIndexSlave  = mSet->get_dof_index_for_type( mResidualDofType( 0 ), mtk::Master_Slave::SLAVE );

            Field_Interpolator * tFIMaster = mFieldInterpolatorManager->get_field_interpolators_for_type( mResidualDofType( 0 ), mtk::Master_Slave::MASTER );
            Field_Interpolator * tFISlave  = mFieldInterpolatorManager->get_field_interpolators_for_type( mResidualDofType( 0 ), mtk::Master_Slave::SLAVE );
>>>>>>> d65d3337

            // evaluate average traction
            Matrix< DDRMat > tTraction = mStabilizationParam( static_cast< uint >( IWG_Stabilization_Type::MASTER_WEIGHT_INTERFACE) )->val()( 0 ) * mMasterCM( static_cast< uint >( IWG_Constitutive_Type::ELAST_LIN_ISO) )->traction( mNormal )
                                       + mStabilizationParam( static_cast< uint >( IWG_Stabilization_Type::SLAVE_WEIGHT_INTERFACE) )->val()( 0 ) * mSlaveCM( static_cast< uint >( IWG_Constitutive_Type::ELAST_LIN_ISO) )->traction( mNormal );

            // evaluate temperature jump
            Matrix< DDRMat > tJump = tFIMaster->val() - tFISlave->val();

            // compute master residual
<<<<<<< HEAD
            aResidual( 0 ) = - trans( mMasterFI( 0 )->N() ) * tTraction
                             + mStabilizationParam( static_cast< uint >( IWG_Stabilization_Type::MASTER_WEIGHT_INTERFACE) )->val()( 0 ) * mMasterCM( static_cast< uint >( IWG_Constitutive_Type::ELAST_LIN_ISO) )->testTraction( mNormal ) * tJump
                             + mStabilizationParam( static_cast< uint >( IWG_Stabilization_Type::NITSCHE_INTERFACE) )->val()( 0 ) * trans( mMasterFI( 0 )->N() ) * tJump;

            // compute slave residual
            aResidual( 1 ) =   trans( mSlaveFI( 0 )->N() ) * tTraction
                             + mStabilizationParam( static_cast< uint >( IWG_Stabilization_Type::SLAVE_WEIGHT_INTERFACE) )->val()( 0 ) * mSlaveCM( static_cast< uint >( IWG_Constitutive_Type::ELAST_LIN_ISO) )->testTraction( mNormal ) * tJump
                             - mStabilizationParam( static_cast< uint >( IWG_Stabilization_Type::NITSCHE_INTERFACE) )->val()( 0 ) * trans( mSlaveFI( 0 )->N() ) * tJump;
=======
            mSet->get_residual()( { mSet->get_res_dof_assembly_map()( tDofIndexMaster )( 0, 0 ), mSet->get_res_dof_assembly_map()( tDofIndexMaster )( 0, 1 ) }, { 0, 0 } )
                          += ( - trans( tFIMaster->N() ) * tTraction
                             + mMasterWeight * mMasterCM( 0 )->testTraction( mNormal ) * tJump
                             + mGammaInterface * trans( tFIMaster->N() ) * tJump )                    *tWStar;

            // compute slave residual
            mSet->get_residual()( { mSet->get_res_dof_assembly_map()( tDofIndexSlave )( 0, 0 ), mSet->get_res_dof_assembly_map()( tDofIndexSlave )( 0, 1 ) }, { 0, 0 } )
                             +=  ( trans( tFISlave->N() ) * tTraction
                             + mSlaveWeight * mSlaveCM( 0 )->testTraction( mNormal ) * tJump
                             - mGammaInterface * trans( tFISlave->N() ) * tJump )                    *tWStar;
>>>>>>> d65d3337
        }

//------------------------------------------------------------------------------
        void IWG_Isotropic_Struc_Linear_Interface::compute_jacobian( real tWStar )
        {
            // check master and slave field interpolators
            this->check_dof_field_interpolators( mtk::Master_Slave::MASTER );
            this->check_dof_field_interpolators( mtk::Master_Slave::SLAVE );
            this->check_dv_field_interpolators( mtk::Master_Slave::MASTER );
            this->check_dv_field_interpolators( mtk::Master_Slave::SLAVE );

<<<<<<< HEAD
            // set the jacobian cell size
            this->set_jacobian_double( aJacobians );
=======
            uint tDofIndexMaster = mSet->get_dof_index_for_type( mResidualDofType( 0 ), mtk::Master_Slave::MASTER );
            uint tDofIndexSlave  = mSet->get_dof_index_for_type( mResidualDofType( 0 ), mtk::Master_Slave::SLAVE );

//            // check master and slave properties
//            this->check_properties( mtk::Master_Slave::MASTER );
//            this->check_properties( mtk::Master_Slave::SLAVE );
//
//            // check master and slave constitutive models
//            this->check_constitutive_models( mtk::Master_Slave::MASTER );
//            this->check_constitutive_models( mtk::Master_Slave::SLAVE );

            Field_Interpolator * tFIMaster = mFieldInterpolatorManager->get_field_interpolators_for_type( mResidualDofType( 0 ), mtk::Master_Slave::MASTER );
            Field_Interpolator * tFISlave  = mFieldInterpolatorManager->get_field_interpolators_for_type( mResidualDofType( 0 ), mtk::Master_Slave::SLAVE );
>>>>>>> d65d3337

            // get number of master dof dependencies
            uint tMasterNumDofDependencies = mRequestedMasterGlobalDofTypes.size();

            // evaluate displacement jump
<<<<<<< HEAD
            Matrix< DDRMat > tJump = mMasterFI( 0 )->val() - mSlaveFI( 0 )->val();

            // compute the jacobian for direct dof dependencies
            aJacobians( 0 )( 0 )
            =   mStabilizationParam( static_cast< uint >( IWG_Stabilization_Type::MASTER_WEIGHT_INTERFACE) )->val()( 0 ) * mMasterCM( static_cast< uint >( IWG_Constitutive_Type::ELAST_LIN_ISO) )->testTraction( mNormal ) * mMasterFI( 0 )->N()
              + mStabilizationParam( static_cast< uint >( IWG_Stabilization_Type::NITSCHE_INTERFACE) )->val()( 0 ) * trans( mMasterFI( 0 )->N() ) * mMasterFI( 0 )->N();

            aJacobians( 0 )( tMasterNumDofDependencies )
            = - mStabilizationParam( static_cast< uint >( IWG_Stabilization_Type::MASTER_WEIGHT_INTERFACE) )->val()( 0 ) * mMasterCM( static_cast< uint >( IWG_Constitutive_Type::ELAST_LIN_ISO) )->testTraction( mNormal ) * mSlaveFI( 0 )->N()
              - mStabilizationParam( static_cast< uint >( IWG_Stabilization_Type::NITSCHE_INTERFACE) )->val()( 0 ) * trans( mMasterFI( 0 )->N() ) * mSlaveFI( 0 )->N();

            aJacobians( 1 )( 0 )
            =   mStabilizationParam( static_cast< uint >( IWG_Stabilization_Type::SLAVE_WEIGHT_INTERFACE) )->val()( 0 ) * mSlaveCM( static_cast< uint >( IWG_Constitutive_Type::ELAST_LIN_ISO) )->testTraction( mNormal ) * mMasterFI( 0 )->N()
              - mStabilizationParam( static_cast< uint >( IWG_Stabilization_Type::NITSCHE_INTERFACE) )->val()( 0 ) * trans( mSlaveFI( 0 )->N() ) * mMasterFI( 0 )->N();

            aJacobians( 1 )( tMasterNumDofDependencies )
            = - mStabilizationParam( static_cast< uint >( IWG_Stabilization_Type::SLAVE_WEIGHT_INTERFACE) )->val()( 0 ) * mSlaveCM( static_cast< uint >( IWG_Constitutive_Type::ELAST_LIN_ISO) )->testTraction( mNormal ) * mSlaveFI( 0 )->N()
              + mStabilizationParam( static_cast< uint >( IWG_Stabilization_Type::NITSCHE_INTERFACE) )->val()( 0 ) * trans( mSlaveFI( 0 )->N() ) * mSlaveFI( 0 )->N();
=======
            Matrix< DDRMat > tJump = tFIMaster->val() - tFISlave->val();

            if (mResidualDofTypeRequested)
            {
                // compute the jacobian for direct dof dependencies
                mSet->get_jacobian()( { mSet->get_res_dof_assembly_map()( tDofIndexMaster )( 0, 0 ), mSet->get_res_dof_assembly_map()( tDofIndexMaster )( 0, 1 ) },
                                      { mSet->get_jac_dof_assembly_map()( tDofIndexMaster )( tDofIndexMaster, 0 ), mSet->get_jac_dof_assembly_map()( tDofIndexMaster )( tDofIndexMaster, 1 ) } )
                        += (  mMasterWeight * mMasterCM( 0 )->testTraction( mNormal ) * tFIMaster->N()
                            + mGammaInterface * trans( tFIMaster->N() ) * tFIMaster->N() ) * tWStar;

                mSet->get_jacobian()( { mSet->get_res_dof_assembly_map()( tDofIndexMaster )( 0, 0 ), mSet->get_res_dof_assembly_map()( tDofIndexMaster )( 0, 1 ) },
                                      { mSet->get_jac_dof_assembly_map()( tDofIndexMaster )( tDofIndexSlave, 0 ), mSet->get_jac_dof_assembly_map()( tDofIndexMaster )( tDofIndexSlave, 1 ) } )
                        += ( - mMasterWeight * mMasterCM( 0 )->testTraction( mNormal ) * tFISlave->N()
                             - mGammaInterface * trans( tFIMaster->N() ) * tFISlave->N() ) * tWStar;

                mSet->get_jacobian()( { mSet->get_res_dof_assembly_map()( tDofIndexSlave )( 0, 0 ), mSet->get_res_dof_assembly_map()( tDofIndexSlave )( 0, 1 ) },
                                      { mSet->get_jac_dof_assembly_map()( tDofIndexSlave )( tDofIndexMaster, 0 ), mSet->get_jac_dof_assembly_map()( tDofIndexSlave )( tDofIndexMaster, 1 ) } )
                        += (  mSlaveWeight * mSlaveCM( 0 )->testTraction( mNormal ) * tFIMaster->N()
                            - mGammaInterface * trans( tFISlave->N() ) * tFIMaster->N() ) * tWStar;

                mSet->get_jacobian()( { mSet->get_res_dof_assembly_map()( tDofIndexSlave )( 0, 0 ), mSet->get_res_dof_assembly_map()( tDofIndexSlave )( 0, 1 ) },
                                      { mSet->get_jac_dof_assembly_map()( tDofIndexSlave )( tDofIndexSlave, 0 ), mSet->get_jac_dof_assembly_map()( tDofIndexSlave )( tDofIndexSlave, 1 ) } )
                        += ( - mSlaveWeight * mSlaveCM( 0 )->testTraction( mNormal ) * tFISlave->N()
                             + mGammaInterface * trans( tFISlave->N() ) * tFISlave->N() ) * tWStar;
            }
>>>>>>> d65d3337

            // compute the jacobian for indirect dof dependencies through master constitutive models
            for( uint iDOF = 0; iDOF < tMasterNumDofDependencies; iDOF++ )
            {
                // get the dof type
                Cell< MSI::Dof_Type > tDofType = mRequestedMasterGlobalDofTypes( iDOF );

                sint tIndexDep = mSet->get_dof_index_for_type( tDofType( 0 ), mtk::Master_Slave::MASTER );

                // if dependency on the dof type
                if ( mMasterCM( static_cast< uint >( IWG_Constitutive_Type::ELAST_LIN_ISO) )->check_dof_dependency( tDofType ) )
                {
                    // add contribution to jacobian
                    aJacobians( 0 )( iDOF ).matrix_data()
                    += - trans( mMasterFI( 0 )->N() ) * mStabilizationParam( static_cast< uint >( IWG_Stabilization_Type::MASTER_WEIGHT_INTERFACE) )->val()( 0 ) * mMasterCM( static_cast< uint >( IWG_Constitutive_Type::ELAST_LIN_ISO) )->dTractiondDOF( tDofType, mNormal );
                       //+ mStabilizationParam( static_cast< uint >( IWG_Stabilization_Type::MASTER_WEIGHT_INTERFACE) )->val()( 0 ) * mMasterCM( static_cast< uint >( IWG_Constitutive_Type::ELAST_LIN_ISO) )->dTestTractiondDOF( tDofType, mNormal ) * tJump;

                    aJacobians( 1 )( iDOF ).matrix_data()
                    += trans( mSlaveFI( 0 )->N() ) * mStabilizationParam( static_cast< uint >( IWG_Stabilization_Type::MASTER_WEIGHT_INTERFACE) )->val()( 0 ) * mMasterCM( static_cast< uint >( IWG_Constitutive_Type::ELAST_LIN_ISO) )->dTractiondDOF( tDofType, mNormal );
                }

                // if dependency of stabilization parameters on the dof type
                if ( mStabilizationParam( static_cast< uint >( IWG_Stabilization_Type::NITSCHE_INTERFACE) )->check_dof_dependency( tDofType, mtk::Master_Slave::MASTER ) )
                {
                    // add contribution to jacobian
<<<<<<< HEAD
                    aJacobians( 0 )( iDOF ).matrix_data()
                    += trans( mMasterFI( 0 )->N() ) * tJump * mStabilizationParam( static_cast< uint >( IWG_Stabilization_Type::NITSCHE_INTERFACE) )->dSPdMasterDOF( tDofType );

                    aJacobians( 1 )( iDOF ).matrix_data()
                    += - trans( mSlaveFI( 0 )->N() ) * tJump * mStabilizationParam( static_cast< uint >( IWG_Stabilization_Type::NITSCHE_INTERFACE) )->dSPdMasterDOF( tDofType );
                }

                if ( mStabilizationParam( static_cast< uint >( IWG_Stabilization_Type::MASTER_WEIGHT_INTERFACE) )->check_dof_dependency( tDofType, mtk::Master_Slave::MASTER ) )
                {
                    // add contribution to jacobian
                    aJacobians( 0 )( iDOF ).matrix_data()
                    += - trans( mMasterFI( 0 )->N() ) * mMasterCM( static_cast< uint >( IWG_Constitutive_Type::ELAST_LIN_ISO) )->traction( mNormal ) * mStabilizationParam( static_cast< uint >( IWG_Stabilization_Type::MASTER_WEIGHT_INTERFACE) )->dSPdMasterDOF( tDofType )
                       + mMasterCM( static_cast< uint >( IWG_Constitutive_Type::ELAST_LIN_ISO) )->testTraction( mNormal ) * tJump * mStabilizationParam( static_cast< uint >( IWG_Stabilization_Type::MASTER_WEIGHT_INTERFACE) )->dSPdMasterDOF( tDofType );

                    aJacobians( 1 )( iDOF ).matrix_data()
                    += trans( mSlaveFI( 0 )->N() ) * mMasterCM( static_cast< uint >( IWG_Constitutive_Type::ELAST_LIN_ISO) )->traction( mNormal ) * mStabilizationParam( static_cast< uint >( IWG_Stabilization_Type::MASTER_WEIGHT_INTERFACE) )->dSPdMasterDOF( tDofType );
                }

                if ( mStabilizationParam( static_cast< uint >( IWG_Stabilization_Type::SLAVE_WEIGHT_INTERFACE) )->check_dof_dependency( tDofType, mtk::Master_Slave::MASTER ) )
                {
                    // add contribution to jacobian
                    aJacobians( 0 )( iDOF ).matrix_data()
                    += - trans( mMasterFI( 0 )->N() ) * mSlaveCM( static_cast< uint >( IWG_Constitutive_Type::ELAST_LIN_ISO) )->traction( mNormal ) * mStabilizationParam( static_cast< uint >( IWG_Stabilization_Type::SLAVE_WEIGHT_INTERFACE) )->dSPdMasterDOF( tDofType );

                    aJacobians( 1 )( iDOF ).matrix_data()
                    +=   trans( mSlaveFI( 0 )->N() ) * mSlaveCM( static_cast< uint >( IWG_Constitutive_Type::ELAST_LIN_ISO) )->traction( mNormal ) * mStabilizationParam( static_cast< uint >( IWG_Stabilization_Type::SLAVE_WEIGHT_INTERFACE) )->dSPdMasterDOF( tDofType )
                       + mSlaveCM( static_cast< uint >( IWG_Constitutive_Type::ELAST_LIN_ISO) )->testTraction( mNormal ) * tJump * mStabilizationParam( static_cast< uint >( IWG_Stabilization_Type::SLAVE_WEIGHT_INTERFACE) )->dSPdMasterDOF( tDofType );
=======
                    mSet->get_jacobian()( { mSet->get_res_dof_assembly_map()( tDofIndexMaster )( 0, 0 ), mSet->get_res_dof_assembly_map()( tDofIndexMaster )( 0, 1 ) },
                                          { mSet->get_jac_dof_assembly_map()( tDofIndexMaster )( tIndexDep, 0 ), mSet->get_jac_dof_assembly_map()( tDofIndexMaster )( tIndexDep, 1 ) } )
                            += ( - trans( tFIMaster->N() ) * mMasterWeight * mMasterCM( 0 )->dTractiondDOF( tDofType, mNormal )
                                 + mMasterWeight * mMasterCM( 0 )->dTestTractiondDOF( tDofType, mNormal, tJump ) ) * tWStar;

                    mSet->get_jacobian()( { mSet->get_res_dof_assembly_map()( tDofIndexSlave )( 0, 0 ), mSet->get_res_dof_assembly_map()( tDofIndexSlave )( 0, 1 ) },
                                          { mSet->get_jac_dof_assembly_map()( tDofIndexSlave )( tIndexDep, 0 ), mSet->get_jac_dof_assembly_map()( tDofIndexSlave )( tIndexDep, 1 ) } )
                              += trans( tFISlave->N() ) * mMasterWeight * mMasterCM( 0 )->dTractiondDOF( tDofType, mNormal ) * tWStar;
>>>>>>> d65d3337
                }
            }

            // compute the jacobian for indirect dof dependencies through slave constitutive models
            uint tSlaveNumDofDependencies = mRequestedSlaveGlobalDofTypes.size();
            for( uint iDOF = 0; iDOF < tSlaveNumDofDependencies; iDOF++ )
            {
                // get dof type
                Cell< MSI::Dof_Type > tDofType = mRequestedSlaveGlobalDofTypes( iDOF );

                sint tIndexDep = mSet->get_dof_index_for_type( tDofType( 0 ), mtk::Master_Slave::SLAVE );

                // if dependency on the dof type
                if ( mSlaveCM( static_cast< uint >( IWG_Constitutive_Type::ELAST_LIN_ISO) )->check_dof_dependency( tDofType ) )
                {
                    // add contribution to jacobian
                    aJacobians( 0 )( tMasterNumDofDependencies + iDOF ).matrix_data()
                    += - trans( mMasterFI( 0 )->N() ) * mStabilizationParam( static_cast< uint >( IWG_Stabilization_Type::SLAVE_WEIGHT_INTERFACE) )->val()( 0 ) * mSlaveCM( static_cast< uint >( IWG_Constitutive_Type::ELAST_LIN_ISO) )->dTractiondDOF( tDofType, mNormal );

                    aJacobians( 1 )( tMasterNumDofDependencies + iDOF ).matrix_data()
                    +=   trans( mSlaveFI( 0 )->N() ) * mStabilizationParam( static_cast< uint >( IWG_Stabilization_Type::SLAVE_WEIGHT_INTERFACE) )->val()( 0 ) * mSlaveCM( static_cast< uint >( IWG_Constitutive_Type::ELAST_LIN_ISO) )->dTractiondDOF( tDofType, mNormal );
                       //+ mStabilizationParam( static_cast< uint >( IWG_Stabilization_Type::SLAVE_WEIGHT_INTERFACE) )->val()( 0 ) * mSlaveCM( static_cast< uint >( IWG_Constitutive_Type::ELAST_LIN_ISO) )->dTestTractiondDOF( tDofType, mNormal ) * tJump;
                }

                // if dependency of stabilization parameters on the dof type
                if ( mStabilizationParam( static_cast< uint >( IWG_Stabilization_Type::NITSCHE_INTERFACE) )->check_dof_dependency( tDofType, mtk::Master_Slave::SLAVE ) )
                {
                    // add contribution to jacobian
                    aJacobians( 0 )( tMasterNumDofDependencies + iDOF ).matrix_data()
                    += trans( mMasterFI( 0 )->N() ) * tJump * mStabilizationParam( static_cast< uint >( IWG_Stabilization_Type::NITSCHE_INTERFACE) )->dSPdSlaveDOF( tDofType );

                    aJacobians( 1 )( tMasterNumDofDependencies + iDOF ).matrix_data()
                    += - trans( mSlaveFI( 0 )->N() ) * tJump * mStabilizationParam( static_cast< uint >( IWG_Stabilization_Type::NITSCHE_INTERFACE) )->dSPdSlaveDOF( tDofType );
                }

                if ( mStabilizationParam( static_cast< uint >( IWG_Stabilization_Type::MASTER_WEIGHT_INTERFACE) )->check_dof_dependency( tDofType, mtk::Master_Slave::SLAVE ) )
                {
                    // add contribution to jacobian
                    aJacobians( 0 )( tMasterNumDofDependencies + iDOF ).matrix_data()
                    += - trans( mMasterFI( 0 )->N() ) * mMasterCM( static_cast< uint >( IWG_Constitutive_Type::ELAST_LIN_ISO) )->traction( mNormal ) * mStabilizationParam( static_cast< uint >( IWG_Stabilization_Type::MASTER_WEIGHT_INTERFACE) )->dSPdSlaveDOF( tDofType )
                       + mMasterCM( static_cast< uint >( IWG_Constitutive_Type::ELAST_LIN_ISO) )->testTraction( mNormal ) * tJump * mStabilizationParam( static_cast< uint >( IWG_Stabilization_Type::MASTER_WEIGHT_INTERFACE) )->dSPdSlaveDOF( tDofType );

                    aJacobians( 1 )( tMasterNumDofDependencies + iDOF ).matrix_data()
                    += trans( mSlaveFI( 0 )->N() ) * mMasterCM( static_cast< uint >( IWG_Constitutive_Type::ELAST_LIN_ISO) )->traction( mNormal ) * mStabilizationParam( static_cast< uint >( IWG_Stabilization_Type::MASTER_WEIGHT_INTERFACE) )->dSPdSlaveDOF( tDofType );
                }

                if ( mStabilizationParam( static_cast< uint >( IWG_Stabilization_Type::SLAVE_WEIGHT_INTERFACE) )->check_dof_dependency( tDofType, mtk::Master_Slave::SLAVE ) )
                {
                    // add contribution to jacobian
<<<<<<< HEAD
                    aJacobians( 0 )( tMasterNumDofDependencies + iDOF ).matrix_data()
                    += - trans( mMasterFI( 0 )->N() ) * mSlaveCM( static_cast< uint >( IWG_Constitutive_Type::ELAST_LIN_ISO) )->traction( mNormal ) * mStabilizationParam( static_cast< uint >( IWG_Stabilization_Type::SLAVE_WEIGHT_INTERFACE) )->dSPdSlaveDOF( tDofType );

                    aJacobians( 1 )( tMasterNumDofDependencies + iDOF ).matrix_data()
                    +=   trans( mSlaveFI( 0 )->N() ) * mSlaveCM( static_cast< uint >( IWG_Constitutive_Type::ELAST_LIN_ISO) )->traction( mNormal ) * mStabilizationParam( static_cast< uint >( IWG_Stabilization_Type::SLAVE_WEIGHT_INTERFACE) )->dSPdSlaveDOF( tDofType )
                       + mSlaveCM( static_cast< uint >( IWG_Constitutive_Type::ELAST_LIN_ISO) )->testTraction( mNormal ) * tJump * mStabilizationParam( static_cast< uint >( IWG_Stabilization_Type::SLAVE_WEIGHT_INTERFACE) )->dSPdSlaveDOF( tDofType );
=======
                    mSet->get_jacobian()( { mSet->get_res_dof_assembly_map()( tDofIndexMaster )( 0, 0 ), mSet->get_res_dof_assembly_map()( tDofIndexMaster )( 0, 1 ) },
                                          { mSet->get_jac_dof_assembly_map()( tDofIndexMaster )( tIndexDep, 0 ), mSet->get_jac_dof_assembly_map()( tDofIndexMaster )( tIndexDep, 1 ) } )
                            += - trans( tFIMaster->N() ) * mSlaveWeight * mSlaveCM( 0 )->dTractiondDOF( tDofType, mNormal ) * tWStar;

                    mSet->get_jacobian()( { mSet->get_res_dof_assembly_map()( tDofIndexSlave )( 0, 0 ), mSet->get_res_dof_assembly_map()( tDofIndexSlave )( 0, 1 ) },
                                          { mSet->get_jac_dof_assembly_map()( tDofIndexSlave )( tIndexDep, 0 ), mSet->get_jac_dof_assembly_map()( tDofIndexSlave )( tIndexDep, 1 ) } )
                              += (   trans( tFISlave->N() ) * mSlaveWeight * mSlaveCM( 0 )->dTractiondDOF( tDofType, mNormal )
                                   + mSlaveWeight * mSlaveCM( 0 )->dTestTractiondDOF( tDofType, mNormal, tJump ) ) * tWStar;
>>>>>>> d65d3337
                }
            }
        }

//------------------------------------------------------------------------------
        void IWG_Isotropic_Struc_Linear_Interface::compute_jacobian_and_residual( moris::Cell< moris::Cell< Matrix< DDRMat > > > & aJacobians,
                                                                                  moris::Cell< Matrix< DDRMat > >                & aResidual )
        {
            MORIS_ERROR( false, "IWG_Isotropic_Struc_Linear_Interface::compute_jacobian_and_residual - This function does nothing.");
        }

//------------------------------------------------------------------------------
    } /* namespace fem */
} /* namespace moris */<|MERGE_RESOLUTION|>--- conflicted
+++ resolved
@@ -32,141 +32,110 @@
 //------------------------------------------------------------------------------
         void IWG_Isotropic_Struc_Linear_Interface::compute_residual( real tWStar )
         {
+#ifdef DEBUG
             // check master and slave field interpolators
             this->check_dof_field_interpolators( mtk::Master_Slave::MASTER );
             this->check_dof_field_interpolators( mtk::Master_Slave::SLAVE );
             this->check_dv_field_interpolators( mtk::Master_Slave::MASTER );
             this->check_dv_field_interpolators( mtk::Master_Slave::SLAVE );
-
-<<<<<<< HEAD
-            // set residual cell size
-            this->set_residual_double( aResidual );
-=======
-//            // check master and slave properties
-//            this->check_properties( mtk::Master_Slave::MASTER );
-//            this->check_properties( mtk::Master_Slave::SLAVE );
-//
-//            // check master and slave constitutive models
-//            this->check_constitutive_models( mtk::Master_Slave::MASTER );
-//            this->check_constitutive_models( mtk::Master_Slave::SLAVE );
-
-
+#endif
+
+            // get master index for residual dof type
             uint tDofIndexMaster = mSet->get_dof_index_for_type( mResidualDofType( 0 ), mtk::Master_Slave::MASTER );
+
+            // get slave index for residual dof type
             uint tDofIndexSlave  = mSet->get_dof_index_for_type( mResidualDofType( 0 ), mtk::Master_Slave::SLAVE );
 
+            // get master field interpolator for the residual dof type
             Field_Interpolator * tFIMaster = mFieldInterpolatorManager->get_field_interpolators_for_type( mResidualDofType( 0 ), mtk::Master_Slave::MASTER );
+
+            // get slave field interpolator for the residual dof type
             Field_Interpolator * tFISlave  = mFieldInterpolatorManager->get_field_interpolators_for_type( mResidualDofType( 0 ), mtk::Master_Slave::SLAVE );
->>>>>>> d65d3337
+
+            // get indices for SP, CM and properties
+            uint tElastLinIsoIndex  = static_cast< uint >( IWG_Constitutive_Type::ELAST_LIN_ISO );
+            uint tNitscheIndex      = static_cast< uint >( IWG_Stabilization_Type::NITSCHE_INTERFACE );
+            uint tMasterWeightIndex = static_cast< uint >( IWG_Stabilization_Type::MASTER_WEIGHT_INTERFACE );
+            uint tSlaveWeightIndex  = static_cast< uint >( IWG_Stabilization_Type::SLAVE_WEIGHT_INTERFACE );
 
             // evaluate average traction
-            Matrix< DDRMat > tTraction = mStabilizationParam( static_cast< uint >( IWG_Stabilization_Type::MASTER_WEIGHT_INTERFACE) )->val()( 0 ) * mMasterCM( static_cast< uint >( IWG_Constitutive_Type::ELAST_LIN_ISO) )->traction( mNormal )
-                                       + mStabilizationParam( static_cast< uint >( IWG_Stabilization_Type::SLAVE_WEIGHT_INTERFACE) )->val()( 0 ) * mSlaveCM( static_cast< uint >( IWG_Constitutive_Type::ELAST_LIN_ISO) )->traction( mNormal );
+            Matrix< DDRMat > tTraction = mStabilizationParam( tMasterWeightIndex )->val()( 0 ) * mMasterCM( tElastLinIsoIndex )->traction( mNormal )
+                                       + mStabilizationParam( tSlaveWeightIndex )->val()( 0 ) * mSlaveCM( tElastLinIsoIndex )->traction( mNormal );
 
             // evaluate temperature jump
             Matrix< DDRMat > tJump = tFIMaster->val() - tFISlave->val();
 
             // compute master residual
-<<<<<<< HEAD
-            aResidual( 0 ) = - trans( mMasterFI( 0 )->N() ) * tTraction
-                             + mStabilizationParam( static_cast< uint >( IWG_Stabilization_Type::MASTER_WEIGHT_INTERFACE) )->val()( 0 ) * mMasterCM( static_cast< uint >( IWG_Constitutive_Type::ELAST_LIN_ISO) )->testTraction( mNormal ) * tJump
-                             + mStabilizationParam( static_cast< uint >( IWG_Stabilization_Type::NITSCHE_INTERFACE) )->val()( 0 ) * trans( mMasterFI( 0 )->N() ) * tJump;
-
-            // compute slave residual
-            aResidual( 1 ) =   trans( mSlaveFI( 0 )->N() ) * tTraction
-                             + mStabilizationParam( static_cast< uint >( IWG_Stabilization_Type::SLAVE_WEIGHT_INTERFACE) )->val()( 0 ) * mSlaveCM( static_cast< uint >( IWG_Constitutive_Type::ELAST_LIN_ISO) )->testTraction( mNormal ) * tJump
-                             - mStabilizationParam( static_cast< uint >( IWG_Stabilization_Type::NITSCHE_INTERFACE) )->val()( 0 ) * trans( mSlaveFI( 0 )->N() ) * tJump;
-=======
             mSet->get_residual()( { mSet->get_res_dof_assembly_map()( tDofIndexMaster )( 0, 0 ), mSet->get_res_dof_assembly_map()( tDofIndexMaster )( 0, 1 ) }, { 0, 0 } )
-                          += ( - trans( tFIMaster->N() ) * tTraction
-                             + mMasterWeight * mMasterCM( 0 )->testTraction( mNormal ) * tJump
-                             + mGammaInterface * trans( tFIMaster->N() ) * tJump )                    *tWStar;
+            += ( - trans( tFIMaster->N() ) * tTraction
+                 + mStabilizationParam( tMasterWeightIndex )->val()( 0 ) * mMasterCM( tElastLinIsoIndex )->testTraction( mNormal ) * tJump
+                 + mStabilizationParam( tNitscheIndex )->val()( 0 ) * trans( tFIMaster->N() ) * tJump ) * tWStar;
 
             // compute slave residual
             mSet->get_residual()( { mSet->get_res_dof_assembly_map()( tDofIndexSlave )( 0, 0 ), mSet->get_res_dof_assembly_map()( tDofIndexSlave )( 0, 1 ) }, { 0, 0 } )
-                             +=  ( trans( tFISlave->N() ) * tTraction
-                             + mSlaveWeight * mSlaveCM( 0 )->testTraction( mNormal ) * tJump
-                             - mGammaInterface * trans( tFISlave->N() ) * tJump )                    *tWStar;
->>>>>>> d65d3337
+            +=  (   trans( tFISlave->N() ) * tTraction
+                  + mStabilizationParam( tSlaveWeightIndex )->val()( 0 ) * mSlaveCM( tElastLinIsoIndex )->testTraction( mNormal ) * tJump
+                  - mStabilizationParam( tNitscheIndex )->val()( 0 ) * trans( tFISlave->N() ) * tJump ) * tWStar;
         }
 
 //------------------------------------------------------------------------------
         void IWG_Isotropic_Struc_Linear_Interface::compute_jacobian( real tWStar )
         {
+#ifdef DEBUG
             // check master and slave field interpolators
             this->check_dof_field_interpolators( mtk::Master_Slave::MASTER );
             this->check_dof_field_interpolators( mtk::Master_Slave::SLAVE );
             this->check_dv_field_interpolators( mtk::Master_Slave::MASTER );
             this->check_dv_field_interpolators( mtk::Master_Slave::SLAVE );
-
-<<<<<<< HEAD
-            // set the jacobian cell size
-            this->set_jacobian_double( aJacobians );
-=======
+#endif
+
+            // get master index for the residual dof type
             uint tDofIndexMaster = mSet->get_dof_index_for_type( mResidualDofType( 0 ), mtk::Master_Slave::MASTER );
+
+            // get slave index for the residual dof type
             uint tDofIndexSlave  = mSet->get_dof_index_for_type( mResidualDofType( 0 ), mtk::Master_Slave::SLAVE );
 
-//            // check master and slave properties
-//            this->check_properties( mtk::Master_Slave::MASTER );
-//            this->check_properties( mtk::Master_Slave::SLAVE );
-//
-//            // check master and slave constitutive models
-//            this->check_constitutive_models( mtk::Master_Slave::MASTER );
-//            this->check_constitutive_models( mtk::Master_Slave::SLAVE );
-
+            // get master field interpolator for the residual dof type
             Field_Interpolator * tFIMaster = mFieldInterpolatorManager->get_field_interpolators_for_type( mResidualDofType( 0 ), mtk::Master_Slave::MASTER );
+
+            // get slave field interpolator for the residual dof type
             Field_Interpolator * tFISlave  = mFieldInterpolatorManager->get_field_interpolators_for_type( mResidualDofType( 0 ), mtk::Master_Slave::SLAVE );
->>>>>>> d65d3337
+
+            // get indices for SP, CM and properties
+            uint tElastLinIsoIndex  = static_cast< uint >( IWG_Constitutive_Type::ELAST_LIN_ISO );
+            uint tNitscheIndex      = static_cast< uint >( IWG_Stabilization_Type::NITSCHE_INTERFACE );
+            uint tMasterWeightIndex = static_cast< uint >( IWG_Stabilization_Type::MASTER_WEIGHT_INTERFACE );
+            uint tSlaveWeightIndex  = static_cast< uint >( IWG_Stabilization_Type::SLAVE_WEIGHT_INTERFACE );
 
             // get number of master dof dependencies
             uint tMasterNumDofDependencies = mRequestedMasterGlobalDofTypes.size();
 
             // evaluate displacement jump
-<<<<<<< HEAD
-            Matrix< DDRMat > tJump = mMasterFI( 0 )->val() - mSlaveFI( 0 )->val();
+            Matrix< DDRMat > tJump = tFIMaster->val() - tFISlave->val();
 
             // compute the jacobian for direct dof dependencies
-            aJacobians( 0 )( 0 )
-            =   mStabilizationParam( static_cast< uint >( IWG_Stabilization_Type::MASTER_WEIGHT_INTERFACE) )->val()( 0 ) * mMasterCM( static_cast< uint >( IWG_Constitutive_Type::ELAST_LIN_ISO) )->testTraction( mNormal ) * mMasterFI( 0 )->N()
-              + mStabilizationParam( static_cast< uint >( IWG_Stabilization_Type::NITSCHE_INTERFACE) )->val()( 0 ) * trans( mMasterFI( 0 )->N() ) * mMasterFI( 0 )->N();
-
-            aJacobians( 0 )( tMasterNumDofDependencies )
-            = - mStabilizationParam( static_cast< uint >( IWG_Stabilization_Type::MASTER_WEIGHT_INTERFACE) )->val()( 0 ) * mMasterCM( static_cast< uint >( IWG_Constitutive_Type::ELAST_LIN_ISO) )->testTraction( mNormal ) * mSlaveFI( 0 )->N()
-              - mStabilizationParam( static_cast< uint >( IWG_Stabilization_Type::NITSCHE_INTERFACE) )->val()( 0 ) * trans( mMasterFI( 0 )->N() ) * mSlaveFI( 0 )->N();
-
-            aJacobians( 1 )( 0 )
-            =   mStabilizationParam( static_cast< uint >( IWG_Stabilization_Type::SLAVE_WEIGHT_INTERFACE) )->val()( 0 ) * mSlaveCM( static_cast< uint >( IWG_Constitutive_Type::ELAST_LIN_ISO) )->testTraction( mNormal ) * mMasterFI( 0 )->N()
-              - mStabilizationParam( static_cast< uint >( IWG_Stabilization_Type::NITSCHE_INTERFACE) )->val()( 0 ) * trans( mSlaveFI( 0 )->N() ) * mMasterFI( 0 )->N();
-
-            aJacobians( 1 )( tMasterNumDofDependencies )
-            = - mStabilizationParam( static_cast< uint >( IWG_Stabilization_Type::SLAVE_WEIGHT_INTERFACE) )->val()( 0 ) * mSlaveCM( static_cast< uint >( IWG_Constitutive_Type::ELAST_LIN_ISO) )->testTraction( mNormal ) * mSlaveFI( 0 )->N()
-              + mStabilizationParam( static_cast< uint >( IWG_Stabilization_Type::NITSCHE_INTERFACE) )->val()( 0 ) * trans( mSlaveFI( 0 )->N() ) * mSlaveFI( 0 )->N();
-=======
-            Matrix< DDRMat > tJump = tFIMaster->val() - tFISlave->val();
-
-            if (mResidualDofTypeRequested)
+            if ( mResidualDofTypeRequested )
             {
-                // compute the jacobian for direct dof dependencies
                 mSet->get_jacobian()( { mSet->get_res_dof_assembly_map()( tDofIndexMaster )( 0, 0 ), mSet->get_res_dof_assembly_map()( tDofIndexMaster )( 0, 1 ) },
                                       { mSet->get_jac_dof_assembly_map()( tDofIndexMaster )( tDofIndexMaster, 0 ), mSet->get_jac_dof_assembly_map()( tDofIndexMaster )( tDofIndexMaster, 1 ) } )
-                        += (  mMasterWeight * mMasterCM( 0 )->testTraction( mNormal ) * tFIMaster->N()
-                            + mGammaInterface * trans( tFIMaster->N() ) * tFIMaster->N() ) * tWStar;
+                        += (  mStabilizationParam( tMasterWeightIndex )->val()( 0 ) * mMasterCM( tElastLinIsoIndex )->testTraction( mNormal ) * tFIMaster->N()
+                            + mStabilizationParam( tNitscheIndex )->val()( 0 ) * trans( tFIMaster->N() ) * tFIMaster->N() ) * tWStar;
 
                 mSet->get_jacobian()( { mSet->get_res_dof_assembly_map()( tDofIndexMaster )( 0, 0 ), mSet->get_res_dof_assembly_map()( tDofIndexMaster )( 0, 1 ) },
                                       { mSet->get_jac_dof_assembly_map()( tDofIndexMaster )( tDofIndexSlave, 0 ), mSet->get_jac_dof_assembly_map()( tDofIndexMaster )( tDofIndexSlave, 1 ) } )
-                        += ( - mMasterWeight * mMasterCM( 0 )->testTraction( mNormal ) * tFISlave->N()
-                             - mGammaInterface * trans( tFIMaster->N() ) * tFISlave->N() ) * tWStar;
+                        += ( - mStabilizationParam( tMasterWeightIndex )->val()( 0 ) * mMasterCM( tElastLinIsoIndex )->testTraction( mNormal ) * tFISlave->N()
+                             - mStabilizationParam( tNitscheIndex )->val()( 0 ) * trans( tFIMaster->N() ) * tFISlave->N() ) * tWStar;
 
                 mSet->get_jacobian()( { mSet->get_res_dof_assembly_map()( tDofIndexSlave )( 0, 0 ), mSet->get_res_dof_assembly_map()( tDofIndexSlave )( 0, 1 ) },
                                       { mSet->get_jac_dof_assembly_map()( tDofIndexSlave )( tDofIndexMaster, 0 ), mSet->get_jac_dof_assembly_map()( tDofIndexSlave )( tDofIndexMaster, 1 ) } )
-                        += (  mSlaveWeight * mSlaveCM( 0 )->testTraction( mNormal ) * tFIMaster->N()
-                            - mGammaInterface * trans( tFISlave->N() ) * tFIMaster->N() ) * tWStar;
+                        += (  mStabilizationParam( tSlaveWeightIndex )->val()( 0 ) * mSlaveCM( tElastLinIsoIndex )->testTraction( mNormal ) * tFIMaster->N()
+                            - mStabilizationParam( tNitscheIndex )->val()( 0 ) * trans( tFISlave->N() ) * tFIMaster->N() ) * tWStar;
 
                 mSet->get_jacobian()( { mSet->get_res_dof_assembly_map()( tDofIndexSlave )( 0, 0 ), mSet->get_res_dof_assembly_map()( tDofIndexSlave )( 0, 1 ) },
                                       { mSet->get_jac_dof_assembly_map()( tDofIndexSlave )( tDofIndexSlave, 0 ), mSet->get_jac_dof_assembly_map()( tDofIndexSlave )( tDofIndexSlave, 1 ) } )
-                        += ( - mSlaveWeight * mSlaveCM( 0 )->testTraction( mNormal ) * tFISlave->N()
-                             + mGammaInterface * trans( tFISlave->N() ) * tFISlave->N() ) * tWStar;
+                        += ( - mStabilizationParam( tSlaveWeightIndex )->val()( 0 ) * mSlaveCM( tElastLinIsoIndex )->testTraction( mNormal ) * tFISlave->N()
+                             + mStabilizationParam( tNitscheIndex )->val()( 0 ) * trans( tFISlave->N() ) * tFISlave->N() ) * tWStar;
             }
->>>>>>> d65d3337
 
             // compute the jacobian for indirect dof dependencies through master constitutive models
             for( uint iDOF = 0; iDOF < tMasterNumDofDependencies; iDOF++ )
@@ -174,62 +143,60 @@
                 // get the dof type
                 Cell< MSI::Dof_Type > tDofType = mRequestedMasterGlobalDofTypes( iDOF );
 
+                // get index for the dof type
                 sint tIndexDep = mSet->get_dof_index_for_type( tDofType( 0 ), mtk::Master_Slave::MASTER );
 
                 // if dependency on the dof type
-                if ( mMasterCM( static_cast< uint >( IWG_Constitutive_Type::ELAST_LIN_ISO) )->check_dof_dependency( tDofType ) )
-                {
-                    // add contribution to jacobian
-                    aJacobians( 0 )( iDOF ).matrix_data()
-                    += - trans( mMasterFI( 0 )->N() ) * mStabilizationParam( static_cast< uint >( IWG_Stabilization_Type::MASTER_WEIGHT_INTERFACE) )->val()( 0 ) * mMasterCM( static_cast< uint >( IWG_Constitutive_Type::ELAST_LIN_ISO) )->dTractiondDOF( tDofType, mNormal );
-                       //+ mStabilizationParam( static_cast< uint >( IWG_Stabilization_Type::MASTER_WEIGHT_INTERFACE) )->val()( 0 ) * mMasterCM( static_cast< uint >( IWG_Constitutive_Type::ELAST_LIN_ISO) )->dTestTractiondDOF( tDofType, mNormal ) * tJump;
-
-                    aJacobians( 1 )( iDOF ).matrix_data()
-                    += trans( mSlaveFI( 0 )->N() ) * mStabilizationParam( static_cast< uint >( IWG_Stabilization_Type::MASTER_WEIGHT_INTERFACE) )->val()( 0 ) * mMasterCM( static_cast< uint >( IWG_Constitutive_Type::ELAST_LIN_ISO) )->dTractiondDOF( tDofType, mNormal );
+                if ( mMasterCM( tElastLinIsoIndex )->check_dof_dependency( tDofType ) )
+                {
+                    // add contribution to jacobian
+                    mSet->get_jacobian()( { mSet->get_res_dof_assembly_map()( tDofIndexMaster )( 0, 0 ), mSet->get_res_dof_assembly_map()( tDofIndexMaster )( 0, 1 ) },
+                                          { mSet->get_jac_dof_assembly_map()( tDofIndexMaster )( tIndexDep, 0 ), mSet->get_jac_dof_assembly_map()( tDofIndexMaster )( tIndexDep, 1 ) } )
+                    += ( - trans( tFIMaster->N() ) * mStabilizationParam( tMasterWeightIndex )->val()( 0 ) * mMasterCM( tElastLinIsoIndex )->dTractiondDOF( tDofType, mNormal ) ) * tWStar;
+                       //+ mStabilizationParam( tMasterWeightIndex )->val()( 0 ) * mMasterCM( tElastLinIsoIndex )->dTestTractiondDOF( tDofType, mNormal ) * tJump;
+
+                    mSet->get_jacobian()( { mSet->get_res_dof_assembly_map()( tDofIndexSlave )( 0, 0 ), mSet->get_res_dof_assembly_map()( tDofIndexSlave )( 0, 1 ) },
+                                          { mSet->get_jac_dof_assembly_map()( tDofIndexSlave )( tIndexDep, 0 ), mSet->get_jac_dof_assembly_map()( tDofIndexSlave )( tIndexDep, 1 ) } )
+                    += trans( tFISlave->N() ) * mStabilizationParam( tMasterWeightIndex )->val()( 0 ) * mMasterCM( tElastLinIsoIndex )->dTractiondDOF( tDofType, mNormal ) * tWStar;
                 }
 
                 // if dependency of stabilization parameters on the dof type
-                if ( mStabilizationParam( static_cast< uint >( IWG_Stabilization_Type::NITSCHE_INTERFACE) )->check_dof_dependency( tDofType, mtk::Master_Slave::MASTER ) )
-                {
-                    // add contribution to jacobian
-<<<<<<< HEAD
-                    aJacobians( 0 )( iDOF ).matrix_data()
-                    += trans( mMasterFI( 0 )->N() ) * tJump * mStabilizationParam( static_cast< uint >( IWG_Stabilization_Type::NITSCHE_INTERFACE) )->dSPdMasterDOF( tDofType );
-
-                    aJacobians( 1 )( iDOF ).matrix_data()
-                    += - trans( mSlaveFI( 0 )->N() ) * tJump * mStabilizationParam( static_cast< uint >( IWG_Stabilization_Type::NITSCHE_INTERFACE) )->dSPdMasterDOF( tDofType );
-                }
-
-                if ( mStabilizationParam( static_cast< uint >( IWG_Stabilization_Type::MASTER_WEIGHT_INTERFACE) )->check_dof_dependency( tDofType, mtk::Master_Slave::MASTER ) )
-                {
-                    // add contribution to jacobian
-                    aJacobians( 0 )( iDOF ).matrix_data()
-                    += - trans( mMasterFI( 0 )->N() ) * mMasterCM( static_cast< uint >( IWG_Constitutive_Type::ELAST_LIN_ISO) )->traction( mNormal ) * mStabilizationParam( static_cast< uint >( IWG_Stabilization_Type::MASTER_WEIGHT_INTERFACE) )->dSPdMasterDOF( tDofType )
-                       + mMasterCM( static_cast< uint >( IWG_Constitutive_Type::ELAST_LIN_ISO) )->testTraction( mNormal ) * tJump * mStabilizationParam( static_cast< uint >( IWG_Stabilization_Type::MASTER_WEIGHT_INTERFACE) )->dSPdMasterDOF( tDofType );
-
-                    aJacobians( 1 )( iDOF ).matrix_data()
-                    += trans( mSlaveFI( 0 )->N() ) * mMasterCM( static_cast< uint >( IWG_Constitutive_Type::ELAST_LIN_ISO) )->traction( mNormal ) * mStabilizationParam( static_cast< uint >( IWG_Stabilization_Type::MASTER_WEIGHT_INTERFACE) )->dSPdMasterDOF( tDofType );
-                }
-
-                if ( mStabilizationParam( static_cast< uint >( IWG_Stabilization_Type::SLAVE_WEIGHT_INTERFACE) )->check_dof_dependency( tDofType, mtk::Master_Slave::MASTER ) )
-                {
-                    // add contribution to jacobian
-                    aJacobians( 0 )( iDOF ).matrix_data()
-                    += - trans( mMasterFI( 0 )->N() ) * mSlaveCM( static_cast< uint >( IWG_Constitutive_Type::ELAST_LIN_ISO) )->traction( mNormal ) * mStabilizationParam( static_cast< uint >( IWG_Stabilization_Type::SLAVE_WEIGHT_INTERFACE) )->dSPdMasterDOF( tDofType );
-
-                    aJacobians( 1 )( iDOF ).matrix_data()
-                    +=   trans( mSlaveFI( 0 )->N() ) * mSlaveCM( static_cast< uint >( IWG_Constitutive_Type::ELAST_LIN_ISO) )->traction( mNormal ) * mStabilizationParam( static_cast< uint >( IWG_Stabilization_Type::SLAVE_WEIGHT_INTERFACE) )->dSPdMasterDOF( tDofType )
-                       + mSlaveCM( static_cast< uint >( IWG_Constitutive_Type::ELAST_LIN_ISO) )->testTraction( mNormal ) * tJump * mStabilizationParam( static_cast< uint >( IWG_Stabilization_Type::SLAVE_WEIGHT_INTERFACE) )->dSPdMasterDOF( tDofType );
-=======
-                    mSet->get_jacobian()( { mSet->get_res_dof_assembly_map()( tDofIndexMaster )( 0, 0 ), mSet->get_res_dof_assembly_map()( tDofIndexMaster )( 0, 1 ) },
-                                          { mSet->get_jac_dof_assembly_map()( tDofIndexMaster )( tIndexDep, 0 ), mSet->get_jac_dof_assembly_map()( tDofIndexMaster )( tIndexDep, 1 ) } )
-                            += ( - trans( tFIMaster->N() ) * mMasterWeight * mMasterCM( 0 )->dTractiondDOF( tDofType, mNormal )
-                                 + mMasterWeight * mMasterCM( 0 )->dTestTractiondDOF( tDofType, mNormal, tJump ) ) * tWStar;
-
-                    mSet->get_jacobian()( { mSet->get_res_dof_assembly_map()( tDofIndexSlave )( 0, 0 ), mSet->get_res_dof_assembly_map()( tDofIndexSlave )( 0, 1 ) },
-                                          { mSet->get_jac_dof_assembly_map()( tDofIndexSlave )( tIndexDep, 0 ), mSet->get_jac_dof_assembly_map()( tDofIndexSlave )( tIndexDep, 1 ) } )
-                              += trans( tFISlave->N() ) * mMasterWeight * mMasterCM( 0 )->dTractiondDOF( tDofType, mNormal ) * tWStar;
->>>>>>> d65d3337
+                if ( mStabilizationParam( tNitscheIndex )->check_dof_dependency( tDofType, mtk::Master_Slave::MASTER ) )
+                {
+                    // add contribution to jacobian
+                    mSet->get_jacobian()( { mSet->get_res_dof_assembly_map()( tDofIndexMaster )( 0, 0 ), mSet->get_res_dof_assembly_map()( tDofIndexMaster )( 0, 1 ) },
+                                          { mSet->get_jac_dof_assembly_map()( tDofIndexMaster )( tIndexDep, 0 ), mSet->get_jac_dof_assembly_map()( tDofIndexMaster )( tIndexDep, 1 ) } )
+                    += trans( tFIMaster->N() ) * tJump * mStabilizationParam( tNitscheIndex )->dSPdMasterDOF( tDofType ) * tWStar;
+
+                    mSet->get_jacobian()( { mSet->get_res_dof_assembly_map()( tDofIndexSlave )( 0, 0 ), mSet->get_res_dof_assembly_map()( tDofIndexSlave )( 0, 1 ) },
+                                          { mSet->get_jac_dof_assembly_map()( tDofIndexSlave )( tIndexDep, 0 ), mSet->get_jac_dof_assembly_map()( tDofIndexSlave )( tIndexDep, 1 ) } )
+                    += - trans( tFISlave->N() ) * tJump * mStabilizationParam( tNitscheIndex )->dSPdMasterDOF( tDofType ) * tWStar;
+                }
+
+                if ( mStabilizationParam( tMasterWeightIndex )->check_dof_dependency( tDofType, mtk::Master_Slave::MASTER ) )
+                {
+                    // add contribution to jacobian
+                    mSet->get_jacobian()( { mSet->get_res_dof_assembly_map()( tDofIndexMaster )( 0, 0 ), mSet->get_res_dof_assembly_map()( tDofIndexMaster )( 0, 1 ) },
+                                          { mSet->get_jac_dof_assembly_map()( tDofIndexMaster )( tIndexDep, 0 ), mSet->get_jac_dof_assembly_map()( tDofIndexMaster )( tIndexDep, 1 ) } )
+                    += ( - trans( tFIMaster->N() ) * mMasterCM( tElastLinIsoIndex )->traction( mNormal ) * mStabilizationParam( tMasterWeightIndex )->dSPdMasterDOF( tDofType )
+                         + mMasterCM( tElastLinIsoIndex )->testTraction( mNormal ) * tJump * mStabilizationParam( tMasterWeightIndex )->dSPdMasterDOF( tDofType ) ) * tWStar;
+
+                    mSet->get_jacobian()( { mSet->get_res_dof_assembly_map()( tDofIndexSlave )( 0, 0 ), mSet->get_res_dof_assembly_map()( tDofIndexSlave )( 0, 1 ) },
+                                          { mSet->get_jac_dof_assembly_map()( tDofIndexSlave )( tIndexDep, 0 ), mSet->get_jac_dof_assembly_map()( tDofIndexSlave )( tIndexDep, 1 ) } )
+                    += trans( tFISlave->N() ) * mMasterCM( tElastLinIsoIndex )->traction( mNormal ) * mStabilizationParam( tMasterWeightIndex )->dSPdMasterDOF( tDofType ) * tWStar;
+                }
+
+                if ( mStabilizationParam( tSlaveWeightIndex )->check_dof_dependency( tDofType, mtk::Master_Slave::MASTER ) )
+                {
+                    // add contribution to jacobian
+                    mSet->get_jacobian()( { mSet->get_res_dof_assembly_map()( tDofIndexMaster )( 0, 0 ), mSet->get_res_dof_assembly_map()( tDofIndexMaster )( 0, 1 ) },
+                                          { mSet->get_jac_dof_assembly_map()( tDofIndexMaster )( tIndexDep, 0 ), mSet->get_jac_dof_assembly_map()( tDofIndexMaster )( tIndexDep, 1 ) } )
+                    += - trans( tFIMaster->N() ) * mSlaveCM( tElastLinIsoIndex )->traction( mNormal ) * mStabilizationParam( tSlaveWeightIndex )->dSPdMasterDOF( tDofType ) * tWStar;
+
+                    mSet->get_jacobian()( { mSet->get_res_dof_assembly_map()( tDofIndexSlave )( 0, 0 ), mSet->get_res_dof_assembly_map()( tDofIndexSlave )( 0, 1 ) },
+                                          { mSet->get_jac_dof_assembly_map()( tDofIndexSlave )( tIndexDep, 0 ), mSet->get_jac_dof_assembly_map()( tDofIndexSlave )( tIndexDep, 1 ) } )
+                    += (   trans( tFISlave->N() ) * mSlaveCM( tElastLinIsoIndex )->traction( mNormal ) * mStabilizationParam( tSlaveWeightIndex )->dSPdMasterDOF( tDofType )
+                         + mSlaveCM( tElastLinIsoIndex )->testTraction( mNormal ) * tJump * mStabilizationParam( tSlaveWeightIndex )->dSPdMasterDOF( tDofType ) ) * tWStar;
                 }
             }
 
@@ -240,62 +207,60 @@
                 // get dof type
                 Cell< MSI::Dof_Type > tDofType = mRequestedSlaveGlobalDofTypes( iDOF );
 
+                // get index for dof type
                 sint tIndexDep = mSet->get_dof_index_for_type( tDofType( 0 ), mtk::Master_Slave::SLAVE );
 
                 // if dependency on the dof type
-                if ( mSlaveCM( static_cast< uint >( IWG_Constitutive_Type::ELAST_LIN_ISO) )->check_dof_dependency( tDofType ) )
-                {
-                    // add contribution to jacobian
-                    aJacobians( 0 )( tMasterNumDofDependencies + iDOF ).matrix_data()
-                    += - trans( mMasterFI( 0 )->N() ) * mStabilizationParam( static_cast< uint >( IWG_Stabilization_Type::SLAVE_WEIGHT_INTERFACE) )->val()( 0 ) * mSlaveCM( static_cast< uint >( IWG_Constitutive_Type::ELAST_LIN_ISO) )->dTractiondDOF( tDofType, mNormal );
-
-                    aJacobians( 1 )( tMasterNumDofDependencies + iDOF ).matrix_data()
-                    +=   trans( mSlaveFI( 0 )->N() ) * mStabilizationParam( static_cast< uint >( IWG_Stabilization_Type::SLAVE_WEIGHT_INTERFACE) )->val()( 0 ) * mSlaveCM( static_cast< uint >( IWG_Constitutive_Type::ELAST_LIN_ISO) )->dTractiondDOF( tDofType, mNormal );
-                       //+ mStabilizationParam( static_cast< uint >( IWG_Stabilization_Type::SLAVE_WEIGHT_INTERFACE) )->val()( 0 ) * mSlaveCM( static_cast< uint >( IWG_Constitutive_Type::ELAST_LIN_ISO) )->dTestTractiondDOF( tDofType, mNormal ) * tJump;
+                if ( mSlaveCM( tElastLinIsoIndex )->check_dof_dependency( tDofType ) )
+                {
+                    // add contribution to jacobian
+                    mSet->get_jacobian()( { mSet->get_res_dof_assembly_map()( tDofIndexMaster )( 0, 0 ), mSet->get_res_dof_assembly_map()( tDofIndexMaster )( 0, 1 ) },
+                                          { mSet->get_jac_dof_assembly_map()( tDofIndexMaster )( tIndexDep, 0 ), mSet->get_jac_dof_assembly_map()( tDofIndexMaster )( tIndexDep, 1 ) } )
+                    += - trans( tFIMaster->N() ) * mStabilizationParam( tSlaveWeightIndex )->val()( 0 ) * mSlaveCM( tElastLinIsoIndex )->dTractiondDOF( tDofType, mNormal ) * tWStar;
+
+                    mSet->get_jacobian()( { mSet->get_res_dof_assembly_map()( tDofIndexSlave )( 0, 0 ), mSet->get_res_dof_assembly_map()( tDofIndexSlave )( 0, 1 ) },
+                                          { mSet->get_jac_dof_assembly_map()( tDofIndexSlave )( tIndexDep, 0 ), mSet->get_jac_dof_assembly_map()( tDofIndexSlave )( tIndexDep, 1 ) } )
+                    +=   trans( tFISlave->N() ) * mStabilizationParam( tSlaveWeightIndex )->val()( 0 ) * mSlaveCM( tElastLinIsoIndex )->dTractiondDOF( tDofType, mNormal ) * tWStar;
+                       //+ mStabilizationParam( tSlaveWeightIndex )->val()( 0 ) * mSlaveCM( tElastLinIsoIndex )->dTestTractiondDOF( tDofType, mNormal ) * tJump;
                 }
 
                 // if dependency of stabilization parameters on the dof type
-                if ( mStabilizationParam( static_cast< uint >( IWG_Stabilization_Type::NITSCHE_INTERFACE) )->check_dof_dependency( tDofType, mtk::Master_Slave::SLAVE ) )
-                {
-                    // add contribution to jacobian
-                    aJacobians( 0 )( tMasterNumDofDependencies + iDOF ).matrix_data()
-                    += trans( mMasterFI( 0 )->N() ) * tJump * mStabilizationParam( static_cast< uint >( IWG_Stabilization_Type::NITSCHE_INTERFACE) )->dSPdSlaveDOF( tDofType );
-
-                    aJacobians( 1 )( tMasterNumDofDependencies + iDOF ).matrix_data()
-                    += - trans( mSlaveFI( 0 )->N() ) * tJump * mStabilizationParam( static_cast< uint >( IWG_Stabilization_Type::NITSCHE_INTERFACE) )->dSPdSlaveDOF( tDofType );
-                }
-
-                if ( mStabilizationParam( static_cast< uint >( IWG_Stabilization_Type::MASTER_WEIGHT_INTERFACE) )->check_dof_dependency( tDofType, mtk::Master_Slave::SLAVE ) )
-                {
-                    // add contribution to jacobian
-                    aJacobians( 0 )( tMasterNumDofDependencies + iDOF ).matrix_data()
-                    += - trans( mMasterFI( 0 )->N() ) * mMasterCM( static_cast< uint >( IWG_Constitutive_Type::ELAST_LIN_ISO) )->traction( mNormal ) * mStabilizationParam( static_cast< uint >( IWG_Stabilization_Type::MASTER_WEIGHT_INTERFACE) )->dSPdSlaveDOF( tDofType )
-                       + mMasterCM( static_cast< uint >( IWG_Constitutive_Type::ELAST_LIN_ISO) )->testTraction( mNormal ) * tJump * mStabilizationParam( static_cast< uint >( IWG_Stabilization_Type::MASTER_WEIGHT_INTERFACE) )->dSPdSlaveDOF( tDofType );
-
-                    aJacobians( 1 )( tMasterNumDofDependencies + iDOF ).matrix_data()
-                    += trans( mSlaveFI( 0 )->N() ) * mMasterCM( static_cast< uint >( IWG_Constitutive_Type::ELAST_LIN_ISO) )->traction( mNormal ) * mStabilizationParam( static_cast< uint >( IWG_Stabilization_Type::MASTER_WEIGHT_INTERFACE) )->dSPdSlaveDOF( tDofType );
-                }
-
-                if ( mStabilizationParam( static_cast< uint >( IWG_Stabilization_Type::SLAVE_WEIGHT_INTERFACE) )->check_dof_dependency( tDofType, mtk::Master_Slave::SLAVE ) )
-                {
-                    // add contribution to jacobian
-<<<<<<< HEAD
-                    aJacobians( 0 )( tMasterNumDofDependencies + iDOF ).matrix_data()
-                    += - trans( mMasterFI( 0 )->N() ) * mSlaveCM( static_cast< uint >( IWG_Constitutive_Type::ELAST_LIN_ISO) )->traction( mNormal ) * mStabilizationParam( static_cast< uint >( IWG_Stabilization_Type::SLAVE_WEIGHT_INTERFACE) )->dSPdSlaveDOF( tDofType );
-
-                    aJacobians( 1 )( tMasterNumDofDependencies + iDOF ).matrix_data()
-                    +=   trans( mSlaveFI( 0 )->N() ) * mSlaveCM( static_cast< uint >( IWG_Constitutive_Type::ELAST_LIN_ISO) )->traction( mNormal ) * mStabilizationParam( static_cast< uint >( IWG_Stabilization_Type::SLAVE_WEIGHT_INTERFACE) )->dSPdSlaveDOF( tDofType )
-                       + mSlaveCM( static_cast< uint >( IWG_Constitutive_Type::ELAST_LIN_ISO) )->testTraction( mNormal ) * tJump * mStabilizationParam( static_cast< uint >( IWG_Stabilization_Type::SLAVE_WEIGHT_INTERFACE) )->dSPdSlaveDOF( tDofType );
-=======
-                    mSet->get_jacobian()( { mSet->get_res_dof_assembly_map()( tDofIndexMaster )( 0, 0 ), mSet->get_res_dof_assembly_map()( tDofIndexMaster )( 0, 1 ) },
-                                          { mSet->get_jac_dof_assembly_map()( tDofIndexMaster )( tIndexDep, 0 ), mSet->get_jac_dof_assembly_map()( tDofIndexMaster )( tIndexDep, 1 ) } )
-                            += - trans( tFIMaster->N() ) * mSlaveWeight * mSlaveCM( 0 )->dTractiondDOF( tDofType, mNormal ) * tWStar;
-
-                    mSet->get_jacobian()( { mSet->get_res_dof_assembly_map()( tDofIndexSlave )( 0, 0 ), mSet->get_res_dof_assembly_map()( tDofIndexSlave )( 0, 1 ) },
-                                          { mSet->get_jac_dof_assembly_map()( tDofIndexSlave )( tIndexDep, 0 ), mSet->get_jac_dof_assembly_map()( tDofIndexSlave )( tIndexDep, 1 ) } )
-                              += (   trans( tFISlave->N() ) * mSlaveWeight * mSlaveCM( 0 )->dTractiondDOF( tDofType, mNormal )
-                                   + mSlaveWeight * mSlaveCM( 0 )->dTestTractiondDOF( tDofType, mNormal, tJump ) ) * tWStar;
->>>>>>> d65d3337
+                if ( mStabilizationParam( tNitscheIndex )->check_dof_dependency( tDofType, mtk::Master_Slave::SLAVE ) )
+                {
+                    // add contribution to jacobian
+                    mSet->get_jacobian()( { mSet->get_res_dof_assembly_map()( tDofIndexMaster )( 0, 0 ), mSet->get_res_dof_assembly_map()( tDofIndexMaster )( 0, 1 ) },
+                                          { mSet->get_jac_dof_assembly_map()( tDofIndexMaster )( tIndexDep, 0 ), mSet->get_jac_dof_assembly_map()( tDofIndexMaster )( tIndexDep, 1 ) } )
+                    += trans( tFIMaster->N() ) * tJump * mStabilizationParam( tNitscheIndex )->dSPdSlaveDOF( tDofType ) * tWStar;
+
+                    mSet->get_jacobian()( { mSet->get_res_dof_assembly_map()( tDofIndexSlave )( 0, 0 ), mSet->get_res_dof_assembly_map()( tDofIndexSlave )( 0, 1 ) },
+                                          { mSet->get_jac_dof_assembly_map()( tDofIndexSlave )( tIndexDep, 0 ), mSet->get_jac_dof_assembly_map()( tDofIndexSlave )( tIndexDep, 1 ) } )
+                    += - trans( tFISlave->N() ) * tJump * mStabilizationParam( tNitscheIndex )->dSPdSlaveDOF( tDofType ) * tWStar;
+                }
+
+                if ( mStabilizationParam( tMasterWeightIndex )->check_dof_dependency( tDofType, mtk::Master_Slave::SLAVE ) )
+                {
+                    // add contribution to jacobian
+                    mSet->get_jacobian()( { mSet->get_res_dof_assembly_map()( tDofIndexMaster )( 0, 0 ), mSet->get_res_dof_assembly_map()( tDofIndexMaster )( 0, 1 ) },
+                                          { mSet->get_jac_dof_assembly_map()( tDofIndexMaster )( tIndexDep, 0 ), mSet->get_jac_dof_assembly_map()( tDofIndexMaster )( tIndexDep, 1 ) } )
+                    += ( - trans( tFIMaster->N() ) * mMasterCM( tElastLinIsoIndex )->traction( mNormal ) * mStabilizationParam( tMasterWeightIndex )->dSPdSlaveDOF( tDofType )
+                         + mMasterCM( tElastLinIsoIndex )->testTraction( mNormal ) * tJump * mStabilizationParam( tMasterWeightIndex )->dSPdSlaveDOF( tDofType ) ) * tWStar;
+
+                    mSet->get_jacobian()( { mSet->get_res_dof_assembly_map()( tDofIndexSlave )( 0, 0 ), mSet->get_res_dof_assembly_map()( tDofIndexSlave )( 0, 1 ) },
+                                          { mSet->get_jac_dof_assembly_map()( tDofIndexSlave )( tIndexDep, 0 ), mSet->get_jac_dof_assembly_map()( tDofIndexSlave )( tIndexDep, 1 ) } )
+                    += trans( tFISlave->N() ) * mMasterCM( tElastLinIsoIndex )->traction( mNormal ) * mStabilizationParam( tMasterWeightIndex )->dSPdSlaveDOF( tDofType ) * tWStar;
+                }
+
+                if ( mStabilizationParam( tSlaveWeightIndex )->check_dof_dependency( tDofType, mtk::Master_Slave::SLAVE ) )
+                {
+                    // add contribution to jacobian
+                    mSet->get_jacobian()( { mSet->get_res_dof_assembly_map()( tDofIndexMaster )( 0, 0 ), mSet->get_res_dof_assembly_map()( tDofIndexMaster )( 0, 1 ) },
+                                          { mSet->get_jac_dof_assembly_map()( tDofIndexMaster )( tIndexDep, 0 ), mSet->get_jac_dof_assembly_map()( tDofIndexMaster )( tIndexDep, 1 ) } )
+                    += - trans( tFIMaster->N() ) * mSlaveCM( tElastLinIsoIndex )->traction( mNormal ) * mStabilizationParam( tSlaveWeightIndex )->dSPdSlaveDOF( tDofType ) * tWStar;
+
+                    mSet->get_jacobian()( { mSet->get_res_dof_assembly_map()( tDofIndexSlave )( 0, 0 ), mSet->get_res_dof_assembly_map()( tDofIndexSlave )( 0, 1 ) },
+                                          { mSet->get_jac_dof_assembly_map()( tDofIndexSlave )( tIndexDep, 0 ), mSet->get_jac_dof_assembly_map()( tDofIndexSlave )( tIndexDep, 1 ) } )
+                    += (   trans( tFISlave->N() ) * mSlaveCM( tElastLinIsoIndex )->traction( mNormal ) * mStabilizationParam( tSlaveWeightIndex )->dSPdSlaveDOF( tDofType )
+                         + mSlaveCM( tElastLinIsoIndex )->testTraction( mNormal ) * tJump * mStabilizationParam( tSlaveWeightIndex )->dSPdSlaveDOF( tDofType ) ) * tWStar;
                 }
             }
         }
