--- conflicted
+++ resolved
@@ -79,29 +79,27 @@
             // set the jacobian cell size
             this->set_jacobian_double( aJacobians );
 
-<<<<<<< HEAD
+            // get number of master dof dependencies
+            uint tMasterNumDofDependencies = mMasterGlobalDofTypes.size();
+
             // evaluate displacement jump
             Matrix< DDRMat > tJump = mMasterFI( 0 )->val() - mSlaveFI( 0 )->val();
-=======
-            // evaluate temperature jump
-            Matrix< DDRMat > tJump = trans( mMasterFI( 0 )->val() - mSlaveFI( 0 )->val() );
->>>>>>> bde2a421
+
 
             // compute the jacobian for direct dof dependencies
             aJacobians( 0 )( 0 ) =   mMasterWeight * mMasterCM( 0 )->testTraction( mNormal ) * mMasterFI( 0 )->N()
                                    + mGammaInterface * trans( mMasterFI( 0 )->N() ) * mMasterFI( 0 )->N();
 
-            aJacobians( 0 )( 1 ) = - mMasterWeight * mMasterCM( 0 )->testTraction( mNormal ) * mSlaveFI( 0 )->N()
-                                   - mGammaInterface * trans( mMasterFI( 0 )->N() ) * mSlaveFI( 0 )->N();
+            aJacobians( 0 )( tMasterNumDofDependencies ) = - mMasterWeight * mMasterCM( 0 )->testTraction( mNormal ) * mSlaveFI( 0 )->N()
+                                                           - mGammaInterface * trans( mMasterFI( 0 )->N() ) * mSlaveFI( 0 )->N();
 
             aJacobians( 1 )( 0 ) =   mSlaveWeight * mSlaveCM( 0 )->testTraction( mNormal ) * mMasterFI( 0 )->N()
                                    - mGammaInterface * trans( mSlaveFI( 0 )->N() ) * mMasterFI( 0 )->N();
 
-            aJacobians( 1 )( 1 ) = - mSlaveWeight * mSlaveCM( 0 )->testTraction( mNormal ) * mSlaveFI( 0 )->N()
-                                   + mGammaInterface * trans( mSlaveFI( 0 )->N() ) * mSlaveFI( 0 )->N();
+            aJacobians( 1 )( tMasterNumDofDependencies ) = - mSlaveWeight * mSlaveCM( 0 )->testTraction( mNormal ) * mSlaveFI( 0 )->N()
+                                                           + mGammaInterface * trans( mSlaveFI( 0 )->N() ) * mSlaveFI( 0 )->N();
 
             // compute the jacobian for indirect dof dependencies through master constitutive models
-            uint tMasterNumDofDependencies = mMasterGlobalDofTypes.size();
             for( uint iDOF = 0; iDOF < tMasterNumDofDependencies; iDOF++ )
             {
                 // get the dof type
