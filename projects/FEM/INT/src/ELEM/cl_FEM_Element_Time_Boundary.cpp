/*
 * Copyright (c) 2022 University of Colorado
 * Licensed under the MIT license. See LICENSE.txt file in the MORIS root for details.
 *
 *------------------------------------------------------------------------------------
 *
 * cl_FEM_Element_Time_Boundary.cpp
 *
 */

#include <iostream>
//FEM/INT/src
#include "cl_FEM_Element_Time_Boundary.hpp"
#include "cl_FEM_Field_Interpolator_Manager.hpp"
#include "cl_FEM_Set.hpp"
//FEM/MSI/src
#include "cl_MSI_Equation_Model.hpp"
#include "cl_MSI_Design_Variable_Interface.hpp"

namespace moris
{
    namespace fem
    {

        //------------------------------------------------------------------------------

        Element_Time_Boundary::Element_Time_Boundary(
                mtk::Cell const  * aCell,
                Set              * aElementBlock,
                Cluster          * aCluster,
                moris::moris_index aCellIndexInCluster )
        : Element( aCell, aElementBlock, aCluster, aCellIndexInCluster )
        {}

        //------------------------------------------------------------------------------

        Element_Time_Boundary::~Element_Time_Boundary(){}

        //------------------------------------------------------------------------------

        void Element_Time_Boundary::init_ig_geometry_interpolator(
                uint aTimeOrdinal )
        {
            // get param space time
            real tTimeParamCoeff = 2.0 * aTimeOrdinal - 1.0;

            // get geometry interpolator
            Geometry_Interpolator * tIGGI =
                    mSet->get_field_interpolator_manager()->get_IG_geometry_interpolator();

            // get physical space and current and previous time coordinates for IG element
            Matrix< DDRMat > tIGPhysSpaceCoords = mLeaderCell->get_vertex_coords();
            Matrix< DDRMat > tIGPhysTimeCoords( 1, 1,
                    mCluster->mInterpolationElement->get_time()( aTimeOrdinal ) );

            // get leader parametric space and current and previous time coordinates for IG element
            Matrix< DDRMat > tIGParamSpaceCoords =
                    mCluster->get_primary_cell_local_coords_on_side_wrt_interp_cell( mCellIndexInCluster );
            Matrix< DDRMat > tIGParamTimeCoords( 1, 1, tTimeParamCoeff );

            // set physical space and current time coefficients for IG element GI
            tIGGI->set_space_coeff( tIGPhysSpaceCoords );
            tIGGI->set_time_coeff(  tIGPhysTimeCoords );

            // set parametric space and current time coefficients for IG element GI
            tIGGI->set_space_param_coeff( tIGParamSpaceCoords );
            tIGGI->set_time_param_coeff(  tIGParamTimeCoords );
        }

        //------------------------------------------------------------------------------

        void Element_Time_Boundary::init_ig_geometry_interpolator(
                uint               aTimeOrdinal,
                Matrix< DDSMat > & aGeoLocalAssembly )
        {
            // get param space time
            real tTimeParamCoeff = 2.0 * aTimeOrdinal - 1.0;

            // get geometry interpolator
            Geometry_Interpolator * tIGGI =
                    mSet->get_field_interpolator_manager()->get_IG_geometry_interpolator();

            // get physical space and current and previous time coordinates for IG element
            Matrix< DDRMat > tIGPhysSpaceCoords = mLeaderCell->get_vertex_coords();
            Matrix< DDRMat > tIGPhysTimeCoords( 1, 1,
                    mCluster->mInterpolationElement->get_time()( aTimeOrdinal ) );

            // get leader parametric space and current and previous time coordinates for IG element
            Matrix< DDRMat > tIGParamSpaceCoords =
                    mCluster->get_primary_cell_local_coords_on_side_wrt_interp_cell( mCellIndexInCluster );
            Matrix< DDRMat > tIGParamTimeCoords( 1, 1, tTimeParamCoeff );

            // get the local cluster assembly indices
            if( mSet->get_geo_pdv_assembly_flag() )
            {
                // get the vertices indices for IG element
                Matrix< IndexMat > tVertexIndices = mLeaderCell->get_vertex_inds();

                // get the requested geo pdv types
<<<<<<< HEAD
                Vector < enum PDV_Type > tGeoPdvType;
=======
                moris::Cell < enum gen::PDV_Type > tGeoPdvType;
>>>>>>> 659c9214
                mSet->get_ig_unique_dv_types_for_set( tGeoPdvType );

                // get local assembly indices
                mSet->get_equation_model()->get_integration_xyz_pdv_assembly_indices(
                        tVertexIndices,
                        tGeoPdvType,
                        aGeoLocalAssembly );
            }

            // set physical space and current time coefficients for IG element GI
            tIGGI->set_space_coeff( tIGPhysSpaceCoords );
            tIGGI->set_time_coeff(  tIGPhysTimeCoords );

            // set parametric space and current time coefficients for IG element GI
            tIGGI->set_space_param_coeff( tIGParamSpaceCoords );
            tIGGI->set_time_param_coeff(  tIGParamTimeCoords );
        }

        //------------------------------------------------------------------------------

        void Element_Time_Boundary::compute_residual()
        {
            // get number of IWGs
            uint tNumIWGs = mSet->get_number_of_requested_IWGs();

            // check for active IWGs
            if (tNumIWGs == 0)
            {
                return;
            }

            // get number of integration points
            uint tNumIntegPoints = mSet->get_number_of_integration_points();

            // loop over time boundaries
            for ( uint iTimeBoundary = 0; iTimeBoundary < 2; iTimeBoundary++ )
            {
                // get param space time
                real tTimeParamCoeff = 2.0 * iTimeBoundary - 1.0;

                // set physical and parametric space and time coefficients for IG element
                this->init_ig_geometry_interpolator( iTimeBoundary );

                // loop over integration points
                for( uint iGP = 0; iGP < tNumIntegPoints; iGP++ )
                {
                    // get integration point location in the reference surface
                    const Matrix< DDRMat > & tLocalIntegPoint =
                        mSet->get_integration_points().get_column( iGP );

                    // set evaluation point for interpolators (FIs and GIs)
                    mSet->get_field_interpolator_manager()->
                            set_space_time_from_local_IG_point( tLocalIntegPoint );

                    // compute detJ of integration domain
                    real tDetJ = mSet->get_field_interpolator_manager()->get_IG_geometry_interpolator()->det_J();

                    // skip if detJ smaller than threshold
                    if ( tDetJ < Geometry_Interpolator::sDetJInvJacLowerLimit )
                    {
                        continue;
                    }

                    // compute integration point weight
                    real tWStar = tTimeParamCoeff * mSet->get_integration_weights()( iGP ) * tDetJ;

                    // loop over the IWGs
                    for( uint iIWG = 0; iIWG < tNumIWGs; iIWG++ )
                    {
                        // get requested IWG
                        const std::shared_ptr< IWG > & tReqIWG =
                                mSet->get_requested_IWGs()( iIWG );

                        // reset IWG
                        tReqIWG->reset_eval_flags();

                        // compute Jacobian at evaluation point
                        tReqIWG->compute_residual( tWStar );

                        // compute Jacobian at evaluation point
                        // compute off-diagonal Jacobian for staggered solve
                        ( this->*m_compute_jacobian )( tReqIWG, tWStar );
                    }
                }
            }
        }

        //------------------------------------------------------------------------------

        void Element_Time_Boundary::compute_jacobian()
        {
            // get number of IWGs
            uint tNumIWGs = mSet->get_number_of_requested_IWGs();

            // check for active IWGs
            if (tNumIWGs == 0)
            {
                return;
            }

            // get number of integration points
            uint tNumIntegPoints = mSet->get_number_of_integration_points();

            // loop over time boundaries
            for ( uint iTimeBoundary = 0; iTimeBoundary < 2; iTimeBoundary++ )
            {
                // get param space time
                real tTimeParamCoeff = 2.0 * iTimeBoundary - 1.0;

                // set physical and parametric space and time coefficients for IG element
                this->init_ig_geometry_interpolator( iTimeBoundary );

                // loop over integration points
                for( uint iGP = 0; iGP < tNumIntegPoints; iGP++ )
                {
                    // get local integration point location
                    const Matrix< DDRMat > & tLocalIntegPoint =
                        mSet->get_integration_points().get_column( iGP );

                    // set evaluation point for interpolators (FIs and GIs)
                    mSet->get_field_interpolator_manager()->
                            set_space_time_from_local_IG_point( tLocalIntegPoint );

                    // compute detJ of integration domain
                    real tDetJ = mSet->get_field_interpolator_manager()->get_IG_geometry_interpolator()->det_J();

                    // skip if detJ smaller than threshold
                    if ( tDetJ < Geometry_Interpolator::sDetJInvJacLowerLimit )
                    {
                        continue;
                    }

                    // compute integration point weight
                    real tWStar = tTimeParamCoeff * mSet->get_integration_weights()( iGP ) * tDetJ;

                    // loop over the IWGs
                    for( uint iIWG = 0; iIWG < tNumIWGs; iIWG++ )
                    {
                        // get requested IWG
                        const std::shared_ptr< IWG > & tReqIWG =
                                mSet->get_requested_IWGs()( iIWG );

                        // reset IWG
                        tReqIWG->reset_eval_flags();

                        // compute Jacobian at evaluation point
                        ( this->*m_compute_jacobian )( tReqIWG, tWStar );
                    }
                }
            }
        }

        //------------------------------------------------------------------------------

        void Element_Time_Boundary::compute_jacobian_and_residual()
        {
            // get number of IWGs
            uint tNumIWGs = mSet->get_number_of_requested_IWGs();

            // check for active IWGs
            if (tNumIWGs == 0)
            {
                return;
            }

            // get number of integration points integration points
            uint tNumIntegPoints = mSet->get_number_of_integration_points();

            // loop over time boundaries
            for ( uint iTimeBoundary = 0; iTimeBoundary < 2; iTimeBoundary++ )
            {
                // get param space time
                real tTimeParamCoeff = 2.0 * iTimeBoundary - 1.0;

                // set physical and parametric space and time coefficients for IG element
                this->init_ig_geometry_interpolator( iTimeBoundary );

                // loop over integration points
                for( uint iGP = 0; iGP < tNumIntegPoints; iGP++ )
                {
                    // get local integration point location
                    const Matrix< DDRMat > & tLocalIntegPoint =
                        mSet->get_integration_points().get_column( iGP );

                    // set evaluation point for interpolators (FIs and GIs)
                    mSet->get_field_interpolator_manager()->
                            set_space_time_from_local_IG_point( tLocalIntegPoint );

                    // compute detJ of integration domain
                    real tDetJ = mSet->get_field_interpolator_manager()->get_IG_geometry_interpolator()->det_J();

                    // skip if detJ smaller than threshold
                    if ( tDetJ < Geometry_Interpolator::sDetJInvJacLowerLimit )
                    {
                        continue;
                    }

                    // compute integration point weight
                    real tWStar = tTimeParamCoeff * mSet->get_integration_weights()( iGP ) * tDetJ;

                    // loop over the IWGs
                    for( uint iIWG = 0; iIWG < tNumIWGs; iIWG++ )
                    {
                        // get requested IWG
                        const std::shared_ptr< IWG > & tReqIWG =
                                mSet->get_requested_IWGs()( iIWG );

                        // reset IWG
                        tReqIWG->reset_eval_flags();

                        if( mSet->mEquationModel->get_is_forward_analysis() )
                        {
                            // compute residual at evaluation point
                            tReqIWG->compute_residual( tWStar );
                        }

                        // compute Jacobian at evaluation point
                        ( this->*m_compute_jacobian )( tReqIWG, tWStar );
                    }
                }
            }
        }

        //------------------------------------------------------------------------------

        void Element_Time_Boundary::compute_dRdp()
        {
            // get number of IWGs
            uint tNumIWGs = mSet->get_number_of_requested_IWGs();

            // check for active IWGs
            if (tNumIWGs == 0)
            {
                return;
            }

            // get number of integration points
            uint tNumIntegPoints = mSet->get_number_of_integration_points();

            // loop over time boundaries
            for ( uint iTimeBoundary = 0; iTimeBoundary < 2; iTimeBoundary++ )
            {
                // get param space time
                real tTimeParamCoeff = 2.0 * iTimeBoundary - 1.0;

                // set physical and parametric space and time coefficients for IG element
                Matrix< DDSMat > tGeoLocalAssembly;
                this->init_ig_geometry_interpolator( iTimeBoundary, tGeoLocalAssembly );

                // loop over integration points
                for( uint iGP = 0; iGP < tNumIntegPoints; iGP++ )
                {
                    // get integration point location in the reference surface
                    const Matrix< DDRMat > & tLocalIntegPoint =
                        mSet->get_integration_points().get_column( iGP );

                    // set evaluation point for interpolators (FIs and GIs)
                    mSet->get_field_interpolator_manager()->
                            set_space_time_from_local_IG_point( tLocalIntegPoint );

                    // compute detJ of integration domain
                    real tDetJ = mSet->get_field_interpolator_manager()->get_IG_geometry_interpolator()->det_J();

                    // skip if detJ smaller than threshold
                    if ( tDetJ < Geometry_Interpolator::sDetJInvJacLowerLimit )
                    {
                        continue;
                    }

                    // compute integration point weight
                    real tWStar = tTimeParamCoeff * mSet->get_integration_weights()( iGP ) * tDetJ;

                    // loop over the IWGs
                    for( uint iIWG = 0; iIWG < tNumIWGs; iIWG++ )
                    {
                        // get requested IWG
                        const std::shared_ptr< IWG > & tReqIWG =
                                mSet->get_requested_IWGs()( iIWG );

                        // reset IWG
                        tReqIWG->reset_eval_flags();

                        // compute dRdp at evaluation point
                        Vector< Matrix< IndexMat > > tVertexIndices( 0 );
                        ( this->*m_compute_dRdp )( tReqIWG, tWStar, tGeoLocalAssembly, tVertexIndices );
                    }
                }
            }
        }

        //------------------------------------------------------------------------------

        void Element_Time_Boundary::compute_QI()
        {
            // get number of IQIs
            uint tNumIQIs = mSet->get_number_of_requested_IQIs();

            // check for active IQIs
            if (tNumIQIs == 0)
            {
                return;
            }

            // get number of integration points
            uint tNumIntegPoints = mSet->get_number_of_integration_points();

            // loop over time boundaries
            for ( uint iTimeBoundary = 0; iTimeBoundary < 2; iTimeBoundary++ )
            {
                // get param space time
                real tTimeParamCoeff = 2.0 * iTimeBoundary - 1.0;

                // set physical and parametric space and time coefficients for IG element
                this->init_ig_geometry_interpolator( iTimeBoundary );

                // loop over integration points
                for( uint iGP = 0; iGP < tNumIntegPoints; iGP++ )
                {
                    // get the ith integration point in the IG param space
                    const Matrix< DDRMat > & tLocalIntegPoint =
                        mSet->get_integration_points().get_column( iGP );

                    // set evaluation point for interpolators (FIs and GIs)
                    mSet->get_field_interpolator_manager()->set_space_time_from_local_IG_point( tLocalIntegPoint );

                    // compute detJ of integration domain
                    real tDetJ = mSet->get_field_interpolator_manager()->get_IG_geometry_interpolator()->det_J();

                    // skip if detJ smaller than threshold
                    if ( tDetJ < Geometry_Interpolator::sDetJInvJacLowerLimit )
                    {
                        continue;
                    }

                    // compute integration point weight
                    real tWStar = tTimeParamCoeff * mSet->get_integration_weights()( iGP ) * tDetJ;

                    // loop over the IQIs
                    for( uint iIQI = 0; iIQI < tNumIQIs; iIQI++ )
                    {
                        // get requested IQI
                        const std::shared_ptr< IQI > & tReqIQI =
                                mSet->get_requested_IQIs()( iIQI );

                        // reset IQI
                        tReqIQI->reset_eval_flags();

                        // compute QI at evaluation point
                        tReqIQI->compute_QI( tWStar );
                    }
                }
            }
        }

        //------------------------------------------------------------------------------

        void Element_Time_Boundary::compute_dQIdu()
        {
            // get number of IQIs
            uint tNumIQIs = mSet->get_number_of_requested_IQIs();

            // check for active IQIs
            if (tNumIQIs == 0)
            {
                return;
            }

            // get number of integration points
            uint tNumIntegPoints = mSet->get_number_of_integration_points();

            // loop over time boundaries
            for ( uint iTimeBoundary = 0; iTimeBoundary < 2; iTimeBoundary++ )
            {
                // get param space time
                real tTimeParamCoeff = 2.0 * iTimeBoundary - 1.0;

                // set physical and parametric space and time coefficients for IG element
                this->init_ig_geometry_interpolator( iTimeBoundary );

                // loop over integration points
                for( uint iGP = 0; iGP < tNumIntegPoints; iGP++ )
                {
                    // get the ith integration point in the IG param space
                    const Matrix< DDRMat > & tLocalIntegPoint =
                        mSet->get_integration_points().get_column( iGP );

                    // set evaluation point for interpolators (FIs and GIs)
                    mSet->get_field_interpolator_manager()->set_space_time_from_local_IG_point( tLocalIntegPoint );

                    // compute detJ of integration domain
                    real tDetJ = mSet->get_field_interpolator_manager()->get_IG_geometry_interpolator()->det_J();

                    // skip if detJ smaller than threshold
                    if ( tDetJ < Geometry_Interpolator::sDetJInvJacLowerLimit )
                    {
                        continue;
                    }

                    // compute integration point weight
                    real tWStar = tTimeParamCoeff * mSet->get_integration_weights()( iGP ) * tDetJ;

                    // loop over the IQIs
                    for( uint iIQI = 0; iIQI < tNumIQIs; iIQI++ )
                    {
                        // get requested IQI
                        const std::shared_ptr< IQI > & tReqIQI =
                                mSet->get_requested_IQIs()( iIQI );

                        // reset IQI
                        tReqIQI->reset_eval_flags();

                        // compute dQIdu at evaluation point
                        ( this->*m_compute_dQIdu )( tReqIQI, tWStar );
                    }
                }
            }
        }

        //------------------------------------------------------------------------------

        void Element_Time_Boundary::compute_dQIdp_explicit()
        {
            // get number of IWGs
            uint tNumIQIs = mSet->get_number_of_requested_IQIs();

            // check for active IQIs
            if (tNumIQIs == 0)
            {
                return;
            }

            // loop over integration points
            uint tNumIntegPoints = mSet->get_number_of_integration_points();

            // loop over time boundaries
            for ( uint iTimeBoundary = 0; iTimeBoundary < 2; iTimeBoundary++ )
            {
                // get param space time
                real tTimeParamCoeff = 2.0 * iTimeBoundary - 1.0;

                // set physical and parametric space and time coefficients for IG element
                Matrix< DDSMat > tGeoLocalAssembly;
                this->init_ig_geometry_interpolator( iTimeBoundary, tGeoLocalAssembly );

                // loop over integration points
                for( uint iGP = 0; iGP < tNumIntegPoints; iGP++ )
                {
                    // get the ith integration point in the IG param space
                    const Matrix< DDRMat > & tLocalIntegPoint =
                        mSet->get_integration_points().get_column( iGP );

                    // set evaluation point for interpolators (FIs and GIs)
                    mSet->get_field_interpolator_manager()->set_space_time_from_local_IG_point( tLocalIntegPoint );

                    // compute detJ of integration domain
                    real tDetJ = mSet->get_field_interpolator_manager()->get_IG_geometry_interpolator()->det_J();

                    // skip if detJ smaller than threshold
                    if ( tDetJ < Geometry_Interpolator::sDetJInvJacLowerLimit )
                    {
                        continue;
                    }

                    // compute integration point weight
                    real tWStar = tTimeParamCoeff * mSet->get_integration_weights()( iGP ) * tDetJ;

                    // loop over the IQIs
                    for( uint iIQI = 0; iIQI < tNumIQIs; iIQI++ )
                    {
                        // get requested IQI
                        const std::shared_ptr< IQI > & tReqIQI =
                                mSet->get_requested_IQIs()( iIQI );

                        // reset IQI
                        tReqIQI->reset_eval_flags();

                        // compute dQIdp at evaluation point
                        Vector< Matrix< IndexMat > > tVertexIndices( 0 );
                        ( this->*m_compute_dQIdp )( tReqIQI, tWStar, tGeoLocalAssembly, tVertexIndices );
                    }
                }
            }
        }

        //------------------------------------------------------------------------------

    } /* namespace fem */
} /* namespace moris */
<|MERGE_RESOLUTION|>--- conflicted
+++ resolved
@@ -97,11 +97,7 @@
                 Matrix< IndexMat > tVertexIndices = mLeaderCell->get_vertex_inds();
 
                 // get the requested geo pdv types
-<<<<<<< HEAD
-                Vector < enum PDV_Type > tGeoPdvType;
-=======
-                moris::Cell < enum gen::PDV_Type > tGeoPdvType;
->>>>>>> 659c9214
+                Vector < enum gen::PDV_Type > tGeoPdvType;
                 mSet->get_ig_unique_dv_types_for_set( tGeoPdvType );
 
                 // get local assembly indices
