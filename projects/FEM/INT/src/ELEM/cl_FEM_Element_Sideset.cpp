/*
 * Copyright (c) 2022 University of Colorado
 * Licensed under the MIT license. See LICENSE.txt file in the MORIS root for details.
 *
 *------------------------------------------------------------------------------------
 *
 * cl_FEM_Element_Sideset.cpp
 *
 */

#include <iostream>
//FEM/INT/src
#include "cl_FEM_Element_Sideset.hpp"
#include "cl_FEM_Field_Interpolator_Manager.hpp"
#include "cl_FEM_Set.hpp"
#include "cl_FEM_Model.hpp"
// FEM/MSI/src
#include "cl_MSI_Equation_Model.hpp"

namespace moris
{
    namespace fem
    {

        //------------------------------------------------------------------------------

        Element_Sideset::Element_Sideset(
                mtk::Cell const    * aCell,
                Set                * aSet,
                Cluster            * aCluster,
                moris::moris_index   aCellIndexInCluster)
                                : Element( aCell, aSet, aCluster, aCellIndexInCluster )
                                  {}

        //------------------------------------------------------------------------------

        Element_Sideset::~Element_Sideset(){}

        //------------------------------------------------------------------------------

        void Element_Sideset::init_ig_geometry_interpolator( uint aSideOrdinal )
        {
            // get geometry interpolator for IG element
            Geometry_Interpolator * tIGGI =
                    mSet->get_field_interpolator_manager()->get_IG_geometry_interpolator();

            // get leader physical space and time coordinates for IG element
            Matrix< DDRMat > tIGPhysSpaceCoords =
                    mLeaderCell->get_cell_physical_coords_on_side_ordinal( aSideOrdinal );
            Matrix< DDRMat > tIGPhysTimeCoords =
                    mCluster->mInterpolationElement->get_time();

            // get leader parametric space and time coordinates for IG element
            Matrix< DDRMat > tIGParamSpaceCoords =
                    mCluster->get_cell_local_coords_on_side_wrt_interp_cell( mCellIndexInCluster, aSideOrdinal );

            // FIXME not true if time is not linear
            Matrix< DDRMat > tIGParamTimeCoords = { { -1.0 }, { 1.0 } };

            // set physical space and time coefficients for IG element GI
            tIGGI->set_space_coeff( tIGPhysSpaceCoords );
            tIGGI->set_time_coeff(  tIGPhysTimeCoords );

            // set parametric space and time coefficients for IG element GI
            tIGGI->set_space_param_coeff( tIGParamSpaceCoords );
            tIGGI->set_time_param_coeff(  tIGParamTimeCoords );
        }

        //------------------------------------------------------------------------------

        void Element_Sideset::init_ig_geometry_interpolator(
                uint               aSideOrdinal,
                Matrix< DDSMat > & aGeoLocalAssembly )
        {
            // get geometry interpolator for IG element
            Geometry_Interpolator * tIGGI =
                    mSet->get_field_interpolator_manager()->get_IG_geometry_interpolator();

            // get leader physical space and time coordinates for IG element
            Matrix< DDRMat > tIGPhysSpaceCoords =
                    mLeaderCell->get_cell_physical_coords_on_side_ordinal( aSideOrdinal );
            Matrix< DDRMat > tIGPhysTimeCoords =
                    mCluster->mInterpolationElement->get_time();

            // get leader parametric space and time coordinates for IG element
            Matrix< DDRMat > tIGParamSpaceCoords =
                    mCluster->get_cell_local_coords_on_side_wrt_interp_cell( mCellIndexInCluster, aSideOrdinal );

            // FIXME not true if time is not linear
            Matrix< DDRMat > tIGParamTimeCoords = { { -1.0 }, { 1.0 } };

            // get the local cluster assembly indices
            if( mSet->get_geo_pdv_assembly_flag() )
            {
                // get the vertices indices for IG element
                Matrix< IndexMat > tVertexIndices =
                        mLeaderCell->get_vertices_ind_on_side_ordinal( aSideOrdinal );

                // get the requested geo pdv types
<<<<<<< HEAD
                Vector < enum PDV_Type > tGeoPdvType;
=======
                moris::Cell < enum gen::PDV_Type > tGeoPdvType;
>>>>>>> 659c9214
                mSet->get_ig_unique_dv_types_for_set( tGeoPdvType );

                // get local assembly indices
                mSet->get_equation_model()->get_integration_xyz_pdv_assembly_indices(
                        tVertexIndices,
                        tGeoPdvType,
                        aGeoLocalAssembly );
            }

            // set physical space and time coefficients for IG element GI
            tIGGI->set_space_coeff( tIGPhysSpaceCoords );
            tIGGI->set_time_coeff(  tIGPhysTimeCoords );

            // set parametric space and time coefficients for IG element GI
            tIGGI->set_space_param_coeff( tIGParamSpaceCoords );
            tIGGI->set_time_param_coeff(  tIGParamTimeCoords );
        }

        //------------------------------------------------------------------------------

        void Element_Sideset::compute_residual()
        {
            // get number of IWGs
            uint tNumIWGs = mSet->get_number_of_requested_IWGs();

            // check for active IWGs
            if (tNumIWGs == 0)
            {
                return;
            }

            // get treated side ordinal
            uint tSideOrd = mCluster->mLeaderListOfSideOrdinals( mCellIndexInCluster );

            // set physical and parametric space and time coefficients for IG element
            this->init_ig_geometry_interpolator( tSideOrd );

            // loop over integration points
            uint tNumIntegPoints = mSet->get_number_of_integration_points();

            for( uint iGP = 0; iGP < tNumIntegPoints; iGP++ )
            {
                // get integration point location in the reference surface
                const Matrix< DDRMat > & tLocalIntegPoint =
                        mSet->get_integration_points().get_column( iGP );

                // set evaluation point for interpolators (FIs and GIs)
                mSet->get_field_interpolator_manager()->set_space_time_from_local_IG_point( tLocalIntegPoint );

                // compute detJ of integration domain
                real tDetJ = mSet->get_field_interpolator_manager()->get_IG_geometry_interpolator()->det_J();

                // skip if detJ smaller than threshold
                if ( tDetJ < Geometry_Interpolator::sDetJInvJacLowerLimit )
                {
                    continue;
                }

                // compute integration point weight
                real tWStar = mSet->get_integration_weights()( iGP ) * tDetJ;

                // get the normal from mesh
                Matrix< DDRMat > tNormal = mCluster->get_side_normal( mLeaderCell, tSideOrd );

                // loop over the IWGs
                for( uint iIWG = 0; iIWG < tNumIWGs; iIWG++ )
                {
                    // get requested IWG
                    const std::shared_ptr< IWG > & tReqIWG =
                            mSet->get_requested_IWGs()( iIWG );

                    // reset IWG
                    tReqIWG->reset_eval_flags();

                    // FIXME
                    tReqIWG->set_nodal_weak_bcs(
                            mCluster->mInterpolationElement->get_weak_bcs() );

                    // set the normal for the IWG
                    tReqIWG->set_normal( tNormal );

                    // compute residual at integration point
                    tReqIWG->compute_residual( tWStar );

                    // compute Jacobian at evaluation point
                    // compute off-diagonal Jacobian for staggered solve
                    ( this->*m_compute_jacobian )( tReqIWG, tWStar );
                }
            }
        }

        //------------------------------------------------------------------------------

        void Element_Sideset::compute_jacobian()
        {
            // get number of IWGs
            uint tNumIWGs = mSet->get_number_of_requested_IWGs();

            // check for active IWGs
            if (tNumIWGs == 0)
            {
                return;
            }

            // get treated side ordinal
            uint tSideOrd = mCluster->mLeaderListOfSideOrdinals( mCellIndexInCluster );

            // set physical and parametric space and time coefficients for IG element
            this->init_ig_geometry_interpolator( tSideOrd );

            // loop over integration points
            uint tNumIntegPoints = mSet->get_number_of_integration_points();

            for( uint iGP = 0; iGP < tNumIntegPoints; iGP++ )
            {
                // get integration point location in the reference surface
                const Matrix< DDRMat > & tLocalIntegPoint =
                        mSet->get_integration_points().get_column( iGP );

                // set evaluation point for interpolators (FIs and GIs)
                mSet->get_field_interpolator_manager()->set_space_time_from_local_IG_point( tLocalIntegPoint );

                // compute detJ of integration domain
                real tDetJ = mSet->get_field_interpolator_manager()->get_IG_geometry_interpolator()->det_J();

                // skip if detJ smaller than threshold
                if ( tDetJ < Geometry_Interpolator::sDetJInvJacLowerLimit )
                {
                    continue;
                }

                // compute integration point weight
                real tWStar = mSet->get_integration_weights()( iGP ) * tDetJ;

                // get the normal from mesh
                Matrix< DDRMat > tNormal = mCluster->get_side_normal( mLeaderCell, tSideOrd );

                // loop over the IWGs
                for( uint iIWG = 0; iIWG < tNumIWGs; iIWG++ )
                {
                    // get requested IWG
                    const std::shared_ptr< IWG > & tReqIWG =
                            mSet->get_requested_IWGs()( iIWG );

                    // reset IWG
                    tReqIWG->reset_eval_flags();

                    // FIXME set BCs
                    tReqIWG->set_nodal_weak_bcs( mCluster->mInterpolationElement->get_weak_bcs() );

                    // set the normal for the IWG
                    tReqIWG->set_normal( tNormal );

                    // compute Jacobian at evaluation point
                    ( this->*m_compute_jacobian )( tReqIWG, tWStar );
                }
            }
        }

        //------------------------------------------------------------------------------

        void Element_Sideset::compute_jacobian_and_residual()
        {
            // get number of IWGs
            uint tNumIWGs = mSet->get_number_of_requested_IWGs();

            // get number of IQIs
            uint tNumIQIs = mSet->get_number_of_requested_IQIs();

            // check for active IWGs or IQIs
            if (tNumIWGs == 0 && tNumIQIs == 0)
            {
                return;
            }

            // get treated side ordinal
            uint tSideOrd = mCluster->mLeaderListOfSideOrdinals( mCellIndexInCluster );

            // set physical and parametric space and time coefficients for IG element
            this->init_ig_geometry_interpolator( tSideOrd );

            // loop over integration points
            uint tNumIntegPoints = mSet->get_number_of_integration_points();
            for( uint iGP = 0; iGP < tNumIntegPoints; iGP++ )
            {
                // get integration point location in the reference surface
                const Matrix< DDRMat > & tLocalIntegPoint =
                        mSet->get_integration_points().get_column( iGP );

                // set evaluation point for interpolators (FIs and GIs)
                mSet->get_field_interpolator_manager()->set_space_time_from_local_IG_point( tLocalIntegPoint );

                // compute detJ of integration domain
                real tDetJ = mSet->get_field_interpolator_manager()->get_IG_geometry_interpolator()->det_J();

                // skip if detJ smaller than threshold
                if ( tDetJ < Geometry_Interpolator::sDetJInvJacLowerLimit )
                {
                    continue;
                }

                // compute integration point weight
                real tWStar = mSet->get_integration_weights()( iGP ) * tDetJ;

                // get the normal from mesh
                Matrix< DDRMat > tNormal = mCluster->get_side_normal( mLeaderCell, tSideOrd );

                // loop over the IWGs
                for( uint iIWG = 0; iIWG < tNumIWGs; iIWG++ )
                {
                    // get requested IWG
                    const std::shared_ptr< IWG > & tReqIWG =
                            mSet->get_requested_IWGs()( iIWG );

                    // reset IWG
                    tReqIWG->reset_eval_flags();

                    // FIXME set BCs
                    tReqIWG->set_nodal_weak_bcs( mCluster->mInterpolationElement->get_weak_bcs() );

                    // set the normal for the IWG
                    tReqIWG->set_normal( tNormal );

                    if( mSet->mEquationModel->get_is_forward_analysis() )
                    {
                        // compute residual at integration point
                        tReqIWG->compute_residual( tWStar );
                    }

                    // compute Jacobian at evaluation point
                    ( this->*m_compute_jacobian )( tReqIWG, tWStar );
                }

                if( ( !mSet->mEquationModel->get_is_forward_analysis() ) && ( tNumIQIs > 0 ) )
                {
                    // loop over the IQIs
                    for( uint iIQI = 0; iIQI < tNumIQIs; iIQI++ )
                    {
                        // get requested IQI
                        const std::shared_ptr< IQI > & tReqIQI =
                                mSet->get_requested_IQIs()( iIQI );

                        // reset IQI
                        tReqIQI->reset_eval_flags();

                        // set the normal for the IQI
                        tReqIQI->set_normal( tNormal );

                        // compute dQIdu at evaluation point
                        ( this->*m_compute_dQIdu )( tReqIQI, tWStar );
                    }
                }

                mSet->mFemModel->mSideSetsGaussPoints++;
            }
        }

        //------------------------------------------------------------------------------

        void Element_Sideset::compute_dRdp()
        {
            // get number of IWGs
            uint tNumIWGs = mSet->get_number_of_requested_IWGs();

            // check for active IWGs
            if (tNumIWGs == 0)
            {
                return;
            }

            // get treated side ordinal
            uint tSideOrd = mCluster->mLeaderListOfSideOrdinals( mCellIndexInCluster );

            // set physical and parametric space and time coefficients for IG element
            Matrix< DDSMat > tGeoLocalAssembly;
            this->init_ig_geometry_interpolator( tSideOrd, tGeoLocalAssembly );

            // loop over integration points
            uint tNumIntegPoints = mSet->get_number_of_integration_points();

            for( uint iGP = 0; iGP < tNumIntegPoints; iGP++ )
            {
                // get the ith integration point in the IG param space
                const Matrix< DDRMat > & tLocalIntegPoint =
                        mSet->get_integration_points().get_column( iGP );

                // set evaluation point for interpolators (FIs and GIs)
                mSet->get_field_interpolator_manager()->set_space_time_from_local_IG_point( tLocalIntegPoint );

                // compute detJ of integration domain
                real tDetJ = mSet->get_field_interpolator_manager()->get_IG_geometry_interpolator()->det_J();

                // skip if detJ smaller than threshold
                if ( tDetJ < Geometry_Interpolator::sDetJInvJacLowerLimit )
                {
                    continue;
                }

                // compute integration point weight
                real tWStar = mSet->get_integration_weights()( iGP ) * tDetJ;

                // get the normal from mesh
                Matrix< DDRMat > tNormal = mCluster->get_side_normal( mLeaderCell, tSideOrd );

                // loop over the IWGs
                for( uint iIWG = 0; iIWG < tNumIWGs; iIWG++ )
                {
                    // get requested IWG
                    const std::shared_ptr< IWG > & tReqIWG =
                            mSet->get_requested_IWGs()( iIWG );

                    // reset IWG
                    tReqIWG->reset_eval_flags();

                    // set the normal for the IWG
                    tReqIWG->set_normal( tNormal );

                    // FIXME set nodal weak BCs
                    tReqIWG->set_nodal_weak_bcs(
                            mCluster->mInterpolationElement->get_weak_bcs() );

                    // compute dRdp at evaluation point
                    Vector< Matrix< IndexMat > > tVertexIndices( 0 );
                    ( this->*m_compute_dRdp )( tReqIWG, tWStar, tGeoLocalAssembly, tVertexIndices );
                }
            }
        }

        //------------------------------------------------------------------------------

        void Element_Sideset::compute_QI()
        {
            // get number of IQIs
            uint tNumIQIs = mSet->get_number_of_requested_IQIs();

            // check for active IQIs
            if (tNumIQIs == 0)
            {
                return;
            }

            // get treated side ordinal
            uint tSideOrd = mCluster->mLeaderListOfSideOrdinals( mCellIndexInCluster );

            // set physical and parametric space and time coefficients for IG element
            this->init_ig_geometry_interpolator( tSideOrd );

            // loop over integration points
            uint tNumIntegPoints = mSet->get_number_of_integration_points();

            for( uint iGP = 0; iGP < tNumIntegPoints; iGP++ )
            {
                // get the ith integration point in the IG param space
                const Matrix< DDRMat > & tLocalIntegPoint =
                        mSet->get_integration_points().get_column( iGP );

                // set evaluation point for interpolators (FIs and GIs)
                mSet->get_field_interpolator_manager()->set_space_time_from_local_IG_point( tLocalIntegPoint );

                // compute detJ of integration domain
                real tDetJ = mSet->get_field_interpolator_manager()->get_IG_geometry_interpolator()->det_J();

                // skip if detJ smaller than threshold
                if ( tDetJ < Geometry_Interpolator::sDetJInvJacLowerLimit )
                {
                    continue;
                }

                // compute integration point weight
                real tWStar = mSet->get_integration_weights()( iGP ) * tDetJ;

                // get the normal from mesh
                Matrix< DDRMat > tNormal = mCluster->get_side_normal( mLeaderCell, tSideOrd );

                // loop over the IQIs
                for( uint iIQI = 0; iIQI < tNumIQIs; iIQI++ )
                {
                    // get requested IQI
                    const std::shared_ptr< IQI > & tReqIQI =
                            mSet->get_requested_IQIs()( iIQI );

                    // reset IQI
                    tReqIQI->reset_eval_flags();

                    // set the normal for the IQI
                    tReqIQI->set_normal( tNormal );

                    // compute QI at evaluation point
                    tReqIQI->compute_QI( tWStar );
                }
            }
        }

        //------------------------------------------------------------------------------

        void Element_Sideset::compute_dQIdu()
        {
            // get number of IQIs
            uint tNumIQIs = mSet->get_number_of_requested_IQIs();

            // check for active IQIs
            if (tNumIQIs == 0)
            {
                return;
            }

            // get treated side ordinal
            uint tSideOrd = mCluster->mLeaderListOfSideOrdinals( mCellIndexInCluster );

            // set physical and parametric space and time coefficients for IG element
            this->init_ig_geometry_interpolator( tSideOrd );

            // loop over integration points
            uint tNumIntegPoints = mSet->get_number_of_integration_points();

            for( uint iGP = 0; iGP < tNumIntegPoints; iGP++ )
            {
                // get the ith integration point in the IG param space
                const Matrix< DDRMat > & tLocalIntegPoint =
                        mSet->get_integration_points().get_column( iGP );

                // set evaluation point for interpolators (FIs and GIs)
                mSet->get_field_interpolator_manager()->set_space_time_from_local_IG_point( tLocalIntegPoint );

                // compute detJ of integration domain
                real tDetJ = mSet->get_field_interpolator_manager()->get_IG_geometry_interpolator()->det_J();

                // skip if detJ smaller than threshold
                if ( tDetJ < Geometry_Interpolator::sDetJInvJacLowerLimit )
                {
                    continue;
                }

                // compute integration point weight
                real tWStar = mSet->get_integration_weights()( iGP ) * tDetJ;

                // get the normal from mesh
                Matrix< DDRMat > tNormal = mCluster->get_side_normal( mLeaderCell, tSideOrd );

                // loop over the IQIs
                for( uint iIQI = 0; iIQI < tNumIQIs; iIQI++ )
                {
                    // get requested IQI
                    const std::shared_ptr< IQI > & tReqIQI =
                            mSet->get_requested_IQIs()( iIQI );

                    // reset IQI
                    tReqIQI->reset_eval_flags();

                    // set the normal for the IWG
                    tReqIQI->set_normal( tNormal );

                    // compute dQIdu at evaluation point
                    ( this->*m_compute_dQIdu )( tReqIQI, tWStar );
                }
            }
        }

        //------------------------------------------------------------------------------

        void Element_Sideset::compute_dQIdp_explicit()
        {
            // get number of IWGs
            uint tNumIQIs = mSet->get_number_of_requested_IQIs();

            // check for active IQIs
            if (tNumIQIs == 0)
            {
                return;
            }

            // get treated side ordinal
            uint tSideOrd = mCluster->mLeaderListOfSideOrdinals( mCellIndexInCluster );

            // set physical and parametric space and time coefficients for IG element
            Matrix< DDSMat > tGeoLocalAssembly;
            this->init_ig_geometry_interpolator( tSideOrd, tGeoLocalAssembly );

            // loop over integration points
            uint tNumIntegPoints = mSet->get_number_of_integration_points();

            for( uint iGP = 0; iGP < tNumIntegPoints; iGP++ )
            {
                // get the ith integration point in the IG param space
                const Matrix< DDRMat > & tLocalIntegPoint =
                        mSet->get_integration_points().get_column( iGP );

                // set evaluation point for interpolators (FIs and GIs)
                mSet->get_field_interpolator_manager()->set_space_time_from_local_IG_point( tLocalIntegPoint );

                // compute detJ of integration domain
                real tDetJ = mSet->get_field_interpolator_manager()->get_IG_geometry_interpolator()->det_J();

                // skip if detJ smaller than threshold
                if ( tDetJ < Geometry_Interpolator::sDetJInvJacLowerLimit )
                {
                    continue;
                }

                // compute integration point weight
                real tWStar = mSet->get_integration_weights()( iGP ) * tDetJ;

                // get the normal from mesh
                Matrix< DDRMat > tNormal = mCluster->get_side_normal( mLeaderCell, tSideOrd );

                // loop over the IQIs
                for( uint iIQI = 0; iIQI < tNumIQIs; iIQI++ )
                {
                    // get requested IQI
                    const std::shared_ptr< IQI > & tReqIQI =
                            mSet->get_requested_IQIs()( iIQI );

                    // reset IQI
                    tReqIQI->reset_eval_flags();

                    // set the normal for the IWG
                    tReqIQI->set_normal( tNormal );

                    // compute dQIdp at evaluation point
                    Vector< Matrix< IndexMat > > tVertexIndices( 0 );
                    ( this->*m_compute_dQIdp )( tReqIQI, tWStar, tGeoLocalAssembly, tVertexIndices );
                }
            }
        }

        //------------------------------------------------------------------------------

        void Element_Sideset::compute_dRdp_and_dQIdp()
        {
            // get number of IWGs
            uint tNumIWGs = mSet->get_number_of_requested_IWGs();

            // get number of IWGs
            uint tNumIQIs = mSet->get_number_of_requested_IQIs();

            // check for active IWGs and IQIs
            if ( tNumIWGs == 0 && tNumIQIs == 0 )
            {
                return;
            }

            // get treated side ordinal
            uint tSideOrd = mCluster->mLeaderListOfSideOrdinals( mCellIndexInCluster );

            // set physical and parametric space and time coefficients for IG element
            Matrix< DDSMat > tGeoLocalAssembly;
            this->init_ig_geometry_interpolator( tSideOrd, tGeoLocalAssembly );

            // loop over integration points
            uint tNumIntegPoints = mSet->get_number_of_integration_points();

            for( uint iGP = 0; iGP < tNumIntegPoints; iGP++ )
            {
                // get the ith integration point in the IG param space
                const Matrix< DDRMat > & tLocalIntegPoint =
                        mSet->get_integration_points().get_column( iGP );

                // set evaluation point for interpolators (FIs and GIs)
                mSet->get_field_interpolator_manager()->set_space_time_from_local_IG_point( tLocalIntegPoint );

                // compute detJ of integration domain
                real tDetJ = mSet->get_field_interpolator_manager()->get_IG_geometry_interpolator()->det_J();

                // skip if detJ smaller than threshold
                if ( tDetJ < Geometry_Interpolator::sDetJInvJacLowerLimit )
                {
                    continue;
                }

                // compute integration point weight
                real tWStar = mSet->get_integration_weights()( iGP ) * tDetJ;

                // get the normal from mesh
                Matrix< DDRMat > tNormal = mCluster->get_side_normal( mLeaderCell, tSideOrd );

                // loop over the IWGs
                for( uint iIWG = 0; iIWG < tNumIWGs; iIWG++ )
                {
                    // get requested IWG
                    const std::shared_ptr< IWG > & tReqIWG =
                            mSet->get_requested_IWGs()( iIWG );

                    // reset IWG
                    tReqIWG->reset_eval_flags();

                    // FIXME set nodal weak BCs
                    tReqIWG->set_nodal_weak_bcs(
                            mCluster->mInterpolationElement->get_weak_bcs() );

                    // set the normal for the IWG
                    tReqIWG->set_normal( tNormal );

                    // compute dRdp at evaluation point
                    Vector< Matrix< IndexMat > > tVertexIndices( 0 );
                    ( this->*m_compute_dRdp )( tReqIWG, tWStar, tGeoLocalAssembly, tVertexIndices );
                }

                // loop over the IQIs
                for( uint iIQI = 0; iIQI < tNumIQIs; iIQI++ )
                {
                    // get requested IQI
                    const std::shared_ptr< IQI > & tReqIQI =
                            mSet->get_requested_IQIs()( iIQI );

                    // reset IWG
                    tReqIQI->reset_eval_flags();

                    // set the normal for the IWG
                    tReqIQI->set_normal( tNormal );

                    // compute dQIdpMat at evaluation point
                    Vector< Matrix< IndexMat > > tVertexIndices( 0 );
                    ( this->*m_compute_dQIdp )( tReqIQI, tWStar, tGeoLocalAssembly, tVertexIndices );
                }
            }
        }

        //------------------------------------------------------------------------------

        void Element_Sideset::compute_quantity_of_interest_global( const uint aFemMeshIndex )
        {
            // get number of active local IQIs
            uint tNumLocalIQIs = mSet->get_number_of_requested_global_IQIs_for_visualization();

            // check that some IQIs need to be evaluated
            if ( tNumLocalIQIs == 0)
            {
                return;
            }

            // get treated side ordinal
            uint tSideOrd = mCluster->mLeaderListOfSideOrdinals( mCellIndexInCluster );

            // set physical and parametric space and time coefficients for IG element
            this->init_ig_geometry_interpolator( tSideOrd );

            // loop over integration points
            uint tNumIntegPoints = mSet->get_number_of_integration_points();

            for( uint iGP = 0; iGP < tNumIntegPoints; iGP++ )
            {
                // get the ith integration point in the IG param space
                const Matrix< DDRMat > & tLocalIntegPoint =
                        mSet->get_integration_points().get_column( iGP );

                // set evaluation point for interpolators (FIs and GIs)
                mSet->get_field_interpolator_manager()->set_space_time_from_local_IG_point( tLocalIntegPoint );

                // compute detJ of integration domain
                real tDetJ = mSet->get_field_interpolator_manager()->get_IG_geometry_interpolator()->det_J();

                // skip if detJ smaller than threshold
                if ( tDetJ < Geometry_Interpolator::sDetJInvJacLowerLimit )
                {
                    continue;
                }

                // compute integration point weight
                real tWStar = mSet->get_integration_weights()( iGP ) * tDetJ;

                // get the normal from mesh
                Matrix< DDRMat > tNormal = mCluster->get_side_normal( mLeaderCell, tSideOrd );

                // loop over IQI
                for( uint iIQI = 0; iIQI < tNumLocalIQIs; iIQI++ )
                {
                    // get requested IQI
                    const std::shared_ptr< IQI > & tReqIQI =
                            mSet->get_requested_global_IQIs_for_visualization()( iIQI );

                    // get IQI global index
                    moris_index tGlobalIndex =
                            mSet->get_requested_global_IQIs_global_indices_for_visualization()( iIQI );

                    // reset the requested IQI
                    tReqIQI->reset_eval_flags();

                    // set the normal for the IWG
                    tReqIQI->set_normal( tNormal );

                    // compute quantity of interest at evaluation point
                    Matrix< DDRMat > tQIGlobal( 1, 1, 0.0 );
                    tReqIQI->compute_QI( tQIGlobal );

                    // assemble computed QI on the set
                    ( *( mSet->mSetGlobalValues ) )( tGlobalIndex ) += tWStar * tQIGlobal( 0 );

                } // end for: each IQI on the current element

            } // end for: each integration point

        } // end function: Element_Sideset::compute_quantity_of_interest_global()

        //------------------------------------------------------------------------------

        void Element_Sideset::compute_quantity_of_interest_elemental(
                const uint aFemMeshIndex,
                const bool aAverageOutput )
        {
            // get number of active local IQIs
            uint tNumLocalIQIs = mSet->get_number_of_requested_elemental_IQIs_for_visualization();

            // check that some IQIs need to be evaluated
            if ( tNumLocalIQIs == 0)
            {
                return;
            }

            // get the VIS mesh index
            uint tVisMeshIndex = aFemMeshIndex - 1;

            // get treated side ordinal
            uint tSideOrd = mCluster->mLeaderListOfSideOrdinals( mCellIndexInCluster );

            // get the leader IG cell's index in the VIS mesh
            moris_index tIgCellIndex = mLeaderCell->get_index();
            moris_index tFacetIndexInVisSet = mSet->mFacetAssemblyMap( tVisMeshIndex )( tIgCellIndex, tSideOrd );
            MORIS_ASSERT( tFacetIndexInVisSet > -1, 
                    "FEM::Element_Sideset::compute_quantity_of_interest_elemental() - "
                    "Facet not part of VIS facet assembly map." );

            // FIXME: this seems inefficient and should be done elsewhere
            // set unused IQI values to not be NAN
            for ( uint iIQI = 0; iIQI < tNumLocalIQIs; iIQI++ )
            {
                // get IQI global index
                moris_index tGlobalIqiIndex =
                        mSet->get_requested_elemental_IQIs_global_indices_for_visualization()( iIQI );

                if ( ( *mSet->mSetElementalValues )( tFacetIndexInVisSet, tGlobalIqiIndex ) == std::numeric_limits< real >::quiet_NaN() )
                {
                    ( *mSet->mSetElementalValues )( tFacetIndexInVisSet, tGlobalIqiIndex ) = 0.0;
                }
            }

            // set physical and parametric space and time coefficients for IG element
            this->init_ig_geometry_interpolator( tSideOrd );

            // initialize space - time volume
            real tSpaceTimeVolume = 0.0;

            // loop over integration points
            uint tNumIntegPoints = mSet->get_number_of_integration_points();
            for( uint iGP = 0; iGP < tNumIntegPoints; iGP++ )
            {
                // get the ith integration point in the IG param space
                const Matrix< DDRMat > & tLocalIntegPoint =
                        mSet->get_integration_points().get_column( iGP );

                // set evaluation point for interpolators (FIs and GIs)
                mSet->get_field_interpolator_manager()->set_space_time_from_local_IG_point( tLocalIntegPoint );

                // compute detJ of integration domain
                real tDetJ = mSet->get_field_interpolator_manager()->get_IG_geometry_interpolator()->det_J();

                // skip if detJ smaller than threshold
                if ( tDetJ < Geometry_Interpolator::sDetJInvJacLowerLimit )
                {
                    continue;
                }

                // compute integration point weight
                real tWStar = mSet->get_integration_weights()( iGP ) * tDetJ;

                // add contribution to space-time volume
                tSpaceTimeVolume += tWStar;

                // get the normal from mesh
                Matrix< DDRMat > tNormal = mCluster->get_side_normal( mLeaderCell, tSideOrd );

                // loop over IQI
                for( uint iIQI = 0; iIQI < tNumLocalIQIs; iIQI++ )
                {
                    // get requested IQI
                    const std::shared_ptr< IQI > & tReqIQI =
                            mSet->get_requested_elemental_IQIs_for_visualization()( iIQI );

                    // get IQI global index
                    moris_index tGlobalIqiIndex =
                            mSet->get_requested_elemental_IQIs_global_indices_for_visualization()( iIQI );

                    // reset the requested IQI
                    tReqIQI->reset_eval_flags();

                    // set the normal for the IWG
                    tReqIQI->set_normal( tNormal );

                    // compute quantity of interest at evaluation point
                    Matrix< DDRMat > tQIElemental( 1, 1, 0.0 );
                    tReqIQI->compute_QI( tQIElemental );

                    // assemble computed QI on the set
                    ( *mSet->mSetElementalValues )( tFacetIndexInVisSet, tGlobalIqiIndex ) += tWStar * tQIElemental( 0 );

                } // end for: each IQI to be evaluated on cluster

            } // end for: each integration point

            // loop over IQI and divide each elemental IQI by space-time volume if requested
            if ( aAverageOutput )
            {
                for( uint iIQI = 0; iIQI < tNumLocalIQIs; iIQI++ )
                {
                    // get IQI global index
                    moris_index tGlobalIqiIndex = mSet->get_requested_elemental_IQIs_global_indices_for_visualization()( iIQI );

                    // divide by space-time volume
                    ( *mSet->mSetElementalValues )( tFacetIndexInVisSet, tGlobalIqiIndex ) /= tSpaceTimeVolume;
                }
            }

        } // end function: Element_Sideset::compute_quantity_of_interest_elemental()

        //------------------------------------------------------------------------------

        real Element_Sideset::compute_volume( mtk::Leader_Follower aIsLeader )
        {
            // get treated side ordinal
            uint tSideOrd = mCluster->mLeaderListOfSideOrdinals( mCellIndexInCluster );

            // set physical and parametric space and time coefficients for IG element
            this->init_ig_geometry_interpolator( tSideOrd );

            //get number of integration points
            uint tNumOfIntegPoints = mSet->get_number_of_integration_points();

            // init volume
            real tVolume = 0;

            // get IG geometry interpolator
            Geometry_Interpolator * tIGGI =
                    mSet->get_field_interpolator_manager( aIsLeader )->get_IG_geometry_interpolator();

            // loop over integration points
            for( uint iGP = 0; iGP < tNumOfIntegPoints; iGP++ )
            {
                // set integration point for geometry interpolator
                tIGGI->set_space_time( mSet->get_integration_points().get_column( iGP ) );

                // compute and add integration point contribution to volume
                tVolume += tIGGI->det_J() * mSet->get_integration_weights()( iGP );
            }

            // get time step
            real tTimeStep = tIGGI->get_time_step();

            // return the volume value
            return tVolume/tTimeStep;
        }

        //------------------------------------------------------------------------------

    } /* namespace fem */
} /* namespace moris */
<|MERGE_RESOLUTION|>--- conflicted
+++ resolved
@@ -97,11 +97,7 @@
                         mLeaderCell->get_vertices_ind_on_side_ordinal( aSideOrdinal );
 
                 // get the requested geo pdv types
-<<<<<<< HEAD
-                Vector < enum PDV_Type > tGeoPdvType;
-=======
-                moris::Cell < enum gen::PDV_Type > tGeoPdvType;
->>>>>>> 659c9214
+                Vector < enum gen::PDV_Type > tGeoPdvType;
                 mSet->get_ig_unique_dv_types_for_set( tGeoPdvType );
 
                 // get local assembly indices
