--- conflicted
+++ resolved
@@ -667,22 +667,14 @@
                     uint tLocalVertexID = UINT_MAX;
 
                     // loop over the nodes of the cell
-<<<<<<< HEAD
                     for( uint iCellNode = 0; iCellNode < tNumNodesInCell; iCellNode++ )
                     {
                         // check if perturbed cluster node affects this cell by using the distance between two nodes
                         tIsAffected = tIsAffected || ( moris::norm( tPerturbedNodeCoords - tCellCoords.get_row( iCellNode ) ) < 1e-12 );
-=======
-                    for( uint jNode = 0; jNode < tNumNodesInCell; jNode++ )
-                    {
-                        // check if perturbed node affects this cell by using the distance between two nodes
-                        tIsAffected = tIsAffected || ( moris::norm( tPerturbedNodeCoords - tCellCoords.get_row( jNode ) ) < 1e-12 );
->>>>>>> 9453a2d4
 
                         // if the cell is affected by perturbed cluster node
                         if( tIsAffected == true )
                         {
-<<<<<<< HEAD
                             // get cell local node index
                             tLocalVertexID = iCellNode;
 
@@ -692,13 +684,6 @@
                     }
 
                     // if the cell is affected by perturbed cluster node
-=======
-                            tLocalVertexID = jNode;
-                            break;
-                        }
-                    }
-                    
->>>>>>> 9453a2d4
                     if( tIsAffected == true )
                     {
                         // loop over the space directions
@@ -806,29 +791,18 @@
                     uint tLocalVertexID = UINT_MAX;
 
                     // loop over the nodes of the cell
-<<<<<<< HEAD
                     for( uint iCellNode = 0; iCellNode < tNumNodesInCell; iCellNode++ )
                     {
                         // check if perturbed cluster node affects this cell by using the distance between two nodes
                         tIsAffected = tIsAffected || ( moris::norm( tPerturbedNodeCoords - tCellCoords.get_row( iCellNode ) ) < 1e-12 );
-=======
-                    for( uint jNode = 0; jNode < tNumNodesInCell; jNode++ )
-                    {
-                        // check if perturbed node affects this cell by using the distance between two nodes
-                        tIsAffected = tIsAffected || ( moris::norm( tPerturbedNodeCoords - tCellCoords.get_row( jNode ) ) < 1e-12 );
->>>>>>> 9453a2d4
 
                         // if the cell is affected by perturbed cluster node
                         if( tIsAffected == true )
                         {
-<<<<<<< HEAD
                             // get cell local node index
                             tLocalVertexID = iCellNode;
 
                             // break the loop as node correspondence was found
-=======
-                            tLocalVertexID = jNode;
->>>>>>> 9453a2d4
                             break;
                         }
                     }
