--- conflicted
+++ resolved
@@ -715,11 +715,7 @@
                     mMeshCluster->get_vertices_in_cluster( aIsLeader );
 
             // get the requested geo pdv types
-<<<<<<< HEAD
-            Vector< enum PDV_Type > tGeoPdvType;
-=======
-            moris::Cell< enum gen::PDV_Type > tGeoPdvType;
->>>>>>> 659c9214
+            Vector< enum gen::PDV_Type > tGeoPdvType;
             mSet->get_ig_unique_dv_types_for_set( tGeoPdvType );
 
             // get number of pdv on cluster
@@ -820,11 +816,7 @@
                     mMeshCluster->get_vertices_in_cluster( aIsLeader );
 
             // get the requested geo pdv types
-<<<<<<< HEAD
-            Vector< enum PDV_Type > tGeoPdvType;
-=======
-            moris::Cell< enum gen::PDV_Type > tGeoPdvType;
->>>>>>> 659c9214
+            Vector< enum gen::PDV_Type > tGeoPdvType;
             mSet->get_ig_unique_dv_types_for_set( tGeoPdvType );
 
             // get number of pdv on cluster
