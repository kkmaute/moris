--- conflicted
+++ resolved
@@ -546,20 +546,8 @@
         }
     }
 
-    //------------------------------------------------------------------------------
-
-<<<<<<< HEAD
-    void
-    Cluster::compute_quantity_of_interest(
-        Matrix< DDRMat > &          aValues,
-        enum mtk::Field_Entity_Type aFieldType,
-        uint                        aIQIIndex )
-    {
-        // FIXME
-        // cannot do it here cause vis mesh
-        // reset cluster measures
-        //this->reset_cluster_measure();
-=======
+   //------------------------------------------------------------------------------
+
         void Cluster::compute_quantity_of_interest(
                 Matrix< DDRMat >            & aValues,
                 enum mtk::Field_Entity_Type   aFieldType,
@@ -570,7 +558,6 @@
             // cannot do it here cause vis mesh
             // reset cluster measures
             //this->reset_cluster_measure();
->>>>>>> e2833e1a
 
         // loop over the IG elements
         for ( uint iElem = 0; iElem < mElements.size(); iElem++ )
@@ -578,17 +565,12 @@
             // check whether to compute QI
             if ( mComputeResidualAndIQI( iElem ) )
             {
-<<<<<<< HEAD
-                // compute the quantity of interest for the IG element
-                mElements( iElem )->compute_quantity_of_interest( aValues, aFieldType, aIQIIndex );
-=======
                 // check whether to compute QI
                 if ( mComputeResidualAndIQI(iElem) )
                 {
                     // compute the quantity of interest for the IG element
                     mElements( iElem )->compute_quantity_of_interest( aValues, aFieldType, aIQIIndex, aSpaceTimeVolume );
                 }
->>>>>>> e2833e1a
             }
         }
     }
