/*
 * Copyright (c) 2022 University of Colorado
 * Licensed under the MIT license. See LICENSE.txt file in the MORIS root for details.
 *
 *------------------------------------------------------------------------------------
 *
 * cl_FEM_Cluster.hpp
 *
 */

#ifndef SRC_FEM_CL_FEM_CLUSTER_HPP_
#define SRC_FEM_CL_FEM_CLUSTER_HPP_

#include "assert.h"
#include <cmath>

#include "moris_typedefs.hpp"    //MRS/COR/src
#include "cl_Matrix.hpp"
#include "linalg_typedefs.hpp"
#include "cl_Vector.hpp"
#include "cl_MTK_Cell.hpp"                     //MTK/src
#include "cl_MSI_Equation_Object.hpp"          //FEM/MSI/src
#include "cl_FEM_Enums.hpp"                    //FEM/INT/src
#include "cl_FEM_Node.hpp"                     //FEM/INT/src
#include "cl_FEM_IWG.hpp"                      //FEM/INT/src
#include "cl_FEM_Geometry_Interpolator.hpp"    //FEM/INT/src
#include "cl_FEM_Field_Interpolator.hpp"       //FEM/INT/src
#include "cl_MTK_Integrator.hpp"               //MTK/src
#include "cl_FEM_Element_Factory.hpp"          //FEM/INT/src
#include "cl_FEM_Set.hpp"                      //FEM/INT/src
#include "cl_FEM_Interpolation_Element.hpp"    //FEM/INT/src
#include "cl_FEM_Cluster_Measure.hpp"          //FEM/INT/src

namespace moris::fem
{
    class Set;
    //------------------------------------------------------------------------------

    class Cluster
    {

      protected:
        // pointer to the mesh cluster
        const mtk::Cluster *mMeshCluster = nullptr;

        MSI::Equation_Object *mInterpolationElement = nullptr;

        // time sideset information
        Matrix< IndexMat > mListOfTimeOrdinals;

        // list of pointers to the leader and follower mesh integration cells
        Vector< const mtk::Cell * > mLeaderIntegrationCells;
        Vector< const mtk::Cell * > mFollowerIntegrationCells;

        // leader and follower side ordinal information
        Matrix< IndexMat > mLeaderListOfSideOrdinals;
        Matrix< IndexMat > mFollowerListOfSideOrdinals;

        // list of pointers to element
        Vector< fem::Element * > mElements;

        // flag for all IG element whether or not to compute residual and QI (and derivatives)
        Vector< bool > mComputeResidualAndIQI;

        // pointer to the fem set
        Set *mSet = nullptr;

        // element type
        Element_Type mElementType = Element_Type::UNDEFINED;

        // acceptable volume error
        // IG cells with a relative volume below this threshold are ignored
        const real mVolumeError = 1e-6;

        // cluster measures
        std::map< Cluster_Measure::ClusterMeasureSpecification, std::shared_ptr< Cluster_Measure > > mClusterMeasures;

        // flag to easily differentiate between ACTUAL FEM and VIS clusters for debugging
        bool mIsVisCluster = false;

        friend class Element_Bulk;
        friend class Element_Sideset;
        friend class Element_Double_Sideset;
        friend class Element_Time_Sideset;
        friend class Element_Time_Boundary;
        friend class Element;

        //------------------------------------------------------------------------------

      public:
        //------------------------------------------------------------------------------
        /**
         * constructor
         * @param[ in ] aElementType    enum for element type (BULK, SIDESET, ...)
         * @param[ in ] aMeshCluster    cluster pointer from mtk mesh
         * @param[ in ] aSet            a fem set
         * @param[ in ] aEquationObject pointer to the corresponding interpolation element
         * @param[ in ] aClusterMeasureTuples cell of cluster measure specifications
         */
        Cluster(
                const Element_Type    aElementType,
                const mtk::Cluster   *aMeshCluster,
                Set                  *aSet,
                MSI::Equation_Object *aEquationObject,
                bool                  aIsVisCluster = false );

        //------------------------------------------------------------------------------

        /**
         * trivial constructor for testing purpose
         */
        Cluster();

        //------------------------------------------------------------------------------

        /**
         * trivial destructor
         */
        ~Cluster();

        //------------------------------------------------------------------------------

        bool
        is_VIS_cluster() const
        {
            return mIsVisCluster;
        }

        //------------------------------------------------------------------------------

        Element_Type
        get_element_type() const
        {
            return mElementType;
        }

        Vector< fem::Element * >
        get_elements() const
        {
            return mElements;
        }

        //------------------------------------------------------------------------------

        /**
         * get mesh cluster
         * @param[ out ] mMeshCluster a mesh cluster
         */
        const mtk::Cluster *
        get_mesh_cluster()
        {
            return mMeshCluster;
        }

        //------------------------------------------------------------------------------
        /**
         * get side ordinal information
         * @param[ out ] mMeshCluster a mesh cluster
         */
        Matrix< IndexMat > &get_side_ordinal_info(
                mtk::Leader_Follower aIsLeader = mtk::Leader_Follower::LEADER );

        //------------------------------------------------------------------------------
        /**
         * get the vertices local coordinates on the IP cell
         */
        moris::Matrix< moris::DDRMat > get_vertices_local_coordinates_wrt_interp_cell(
                mtk::Leader_Follower aLeaderFollower = mtk::Leader_Follower::LEADER );

        //------------------------------------------------------------------------------
        /**
         * get the vertices indices in cluster for sensitivity
         * @param[ in ] aVerticesIndices matrix of vertex indices on cluster to be filled
         */
        void get_vertex_indices_in_cluster_for_sensitivity(
                moris::Matrix< moris::IndexMat > &aVerticesIndices );

        //------------------------------------------------------------------------------
        /**
         * get the vertices indices in cluster for visualization
         * @param[ in ] aVerticesIndices matrix of vertex indices on cluster to be filled
         */
        void get_vertex_indices_in_cluster_for_visualization(
                moris::Matrix< moris::IndexMat > &aVerticesIndices,
                mtk::Leader_Follower              aLeaderFollower = mtk::Leader_Follower::LEADER );

        //------------------------------------------------------------------------------
        /**
         * get the IG cell local coordinates on the side wrt to the IP cell
         * @param[ in ] aCellIndexInCluster index of the IG cell within the cluster
         * @param[ in ] aSideOrdinal        ordinal for the side
         * @param[ in ] aIsLeader           enum for leader or follower
         */
        moris::Matrix< moris::DDRMat > get_cell_local_coords_on_side_wrt_interp_cell(
                moris::moris_index   aCellIndexInCluster,
                moris::moris_index   aSideOrdinal,
                mtk::Leader_Follower aIsLeader = mtk::Leader_Follower::LEADER );

        //------------------------------------------------------------------------------
        /**
         * get the IG cell local coordinates wrt IP cell
         * @param[ in ] aPrimaryCellIndexInCluster index of the IG cell within the cluster
         */
        moris::Matrix< moris::DDRMat > get_primary_cell_local_coords_on_side_wrt_interp_cell(
                moris::moris_index aPrimaryCellIndexInCluster );

        //------------------------------------------------------------------------------
        /**
         * get side normal
         * @param[ in ] aCell        mesh cell pointer
         * @param[ in ] aSideOrdinal ordinal of the side where normal is evaluated
         */
        Matrix< DDRMat > get_side_normal(
                const mtk::Cell   *aCell,
                moris::moris_index aSideOrdinal );

        //------------------------------------------------------------------------------
        /**
         * get the index of the vertex associated with a given leader vertex
         * @param[ in ] aLeftVertex mesh vertex pointer
         */
        const moris::mtk::Vertex *get_left_vertex_pair(
                const moris::mtk::Vertex *aLeftVertex );

        //------------------------------------------------------------------------------
        /**
         * get the ordinal of the right vertex on the facet
         * @param[ in ] aCellIndexInCluster an index for the cell in the cluster
         * @param[ in ] aVertex             a vertex pointer
         */
        moris::moris_index get_right_vertex_ordinal_on_facet(
                moris_index               aCellIndexInCluster,
                const moris::mtk::Vertex *aVertex );

        //------------------------------------------------------------------------------
        /**
         * compute the jacobian on cluster
         */
        void compute_jacobian();

        //------------------------------------------------------------------------------
        /**
         * compute the residual on cluster
         */
        void compute_residual();

        //------------------------------------------------------------------------------
        /**
         * compute the jacobian and the residual on cluster
         */
        void compute_jacobian_and_residual();

        //------------------------------------------------------------------------------
        /**
         * compute the quantity of interest on cluster
         * @param[ in ] aFemMeshIndex mesh index for used IG mesh
         * @param[ in ] aFieldType enum for computation/return type
         *                         GLOBAL, NODAL, ELEMENTAL_INT, ELEMENTAL_AVG
         */
        void compute_quantity_of_interest(
                const uint           aFemMeshIndex,
                enum vis::Field_Type aFieldType );

        //------------------------------------------------------------------------------
        /**
         * compute the quantity of interest on cluster
         * @param[ in ] aValues field values
         * @param[ in ] aFieldType enum for computation/return type
         *                         ELEMENTAL
         * @param[ in ] aIQIIndex IQI index
         */
        void compute_quantity_of_interest(
                Matrix< DDRMat >      &aValues,
                mtk::Field_Entity_Type aFieldType,
                uint                   aIQIIndex,
                real                  &aSpaceTimeVolume );

        //------------------------------------------------------------------------------
        /**
         * compute dRdp by analytical formulation
         */
        void compute_dRdp();

        //------------------------------------------------------------------------------
        /**
         * compute the quantities of interest on cluster
         */
        void compute_QI();

        //------------------------------------------------------------------------------
        /**
         * compute dQIdp by analytical formulation
         */
        void compute_dQIdp_explicit();

        //------------------------------------------------------------------------------
        /**
         * compute dRdp and dQIdp by analytical formulation
         */
        void compute_dRdp_and_dQIdp();

        //------------------------------------------------------------------------------
        /**
         * compute dQIdu
         */
        void compute_dQIdu();

        //------------------------------------------------------------------------------
        /**
         * get cluster measure
         */
        std::shared_ptr< Cluster_Measure > get_cluster_measure(
                fem::Measure_Type    aMeasureType,
                mtk::Primary_Void    aIsPrimary,
                mtk::Leader_Follower aIsLeader );

        //------------------------------------------------------------------------------
        /**
         * get cluster measures
         */
        std::map< Cluster_Measure::ClusterMeasureSpecification, std::shared_ptr< Cluster_Measure > >
        get_cluster_measures()
        {
            return mClusterMeasures;
        }

        //------------------------------------------------------------------------------
        /**
         * reset cluster measure
         */
        void reset_cluster_measure();

        //------------------------------------------------------------------------------
        /**
         * reset cluster measure derivative
         */
        void reset_cluster_measure_derivatives();

        //------------------------------------------------------------------------------
        /*
         * Compute the measure (volume 3d or area 2d) of the cells in the void or primary phase
         */
        moris::real compute_cluster_cell_measure(
                const mtk::Primary_Void    aPrimaryOrVoid = mtk::Primary_Void::PRIMARY,
                const mtk::Leader_Follower aIsLeader      = mtk::Leader_Follower::LEADER ) const;

        //------------------------------------------------------------------------------
        /*
         * Compute the measure derivatives of the cells in the void or primary phase
         */
        moris::Matrix< DDRMat > compute_cluster_cell_measure_derivative(
                const mtk::Primary_Void    aPrimaryOrVoid = mtk::Primary_Void::PRIMARY,
                const mtk::Leader_Follower aIsLeader      = mtk::Leader_Follower::LEADER );

        //------------------------------------------------------------------------------
        /*
         * Compute the side measure (surface area 3d or length 2d) of the cells in the void or primary phase on the side set.
         * Only valid on side cluster type mtk clusters
         */
        moris::real compute_cluster_cell_side_measure(
                const mtk::Primary_Void    aPrimaryOrVoid = mtk::Primary_Void::PRIMARY,
                const mtk::Leader_Follower aIsLeader      = mtk::Leader_Follower::LEADER ) const;

        //------------------------------------------------------------------------------
        /*
         * Compute the side measure derivatives in the void or primary phase on the side set.
         * Only valid on side cluster type mtk clusters
         */
        moris::Matrix< DDRMat > compute_cluster_cell_side_measure_derivative(
                const mtk::Primary_Void    aPrimaryOrVoid = mtk::Primary_Void::PRIMARY,
                const mtk::Leader_Follower aIsLeader      = mtk::Leader_Follower::LEADER );

        //------------------------------------------------------------------------------
        /*
         * Compute the element size (length) of the cells in the void or primary phase
         */
        moris::real compute_cluster_cell_length_measure(
                const mtk::Primary_Void    aPrimaryOrVoid = mtk::Primary_Void::PRIMARY,
                const mtk::Leader_Follower aIsLeader      = mtk::Leader_Follower::LEADER ) const;

        //------------------------------------------------------------------------------
        /*
         * Compute the element size (length) derivatives of the cells in the void or primary phase
         */
        moris::Matrix< DDRMat > compute_cluster_cell_length_measure_derivative(
                const mtk::Primary_Void    aPrimaryOrVoid = mtk::Primary_Void::PRIMARY,
                const mtk::Leader_Follower aIsLeader      = mtk::Leader_Follower::LEADER );

        //------------------------------------------------------------------------------
        /*
         * Compute the ip element size (length) leader or follower
         * @param[ in ] aIsLeader enum for leader or follower
         */
        moris::real compute_ip_cell_length_measure(
                const mtk::Leader_Follower aIsLeader ) const;

        //------------------------------------------------------------------------------
        /**
         * compute the cluster volume by calling MTK cell function
         */
        real compute_volume();

        //------------------------------------------------------------------------------
        /**
         * compute the IG cells volumes by calling MTK cell function
         */
        Matrix< DDRMat > compute_element_volumes();

        //------------------------------------------------------------------------------
        /**
         * compute the cluster volume by numerical integrating IG elements in FEM
         */
        real compute_volume_in_fem();

        /**
         * @brief The cluster might have some mtk cells in their elements added multiple times to it (e.g. in a nonconformal set, a cell might have two different follower cells).
         * This method will return only the unique cells that have been used in the elements of the cluster.
         * @note  The (nonconformal) cluster contains cells [ 1, 2, 3 ] and the follower cluster contains cells [ 5, 6, 7 ].
         * If the leader-follower pairing is as follows (the elements are stored at the 'local index' position in the vector of elements):
         * @verbatim
         *  Local | Leader | Follower
         *  Index | Index  |  Index
         *    0       1   ->   5
         *    1       1   ->   6
         *    2       2   ->   6
         *    3       3   ->   7
         *  @endverbatim
         * Cells 1 and 6 will be used twice in the cluster (in the elements 0, 1 and 2) such that they would be counted twice e.g. in the volume computation.
         * For the leader elements, the method would return the following map:
         * @verbatim
         * Cell 1 -> [ 0, 1 ]
         * Cell 2 -> [ 2 ]
         * Cell 3 -> [ 3 ]
         * @endverbatim
         * And for the follower elements, the method would return the following map:
         * @verbatim
         * Cell 5 -> [ 0 ]
         * Cell 6 -> [ 1, 2 ]
         * Cell 7 -> [ 3 ]
         * @endverbatim
         * @param aLeaderFollowerType whether to return the unique leader or follower elements
         * @return A map from the cells in the cluster (unique) to the indices of the elements (possibly multiple) in the cluster that use the cell.
         */
        std::map< mtk::Cell const *, Vector< moris_index > > get_cell_to_element_map( mtk::Leader_Follower aLeaderFollowerType = mtk::Leader_Follower::LEADER ) const;

        //------------------------------------------------------------------------------
        /**
         * compute volume for each element in cluster relative to total volume of all elements;
         * if volume is zero or negative the return matrix is filled with negative one
         *
         * @return vector with relative volumes
         */
        Matrix< DDRMat > compute_relative_volume();

        //------------------------------------------------------------------------------
        /**
         * compute elements to be considered/ignored for residual and IQI computation
         */
        void determine_elements_for_residual_and_iqi_computation();

        //------------------------------------------------------------------------------
        /*
         * Compute the threshold such that the total volume of all elements with a relative element volume
         * smaller than this threshold is less than a give volume error
         *
         * @param[ in ] tRelativeElementVolume vector of element volumes
         * @param[ in ] tVolumeError           acceptable volume erro
         *
         * @return threshold value
         */
        real compute_volume_drop_threshold(
                const Matrix< DDRMat > &tRelativeCellVolume,
                const real             &tVolumeError );

        //------------------------------------------------------------------------------
    };

<<<<<<< HEAD
            // time sideset information
            Matrix< IndexMat > mListOfTimeOrdinals;

            // list of pointers to the leader and follower mesh integration cells
            Vector< const mtk::Cell * > mLeaderIntegrationCells;
            Vector< const mtk::Cell * > mFollowerIntegrationCells;

            // leader and follower side ordinal information
            Matrix< IndexMat > mLeaderListOfSideOrdinals;
            Matrix< IndexMat > mFollowerListOfSideOrdinals;

            // list of pointers to element
            Vector< fem::Element * > mElements;

            // flag for all IG element whether or not to compute residual and QI (and derivatives)
            Vector< bool > mComputeResidualAndIQI;

            // pointer to the fem set
            Set *mSet = nullptr;

            // element type
            Element_Type mElementType = Element_Type::END_ELEMENT_TYPE;

            // acceptable volume error
            // IG cells with a relative volume below this threshold are ignored
            const real mVolumeError = 1e-6;

            // cluster measures
            std::map< Cluster_Measure::ClusterMeasureSpecification, std::shared_ptr< Cluster_Measure > > mClusterMeasures;

            // flag to easily differentiate between ACTUAL FEM and VIS clusters for debugging
            bool mIsVisCluster = false;

            friend class Element_Bulk;
            friend class Element_Sideset;
            friend class Element_Double_Sideset;
            friend class Element_Time_Sideset;
            friend class Element_Time_Boundary;
            friend class Element;

            //------------------------------------------------------------------------------

          public:
            //------------------------------------------------------------------------------
            /**g
             * constructor
             * @param[ in ] aElementType    enum for element type (BULK, SIDESET, ...)
             * @param[ in ] aMeshCluster    cluster pointer from mtk mesh
             * @param[ in ] aSet            a fem set
             * @param[ in ] aEquationObject pointer to the corresponding interpolation element
             * @param[ in ] aClusterMeasureTuples cell of cluster measure specifications
             */
            Cluster(
                    const Element_Type    aElementType,
                    const mtk::Cluster   *aMeshCluster,
                    Set                  *aSet,
                    MSI::Equation_Object *aEquationObject,
                    bool                  aIsVisCluster = false );

            //------------------------------------------------------------------------------

            /**
             * trivial constructor for testing purpose
             */
            Cluster();

            //------------------------------------------------------------------------------

            /**
             * trivial destructor
             */
            ~Cluster();

            //------------------------------------------------------------------------------

            bool
            is_VIS_cluster() const
            {
                return mIsVisCluster;
            }

            //------------------------------------------------------------------------------

            Element_Type
            get_element_type() const
            {
                return mElementType;
            }

            Vector< fem::Element * >
            get_elements() const
            {
                return mElements;
            }

            //------------------------------------------------------------------------------

            /**
             * get mesh cluster
             * @param[ out ] mMeshCluster a mesh cluster
             */
            const mtk::Cluster *
            get_mesh_cluster()
            {
                return mMeshCluster;
            }

            //------------------------------------------------------------------------------
            /**
             * get side ordinal information
             * @param[ out ] mMeshCluster a mesh cluster
             */
            Matrix< IndexMat > &get_side_ordinal_info(
                    mtk::Leader_Follower aIsLeader = mtk::Leader_Follower::LEADER );

            //------------------------------------------------------------------------------
            /**
             * get the vertices local coordinates on the IP cell
             */
            moris::Matrix< moris::DDRMat > get_vertices_local_coordinates_wrt_interp_cell(
                    mtk::Leader_Follower aLeaderFollower = mtk::Leader_Follower::LEADER );

            //------------------------------------------------------------------------------
            /**
             * get the vertices indices in cluster for sensitivity
             * @param[ in ] aVerticesIndices matrix of vertex indices on cluster to be filled
             */
            void get_vertex_indices_in_cluster_for_sensitivity(
                    moris::Matrix< moris::IndexMat > &aVerticesIndices );

            //------------------------------------------------------------------------------
            /**
             * get the vertices indices in cluster for visualization
             * @param[ in ] aVerticesIndices matrix of vertex indices on cluster to be filled
             */
            void get_vertex_indices_in_cluster_for_visualization(
                    moris::Matrix< moris::IndexMat > &aVerticesIndices,
                    mtk::Leader_Follower              aLeaderFollower = mtk::Leader_Follower::LEADER );

            //------------------------------------------------------------------------------
            /**
             * get the IG cell local coordinates on the side wrt to the IP cell
             * @param[ in ] aCellIndexInCluster index of the IG cell within the cluster
             * @param[ in ] aSideOrdinal        ordinal for the side
             * @param[ in ] aIsLeader           enum for leader or follower
             */
            moris::Matrix< moris::DDRMat > get_cell_local_coords_on_side_wrt_interp_cell(
                    moris::moris_index   aCellIndexInCluster,
                    moris::moris_index   aSideOrdinal,
                    mtk::Leader_Follower aIsLeader = mtk::Leader_Follower::LEADER );

            //------------------------------------------------------------------------------
            /**
             * get the IG cell local coordinates wrt IP cell
             * @param[ in ] aPrimaryCellIndexInCluster index of the IG cell within the cluster
             */
            moris::Matrix< moris::DDRMat > get_primary_cell_local_coords_on_side_wrt_interp_cell(
                    moris::moris_index aPrimaryCellIndexInCluster );

            //------------------------------------------------------------------------------
            /**
             * get side normal
             * @param[ in ] aCell        mesh cell pointer
             * @param[ in ] aSideOrdinal ordinal of the side where normal is evaluated
             */
            Matrix< DDRMat > get_side_normal(
                    const mtk::Cell   *aCell,
                    moris::moris_index aSideOrdinal );

            //------------------------------------------------------------------------------
            /**
             * get the index of the vertex associated with a given leader vertex
             * @param[ in ] aLeftVertex mesh vertex pointer
             */
            const moris::mtk::Vertex *get_left_vertex_pair(
                    const moris::mtk::Vertex *aLeftVertex );

            //------------------------------------------------------------------------------
            /**
             * get the ordinal of the right vertex on the facet
             * @param[ in ] aCellIndexInCluster an index for the cell in the cluster
             * @param[ in ] aVertex             a vertex pointer
             */
            moris::moris_index get_right_vertex_ordinal_on_facet(
                    moris_index               aCellIndexInCluster,
                    const moris::mtk::Vertex *aVertex );

            //------------------------------------------------------------------------------
            /**
             * compute the jacobian on cluster
             */
            void compute_jacobian();

            //------------------------------------------------------------------------------
            /**
             * compute the residual on cluster
             */
            void compute_residual();

            //------------------------------------------------------------------------------
            /**
             * compute the jacobian and the residual on cluster
             */
            void compute_jacobian_and_residual();

            //------------------------------------------------------------------------------
            /**
             * compute the quantity of interest on cluster
             * @param[ in ] aFemMeshIndex mesh index for used IG mesh
             * @param[ in ] aFieldType enum for computation/return type
             *                         GLOBAL, NODAL, ELEMENTAL_INT, ELEMENTAL_AVG
             */
            void compute_quantity_of_interest(
                    const uint           aFemMeshIndex,
                    enum vis::Field_Type aFieldType );

            //------------------------------------------------------------------------------
            /**
             * compute the quantity of interest on cluster
             * @param[ in ] aValues field values
             * @param[ in ] aFieldType enum for computation/return type
             *                         ELEMENTAL
             * @param[ in ] aIQIIndex IQI index
             */
            void compute_quantity_of_interest(
                    Matrix< DDRMat >      &aValues,
                    mtk::Field_Entity_Type aFieldType,
                    uint                   aIQIIndex,
                    real                  &aSpaceTimeVolume );

            //------------------------------------------------------------------------------
            /**
             * compute dRdp by analytical formulation
             */
            void compute_dRdp();

            //------------------------------------------------------------------------------
            /**
             * compute the quantities of interest on cluster
             */
            void compute_QI();

            //------------------------------------------------------------------------------
            /**
             * compute dQIdp by analytical formulation
             */
            void compute_dQIdp_explicit();

            //------------------------------------------------------------------------------
            /**
             * compute dRdp and dQIdp by analytical formulation
             */
            void compute_dRdp_and_dQIdp();

            //------------------------------------------------------------------------------
            /**
             * compute dQIdu
             */
            void compute_dQIdu();

            //------------------------------------------------------------------------------
            /**
             * get cluster measure
             */
            std::shared_ptr< Cluster_Measure > get_cluster_measure(
                    fem::Measure_Type    aMeasureType,
                    mtk::Primary_Void    aIsPrimary,
                    mtk::Leader_Follower aIsLeader );

            //------------------------------------------------------------------------------
            /**
             * get cluster measures
             */
            std::map< Cluster_Measure::ClusterMeasureSpecification, std::shared_ptr< Cluster_Measure > >
            get_cluster_measures()
            {
                return mClusterMeasures;
            }

            //------------------------------------------------------------------------------
            /**
             * reset cluster measure
             */
            void reset_cluster_measure();

            //------------------------------------------------------------------------------
            /**
             * reset cluster measure derivative
             */
            void reset_cluster_measure_derivatives();

            //------------------------------------------------------------------------------
            /*
             * Compute the measure (volume 3d or area 2d) of the cells in the void or primary phase
             */
            moris::real compute_cluster_cell_measure(
                    const mtk::Primary_Void    aPrimaryOrVoid = mtk::Primary_Void::PRIMARY,
                    const mtk::Leader_Follower aIsLeader      = mtk::Leader_Follower::LEADER ) const;

            //------------------------------------------------------------------------------
            /*
             * Compute the measure derivatives of the cells in the void or primary phase
             */
            moris::Matrix< DDRMat > compute_cluster_cell_measure_derivative(
                    const mtk::Primary_Void    aPrimaryOrVoid = mtk::Primary_Void::PRIMARY,
                    const mtk::Leader_Follower aIsLeader      = mtk::Leader_Follower::LEADER );

            //------------------------------------------------------------------------------
            /*
             * Compute the side measure (surface area 3d or length 2d) of the cells in the void or primary phase on the side set.
             * Only valid on side cluster type mtk clusters
             */
            moris::real compute_cluster_cell_side_measure(
                    const mtk::Primary_Void    aPrimaryOrVoid = mtk::Primary_Void::PRIMARY,
                    const mtk::Leader_Follower aIsLeader      = mtk::Leader_Follower::LEADER ) const;

            //------------------------------------------------------------------------------
            /*
             * Compute the side measure derivatives in the void or primary phase on the side set.
             * Only valid on side cluster type mtk clusters
             */
            moris::Matrix< DDRMat > compute_cluster_cell_side_measure_derivative(
                    const mtk::Primary_Void    aPrimaryOrVoid = mtk::Primary_Void::PRIMARY,
                    const mtk::Leader_Follower aIsLeader      = mtk::Leader_Follower::LEADER );

            //------------------------------------------------------------------------------
            /*
             * Compute the element size (length) of the cells in the void or primary phase
             */
            moris::real compute_cluster_cell_length_measure(
                    const mtk::Primary_Void    aPrimaryOrVoid = mtk::Primary_Void::PRIMARY,
                    const mtk::Leader_Follower aIsLeader      = mtk::Leader_Follower::LEADER ) const;

            //------------------------------------------------------------------------------
            /*
             * Compute the element size (length) derivatives of the cells in the void or primary phase
             */
            moris::Matrix< DDRMat > compute_cluster_cell_length_measure_derivative(
                    const mtk::Primary_Void    aPrimaryOrVoid = mtk::Primary_Void::PRIMARY,
                    const mtk::Leader_Follower aIsLeader      = mtk::Leader_Follower::LEADER );

            //------------------------------------------------------------------------------
            /*
             * Compute the ip element size (length) leader or follower
             * @param[ in ] aIsLeader enum for leader or follower
             */
            moris::real compute_ip_cell_length_measure(
                    const mtk::Leader_Follower aIsLeader ) const;

            //------------------------------------------------------------------------------
            /**
             * compute the cluster volume by calling MTK cell function
             */
            real compute_volume();

            //------------------------------------------------------------------------------
            /**
             * compute the IG cells volumes by calling MTK cell function
             */
            Matrix< DDRMat > compute_element_volumes();

            //------------------------------------------------------------------------------
            /**
             * compute the cluster volume by numerical integrating IG elements in FEM
             */
            real compute_volume_in_fem();

            /**
             * @brief The cluster might have some mtk cells in their elements added multiple times to it (e.g. in a nonconformal set, a cell might have two different follower cells).
             * This method will return only the unique cells that have been used in the elements of the cluster.
             * @note  The (nonconformal) cluster contains cells [ 1, 2, 3 ] and the follower cluster contains cells [ 5, 6, 7 ].
             * If the leader-follower pairing is as follows (the elements are stored at the 'local index' position in the vector of elements):
             * @verbatim
             *  Local | Leader | Follower
             *  Index | Index  |  Index
             *    0       1   ->   5
             *    1       1   ->   6
             *    2       2   ->   6
             *    3       3   ->   7
             *  @endverbatim
             * Cells 1 and 6 will be used twice in the cluster (in the elements 0, 1 and 2) such that they would be counted twice e.g. in the volume computation.
             * For the leader elements, the method would return the following map:
             * @verbatim
             * Cell 1 -> [ 0, 1 ]
             * Cell 2 -> [ 2 ]
             * Cell 3 -> [ 3 ]
             * @endverbatim
             * And for the follower elements, the method would return the following map:
             * @verbatim
             * Cell 5 -> [ 0 ]
             * Cell 6 -> [ 1, 2 ]
             * Cell 7 -> [ 3 ]
             * @endverbatim
             * @param aLeaderFollowerType whether to return the unique leader or follower elements
             * @return A map from the cells in the cluster (unique) to the indices of the elements (possibly multiple) in the cluster that use the cell.
             */
            std::map< mtk::Cell const *, Vector< moris_index > > get_cell_to_element_map( mtk::Leader_Follower aLeaderFollowerType = mtk::Leader_Follower::LEADER ) const;

            //------------------------------------------------------------------------------
            /**
             * compute volume for each element in cluster relative to total volume of all elements;
             * if volume is zero or negative the return matrix is filled with negative one
             *
             * @return vector with relative volumes
             */
            Matrix< DDRMat > compute_relative_volume();

            //------------------------------------------------------------------------------
            /**
             * compute elements to be considered/ignored for residual and IQI computation
             */
            void determine_elements_for_residual_and_iqi_computation();

            //------------------------------------------------------------------------------
            /*
             * Compute the threshold such that the total volume of all elements with a relative element volume
             * smaller than this threshold is less than a give volume error
             *
             * @param[ in ] tRelativeElementVolume vector of element volumes
             * @param[ in ] tVolumeError           acceptable volume erro
             *
             * @return threshold value
             */
            real compute_volume_drop_threshold(
                    const Matrix< DDRMat > &tRelativeCellVolume,
                    const real             &tVolumeError );

            //------------------------------------------------------------------------------
        };

        //------------------------------------------------------------------------------
    } /* namespace fem */
} /* namespace moris */
=======
    //------------------------------------------------------------------------------
}    // namespace moris::fem
>>>>>>> 41897dc1

#endif /* SRC_FEM_CL_FEM_CLUSTER_HPP_ */<|MERGE_RESOLUTION|>--- conflicted
+++ resolved
@@ -66,7 +66,7 @@
         Set *mSet = nullptr;
 
         // element type
-        Element_Type mElementType = Element_Type::UNDEFINED;
+        Element_Type mElementType = Element_Type::END_ELEMENT_TYPE;
 
         // acceptable volume error
         // IG cells with a relative volume below this threshold are ignored
@@ -475,443 +475,7 @@
         //------------------------------------------------------------------------------
     };
 
-<<<<<<< HEAD
-            // time sideset information
-            Matrix< IndexMat > mListOfTimeOrdinals;
-
-            // list of pointers to the leader and follower mesh integration cells
-            Vector< const mtk::Cell * > mLeaderIntegrationCells;
-            Vector< const mtk::Cell * > mFollowerIntegrationCells;
-
-            // leader and follower side ordinal information
-            Matrix< IndexMat > mLeaderListOfSideOrdinals;
-            Matrix< IndexMat > mFollowerListOfSideOrdinals;
-
-            // list of pointers to element
-            Vector< fem::Element * > mElements;
-
-            // flag for all IG element whether or not to compute residual and QI (and derivatives)
-            Vector< bool > mComputeResidualAndIQI;
-
-            // pointer to the fem set
-            Set *mSet = nullptr;
-
-            // element type
-            Element_Type mElementType = Element_Type::END_ELEMENT_TYPE;
-
-            // acceptable volume error
-            // IG cells with a relative volume below this threshold are ignored
-            const real mVolumeError = 1e-6;
-
-            // cluster measures
-            std::map< Cluster_Measure::ClusterMeasureSpecification, std::shared_ptr< Cluster_Measure > > mClusterMeasures;
-
-            // flag to easily differentiate between ACTUAL FEM and VIS clusters for debugging
-            bool mIsVisCluster = false;
-
-            friend class Element_Bulk;
-            friend class Element_Sideset;
-            friend class Element_Double_Sideset;
-            friend class Element_Time_Sideset;
-            friend class Element_Time_Boundary;
-            friend class Element;
-
-            //------------------------------------------------------------------------------
-
-          public:
-            //------------------------------------------------------------------------------
-            /**g
-             * constructor
-             * @param[ in ] aElementType    enum for element type (BULK, SIDESET, ...)
-             * @param[ in ] aMeshCluster    cluster pointer from mtk mesh
-             * @param[ in ] aSet            a fem set
-             * @param[ in ] aEquationObject pointer to the corresponding interpolation element
-             * @param[ in ] aClusterMeasureTuples cell of cluster measure specifications
-             */
-            Cluster(
-                    const Element_Type    aElementType,
-                    const mtk::Cluster   *aMeshCluster,
-                    Set                  *aSet,
-                    MSI::Equation_Object *aEquationObject,
-                    bool                  aIsVisCluster = false );
-
-            //------------------------------------------------------------------------------
-
-            /**
-             * trivial constructor for testing purpose
-             */
-            Cluster();
-
-            //------------------------------------------------------------------------------
-
-            /**
-             * trivial destructor
-             */
-            ~Cluster();
-
-            //------------------------------------------------------------------------------
-
-            bool
-            is_VIS_cluster() const
-            {
-                return mIsVisCluster;
-            }
-
-            //------------------------------------------------------------------------------
-
-            Element_Type
-            get_element_type() const
-            {
-                return mElementType;
-            }
-
-            Vector< fem::Element * >
-            get_elements() const
-            {
-                return mElements;
-            }
-
-            //------------------------------------------------------------------------------
-
-            /**
-             * get mesh cluster
-             * @param[ out ] mMeshCluster a mesh cluster
-             */
-            const mtk::Cluster *
-            get_mesh_cluster()
-            {
-                return mMeshCluster;
-            }
-
-            //------------------------------------------------------------------------------
-            /**
-             * get side ordinal information
-             * @param[ out ] mMeshCluster a mesh cluster
-             */
-            Matrix< IndexMat > &get_side_ordinal_info(
-                    mtk::Leader_Follower aIsLeader = mtk::Leader_Follower::LEADER );
-
-            //------------------------------------------------------------------------------
-            /**
-             * get the vertices local coordinates on the IP cell
-             */
-            moris::Matrix< moris::DDRMat > get_vertices_local_coordinates_wrt_interp_cell(
-                    mtk::Leader_Follower aLeaderFollower = mtk::Leader_Follower::LEADER );
-
-            //------------------------------------------------------------------------------
-            /**
-             * get the vertices indices in cluster for sensitivity
-             * @param[ in ] aVerticesIndices matrix of vertex indices on cluster to be filled
-             */
-            void get_vertex_indices_in_cluster_for_sensitivity(
-                    moris::Matrix< moris::IndexMat > &aVerticesIndices );
-
-            //------------------------------------------------------------------------------
-            /**
-             * get the vertices indices in cluster for visualization
-             * @param[ in ] aVerticesIndices matrix of vertex indices on cluster to be filled
-             */
-            void get_vertex_indices_in_cluster_for_visualization(
-                    moris::Matrix< moris::IndexMat > &aVerticesIndices,
-                    mtk::Leader_Follower              aLeaderFollower = mtk::Leader_Follower::LEADER );
-
-            //------------------------------------------------------------------------------
-            /**
-             * get the IG cell local coordinates on the side wrt to the IP cell
-             * @param[ in ] aCellIndexInCluster index of the IG cell within the cluster
-             * @param[ in ] aSideOrdinal        ordinal for the side
-             * @param[ in ] aIsLeader           enum for leader or follower
-             */
-            moris::Matrix< moris::DDRMat > get_cell_local_coords_on_side_wrt_interp_cell(
-                    moris::moris_index   aCellIndexInCluster,
-                    moris::moris_index   aSideOrdinal,
-                    mtk::Leader_Follower aIsLeader = mtk::Leader_Follower::LEADER );
-
-            //------------------------------------------------------------------------------
-            /**
-             * get the IG cell local coordinates wrt IP cell
-             * @param[ in ] aPrimaryCellIndexInCluster index of the IG cell within the cluster
-             */
-            moris::Matrix< moris::DDRMat > get_primary_cell_local_coords_on_side_wrt_interp_cell(
-                    moris::moris_index aPrimaryCellIndexInCluster );
-
-            //------------------------------------------------------------------------------
-            /**
-             * get side normal
-             * @param[ in ] aCell        mesh cell pointer
-             * @param[ in ] aSideOrdinal ordinal of the side where normal is evaluated
-             */
-            Matrix< DDRMat > get_side_normal(
-                    const mtk::Cell   *aCell,
-                    moris::moris_index aSideOrdinal );
-
-            //------------------------------------------------------------------------------
-            /**
-             * get the index of the vertex associated with a given leader vertex
-             * @param[ in ] aLeftVertex mesh vertex pointer
-             */
-            const moris::mtk::Vertex *get_left_vertex_pair(
-                    const moris::mtk::Vertex *aLeftVertex );
-
-            //------------------------------------------------------------------------------
-            /**
-             * get the ordinal of the right vertex on the facet
-             * @param[ in ] aCellIndexInCluster an index for the cell in the cluster
-             * @param[ in ] aVertex             a vertex pointer
-             */
-            moris::moris_index get_right_vertex_ordinal_on_facet(
-                    moris_index               aCellIndexInCluster,
-                    const moris::mtk::Vertex *aVertex );
-
-            //------------------------------------------------------------------------------
-            /**
-             * compute the jacobian on cluster
-             */
-            void compute_jacobian();
-
-            //------------------------------------------------------------------------------
-            /**
-             * compute the residual on cluster
-             */
-            void compute_residual();
-
-            //------------------------------------------------------------------------------
-            /**
-             * compute the jacobian and the residual on cluster
-             */
-            void compute_jacobian_and_residual();
-
-            //------------------------------------------------------------------------------
-            /**
-             * compute the quantity of interest on cluster
-             * @param[ in ] aFemMeshIndex mesh index for used IG mesh
-             * @param[ in ] aFieldType enum for computation/return type
-             *                         GLOBAL, NODAL, ELEMENTAL_INT, ELEMENTAL_AVG
-             */
-            void compute_quantity_of_interest(
-                    const uint           aFemMeshIndex,
-                    enum vis::Field_Type aFieldType );
-
-            //------------------------------------------------------------------------------
-            /**
-             * compute the quantity of interest on cluster
-             * @param[ in ] aValues field values
-             * @param[ in ] aFieldType enum for computation/return type
-             *                         ELEMENTAL
-             * @param[ in ] aIQIIndex IQI index
-             */
-            void compute_quantity_of_interest(
-                    Matrix< DDRMat >      &aValues,
-                    mtk::Field_Entity_Type aFieldType,
-                    uint                   aIQIIndex,
-                    real                  &aSpaceTimeVolume );
-
-            //------------------------------------------------------------------------------
-            /**
-             * compute dRdp by analytical formulation
-             */
-            void compute_dRdp();
-
-            //------------------------------------------------------------------------------
-            /**
-             * compute the quantities of interest on cluster
-             */
-            void compute_QI();
-
-            //------------------------------------------------------------------------------
-            /**
-             * compute dQIdp by analytical formulation
-             */
-            void compute_dQIdp_explicit();
-
-            //------------------------------------------------------------------------------
-            /**
-             * compute dRdp and dQIdp by analytical formulation
-             */
-            void compute_dRdp_and_dQIdp();
-
-            //------------------------------------------------------------------------------
-            /**
-             * compute dQIdu
-             */
-            void compute_dQIdu();
-
-            //------------------------------------------------------------------------------
-            /**
-             * get cluster measure
-             */
-            std::shared_ptr< Cluster_Measure > get_cluster_measure(
-                    fem::Measure_Type    aMeasureType,
-                    mtk::Primary_Void    aIsPrimary,
-                    mtk::Leader_Follower aIsLeader );
-
-            //------------------------------------------------------------------------------
-            /**
-             * get cluster measures
-             */
-            std::map< Cluster_Measure::ClusterMeasureSpecification, std::shared_ptr< Cluster_Measure > >
-            get_cluster_measures()
-            {
-                return mClusterMeasures;
-            }
-
-            //------------------------------------------------------------------------------
-            /**
-             * reset cluster measure
-             */
-            void reset_cluster_measure();
-
-            //------------------------------------------------------------------------------
-            /**
-             * reset cluster measure derivative
-             */
-            void reset_cluster_measure_derivatives();
-
-            //------------------------------------------------------------------------------
-            /*
-             * Compute the measure (volume 3d or area 2d) of the cells in the void or primary phase
-             */
-            moris::real compute_cluster_cell_measure(
-                    const mtk::Primary_Void    aPrimaryOrVoid = mtk::Primary_Void::PRIMARY,
-                    const mtk::Leader_Follower aIsLeader      = mtk::Leader_Follower::LEADER ) const;
-
-            //------------------------------------------------------------------------------
-            /*
-             * Compute the measure derivatives of the cells in the void or primary phase
-             */
-            moris::Matrix< DDRMat > compute_cluster_cell_measure_derivative(
-                    const mtk::Primary_Void    aPrimaryOrVoid = mtk::Primary_Void::PRIMARY,
-                    const mtk::Leader_Follower aIsLeader      = mtk::Leader_Follower::LEADER );
-
-            //------------------------------------------------------------------------------
-            /*
-             * Compute the side measure (surface area 3d or length 2d) of the cells in the void or primary phase on the side set.
-             * Only valid on side cluster type mtk clusters
-             */
-            moris::real compute_cluster_cell_side_measure(
-                    const mtk::Primary_Void    aPrimaryOrVoid = mtk::Primary_Void::PRIMARY,
-                    const mtk::Leader_Follower aIsLeader      = mtk::Leader_Follower::LEADER ) const;
-
-            //------------------------------------------------------------------------------
-            /*
-             * Compute the side measure derivatives in the void or primary phase on the side set.
-             * Only valid on side cluster type mtk clusters
-             */
-            moris::Matrix< DDRMat > compute_cluster_cell_side_measure_derivative(
-                    const mtk::Primary_Void    aPrimaryOrVoid = mtk::Primary_Void::PRIMARY,
-                    const mtk::Leader_Follower aIsLeader      = mtk::Leader_Follower::LEADER );
-
-            //------------------------------------------------------------------------------
-            /*
-             * Compute the element size (length) of the cells in the void or primary phase
-             */
-            moris::real compute_cluster_cell_length_measure(
-                    const mtk::Primary_Void    aPrimaryOrVoid = mtk::Primary_Void::PRIMARY,
-                    const mtk::Leader_Follower aIsLeader      = mtk::Leader_Follower::LEADER ) const;
-
-            //------------------------------------------------------------------------------
-            /*
-             * Compute the element size (length) derivatives of the cells in the void or primary phase
-             */
-            moris::Matrix< DDRMat > compute_cluster_cell_length_measure_derivative(
-                    const mtk::Primary_Void    aPrimaryOrVoid = mtk::Primary_Void::PRIMARY,
-                    const mtk::Leader_Follower aIsLeader      = mtk::Leader_Follower::LEADER );
-
-            //------------------------------------------------------------------------------
-            /*
-             * Compute the ip element size (length) leader or follower
-             * @param[ in ] aIsLeader enum for leader or follower
-             */
-            moris::real compute_ip_cell_length_measure(
-                    const mtk::Leader_Follower aIsLeader ) const;
-
-            //------------------------------------------------------------------------------
-            /**
-             * compute the cluster volume by calling MTK cell function
-             */
-            real compute_volume();
-
-            //------------------------------------------------------------------------------
-            /**
-             * compute the IG cells volumes by calling MTK cell function
-             */
-            Matrix< DDRMat > compute_element_volumes();
-
-            //------------------------------------------------------------------------------
-            /**
-             * compute the cluster volume by numerical integrating IG elements in FEM
-             */
-            real compute_volume_in_fem();
-
-            /**
-             * @brief The cluster might have some mtk cells in their elements added multiple times to it (e.g. in a nonconformal set, a cell might have two different follower cells).
-             * This method will return only the unique cells that have been used in the elements of the cluster.
-             * @note  The (nonconformal) cluster contains cells [ 1, 2, 3 ] and the follower cluster contains cells [ 5, 6, 7 ].
-             * If the leader-follower pairing is as follows (the elements are stored at the 'local index' position in the vector of elements):
-             * @verbatim
-             *  Local | Leader | Follower
-             *  Index | Index  |  Index
-             *    0       1   ->   5
-             *    1       1   ->   6
-             *    2       2   ->   6
-             *    3       3   ->   7
-             *  @endverbatim
-             * Cells 1 and 6 will be used twice in the cluster (in the elements 0, 1 and 2) such that they would be counted twice e.g. in the volume computation.
-             * For the leader elements, the method would return the following map:
-             * @verbatim
-             * Cell 1 -> [ 0, 1 ]
-             * Cell 2 -> [ 2 ]
-             * Cell 3 -> [ 3 ]
-             * @endverbatim
-             * And for the follower elements, the method would return the following map:
-             * @verbatim
-             * Cell 5 -> [ 0 ]
-             * Cell 6 -> [ 1, 2 ]
-             * Cell 7 -> [ 3 ]
-             * @endverbatim
-             * @param aLeaderFollowerType whether to return the unique leader or follower elements
-             * @return A map from the cells in the cluster (unique) to the indices of the elements (possibly multiple) in the cluster that use the cell.
-             */
-            std::map< mtk::Cell const *, Vector< moris_index > > get_cell_to_element_map( mtk::Leader_Follower aLeaderFollowerType = mtk::Leader_Follower::LEADER ) const;
-
-            //------------------------------------------------------------------------------
-            /**
-             * compute volume for each element in cluster relative to total volume of all elements;
-             * if volume is zero or negative the return matrix is filled with negative one
-             *
-             * @return vector with relative volumes
-             */
-            Matrix< DDRMat > compute_relative_volume();
-
-            //------------------------------------------------------------------------------
-            /**
-             * compute elements to be considered/ignored for residual and IQI computation
-             */
-            void determine_elements_for_residual_and_iqi_computation();
-
-            //------------------------------------------------------------------------------
-            /*
-             * Compute the threshold such that the total volume of all elements with a relative element volume
-             * smaller than this threshold is less than a give volume error
-             *
-             * @param[ in ] tRelativeElementVolume vector of element volumes
-             * @param[ in ] tVolumeError           acceptable volume erro
-             *
-             * @return threshold value
-             */
-            real compute_volume_drop_threshold(
-                    const Matrix< DDRMat > &tRelativeCellVolume,
-                    const real             &tVolumeError );
-
-            //------------------------------------------------------------------------------
-        };
-
-        //------------------------------------------------------------------------------
-    } /* namespace fem */
-} /* namespace moris */
-=======
     //------------------------------------------------------------------------------
 }    // namespace moris::fem
->>>>>>> 41897dc1
 
 #endif /* SRC_FEM_CL_FEM_CLUSTER_HPP_ */