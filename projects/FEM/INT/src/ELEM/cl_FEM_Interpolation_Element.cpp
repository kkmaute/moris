/*
 * Copyright (c) 2022 University of Colorado
 * Licensed under the MIT license. See LICENSE.txt file in the MORIS root for details.
 *
 *------------------------------------------------------------------------------------
 *
 * cl_FEM_Interpolation_Element.cpp
 *
 */

#include <iostream>
// FEM/INT/src
#include "cl_FEM_Element.hpp"
#include "cl_FEM_Interpolation_Element.hpp"
#include "cl_FEM_Field_Interpolator_Manager.hpp"
#include "cl_MSI_Design_Variable_Interface.hpp"
#include "cl_FEM_Cluster.hpp"
#include "cl_FEM_Set.hpp"
#include "cl_FEM_Model.hpp"
#include "cl_FEM_Field.hpp"
// SOL/src
#include "cl_MTK_Nonconformal_Side_Cluster.hpp"
#include "cl_SOL_Dist_Vector.hpp"
// LINALG/src
#include "fn_isfinite.hpp"
#include "cl_FEM_Element_Nonconformal_Sideset.hpp"


#include <iterator>
#include <map>
#include <ml_utils.h>

namespace moris
{
    namespace fem
    {
        //------------------------------------------------------------------------------

        Interpolation_Element::Interpolation_Element(
<<<<<<< HEAD
                const Element_Type                aElementType,
                const Vector< const mtk::Cell* >& aInterpolationCell,
                const Vector< Node_Base* >&       aNodes,
                Set*                              aSet )
=======
                const Element_Type               aElementType,
                const Vector< const mtk::Cell* >&  aInterpolationCell,
                const Vector< Node_Base* >& aNodes,
                Set*                             aSet )
>>>>>>> 1f8cbf7b
                : MSI::Equation_Object( aSet )
                , mSet( aSet )
                , mElementType( aElementType )
        {
            // fill the leader interpolation cell
            mLeaderInterpolationCell = aInterpolationCell( 0 );

            // get vertices from cell
<<<<<<< HEAD
            moris::Vector< mtk::Vertex* > tVertices =
=======
            Vector< mtk::Vertex* > tVertices =
>>>>>>> 1f8cbf7b
                    mLeaderInterpolationCell->get_vertex_pointers();

            // get number of vertices from cell
            uint tNumOfVertices = tVertices.size();

            // assign node object
            mNodeObj.resize( 1 );
            mNodeObj( 0 ).resize( tNumOfVertices, nullptr );

            // fill leader node objects
            for ( uint iVertex = 0; iVertex < tNumOfVertices; iVertex++ )
            {
                mNodeObj( 0 )( iVertex ) = aNodes( tVertices( iVertex )->get_index() );
            }

            // if double sided sideset
            if ( mElementType == fem::Element_Type::DOUBLE_SIDESET
                    || mElementType == fem::Element_Type::NONCONFORMAL_SIDESET )
            {
                // fill the follower interpolation cell
                mFollowerInterpolationCell = aInterpolationCell( 1 );

                // get vertices from cell
<<<<<<< HEAD
                moris::Vector< mtk::Vertex* > tFollowerVertices =
=======
                Vector< mtk::Vertex* > tFollowerVertices =
>>>>>>> 1f8cbf7b
                        mFollowerInterpolationCell->get_vertex_pointers();

                // get number of vertices from cell
                uint tNumOfFollowerVertices = tFollowerVertices.size();

                // assign node object
                mNodeObj.resize( 2 );
                mNodeObj( 1 ).resize( tNumOfFollowerVertices, nullptr );

                // fill follower node objects
                for ( uint iVertex = 0; iVertex < tNumOfFollowerVertices; iVertex++ )
                {
                    mNodeObj( 1 )( iVertex ) = aNodes( tFollowerVertices( iVertex )->get_index() );
                }
            }
        }

        //------------------------------------------------------------------------------

        void
        Interpolation_Element::set_cluster(
                std::shared_ptr< fem::Cluster > aCluster,
                const uint                      aFemMeshIndex )
        {
            // if mesh index is 0 (i.e., forward analysis mesh, IG mesh)
            if ( aFemMeshIndex == 0 )
            {
                // fem cluster with index 0 should be set only once and shall not be changed
                MORIS_ASSERT( !( mFemCluster.size() >= 1 ),
                        "Interpolation_Element::set_cluster() - first fem cluster is already set" );
            }

            // get max size for fem cluster list
            sint tSize = std::max( (sint)mFemCluster.size(), (sint)aFemMeshIndex + 1 );

            // resize fem cluster list
            mFemCluster.resize( tSize );

            // add the fem cluster to the list
            mFemCluster( aFemMeshIndex ) = aCluster;
        }

        //------------------------------------------------------------------------------

        const std::shared_ptr< fem::Cluster >&
        Interpolation_Element::get_cluster( const uint aIndex )
        {
            MORIS_ERROR( aIndex < mFemCluster.size(),
                    "Interpolation_Element::get_cluster - index out of bounds.\n" );

            return mFemCluster( aIndex );
        }

        //------------------------------------------------------------------------------

        void
        Interpolation_Element::set_field_interpolators_coefficients()
        {
            // dof field interpolators------------------------------------------

            // get leader dof type list from set
<<<<<<< HEAD
            Vector< Vector< MSI::Dof_Type > >& tLeaderDofTypeList = mSet->get_dof_type_list( mtk::Leader_Follower::LEADER );
=======
            Vector< Vector< MSI::Dof_Type > >& tLeaderDofTypeList =
                    mSet->get_dof_type_list( mtk::Leader_Follower::LEADER );
>>>>>>> 1f8cbf7b

            // get number of leader dof types
            uint const tLeaderNumDofTypes = tLeaderDofTypeList.size();

            // loop on the leader dof types
            for ( uint iDOF = 0; iDOF < tLeaderNumDofTypes; iDOF++ )
            {
                // get the ith dof type group
<<<<<<< HEAD
                moris::Vector< MSI::Dof_Type >& tDofTypeGroup = tLeaderDofTypeList( iDOF );
=======
                Vector< MSI::Dof_Type >& tDofTypeGroup = tLeaderDofTypeList( iDOF );
>>>>>>> 1f8cbf7b

                // get the pdof values for the ith dof type group
                Vector< Vector< Matrix< DDRMat > > > tCoeff_Original;
                this->get_my_pdof_values( mSet->mPdofValues, tDofTypeGroup, tCoeff_Original );

                // reshape tCoeffs into the order the cluster expects them
                Matrix< DDRMat > tCoeff;
                this->reshape_pdof_values( tCoeff_Original( 0 ), tCoeff );

                // set field interpolator coefficients
                mSet->get_field_interpolator_manager()->set_coeff_for_type( tDofTypeGroup( 0 ), tCoeff );

                // if previous solution
                if ( mSet->get_time_continuity() )
                {
                    // get the pdof values for the ith dof type group
                    Vector< Vector< Matrix< DDRMat > > > tCoeff_Original;
                    this->get_my_pdof_values( mSet->mPreviousPdofValues, tDofTypeGroup, tCoeff_Original );

                    // reshape tCoeffs into the order the cluster expects them
                    Matrix< DDRMat > tCoeff;
                    this->reshape_pdof_values( tCoeff_Original( 0 ), tCoeff );

                    // set field interpolator coefficients
                    mSet->get_field_interpolator_manager_previous_time()->set_coeff_for_type( tDofTypeGroup( 0 ), tCoeff );
                }

                // if eigen vectors
                if ( mSet->mEigenVectorPdofValues.size() > 0 )
                {
                    // get the pdof values for the ith dof type group
                    Vector< Vector< Matrix< DDRMat > > > tCoeff_Original;
                    this->get_my_pdof_values( mSet->mEigenVectorPdofValues, tDofTypeGroup, tCoeff_Original );

                    // check for consistency of number of eigen vectors
                    MORIS_ASSERT( tCoeff_Original.size() == mSet->mNumEigenVectors,
                            "Interpolation_Element::set_field_interpolators_coefficients - inconsistent number of eigen vectors" );

                    // loop over all eigen vectors
                    for ( uint iv = 0; iv < tCoeff_Original.size(); ++iv )
                    {
                        // reshape tCoeffs into the order the cluster expects them
                        Matrix< DDRMat > tCoeff;
                        this->reshape_pdof_values( tCoeff_Original( iv ), tCoeff );

                        // set field interpolator coefficients
                        mSet->get_field_interpolator_manager_eigen_vectors()->set_coeff_for_type( tDofTypeGroup( 0 ), tCoeff, iv );
                    }
                }
            }

            // get follower dof type list from set
<<<<<<< HEAD
            Vector< Vector< MSI::Dof_Type > >& tFollowerDofTypeList = mSet->get_dof_type_list( mtk::Leader_Follower::FOLLOWER );
=======
            Vector< Vector< MSI::Dof_Type > >& tFollowerDofTypeList =
                    mSet->get_dof_type_list( mtk::Leader_Follower::FOLLOWER );
>>>>>>> 1f8cbf7b

            // get number of follower dof types
            uint const tFollowerNumDofTypes = tFollowerDofTypeList.size();

            // loop on the follower dof types
            for ( uint iDOF = 0; iDOF < tFollowerNumDofTypes; iDOF++ )
            {
                // get the ith dof type group
<<<<<<< HEAD
                moris::Vector< MSI::Dof_Type >& tDofTypeGroup = tFollowerDofTypeList( iDOF );
=======
                Vector< MSI::Dof_Type >& tDofTypeGroup = tFollowerDofTypeList( iDOF );
>>>>>>> 1f8cbf7b

                // get the pdof values for the ith dof type group
                Vector< Vector< Matrix< DDRMat > > > tCoeff_Original;
                this->get_my_pdof_values( mSet->mPdofValues, tDofTypeGroup, tCoeff_Original, mtk::Leader_Follower::FOLLOWER );

                // reshape tCoeffs into the order the cluster expects them
                Matrix< DDRMat > tCoeff;
                this->reshape_pdof_values( tCoeff_Original( 0 ), tCoeff );

                // set the field coefficients
                mSet->get_field_interpolator_manager( mtk::Leader_Follower::FOLLOWER )->set_coeff_for_type( tDofTypeGroup( 0 ), tCoeff );
            }

            // dv field interpolators------------------------------------------

            // get leader dv type list from set
<<<<<<< HEAD
            const Vector< Vector< gen::PDV_Type > >& tLeaderDvTypeList = mSet->get_dv_type_list( mtk::Leader_Follower::LEADER );
=======
            const Vector< Vector< gen::PDV_Type > >& tLeaderDvTypeList =
                    mSet->get_dv_type_list( mtk::Leader_Follower::LEADER );
>>>>>>> 1f8cbf7b

            // get number of leader dv types
            uint const tLeaderNumDvTypes = tLeaderDvTypeList.size();

            // loop on the leader dv types
            for ( uint iDv = 0; iDv < tLeaderNumDvTypes; iDv++ )
            {
                // get the dv type group
<<<<<<< HEAD
                const moris::Vector< gen::PDV_Type >& tDvTypeGroup = tLeaderDvTypeList( iDv );
=======
                const Vector< gen::PDV_Type >& tDvTypeGroup = tLeaderDvTypeList( iDv );
>>>>>>> 1f8cbf7b

                // get the pdv values for the ith dv type group
                // FIXME: the underlying use of the base cell needs to be hidden within PDV
                Vector< Matrix< DDRMat > > tCoeff_Original;
<<<<<<< HEAD
                mSet->get_equation_model()
                        ->get_design_variable_interface()
                        ->get_ip_pdv_value(
                                mLeaderInterpolationCell->get_base_cell()->get_vertex_inds(),
                                tDvTypeGroup,
                                tCoeff_Original );
=======
                mSet->get_equation_model()->get_design_variable_interface()->get_ip_pdv_value(
                        mLeaderInterpolationCell->get_base_cell()->get_vertex_inds(),
                        tDvTypeGroup,
                        tCoeff_Original );
>>>>>>> 1f8cbf7b

                // reshape tCoeffs into the order the FI expects them
                Matrix< DDRMat > tCoeff;
                mSet->get_equation_model()
                        ->get_design_variable_interface()
                        ->reshape_pdv_values( tCoeff_Original, tCoeff );

                // set field interpolator coefficients
                mSet->get_field_interpolator_manager()
                        ->set_coeff_for_type( tDvTypeGroup( 0 ), tCoeff );
            }

            // get follower dv type list from set
            const Vector< Vector< gen::PDV_Type > >& tFollowerDvTypeList =
                    mSet->get_dv_type_list( mtk::Leader_Follower::FOLLOWER );

            // get number of follower dv types
            uint const tFollowerNumDvTypes = tFollowerDvTypeList.size();

            // loop on the follower dv types
            for ( uint iDv = 0; iDv < tFollowerNumDvTypes; iDv++ )
            {
                // get the dv type group
<<<<<<< HEAD
                const moris::Vector< gen::PDV_Type >& tDvTypeGroup = tFollowerDvTypeList( iDv );

                // get the pdv values for the ith dv type group
                Vector< Matrix< DDRMat > > tCoeff_Original;
                mSet->get_equation_model()
                        ->get_design_variable_interface()
                        ->get_ip_pdv_value(
                                mFollowerInterpolationCell->get_base_cell()->get_vertex_inds(),
                                tDvTypeGroup,
                                tCoeff_Original );
=======
                const Vector< gen::PDV_Type >& tDvTypeGroup = tFollowerDvTypeList( iDv );

                // get the pdv values for the ith dv type group
                Vector< Matrix< DDRMat > > tCoeff_Original;
                mSet->get_equation_model()->get_design_variable_interface()->get_ip_pdv_value(
                        mFollowerInterpolationCell->get_base_cell()->get_vertex_inds(),
                        tDvTypeGroup,
                        tCoeff_Original );
>>>>>>> 1f8cbf7b

                // reshape tCoeffs into the order the FI expects them
                Matrix< DDRMat > tCoeff;
                mSet->get_equation_model()
                        ->get_design_variable_interface()
                        ->reshape_pdv_values( tCoeff_Original, tCoeff );

                // set the field coefficients
                mSet->get_field_interpolator_manager( mtk::Leader_Follower::FOLLOWER )
                        ->set_coeff_for_type( tDvTypeGroup( 0 ), tCoeff );
            }

            // field field interpolators------------------------------------------

            // get leader field type list from set
            const Vector< Vector< mtk::Field_Type > >& tLeaderFieldTypeList =
                    mSet->get_field_type_list( mtk::Leader_Follower::LEADER );

            // get number of leader field types
            uint const tLeaderNumFieldTypes = tLeaderFieldTypeList.size();

            // loop on the leader field types
            for ( uint iFi = 0; iFi < tLeaderNumFieldTypes; iFi++ )
            {
                // get the field type group
<<<<<<< HEAD
                const moris::Vector< mtk::Field_Type >& tFieldTypeGroup = tLeaderFieldTypeList( iFi );
=======
                const Vector< mtk::Field_Type >& tFieldTypeGroup = tLeaderFieldTypeList( iFi );
>>>>>>> 1f8cbf7b

                Matrix< IndexMat > const tIPCellIndices = mLeaderInterpolationCell->get_vertex_inds();

                Matrix< DDRMat > tCoeff;
                mSet->get_fem_model()->get_field( tFieldTypeGroup( 0 ) )->get_values( tIPCellIndices, tCoeff, tFieldTypeGroup );

                // FIXME implement reshape for vector fields

                // set field interpolator coefficients
                mSet->get_field_interpolator_manager()->set_coeff_for_type( tFieldTypeGroup( 0 ), tCoeff );
            }

            // get follower field type list from set
            const Vector< Vector< mtk::Field_Type > >& tFollowerFieldTypeList =
                    mSet->get_field_type_list( mtk::Leader_Follower::FOLLOWER );

            // get number of follower field types
            uint const tFollowerNumFieldTypes = tFollowerFieldTypeList.size();

            // loop on the follower field types
            for ( uint iFi = 0; iFi < tFollowerNumFieldTypes; iFi++ )
            {
                // get the field type group
<<<<<<< HEAD
                const moris::Vector< mtk::Field_Type >& tFieldTypeGroup = tFollowerFieldTypeList( iFi );
=======
                const Vector< mtk::Field_Type >& tFieldTypeGroup = tFollowerFieldTypeList( iFi );
>>>>>>> 1f8cbf7b

                Matrix< IndexMat > const tIPCellIndices = mFollowerInterpolationCell->get_vertex_inds();

                Matrix< DDRMat > tCoeff;
                mSet->get_fem_model()->get_field( tFieldTypeGroup( 0 ) )->get_values( tIPCellIndices, tCoeff, tFieldTypeGroup );

                // FIXME implement reshape for vector fields

                // set field interpolator coefficients
                mSet->get_field_interpolator_manager( mtk::Leader_Follower::FOLLOWER )->set_coeff_for_type( tFieldTypeGroup( 0 ), tCoeff );
            }

            // geometry interpolators------------------------------------------
            // set the IP geometry interpolator physical space and time coefficients for the leader
            Geometry_Interpolator* tLeaderGeometryInterpolator = mSet->get_field_interpolator_manager( mtk::Leader_Follower::LEADER )->get_IP_geometry_interpolator();
            tLeaderGeometryInterpolator->set_space_coeff( mLeaderInterpolationCell->get_vertex_coords() );
            tLeaderGeometryInterpolator->set_param_coeff();
            tLeaderGeometryInterpolator->set_time_coeff( this->get_time() );

            // if double sideset
            if ( ( mElementType == fem::Element_Type::DOUBLE_SIDESET ) || ( mElementType == fem::Element_Type::NONCONFORMAL_SIDESET ) )
            {
                // set the IP geometry interpolator physical space and time coefficients for the follower
                Geometry_Interpolator* tFollowerGeometryInterpolator = mSet->get_field_interpolator_manager( mtk::Leader_Follower::FOLLOWER )->get_IP_geometry_interpolator();
                tFollowerGeometryInterpolator->set_space_coeff( mFollowerInterpolationCell->get_vertex_coords() );
                tFollowerGeometryInterpolator->set_time_coeff( this->get_time() );
            }

            // if time sideset
            if ( mElementType == fem::Element_Type::TIME_SIDESET )
            {
                // set the IP geometry interpolator physical space and time coefficients for the previous
                mSet->get_field_interpolator_manager_previous_time( mtk::Leader_Follower::LEADER )->get_IP_geometry_interpolator()->set_space_coeff( mLeaderInterpolationCell->get_vertex_coords() );
                mSet->get_field_interpolator_manager_previous_time( mtk::Leader_Follower::LEADER )->get_IP_geometry_interpolator()->set_time_coeff( this->get_previous_time() );
            }

            // if eigen vectors
            if ( mSet->mEigenVectorPdofValues.size() > 0 )
            {
                // set the IP geometry interpolator physical space and time coefficients for eigen vectors
                mSet->get_field_interpolator_manager_eigen_vectors( mtk::Leader_Follower::LEADER )->get_IP_geometry_interpolator()->set_space_coeff( mLeaderInterpolationCell->get_vertex_coords() );
                mSet->get_field_interpolator_manager_eigen_vectors( mtk::Leader_Follower::LEADER )->get_IP_geometry_interpolator()->set_time_coeff( this->get_time() );
            }
        }

        //------------------------------------------------------------------------------

        void
        Interpolation_Element::fill_mat_pdv_assembly_vector()
        {
            // get the design variable interface
            MSI::Design_Variable_Interface* tDVInterface =
                    mSet->mEquationModel->get_design_variable_interface();

            // get the list of requested dv types by the opt solver
<<<<<<< HEAD
            moris::Vector< moris::Vector< enum gen::PDV_Type > > tRequestedDvTypes;
=======
            Vector< Vector< enum gen::PDV_Type > > tRequestedDvTypes;
>>>>>>> 1f8cbf7b
            mSet->get_ip_dv_types_for_set( tRequestedDvTypes );

            // reset material pdv assembly vector
            mSet->get_mat_pdv_assembly_vector().fill( -1 );

            // init pdv counter
            uint tCounter = 0;

            // get leader vertices from cell
            Matrix< IndexMat > tLeaderVerticesInds =
                    mLeaderInterpolationCell->get_base_cell()->get_vertex_inds();

            // loop over the dv types
            for ( uint Ik = 0; Ik < tRequestedDvTypes.size(); Ik++ )
            {
                // get dv ids for this type and node indices
<<<<<<< HEAD
                moris::Vector< Matrix< IdMat > > tPdvIds;
=======
                Vector< Matrix< IdMat > > tPdvIds;
>>>>>>> 1f8cbf7b

                // get the pdv ids for requested vertices and pdv type
                tDVInterface->get_ip_dv_ids_for_type_and_ind(
                        tLeaderVerticesInds,
                        tRequestedDvTypes( Ik ),
                        tPdvIds );

                // get number of coefficients
                uint tNumCoeff = tPdvIds( 0 ).numel();

                // check that coefficients are larger or equal 0
                MORIS_ASSERT( tPdvIds( 0 ).min() > -1,
                        "Interpolation_Element::fill_mat_pdv_assembly_vector - %s",
                        "Coefficient vector includes negative numbers.\n" );

                // fill the assembly vector with pdv ids
                mSet->get_mat_pdv_assembly_vector()(
                        { tCounter, tCounter + tNumCoeff - 1 } ) = tPdvIds( 0 ).matrix_data();

                // update pdv counter
                tCounter += tNumCoeff;
            }

            // double sided
            if ( ( mElementType == fem::Element_Type::DOUBLE_SIDESET ) || ( mElementType == fem::Element_Type::NONCONFORMAL_SIDESET ) )
            {
                // get follower vertices from cell
                Matrix< IndexMat > tFollowerVerticesInds =
                        mFollowerInterpolationCell->get_base_cell()->get_vertex_inds();

                // get the list of requested dv types by the opt solver for the follower side
                mSet->get_ip_dv_types_for_set( tRequestedDvTypes, mtk::Leader_Follower::FOLLOWER );

                // loop over the dv types
                for ( uint Ik = 0; Ik < tRequestedDvTypes.size(); Ik++ )
                {
                    // get dv ids for this type and node indices
<<<<<<< HEAD
                    moris::Vector< Matrix< IdMat > > tPdvIds;
=======
                    Vector< Matrix< IdMat > > tPdvIds;
>>>>>>> 1f8cbf7b

                    // get the pdv ids for requested vertices and pdv type
                    tDVInterface->get_ip_dv_ids_for_type_and_ind(
                            tFollowerVerticesInds,
                            tRequestedDvTypes( Ik ),
                            tPdvIds );

                    // get number of coefficients
                    uint tNumCoeff = tPdvIds( 0 ).numel();

                    // check that coefficients are larger or equal 0
                    MORIS_ASSERT( tPdvIds( 0 ).min() > -1,
                            "Interpolation_Element::fill_mat_pdv_assembly_vector - %s",
                            "Coefficient vector includes negative numbers.\n" );

                    // fill the assembly vector with pdv ids
                    mSet->get_mat_pdv_assembly_vector()(
                            { tCounter, tCounter + tNumCoeff - 1 } ) = tPdvIds( 0 ).matrix_data();

                    // update pdv counter
                    tCounter += tNumCoeff;
                }
            }
        }

        //------------------------------------------------------------------------------

        void
        Interpolation_Element::compute_jacobian()
        {
            // compute pdof values
            // FIXME do this only once
            this->compute_my_pdof_values();

            // if time continuity set
            if ( mSet->get_time_continuity() )
            {
                // compute pdof values for previous time step
                // FIXME do this only once
                this->compute_previous_pdof_values();
            }

            // initialize the residual
            mSet->initialize_mResidual();

            // initialize the jacobian
            mSet->initialize_mJacobian();

            // set the field interpolators coefficients
            this->set_field_interpolators_coefficients();

            // FIXME should not be like this
            mSet->set_IWG_field_interpolator_managers();

            // set cluster for stabilization parameter
            mSet->set_IWG_cluster_for_stabilization_parameters( mFemCluster( 0 ).get() );

            // ask cluster to compute jacobian
            mFemCluster( 0 )->compute_jacobian();
        }

        //------------------------------------------------------------------------------

        void
        Interpolation_Element::compute_residual()
        {
            // Fixme do this only once
            this->compute_my_pdof_values();

            // if time continuity set
            if ( mSet->get_time_continuity() )
            {
                // compute pdof values for previous time step
                // FIXME do this only once
                this->compute_previous_pdof_values();
            }

            // initialize the residual
            mSet->initialize_mResidual();

            // initialize the jacobian
            mSet->initialize_mJacobian();

            // set the field interpolators coefficients
            this->set_field_interpolators_coefficients();

            // FIXME should not be like this
            mSet->set_IWG_field_interpolator_managers();

            // set cluster for stabilization parameter
            mSet->set_IWG_cluster_for_stabilization_parameters( mFemCluster( 0 ).get() );

            if ( mSet->mEquationModel->get_is_forward_analysis() )
            {
                // FIXME should not be like this
                mSet->set_IWG_field_interpolator_managers();

                // set cluster for stabilization parameter
                mSet->set_IWG_cluster_for_stabilization_parameters( mFemCluster( 0 ).get() );

                // ask cluster to compute residual
                mFemCluster( 0 )->compute_residual();
            }
            else if ( ( !mSet->mEquationModel->get_is_forward_analysis() ) && ( mSet->get_number_of_requested_IQIs() > 0 ) )
            {
                // FIXME should not be like this
                mSet->set_IQI_field_interpolator_managers();

                // set cluster for stabilization parameter
                mSet->set_IQI_cluster_for_stabilization_parameters( mFemCluster( 0 ).get() );

                // ask cluster to compute jacobian
                mFemCluster( 0 )->compute_dQIdu();
            }
        }

        //------------------------------------------------------------------------------

        void
        Interpolation_Element::compute_jacobian_and_residual()
        {
            // Fixme do this only once
            this->compute_my_pdof_values();

            // if time continuity set
            if ( mSet->get_time_continuity() )
            {
                // compute pdof values for previous time step
                // FIXME do this only once
                this->compute_previous_pdof_values();
            }

            // initialize the Jacobian
            mSet->initialize_mJacobian();

            // initialize the residual
            mSet->initialize_mResidual();

            // set the field interpolators coefficients
            this->set_field_interpolators_coefficients();

            // FIXME should not be like this
            mSet->set_IWG_field_interpolator_managers();

            // set cluster for stabilization parameter
            mSet->set_IWG_cluster_for_stabilization_parameters( mFemCluster( 0 ).get() );

            if ( ( !mSet->mEquationModel->get_is_forward_analysis() ) && ( mSet->get_number_of_requested_IQIs() > 0 ) )
            {
                // FIXME should not be like this
                mSet->set_IQI_field_interpolator_managers();

                // set cluster for stabilization parameter
                mSet->set_IQI_cluster_for_stabilization_parameters( mFemCluster( 0 ).get() );
            }

            // ask cluster to compute Jacobian and residual
            mFemCluster( 0 )->compute_jacobian_and_residual();
        }

        //------------------------------------------------------------------------------

        void
        Interpolation_Element::compute_dRdp()
        {
            // compute pdof values
            // FIXME do this only once
            this->compute_my_pdof_values();

            // if time continuity set
            if ( mSet->get_time_continuity() )
            {
                // compute pdof values for previous time step
                // FIXME do this only once
                this->compute_previous_pdof_values();
            }

            // init geo pdv assembly map
            mSet->create_geo_pdv_assembly_map( mFemCluster( 0 ) );

            // init dRdp
            mSet->initialize_mdRdpMat();
            mSet->initialize_mdRdpGeo( mFemCluster( 0 ) );

            // as long as dRdp is computed with FD we need this
            mSet->initialize_mResidual();

            // set the field interpolators coefficients
            this->set_field_interpolators_coefficients();

            // FIXME should not be like this
            mSet->set_IWG_field_interpolator_managers();

            // set cluster for stabilization parameter
            mSet->set_IWG_cluster_for_stabilization_parameters( mFemCluster( 0 ).get() );

            // ask cluster to compute jacobian
            mFemCluster( 0 )->compute_dRdp();
        }

        //------------------------------------------------------------------------------

        void
        Interpolation_Element::compute_dQIdp_explicit()
        {
            // initialize IP and IG pdv assembly maps
            this->fill_mat_pdv_assembly_vector();
            mSet->create_geo_pdv_assembly_map( mFemCluster( 0 ) );

            // get the assembly vector
            const Matrix< DDSMat >& tLocalToGlobalIdsIPPdv =
                    mEquationSet->get_mat_pdv_assembly_vector();

            // get the assembly vector
            const Matrix< DDSMat >& tLocalToGlobalIdsIGPdv =
                    mEquationSet->get_geo_pdv_assembly_vector();

            // if there is no pdv defined, return
            if ( tLocalToGlobalIdsIPPdv.numel() == 0 && tLocalToGlobalIdsIGPdv.numel() == 0 )
            {
                return;
            }

            // compute pdof values
            // FIXME do this only once
            this->compute_my_pdof_values();

            // if time continuity set
            if ( mSet->get_time_continuity() )
            {
                // compute pdof values for previous time step
                // FIXME do this only once
                this->compute_previous_pdof_values();
            }

            // set the field interpolators coefficients
            this->set_field_interpolators_coefficients();

            // FIXME should not be like this
            mSet->set_IQI_field_interpolator_managers();

            // set cluster for stabilization parameter
            mSet->set_IQI_cluster_for_stabilization_parameters( mFemCluster( 0 ).get() );

            // initialize dQIdp
            mSet->initialize_mdQIdpMat();
            mSet->initialize_mdQIdpGeo( mFemCluster( 0 ) );

            // ask cluster to compute jacobian
            mFemCluster( 0 )->compute_dQIdp_explicit();

            // Assembly for the IP pdv
            //----------------------------------------------------------------------------------------
            // if assembly vector is not empty
            if ( tLocalToGlobalIdsIPPdv.numel() != 0 )
            {
                // loop over the IP pdv
                uint tNumIQIs = mSet->mdQIdp( 0 ).size();
                for ( uint Ik = 0; Ik < tNumIQIs; Ik++ )
                {
                    // assemble explicit dQIdpMat into multivector
                    mEquationSet->get_equation_model()->get_explicit_dQidp()->sum_into_global_values(
                            tLocalToGlobalIdsIPPdv,
                            mSet->mdQIdp( 0 )( Ik ),
                            Ik );
                }
            }

            // Assembly for the IG pdv
            //----------------------------------------------------------------------------------------
            // if assembly vector is not empty
            if ( tLocalToGlobalIdsIGPdv.numel() != 0 )
            {
                // loop over the IG pdv
                uint tNumIQIs = mSet->mdQIdp( 1 ).size();
                for ( uint Ik = 0; Ik < tNumIQIs; Ik++ )
                {
                    // assemble explicit dQIdpGeo into multivector
                    mEquationSet->get_equation_model()->get_explicit_dQidp()->sum_into_global_values(
                            tLocalToGlobalIdsIGPdv,
                            mSet->mdQIdp( 1 )( Ik ),
                            Ik );
                }
            }
        }

        //------------------------------------------------------------------------------

        void
        Interpolation_Element::compute_dQIdp_explicit_implicit()
        {
            // fill IP pdv assembly vector
            this->fill_mat_pdv_assembly_vector();

            // make sure this is done on the FEM clusters and not on the VIS clusters
            MORIS_ASSERT( !mFemCluster( 0 )->is_VIS_cluster(),
                    "FEM::Set::compute_dQIdp_explicit_implicit() - "
                    "Trying to compute sensitivities on a VIS cluster. This shouldn't happen." );

            // init IG pdv assembly map
            mSet->create_geo_pdv_assembly_map( mFemCluster( 0 ) );

            // get the IP pdv assembly vector
            const Matrix< DDSMat >& tLocalToGlobalIdsIPPdv =
                    mEquationSet->get_mat_pdv_assembly_vector();

            // get the IG pdv assembly vector
            const Matrix< DDSMat >& tLocalToGlobalIdsIGPdv =
                    mEquationSet->get_geo_pdv_assembly_vector();

            // if there is no pdv defined, return
            if ( tLocalToGlobalIdsIPPdv.numel() == 0 && tLocalToGlobalIdsIGPdv.numel() == 0 )
            {
                return;
            }

            // init dRdp
            mSet->initialize_mdRdpMat();
            mSet->initialize_mdRdpGeo( mFemCluster( 0 ) );

            // initialize dQIdp
            mSet->initialize_mdQIdpMat();
            mSet->initialize_mdQIdpGeo( mFemCluster( 0 ) );

            // as long as dRdp is computed with FD,
            // we need to init the residual storage
            mSet->initialize_mResidual();

            // compute pdof values
            // FIXME do this only once
            this->compute_my_pdof_values();

            // if time continuity set
            if ( mSet->get_time_continuity() )
            {
                // compute pdof values for previous time step
                // FIXME do this only once
                this->compute_previous_pdof_values();
            }

            // set the field interpolators coefficients
            this->set_field_interpolators_coefficients();

            // FIXME should not be like this
            mSet->set_IWG_field_interpolator_managers();

            // set cluster for stabilization parameter
            mSet->set_IWG_cluster_for_stabilization_parameters( mFemCluster( 0 ).get() );

            // FIXME should not be like this
            mSet->set_IQI_field_interpolator_managers();

            // set cluster for stabilization parameter
            mSet->set_IQI_cluster_for_stabilization_parameters( mFemCluster( 0 ).get() );

            // ask cluster to compute jacobian
            mFemCluster( 0 )->compute_dRdp_and_dQIdp();

            // get reference to computed dRdp
<<<<<<< HEAD
            moris::Vector< Matrix< DDRMat > >& tdRdp = mEquationSet->get_drdp();
=======
            Vector< Matrix< DDRMat > >& tdRdp = mEquationSet->get_drdp();
>>>>>>> 1f8cbf7b

            // extract adjoint values for this equation object
            this->compute_my_adjoint_values();

            // get number of RHS
            uint tNumRHS = mSet->mAdjointPdofValues.size();

            // get number of pdof values
            uint tNumPdofValues = tdRdp( 0 ).n_rows();

            // reorder adjoint values following the requested dof types order
            Matrix< DDRMat > tAdjointPdofValuesReordered;

            // get leader dof type list from set
            const Vector< Vector< MSI::Dof_Type > >& tLeaderDofTypeGroup =
                    mSet->get_dof_type_list( mtk::Leader_Follower::LEADER );

            // get number of leader dof types
            uint tNumLeaderDofTypes = tLeaderDofTypeGroup.size();

            // get follower dof type list from set
            const Vector< Vector< MSI::Dof_Type > >& tFollowerDofTypeGroup =
                    mSet->get_dof_type_list( mtk::Leader_Follower::FOLLOWER );

            // get number of follower dof types
            uint tNumFollowerDofTypes = tFollowerDofTypeGroup.size();

            // loop over the RHS
            for ( uint Ik = 0; Ik < tNumRHS; Ik++ )
            {
                // set size for reordered adjoint values
                tAdjointPdofValuesReordered.set_size( tNumPdofValues, 1, 0.0 );

                // loop over the leader dof types
                for ( uint Ia = 0; Ia < tNumLeaderDofTypes; Ia++ )
                {
                    // get the adjoint values for the ith dof type group
                    Vector< Vector< Matrix< DDRMat > > > tLeaderAdjointOriginal;
                    this->get_my_pdof_values(
                            mSet->mAdjointPdofValues,
                            tLeaderDofTypeGroup( Ia ),
                            tLeaderAdjointOriginal,
                            mtk::Leader_Follower::LEADER );

                    // reshape adjoint values
                    Matrix< DDRMat > tLeaderAdjointCoeff;
                    this->reshape_pdof_values_vector( tLeaderAdjointOriginal( Ik ), tLeaderAdjointCoeff );

                    // get indices for begin and end
                    uint tDofIndex   = mSet->get_dof_index_for_type( tLeaderDofTypeGroup( Ia )( 0 ), mtk::Leader_Follower::LEADER );
                    uint tStartIndex = mSet->get_res_dof_assembly_map()( tDofIndex )( 0, 0 );
                    uint tStopIndex  = mSet->get_res_dof_assembly_map()( tDofIndex )( 0, 1 );

                    // fill reordered adjoint pdof values
                    tAdjointPdofValuesReordered( { tStartIndex, tStopIndex } ) =
                            tLeaderAdjointCoeff.matrix_data();
                }

                // loop over the follower dof types
                for ( uint Ia = 0; Ia < tNumFollowerDofTypes; Ia++ )
                {
                    // get the adjoint values for the ith dof type group
                    Vector< Vector< Matrix< DDRMat > > > tFollowerAdjointOriginal;
                    this->get_my_pdof_values(
                            mSet->mAdjointPdofValues,
                            tFollowerDofTypeGroup( Ia ),
                            tFollowerAdjointOriginal,
                            mtk::Leader_Follower::FOLLOWER );

                    // reshape adjoint values
                    Matrix< DDRMat > tFollowerAdjointCoeff;
                    this->reshape_pdof_values_vector( tFollowerAdjointOriginal( Ik ), tFollowerAdjointCoeff );

                    // get indices for begin and end
                    uint tDofIndex   = mSet->get_dof_index_for_type( tFollowerDofTypeGroup( Ia )( 0 ), mtk::Leader_Follower::FOLLOWER );
                    uint tStartIndex = mSet->get_res_dof_assembly_map()( tDofIndex )( 0, 0 );
                    uint tStopIndex  = mSet->get_res_dof_assembly_map()( tDofIndex )( 0, 1 );

                    // fill reordered adjoint pdof values
                    tAdjointPdofValuesReordered( { tStartIndex, tStopIndex } ) =
                            tFollowerAdjointCoeff.matrix_data();
                }

                // Assembly for the IP pdv
                //----------------------------------------------------------------------------------------
                // if the assembly vector is not empty
                if ( tLocalToGlobalIdsIPPdv.numel() != 0 )
                {
                    // assemble explicit dQIdpMat into multivector
                    mEquationSet->get_equation_model()->get_explicit_dQidp()->sum_into_global_values(
                            tLocalToGlobalIdsIPPdv,
                            mSet->mdQIdp( 0 )( Ik ),
                            Ik );

                    // post multiplication of adjoint values time dRdp
                    Matrix< DDRMat > tLocalIPdQiDp =
                            -1.0 * trans( tAdjointPdofValuesReordered ) * tdRdp( 0 );

                    // assemble implicit dQidp into multivector
                    mEquationSet->get_equation_model()->get_implicit_dQidp()->sum_into_global_values(
                            tLocalToGlobalIdsIPPdv,
                            tLocalIPdQiDp,
                            Ik );
                }

                // Assembly for the IG pdv
                //----------------------------------------------------------------------------------------
                // if assembly vector is not empty
                if ( tLocalToGlobalIdsIGPdv.numel() != 0 )
                {
                    // assemble explicit dQIdpGeo into multivector
                    mEquationSet->get_equation_model()->get_explicit_dQidp()->sum_into_global_values(
                            tLocalToGlobalIdsIGPdv,
                            mSet->mdQIdp( 1 )( Ik ),
                            Ik );

                    // post multiplication of adjoint values time dRdp
                    Matrix< DDRMat > tLocalIGdQiDp =
                            -1.0 * trans( tAdjointPdofValuesReordered ) * tdRdp( 1 );

                    // assemble implicit dQidp into multivector
                    mEquationSet->get_equation_model()->get_implicit_dQidp()->sum_into_global_values(
                            tLocalToGlobalIdsIGPdv,
                            tLocalIGdQiDp,
                            Ik );
                }
            }
        }

        //-------------------------------------------------------------------------------------------------

        void
        Interpolation_Element::compute_dQIdp_implicit()
        {
            // fill IP pdv assembly vector
            this->fill_mat_pdv_assembly_vector();

            // init IG pdv assembly map
            mSet->create_geo_pdv_assembly_map( mFemCluster( 0 ) );

            // get the IP pdv assembly vector
            const Matrix< DDSMat >& tLocalToGlobalIdsIPPdv =
                    mEquationSet->get_mat_pdv_assembly_vector();

            // get the IG pdv assembly vector
            const Matrix< DDSMat >& tLocalToGlobalIdsIGPdv =
                    mEquationSet->get_geo_pdv_assembly_vector();

            // if there is no pdv defined, return
            if ( tLocalToGlobalIdsIPPdv.numel() == 0 && tLocalToGlobalIdsIGPdv.numel() == 0 )
            {
                return;
            }

            // init dRdp
            mSet->initialize_mdRdpMat();
            mSet->initialize_mdRdpGeo( mFemCluster( 0 ) );

            // as long as dRdp is computed with FD,
            // we need to init the residual storage
            mSet->initialize_mResidual();

            // compute pdof values
            // FIXME do this only once
            this->compute_my_pdof_values();

            // if time continuity set
            if ( mSet->get_time_continuity() )
            {
                // compute pdof values for previous time step
                // FIXME do this only once
                this->compute_previous_pdof_values();
            }

            // set the field interpolators coefficients
            this->set_field_interpolators_coefficients();

            // FIXME should not be like this
            mSet->set_IWG_field_interpolator_managers();

            // set cluster for stabilization parameter
            mSet->set_IWG_cluster_for_stabilization_parameters( mFemCluster( 0 ).get() );

            // ask cluster to compute dRdp
            mFemCluster( 0 )->compute_dRdp();

            // get reference to computed dRdp
<<<<<<< HEAD
            moris::Vector< Matrix< DDRMat > >& tdRdp = mEquationSet->get_drdp();
=======
            Vector< Matrix< DDRMat > >& tdRdp = mEquationSet->get_drdp();
>>>>>>> 1f8cbf7b

            // extract adjoint values for this equation object
            this->compute_my_adjoint_values();

            // get number of  RHS
            uint tNumRHS = mSet->mAdjointPdofValues.size();

            // get number of pdof values
            uint tNumPdofValues = tdRdp( 0 ).n_rows();

            // reorder adjoint values following the requested dof types order
            Matrix< DDRMat > tAdjointPdofValuesReordered;

            // get leader dof type list from set
            const Vector< Vector< MSI::Dof_Type > >& tLeaderDofTypeGroup =
                    mSet->get_dof_type_list( mtk::Leader_Follower::LEADER );

            // get number of leader dof types
            uint tNumLeaderDofTypes = tLeaderDofTypeGroup.size();

            // get follower dof type list from set
            const Vector< Vector< MSI::Dof_Type > >& tFollowerDofTypeGroup =
                    mSet->get_dof_type_list( mtk::Leader_Follower::FOLLOWER );

            // get number of follower dof types
            uint tNumFollowerDofTypes = tFollowerDofTypeGroup.size();

            // loop over the RHS
            for ( uint Ik = 0; Ik < tNumRHS; Ik++ )
            {
                // set size for reordered adjoint values
                tAdjointPdofValuesReordered.set_size( tNumPdofValues, 1, 0.0 );

                // loop over the leader dof types
                for ( uint Ia = 0; Ia < tNumLeaderDofTypes; Ia++ )
                {
                    // get the adjoint values for the ith dof type group
                    Vector< Vector< Matrix< DDRMat > > > tLeaderAdjointOriginal;
                    this->get_my_pdof_values(
                            mSet->mAdjointPdofValues,
                            tLeaderDofTypeGroup( Ia ),
                            tLeaderAdjointOriginal,
                            mtk::Leader_Follower::LEADER );

                    // reshape adjoint values
                    Matrix< DDRMat > tLeaderAdjointCoeff;
                    this->reshape_pdof_values_vector( tLeaderAdjointOriginal( Ik ), tLeaderAdjointCoeff );

                    // get indices for begin and end
                    uint tDofIndex   = mSet->get_dof_index_for_type( tLeaderDofTypeGroup( Ia )( 0 ), mtk::Leader_Follower::LEADER );
                    uint tStartIndex = mSet->get_res_dof_assembly_map()( tDofIndex )( 0, 0 );
                    uint tStopIndex  = mSet->get_res_dof_assembly_map()( tDofIndex )( 0, 1 );

                    // fill reordered adjoint pdof values
                    tAdjointPdofValuesReordered( { tStartIndex, tStopIndex } ) =
                            tLeaderAdjointCoeff.matrix_data();
                }

                // loop over the follower dof types
                for ( uint Ia = 0; Ia < tNumFollowerDofTypes; Ia++ )
                {
                    // get the adjoint values for the ith dof type group
                    Vector< Vector< Matrix< DDRMat > > > tFollowerAdjointOriginal;
                    this->get_my_pdof_values(
                            mSet->mAdjointPdofValues,
                            tFollowerDofTypeGroup( Ia ),
                            tFollowerAdjointOriginal,
                            mtk::Leader_Follower::FOLLOWER );

                    // reshape adjoint values
                    Matrix< DDRMat > tFollowerAdjointCoeff;
                    this->reshape_pdof_values_vector( tFollowerAdjointOriginal( Ik ), tFollowerAdjointCoeff );

                    // get indices for begin and end
                    uint tDofIndex   = mSet->get_dof_index_for_type( tFollowerDofTypeGroup( Ia )( 0 ), mtk::Leader_Follower::FOLLOWER );
                    uint tStartIndex = mSet->get_res_dof_assembly_map()( tDofIndex )( 0, 0 );
                    uint tStopIndex  = mSet->get_res_dof_assembly_map()( tDofIndex )( 0, 1 );

                    // fill reordered adjoint pdof values
                    tAdjointPdofValuesReordered( { tStartIndex, tStopIndex } ) =
                            tFollowerAdjointCoeff.matrix_data();
                }

                // Assembly for the IP pdv
                //----------------------------------------------------------------------------------------
                // if the assembly vector is not empty
                if ( tLocalToGlobalIdsIPPdv.numel() != 0 )
                {
                    // post multiplication of adjoint values time dRdp
                    Matrix< DDRMat > tLocalIPdQiDp =
                            -1.0 * trans( tAdjointPdofValuesReordered ) * tdRdp( 0 );

                    // assemble implicit dQidp into multivector
                    mEquationSet->get_equation_model()->get_implicit_dQidp()->sum_into_global_values(
                            tLocalToGlobalIdsIPPdv,
                            tLocalIPdQiDp,
                            Ik );
                }

                // Assembly for the IG pdv
                //----------------------------------------------------------------------------------------
                // if assembly vector is not empty
                if ( tLocalToGlobalIdsIGPdv.numel() != 0 )
                {
                    // post multiplication of adjoint values time dRdp
                    Matrix< DDRMat > tLocalIGdQiDp =
                            -1.0 * trans( tAdjointPdofValuesReordered ) * tdRdp( 1 );

                    // assemble implicit dQidp into multivector
                    mEquationSet->get_equation_model()->get_implicit_dQidp()->sum_into_global_values(
                            tLocalToGlobalIdsIGPdv,
                            tLocalIGdQiDp,
                            Ik );
                }
            }
        }

        //------------------------------------------------------------------------------

        void
        Interpolation_Element::compute_dQIdu()
        {
            // compute pdof values
            // FIXME do this only once
            this->compute_my_pdof_values();

            // if time continuity set
            if ( mSet->get_time_continuity() )
            {
                // compute pdof values for previous time step
                // FIXME do this only once
                this->compute_previous_pdof_values();
            }

            // set the field interpolators coefficients
            this->set_field_interpolators_coefficients();

            // FIXME should not be like this
            mSet->set_IQI_field_interpolator_managers();

            // set cluster for stabilization parameter
            mSet->set_IQI_cluster_for_stabilization_parameters( mFemCluster( 0 ).get() );

            // ask cluster to compute jacobian
            mFemCluster( 0 )->compute_dQIdu();
        }

        //------------------------------------------------------------------------------

        void
        Interpolation_Element::compute_QI()
        {
            // compute pdof values
            // FIXME do this only once
            this->compute_my_pdof_values();

            // if time continuity set
            if ( mSet->get_time_continuity() )
            {
                // compute pdof values for previous time step
                // FIXME do this only once
                this->compute_previous_pdof_values();
            }

            // if eigen vectors
            if ( mSet->mNumEigenVectors )
            {
                // compute pdof values for previous time step
                // FIXME do this only once
                this->compute_my_eigen_vector_values();
            }

            // initialize IQI
            mSet->initialize_mQI();

            // set the field interpolators coefficients
            this->set_field_interpolators_coefficients();

            // FIXME should not be like this
            mSet->set_IQI_field_interpolator_managers();

            // set cluster for stabilization parameter
            mSet->set_IQI_cluster_for_stabilization_parameters( mFemCluster( 0 ).get() );

            // ask cluster to compute quantity of interest
            mFemCluster( 0 )->compute_QI();
        }

        //------------------------------------------------------------------------------

        void
        Interpolation_Element::compute_quantity_of_interest(
                const uint           aFemMeshIndex,
                enum vis::Field_Type aFieldType )
        {
            // compute elemental coefficients and set FIs for evaluating IQIs
            this->setup_IQI_computation();

            // if nodal field
            if ( aFieldType == vis::Field_Type::NODAL )
            {
                // get the type of the current cluster
                enum fem::Element_Type tElementType = mFemCluster( aFemMeshIndex )->get_element_type();

                // compute the nodal values of the requested QIs
                // double sided clusters require additional treatment of the follower side and therefore need special consideration
                if ( tElementType == fem::Element_Type::DOUBLE_SIDESET )
                {
                    this->compute_nodal_QIs_double_sided( aFemMeshIndex );
                }
                else if ( tElementType == fem::Element_Type::NONCONFORMAL_SIDESET )
                {
                    this->compute_nodal_QIs_nonconformal_side( aFemMeshIndex );
                }
                else    // on BULK or SIDESET elements use the default
                {
                    this->compute_nodal_QIs_standard( aFemMeshIndex );
                }
            }

            // if elemental or global field
            else
            {
                // ask cluster to compute quantity of interest
                mFemCluster( aFemMeshIndex )->compute_quantity_of_interest( aFemMeshIndex, aFieldType );
            }
        }

        //------------------------------------------------------------------------------

        void
        Interpolation_Element::setup_IQI_computation()
        {
            // compute pdof values
            this->compute_my_pdof_values();    // FIXME: do this only once

            // if time continuity set
            if ( mSet->get_time_continuity() )
            {
                // compute pdof values for previous time step
                this->compute_previous_pdof_values();    // FIXME: do this only once
            }

            // if eigen vectors
            if ( mSet->mNumEigenVectors )
            {
                // compute pdof values for previous time step
                this->compute_my_eigen_vector_values();    // FIXME: do this only once
            }

            // set the field interpolators coefficients
            this->set_field_interpolators_coefficients();

            // give IQI access to the field interpolator
            mSet->set_IQI_field_interpolator_managers();    // FIXME: should not be like this

            // set cluster for stabilization parameter
            mSet->set_IQI_cluster_for_stabilization_parameters( mFemCluster( 0 ).get() );
        }

        //------------------------------------------------------------------------------

        void
        Interpolation_Element::compute_nodal_QIs_standard(
                const uint           aFemMeshIndex,
                mtk::Leader_Follower aLeaderOrFollowerSide )
        {
            // get the vertex indices on the mesh cluster
            Matrix< IndexMat > tVertexIndices;
            mFemCluster( aFemMeshIndex )->get_vertex_indices_in_cluster_for_visualization( tVertexIndices, aLeaderOrFollowerSide );

            // get the vertices local coordinates on the mesh cluster
            Matrix< moris::DDRMat > tVertexLocalCoords =
                    mFemCluster( aFemMeshIndex )->get_vertices_local_coordinates_wrt_interp_cell( aLeaderOrFollowerSide );

            // get number of vertices on the treated mesh cluster
            uint tNumVertices = tVertexLocalCoords.n_rows();

            // loop over the vertices on the treated mesh cluster
            for ( uint iVertex = 0; iVertex < tNumVertices; iVertex++ )
            {
                // get the i-th vertex's coordinates in the IP parametric space
                Matrix< DDRMat > tNodalPointLocalCoords = tVertexLocalCoords.get_row( iVertex );
                tNodalPointLocalCoords.resize( 1, tNodalPointLocalCoords.numel() + 1 );
                tNodalPointLocalCoords( tNodalPointLocalCoords.numel() - 1 ) = -1.0;
                tNodalPointLocalCoords                                       = trans( tNodalPointLocalCoords );

                // set vertex coordinates for field interpolator
                mSet->get_field_interpolator_manager()->set_space_time( tNodalPointLocalCoords );

                // set vertex coordinates for field interpolator of eigen vectors
                if ( mSet->mNumEigenVectors )
                {
                    mSet->get_field_interpolator_manager_eigen_vectors()->set_space_time( tNodalPointLocalCoords );
                }

                // get the current vertex's coordinates
                moris_index tVertexIndex = tVertexIndices( iVertex );

                // get number of active local IQIs
                uint tNumLocalIQIs = mSet->get_number_of_requested_nodal_IQIs_for_visualization();

                // loop over IQI
                for ( uint iIQI = 0; iIQI < tNumLocalIQIs; iIQI++ )
                {
                    // get requested IQI
                    const std::shared_ptr< IQI >& tReqIQI =
                            mSet->get_requested_nodal_IQIs_for_visualization()( iIQI );

                    // get IQI global index
                    moris_index tGlobalIqiIndex =
                            mSet->get_requested_nodal_IQIs_global_indices_for_visualization()( iIQI );

                    // reset the requested IQI
                    tReqIQI->reset_eval_flags();

                    // compute quantity of interest at evaluation point
                    Matrix< DDRMat > tQINodal( 1, 1, 0.0 );
                    tReqIQI->compute_QI( tQINodal );

                    // assemble the nodal QI value on the set
                    ( *mSet->mSetNodalValues )( tVertexIndex, tGlobalIqiIndex ) = tQINodal( 0 );
                }

            }    // end for: vertices on cluster

        }    // end function: Interpolation_Element::compute_nodal_QIs()

        //------------------------------------------------------------------------------

        void
        Interpolation_Element::compute_nodal_QIs_nonconformal_side( const uint aFemMeshIndex )
        {
            uint                            tNumLocalIQIs = mSet->get_number_of_requested_nodal_IQIs_for_visualization();
            std::shared_ptr< fem::Cluster > tVisCluster   = mFemCluster( aFemMeshIndex );

            Vector< Element* > const                                    tElements = tVisCluster->get_elements();
            std::map< std::pair< moris_index, moris_index >, Element* > tCellIndicesToElementMap;
            for ( auto const & tElement : tVisCluster->get_elements() )
            {
                moris_index tLeaderIndex   = tElement->get_mtk_cell( mtk::Leader_Follower::LEADER )->get_index();
                moris_index tFollowerIndex = tElement->get_mtk_cell( mtk::Leader_Follower::FOLLOWER )->get_index();

                tCellIndicesToElementMap[ std::make_pair( tLeaderIndex, tFollowerIndex ) ] = tElement;
            }

            MORIS_ASSERT( tVisCluster->get_element_type() == fem::Element_Type::NONCONFORMAL_SIDESET,
                    "Interpolation_Element::compute_nodal_QIs_nonconformal_side() - "
                    "This function can only be called on nonconformal sideset clusters." );
            const auto* const tNCSCluster = dynamic_cast< mtk::Nonconformal_Side_Cluster const * >( tVisCluster->get_mesh_cluster() );

            // get the vertices' local coordinates and the indices on the respective mesh clusters (they are both ordered in the same way)
            Matrix< IndexMat > const tLeaderVisVertexIndices  = tNCSCluster->get_leader_vertex_indices_in_cluster();
            Matrix< DDRMat > const   tLeaderVertexLocalCoords = tNCSCluster->get_vertices_local_coordinates_wrt_interp_cell( mtk::Leader_Follower::LEADER );
            uint const               tNumSpatialDims          = tLeaderVertexLocalCoords.n_cols();

            for ( auto const & tNodalPointPair : tNCSCluster->get_nodal_point_pairs() )
            {
                moris_index      tLeaderCellIndex     = tNodalPointPair.get_leader_cell_index();
                moris_index      tFollowerCellIndex   = tNodalPointPair.get_follower_cell_index();
                Matrix< DDRMat > tFollowerCoordinates = tNodalPointPair.get_follower_coordinates();

                auto const & tFoundElement = std::find_if(
                        tCellIndicesToElementMap.begin(),
                        tCellIndicesToElementMap.end(),
                        [ &tLeaderCellIndex, &tFollowerCellIndex ]( auto const & tMapElement ) {
                            return tMapElement.first.first == tLeaderCellIndex && tMapElement.first.second == tFollowerCellIndex;
                        } );

                MORIS_ASSERT( tFoundElement != tCellIndicesToElementMap.end(),
                        "Interpolation_Element::compute_nodal_QIs_nonconformal_side() - "
                        "Could not find the element for the given leader and follower cell indices." );

                // prepare the geometry interpolators
                auto const * tNCElement = dynamic_cast< Element_Nonconformal_Sideset const * >( tFoundElement->second );
                tNCElement->init_ig_geometry_interpolator();

                for ( size_t iNode = 0; iNode < tNodalPointPair.get_leader_node_indices().size(); iNode++ )
                {
                    // find the position at which the leader node index is located in the list of leader vertex indices and therefore also the row in which the coordinate is stored in the leader vertex local coordinates
                    moris_index const tLeaderNodeIndex  = tNodalPointPair.get_leader_node_indices()( iNode );
                    auto* const       tFoundLeaderIndex = std::find( tLeaderVisVertexIndices.begin(), tLeaderVisVertexIndices.end(), tLeaderNodeIndex );
                    MORIS_ASSERT( tFoundLeaderIndex != tLeaderVisVertexIndices.end(), "Interpolation_Element::compute_nodal_QIs_nonconformal_side(): Could not find the leader node index in the leader vertex indices." );
                    moris_index const tLeaderIndexPosition = std::distance( tLeaderVisVertexIndices.begin(), tFoundLeaderIndex );

                    // get the local coordinates of the leader node
                    Matrix< DDRMat > tNodalPointLeaderLocalCoords = tLeaderVertexLocalCoords.get_row( tLeaderIndexPosition );
                    tNodalPointLeaderLocalCoords.resize( 1, tNumSpatialDims + 1 );    // add time dimension
                    tNodalPointLeaderLocalCoords( tNumSpatialDims ) = -1.0;           // set time location to -1
                    mSet->get_field_interpolator_manager( mtk::Leader_Follower::LEADER )->set_space_time( trans( tNodalPointLeaderLocalCoords ) );

                    // the coordinate of the follower side is known from the mapper
                    // it is not a IG point, but the method can still be used (a parametric point on the follower side geometry)
                    mSet->get_field_interpolator_manager( mtk::Leader_Follower::FOLLOWER )
                            ->set_space_time_from_local_IG_point( tFollowerCoordinates.get_column( iNode ) );

                    // set vertex coordinates for field interpolator of eigen vectors
                    if ( mSet->mNumEigenVectors )
                    {
                        mSet->get_field_interpolator_manager_eigen_vectors( mtk::Leader_Follower::LEADER )
                                ->set_space_time( tNodalPointLeaderLocalCoords );
                        mSet->get_field_interpolator_manager_eigen_vectors( mtk::Leader_Follower::FOLLOWER )
                                ->set_space_time_from_local_IG_point( tFollowerCoordinates.get_column( iNode ) );
                    }

                    // loop over IQI
                    for ( uint iIQI = 0; iIQI < tNumLocalIQIs; iIQI++ )
                    {
                        // get requested IQI
                        const std::shared_ptr< IQI >& tReqIQI =
                                mSet->get_requested_nodal_IQIs_for_visualization()( iIQI );

                        // get IQI global index
                        moris_index tGlobalIqiIndex =
                                mSet->get_requested_nodal_IQIs_global_indices_for_visualization()( iIQI );

                        // reset the requested IQI
                        tReqIQI->reset_eval_flags();

                        // compute quantity of interest at evaluation point
                        Matrix< DDRMat > tQINodal( 1, 1, 0.0 );
                        tReqIQI->compute_QI( tQINodal );

                        // assemble the nodal QI value on the set
                        // NOTE: output of the dbl. sided elements by the VIS mesh is defined on the leader side; hence, the nodal value is outputted to the leader vertex
                        ( *mSet->mSetNodalValues )( tLeaderNodeIndex, tGlobalIqiIndex ) = tQINodal( 0 );
                    }
                }
            }
        }


        void
        Interpolation_Element::compute_nodal_QIs_double_sided( const uint aFemMeshIndex )
        {
            // get number of active local IQIs
            uint tNumLocalIQIs = mSet->get_number_of_requested_nodal_IQIs_for_visualization();

            // skip if there are no IQIs to process
            if ( tNumLocalIQIs == 0 )
            {
                return;
            }

            // get the VIS vertex indices on the mesh cluster
            Matrix< IndexMat > tLeaderVisVertexIndices;
            Matrix< IndexMat > tFollowerVisVertexIndices;
            mFemCluster( aFemMeshIndex )
                    ->get_vertex_indices_in_cluster_for_visualization( tLeaderVisVertexIndices, mtk::Leader_Follower::LEADER );
            mFemCluster( aFemMeshIndex )
                    ->get_vertex_indices_in_cluster_for_visualization( tFollowerVisVertexIndices, mtk::Leader_Follower::FOLLOWER );

            // get the vertices' local coordinates on the respective mesh clusters
            Matrix< moris::DDRMat > tLeaderVertexLocalCoords =
                    mFemCluster( aFemMeshIndex )->get_vertices_local_coordinates_wrt_interp_cell( mtk::Leader_Follower::LEADER );
            Matrix< moris::DDRMat > tFollowerVertexLocalCoords =
                    mFemCluster( aFemMeshIndex )->get_vertices_local_coordinates_wrt_interp_cell( mtk::Leader_Follower::FOLLOWER );

            // get number of vertices on the treated mesh cluster
            uint tNumVertices = tLeaderVertexLocalCoords.n_rows();

            // deduce the number of spatial dimensions
            uint tNumSpatialDims = tLeaderVertexLocalCoords.n_cols();

            // make sure the number of vertices on both clusters is the same (since the assumption is made that they correspond to each other)
            MORIS_ASSERT(
                    tNumVertices == tFollowerVertexLocalCoords.n_rows(),
                    "Interpolation_Element::compute_nodal_QIs_double_sided() - "
                    "The number of vertices on the Leader and Follower VIS clusters don't match. "
                    "Here the assumption is made that the two hold the same (interface only) vertices." );

            // loop over the interfaces vertices on the treated dbl side cluster cluster
            for ( uint iVertex = 0; iVertex < tNumVertices; iVertex++ )
            {
                // get the vertex's coordinates with respect to both the leader and follower cells
                Matrix< DDRMat > tNodalPointLeaderLocalCoords   = tLeaderVertexLocalCoords.get_row( iVertex );
                Matrix< DDRMat > tNodalPointFollowerLocalCoords = tFollowerVertexLocalCoords.get_row( iVertex );

                // add the time local coordinate and set it to -1 (beginning of time slab)
                tNodalPointLeaderLocalCoords.resize( 1, tNumSpatialDims + 1 );    // add time dimension
                tNodalPointFollowerLocalCoords.resize( 1, tNumSpatialDims + 1 );
                tNodalPointLeaderLocalCoords( tNumSpatialDims )   = -1.0;    // set time location to -1
                tNodalPointFollowerLocalCoords( tNumSpatialDims ) = -1.0;

                // field interpolator takes the transpose
                tNodalPointLeaderLocalCoords   = trans( tNodalPointLeaderLocalCoords );
                tNodalPointFollowerLocalCoords = trans( tNodalPointFollowerLocalCoords );

                // set vertex coordinates for field interpolators on the leader and follower sides
                mSet->get_field_interpolator_manager( mtk::Leader_Follower::LEADER )->set_space_time( tNodalPointLeaderLocalCoords );
                mSet->get_field_interpolator_manager( mtk::Leader_Follower::FOLLOWER )->set_space_time( tNodalPointFollowerLocalCoords );

                // set vertex coordinates for field interpolator of eigen vectors
                if ( mSet->mNumEigenVectors )
                {
                    mSet->get_field_interpolator_manager_eigen_vectors( mtk::Leader_Follower::LEADER )
                            ->set_space_time( tNodalPointLeaderLocalCoords );
                    mSet->get_field_interpolator_manager_eigen_vectors( mtk::Leader_Follower::FOLLOWER )
                            ->set_space_time( tNodalPointFollowerLocalCoords );
                }

                // get the current vertex's coordinates
                moris_index tLeaderVertexIndex = tLeaderVisVertexIndices( iVertex );

                // loop over IQI
                for ( uint iIQI = 0; iIQI < tNumLocalIQIs; iIQI++ )
                {
                    // get requested IQI
                    const std::shared_ptr< IQI >& tReqIQI =
                            mSet->get_requested_nodal_IQIs_for_visualization()( iIQI );

                    // get IQI global index
                    moris_index tGlobalIqiIndex =
                            mSet->get_requested_nodal_IQIs_global_indices_for_visualization()( iIQI );

                    // reset the requested IQI
                    tReqIQI->reset_eval_flags();

                    // compute quantity of interest at evaluation point
                    Matrix< DDRMat > tQINodal( 1, 1, 0.0 );
                    tReqIQI->compute_QI( tQINodal );

                    // assemble the nodal QI value on the set
                    // NOTE: output of the dbl. sided elements by the VIS mesh is defined on the leader side; hence, the nodal value is outputted to the leader vertex
                    ( *mSet->mSetNodalValues )( tLeaderVertexIndex, tGlobalIqiIndex ) = tQINodal( 0 );
                }

            }    // end for: vertices on cluster
        }

        //------------------------------------------------------------------------------

        void
        Interpolation_Element::populate_fields(
<<<<<<< HEAD
                moris::Vector< std::shared_ptr< fem::Field > >& aFields,
                moris::Vector< std::string > const &            tFieldIQINames )
=======
                Vector< std::shared_ptr< fem::Field > >& aFields,
                Vector< std::string > const &            tFieldIQINames )
>>>>>>> 1f8cbf7b
        {
            // compute pdof values
            // FIXME do this only once
            this->compute_my_pdof_values();

            // if time continuity set
            if ( mSet->get_time_continuity() )
            {
                // compute pdof values for previous time step
                // FIXME do this only once
                this->compute_previous_pdof_values();
            }

            // set the field interpolators coefficients
            this->set_field_interpolators_coefficients();

            // FIXME should not be like this
            mSet->set_IQI_field_interpolator_managers();

            // set cluster for stabilization parameter
            mSet->set_IQI_cluster_for_stabilization_parameters( mFemCluster( 0 ).get() );

<<<<<<< HEAD
            const moris::Vector< std::shared_ptr< IQI > >& tIQI =
=======
            const Vector< std::shared_ptr< IQI > >& tIQI =
>>>>>>> 1f8cbf7b
                    mSet->get_requested_field_IQIs();

            // get number of active local IQIs
            uint tNumIQIs = tIQI.size();

            for ( uint iIQI = 0; iIQI < tNumIQIs; iIQI++ )
            {
                moris_index tGlobalIndex =
                        mSet->get_requested_field_IQIs_global_indices()( iIQI );

                // if nodal field
                if ( aFields( tGlobalIndex )->get_field_entity_type() == mtk::Field_Entity_Type::NODAL )
                {
                    // // get the leader vertices indices on the mesh cluster
                    // Matrix< IndexMat > tVertexIndices = mFemCluster( 0 )->
                    //         get_mesh_cluster()->
                    //         get_interpolation_cell().
                    //         get_vertex_inds();

                    Matrix< IndexMat > tVertexIndices =
                            mLeaderInterpolationCell->get_vertex_inds();

                    // get the leader vertices local coordinates on the interpolation element
                    Geometry_Interpolator* tIPGI =
                            mSet->get_field_interpolator_manager()->get_IP_geometry_interpolator();

                    const Matrix< DDRMat > tIGLocalCoords = tIPGI->get_space_param_coeff();

                    // get number of vertices on the treated mesh cluster
                    uint tNumNodes = tIGLocalCoords.n_rows();

                    // loop over the vertices on the treated mesh cluster
                    for ( uint iVertex = 0; iVertex < tNumNodes; iVertex++ )
                    {
                        // get the ith vertex coordinates in the IP param space
                        Matrix< DDRMat > tIntegPoint = tIGLocalCoords.get_row( iVertex );
                        tIntegPoint.resize( 1, tIntegPoint.numel() + 1 );
                        tIntegPoint( tIntegPoint.numel() - 1 ) = -1.0;
                        tIntegPoint                            = trans( tIntegPoint );

                        // set vertex coordinates for field interpolator
                        mSet->get_field_interpolator_manager()->set_space_time( tIntegPoint );

                        // reset the requested IQI
                        tIQI( iIQI )->reset_eval_flags();

                        // compute quantity of interest at evaluation point
                        Matrix< DDRMat > tQINodal;
                        tIQI( iIQI )->compute_QI( tQINodal );

                        aFields( tGlobalIndex )->set_field_value( tVertexIndices( iVertex ), tQINodal );
                    }
                }
                else
                {
                    // get mtk interpolation element index
                    moris_index tIndex = mLeaderInterpolationCell->get_index();

                    Matrix< DDRMat > tValues( 1, 1, 0.0 );

                    MORIS_ASSERT( aFields( tGlobalIndex )->get_value( tIndex, 0 ) == MORIS_REAL_MIN, "elemental field values previously set." );

                    real tSpaceTimeVolume = 0.0;

                    // ask cluster to compute quantity of interest
                    mFemCluster( 0 )->compute_quantity_of_interest(
                            tValues,
                            aFields( tGlobalIndex )->get_field_entity_type(),
                            iIQI,
                            tSpaceTimeVolume );

                    tValues( 0 ) = tValues( 0 ) / tSpaceTimeVolume;

                    aFields( tGlobalIndex )->set_field_value( tIndex, tValues );
                }

            }    // end for: each requested IQIs for field output

        }    // end function: Interpolation_Element::populate_fields()

        //------------------------------------------------------------------------------
    } /* namespace fem */
} /* namespace moris */<|MERGE_RESOLUTION|>--- conflicted
+++ resolved
@@ -37,17 +37,10 @@
         //------------------------------------------------------------------------------
 
         Interpolation_Element::Interpolation_Element(
-<<<<<<< HEAD
                 const Element_Type                aElementType,
                 const Vector< const mtk::Cell* >& aInterpolationCell,
                 const Vector< Node_Base* >&       aNodes,
                 Set*                              aSet )
-=======
-                const Element_Type               aElementType,
-                const Vector< const mtk::Cell* >&  aInterpolationCell,
-                const Vector< Node_Base* >& aNodes,
-                Set*                             aSet )
->>>>>>> 1f8cbf7b
                 : MSI::Equation_Object( aSet )
                 , mSet( aSet )
                 , mElementType( aElementType )
@@ -56,11 +49,7 @@
             mLeaderInterpolationCell = aInterpolationCell( 0 );
 
             // get vertices from cell
-<<<<<<< HEAD
-            moris::Vector< mtk::Vertex* > tVertices =
-=======
             Vector< mtk::Vertex* > tVertices =
->>>>>>> 1f8cbf7b
                     mLeaderInterpolationCell->get_vertex_pointers();
 
             // get number of vertices from cell
@@ -84,11 +73,7 @@
                 mFollowerInterpolationCell = aInterpolationCell( 1 );
 
                 // get vertices from cell
-<<<<<<< HEAD
-                moris::Vector< mtk::Vertex* > tFollowerVertices =
-=======
                 Vector< mtk::Vertex* > tFollowerVertices =
->>>>>>> 1f8cbf7b
                         mFollowerInterpolationCell->get_vertex_pointers();
 
                 // get number of vertices from cell
@@ -150,12 +135,7 @@
             // dof field interpolators------------------------------------------
 
             // get leader dof type list from set
-<<<<<<< HEAD
             Vector< Vector< MSI::Dof_Type > >& tLeaderDofTypeList = mSet->get_dof_type_list( mtk::Leader_Follower::LEADER );
-=======
-            Vector< Vector< MSI::Dof_Type > >& tLeaderDofTypeList =
-                    mSet->get_dof_type_list( mtk::Leader_Follower::LEADER );
->>>>>>> 1f8cbf7b
 
             // get number of leader dof types
             uint const tLeaderNumDofTypes = tLeaderDofTypeList.size();
@@ -164,11 +144,7 @@
             for ( uint iDOF = 0; iDOF < tLeaderNumDofTypes; iDOF++ )
             {
                 // get the ith dof type group
-<<<<<<< HEAD
-                moris::Vector< MSI::Dof_Type >& tDofTypeGroup = tLeaderDofTypeList( iDOF );
-=======
                 Vector< MSI::Dof_Type >& tDofTypeGroup = tLeaderDofTypeList( iDOF );
->>>>>>> 1f8cbf7b
 
                 // get the pdof values for the ith dof type group
                 Vector< Vector< Matrix< DDRMat > > > tCoeff_Original;
@@ -221,12 +197,7 @@
             }
 
             // get follower dof type list from set
-<<<<<<< HEAD
             Vector< Vector< MSI::Dof_Type > >& tFollowerDofTypeList = mSet->get_dof_type_list( mtk::Leader_Follower::FOLLOWER );
-=======
-            Vector< Vector< MSI::Dof_Type > >& tFollowerDofTypeList =
-                    mSet->get_dof_type_list( mtk::Leader_Follower::FOLLOWER );
->>>>>>> 1f8cbf7b
 
             // get number of follower dof types
             uint const tFollowerNumDofTypes = tFollowerDofTypeList.size();
@@ -235,11 +206,7 @@
             for ( uint iDOF = 0; iDOF < tFollowerNumDofTypes; iDOF++ )
             {
                 // get the ith dof type group
-<<<<<<< HEAD
-                moris::Vector< MSI::Dof_Type >& tDofTypeGroup = tFollowerDofTypeList( iDOF );
-=======
                 Vector< MSI::Dof_Type >& tDofTypeGroup = tFollowerDofTypeList( iDOF );
->>>>>>> 1f8cbf7b
 
                 // get the pdof values for the ith dof type group
                 Vector< Vector< Matrix< DDRMat > > > tCoeff_Original;
@@ -256,12 +223,7 @@
             // dv field interpolators------------------------------------------
 
             // get leader dv type list from set
-<<<<<<< HEAD
             const Vector< Vector< gen::PDV_Type > >& tLeaderDvTypeList = mSet->get_dv_type_list( mtk::Leader_Follower::LEADER );
-=======
-            const Vector< Vector< gen::PDV_Type > >& tLeaderDvTypeList =
-                    mSet->get_dv_type_list( mtk::Leader_Follower::LEADER );
->>>>>>> 1f8cbf7b
 
             // get number of leader dv types
             uint const tLeaderNumDvTypes = tLeaderDvTypeList.size();
@@ -270,28 +232,17 @@
             for ( uint iDv = 0; iDv < tLeaderNumDvTypes; iDv++ )
             {
                 // get the dv type group
-<<<<<<< HEAD
-                const moris::Vector< gen::PDV_Type >& tDvTypeGroup = tLeaderDvTypeList( iDv );
-=======
                 const Vector< gen::PDV_Type >& tDvTypeGroup = tLeaderDvTypeList( iDv );
->>>>>>> 1f8cbf7b
 
                 // get the pdv values for the ith dv type group
                 // FIXME: the underlying use of the base cell needs to be hidden within PDV
                 Vector< Matrix< DDRMat > > tCoeff_Original;
-<<<<<<< HEAD
                 mSet->get_equation_model()
                         ->get_design_variable_interface()
                         ->get_ip_pdv_value(
                                 mLeaderInterpolationCell->get_base_cell()->get_vertex_inds(),
                                 tDvTypeGroup,
                                 tCoeff_Original );
-=======
-                mSet->get_equation_model()->get_design_variable_interface()->get_ip_pdv_value(
-                        mLeaderInterpolationCell->get_base_cell()->get_vertex_inds(),
-                        tDvTypeGroup,
-                        tCoeff_Original );
->>>>>>> 1f8cbf7b
 
                 // reshape tCoeffs into the order the FI expects them
                 Matrix< DDRMat > tCoeff;
@@ -315,8 +266,7 @@
             for ( uint iDv = 0; iDv < tFollowerNumDvTypes; iDv++ )
             {
                 // get the dv type group
-<<<<<<< HEAD
-                const moris::Vector< gen::PDV_Type >& tDvTypeGroup = tFollowerDvTypeList( iDv );
+                const Vector< gen::PDV_Type >& tDvTypeGroup = tFollowerDvTypeList( iDv );
 
                 // get the pdv values for the ith dv type group
                 Vector< Matrix< DDRMat > > tCoeff_Original;
@@ -326,16 +276,6 @@
                                 mFollowerInterpolationCell->get_base_cell()->get_vertex_inds(),
                                 tDvTypeGroup,
                                 tCoeff_Original );
-=======
-                const Vector< gen::PDV_Type >& tDvTypeGroup = tFollowerDvTypeList( iDv );
-
-                // get the pdv values for the ith dv type group
-                Vector< Matrix< DDRMat > > tCoeff_Original;
-                mSet->get_equation_model()->get_design_variable_interface()->get_ip_pdv_value(
-                        mFollowerInterpolationCell->get_base_cell()->get_vertex_inds(),
-                        tDvTypeGroup,
-                        tCoeff_Original );
->>>>>>> 1f8cbf7b
 
                 // reshape tCoeffs into the order the FI expects them
                 Matrix< DDRMat > tCoeff;
@@ -361,11 +301,7 @@
             for ( uint iFi = 0; iFi < tLeaderNumFieldTypes; iFi++ )
             {
                 // get the field type group
-<<<<<<< HEAD
-                const moris::Vector< mtk::Field_Type >& tFieldTypeGroup = tLeaderFieldTypeList( iFi );
-=======
                 const Vector< mtk::Field_Type >& tFieldTypeGroup = tLeaderFieldTypeList( iFi );
->>>>>>> 1f8cbf7b
 
                 Matrix< IndexMat > const tIPCellIndices = mLeaderInterpolationCell->get_vertex_inds();
 
@@ -389,11 +325,7 @@
             for ( uint iFi = 0; iFi < tFollowerNumFieldTypes; iFi++ )
             {
                 // get the field type group
-<<<<<<< HEAD
-                const moris::Vector< mtk::Field_Type >& tFieldTypeGroup = tFollowerFieldTypeList( iFi );
-=======
                 const Vector< mtk::Field_Type >& tFieldTypeGroup = tFollowerFieldTypeList( iFi );
->>>>>>> 1f8cbf7b
 
                 Matrix< IndexMat > const tIPCellIndices = mFollowerInterpolationCell->get_vertex_inds();
 
@@ -449,11 +381,7 @@
                     mSet->mEquationModel->get_design_variable_interface();
 
             // get the list of requested dv types by the opt solver
-<<<<<<< HEAD
-            moris::Vector< moris::Vector< enum gen::PDV_Type > > tRequestedDvTypes;
-=======
             Vector< Vector< enum gen::PDV_Type > > tRequestedDvTypes;
->>>>>>> 1f8cbf7b
             mSet->get_ip_dv_types_for_set( tRequestedDvTypes );
 
             // reset material pdv assembly vector
@@ -470,11 +398,7 @@
             for ( uint Ik = 0; Ik < tRequestedDvTypes.size(); Ik++ )
             {
                 // get dv ids for this type and node indices
-<<<<<<< HEAD
-                moris::Vector< Matrix< IdMat > > tPdvIds;
-=======
                 Vector< Matrix< IdMat > > tPdvIds;
->>>>>>> 1f8cbf7b
 
                 // get the pdv ids for requested vertices and pdv type
                 tDVInterface->get_ip_dv_ids_for_type_and_ind(
@@ -512,11 +436,7 @@
                 for ( uint Ik = 0; Ik < tRequestedDvTypes.size(); Ik++ )
                 {
                     // get dv ids for this type and node indices
-<<<<<<< HEAD
-                    moris::Vector< Matrix< IdMat > > tPdvIds;
-=======
                     Vector< Matrix< IdMat > > tPdvIds;
->>>>>>> 1f8cbf7b
 
                     // get the pdv ids for requested vertices and pdv type
                     tDVInterface->get_ip_dv_ids_for_type_and_ind(
@@ -876,11 +796,7 @@
             mFemCluster( 0 )->compute_dRdp_and_dQIdp();
 
             // get reference to computed dRdp
-<<<<<<< HEAD
-            moris::Vector< Matrix< DDRMat > >& tdRdp = mEquationSet->get_drdp();
-=======
             Vector< Matrix< DDRMat > >& tdRdp = mEquationSet->get_drdp();
->>>>>>> 1f8cbf7b
 
             // extract adjoint values for this equation object
             this->compute_my_adjoint_values();
@@ -1068,11 +984,7 @@
             mFemCluster( 0 )->compute_dRdp();
 
             // get reference to computed dRdp
-<<<<<<< HEAD
-            moris::Vector< Matrix< DDRMat > >& tdRdp = mEquationSet->get_drdp();
-=======
             Vector< Matrix< DDRMat > >& tdRdp = mEquationSet->get_drdp();
->>>>>>> 1f8cbf7b
 
             // extract adjoint values for this equation object
             this->compute_my_adjoint_values();
@@ -1607,13 +1519,8 @@
 
         void
         Interpolation_Element::populate_fields(
-<<<<<<< HEAD
-                moris::Vector< std::shared_ptr< fem::Field > >& aFields,
-                moris::Vector< std::string > const &            tFieldIQINames )
-=======
                 Vector< std::shared_ptr< fem::Field > >& aFields,
                 Vector< std::string > const &            tFieldIQINames )
->>>>>>> 1f8cbf7b
         {
             // compute pdof values
             // FIXME do this only once
@@ -1636,11 +1543,7 @@
             // set cluster for stabilization parameter
             mSet->set_IQI_cluster_for_stabilization_parameters( mFemCluster( 0 ).get() );
 
-<<<<<<< HEAD
-            const moris::Vector< std::shared_ptr< IQI > >& tIQI =
-=======
             const Vector< std::shared_ptr< IQI > >& tIQI =
->>>>>>> 1f8cbf7b
                     mSet->get_requested_field_IQIs();
 
             // get number of active local IQIs
