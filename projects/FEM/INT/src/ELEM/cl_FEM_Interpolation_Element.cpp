--- conflicted
+++ resolved
@@ -35,13 +35,8 @@
         Interpolation_Element::Interpolation_Element(
                 const Element_Type                 aElementType,
                 const Vector< const mtk::Cell* >&  aInterpolationCell,
-<<<<<<< HEAD
-                const moris::Vector< Node_Base* >& aNodes,
-                Set*                               aSet )
-=======
                 const Vector< Node_Base* >& aNodes,
                 Set*                             aSet )
->>>>>>> 003e7406
                 : MSI::Equation_Object( aSet )
                 , mSet( aSet )
                 , mElementType( aElementType )
@@ -50,7 +45,7 @@
             mLeaderInterpolationCell = aInterpolationCell( 0 );
 
             // get vertices from cell
-            Vector< mtk::Vertex* > tVertices =
+            moris::Vector< mtk::Vertex* > tVertices =
                     mLeaderInterpolationCell->get_vertex_pointers();
 
             // get number of vertices from cell
@@ -73,7 +68,7 @@
                 mFollowerInterpolationCell = aInterpolationCell( 1 );
 
                 // get vertices from cell
-                Vector< mtk::Vertex* > tFollowerVertices =
+                moris::Vector< mtk::Vertex* > tFollowerVertices =
                         mFollowerInterpolationCell->get_vertex_pointers();
 
                 // get number of vertices from cell
@@ -144,7 +139,7 @@
             for ( uint iDOF = 0; iDOF < tLeaderNumDofTypes; iDOF++ )
             {
                 // get the ith dof type group
-                Vector< MSI::Dof_Type >& tDofTypeGroup = tLeaderDofTypeList( iDOF );
+                moris::Vector< MSI::Dof_Type >& tDofTypeGroup = tLeaderDofTypeList( iDOF );
 
                 // get the pdof values for the ith dof type group
                 Vector< Vector< Matrix< DDRMat > > > tCoeff_Original;
@@ -206,7 +201,7 @@
             for ( uint iDOF = 0; iDOF < tFollowerNumDofTypes; iDOF++ )
             {
                 // get the ith dof type group
-                Vector< MSI::Dof_Type >& tDofTypeGroup = tFollowerDofTypeList( iDOF );
+                moris::Vector< MSI::Dof_Type >& tDofTypeGroup = tFollowerDofTypeList( iDOF );
 
                 // get the pdof values for the ith dof type group
                 Vector< Vector< Matrix< DDRMat > > > tCoeff_Original;
@@ -232,7 +227,7 @@
             for ( uint iDv = 0; iDv < tLeaderNumDvTypes; iDv++ )
             {
                 // get the dv type group
-                const Vector< PDV_Type >& tDvTypeGroup = tLeaderDvTypeList( iDv );
+                const moris::Vector< PDV_Type >& tDvTypeGroup = tLeaderDvTypeList( iDv );
 
                 // get the pdv values for the ith dv type group
                 // FIXME: the underlying use of the base cell needs to be hidden within PDV
@@ -266,7 +261,7 @@
             for ( uint iDv = 0; iDv < tFollowerNumDvTypes; iDv++ )
             {
                 // get the dv type group
-                const Vector< PDV_Type >& tDvTypeGroup = tFollowerDvTypeList( iDv );
+                const moris::Vector< PDV_Type >& tDvTypeGroup = tFollowerDvTypeList( iDv );
 
                 // get the pdv values for the ith dv type group
                 Vector< Matrix< DDRMat > > tCoeff_Original;
@@ -301,7 +296,7 @@
             for ( uint iFi = 0; iFi < tLeaderNumFieldTypes; iFi++ )
             {
                 // get the field type group
-                const Vector< mtk::Field_Type >& tFieldTypeGroup = tLeaderFieldTypeList( iFi );
+                const moris::Vector< mtk::Field_Type >& tFieldTypeGroup = tLeaderFieldTypeList( iFi );
 
                 Matrix< IndexMat > const tIPCellIndices = mLeaderInterpolationCell->get_vertex_inds();
 
@@ -325,7 +320,7 @@
             for ( uint iFi = 0; iFi < tFollowerNumFieldTypes; iFi++ )
             {
                 // get the field type group
-                const Vector< mtk::Field_Type >& tFieldTypeGroup = tFollowerFieldTypeList( iFi );
+                const moris::Vector< mtk::Field_Type >& tFieldTypeGroup = tFollowerFieldTypeList( iFi );
 
                 Matrix< IndexMat > const tIPCellIndices = mFollowerInterpolationCell->get_vertex_inds();
 
@@ -381,7 +376,7 @@
                     mSet->mEquationModel->get_design_variable_interface();
 
             // get the list of requested dv types by the opt solver
-            Vector< Vector< enum PDV_Type > > tRequestedDvTypes;
+            moris::Vector< moris::Vector< enum PDV_Type > > tRequestedDvTypes;
             mSet->get_ip_dv_types_for_set( tRequestedDvTypes );
 
             // reset material pdv assembly vector
@@ -398,7 +393,7 @@
             for ( uint Ik = 0; Ik < tRequestedDvTypes.size(); Ik++ )
             {
                 // get dv ids for this type and node indices
-                Vector< Matrix< IdMat > > tPdvIds;
+                moris::Vector< Matrix< IdMat > > tPdvIds;
 
                 // get the pdv ids for requested vertices and pdv type
                 tDVInterface->get_ip_dv_ids_for_type_and_ind(
@@ -436,7 +431,7 @@
                 for ( uint Ik = 0; Ik < tRequestedDvTypes.size(); Ik++ )
                 {
                     // get dv ids for this type and node indices
-                    Vector< Matrix< IdMat > > tPdvIds;
+                    moris::Vector< Matrix< IdMat > > tPdvIds;
 
                     // get the pdv ids for requested vertices and pdv type
                     tDVInterface->get_ip_dv_ids_for_type_and_ind(
@@ -796,7 +791,7 @@
             mFemCluster( 0 )->compute_dRdp_and_dQIdp();
 
             // get reference to computed dRdp
-            Vector< Matrix< DDRMat > >& tdRdp = mEquationSet->get_drdp();
+            moris::Vector< Matrix< DDRMat > >& tdRdp = mEquationSet->get_drdp();
 
             // extract adjoint values for this equation object
             this->compute_my_adjoint_values();
@@ -984,7 +979,7 @@
             mFemCluster( 0 )->compute_dRdp();
 
             // get reference to computed dRdp
-            Vector< Matrix< DDRMat > >& tdRdp = mEquationSet->get_drdp();
+            moris::Vector< Matrix< DDRMat > >& tdRdp = mEquationSet->get_drdp();
 
             // extract adjoint values for this equation object
             this->compute_my_adjoint_values();
@@ -1413,8 +1408,8 @@
 
         void
         Interpolation_Element::populate_fields(
-                Vector< std::shared_ptr< fem::Field > >& aFields,
-                Vector< std::string > const &            tFieldIQINames )
+                moris::Vector< std::shared_ptr< fem::Field > >& aFields,
+                moris::Vector< std::string > const &            tFieldIQINames )
         {
             // compute pdof values
             // FIXME do this only once
@@ -1437,7 +1432,7 @@
             // set cluster for stabilization parameter
             mSet->set_IQI_cluster_for_stabilization_parameters( mFemCluster( 0 ).get() );
 
-            const Vector< std::shared_ptr< IQI > >& tIQI =
+            const moris::Vector< std::shared_ptr< IQI > >& tIQI =
                     mSet->get_requested_field_IQIs();
 
             // get number of active local IQIs
