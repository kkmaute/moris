
#include "cl_FEM_IWG_Isotropic_Spatial_Diffusion_Interface.hpp"
#include "cl_FEM_Set.hpp"
#include "cl_FEM_Field_Interpolator_Manager.hpp"

#include "fn_trans.hpp"
#include "fn_eye.hpp"
#include "fn_dot.hpp"

namespace moris
{
    namespace fem
    {
        IWG_Isotropic_Spatial_Diffusion_Interface::IWG_Isotropic_Spatial_Diffusion_Interface()
        {
            // set size for the constitutive model pointer cell
            mMasterCM.resize( static_cast< uint >( IWG_Constitutive_Type::MAX_ENUM ), nullptr );
            mSlaveCM.resize( static_cast< uint >( IWG_Constitutive_Type::MAX_ENUM ), nullptr );

            // populate the constitutive map
            mConstitutiveMap[ "DiffLinIso" ] = IWG_Constitutive_Type::DIFF_LIN_ISO;

            // set size for the stabilization parameter pointer cell
            mStabilizationParam.resize( static_cast< uint >( IWG_Stabilization_Type::MAX_ENUM ), nullptr );

            // populate the stabilization map
            mStabilizationMap[ "NitscheInterface" ]      = IWG_Stabilization_Type::NITSCHE_INTERFACE;
            mStabilizationMap[ "MasterWeightInterface" ] = IWG_Stabilization_Type::MASTER_WEIGHT_INTERFACE;
            mStabilizationMap[ "SlaveWeightInterface" ]  = IWG_Stabilization_Type::SLAVE_WEIGHT_INTERFACE;
        }

//------------------------------------------------------------------------------
        void IWG_Isotropic_Spatial_Diffusion_Interface::compute_residual( real tWStar )
        {
#ifdef DEBUG
            // check master and slave field interpolators
            this->check_dof_field_interpolators( mtk::Master_Slave::MASTER );
            this->check_dof_field_interpolators( mtk::Master_Slave::SLAVE );
            this->check_dv_field_interpolators( mtk::Master_Slave::MASTER );
            this->check_dv_field_interpolators( mtk::Master_Slave::SLAVE );
#endif

            // FIXME this should not happen
            MORIS_ASSERT( &mMasterCM( 0 ) != &mSlaveCM( 0 ), "Master and Slave constitutive model are the same. This will cause problems ");

            // get master index for residual dof type
            uint tDofIndexMaster = mSet->get_dof_index_for_type( mResidualDofType( 0 ), mtk::Master_Slave::MASTER );

            // get slave index for residual dof type
            uint tDofIndexSlave  = mSet->get_dof_index_for_type( mResidualDofType( 0 ), mtk::Master_Slave::SLAVE );

            // get the master field interpolator for the residual dof type
            Field_Interpolator * tFIMaster = mFieldInterpolatorManager->get_field_interpolators_for_type( mResidualDofType( 0 ), mtk::Master_Slave::MASTER );

            // get the slave field interpolator for the residual dof type
            Field_Interpolator * tFISlave  = mFieldInterpolatorManager->get_field_interpolators_for_type( mResidualDofType( 0 ), mtk::Master_Slave::SLAVE );

            // get indices for SP, CM, property
            uint tDiffLinIsoIndex   = static_cast< uint >( IWG_Constitutive_Type::DIFF_LIN_ISO );
            uint tNitscheIndex      = static_cast< uint >( IWG_Stabilization_Type::NITSCHE_INTERFACE );
            uint tMasterWeightIndex = static_cast< uint >( IWG_Stabilization_Type::MASTER_WEIGHT_INTERFACE );
            uint tSlaveWeightIndex  = static_cast< uint >( IWG_Stabilization_Type::SLAVE_WEIGHT_INTERFACE );

            // evaluate average traction
            Matrix< DDRMat > tTraction = mStabilizationParam( tMasterWeightIndex )->val()( 0 ) * mMasterCM( tDiffLinIsoIndex )->traction( mNormal )
                                       + mStabilizationParam( tSlaveWeightIndex )->val()( 0 ) * mSlaveCM( tDiffLinIsoIndex )->traction( mNormal );

            // evaluate temperature jump
            Matrix< DDRMat > tJump = tFIMaster->val() - tFISlave->val();

            // compute master residual
            mSet->get_residual()( { mSet->get_res_dof_assembly_map()( tDofIndexMaster )( 0, 0 ), mSet->get_res_dof_assembly_map()( tDofIndexMaster )( 0, 1 ) }, { 0, 0 } )
            += ( - trans( tFIMaster->N() ) * tTraction
                 + mStabilizationParam( tMasterWeightIndex )->val()( 0 ) * mMasterCM( tDiffLinIsoIndex )->testTraction( mNormal ) * tJump
                 + mStabilizationParam( tNitscheIndex )->val()( 0 ) * trans( tFIMaster->N() ) * tJump ) *tWStar ;

            // compute slave residual
            mSet->get_residual()( { mSet->get_res_dof_assembly_map()( tDofIndexSlave )( 0, 0 ), mSet->get_res_dof_assembly_map()( tDofIndexSlave )( 0, 1 ) }, { 0, 0 } )
            += (   trans( tFISlave->N() ) * tTraction
                 + mStabilizationParam( tSlaveWeightIndex )->val()( 0 ) * mSlaveCM( tDiffLinIsoIndex )->testTraction( mNormal ) * tJump
                 - mStabilizationParam( tNitscheIndex )->val()( 0 ) * trans( tFISlave->N() ) * tJump ) * tWStar;
        }

//------------------------------------------------------------------------------
        void IWG_Isotropic_Spatial_Diffusion_Interface::compute_jacobian( real tWStar )
        {
#ifdef DEBUG
            // check master and slave field interpolators
            this->check_dof_field_interpolators( mtk::Master_Slave::MASTER );
            this->check_dof_field_interpolators( mtk::Master_Slave::SLAVE );
            this->check_dv_field_interpolators( mtk::Master_Slave::MASTER );
            this->check_dv_field_interpolators( mtk::Master_Slave::SLAVE );
#endif

            // get master index for the residual dof type
            uint tDofIndexMaster = mSet->get_dof_index_for_type( mResidualDofType( 0 ), mtk::Master_Slave::MASTER );

            // get slave index for the residual dof type
            uint tDofIndexSlave  = mSet->get_dof_index_for_type( mResidualDofType( 0 ), mtk::Master_Slave::SLAVE );

            // get master field interpolator for the residual dof type
            Field_Interpolator * tFIMaster = mFieldInterpolatorManager->get_field_interpolators_for_type( mResidualDofType( 0 ), mtk::Master_Slave::MASTER );

            // get slave field interpolator for the residual dof type
            Field_Interpolator * tFISlave  = mFieldInterpolatorManager->get_field_interpolators_for_type( mResidualDofType( 0 ), mtk::Master_Slave::SLAVE );

            // get indices SP, CM and properties
            uint tDiffLinIsoIndex   = static_cast< uint >( IWG_Constitutive_Type::DIFF_LIN_ISO );
            uint tNitscheIndex      = static_cast< uint >( IWG_Stabilization_Type::NITSCHE_INTERFACE );
            uint tMasterWeightIndex = static_cast< uint >( IWG_Stabilization_Type::MASTER_WEIGHT_INTERFACE );
            uint tSlaveWeightIndex  = static_cast< uint >( IWG_Stabilization_Type::SLAVE_WEIGHT_INTERFACE );

            // get number of master dof dependencies
            uint tMasterNumDofDependencies = mRequestedMasterGlobalDofTypes.size();

            // evaluate temperature jump
            Matrix< DDRMat > tJump = tFIMaster->val() - tFISlave->val();

            // compute the jacobian for direct dof dependencies
            if ( mResidualDofTypeRequested )
            {
                mSet->get_jacobian()( { mSet->get_res_dof_assembly_map()( tDofIndexMaster )( 0, 0 ), mSet->get_res_dof_assembly_map()( tDofIndexMaster )( 0, 1 ) },
                                      { mSet->get_jac_dof_assembly_map()( tDofIndexMaster )( tDofIndexMaster, 0 ), mSet->get_jac_dof_assembly_map()( tDofIndexMaster )( tDofIndexMaster, 1 ) } )
                +=  (   mStabilizationParam( tMasterWeightIndex )->val()( 0 ) * mMasterCM( tDiffLinIsoIndex )->testTraction( mNormal ) * tFIMaster->N()
                      + mStabilizationParam( tNitscheIndex )->val()( 0 ) * trans( tFIMaster->N() ) * tFIMaster->N() ) * tWStar;

                mSet->get_jacobian()( { mSet->get_res_dof_assembly_map()( tDofIndexMaster )( 0, 0 ), mSet->get_res_dof_assembly_map()( tDofIndexMaster )( 0, 1 ) },
                                      { mSet->get_jac_dof_assembly_map()( tDofIndexMaster )( tDofIndexSlave, 0 ), mSet->get_jac_dof_assembly_map()( tDofIndexMaster )( tDofIndexSlave, 1 ) } )
                += ( - mStabilizationParam( tMasterWeightIndex )->val()( 0 ) * mMasterCM( tDiffLinIsoIndex )->testTraction( mNormal ) * tFISlave->N()
                     - mStabilizationParam( tNitscheIndex )->val()( 0 ) * trans( tFIMaster->N() ) * tFISlave->N() ) * tWStar;

                mSet->get_jacobian()( { mSet->get_res_dof_assembly_map()( tDofIndexSlave )( 0, 0 ), mSet->get_res_dof_assembly_map()( tDofIndexSlave )( 0, 1 ) },
                                      { mSet->get_jac_dof_assembly_map()( tDofIndexSlave )( tDofIndexMaster, 0 ), mSet->get_jac_dof_assembly_map()( tDofIndexSlave )( tDofIndexMaster, 1 ) } )
                += (   mStabilizationParam( tSlaveWeightIndex )->val()( 0 ) * mSlaveCM( tDiffLinIsoIndex )->testTraction( mNormal ) * tFIMaster->N()
                     - mStabilizationParam( tNitscheIndex )->val()( 0 ) * trans( tFISlave->N() ) * tFIMaster->N() ) * tWStar;

                mSet->get_jacobian()( { mSet->get_res_dof_assembly_map()( tDofIndexSlave )( 0, 0 ), mSet->get_res_dof_assembly_map()( tDofIndexSlave )( 0, 1 ) },
                                      { mSet->get_jac_dof_assembly_map()( tDofIndexSlave )( tDofIndexSlave, 0 ), mSet->get_jac_dof_assembly_map()( tDofIndexSlave )( tDofIndexSlave, 1 ) } )
                += ( - mStabilizationParam( tSlaveWeightIndex )->val()( 0 ) * mSlaveCM( tDiffLinIsoIndex )->testTraction( mNormal ) * tFISlave->N()
                     + mStabilizationParam( tNitscheIndex )->val()( 0 ) * trans( tFISlave->N() ) * tFISlave->N() ) * tWStar;
            }

//            print(aJacobians( 0 )( 0 ),"a");
//            print(aJacobians( 0 )( tMasterNumDofDependencies ),"b");
//            print(aJacobians( 1 )( 0 ),"c");
//            print(aJacobians( 1 )( tMasterNumDofDependencies ),"d");

            // compute the jacobian for indirect dof dependencies through master constitutive models
            for( uint iDOF = 0; iDOF < tMasterNumDofDependencies; iDOF++ )
            {
                // get the dof type
                Cell< MSI::Dof_Type > tDofType = mRequestedMasterGlobalDofTypes( iDOF );

                // get the index for the dof type
                sint tIndexDep = mSet->get_dof_index_for_type( tDofType( 0 ), mtk::Master_Slave::MASTER );

                // if dependency of constitutive models on the dof type
                if ( mMasterCM( tDiffLinIsoIndex )->check_dof_dependency( tDofType ) )
                {
                    // add contribution to jacobian
                    mSet->get_jacobian()( { mSet->get_res_dof_assembly_map()( tDofIndexMaster )( 0, 0 ), mSet->get_res_dof_assembly_map()( tDofIndexMaster )( 0, 1 ) },
                                          { mSet->get_jac_dof_assembly_map()( tDofIndexMaster )( tIndexDep, 0 ), mSet->get_jac_dof_assembly_map()( tDofIndexMaster )( tIndexDep, 1 ) } )
                    += ( - trans( tFIMaster->N() ) * mStabilizationParam( tMasterWeightIndex )->val()( 0 ) * mMasterCM( tDiffLinIsoIndex )->dTractiondDOF( tDofType, mNormal )
                       + mStabilizationParam( tMasterWeightIndex )->val()( 0 ) * mMasterCM( tDiffLinIsoIndex )->dTestTractiondDOF( tDofType, mNormal ) * tJump( 0 ) ) * tWStar;

                    mSet->get_jacobian()( { mSet->get_res_dof_assembly_map()( tDofIndexSlave )( 0, 0 ), mSet->get_res_dof_assembly_map()( tDofIndexSlave )( 0, 1 ) },
                                          { mSet->get_jac_dof_assembly_map()( tDofIndexSlave )( tIndexDep, 0 ), mSet->get_jac_dof_assembly_map()( tDofIndexSlave )( tIndexDep, 1 ) } )
                    += trans( tFISlave->N() ) * mStabilizationParam( tMasterWeightIndex )->val()( 0 ) * mMasterCM( tDiffLinIsoIndex )->dTractiondDOF( tDofType, mNormal ) * tWStar;
                }

                // if dependency of stabilization parameters on the dof type
                if ( mStabilizationParam( tNitscheIndex )->check_dof_dependency( tDofType, mtk::Master_Slave::MASTER ) )
                {
                    // add contribution to jacobian
                    mSet->get_jacobian()( { mSet->get_res_dof_assembly_map()( tDofIndexMaster )( 0, 0 ), mSet->get_res_dof_assembly_map()( tDofIndexMaster )( 0, 1 ) },
                                          { mSet->get_jac_dof_assembly_map()( tDofIndexMaster )( tIndexDep, 0 ), mSet->get_jac_dof_assembly_map()( tDofIndexMaster )( tIndexDep, 1 ) } )
                    += ( trans( tFIMaster->N() ) * tJump * mStabilizationParam( tNitscheIndex )->dSPdMasterDOF( tDofType ) ) * tWStar;

                    mSet->get_jacobian()( { mSet->get_res_dof_assembly_map()( tDofIndexSlave )( 0, 0 ), mSet->get_res_dof_assembly_map()( tDofIndexSlave )( 0, 1 ) },
                                          { mSet->get_jac_dof_assembly_map()( tDofIndexSlave )( tIndexDep, 0 ), mSet->get_jac_dof_assembly_map()( tDofIndexSlave )( tIndexDep, 1 ) } )
                    += ( - trans( tFISlave->N() ) * tJump * mStabilizationParam( tNitscheIndex )->dSPdMasterDOF( tDofType ) ) * tWStar;
                }

                if ( mStabilizationParam( tMasterWeightIndex )->check_dof_dependency( tDofType, mtk::Master_Slave::MASTER ) )
                {
                    // add contribution to jacobian

                    mSet->get_jacobian()( { mSet->get_res_dof_assembly_map()( tDofIndexMaster )( 0, 0 ), mSet->get_res_dof_assembly_map()( tDofIndexMaster )( 0, 1 ) },
                                          { mSet->get_jac_dof_assembly_map()( tDofIndexMaster )( tIndexDep, 0 ), mSet->get_jac_dof_assembly_map()( tDofIndexMaster )( tIndexDep, 1 ) } )
                    += ( - trans( tFIMaster->N() ) * mMasterCM( tDiffLinIsoIndex )->traction( mNormal ) * mStabilizationParam( tMasterWeightIndex )->dSPdMasterDOF( tDofType )
                         + mMasterCM( tDiffLinIsoIndex )->testTraction( mNormal ) * tJump * mStabilizationParam( tMasterWeightIndex )->dSPdMasterDOF( tDofType ) ) * tWStar;

                    mSet->get_jacobian()( { mSet->get_res_dof_assembly_map()( tDofIndexSlave )( 0, 0 ), mSet->get_res_dof_assembly_map()( tDofIndexSlave )( 0, 1 ) },
                                          { mSet->get_jac_dof_assembly_map()( tDofIndexSlave )( tIndexDep, 0 ), mSet->get_jac_dof_assembly_map()( tDofIndexSlave )( tIndexDep, 1 ) } )
                    += ( trans( tFISlave->N() ) * mMasterCM( tDiffLinIsoIndex )->traction( mNormal ) * mStabilizationParam( tMasterWeightIndex )->dSPdMasterDOF( tDofType ) ) * tWStar;
                }

                if ( mStabilizationParam( tSlaveWeightIndex )->check_dof_dependency( tDofType, mtk::Master_Slave::MASTER ) )
                {
                    // add contribution to jacobian
                    mSet->get_jacobian()( { mSet->get_res_dof_assembly_map()( tDofIndexMaster )( 0, 0 ), mSet->get_res_dof_assembly_map()( tDofIndexMaster )( 0, 1 ) },
                                          { mSet->get_jac_dof_assembly_map()( tDofIndexMaster )( tIndexDep, 0 ), mSet->get_jac_dof_assembly_map()( tDofIndexMaster )( tIndexDep, 1 ) } )
                    += ( - trans( tFIMaster->N() ) * mSlaveCM( tDiffLinIsoIndex )->traction( mNormal ) * mStabilizationParam( tSlaveWeightIndex )->dSPdMasterDOF( tDofType ) ) * tWStar;

                    mSet->get_jacobian()( { mSet->get_res_dof_assembly_map()( tDofIndexSlave )( 0, 0 ), mSet->get_res_dof_assembly_map()( tDofIndexSlave )( 0, 1 ) },
                                          { mSet->get_jac_dof_assembly_map()( tDofIndexSlave )( tIndexDep, 0 ), mSet->get_jac_dof_assembly_map()( tDofIndexSlave )( tIndexDep, 1 ) } )
                    += (   trans( tFISlave->N() ) * mSlaveCM( tDiffLinIsoIndex )->traction( mNormal ) * mStabilizationParam( tSlaveWeightIndex )->dSPdMasterDOF( tDofType )
                         + mSlaveCM( tDiffLinIsoIndex )->testTraction( mNormal ) * tJump * mStabilizationParam( tSlaveWeightIndex )->dSPdMasterDOF( tDofType ) ) * tWStar;
                }
            }

            // compute the jacobian for indirect dof dependencies through slave constitutive models
            uint tSlaveNumDofDependencies = mRequestedSlaveGlobalDofTypes.size();
            for( uint iDOF = 0; iDOF < tSlaveNumDofDependencies; iDOF++ )
            {
                // get dof type
                Cell< MSI::Dof_Type > tDofType = mRequestedSlaveGlobalDofTypes( iDOF );

                // get index for the dof type
                sint tIndexDep = mSet->get_dof_index_for_type( tDofType( 0 ), mtk::Master_Slave::SLAVE );

                // if dependency on the dof type
                if ( mSlaveCM( tDiffLinIsoIndex )->check_dof_dependency( tDofType ) )
                {
                    // add contribution to jacobian
                    mSet->get_jacobian()( { mSet->get_res_dof_assembly_map()( tDofIndexMaster )( 0, 0 ), mSet->get_res_dof_assembly_map()( tDofIndexMaster )( 0, 1 ) },
                                          { mSet->get_jac_dof_assembly_map()( tDofIndexMaster )( tIndexDep, 0 ), mSet->get_jac_dof_assembly_map()( tDofIndexMaster )( tIndexDep, 1 ) } )
                    += ( - trans( tFIMaster->N() ) * mStabilizationParam( tSlaveWeightIndex )->val()( 0 ) * mSlaveCM( tDiffLinIsoIndex )->dTractiondDOF( tDofType, mNormal ) ) * tWStar;

                    mSet->get_jacobian()( { mSet->get_res_dof_assembly_map()( tDofIndexSlave )( 0, 0 ), mSet->get_res_dof_assembly_map()( tDofIndexSlave )( 0, 1 ) },
                                          { mSet->get_jac_dof_assembly_map()( tDofIndexSlave )( tIndexDep, 0 ), mSet->get_jac_dof_assembly_map()( tDofIndexSlave )( tIndexDep, 1 ) } )
                    += (   trans( tFISlave->N() ) * mStabilizationParam( tSlaveWeightIndex )->val()( 0 ) * mSlaveCM( tDiffLinIsoIndex )->dTractiondDOF( tDofType, mNormal )
                         + mStabilizationParam( tSlaveWeightIndex )->val()( 0 ) * mSlaveCM( tDiffLinIsoIndex )->dTestTractiondDOF( tDofType, mNormal ) * tJump( 0 ) ) * tWStar;
                }

                // if dependency of stabilization parameters on the dof type
                if ( mStabilizationParam( tNitscheIndex )->check_dof_dependency( tDofType, mtk::Master_Slave::SLAVE ) )
                {
                    // add contribution to jacobian
                    mSet->get_jacobian()( { mSet->get_res_dof_assembly_map()( tDofIndexMaster )( 0, 0 ), mSet->get_res_dof_assembly_map()( tDofIndexMaster )( 0, 1 ) },
                                          { mSet->get_jac_dof_assembly_map()( tDofIndexMaster )( tIndexDep, 0 ), mSet->get_jac_dof_assembly_map()( tDofIndexMaster )( tIndexDep, 1 ) } )
                    += ( trans( tFIMaster->N() ) * tJump * mStabilizationParam( tNitscheIndex )->dSPdSlaveDOF( tDofType ) ) * tWStar;

                    mSet->get_jacobian()( { mSet->get_res_dof_assembly_map()( tDofIndexSlave )( 0, 0 ), mSet->get_res_dof_assembly_map()( tDofIndexSlave )( 0, 1 ) },
                                          { mSet->get_jac_dof_assembly_map()( tDofIndexSlave )( tIndexDep, 0 ), mSet->get_jac_dof_assembly_map()( tDofIndexSlave )( tIndexDep, 1 ) } )
                    += ( - trans( tFISlave->N() ) * tJump * mStabilizationParam( tNitscheIndex )->dSPdSlaveDOF( tDofType ) ) * tWStar;
                }

                if ( mStabilizationParam( tMasterWeightIndex )->check_dof_dependency( tDofType, mtk::Master_Slave::SLAVE ) )
                {
                    // add contribution to jacobian
                    mSet->get_jacobian()( { mSet->get_res_dof_assembly_map()( tDofIndexMaster )( 0, 0 ), mSet->get_res_dof_assembly_map()( tDofIndexMaster )( 0, 1 ) },
                                          { mSet->get_jac_dof_assembly_map()( tDofIndexMaster )( tIndexDep, 0 ), mSet->get_jac_dof_assembly_map()( tDofIndexMaster )( tIndexDep, 1 ) } )
                    += ( - trans( tFIMaster->N() ) * mMasterCM( tDiffLinIsoIndex )->traction( mNormal ) * mStabilizationParam( tMasterWeightIndex )->dSPdSlaveDOF( tDofType )
                         + mMasterCM( tDiffLinIsoIndex )->testTraction( mNormal ) * tJump * mStabilizationParam( tMasterWeightIndex )->dSPdSlaveDOF( tDofType ) ) * tWStar;

                    mSet->get_jacobian()( { mSet->get_res_dof_assembly_map()( tDofIndexSlave )( 0, 0 ), mSet->get_res_dof_assembly_map()( tDofIndexSlave )( 0, 1 ) },
                                          { mSet->get_jac_dof_assembly_map()( tDofIndexSlave )( tIndexDep, 0 ), mSet->get_jac_dof_assembly_map()( tDofIndexSlave )( tIndexDep, 1 ) } )
                    += ( trans( tFISlave->N() ) * mMasterCM( tDiffLinIsoIndex )->traction( mNormal ) * mStabilizationParam( tMasterWeightIndex )->dSPdSlaveDOF( tDofType ) ) * tWStar;
                }

                if ( mStabilizationParam( tSlaveWeightIndex )->check_dof_dependency( tDofType, mtk::Master_Slave::SLAVE ) )
                {
                    // add contribution to jacobian

                    mSet->get_jacobian()( { mSet->get_res_dof_assembly_map()( tDofIndexMaster )( 0, 0 ), mSet->get_res_dof_assembly_map()( tDofIndexMaster )( 0, 1 ) },
                                          { mSet->get_jac_dof_assembly_map()( tDofIndexMaster )( tIndexDep, 0 ), mSet->get_jac_dof_assembly_map()( tDofIndexMaster )( tIndexDep, 1 ) } )
                    += ( - trans( tFIMaster->N() ) * mSlaveCM( tDiffLinIsoIndex )->traction( mNormal ) * mStabilizationParam( tSlaveWeightIndex )->dSPdSlaveDOF( tDofType ) ) * tWStar;

                    mSet->get_jacobian()( { mSet->get_res_dof_assembly_map()( tDofIndexSlave )( 0, 0 ), mSet->get_res_dof_assembly_map()( tDofIndexSlave )( 0, 1 ) },
                                          { mSet->get_jac_dof_assembly_map()( tDofIndexSlave )( tIndexDep, 0 ), mSet->get_jac_dof_assembly_map()( tDofIndexSlave )( tIndexDep, 1 ) } )
<<<<<<< HEAD
                              += (  trans( tFISlave->N() ) * mSlaveWeight * mSlaveCM( 0 )->dTractiondDOF( tDofType, mNormal )
                                  + mSlaveWeight * mSlaveCM( 0 )->dTestTractiondDOF( tDofType, mNormal, tJump ) * tJump( 0 ) ) * tWStar;

=======
                    += (   trans( tFISlave->N() ) * mSlaveCM( tDiffLinIsoIndex )->traction( mNormal ) * mStabilizationParam( tSlaveWeightIndex )->dSPdSlaveDOF( tDofType )
                         + mSlaveCM( tDiffLinIsoIndex )->testTraction( mNormal ) * tJump * mStabilizationParam( tSlaveWeightIndex )->dSPdSlaveDOF( tDofType ) ) * tWStar;
>>>>>>> 8cd43364
                }
            }
        }

//------------------------------------------------------------------------------
        void IWG_Isotropic_Spatial_Diffusion_Interface::compute_jacobian_and_residual( moris::Cell< moris::Cell< Matrix< DDRMat > > > & aJacobians,
                                                                                       moris::Cell< Matrix< DDRMat > >                & aResidual )
        {
            MORIS_ERROR( false, "IWG_Isotropic_Spatial_Diffusion_Interface::compute_jacobian_and_residual - This function does nothing.");
        }

//------------------------------------------------------------------------------
    } /* namespace fem */
} /* namespace moris */<|MERGE_RESOLUTION|>--- conflicted
+++ resolved
@@ -269,14 +269,8 @@
 
                     mSet->get_jacobian()( { mSet->get_res_dof_assembly_map()( tDofIndexSlave )( 0, 0 ), mSet->get_res_dof_assembly_map()( tDofIndexSlave )( 0, 1 ) },
                                           { mSet->get_jac_dof_assembly_map()( tDofIndexSlave )( tIndexDep, 0 ), mSet->get_jac_dof_assembly_map()( tDofIndexSlave )( tIndexDep, 1 ) } )
-<<<<<<< HEAD
-                              += (  trans( tFISlave->N() ) * mSlaveWeight * mSlaveCM( 0 )->dTractiondDOF( tDofType, mNormal )
-                                  + mSlaveWeight * mSlaveCM( 0 )->dTestTractiondDOF( tDofType, mNormal, tJump ) * tJump( 0 ) ) * tWStar;
-
-=======
                     += (   trans( tFISlave->N() ) * mSlaveCM( tDiffLinIsoIndex )->traction( mNormal ) * mStabilizationParam( tSlaveWeightIndex )->dSPdSlaveDOF( tDofType )
                          + mSlaveCM( tDiffLinIsoIndex )->testTraction( mNormal ) * tJump * mStabilizationParam( tSlaveWeightIndex )->dSPdSlaveDOF( tDofType ) ) * tWStar;
->>>>>>> 8cd43364
                 }
             }
         }
