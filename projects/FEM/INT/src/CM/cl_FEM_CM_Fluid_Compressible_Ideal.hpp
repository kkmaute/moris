/*
 * Copyright (c) 2022 University of Colorado
 * Licensed under the MIT license. See LICENSE.txt file in the MORIS root for details.
 *
 *------------------------------------------------------------------------------------
 *
 * cl_FEM_CM_Fluid_Compressible_Ideal.hpp
 *
 */

#ifndef SRC_FEM_CL_FEM_CM_FLUID_COMPRESSIBLE_IDEAL_HPP_
#define SRC_FEM_CL_FEM_CM_FLUID_COMPRESSIBLE_IDEAL_HPP_

#include <map>

#include "moris_typedefs.hpp"                     //MRS/COR/src
<<<<<<< HEAD
#include "cl_Vector.hpp"                      //MRS/CNT/src
=======
#include "cl_Vector.hpp"                          //MRS/CNT/src
>>>>>>> 1f8cbf7b

#include "cl_Matrix.hpp"                    //LINALG/src
#include "linalg_typedefs.hpp"              //LINALG/src

#include "cl_FEM_Field_Interpolator.hpp"    //FEM/INT/src
#include "cl_FEM_Constitutive_Model.hpp"    //FEM/INT/src

namespace moris
{
    namespace fem
    {

        //--------------------------------------------------------------------------------------

        class CM_Fluid_Compressible_Ideal : public Constitutive_Model
        {

                //------------------------------------------------------------------------------
            protected:
                // default local properties
                std::shared_ptr< Property > mPropIsochoricHeatCapacity  = nullptr;
                std::shared_ptr< Property > mPropSpecificGasConstant    = nullptr;
                std::shared_ptr< Property > mPropDynamicViscosity       = nullptr;
                std::shared_ptr< Property > mPropThermalConductivity    = nullptr;

            private:

                // Pressure
                Matrix< DDRMat > mPressure;
                bool mPressureEval = true;
                Vector< Matrix< DDRMat > > mPressureDof;
                moris::Matrix< DDBMat > mPressureDofEval;

                // Thermal Flux ---------------------------------------
                Matrix< DDRMat > mThermalFlux;
                bool mThermalFluxEval = true;
                Vector< Matrix< DDRMat > > mThermalFluxDof;
                moris::Matrix< DDBMat > mThermalFluxDofEval;

                // Work Flux
                Matrix< DDRMat > mWorkFlux;
                bool mWorkFluxEval = true;
                Vector< Matrix< DDRMat > > mWorkFluxDof;
                moris::Matrix< DDBMat > mWorkFluxDofEval;

                // Energy Flux
                Matrix< DDRMat > mEnergyFlux;
                bool mEnergyFluxEval = true;
                Vector< Matrix< DDRMat > > mEnergyFluxDof;
                moris::Matrix< DDBMat > mEnergyFluxDofEval;

//                // Mechanical Flux
//                Matrix< DDRMat > mStress;
//                bool mStressEval = true;
//                Vector< Matrix< DDRMat > > mStressDof;
//                Vector< bool > mStressDofEval;

                // Thermal Traction -----------------------------------
                Matrix< DDRMat > mThermalTraction;
                bool mThermalTractionEval = true;
                Vector< Matrix< DDRMat > > mThermalTractionDof;
                moris::Matrix< DDBMat > mThermalTractionDofEval;

                // Work Traction
                Matrix< DDRMat > mWorkTraction;
                bool mWorkTractionEval = true;
                Vector< Matrix< DDRMat > > mWorkTractionDof;
                moris::Matrix< DDBMat > mWorkTractionDofEval;

                // Energy Traction
                Matrix< DDRMat > mEnergyTraction;
                bool mEnergyTractionEval = true;
                Vector< Matrix< DDRMat > > mEnergyTractionDof;
                moris::Matrix< DDBMat > mEnergyTractionDofEval;

                // Mechanical Traction
                Matrix< DDRMat > mMechanicalTraction;
                bool mMechanicalTractionEval = true;
                Vector< Matrix< DDRMat > > mMechanicalTractionDof;
                moris::Matrix< DDBMat > mMechanicalTractionDofEval;

                // Thermal Test Traction ------------------------------
                Vector< Matrix< DDRMat > > mThermalTestTraction;
                moris::Matrix< DDBMat > mThermalTestTractionEval;
                Vector< Vector< Matrix< DDRMat > > > mdThermalTestTractiondDof;
                moris::Matrix< DDBMat > mdThermalTestTractiondDofEval;

                // Mechanical Test Traction
                Vector< Matrix< DDRMat > > mMechanicalTestTraction;
                moris::Matrix< DDBMat > mMechanicalTestTractionEval;
                Vector< Vector< Matrix< DDRMat > > > mdMechanicalTestTractiondDof;
                moris::Matrix< DDBMat > mdMechanicalTestTractiondDofEval;

                // DoF derivative of du/dt ----------------------------
                Matrix< DDRMat > mdNveldt;
                bool mdNveldtEval = true;

                // velocity matrix for flattened tensors
                Matrix< DDRMat > mVelocityMatrix;
                bool mVelocityMatrixEval = true;

                // flattened identity matrix
                Matrix< DDRMat > mFlatIdentity;

                // default dof types
                MSI::Dof_Type mDofDensity     = MSI::Dof_Type::RHO;
                MSI::Dof_Type mDofVelocity    = MSI::Dof_Type::VX;
                MSI::Dof_Type mDofTemperature = MSI::Dof_Type::TEMP;

                // property type for CM
                enum class CM_Property_Type
                {
                        ISOCHORIC_HEAT_CAPACITY,  // heat capacity at constant density
                        SPECIFIC_GAS_CONSTANT,    // specific gas constant for fluid (R = R_0/M)
                        DYNAMIC_VISCOSITY,        // dynamic viscosity
                        THERMAL_CONDUCTIVITY,     // thermal conductivity
                        MAX_ENUM
                };

                // function pointer for functions depending spatial dimension
                void ( CM_Fluid_Compressible_Ideal:: * m_eval_strain )() = nullptr;
                void ( CM_Fluid_Compressible_Ideal:: * m_eval_teststrain )() = nullptr;
                void ( CM_Fluid_Compressible_Ideal:: * m_eval_velocitymatrix )() = nullptr;
                void ( CM_Fluid_Compressible_Ideal:: * m_unfold_tensor )(
                        const Matrix< DDRMat > & aFlattenedTensor,
                        Matrix< DDRMat > & aExpandedTensor) = nullptr;
                void ( CM_Fluid_Compressible_Ideal:: * m_flatten_normal )(
                        const Matrix< DDRMat > & aNormal,
                        Matrix< DDRMat > & aFlatNormal ) = nullptr;

                //------------------------------------------------------------------------------

            public:

                //------------------------------------------------------------------------------
                /*
                 * constructor
                 */
                CM_Fluid_Compressible_Ideal();

                //------------------------------------------------------------------------------
                /**
                 * trivial destructor
                 */
                ~CM_Fluid_Compressible_Ideal(){};

                //------------------------------------------------------------------------------
                /*
                 * @return constitutive_type
                 */
                Constitutive_Type
                get_constitutive_type() const
                {
                    return Constitutive_Type::FLUID_COMPRESSIBLE_IDEAL;
                }

                //------------------------------------------------------------------------------
                /**
                 * set space dim
                 */
                void set_space_dim( uint aSpaceDim )
                {
                    mSpaceDim = aSpaceDim;
                    this->set_function_pointers();
                }

                //------------------------------------------------------------------------------
                /**
                 * set function pointers for 2D and 3D
                 */
                void set_function_pointers();

                //------------------------------------------------------------------------------
                /**
                 * reset evaluation flags specific to this constitutive models
                 */
                void reset_specific_eval_flags();

                //------------------------------------------------------------------------------
                /**
                 * initialize storage variables and evaluation flags specific to this child CM
                 * function is called in the build_global_dof_type_list() in parent class
                 */
                void initialize_spec_storage_vars_and_eval_flags();

                //------------------------------------------------------------------------------
                /**
                 * set constitutive model dof types
                 * @param[ in ] aDofTypes a list of group of dof types
                 * @param[ in ] aDofStrings a list of strings to describe the dof types
                 */
                void set_dof_type_list(
                        Vector< Vector< MSI::Dof_Type > > aDofTypes,
                        Vector< std::string >                  aDofStrings );

                //------------------------------------------------------------------------------
                /**
                 * set constitutive model dv types
                 * @param[ in ] aDvTypes a list of group of dv types
                 * @param[ in ] aDvStrings a list of strings to describe the dv types
                 */
                void set_dv_type_list(
                        Vector< Vector< gen::PDV_Type > > aDvTypes,
                        Vector< std::string >             aDvStrings )
                {
                    Constitutive_Model::set_dv_type_list( aDvTypes );
                }

                //------------------------------------------------------------------------------
                /**
                 * set local properties
                 */
                void set_local_properties();

                //------------------------------------------------------------------------------
                /**
                 * evaluate the constitutive model fluxes
                 */
                void eval_flux()
                {
                    MORIS_ERROR( false,
                            "CM_Fluid_Compressible_Ideal::eval_flux - not implemented, use specific flux functions." );
                };

                /**
                 * get the constitutive model fluxes
                 * @param[ in ]  aCMFunctionType  enum indicating which flux is called, if there are several
                 * @param[ out ] mFlux constitutive model fluxes
                 */
                const Matrix< DDRMat > & flux( enum CM_Function_Type aCMFunctionType = CM_Function_Type::DEFAULT );

                /**
                 * evaluate the constitutive model fluxes derivatives wrt to a dof type
                 * @param[ in ] aDofTypes  a dof type wrt which the derivative is evaluated
                 */
                void eval_dFluxdDOF(
                        const Vector< MSI::Dof_Type > & aDofTypes )
                {
                    MORIS_ERROR( false,
                            "CM_Fluid_Compressible_Ideal::eval_dFluxdDOF - not implemented, use specific flux functions." );
                };

                /**
                 * get the derivative of the fluxes wrt dof
                 * @param[ in ] aDofTypes  a dof type wrt which the derivative is evaluated
                 * @param[ out ] mFluxDofDer derivative of the fluxes wrt dof
                 */
                virtual const Matrix< DDRMat > & dFluxdDOF(
                        const Vector< MSI::Dof_Type > & aDofTypes,
                        enum CM_Function_Type                aCMFunctionType = CM_Function_Type::DEFAULT );

                //------------------------------------------------------------------------------
                //------------------------------------------------------------------------------
                /**
                 * evaluate the constitutive model advective energy flux
                 */
                void eval_energy_flux();

                /**
                 *  get the constitutive model advective energy flux
                 * @param[ out ] constitutive model / equation of state pressure
                 */
                const Matrix< DDRMat > & energy_flux();

                //------------------------------------------------------------------------------
                /**
                 * evaluate the constitutive model advective energy flux derivative wrt to a dof type
                 * @param[ in ] aDofTypes  a dof type wrt which the derivative is evaluated
                 */
                void eval_energy_dFluxdDOF( const Vector< MSI::Dof_Type > & aDofTypes );

                /**
                 * get the derivative of the advective energy flux wrt dof
                 * @param[ in ] aDofTypes  a dof type wrt which the derivative is evaluated
                 * @param[ out ] ThermalFluxDofDer derivative of the thermal flux wrt dof
                 */
                const Matrix< DDRMat > & energy_dFluxdDOF( const Vector< MSI::Dof_Type > & aDofTypes );

                //------------------------------------------------------------------------------
                //------------------------------------------------------------------------------
                /**
                 * evaluate the thermal part of the constitutive model flux
                 */
                void eval_thermal_flux();

                /**
                 *  get the constitutive model thermal flux
                 * @param[ out ] constitutive model / equation of state pressure
                 */
                const Matrix< DDRMat > & thermal_flux();

                //------------------------------------------------------------------------------
                /**
                 * evaluate the thermal part of the constitutive model flux derivative wrt to a dof type
                 * @param[ in ] aDofTypes  a dof type wrt which the derivative is evaluated
                 */
                void eval_thermal_dFluxdDOF( const Vector< MSI::Dof_Type > & aDofTypes );

                /**
                 * get the derivative of the thermal flux wrt dof
                 * @param[ in ] aDofTypes  a dof type wrt which the derivative is evaluated
                 * @param[ out ] ThermalFluxDofDer derivative of the thermal flux wrt dof
                 */
                const Matrix< DDRMat > & thermal_dFluxdDOF( const Vector< MSI::Dof_Type > & aDofTypes );

                //------------------------------------------------------------------------------
                //------------------------------------------------------------------------------
                /**
                 * evaluate the mechanical work part of the constitutive model flux
                 */
                void eval_work_flux();

                /**
                 *  get the constitutive model mechanical work flux
                 * @param[ out ] constitutive model / equation of state pressure
                 */
                const Matrix< DDRMat > & work_flux();

                //------------------------------------------------------------------------------
                /**
                 * evaluate the mechanical work part of the constitutive model flux derivative wrt to a dof type
                 * @param[ in ] aDofTypes  a dof type wrt which the derivative is evaluated
                 */
                void eval_work_dFluxdDOF( const Vector< MSI::Dof_Type > & aDofTypes );

                /**
                 * get the derivative of the mechanical work flux wrt dof
                 * @param[ in ] aDofTypes  a dof type wrt which the derivative is evaluated
                 * @param[ out ] ThermalFluxDofDer derivative of the thermal flux wrt dof
                 */
                const Matrix< DDRMat > & work_dFluxdDOF( const Vector< MSI::Dof_Type > & aDofTypes );

                //------------------------------------------------------------------------------
                //------------------------------------------------------------------------------
                /**
                 * evaluate the constitutive model stress
                 */
                void eval_stress();

                //------------------------------------------------------------------------------
                /**
                 * evaluate the constitutive model stress derivative wrt to a dof type
                 * @param[ in ] aDofTypes a dof type wrt which the derivative is evaluated
                 */
                void eval_dStressdDOF( const Vector< MSI::Dof_Type > & aDofTypes );

                //------------------------------------------------------------------------------
                //------------------------------------------------------------------------------
                /**
                 * evaluates the constitutive model energy
                 */
                void eval_Energy();

                //------------------------------------------------------------------------------
                /**
                 * evaluate the constitutive model energy change rate wrt to a dof type
                 * @param[ in ] aDofTypes a dof type wrt which the derivative is evaluated
                 * dEnergyDotdDOF ( 1 x numDerDof )
                 */
                void eval_dEnergydDOF( const Vector< MSI::Dof_Type > & aDofTypes );

                //------------------------------------------------------------------------------
                /**
                 * evaluates the constitutive model change rate of energy
                 */
                void eval_EnergyDot();

                //------------------------------------------------------------------------------
                /**
                 * evaluate the constitutive model enthalpy change rate wrt to a dof type
                 * @param[ in ] aDofTypes a dof type wrt which the derivative is evaluated
                 * dEnergyDotdDOF ( 1 x numDerDof )
                 */
                void eval_dEnergyDotdDOF( const Vector< MSI::Dof_Type > & aDofTypes );

                //------------------------------------------------------------------------------
                //------------------------------------------------------------------------------
                /**
                 * evaluate the traction
                 * @param[ in ] aNormal normal
                 */
                void eval_traction( const Matrix< DDRMat > & aNormal )
                {
                    MORIS_ERROR( false,
                            "CM_Fluid_Compressible_Ideal::eval_traction - not implemented, use specific traction functions." );
                };

                /**
                 * get the constitutive model traction
                 * @param[ in ]  aNormal   normal
                 * @param[ out ] mTraction constitutive model traction
                 */
                const Matrix< DDRMat > & traction(
                        const Matrix< DDRMat > & aNormal,
                        enum CM_Function_Type aCMFunctionType = CM_Function_Type::DEFAULT );

                //------------------------------------------------------------------------------
                /**
                 * evaluate the constitutive model traction derivative wrt to a dof type
                 * @param[ in ] aDofTypes a dof type wrt which the derivative is evaluated
                 * @param[ in ] aNormal   normal
                 */
                void eval_dTractiondDOF(
                        const Vector< MSI::Dof_Type > & aDofTypes,
                        const Matrix< DDRMat >             & aNormal )
                {
                    MORIS_ERROR( false,
                            "CM_Fluid_Compressible_Ideal::eval_dTractiondDOF - not implemented, use specific traction functions." );
                };

                /**
                 * get the derivative of the traction wrt dof
                 * @param[ in ]  aDofType        group of dof type
                 * @param[ in ]  aNormal         normal
                 * @param[ out ] mTractionDofDer derivative of the traction wrt dof
                 */
                const Matrix< DDRMat > & dTractiondDOF(
                        const Vector< MSI::Dof_Type > & aDofType,
                        const Matrix< DDRMat >             & aNormal,
                        enum CM_Function_Type                aCMFunctionType = CM_Function_Type::DEFAULT );

                //------------------------------------------------------------------------------
                //------------------------------------------------------------------------------
                /**
                 * evaluate the constitutive model thermal flux traction
                 * @param[ in ] aNormal normal
                 */
                void eval_thermal_traction( const Matrix< DDRMat > & aNormal );

                /**
                 * get the constitutive model thermal flux traction
                 * @param[ in ]  aNormal   normal
                 * @param[ out ] mTraction constitutive model thermal flux traction
                 */
                const Matrix< DDRMat > & thermal_traction(
                        const Matrix< DDRMat > & aNormal);

                //------------------------------------------------------------------------------
                /**
                 * evaluate the constitutive model thermal flux traction derivative wrt to a dof type
                 * @param[ in ] aDofTypes a dof type wrt which the derivative is evaluated
                 * @param[ in ] aNormal   normal
                 */
                void eval_thermal_dTractiondDOF(
                        const Vector< MSI::Dof_Type > & aDofTypes,
                        const Matrix< DDRMat >             & aNormal );

                /**
                 * get the derivative of the thermal flux traction wrt dof
                 * @param[ in ]  aDofType        group of dof type
                 * @param[ in ]  aNormal         normal
                 * @param[ out ] mTractionDofDer derivative of the thermal flux traction wrt dof
                 */
                const Matrix< DDRMat > & thermal_dTractiondDOF(
                        const Vector< MSI::Dof_Type > & aDofType,
                        const Matrix< DDRMat >             & aNormal );

                //------------------------------------------------------------------------------
                //------------------------------------------------------------------------------
                /**
                 * evaluate the constitutive model advective energy flux traction
                 * @param[ in ] aNormal normal
                 */
                void eval_energy_traction( const Matrix< DDRMat > & aNormal );

                /**
                 * get the constitutive model advective energy flux traction
                 * @param[ in ]  aNormal   normal
                 * @param[ out ] mTraction constitutive model advective energy flux traction
                 */
                const Matrix< DDRMat > & energy_traction(
                        const Matrix< DDRMat > & aNormal);

                //------------------------------------------------------------------------------
                /**
                 * evaluate the constitutive model advective energy flux traction derivative wrt to a dof type
                 * @param[ in ] aDofTypes a dof type wrt which the derivative is evaluated
                 * @param[ in ] aNormal   normal
                 */
                void eval_energy_dTractiondDOF(
                        const Vector< MSI::Dof_Type > & aDofTypes,
                        const Matrix< DDRMat >             & aNormal );

                /**
                 * get the derivative of the advective energy flux traction wrt dof
                 * @param[ in ]  aDofType        group of dof type
                 * @param[ in ]  aNormal         normal
                 * @param[ out ] mTractionDofDer derivative of the traction wrt dof
                 */
                const Matrix< DDRMat > & energy_dTractiondDOF(
                        const Vector< MSI::Dof_Type > & aDofType,
                        const Matrix< DDRMat >             & aNormal );

                //------------------------------------------------------------------------------
                //------------------------------------------------------------------------------
                /**
                 * evaluate the constitutive model mechanical work flux traction
                 * @param[ in ] aNormal normal
                 */
                void eval_work_traction( const Matrix< DDRMat > & aNormal );

                /**
                 * get the constitutive model mechanical work flux traction
                 * @param[ in ]  aNormal   normal
                 * @param[ out ] mTraction constitutive model mechanical work flux traction
                 */
                const Matrix< DDRMat > & work_traction(
                        const Matrix< DDRMat > & aNormal);

                //------------------------------------------------------------------------------
                /**
                 * evaluate the constitutive model mechanical work flux traction derivative wrt to a dof type
                 * @param[ in ] aDofTypes a dof type wrt which the derivative is evaluated
                 * @param[ in ] aNormal   normal
                 */
                void eval_work_dTractiondDOF(
                        const Vector< MSI::Dof_Type > & aDofTypes,
                        const Matrix< DDRMat >             & aNormal );

                /**
                 * get the derivative of the mechanical work flux traction wrt dof
                 * @param[ in ]  aDofType        group of dof type
                 * @param[ in ]  aNormal         normal
                 * @param[ out ] mTractionDofDer derivative of the mechanical work flux traction wrt dof
                 */
                const Matrix< DDRMat > & work_dTractiondDOF(
                        const Vector< MSI::Dof_Type > & aDofType,
                        const Matrix< DDRMat >             & aNormal );

                //------------------------------------------------------------------------------
                //------------------------------------------------------------------------------
                /**
                 * evaluate the constitutive model mechanical traction
                 * @param[ in ] aNormal normal
                 */
                void eval_mechanical_traction( const Matrix< DDRMat > & aNormal );

                /**
                 * get the constitutive model mechanical traction
                 * @param[ in ]  aNormal   normal
                 * @param[ out ] mTraction constitutive model mechanical traction
                 */
                const Matrix< DDRMat > & mechanical_traction(
                        const Matrix< DDRMat > & aNormal);

                //------------------------------------------------------------------------------
                /**
                 * evaluate the constitutive model mechanical traction derivative wrt to a dof type
                 * @param[ in ] aDofTypes a dof type wrt which the derivative is evaluated
                 * @param[ in ] aNormal   normal
                 */
                void eval_mechanical_dTractiondDOF(
                        const Vector< MSI::Dof_Type > & aDofTypes,
                        const Matrix< DDRMat >             & aNormal );

                /**
                 * get the derivative of the mechanical traction wrt dof
                 * @param[ in ]  aDofType        group of dof type
                 * @param[ in ]  aNormal         normal
                 * @param[ out ] mTractionDofDer derivative of the mechanical traction wrt dof
                 */
                const Matrix< DDRMat > & mechanical_dTractiondDOF(
                        const Vector< MSI::Dof_Type > & aDofType,
                        const Matrix< DDRMat >             & aNormal );

                //------------------------------------------------------------------------------
                //------------------------------------------------------------------------------
                /**
                 * get the constitutive model test traction
                 * @param[ in ]  aNormal       normal
                 * @param[ in ]  aTestDofTypes      Dof type of the test functions
                 * @param[ out ] mTestTraction constitutive model test traction
                 */
                const Matrix< DDRMat > & testTraction(
                        const Matrix< DDRMat >             & aNormal,
                        const Vector< MSI::Dof_Type > & aTestDofTypes,
                        enum CM_Function_Type aCMFunctionType = CM_Function_Type::DEFAULT);

                /**
                 * get the derivative of the test traction wrt dof
                 * @param[ in ]  aDofType           group of dof type
                 * @param[ in ]  aNormal            normal
                 * @param[ in ]  aJump              jump in field values on boundary
                 * @param[ in ]  aTestDofTypes      Dof type of the test functions
                 * @param[ out ] mdTestTractiondDof derivative of the traction wrt dof
                 */
                const Matrix< DDRMat > & dTestTractiondDOF(
                        const Vector< MSI::Dof_Type > & aDofType,
                        const Matrix< DDRMat >             & aNormal,
                        const Matrix< DDRMat >             & aJump,
                        const Vector< MSI::Dof_Type > & aTestDofTypes,
                        enum CM_Function_Type                aCMFunctionType = CM_Function_Type::DEFAULT );

                //------------------------------------------------------------------------------
                //------------------------------------------------------------------------------
                /**
                  * evaluate the constitutive model thermal test traction
                  * @param[ in ]  aNormal normal
                  * @param[ in ]  aTestDofTypes      Dof type of the test functions
                  */
                 void eval_thermal_testTraction(
                         const Matrix< DDRMat >             & aNormal,
                         const Vector< MSI::Dof_Type > & aTestDofTypes );

                 /**
                  * get the constitutive model thermal test traction
                  * @param[ in ]  aNormal       normal
                  * @param[ in ]  aTestDofTypes      Dof type of the test functions
                  * @param[ out ] mTestTraction constitutive model test traction
                  */
                 const Matrix< DDRMat > & thermal_testTraction(
                         const Matrix< DDRMat >             & aNormal,
                         const Vector< MSI::Dof_Type > & aTestDofTypes );

                 //------------------------------------------------------------------------------
                 /**
                  * evaluate the constitutive model thermal test traction derivative wrt to a dof type
                  * @param[ in ] aDofTypes       a dof type wrt which the derivative is evaluated
                  * @param[ in ] aNormal         normal
                  * @param[ in ] aJump           jump in field values on boundary
                  * @param[ in ] aTestDofTypes   Dof type of the test functions
                  */
                 void eval_thermal_dTestTractiondDOF(
                         const Vector< MSI::Dof_Type > & aDofTypes,
                         const Matrix< DDRMat >             & aNormal,
                         const Matrix< DDRMat >             & aJump,
                         const Vector< MSI::Dof_Type > & aTestDofTypes );

                 /**
                  * get the derivative of the thermal test traction wrt dof
                  * @param[ in ]  aDofType           group of dof type
                  * @param[ in ]  aNormal            normal
                  * @param[ in ]  aJump              jump in field values on boundary
                  * @param[ in ]  aTestDofTypes      Dof type of the test functions
                  * @param[ out ] mdTestTractiondDof derivative of the traction wrt dof
                  */
                 const Matrix< DDRMat > & thermal_dTestTractiondDOF(
                         const Vector< MSI::Dof_Type > & aDofType,
                         const Matrix< DDRMat >             & aNormal,
                         const Matrix< DDRMat >             & aJump,
                         const Vector< MSI::Dof_Type > & aTestDofTypes );

                 //------------------------------------------------------------------------------
                 //------------------------------------------------------------------------------
                /**
                 * evaluate the constitutive model mechanical test traction
                 * @param[ in ]  aNormal normal
                 * @param[ in ]  aTestDofTypes      Dof type of the test functions
                 */
                void eval_mechanical_testTraction(
                        const Matrix< DDRMat >             & aNormal,
                        const Vector< MSI::Dof_Type > & aTestDofTypes );

                /**
                 * get the constitutive model mechanical test traction
                 * @param[ in ]  aNormal       normal
                 * @param[ in ]  aTestDofTypes      Dof type of the test functions
                 * @param[ out ] mTestTraction constitutive model test traction
                 */
                const Matrix< DDRMat > & mechanical_testTraction(
                        const Matrix< DDRMat >             & aNormal,
                        const Vector< MSI::Dof_Type > & aTestDofTypes );

                //------------------------------------------------------------------------------
                /**
                 * evaluate the constitutive model mechanical test traction derivative wrt to a dof type
                 * @param[ in ] aDofTypes       a dof type wrt which the derivative is evaluated
                 * @param[ in ] aNormal         normal
                 * @param[ in ] aJump           jump in field values on boundary
                 * @param[ in ] aTestDofTypes   Dof type of the test functions
                 */
                void eval_mechanical_dTestTractiondDOF(
                        const Vector< MSI::Dof_Type > & aDofTypes,
                        const Matrix< DDRMat >             & aNormal,
                        const Matrix< DDRMat >             & aJump,
                        const Vector< MSI::Dof_Type > & aTestDofTypes );

                /**
                 * get the derivative of the mechanical test traction wrt dof
                 * @param[ in ]  aDofType           group of dof type
                 * @param[ in ]  aNormal            normal
                 * @param[ in ]  aJump              jump in field values on boundary
                 * @param[ in ]  aTestDofTypes      Dof type of the test functions
                 * @param[ out ] mdTestTractiondDof derivative of the traction wrt dof
                 */
                const Matrix< DDRMat > & mechanical_dTestTractiondDOF(
                        const Vector< MSI::Dof_Type > & aDofType,
                        const Matrix< DDRMat >             & aNormal,
                        const Matrix< DDRMat >             & aJump,
                        const Vector< MSI::Dof_Type > & aTestDofTypes );

                //------------------------------------------------------------------------------
                //------------------------------------------------------------------------------
                /**
                 * evaluate the constitutive model pressure
                 */
                void eval_pressure();

                /**
                 * evaluate and get the constitutive model / equation of state pressure
                 * @param[ out ] constitutive model / equation of state pressure
                 */
                const Matrix< DDRMat > & pressure();

                //------------------------------------------------------------------------------
                /**
                 * evaluate the constitutive model pressure
                 * @param[ in ] aDofTypes  a dof type wrt which the derivative is evaluated
                 */
                void eval_dPressuredDOF( const Vector< MSI::Dof_Type > & aDofTypes );

                /**
                 * get the derivative of the Pressure wrt dof
                 * @param[ in ] aDofTypes  a dof type wrt which the derivative is evaluated
                 * @param[ out ] PressureDofDer derivative of the pressure wrt dof
                 */
                const Matrix< DDRMat > & dPressuredDOF( const Vector< MSI::Dof_Type > & aDofTypes );

                //------------------------------------------------------------------------------
                //------------------------------------------------------------------------------
                /**
                 * evaluates the test strain (is equal to dStrain/dDoF in this case)
                 */
                void eval_testStrain()
                {
                    ( this->*m_eval_teststrain )();
                }
                void eval_teststrain_2d();
                void eval_teststrain_3d();

                //--------------------------------------------------------------------------------------------------------------
                /**
                 * evaluates the strain for 2D and 3D
                 */
                void eval_strain()
                {
                    ( this->*m_eval_strain )();
                }
                void eval_strain_2d();
                void eval_strain_3d();

                //--------------------------------------------------------------------------------------------------------------
                /**
                 * evaluates the DoF derivative formated for usage of the velocity time rate of change du/dt
                 * FIXME: The output format of the dnNdtn() function in the FI should probably be changed such that this is the
                 * standard format of this derivative
                 */
                void eval_dNveldt();

                /**
                 * get DoF derivative of the velocity time rate of change du/dt
                 */
                const Matrix< DDRMat > & dNveldt();

                //--------------------------------------------------------------------------------------------------------------
                /**
                 * evaluates velocity matrix for operation on flattened stress and strain vectors
                 */
                void eval_velocityMatrix()
                {
                    ( this->*m_eval_velocitymatrix )();
                }
                void eval_velocitymatrix_2d();
                void eval_velocitymatrix_3d();

                /**
                 * get the velocity matrix for operation on flattened stress and strain vectors
                 * @param[ out ] mVelocityMatrix constitutive model stress
                 */
                const Matrix< DDRMat > & velocityMatrix();

                //--------------------------------------------------------------------------------------------------------------
                /**
                 * evaluates the constitutive model strain derivative wrt to a dof type
                 * @param[ in ] aDofTypes    a dof type wrt which the derivative is evaluated
                 * @param[ in ] adStraindDOF a matrix to fill with derivative evaluation
                 */
                void eval_dStraindDOF( const Vector< MSI::Dof_Type > & aDofTypes );

                //--------------------------------------------------------------------------------------------------------------
                /**
                 * unfolds the flattened 1st order strain and stress tensors into their 2nd order form
                 * @param[ in ] aFlattenedTensor a matrix containing the flattened tensor to be expanded
                 * @param[ in ] aExpandedTensor  a matrix to fill with expanded form of the tensor
                 */
                void unfold(
                        const Matrix< DDRMat > & aFlattenedTensor,
                        Matrix< DDRMat > & aExpandedTensor )
                {
                    ( this->*m_unfold_tensor )( aFlattenedTensor, aExpandedTensor );
                }
                void unfold_2d(
                        const Matrix< DDRMat > & aFlattenedTensor,
                        Matrix< DDRMat > & aExpandedTensor);
                void unfold_3d(
                        const Matrix< DDRMat > & aFlattenedTensor,
                        Matrix< DDRMat > & aExpandedTensor);

                //--------------------------------------------------------------------------------------------------------------
                /**
                 * flatten normal vector
                 * @param[ in ] aNormal          a normal vector
                 * @param[ in ] aFlattenedNormal a matrix for flattened normal to fill
                 */
                void flatten_normal( const Matrix< DDRMat > & aNormal,
                        Matrix< DDRMat > & aFlatNormal )
                {
                    ( this->*m_flatten_normal )( aNormal, aFlatNormal );
                }
                void flatten_normal_2d( const Matrix< DDRMat > & aNormal,
                        Matrix< DDRMat > & aFlatNormal );
                void flatten_normal_3d( const Matrix< DDRMat > & aNormal,
                        Matrix< DDRMat > & aFlatNormal );

                //------------------------------------------------------------------------------
            private:

                //------------------------------------------------------------------------------
        };

        //--------------------------------------------------------------------------------------
    } /* namespace fem */
} /* namespace moris */

#endif /* SRC_FEM_CL_FEM_CM_FLUID_COMPRESSIBLE_IDEAL_HPP_ */
<|MERGE_RESOLUTION|>--- conflicted
+++ resolved
@@ -14,11 +14,7 @@
 #include <map>
 
 #include "moris_typedefs.hpp"                     //MRS/COR/src
-<<<<<<< HEAD
-#include "cl_Vector.hpp"                      //MRS/CNT/src
-=======
 #include "cl_Vector.hpp"                          //MRS/CNT/src
->>>>>>> 1f8cbf7b
 
 #include "cl_Matrix.hpp"                    //LINALG/src
 #include "linalg_typedefs.hpp"              //LINALG/src
