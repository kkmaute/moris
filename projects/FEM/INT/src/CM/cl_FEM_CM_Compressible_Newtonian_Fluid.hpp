/*
 * Copyright (c) 2022 University of Colorado
 * Licensed under the MIT license. See LICENSE.txt file in the MORIS root for details.
 *
 *------------------------------------------------------------------------------------
 *
 * cl_FEM_CM_Compressible_Newtonian_Fluid.hpp
 *
 */

#ifndef SRC_FEM_CL_FEM_CM_COMPRESSIBLE_NEWTONIAN_FLUID_HPP_
#define SRC_FEM_CL_FEM_CM_COMPRESSIBLE_NEWTONIAN_FLUID_HPP_

#include <map>

#include "moris_typedefs.hpp"    //MRS/COR/src
#include "cl_Vector.hpp"         //MRS/CNT/src

#include "cl_Matrix.hpp"          //LINALG/src
#include "linalg_typedefs.hpp"    //LINALG/src

#include "cl_FEM_Field_Interpolator.hpp"    //FEM/INT/src
#include "cl_FEM_Constitutive_Model.hpp"    //FEM/INT/src

namespace moris::fem
{

    //--------------------------------------------------------------------------------------

    class CM_Compressible_Newtonian_Fluid : public Constitutive_Model
    {

        //------------------------------------------------------------------------------

      protected:
        // default local properties
        std::shared_ptr< Property > mPropDynamicViscosity    = nullptr;
        std::shared_ptr< Property > mPropThermalConductivity = nullptr;

        // default thermodynamic material model
        std::shared_ptr< Material_Model > mMaterialModel = nullptr;

      private:
        // Thermal Flux ---------------------------------------
        Matrix< DDRMat >           mThermalFlux;
        bool                       mThermalFluxEval = true;
        Vector< Matrix< DDRMat > > mThermalFluxDof;
        moris::Matrix< DDBMat >    mThermalFluxDofEval;

        // Work Flux
        Matrix< DDRMat >           mWorkFlux;
        bool                       mWorkFluxEval = true;
        Vector< Matrix< DDRMat > > mWorkFluxDof;
        moris::Matrix< DDBMat >    mWorkFluxDofEval;

        // Energy Flux
        Matrix< DDRMat >           mEnergyFlux;
        bool                       mEnergyFluxEval = true;
        Vector< Matrix< DDRMat > > mEnergyFluxDof;
        moris::Matrix< DDBMat >    mEnergyFluxDofEval;

        //                // Mechanical Flux
        //                Matrix< DDRMat > mStress;
        //                bool mStressEval = true;
        //                Vector< Matrix< DDRMat > > mStressDof;
        //                Vector< bool > mStressDofEval;

        // Thermal Div Flux -----------------------------------
        Matrix< DDRMat >           mThermalDivFlux;
        bool                       mThermalDivFluxEval = true;
        Vector< Matrix< DDRMat > > mThermalDivFluxDof;
        moris::Matrix< DDBMat >    mThermalDivFluxDofEval;

        // Work Div Flux
        Matrix< DDRMat >           mWorkDivFlux;
        bool                       mWorkDivFluxEval = true;
        Vector< Matrix< DDRMat > > mWorkDivFluxDof;
        moris::Matrix< DDBMat >    mWorkDivFluxDofEval;

        // Mechanical Div Flux (aka div-viscous-stress)
        Matrix< DDRMat >           mMechanicalDivFlux;
        bool                       mMechanicalDivFluxEval = true;
        Vector< Matrix< DDRMat > > mMechanicalDivFluxDof;
        moris::Matrix< DDBMat >    mMechanicalDivFluxDofEval;

        // Thermal Traction -----------------------------------
        Matrix< DDRMat >           mThermalTraction;
        bool                       mThermalTractionEval = true;
        Vector< Matrix< DDRMat > > mThermalTractionDof;
        moris::Matrix< DDBMat >    mThermalTractionDofEval;

        // Work Traction
        Matrix< DDRMat >           mWorkTraction;
        bool                       mWorkTractionEval = true;
        Vector< Matrix< DDRMat > > mWorkTractionDof;
        moris::Matrix< DDBMat >    mWorkTractionDofEval;

        // Energy Traction
        Matrix< DDRMat >           mEnergyTraction;
        bool                       mEnergyTractionEval = true;
        Vector< Matrix< DDRMat > > mEnergyTractionDof;
        moris::Matrix< DDBMat >    mEnergyTractionDofEval;

        // Mechanical Traction
        Matrix< DDRMat >           mMechanicalTraction;
        bool                       mMechanicalTractionEval = true;
        Vector< Matrix< DDRMat > > mMechanicalTractionDof;
        moris::Matrix< DDBMat >    mMechanicalTractionDofEval;

        // Thermal Test Traction ------------------------------
        Vector< Matrix< DDRMat > >           mThermalTestTraction;
        moris::Matrix< DDBMat >              mThermalTestTractionEval;
        Vector< Vector< Matrix< DDRMat > > > mdThermalTestTractiondDof;
        moris::Matrix< DDBMat >              mdThermalTestTractiondDofEval;

        // Mechanical Test Traction
        Vector< Matrix< DDRMat > >           mMechanicalTestTraction;
        moris::Matrix< DDBMat >              mMechanicalTestTractionEval;
        Vector< Vector< Matrix< DDRMat > > > mdMechanicalTestTractiondDof;
        moris::Matrix< DDBMat >              mdMechanicalTestTractiondDofEval;

        // themal div-strain ----------------------------------
        Matrix< DDRMat >           mThermalDivStrain;
        bool                       mThermalDivStrainEval = true;
        Vector< Matrix< DDRMat > > mThermalDivStrainDof;
        moris::Matrix< DDBMat >    mThermalDivStrainDofEval;

        // div-strain-rate
        Matrix< DDRMat >           mDivStrainRate;
        bool                       mDivStrainRateEval = true;
        Vector< Matrix< DDRMat > > mDivStrainRateDof;
        moris::Matrix< DDBMat >    mDivStrainRateDofEval;

        // DoF derivative of du/dt ----------------------------
        Matrix< DDRMat > mdNveldt;
        bool             mdNveldtEval = true;

        // div(div(u)*I)
        Matrix< DDRMat >           mDivDivVel;
        bool                       mDivDivVelEval = true;
        Vector< Matrix< DDRMat > > mDivDivVelDof;
        moris::Matrix< DDBMat >    mDivDivVelDofEval;

        // velocity matrix for flattened tensors
        Matrix< DDRMat > mVelocityMatrix;
        bool             mVelocityMatrixEval = true;

        // flattened identity matrix
        Matrix< DDRMat > mFlatIdentity;

        // multiplication matrices for condensed tensors
        const Matrix< DDRMat > mMultipMat2D = {
            { 1.0, 0.0, 0.0 },
            { 0.0, 1.0, 0.0 },
            { 0.0, 0.0, 2.0 }
        };

        const Matrix< DDRMat > mMultipMat3D = {
            { 1.0, 0.0, 0.0, 0.0, 0.0, 0.0 },
            { 0.0, 1.0, 0.0, 0.0, 0.0, 0.0 },
            { 0.0, 0.0, 1.0, 0.0, 0.0, 0.0 },
            { 0.0, 0.0, 0.0, 2.0, 0.0, 0.0 },
            { 0.0, 0.0, 0.0, 0.0, 2.0, 0.0 },
            { 0.0, 0.0, 0.0, 0.0, 0.0, 2.0 }
        };

        // default dof types
        MSI::Dof_Type mDofDensity     = MSI::Dof_Type::RHO;
        MSI::Dof_Type mDofPressure    = MSI::Dof_Type::P;
        MSI::Dof_Type mDofVelocity    = MSI::Dof_Type::VX;
        MSI::Dof_Type mDofTemperature = MSI::Dof_Type::TEMP;

        // property type for CM
        enum class CM_Property_Type
        {
            DYNAMIC_VISCOSITY,       // dynamic viscosity
            THERMAL_CONDUCTIVITY,    // thermal conductivity
            MAX_ENUM
        };

        // material model type for CM
        enum class MM_Type
        {
            THERMODYNAMIC_MATERIAL_MODEL,    // thermodynamic material model for fluid
            MAX_ENUM
        };

        // function pointer for functions depending spatial dimension
        void ( CM_Compressible_Newtonian_Fluid:: *m_eval_strain )()                                                     = nullptr;
        void ( CM_Compressible_Newtonian_Fluid:: *m_eval_teststrain )()                                                 = nullptr;
        void ( CM_Compressible_Newtonian_Fluid:: *m_eval_divstrainrate )()                                              = nullptr;
        void ( CM_Compressible_Newtonian_Fluid:: *m_eval_ddivstrainratedu )( const Vector< MSI::Dof_Type > &aDofTypes ) = nullptr;
        void ( CM_Compressible_Newtonian_Fluid:: *m_eval_divDivVel )()                                                  = nullptr;
        void ( CM_Compressible_Newtonian_Fluid:: *m_eval_dDivDivVeldu )( const Vector< MSI::Dof_Type > &aDofTypes )     = nullptr;
        void ( CM_Compressible_Newtonian_Fluid:: *m_eval_velocitymatrix )()                                             = nullptr;
        void ( CM_Compressible_Newtonian_Fluid:: *m_unfold_tensor )(
                const Matrix< DDRMat > &aFlattenedTensor,
                Matrix< DDRMat >       &aExpandedTensor ) = nullptr;
        void ( CM_Compressible_Newtonian_Fluid:: *m_flatten_normal )(
                const Matrix< DDRMat > &aNormal,
                Matrix< DDRMat >       &aFlatNormal ) = nullptr;

        //------------------------------------------------------------------------------

      public:
        //------------------------------------------------------------------------------
        /*
         * constructor
         */
        CM_Compressible_Newtonian_Fluid();

        //------------------------------------------------------------------------------
        /**
         * trivial destructor
         */
        ~CM_Compressible_Newtonian_Fluid() override {};

        //------------------------------------------------------------------------------
        /**
         * set space dim
         */
        void set_space_dim( uint aSpaceDim ) override
        {
            mSpaceDim = aSpaceDim;
            this->set_function_pointers();
        }

        //------------------------------------------------------------------------------
        /**
         * set function pointers for 2D and 3D
         */
        void set_function_pointers();

        //------------------------------------------------------------------------------
        /**
         * reset evaluation flags specific to this constitutive models
         */
        void reset_specific_eval_flags() override;

        //------------------------------------------------------------------------------
        /**
         * initialize storage variables and evaluation flags specific to this child CM
         * function is called in the build_global_dof_type_list() in parent class
         */
        void initialize_spec_storage_vars_and_eval_flags() override;

        //------------------------------------------------------------------------------
        /**
         * set constitutive model dof types
         * @param[ in ] aDofTypes a list of group of dof types
         * @param[ in ] aDofStrings a list of strings to describe the dof types
         */
        void set_dof_type_list(
                const Vector< Vector< MSI::Dof_Type > > &aDofTypes,
                const Vector< std::string >             &aDofStrings ) override;

        //------------------------------------------------------------------------------
        /**
         * set constitutive model dv types
         * @param[ in ] aDvTypes a list of group of dv types
         * @param[ in ] aDvStrings a list of strings to describe the dv types
         */
        void set_dv_type_list(
                const Vector< Vector< gen::PDV_Type > > & aDvTypes,
                const Vector< std::string >             & aDvStrings ) override
        {
            Constitutive_Model::set_dv_type_list( aDvTypes );
        }

        //------------------------------------------------------------------------------
        /**
         * set local properties
         */
        void set_local_properties() override;

        //------------------------------------------------------------------------------
        /**
         * set thermodynamic material model
         */
        void set_local_material_model() override;

        //------------------------------------------------------------------------------
        /**
         * evaluate the constitutive model fluxes
         */
        void eval_flux() override
        {
            MORIS_ERROR( false,
                    "CM_Compressible_Newtonian_Fluid::eval_flux - not implemented, use specific flux functions." );
        };

        /**
         * get the constitutive model fluxes
         * @param[ in ]  aCMFunctionType  enum indicating which flux is called, if there are several
         * @param[ out ] mFlux constitutive model fluxes
         */
        const Matrix< DDRMat > &flux( enum CM_Function_Type aCMFunctionType = CM_Function_Type::DEFAULT ) override;

        /**
         * evaluate the constitutive model fluxes derivatives wrt to a dof type
         * @param[ in ] aDofTypes  a dof type wrt which the derivative is evaluated
         */
        void eval_dFluxdDOF(
                const Vector< MSI::Dof_Type > &aDofTypes ) override
        {
            MORIS_ERROR( false,
                    "CM_Compressible_Newtonian_Fluid::eval_dFluxdDOF - not implemented, use specific flux functions." );
        };

        /**
         * get the derivative of the fluxes wrt dof
         * @param[ in ] aDofTypes  a dof type wrt which the derivative is evaluated
         * @param[ out ] mFluxDofDer derivative of the fluxes wrt dof
         */
        const Matrix< DDRMat > &dFluxdDOF(
                const Vector< MSI::Dof_Type > &aDofTypes,
                enum CM_Function_Type          aCMFunctionType = CM_Function_Type::DEFAULT ) override;

        //------------------------------------------------------------------------------
        //------------------------------------------------------------------------------
        /**
         * evaluate the constitutive model advective energy flux
         */
        void eval_energy_flux();

        /**
         *  get the constitutive model advective energy flux
         * @param[ out ] constitutive model / equation of state pressure
         */
        const Matrix< DDRMat > &energy_flux();

        //------------------------------------------------------------------------------
        /**
         * evaluate the constitutive model advective energy flux derivative wrt to a dof type
         * @param[ in ] aDofTypes  a dof type wrt which the derivative is evaluated
         */
        void eval_energy_dFluxdDOF( const Vector< MSI::Dof_Type > &aDofTypes );

        /**
         * get the derivative of the advective energy flux wrt dof
         * @param[ in ] aDofTypes  a dof type wrt which the derivative is evaluated
         * @param[ out ] ThermalFluxDofDer derivative of the thermal flux wrt dof
         */
        const Matrix< DDRMat > &energy_dFluxdDOF( const Vector< MSI::Dof_Type > &aDofTypes );

        //------------------------------------------------------------------------------
        //------------------------------------------------------------------------------
        /**
         * evaluate the thermal part of the constitutive model flux
         */
        void eval_thermal_flux();

        /**
         *  get the constitutive model thermal flux
         * @param[ out ] constitutive model / equation of state pressure
         */
        const Matrix< DDRMat > &thermal_flux();

        //------------------------------------------------------------------------------
        /**
         * evaluate the thermal part of the constitutive model flux derivative wrt to a dof type
         * @param[ in ] aDofTypes  a dof type wrt which the derivative is evaluated
         */
        void eval_thermal_dFluxdDOF( const Vector< MSI::Dof_Type > &aDofTypes );

        /**
         * get the derivative of the thermal flux wrt dof
         * @param[ in ] aDofTypes  a dof type wrt which the derivative is evaluated
         * @param[ out ] ThermalFluxDofDer derivative of the thermal flux wrt dof
         */
        const Matrix< DDRMat > &thermal_dFluxdDOF( const Vector< MSI::Dof_Type > &aDofTypes );

        //------------------------------------------------------------------------------
        //------------------------------------------------------------------------------
        /**
         * evaluate the mechanical work part of the constitutive model flux
         */
        void eval_work_flux();

        /**
         *  get the constitutive model mechanical work flux
         * @param[ out ] constitutive model / equation of state pressure
         */
        const Matrix< DDRMat > &work_flux();

        //------------------------------------------------------------------------------
        /**
         * evaluate the mechanical work part of the constitutive model flux derivative wrt to a dof type
         * @param[ in ] aDofTypes  a dof type wrt which the derivative is evaluated
         */
        void eval_work_dFluxdDOF( const Vector< MSI::Dof_Type > &aDofTypes );

        /**
         * get the derivative of the mechanical work flux wrt dof
         * @param[ in ] aDofTypes  a dof type wrt which the derivative is evaluated
         * @param[ out ] ThermalFluxDofDer derivative of the thermal flux wrt dof
         */
        const Matrix< DDRMat > &work_dFluxdDOF( const Vector< MSI::Dof_Type > &aDofTypes );

        //------------------------------------------------------------------------------
        //------------------------------------------------------------------------------
        /**
         * evaluate the constitutive model stress
         */
        void eval_stress() override;

        //------------------------------------------------------------------------------
        /**
         * evaluate the constitutive model stress derivative wrt to a dof type
         * @param[ in ] aDofTypes a dof type wrt which the derivative is evaluated
         */
        void eval_dStressdDOF( const Vector< MSI::Dof_Type > &aDofTypes ) override;

        //------------------------------------------------------------------------------
        //------------------------------------------------------------------------------
        /**
         * evaluate the constitutive model divergence of the fluxes
         */
        void eval_divflux() override
        {
            MORIS_ERROR( false,
                    "CM_Compressible_Newtonian_Fluid::eval_divflux - not implemented, use specific flux functions." );
        };

        /**
         * get the constitutive model diveregence of the fluxes
         * @param[ in ]  aCMFunctionType  enum indicating which flux is called, if there are several
         * @param[ out ] mDivFlux constitutive model fluxes
         */
        const Matrix< DDRMat > &divflux( enum CM_Function_Type aCMFunctionType = CM_Function_Type::DEFAULT ) override;

        /**
         * evaluate the constitutive model divergence of the fluxes derivatives wrt to a dof type
         * @param[ in ] aDofTypes  a dof type wrt which the derivative is evaluated
         */
        void eval_ddivfluxdu(
                const Vector< MSI::Dof_Type > &aDofTypes ) override
        {
            MORIS_ERROR( false,
                    "CM_Compressible_Newtonian_Fluid::eval_ddivfluxdu - not implemented, use specific flux functions." );
        };

        /**
         * get the derivative of the divergence of the fluxes wrt dof
         * @param[ in ] aDofTypes  a dof type wrt which the derivative is evaluated
         * @param[ out ] mDivFluxDofDer derivative of the fluxes wrt dof
         */
        const Matrix< DDRMat > &ddivfluxdu(
                const Vector< MSI::Dof_Type > &aDofTypes,
                enum CM_Function_Type          aCMFunctionType = CM_Function_Type::DEFAULT ) override;

        //------------------------------------------------------------------------------
        //------------------------------------------------------------------------------
        /**
         * evaluate the constitutive model divergence of the mechanical flux
         */
        void eval_mechanical_divflux();

        /**
         *  get the constitutive model divergence of the mechanical flux
         * @param[ out ] mDivMechanicalFlux constitutive model divergence of the mechanical flux
         */
        const Matrix< DDRMat > &mechanical_divflux();

        //------------------------------------------------------------------------------
        /**
         * evaluate the constitutive model divergence of the mechanical flux derivative wrt to a dof type
         * @param[ in ] aDofTypes  a dof type wrt which the derivative is evaluated
         */
        void eval_mechanical_ddivfluxdu( const Vector< MSI::Dof_Type > &aDofTypes );

        /**
         * get the derivative of the divergence of the mechanical flux wrt dof
         * @param[ in ] aDofTypes  a dof type wrt which the derivative is evaluated
         * @param[ out ] mDivMechanicalFluxDofDer derivative of the divergence of the mechanical flux wrt dof
         */
        const Matrix< DDRMat > &mechanical_ddivfluxdu( const Vector< MSI::Dof_Type > &aDofTypes );

        //------------------------------------------------------------------------------
        //------------------------------------------------------------------------------
        /**
         * evaluate the constitutive model divergence of the thermal flux
         */
        void eval_thermal_divflux();

        /**
         *  get the constitutive model divergence of the thermal flux
         * @param[ out ] mThermalDivFlux constitutive model divergence of the thermal flux
         */
        const Matrix< DDRMat > &thermal_divflux();

        //------------------------------------------------------------------------------
        /**
         * evaluate the constitutive model divergence of the thermal flux derivative wrt to a dof type
         * @param[ in ] aDofTypes  a dof type wrt which the derivative is evaluated
         */
        void eval_thermal_ddivfluxdu( const Vector< MSI::Dof_Type > &aDofTypes );

        /**
         * get the derivative of the divergence of the thermal flux wrt dof
         * @param[ in ] aDofTypes  a dof type wrt which the derivative is evaluated
         * @param[ out ] ThermalDivFluxDofDer derivative of the divergence of the thermal flux wrt dof
         */
        const Matrix< DDRMat > &thermal_ddivfluxdu( const Vector< MSI::Dof_Type > &aDofTypes );

        //------------------------------------------------------------------------------
        //------------------------------------------------------------------------------
        /**
         * evaluate the constitutive model divergence of the work flux
         */
        void eval_work_divflux();

        /**
         *  get the constitutive model divergence of the work flux
         * @param[ out ] mWorkDivFlux constitutive model divergence of the work flux
         */
        const Matrix< DDRMat > &work_divflux();

        //------------------------------------------------------------------------------
        /**
         * evaluate the constitutive model divergence of the work flux derivative wrt to a dof type
         * @param[ in ] aDofTypes  a dof type wrt which the derivative is evaluated
         */
        void eval_work_ddivfluxdu( const Vector< MSI::Dof_Type > &aDofTypes );

        /**
         * get the derivative of the divergence of the work flux wrt dof
         * @param[ in ] aDofTypes  a dof type wrt which the derivative is evaluated
         * @param[ out ] mWorkDivFluxDofDer derivative of the divergence of the work flux wrt dof
         */
        const Matrix< DDRMat > &work_ddivfluxdu( const Vector< MSI::Dof_Type > &aDofTypes );

        //------------------------------------------------------------------------------
        //------------------------------------------------------------------------------
        /**
         * evaluates the constitutive model energy
         */
        void eval_Energy() override;

        //------------------------------------------------------------------------------
        /**
         * evaluate the constitutive model energy change rate wrt to a dof type
         * @param[ in ] aDofTypes a dof type wrt which the derivative is evaluated
         * dEnergyDotdDOF ( 1 x numDerDof )
         */
        void eval_dEnergydDOF( const Vector< MSI::Dof_Type > &aDofTypes ) override;

        //------------------------------------------------------------------------------
        /**
         * evaluates the constitutive model change rate of energy
         */
        void eval_EnergyDot() override;

        //------------------------------------------------------------------------------
        /**
         * evaluate the constitutive model enthalpy change rate wrt to a dof type
         * @param[ in ] aDofTypes a dof type wrt which the derivative is evaluated
         * dEnergyDotdDOF ( 1 x numDerDof )
         */
        void eval_dEnergyDotdDOF( const Vector< MSI::Dof_Type > &aDofTypes ) override;

        //------------------------------------------------------------------------------
        //------------------------------------------------------------------------------
        /**
         * evaluate the traction
         * @param[ in ] aNormal normal
         */
        void eval_traction( const Matrix< DDRMat > &aNormal ) override
        {
            MORIS_ERROR( false,
                    "CM_Compressible_Newtonian_Fluid::eval_traction - not implemented, use specific traction functions." );
        };

<<<<<<< HEAD
                //------------------------------------------------------------------------------
            protected:
                // default local properties
                std::shared_ptr< Property > mPropDynamicViscosity       = nullptr;
                std::shared_ptr< Property > mPropThermalConductivity    = nullptr;

                // default thermodynamic material model
                std::shared_ptr< Material_Model > mMaterialModel  = nullptr;

            private:

                // Thermal Flux ---------------------------------------
                Matrix< DDRMat > mThermalFlux;
                bool mThermalFluxEval = true;
                Vector< Matrix< DDRMat > > mThermalFluxDof;
                moris::Matrix< DDBMat > mThermalFluxDofEval;

                // Work Flux
                Matrix< DDRMat > mWorkFlux;
                bool mWorkFluxEval = true;
                Vector< Matrix< DDRMat > > mWorkFluxDof;
                moris::Matrix< DDBMat > mWorkFluxDofEval;

                // Energy Flux
                Matrix< DDRMat > mEnergyFlux;
                bool mEnergyFluxEval = true;
                Vector< Matrix< DDRMat > > mEnergyFluxDof;
                moris::Matrix< DDBMat > mEnergyFluxDofEval;

//                // Mechanical Flux
//                Matrix< DDRMat > mStress;
//                bool mStressEval = true;
//                Vector< Matrix< DDRMat > > mStressDof;
//                Vector< bool > mStressDofEval;

                // Thermal Div Flux -----------------------------------
                Matrix< DDRMat > mThermalDivFlux;
                bool mThermalDivFluxEval = true;
                Vector< Matrix< DDRMat > > mThermalDivFluxDof;
                moris::Matrix< DDBMat > mThermalDivFluxDofEval;

                // Work Div Flux
                Matrix< DDRMat > mWorkDivFlux;
                bool mWorkDivFluxEval = true;
                Vector< Matrix< DDRMat > > mWorkDivFluxDof;
                moris::Matrix< DDBMat > mWorkDivFluxDofEval;

                // Mechanical Div Flux (aka div-viscous-stress)
                Matrix< DDRMat > mMechanicalDivFlux;
                bool mMechanicalDivFluxEval = true;
                Vector< Matrix< DDRMat > > mMechanicalDivFluxDof;
                moris::Matrix< DDBMat > mMechanicalDivFluxDofEval;

                // Thermal Traction -----------------------------------
                Matrix< DDRMat > mThermalTraction;
                bool mThermalTractionEval = true;
                Vector< Matrix< DDRMat > > mThermalTractionDof;
                moris::Matrix< DDBMat > mThermalTractionDofEval;

                // Work Traction
                Matrix< DDRMat > mWorkTraction;
                bool mWorkTractionEval = true;
                Vector< Matrix< DDRMat > > mWorkTractionDof;
                moris::Matrix< DDBMat > mWorkTractionDofEval;

                // Energy Traction
                Matrix< DDRMat > mEnergyTraction;
                bool mEnergyTractionEval = true;
                Vector< Matrix< DDRMat > > mEnergyTractionDof;
                moris::Matrix< DDBMat > mEnergyTractionDofEval;

                // Mechanical Traction
                Matrix< DDRMat > mMechanicalTraction;
                bool mMechanicalTractionEval = true;
                Vector< Matrix< DDRMat > > mMechanicalTractionDof;
                moris::Matrix< DDBMat > mMechanicalTractionDofEval;

                // Thermal Test Traction ------------------------------
                Vector< Matrix< DDRMat > > mThermalTestTraction;
                moris::Matrix< DDBMat > mThermalTestTractionEval;
                Vector< Vector< Matrix< DDRMat > > > mdThermalTestTractiondDof;
                moris::Matrix< DDBMat > mdThermalTestTractiondDofEval;

                // Mechanical Test Traction
                Vector< Matrix< DDRMat > > mMechanicalTestTraction;
                moris::Matrix< DDBMat > mMechanicalTestTractionEval;
                Vector< Vector< Matrix< DDRMat > > > mdMechanicalTestTractiondDof;
                moris::Matrix< DDBMat > mdMechanicalTestTractiondDofEval;

                // themal div-strain ----------------------------------
                Matrix< DDRMat > mThermalDivStrain;
                bool mThermalDivStrainEval = true;
                Vector< Matrix< DDRMat > > mThermalDivStrainDof;
                moris::Matrix< DDBMat > mThermalDivStrainDofEval;

                // div-strain-rate
                Matrix< DDRMat > mDivStrainRate;
                bool mDivStrainRateEval = true;
                Vector< Matrix< DDRMat > > mDivStrainRateDof;
                moris::Matrix< DDBMat > mDivStrainRateDofEval;

                // DoF derivative of du/dt ----------------------------
                Matrix< DDRMat > mdNveldt;
                bool mdNveldtEval = true;

                // div(div(u)*I)
                Matrix< DDRMat > mDivDivVel;
                bool mDivDivVelEval = true;
                Vector< Matrix< DDRMat > > mDivDivVelDof;
                moris::Matrix< DDBMat > mDivDivVelDofEval;

                // velocity matrix for flattened tensors
                Matrix< DDRMat > mVelocityMatrix;
                bool mVelocityMatrixEval = true;

                // flattened identity matrix
                Matrix< DDRMat > mFlatIdentity;

                // multiplication matrices for condensed tensors
                const Matrix< DDRMat > mMultipMat2D = {
                        { 1.0, 0.0, 0.0 },
                        { 0.0, 1.0, 0.0 },
                        { 0.0, 0.0, 2.0 } };

                const Matrix< DDRMat > mMultipMat3D = {
                        { 1.0, 0.0, 0.0, 0.0, 0.0, 0.0 },
                        { 0.0, 1.0, 0.0, 0.0, 0.0, 0.0 },
                        { 0.0, 0.0, 1.0, 0.0, 0.0, 0.0 },
                        { 0.0, 0.0, 0.0, 2.0, 0.0, 0.0 },
                        { 0.0, 0.0, 0.0, 0.0, 2.0, 0.0 },
                        { 0.0, 0.0, 0.0, 0.0, 0.0, 2.0 } };

                // default dof types
                MSI::Dof_Type mDofDensity     = MSI::Dof_Type::RHO;
                MSI::Dof_Type mDofPressure    = MSI::Dof_Type::P;
                MSI::Dof_Type mDofVelocity    = MSI::Dof_Type::VX;
                MSI::Dof_Type mDofTemperature = MSI::Dof_Type::TEMP;

                // property type for CM
                enum class CM_Property_Type
                {
                        DYNAMIC_VISCOSITY,        // dynamic viscosity
                        THERMAL_CONDUCTIVITY,     // thermal conductivity
                        MAX_ENUM
                };

                // material model type for CM
                enum class MM_Type
                {
                        THERMODYNAMIC_MATERIAL_MODEL,  // thermodynamic material model for fluid
                        MAX_ENUM
                };

                // function pointer for functions depending spatial dimension
                void ( CM_Compressible_Newtonian_Fluid:: * m_eval_strain )() = nullptr;
                void ( CM_Compressible_Newtonian_Fluid:: * m_eval_teststrain )() = nullptr;
                void ( CM_Compressible_Newtonian_Fluid:: * m_eval_divstrainrate )() = nullptr;
                void ( CM_Compressible_Newtonian_Fluid:: * m_eval_ddivstrainratedu )( const Vector< MSI::Dof_Type > & aDofTypes ) = nullptr;
                void ( CM_Compressible_Newtonian_Fluid:: * m_eval_divDivVel )() = nullptr;
                void ( CM_Compressible_Newtonian_Fluid:: * m_eval_dDivDivVeldu )( const Vector< MSI::Dof_Type > & aDofTypes ) = nullptr;
                void ( CM_Compressible_Newtonian_Fluid:: * m_eval_velocitymatrix )() = nullptr;
                void ( CM_Compressible_Newtonian_Fluid:: * m_unfold_tensor )(
                        const Matrix< DDRMat > & aFlattenedTensor,
                        Matrix< DDRMat > & aExpandedTensor) = nullptr;
                void ( CM_Compressible_Newtonian_Fluid:: * m_flatten_normal )(
                        const Matrix< DDRMat > & aNormal,
                        Matrix< DDRMat > & aFlatNormal ) = nullptr;

                //------------------------------------------------------------------------------

            public:

                //------------------------------------------------------------------------------
                /*
                 * constructor
                 */
                CM_Compressible_Newtonian_Fluid();

                //------------------------------------------------------------------------------
                /**
                 * trivial destructor
                 */
                ~CM_Compressible_Newtonian_Fluid(){};

                /**
                 * Gets the constitutive type
                 *
                 * @return Compressible newtonian fluid
                 */
                Constitutive_Type get_constitutive_type() const override;

                //------------------------------------------------------------------------------
                /**
                 * set space dim
                 */
                void set_space_dim( uint aSpaceDim )
                {
                    mSpaceDim = aSpaceDim;
                    this->set_function_pointers();
                }

                //------------------------------------------------------------------------------
                /**
                 * set function pointers for 2D and 3D
                 */
                void set_function_pointers();

                //------------------------------------------------------------------------------
                /**
                 * reset evaluation flags specific to this constitutive models
                 */
                void reset_specific_eval_flags();

                //------------------------------------------------------------------------------
                /**
                 * initialize storage variables and evaluation flags specific to this child CM
                 * function is called in the build_global_dof_type_list() in parent class
                 */
                void initialize_spec_storage_vars_and_eval_flags();

                //------------------------------------------------------------------------------
                /**
                 * set constitutive model dof types
                 * @param[ in ] aDofTypes a list of group of dof types
                 * @param[ in ] aDofStrings a list of strings to describe the dof types
                 */
                void set_dof_type_list(
                        Vector< Vector< MSI::Dof_Type > > aDofTypes,
                        Vector< std::string >                  aDofStrings );

                //------------------------------------------------------------------------------
                /**
                 * set constitutive model dv types
                 * @param[ in ] aDvTypes a list of group of dv types
                 * @param[ in ] aDvStrings a list of strings to describe the dv types
                 */
                void set_dv_type_list(
                        Vector< Vector< gen::PDV_Type > > aDvTypes,
                        Vector< std::string >             aDvStrings )
                {
                    Constitutive_Model::set_dv_type_list( aDvTypes );
                }

                //------------------------------------------------------------------------------
                /**
                 * set local properties
                 */
                void set_local_properties();

                //------------------------------------------------------------------------------
                /**
                 * set thermodynamic material model
                 */
                void set_local_material_model();

                //------------------------------------------------------------------------------
                /**
                 * evaluate the constitutive model fluxes
                 */
                void eval_flux()
                {
                    MORIS_ERROR( false,
                            "CM_Compressible_Newtonian_Fluid::eval_flux - not implemented, use specific flux functions." );
                };

                /**
                 * get the constitutive model fluxes
                 * @param[ in ]  aCMFunctionType  enum indicating which flux is called, if there are several
                 * @param[ out ] mFlux constitutive model fluxes
                 */
                const Matrix< DDRMat > & flux( enum CM_Function_Type aCMFunctionType = CM_Function_Type::DEFAULT );

                /**
                 * evaluate the constitutive model fluxes derivatives wrt to a dof type
                 * @param[ in ] aDofTypes  a dof type wrt which the derivative is evaluated
                 */
                void eval_dFluxdDOF(
                        const Vector< MSI::Dof_Type > & aDofTypes )
                {
                    MORIS_ERROR( false,
                            "CM_Compressible_Newtonian_Fluid::eval_dFluxdDOF - not implemented, use specific flux functions." );
                };

                /**
                 * get the derivative of the fluxes wrt dof
                 * @param[ in ] aDofTypes  a dof type wrt which the derivative is evaluated
                 * @param[ out ] mFluxDofDer derivative of the fluxes wrt dof
                 */
                virtual const Matrix< DDRMat > & dFluxdDOF(
                        const Vector< MSI::Dof_Type > & aDofTypes,
                        enum CM_Function_Type                aCMFunctionType = CM_Function_Type::DEFAULT );

                //------------------------------------------------------------------------------
                //------------------------------------------------------------------------------
                /**
                 * evaluate the constitutive model advective energy flux
                 */
                void eval_energy_flux();

                /**
                 *  get the constitutive model advective energy flux
                 * @param[ out ] constitutive model / equation of state pressure
                 */
                const Matrix< DDRMat > & energy_flux();

                //------------------------------------------------------------------------------
                /**
                 * evaluate the constitutive model advective energy flux derivative wrt to a dof type
                 * @param[ in ] aDofTypes  a dof type wrt which the derivative is evaluated
                 */
                void eval_energy_dFluxdDOF( const Vector< MSI::Dof_Type > & aDofTypes );

                /**
                 * get the derivative of the advective energy flux wrt dof
                 * @param[ in ] aDofTypes  a dof type wrt which the derivative is evaluated
                 * @param[ out ] ThermalFluxDofDer derivative of the thermal flux wrt dof
                 */
                const Matrix< DDRMat > & energy_dFluxdDOF( const Vector< MSI::Dof_Type > & aDofTypes );

                //------------------------------------------------------------------------------
                //------------------------------------------------------------------------------
                /**
                 * evaluate the thermal part of the constitutive model flux
                 */
                void eval_thermal_flux();

                /**
                 *  get the constitutive model thermal flux
                 * @param[ out ] constitutive model / equation of state pressure
                 */
                const Matrix< DDRMat > & thermal_flux();

                //------------------------------------------------------------------------------
                /**
                 * evaluate the thermal part of the constitutive model flux derivative wrt to a dof type
                 * @param[ in ] aDofTypes  a dof type wrt which the derivative is evaluated
                 */
                void eval_thermal_dFluxdDOF( const Vector< MSI::Dof_Type > & aDofTypes );

                /**
                 * get the derivative of the thermal flux wrt dof
                 * @param[ in ] aDofTypes  a dof type wrt which the derivative is evaluated
                 * @param[ out ] ThermalFluxDofDer derivative of the thermal flux wrt dof
                 */
                const Matrix< DDRMat > & thermal_dFluxdDOF( const Vector< MSI::Dof_Type > & aDofTypes );

                //------------------------------------------------------------------------------
                //------------------------------------------------------------------------------
                /**
                 * evaluate the mechanical work part of the constitutive model flux
                 */
                void eval_work_flux();

                /**
                 *  get the constitutive model mechanical work flux
                 * @param[ out ] constitutive model / equation of state pressure
                 */
                const Matrix< DDRMat > & work_flux();

                //------------------------------------------------------------------------------
                /**
                 * evaluate the mechanical work part of the constitutive model flux derivative wrt to a dof type
                 * @param[ in ] aDofTypes  a dof type wrt which the derivative is evaluated
                 */
                void eval_work_dFluxdDOF( const Vector< MSI::Dof_Type > & aDofTypes );

                /**
                 * get the derivative of the mechanical work flux wrt dof
                 * @param[ in ] aDofTypes  a dof type wrt which the derivative is evaluated
                 * @param[ out ] ThermalFluxDofDer derivative of the thermal flux wrt dof
                 */
                const Matrix< DDRMat > & work_dFluxdDOF( const Vector< MSI::Dof_Type > & aDofTypes );

                //------------------------------------------------------------------------------
                //------------------------------------------------------------------------------
                /**
                 * evaluate the constitutive model stress
                 */
                void eval_stress();

                //------------------------------------------------------------------------------
                /**
                 * evaluate the constitutive model stress derivative wrt to a dof type
                 * @param[ in ] aDofTypes a dof type wrt which the derivative is evaluated
                 */
                void eval_dStressdDOF( const Vector< MSI::Dof_Type > & aDofTypes );

                //------------------------------------------------------------------------------
                //------------------------------------------------------------------------------
                /**
                 * evaluate the constitutive model divergence of the fluxes
                 */
                void eval_divflux()
                {
                    MORIS_ERROR( false,
                            "CM_Compressible_Newtonian_Fluid::eval_divflux - not implemented, use specific flux functions." );
                };

                /**
                 * get the constitutive model diveregence of the fluxes
                 * @param[ in ]  aCMFunctionType  enum indicating which flux is called, if there are several
                 * @param[ out ] mDivFlux constitutive model fluxes
                 */
                const Matrix< DDRMat > & divflux( enum CM_Function_Type aCMFunctionType = CM_Function_Type::DEFAULT );

                /**
                 * evaluate the constitutive model divergence of the fluxes derivatives wrt to a dof type
                 * @param[ in ] aDofTypes  a dof type wrt which the derivative is evaluated
                 */
                void eval_ddivfluxdu(
                        const Vector< MSI::Dof_Type > & aDofTypes )
                {
                    MORIS_ERROR( false,
                            "CM_Compressible_Newtonian_Fluid::eval_ddivfluxdu - not implemented, use specific flux functions." );
                };

                /**
                 * get the derivative of the divergence of the fluxes wrt dof
                 * @param[ in ] aDofTypes  a dof type wrt which the derivative is evaluated
                 * @param[ out ] mDivFluxDofDer derivative of the fluxes wrt dof
                 */
                const Matrix< DDRMat > & ddivfluxdu(
                        const Vector< MSI::Dof_Type > & aDofTypes,
                        enum CM_Function_Type                aCMFunctionType = CM_Function_Type::DEFAULT );

                //------------------------------------------------------------------------------
                //------------------------------------------------------------------------------
                /**
                 * evaluate the constitutive model divergence of the mechanical flux
                 */
                void eval_mechanical_divflux();

                /**
                 *  get the constitutive model divergence of the mechanical flux
                 * @param[ out ] mDivMechanicalFlux constitutive model divergence of the mechanical flux
                 */
                const Matrix< DDRMat > & mechanical_divflux();

                //------------------------------------------------------------------------------
                /**
                 * evaluate the constitutive model divergence of the mechanical flux derivative wrt to a dof type
                 * @param[ in ] aDofTypes  a dof type wrt which the derivative is evaluated
                 */
                void eval_mechanical_ddivfluxdu( const Vector< MSI::Dof_Type > & aDofTypes );

                /**
                 * get the derivative of the divergence of the mechanical flux wrt dof
                 * @param[ in ] aDofTypes  a dof type wrt which the derivative is evaluated
                 * @param[ out ] mDivMechanicalFluxDofDer derivative of the divergence of the mechanical flux wrt dof
                 */
                const Matrix< DDRMat > & mechanical_ddivfluxdu( const Vector< MSI::Dof_Type > & aDofTypes );

                //------------------------------------------------------------------------------
                //------------------------------------------------------------------------------
                /**
                 * evaluate the constitutive model divergence of the thermal flux
                 */
                void eval_thermal_divflux();

                /**
                 *  get the constitutive model divergence of the thermal flux
                 * @param[ out ] mThermalDivFlux constitutive model divergence of the thermal flux
                 */
                const Matrix< DDRMat > & thermal_divflux();

                //------------------------------------------------------------------------------
                /**
                 * evaluate the constitutive model divergence of the thermal flux derivative wrt to a dof type
                 * @param[ in ] aDofTypes  a dof type wrt which the derivative is evaluated
                 */
                void eval_thermal_ddivfluxdu( const Vector< MSI::Dof_Type > & aDofTypes );

                /**
                 * get the derivative of the divergence of the thermal flux wrt dof
                 * @param[ in ] aDofTypes  a dof type wrt which the derivative is evaluated
                 * @param[ out ] ThermalDivFluxDofDer derivative of the divergence of the thermal flux wrt dof
                 */
                const Matrix< DDRMat > & thermal_ddivfluxdu( const Vector< MSI::Dof_Type > & aDofTypes );

                //------------------------------------------------------------------------------
                //------------------------------------------------------------------------------
                /**
                 * evaluate the constitutive model divergence of the work flux
                 */
                void eval_work_divflux();

                /**
                 *  get the constitutive model divergence of the work flux
                 * @param[ out ] mWorkDivFlux constitutive model divergence of the work flux
                 */
                const Matrix< DDRMat > & work_divflux();

                //------------------------------------------------------------------------------
                /**
                 * evaluate the constitutive model divergence of the work flux derivative wrt to a dof type
                 * @param[ in ] aDofTypes  a dof type wrt which the derivative is evaluated
                 */
                void eval_work_ddivfluxdu( const Vector< MSI::Dof_Type > & aDofTypes );

                /**
                 * get the derivative of the divergence of the work flux wrt dof
                 * @param[ in ] aDofTypes  a dof type wrt which the derivative is evaluated
                 * @param[ out ] mWorkDivFluxDofDer derivative of the divergence of the work flux wrt dof
                 */
                const Matrix< DDRMat > & work_ddivfluxdu( const Vector< MSI::Dof_Type > & aDofTypes );

                //------------------------------------------------------------------------------
                //------------------------------------------------------------------------------
                /**
                 * evaluates the constitutive model energy
                 */
                void eval_Energy();

                //------------------------------------------------------------------------------
                /**
                 * evaluate the constitutive model energy change rate wrt to a dof type
                 * @param[ in ] aDofTypes a dof type wrt which the derivative is evaluated
                 * dEnergyDotdDOF ( 1 x numDerDof )
                 */
                void eval_dEnergydDOF( const Vector< MSI::Dof_Type > & aDofTypes );

                //------------------------------------------------------------------------------
                /**
                 * evaluates the constitutive model change rate of energy
                 */
                void eval_EnergyDot();

                //------------------------------------------------------------------------------
                /**
                 * evaluate the constitutive model enthalpy change rate wrt to a dof type
                 * @param[ in ] aDofTypes a dof type wrt which the derivative is evaluated
                 * dEnergyDotdDOF ( 1 x numDerDof )
                 */
                void eval_dEnergyDotdDOF( const Vector< MSI::Dof_Type > & aDofTypes );

                //------------------------------------------------------------------------------
                //------------------------------------------------------------------------------
                /**
                 * evaluate the traction
                 * @param[ in ] aNormal normal
                 */
                void eval_traction( const Matrix< DDRMat > & aNormal )
                {
                    MORIS_ERROR( false,
                            "CM_Compressible_Newtonian_Fluid::eval_traction - not implemented, use specific traction functions." );
                };

                /**
                 * get the constitutive model traction
                 * @param[ in ]  aNormal   normal
                 * @param[ out ] mTraction constitutive model traction
                 */
                const Matrix< DDRMat > & traction(
                        const Matrix< DDRMat > & aNormal,
                        enum CM_Function_Type aCMFunctionType = CM_Function_Type::DEFAULT );

                //------------------------------------------------------------------------------
                /**
                 * evaluate the constitutive model traction derivative wrt to a dof type
                 * @param[ in ] aDofTypes a dof type wrt which the derivative is evaluated
                 * @param[ in ] aNormal   normal
                 */
                void eval_dTractiondDOF(
                        const Vector< MSI::Dof_Type > & aDofTypes,
                        const Matrix< DDRMat >             & aNormal )
                {
                    MORIS_ERROR( false,
                            "CM_Compressible_Newtonian_Fluid::eval_dTractiondDOF - not implemented, use specific traction functions." );
                };

                /**
                 * get the derivative of the traction wrt dof
                 * @param[ in ]  aDofType        group of dof type
                 * @param[ in ]  aNormal         normal
                 * @param[ out ] mTractionDofDer derivative of the traction wrt dof
                 */
                const Matrix< DDRMat > & dTractiondDOF(
                        const Vector< MSI::Dof_Type > & aDofType,
                        const Matrix< DDRMat >             & aNormal,
                        enum CM_Function_Type                aCMFunctionType = CM_Function_Type::DEFAULT );

                //------------------------------------------------------------------------------
                //------------------------------------------------------------------------------
                /**
                 * evaluate the constitutive model thermal flux traction
                 * @param[ in ] aNormal normal
                 */
                void eval_thermal_traction( const Matrix< DDRMat > & aNormal );

                /**
                 * get the constitutive model thermal flux traction
                 * @param[ in ]  aNormal   normal
                 * @param[ out ] mTraction constitutive model thermal flux traction
                 */
                const Matrix< DDRMat > & thermal_traction(
                        const Matrix< DDRMat > & aNormal);

                //------------------------------------------------------------------------------
                /**
                 * evaluate the constitutive model thermal flux traction derivative wrt to a dof type
                 * @param[ in ] aDofTypes a dof type wrt which the derivative is evaluated
                 * @param[ in ] aNormal   normal
                 */
                void eval_thermal_dTractiondDOF(
                        const Vector< MSI::Dof_Type > & aDofTypes,
                        const Matrix< DDRMat >             & aNormal );

                /**
                 * get the derivative of the thermal flux traction wrt dof
                 * @param[ in ]  aDofType        group of dof type
                 * @param[ in ]  aNormal         normal
                 * @param[ out ] mTractionDofDer derivative of the thermal flux traction wrt dof
                 */
                const Matrix< DDRMat > & thermal_dTractiondDOF(
                        const Vector< MSI::Dof_Type > & aDofType,
                        const Matrix< DDRMat >             & aNormal );

                //------------------------------------------------------------------------------
                //------------------------------------------------------------------------------
                /**
                 * evaluate the constitutive model advective energy flux traction
                 * @param[ in ] aNormal normal
                 */
                void eval_energy_traction( const Matrix< DDRMat > & aNormal );

                /**
                 * get the constitutive model advective energy flux traction
                 * @param[ in ]  aNormal   normal
                 * @param[ out ] mTraction constitutive model advective energy flux traction
                 */
                const Matrix< DDRMat > & energy_traction(
                        const Matrix< DDRMat > & aNormal);

                //------------------------------------------------------------------------------
                /**
                 * evaluate the constitutive model advective energy flux traction derivative wrt to a dof type
                 * @param[ in ] aDofTypes a dof type wrt which the derivative is evaluated
                 * @param[ in ] aNormal   normal
                 */
                void eval_energy_dTractiondDOF(
                        const Vector< MSI::Dof_Type > & aDofTypes,
                        const Matrix< DDRMat >             & aNormal );

                /**
                 * get the derivative of the advective energy flux traction wrt dof
                 * @param[ in ]  aDofType        group of dof type
                 * @param[ in ]  aNormal         normal
                 * @param[ out ] mTractionDofDer derivative of the traction wrt dof
                 */
                const Matrix< DDRMat > & energy_dTractiondDOF(
                        const Vector< MSI::Dof_Type > & aDofType,
                        const Matrix< DDRMat >             & aNormal );

                //------------------------------------------------------------------------------
                //------------------------------------------------------------------------------
                /**
                 * evaluate the constitutive model mechanical work flux traction
                 * @param[ in ] aNormal normal
                 */
                void eval_work_traction( const Matrix< DDRMat > & aNormal );

                /**
                 * get the constitutive model mechanical work flux traction
                 * @param[ in ]  aNormal   normal
                 * @param[ out ] mTraction constitutive model mechanical work flux traction
                 */
                const Matrix< DDRMat > & work_traction(
                        const Matrix< DDRMat > & aNormal);

                //------------------------------------------------------------------------------
                /**
                 * evaluate the constitutive model mechanical work flux traction derivative wrt to a dof type
                 * @param[ in ] aDofTypes a dof type wrt which the derivative is evaluated
                 * @param[ in ] aNormal   normal
                 */
                void eval_work_dTractiondDOF(
                        const Vector< MSI::Dof_Type > & aDofTypes,
                        const Matrix< DDRMat >             & aNormal );

                /**
                 * get the derivative of the mechanical work flux traction wrt dof
                 * @param[ in ]  aDofType        group of dof type
                 * @param[ in ]  aNormal         normal
                 * @param[ out ] mTractionDofDer derivative of the mechanical work flux traction wrt dof
                 */
                const Matrix< DDRMat > & work_dTractiondDOF(
                        const Vector< MSI::Dof_Type > & aDofType,
                        const Matrix< DDRMat >             & aNormal );

                //------------------------------------------------------------------------------
                //------------------------------------------------------------------------------
                /**
                 * evaluate the constitutive model mechanical traction
                 * @param[ in ] aNormal normal
                 */
                void eval_mechanical_traction( const Matrix< DDRMat > & aNormal );

                /**
                 * get the constitutive model mechanical traction
                 * @param[ in ]  aNormal   normal
                 * @param[ out ] mTraction constitutive model mechanical traction
                 */
                const Matrix< DDRMat > & mechanical_traction(
                        const Matrix< DDRMat > & aNormal);

                //------------------------------------------------------------------------------
                /**
                 * evaluate the constitutive model mechanical traction derivative wrt to a dof type
                 * @param[ in ] aDofTypes a dof type wrt which the derivative is evaluated
                 * @param[ in ] aNormal   normal
                 */
                void eval_mechanical_dTractiondDOF(
                        const Vector< MSI::Dof_Type > & aDofTypes,
                        const Matrix< DDRMat >             & aNormal );

                /**
                 * get the derivative of the mechanical traction wrt dof
                 * @param[ in ]  aDofType        group of dof type
                 * @param[ in ]  aNormal         normal
                 * @param[ out ] mTractionDofDer derivative of the mechanical traction wrt dof
                 */
                const Matrix< DDRMat > & mechanical_dTractiondDOF(
                        const Vector< MSI::Dof_Type > & aDofType,
                        const Matrix< DDRMat >             & aNormal );

                //------------------------------------------------------------------------------
                //------------------------------------------------------------------------------
                /**
                 * get the constitutive model test traction
                 * @param[ in ]  aNormal       normal
                 * @param[ in ]  aTestDofTypes      Dof type of the test functions
                 * @param[ out ] mTestTraction constitutive model test traction
                 */
                const Matrix< DDRMat > & testTraction(
                        const Matrix< DDRMat >             & aNormal,
                        const Vector< MSI::Dof_Type > & aTestDofTypes,
                        enum CM_Function_Type aCMFunctionType = CM_Function_Type::DEFAULT);

                /**
                 * get the derivative of the test traction wrt dof
                 * @param[ in ]  aDofType           group of dof type
                 * @param[ in ]  aNormal            normal
                 * @param[ in ]  aJump              jump in field values on boundary
                 * @param[ in ]  aTestDofTypes      Dof type of the test functions
                 * @param[ out ] mdTestTractiondDof derivative of the traction wrt dof
                 */
                const Matrix< DDRMat > & dTestTractiondDOF(
                        const Vector< MSI::Dof_Type > & aDofType,
                        const Matrix< DDRMat >             & aNormal,
                        const Matrix< DDRMat >             & aJump,
                        const Vector< MSI::Dof_Type > & aTestDofTypes,
                        enum CM_Function_Type                aCMFunctionType = CM_Function_Type::DEFAULT );

                //------------------------------------------------------------------------------
                //------------------------------------------------------------------------------
                /**
                  * evaluate the constitutive model thermal test traction
                  * @param[ in ]  aNormal normal
                  * @param[ in ]  aTestDofTypes      Dof type of the test functions
                  */
                 void eval_thermal_testTraction(
                         const Matrix< DDRMat >             & aNormal,
                         const Vector< MSI::Dof_Type > & aTestDofTypes );

                 /**
                  * get the constitutive model thermal test traction
                  * @param[ in ]  aNormal       normal
                  * @param[ in ]  aTestDofTypes      Dof type of the test functions
                  * @param[ out ] mTestTraction constitutive model test traction
                  */
                 const Matrix< DDRMat > & thermal_testTraction(
                         const Matrix< DDRMat >             & aNormal,
                         const Vector< MSI::Dof_Type > & aTestDofTypes );

                 //------------------------------------------------------------------------------
                 /**
                  * evaluate the constitutive model thermal test traction derivative wrt to a dof type
                  * @param[ in ] aDofTypes       a dof type wrt which the derivative is evaluated
                  * @param[ in ] aNormal         normal
                  * @param[ in ] aJump           jump in field values on boundary
                  * @param[ in ] aTestDofTypes   Dof type of the test functions
                  */
                 void eval_thermal_dTestTractiondDOF(
                         const Vector< MSI::Dof_Type > & aDofTypes,
                         const Matrix< DDRMat >             & aNormal,
                         const Matrix< DDRMat >             & aJump,
                         const Vector< MSI::Dof_Type > & aTestDofTypes );

                 /**
                  * get the derivative of the thermal test traction wrt dof
                  * @param[ in ]  aDofType           group of dof type
                  * @param[ in ]  aNormal            normal
                  * @param[ in ]  aJump              jump in field values on boundary
                  * @param[ in ]  aTestDofTypes      Dof type of the test functions
                  * @param[ out ] mdTestTractiondDof derivative of the traction wrt dof
                  */
                 const Matrix< DDRMat > & thermal_dTestTractiondDOF(
                         const Vector< MSI::Dof_Type > & aDofType,
                         const Matrix< DDRMat >             & aNormal,
                         const Matrix< DDRMat >             & aJump,
                         const Vector< MSI::Dof_Type > & aTestDofTypes );

                 //------------------------------------------------------------------------------
                 //------------------------------------------------------------------------------
                /**
                 * evaluate the constitutive model mechanical test traction
                 * @param[ in ]  aNormal normal
                 * @param[ in ]  aTestDofTypes      Dof type of the test functions
                 */
                void eval_mechanical_testTraction(
                        const Matrix< DDRMat >             & aNormal,
                        const Vector< MSI::Dof_Type > & aTestDofTypes );

                /**
                 * get the constitutive model mechanical test traction
                 * @param[ in ]  aNormal       normal
                 * @param[ in ]  aTestDofTypes      Dof type of the test functions
                 * @param[ out ] mTestTraction constitutive model test traction
                 */
                const Matrix< DDRMat > & mechanical_testTraction(
                        const Matrix< DDRMat >             & aNormal,
                        const Vector< MSI::Dof_Type > & aTestDofTypes );

                //------------------------------------------------------------------------------
                /**
                 * evaluate the constitutive model mechanical test traction derivative wrt to a dof type
                 * @param[ in ] aDofTypes       a dof type wrt which the derivative is evaluated
                 * @param[ in ] aNormal         normal
                 * @param[ in ] aJump           jump in field values on boundary
                 * @param[ in ] aTestDofTypes   Dof type of the test functions
                 */
                void eval_mechanical_dTestTractiondDOF(
                        const Vector< MSI::Dof_Type > & aDofTypes,
                        const Matrix< DDRMat >             & aNormal,
                        const Matrix< DDRMat >             & aJump,
                        const Vector< MSI::Dof_Type > & aTestDofTypes );

                /**
                 * get the derivative of the mechanical test traction wrt dof
                 * @param[ in ]  aDofType           group of dof type
                 * @param[ in ]  aNormal            normal
                 * @param[ in ]  aJump              jump in field values on boundary
                 * @param[ in ]  aTestDofTypes      Dof type of the test functions
                 * @param[ out ] mdTestTractiondDof derivative of the traction wrt dof
                 */
                const Matrix< DDRMat > & mechanical_dTestTractiondDOF(
                        const Vector< MSI::Dof_Type > & aDofType,
                        const Matrix< DDRMat >             & aNormal,
                        const Matrix< DDRMat >             & aJump,
                        const Vector< MSI::Dof_Type > & aTestDofTypes );

                //------------------------------------------------------------------------------
                //------------------------------------------------------------------------------
                /**
                 * evaluates the test strain (is equal to dStrain/dDoF in this case)
                 */
                void eval_testStrain()
                {
                    ( this->*m_eval_teststrain )();
                }
                void eval_teststrain_2d();
                void eval_teststrain_3d();

                //--------------------------------------------------------------------------------------------------------------
                /**
                 * evaluates the strain for 2D and 3D
                 */
                void eval_strain()
                {
                    ( this->*m_eval_strain )();
                }
                void eval_strain_2d();
                void eval_strain_3d();

                //------------------------------------------------------------------------------
                //------------------------------------------------------------------------------
                /**
                 * evaluate the constitutive model divergence of the strains
                 */
                void eval_divstrain()
                {
                    MORIS_ERROR( false,
                            "CM_Compressible_Newtonian_Fluid::eval_divstrain - not implemented, use specific flux functions." );
                };

                /**
                 * get the constitutive model divergence of the strains
                 * @param[ in ]  aCMFunctionType  enum indicating which flux is called, if there are several
                 * @param[ out ] mDivStrain constitutive model divergence of the strains
                 */
                const Matrix< DDRMat > & divstrain( enum CM_Function_Type aCMFunctionType = CM_Function_Type::DEFAULT );

                /**
                 * evaluate the constitutive model divergence of the strains derivatives wrt to a dof type
                 * @param[ in ] aDofTypes  a dof type wrt which the derivative is evaluated
                 */
                void eval_ddivstraindu(
                        const Vector< MSI::Dof_Type > & aDofTypes )
                {
                    MORIS_ERROR( false,
                            "CM_Compressible_Newtonian_Fluid::eval_ddivstraindu - not implemented, use specific flux functions." );
                };

                /**
                 * get the derivative of the divergence of the strains wrt dof
                 * @param[ in ] aDofTypes  a dof type wrt which the derivative is evaluated
                 * @param[ out ] mDivStrainDofDer derivative of the strains wrt dof
                 */
                const Matrix< DDRMat > & ddivstraindu(
                        const Vector< MSI::Dof_Type > & aDofTypes,
                        enum CM_Function_Type                aCMFunctionType = CM_Function_Type::DEFAULT );

                //--------------------------------------------------------------------------------------------------------------
                //--------------------------------------------------------------------------------------------------------------
                /**
                 * evaluate the divergence of the thermal strain
                 */
                void eval_thermal_divstrain();

                /**
                 * get the divergence of the divergence of the thermal strain
                 * @param[ out ] mThermalDivStrain constitutive model divergence of the thermal strain
                 */
                const Matrix< DDRMat > & thermal_divstrain();

                //--------------------------------------------------------------------------------------------------------------
                /**
                 * evaluate the derivative of the divergence of the thermal strain wrt dof type
                 * @param[ in ] aDofTypes  a dof type wrt which the derivative is evaluated
                 */
                void eval_thermal_ddivstraindu( const Vector< MSI::Dof_Type > & aDofTypes );

                /**
                 * get the divergence of the thermal strain
                 * @param[ in ]  aDofTypes  DoF type wrt with the derivative are computed
                 * @param[ out ] mThermalDivStrainDof constitutive model div(grad(T)) wrt to the dofs
                 */
                const Matrix< DDRMat > & thermal_ddivstraindu( const Vector< MSI::Dof_Type > & aDofTypes );

                //--------------------------------------------------------------------------------------------------------------
                //--------------------------------------------------------------------------------------------------------------
                /**
                 * evaluate the divergence of the strain
                 */
                void eval_divstrainrate()
                {
                    ( this->*m_eval_divstrainrate )();
                };
                void eval_divstrainrate_2d();
                void eval_divstrainrate_3d();

                /**
                 * get the  divergence of the strain rate
                 * @param[ out ] mDivStrainRate constitutive model divergence of the strain rate
                 */
                const Matrix< DDRMat > & divstrainrate();

                //--------------------------------------------------------------------------------------------------------------
                /**
                 * evaluate the derivative of the divergence of the strain wrt dof type
                 * @param[ in ] aDofTypes  a dof type wrt which the derivative is evaluated
                 */
                void eval_ddivstrainratedu( const Vector< MSI::Dof_Type > & aDofTypes )
                {
                    ( this->*m_eval_ddivstrainratedu)( aDofTypes );
                };
                void eval_ddivstrainratedu_2d( const Vector< MSI::Dof_Type > & aDofTypes );
                void eval_ddivstrainratedu_3d( const Vector< MSI::Dof_Type > & aDofTypes );

                /**
                 * get the divergence of the strain rate
                 * @param[ in ]  aDofTypes  DoF type wrt with the derivative are computed
                 * @param[ out ] mDivStrainRateDof constitutive model divergence of the strain rate wrt to the dofs
                 */
                const Matrix< DDRMat > & ddivstrainratedu( const Vector< MSI::Dof_Type > & aDofTypes );

                //--------------------------------------------------------------------------------------------------------------
                //--------------------------------------------------------------------------------------------------------------
                /**
                 * evaluate the divergence of the divergence of the velocity div(div(u)*I)
                 */
                void eval_divDivVel()
                {
                    ( this->*m_eval_divDivVel )();
                }
                void eval_divDivVel_2d();
                void eval_divDivVel_3d();

                /**
                 * get the divergence of the divergence of the velocity div(div(u)*I)
                 * @param[ out ] mDivDivVel constitutive model div(div(u)*I)
                 */
                const Matrix< DDRMat > & divDivVel();

                //--------------------------------------------------------------------------------------------------------------
                /**
                 * evaluate the derivative of the divergence of the divergnece of the velocity wrt dof type
                 * @param[ in ] aDofTypes  a dof type wrt which the derivative is evaluated
                 */
                void eval_dDivDivVeldu( const Vector< MSI::Dof_Type > & aDofTypes )
                {
                    ( this->*m_eval_dDivDivVeldu)( aDofTypes );
                }
                void eval_dDivDivVeldu_2d( const Vector< MSI::Dof_Type > & aDofTypes );
                void eval_dDivDivVeldu_3d( const Vector< MSI::Dof_Type > & aDofTypes );

                /**
                 * get the divergence of the divergence of the velocity
                 * @param[ in ]  aDofTypes  DoF type wrt with the derivative are computed
                 * @param[ out ] mdDivDivVeldu constitutive model div(div(u)*I) wrt to the dofs
                 */
                const Matrix< DDRMat > & dDivDivVeldu( const Vector< MSI::Dof_Type > & aDofTypes );

                //--------------------------------------------------------------------------------------------------------------
                //--------------------------------------------------------------------------------------------------------------
                /**
                 * evaluates the DoF derivative formated for usage of the velocity time rate of change du/dt
                 * FIXME: The output format of the dnNdtn() function in the FI should probably be changed such that this is the
                 * standard format of this derivative
                 */
                void eval_dNveldt();

                /**
                 * get DoF derivative of the velocity time rate of change du/dt
                 */
                const Matrix< DDRMat > & dNveldt();

                //--------------------------------------------------------------------------------------------------------------
                /**
                 * evaluates velocity matrix for operation on flattened stress and strain vectors
                 */
                void eval_velocityMatrix()
                {
                    ( this->*m_eval_velocitymatrix )();
                }
                void eval_velocitymatrix_2d();
                void eval_velocitymatrix_3d();

                /**
                 * get the velocity matrix for operation on flattened stress and strain vectors
                 * @param[ out ] mVelocityMatrix constitutive model stress
                 */
                const Matrix< DDRMat > & velocityMatrix();

                //--------------------------------------------------------------------------------------------------------------
                /**
                 * evaluates the constitutive model strain derivative wrt to a dof type
                 * @param[ in ] aDofTypes    a dof type wrt which the derivative is evaluated
                 * @param[ in ] adStraindDOF a matrix to fill with derivative evaluation
                 */
                void eval_dStraindDOF( const Vector< MSI::Dof_Type > & aDofTypes );

                //--------------------------------------------------------------------------------------------------------------
                /**
                 * unfolds the flattened 1st order strain and stress tensors into their 2nd order form
                 * @param[ in ] aFlattenedTensor a matrix containing the flattened tensor to be expanded
                 * @param[ in ] aExpandedTensor  a matrix to fill with expanded form of the tensor
                 */
                void unfold(
                        const Matrix< DDRMat > & aFlattenedTensor,
                        Matrix< DDRMat > & aExpandedTensor )
                {
                    ( this->*m_unfold_tensor )( aFlattenedTensor, aExpandedTensor );
                }
                void unfold_2d(
                        const Matrix< DDRMat > & aFlattenedTensor,
                        Matrix< DDRMat > & aExpandedTensor);
                void unfold_3d(
                        const Matrix< DDRMat > & aFlattenedTensor,
                        Matrix< DDRMat > & aExpandedTensor);

                //--------------------------------------------------------------------------------------------------------------
                /**
                 * flatten normal vector
                 * @param[ in ] aNormal          a normal vector
                 * @param[ in ] aFlattenedNormal a matrix for flattened normal to fill
                 */
                void flatten_normal( const Matrix< DDRMat > & aNormal,
                        Matrix< DDRMat > & aFlatNormal )
                {
                    ( this->*m_flatten_normal )( aNormal, aFlatNormal );
                }
                void flatten_normal_2d( const Matrix< DDRMat > & aNormal,
                        Matrix< DDRMat > & aFlatNormal );
                void flatten_normal_3d( const Matrix< DDRMat > & aNormal,
                        Matrix< DDRMat > & aFlatNormal );

                //------------------------------------------------------------------------------
                /**
                 * get the multiplication matrix for condensed tensors
                 * @param[ out ] mMultipMat multiplication matrix for condensed tensors
                 */
                const Matrix< DDRMat > & MultipMat();

                //------------------------------------------------------------------------------
=======
        /**
         * get the constitutive model traction
         * @param[ in ]  aNormal   normal
         * @param[ out ] mTraction constitutive model traction
         */
        const Matrix< DDRMat > &traction(
                const Matrix< DDRMat > &aNormal,
                enum CM_Function_Type   aCMFunctionType = CM_Function_Type::DEFAULT ) override;

        //------------------------------------------------------------------------------
        /**
         * evaluate the constitutive model traction derivative wrt to a dof type
         * @param[ in ] aDofTypes a dof type wrt which the derivative is evaluated
         * @param[ in ] aNormal   normal
         */
        void eval_dTractiondDOF(
                const Vector< MSI::Dof_Type > &aDofTypes,
                const Matrix< DDRMat >        &aNormal ) override
        {
            MORIS_ERROR( false,
                    "CM_Compressible_Newtonian_Fluid::eval_dTractiondDOF - not implemented, use specific traction functions." );
        };

        /**
         * get the derivative of the traction wrt dof
         * @param[ in ]  aDofType        group of dof type
         * @param[ in ]  aNormal         normal
         * @param[ out ] mTractionDofDer derivative of the traction wrt dof
         */
        const Matrix< DDRMat > &dTractiondDOF(
                const Vector< MSI::Dof_Type > &aDofType,
                const Matrix< DDRMat >        &aNormal,
                enum CM_Function_Type          aCMFunctionType = CM_Function_Type::DEFAULT ) override;

        //------------------------------------------------------------------------------
        //------------------------------------------------------------------------------
        /**
         * evaluate the constitutive model thermal flux traction
         * @param[ in ] aNormal normal
         */
        void eval_thermal_traction( const Matrix< DDRMat > &aNormal );

        /**
         * get the constitutive model thermal flux traction
         * @param[ in ]  aNormal   normal
         * @param[ out ] mTraction constitutive model thermal flux traction
         */
        const Matrix< DDRMat > &thermal_traction(
                const Matrix< DDRMat > &aNormal );

        //------------------------------------------------------------------------------
        /**
         * evaluate the constitutive model thermal flux traction derivative wrt to a dof type
         * @param[ in ] aDofTypes a dof type wrt which the derivative is evaluated
         * @param[ in ] aNormal   normal
         */
        void eval_thermal_dTractiondDOF(
                const Vector< MSI::Dof_Type > &aDofTypes,
                const Matrix< DDRMat >        &aNormal );

        /**
         * get the derivative of the thermal flux traction wrt dof
         * @param[ in ]  aDofType        group of dof type
         * @param[ in ]  aNormal         normal
         * @param[ out ] mTractionDofDer derivative of the thermal flux traction wrt dof
         */
        const Matrix< DDRMat > &thermal_dTractiondDOF(
                const Vector< MSI::Dof_Type > &aDofType,
                const Matrix< DDRMat >        &aNormal );

        //------------------------------------------------------------------------------
        //------------------------------------------------------------------------------
        /**
         * evaluate the constitutive model advective energy flux traction
         * @param[ in ] aNormal normal
         */
        void eval_energy_traction( const Matrix< DDRMat > &aNormal );

        /**
         * get the constitutive model advective energy flux traction
         * @param[ in ]  aNormal   normal
         * @param[ out ] mTraction constitutive model advective energy flux traction
         */
        const Matrix< DDRMat > &energy_traction(
                const Matrix< DDRMat > &aNormal );

        //------------------------------------------------------------------------------
        /**
         * evaluate the constitutive model advective energy flux traction derivative wrt to a dof type
         * @param[ in ] aDofTypes a dof type wrt which the derivative is evaluated
         * @param[ in ] aNormal   normal
         */
        void eval_energy_dTractiondDOF(
                const Vector< MSI::Dof_Type > &aDofTypes,
                const Matrix< DDRMat >        &aNormal );

        /**
         * get the derivative of the advective energy flux traction wrt dof
         * @param[ in ]  aDofType        group of dof type
         * @param[ in ]  aNormal         normal
         * @param[ out ] mTractionDofDer derivative of the traction wrt dof
         */
        const Matrix< DDRMat > &energy_dTractiondDOF(
                const Vector< MSI::Dof_Type > &aDofType,
                const Matrix< DDRMat >        &aNormal );

        //------------------------------------------------------------------------------
        //------------------------------------------------------------------------------
        /**
         * evaluate the constitutive model mechanical work flux traction
         * @param[ in ] aNormal normal
         */
        void eval_work_traction( const Matrix< DDRMat > &aNormal );

        /**
         * get the constitutive model mechanical work flux traction
         * @param[ in ]  aNormal   normal
         * @param[ out ] mTraction constitutive model mechanical work flux traction
         */
        const Matrix< DDRMat > &work_traction(
                const Matrix< DDRMat > &aNormal );

        //------------------------------------------------------------------------------
        /**
         * evaluate the constitutive model mechanical work flux traction derivative wrt to a dof type
         * @param[ in ] aDofTypes a dof type wrt which the derivative is evaluated
         * @param[ in ] aNormal   normal
         */
        void eval_work_dTractiondDOF(
                const Vector< MSI::Dof_Type > &aDofTypes,
                const Matrix< DDRMat >        &aNormal );

        /**
         * get the derivative of the mechanical work flux traction wrt dof
         * @param[ in ]  aDofType        group of dof type
         * @param[ in ]  aNormal         normal
         * @param[ out ] mTractionDofDer derivative of the mechanical work flux traction wrt dof
         */
        const Matrix< DDRMat > &work_dTractiondDOF(
                const Vector< MSI::Dof_Type > &aDofType,
                const Matrix< DDRMat >        &aNormal );

        //------------------------------------------------------------------------------
        //------------------------------------------------------------------------------
        /**
         * evaluate the constitutive model mechanical traction
         * @param[ in ] aNormal normal
         */
        void eval_mechanical_traction( const Matrix< DDRMat > &aNormal );

        /**
         * get the constitutive model mechanical traction
         * @param[ in ]  aNormal   normal
         * @param[ out ] mTraction constitutive model mechanical traction
         */
        const Matrix< DDRMat > &mechanical_traction(
                const Matrix< DDRMat > &aNormal );

        //------------------------------------------------------------------------------
        /**
         * evaluate the constitutive model mechanical traction derivative wrt to a dof type
         * @param[ in ] aDofTypes a dof type wrt which the derivative is evaluated
         * @param[ in ] aNormal   normal
         */
        void eval_mechanical_dTractiondDOF(
                const Vector< MSI::Dof_Type > &aDofTypes,
                const Matrix< DDRMat >        &aNormal );

        /**
         * get the derivative of the mechanical traction wrt dof
         * @param[ in ]  aDofType        group of dof type
         * @param[ in ]  aNormal         normal
         * @param[ out ] mTractionDofDer derivative of the mechanical traction wrt dof
         */
        const Matrix< DDRMat > &mechanical_dTractiondDOF(
                const Vector< MSI::Dof_Type > &aDofType,
                const Matrix< DDRMat >        &aNormal );

        //------------------------------------------------------------------------------
        //------------------------------------------------------------------------------
        /**
         * get the constitutive model test traction
         * @param[ in ]  aNormal       normal
         * @param[ in ]  aTestDofTypes      Dof type of the test functions
         * @param[ out ] mTestTraction constitutive model test traction
         */
        const Matrix< DDRMat > &testTraction(
                const Matrix< DDRMat >        &aNormal,
                const Vector< MSI::Dof_Type > &aTestDofTypes,
                enum CM_Function_Type          aCMFunctionType = CM_Function_Type::DEFAULT ) override;

        /**
         * get the derivative of the test traction wrt dof
         * @param[ in ]  aDofType           group of dof type
         * @param[ in ]  aNormal            normal
         * @param[ in ]  aJump              jump in field values on boundary
         * @param[ in ]  aTestDofTypes      Dof type of the test functions
         * @param[ out ] mdTestTractiondDof derivative of the traction wrt dof
         */
        const Matrix< DDRMat > &dTestTractiondDOF(
                const Vector< MSI::Dof_Type > &aDofType,
                const Matrix< DDRMat >        &aNormal,
                const Matrix< DDRMat >        &aJump,
                const Vector< MSI::Dof_Type > &aTestDofTypes,
                enum CM_Function_Type          aCMFunctionType = CM_Function_Type::DEFAULT ) override;

        //------------------------------------------------------------------------------
        //------------------------------------------------------------------------------
        /**
         * evaluate the constitutive model thermal test traction
         * @param[ in ]  aNormal normal
         * @param[ in ]  aTestDofTypes      Dof type of the test functions
         */
        void eval_thermal_testTraction(
                const Matrix< DDRMat >        &aNormal,
                const Vector< MSI::Dof_Type > &aTestDofTypes );

        /**
         * get the constitutive model thermal test traction
         * @param[ in ]  aNormal       normal
         * @param[ in ]  aTestDofTypes      Dof type of the test functions
         * @param[ out ] mTestTraction constitutive model test traction
         */
        const Matrix< DDRMat > &thermal_testTraction(
                const Matrix< DDRMat >        &aNormal,
                const Vector< MSI::Dof_Type > &aTestDofTypes );

        //------------------------------------------------------------------------------
        /**
         * evaluate the constitutive model thermal test traction derivative wrt to a dof type
         * @param[ in ] aDofTypes       a dof type wrt which the derivative is evaluated
         * @param[ in ] aNormal         normal
         * @param[ in ] aJump           jump in field values on boundary
         * @param[ in ] aTestDofTypes   Dof type of the test functions
         */
        void eval_thermal_dTestTractiondDOF(
                const Vector< MSI::Dof_Type > &aDofTypes,
                const Matrix< DDRMat >        &aNormal,
                const Matrix< DDRMat >        &aJump,
                const Vector< MSI::Dof_Type > &aTestDofTypes );

        /**
         * get the derivative of the thermal test traction wrt dof
         * @param[ in ]  aDofType           group of dof type
         * @param[ in ]  aNormal            normal
         * @param[ in ]  aJump              jump in field values on boundary
         * @param[ in ]  aTestDofTypes      Dof type of the test functions
         * @param[ out ] mdTestTractiondDof derivative of the traction wrt dof
         */
        const Matrix< DDRMat > &thermal_dTestTractiondDOF(
                const Vector< MSI::Dof_Type > &aDofType,
                const Matrix< DDRMat >        &aNormal,
                const Matrix< DDRMat >        &aJump,
                const Vector< MSI::Dof_Type > &aTestDofTypes );

        //------------------------------------------------------------------------------
        //------------------------------------------------------------------------------
        /**
         * evaluate the constitutive model mechanical test traction
         * @param[ in ]  aNormal normal
         * @param[ in ]  aTestDofTypes      Dof type of the test functions
         */
        void eval_mechanical_testTraction(
                const Matrix< DDRMat >        &aNormal,
                const Vector< MSI::Dof_Type > &aTestDofTypes );

        /**
         * get the constitutive model mechanical test traction
         * @param[ in ]  aNormal       normal
         * @param[ in ]  aTestDofTypes      Dof type of the test functions
         * @param[ out ] mTestTraction constitutive model test traction
         */
        const Matrix< DDRMat > &mechanical_testTraction(
                const Matrix< DDRMat >        &aNormal,
                const Vector< MSI::Dof_Type > &aTestDofTypes );

        //------------------------------------------------------------------------------
        /**
         * evaluate the constitutive model mechanical test traction derivative wrt to a dof type
         * @param[ in ] aDofTypes       a dof type wrt which the derivative is evaluated
         * @param[ in ] aNormal         normal
         * @param[ in ] aJump           jump in field values on boundary
         * @param[ in ] aTestDofTypes   Dof type of the test functions
         */
        void eval_mechanical_dTestTractiondDOF(
                const Vector< MSI::Dof_Type > &aDofTypes,
                const Matrix< DDRMat >        &aNormal,
                const Matrix< DDRMat >        &aJump,
                const Vector< MSI::Dof_Type > &aTestDofTypes );

        /**
         * get the derivative of the mechanical test traction wrt dof
         * @param[ in ]  aDofType           group of dof type
         * @param[ in ]  aNormal            normal
         * @param[ in ]  aJump              jump in field values on boundary
         * @param[ in ]  aTestDofTypes      Dof type of the test functions
         * @param[ out ] mdTestTractiondDof derivative of the traction wrt dof
         */
        const Matrix< DDRMat > &mechanical_dTestTractiondDOF(
                const Vector< MSI::Dof_Type > &aDofType,
                const Matrix< DDRMat >        &aNormal,
                const Matrix< DDRMat >        &aJump,
                const Vector< MSI::Dof_Type > &aTestDofTypes );

        //------------------------------------------------------------------------------
        //------------------------------------------------------------------------------
        /**
         * evaluates the test strain (is equal to dStrain/dDoF in this case)
         */
        void eval_testStrain() override
        {
            ( this->*m_eval_teststrain )();
        }
        void eval_teststrain_2d();
        void eval_teststrain_3d();

        //--------------------------------------------------------------------------------------------------------------
        /**
         * evaluates the strain for 2D and 3D
         */
        void eval_strain() override
        {
            ( this->*m_eval_strain )();
        }
        void eval_strain_2d();
        void eval_strain_3d();

        //------------------------------------------------------------------------------
        //------------------------------------------------------------------------------
        /**
         * evaluate the constitutive model divergence of the strains
         */
        void eval_divstrain() override
        {
            MORIS_ERROR( false,
                    "CM_Compressible_Newtonian_Fluid::eval_divstrain - not implemented, use specific flux functions." );
>>>>>>> 41897dc1
        };

        /**
         * get the constitutive model divergence of the strains
         * @param[ in ]  aCMFunctionType  enum indicating which flux is called, if there are several
         * @param[ out ] mDivStrain constitutive model divergence of the strains
         */
        const Matrix< DDRMat > &divstrain( enum CM_Function_Type aCMFunctionType = CM_Function_Type::DEFAULT ) override;

        /**
         * evaluate the constitutive model divergence of the strains derivatives wrt to a dof type
         * @param[ in ] aDofTypes  a dof type wrt which the derivative is evaluated
         */
        void eval_ddivstraindu(
                const Vector< MSI::Dof_Type > &aDofTypes ) override
        {
            MORIS_ERROR( false,
                    "CM_Compressible_Newtonian_Fluid::eval_ddivstraindu - not implemented, use specific flux functions." );
        };

        /**
         * get the derivative of the divergence of the strains wrt dof
         * @param[ in ] aDofTypes  a dof type wrt which the derivative is evaluated
         * @param[ out ] mDivStrainDofDer derivative of the strains wrt dof
         */
        const Matrix< DDRMat > &ddivstraindu(
                const Vector< MSI::Dof_Type > &aDofTypes,
                enum CM_Function_Type          aCMFunctionType = CM_Function_Type::DEFAULT ) override;

        //--------------------------------------------------------------------------------------------------------------
        //--------------------------------------------------------------------------------------------------------------
        /**
         * evaluate the divergence of the thermal strain
         */
        void eval_thermal_divstrain();

        /**
         * get the divergence of the divergence of the thermal strain
         * @param[ out ] mThermalDivStrain constitutive model divergence of the thermal strain
         */
        const Matrix< DDRMat > &thermal_divstrain();

        //--------------------------------------------------------------------------------------------------------------
        /**
         * evaluate the derivative of the divergence of the thermal strain wrt dof type
         * @param[ in ] aDofTypes  a dof type wrt which the derivative is evaluated
         */
        void eval_thermal_ddivstraindu( const Vector< MSI::Dof_Type > &aDofTypes );

        /**
         * get the divergence of the thermal strain
         * @param[ in ]  aDofTypes  DoF type wrt with the derivative are computed
         * @param[ out ] mThermalDivStrainDof constitutive model div(grad(T)) wrt to the dofs
         */
        const Matrix< DDRMat > &thermal_ddivstraindu( const Vector< MSI::Dof_Type > &aDofTypes );

        //--------------------------------------------------------------------------------------------------------------
        //--------------------------------------------------------------------------------------------------------------
        /**
         * evaluate the divergence of the strain
         */
        void eval_divstrainrate()
        {
            ( this->*m_eval_divstrainrate )();
        };
        void eval_divstrainrate_2d();
        void eval_divstrainrate_3d();

        /**
         * get the  divergence of the strain rate
         * @param[ out ] mDivStrainRate constitutive model divergence of the strain rate
         */
        const Matrix< DDRMat > &divstrainrate();

        //--------------------------------------------------------------------------------------------------------------
        /**
         * evaluate the derivative of the divergence of the strain wrt dof type
         * @param[ in ] aDofTypes  a dof type wrt which the derivative is evaluated
         */
        void eval_ddivstrainratedu( const Vector< MSI::Dof_Type > &aDofTypes )
        {
            ( this->*m_eval_ddivstrainratedu )( aDofTypes );
        };
        void eval_ddivstrainratedu_2d( const Vector< MSI::Dof_Type > &aDofTypes );
        void eval_ddivstrainratedu_3d( const Vector< MSI::Dof_Type > &aDofTypes );

        /**
         * get the divergence of the strain rate
         * @param[ in ]  aDofTypes  DoF type wrt with the derivative are computed
         * @param[ out ] mDivStrainRateDof constitutive model divergence of the strain rate wrt to the dofs
         */
        const Matrix< DDRMat > &ddivstrainratedu( const Vector< MSI::Dof_Type > &aDofTypes );

        //--------------------------------------------------------------------------------------------------------------
        //--------------------------------------------------------------------------------------------------------------
        /**
         * evaluate the divergence of the divergence of the velocity div(div(u)*I)
         */
        void eval_divDivVel()
        {
            ( this->*m_eval_divDivVel )();
        }
        void eval_divDivVel_2d();
        void eval_divDivVel_3d();

        /**
         * get the divergence of the divergence of the velocity div(div(u)*I)
         * @param[ out ] mDivDivVel constitutive model div(div(u)*I)
         */
        const Matrix< DDRMat > &divDivVel();

        //--------------------------------------------------------------------------------------------------------------
        /**
         * evaluate the derivative of the divergence of the divergnece of the velocity wrt dof type
         * @param[ in ] aDofTypes  a dof type wrt which the derivative is evaluated
         */
        void eval_dDivDivVeldu( const Vector< MSI::Dof_Type > &aDofTypes )
        {
            ( this->*m_eval_dDivDivVeldu )( aDofTypes );
        }
        void eval_dDivDivVeldu_2d( const Vector< MSI::Dof_Type > &aDofTypes );
        void eval_dDivDivVeldu_3d( const Vector< MSI::Dof_Type > &aDofTypes );

        /**
         * get the divergence of the divergence of the velocity
         * @param[ in ]  aDofTypes  DoF type wrt with the derivative are computed
         * @param[ out ] mdDivDivVeldu constitutive model div(div(u)*I) wrt to the dofs
         */
        const Matrix< DDRMat > &dDivDivVeldu( const Vector< MSI::Dof_Type > &aDofTypes );

        //--------------------------------------------------------------------------------------------------------------
        //--------------------------------------------------------------------------------------------------------------
        /**
         * evaluates the DoF derivative formated for usage of the velocity time rate of change du/dt
         * FIXME: The output format of the dnNdtn() function in the FI should probably be changed such that this is the
         * standard format of this derivative
         */
        void eval_dNveldt();

        /**
         * get DoF derivative of the velocity time rate of change du/dt
         */
        const Matrix< DDRMat > &dNveldt();

        //--------------------------------------------------------------------------------------------------------------
        /**
         * evaluates velocity matrix for operation on flattened stress and strain vectors
         */
        void eval_velocityMatrix()
        {
            ( this->*m_eval_velocitymatrix )();
        }
        void eval_velocitymatrix_2d();
        void eval_velocitymatrix_3d();

        /**
         * get the velocity matrix for operation on flattened stress and strain vectors
         * @param[ out ] mVelocityMatrix constitutive model stress
         */
        const Matrix< DDRMat > &velocityMatrix();

        //--------------------------------------------------------------------------------------------------------------
        /**
         * evaluates the constitutive model strain derivative wrt to a dof type
         * @param[ in ] aDofTypes    a dof type wrt which the derivative is evaluated
         * @param[ in ] adStraindDOF a matrix to fill with derivative evaluation
         */
        void eval_dStraindDOF( const Vector< MSI::Dof_Type > &aDofTypes ) override;

        //--------------------------------------------------------------------------------------------------------------
        /**
         * unfolds the flattened 1st order strain and stress tensors into their 2nd order form
         * @param[ in ] aFlattenedTensor a matrix containing the flattened tensor to be expanded
         * @param[ in ] aExpandedTensor  a matrix to fill with expanded form of the tensor
         */
        void unfold(
                const Matrix< DDRMat > &aFlattenedTensor,
                Matrix< DDRMat >       &aExpandedTensor )
        {
            ( this->*m_unfold_tensor )( aFlattenedTensor, aExpandedTensor );
        }
        void unfold_2d(
                const Matrix< DDRMat > &aFlattenedTensor,
                Matrix< DDRMat >       &aExpandedTensor );
        void unfold_3d(
                const Matrix< DDRMat > &aFlattenedTensor,
                Matrix< DDRMat >       &aExpandedTensor );

        //--------------------------------------------------------------------------------------------------------------
        /**
         * flatten normal vector
         * @param[ in ] aNormal          a normal vector
         * @param[ in ] aFlattenedNormal a matrix for flattened normal to fill
         */
        void flatten_normal( const Matrix< DDRMat > &aNormal,
                Matrix< DDRMat >                    &aFlatNormal )
        {
            ( this->*m_flatten_normal )( aNormal, aFlatNormal );
        }
        void flatten_normal_2d( const Matrix< DDRMat > &aNormal,
                Matrix< DDRMat >                       &aFlatNormal );
        void flatten_normal_3d( const Matrix< DDRMat > &aNormal,
                Matrix< DDRMat >                       &aFlatNormal );

        //------------------------------------------------------------------------------
        /**
         * get the multiplication matrix for condensed tensors
         * @param[ out ] mMultipMat multiplication matrix for condensed tensors
         */
        const Matrix< DDRMat > &MultipMat();

        //------------------------------------------------------------------------------
    };

    //--------------------------------------------------------------------------------------
}    // namespace moris::fem

#endif /* SRC_FEM_CL_FEM_CM_COMPRESSIBLE_NEWTONIAN_FLUID_HPP_ */<|MERGE_RESOLUTION|>--- conflicted
+++ resolved
@@ -215,6 +215,13 @@
          */
         ~CM_Compressible_Newtonian_Fluid() override {};
 
+        /**
+         * Gets the constitutive type
+         *
+         * @return Compressible newtonian fluid
+         */
+        Constitutive_Type get_constitutive_type() const override;
+
         //------------------------------------------------------------------------------
         /**
          * set space dim
@@ -571,1103 +578,6 @@
                     "CM_Compressible_Newtonian_Fluid::eval_traction - not implemented, use specific traction functions." );
         };
 
-<<<<<<< HEAD
-                //------------------------------------------------------------------------------
-            protected:
-                // default local properties
-                std::shared_ptr< Property > mPropDynamicViscosity       = nullptr;
-                std::shared_ptr< Property > mPropThermalConductivity    = nullptr;
-
-                // default thermodynamic material model
-                std::shared_ptr< Material_Model > mMaterialModel  = nullptr;
-
-            private:
-
-                // Thermal Flux ---------------------------------------
-                Matrix< DDRMat > mThermalFlux;
-                bool mThermalFluxEval = true;
-                Vector< Matrix< DDRMat > > mThermalFluxDof;
-                moris::Matrix< DDBMat > mThermalFluxDofEval;
-
-                // Work Flux
-                Matrix< DDRMat > mWorkFlux;
-                bool mWorkFluxEval = true;
-                Vector< Matrix< DDRMat > > mWorkFluxDof;
-                moris::Matrix< DDBMat > mWorkFluxDofEval;
-
-                // Energy Flux
-                Matrix< DDRMat > mEnergyFlux;
-                bool mEnergyFluxEval = true;
-                Vector< Matrix< DDRMat > > mEnergyFluxDof;
-                moris::Matrix< DDBMat > mEnergyFluxDofEval;
-
-//                // Mechanical Flux
-//                Matrix< DDRMat > mStress;
-//                bool mStressEval = true;
-//                Vector< Matrix< DDRMat > > mStressDof;
-//                Vector< bool > mStressDofEval;
-
-                // Thermal Div Flux -----------------------------------
-                Matrix< DDRMat > mThermalDivFlux;
-                bool mThermalDivFluxEval = true;
-                Vector< Matrix< DDRMat > > mThermalDivFluxDof;
-                moris::Matrix< DDBMat > mThermalDivFluxDofEval;
-
-                // Work Div Flux
-                Matrix< DDRMat > mWorkDivFlux;
-                bool mWorkDivFluxEval = true;
-                Vector< Matrix< DDRMat > > mWorkDivFluxDof;
-                moris::Matrix< DDBMat > mWorkDivFluxDofEval;
-
-                // Mechanical Div Flux (aka div-viscous-stress)
-                Matrix< DDRMat > mMechanicalDivFlux;
-                bool mMechanicalDivFluxEval = true;
-                Vector< Matrix< DDRMat > > mMechanicalDivFluxDof;
-                moris::Matrix< DDBMat > mMechanicalDivFluxDofEval;
-
-                // Thermal Traction -----------------------------------
-                Matrix< DDRMat > mThermalTraction;
-                bool mThermalTractionEval = true;
-                Vector< Matrix< DDRMat > > mThermalTractionDof;
-                moris::Matrix< DDBMat > mThermalTractionDofEval;
-
-                // Work Traction
-                Matrix< DDRMat > mWorkTraction;
-                bool mWorkTractionEval = true;
-                Vector< Matrix< DDRMat > > mWorkTractionDof;
-                moris::Matrix< DDBMat > mWorkTractionDofEval;
-
-                // Energy Traction
-                Matrix< DDRMat > mEnergyTraction;
-                bool mEnergyTractionEval = true;
-                Vector< Matrix< DDRMat > > mEnergyTractionDof;
-                moris::Matrix< DDBMat > mEnergyTractionDofEval;
-
-                // Mechanical Traction
-                Matrix< DDRMat > mMechanicalTraction;
-                bool mMechanicalTractionEval = true;
-                Vector< Matrix< DDRMat > > mMechanicalTractionDof;
-                moris::Matrix< DDBMat > mMechanicalTractionDofEval;
-
-                // Thermal Test Traction ------------------------------
-                Vector< Matrix< DDRMat > > mThermalTestTraction;
-                moris::Matrix< DDBMat > mThermalTestTractionEval;
-                Vector< Vector< Matrix< DDRMat > > > mdThermalTestTractiondDof;
-                moris::Matrix< DDBMat > mdThermalTestTractiondDofEval;
-
-                // Mechanical Test Traction
-                Vector< Matrix< DDRMat > > mMechanicalTestTraction;
-                moris::Matrix< DDBMat > mMechanicalTestTractionEval;
-                Vector< Vector< Matrix< DDRMat > > > mdMechanicalTestTractiondDof;
-                moris::Matrix< DDBMat > mdMechanicalTestTractiondDofEval;
-
-                // themal div-strain ----------------------------------
-                Matrix< DDRMat > mThermalDivStrain;
-                bool mThermalDivStrainEval = true;
-                Vector< Matrix< DDRMat > > mThermalDivStrainDof;
-                moris::Matrix< DDBMat > mThermalDivStrainDofEval;
-
-                // div-strain-rate
-                Matrix< DDRMat > mDivStrainRate;
-                bool mDivStrainRateEval = true;
-                Vector< Matrix< DDRMat > > mDivStrainRateDof;
-                moris::Matrix< DDBMat > mDivStrainRateDofEval;
-
-                // DoF derivative of du/dt ----------------------------
-                Matrix< DDRMat > mdNveldt;
-                bool mdNveldtEval = true;
-
-                // div(div(u)*I)
-                Matrix< DDRMat > mDivDivVel;
-                bool mDivDivVelEval = true;
-                Vector< Matrix< DDRMat > > mDivDivVelDof;
-                moris::Matrix< DDBMat > mDivDivVelDofEval;
-
-                // velocity matrix for flattened tensors
-                Matrix< DDRMat > mVelocityMatrix;
-                bool mVelocityMatrixEval = true;
-
-                // flattened identity matrix
-                Matrix< DDRMat > mFlatIdentity;
-
-                // multiplication matrices for condensed tensors
-                const Matrix< DDRMat > mMultipMat2D = {
-                        { 1.0, 0.0, 0.0 },
-                        { 0.0, 1.0, 0.0 },
-                        { 0.0, 0.0, 2.0 } };
-
-                const Matrix< DDRMat > mMultipMat3D = {
-                        { 1.0, 0.0, 0.0, 0.0, 0.0, 0.0 },
-                        { 0.0, 1.0, 0.0, 0.0, 0.0, 0.0 },
-                        { 0.0, 0.0, 1.0, 0.0, 0.0, 0.0 },
-                        { 0.0, 0.0, 0.0, 2.0, 0.0, 0.0 },
-                        { 0.0, 0.0, 0.0, 0.0, 2.0, 0.0 },
-                        { 0.0, 0.0, 0.0, 0.0, 0.0, 2.0 } };
-
-                // default dof types
-                MSI::Dof_Type mDofDensity     = MSI::Dof_Type::RHO;
-                MSI::Dof_Type mDofPressure    = MSI::Dof_Type::P;
-                MSI::Dof_Type mDofVelocity    = MSI::Dof_Type::VX;
-                MSI::Dof_Type mDofTemperature = MSI::Dof_Type::TEMP;
-
-                // property type for CM
-                enum class CM_Property_Type
-                {
-                        DYNAMIC_VISCOSITY,        // dynamic viscosity
-                        THERMAL_CONDUCTIVITY,     // thermal conductivity
-                        MAX_ENUM
-                };
-
-                // material model type for CM
-                enum class MM_Type
-                {
-                        THERMODYNAMIC_MATERIAL_MODEL,  // thermodynamic material model for fluid
-                        MAX_ENUM
-                };
-
-                // function pointer for functions depending spatial dimension
-                void ( CM_Compressible_Newtonian_Fluid:: * m_eval_strain )() = nullptr;
-                void ( CM_Compressible_Newtonian_Fluid:: * m_eval_teststrain )() = nullptr;
-                void ( CM_Compressible_Newtonian_Fluid:: * m_eval_divstrainrate )() = nullptr;
-                void ( CM_Compressible_Newtonian_Fluid:: * m_eval_ddivstrainratedu )( const Vector< MSI::Dof_Type > & aDofTypes ) = nullptr;
-                void ( CM_Compressible_Newtonian_Fluid:: * m_eval_divDivVel )() = nullptr;
-                void ( CM_Compressible_Newtonian_Fluid:: * m_eval_dDivDivVeldu )( const Vector< MSI::Dof_Type > & aDofTypes ) = nullptr;
-                void ( CM_Compressible_Newtonian_Fluid:: * m_eval_velocitymatrix )() = nullptr;
-                void ( CM_Compressible_Newtonian_Fluid:: * m_unfold_tensor )(
-                        const Matrix< DDRMat > & aFlattenedTensor,
-                        Matrix< DDRMat > & aExpandedTensor) = nullptr;
-                void ( CM_Compressible_Newtonian_Fluid:: * m_flatten_normal )(
-                        const Matrix< DDRMat > & aNormal,
-                        Matrix< DDRMat > & aFlatNormal ) = nullptr;
-
-                //------------------------------------------------------------------------------
-
-            public:
-
-                //------------------------------------------------------------------------------
-                /*
-                 * constructor
-                 */
-                CM_Compressible_Newtonian_Fluid();
-
-                //------------------------------------------------------------------------------
-                /**
-                 * trivial destructor
-                 */
-                ~CM_Compressible_Newtonian_Fluid(){};
-
-                /**
-                 * Gets the constitutive type
-                 *
-                 * @return Compressible newtonian fluid
-                 */
-                Constitutive_Type get_constitutive_type() const override;
-
-                //------------------------------------------------------------------------------
-                /**
-                 * set space dim
-                 */
-                void set_space_dim( uint aSpaceDim )
-                {
-                    mSpaceDim = aSpaceDim;
-                    this->set_function_pointers();
-                }
-
-                //------------------------------------------------------------------------------
-                /**
-                 * set function pointers for 2D and 3D
-                 */
-                void set_function_pointers();
-
-                //------------------------------------------------------------------------------
-                /**
-                 * reset evaluation flags specific to this constitutive models
-                 */
-                void reset_specific_eval_flags();
-
-                //------------------------------------------------------------------------------
-                /**
-                 * initialize storage variables and evaluation flags specific to this child CM
-                 * function is called in the build_global_dof_type_list() in parent class
-                 */
-                void initialize_spec_storage_vars_and_eval_flags();
-
-                //------------------------------------------------------------------------------
-                /**
-                 * set constitutive model dof types
-                 * @param[ in ] aDofTypes a list of group of dof types
-                 * @param[ in ] aDofStrings a list of strings to describe the dof types
-                 */
-                void set_dof_type_list(
-                        Vector< Vector< MSI::Dof_Type > > aDofTypes,
-                        Vector< std::string >                  aDofStrings );
-
-                //------------------------------------------------------------------------------
-                /**
-                 * set constitutive model dv types
-                 * @param[ in ] aDvTypes a list of group of dv types
-                 * @param[ in ] aDvStrings a list of strings to describe the dv types
-                 */
-                void set_dv_type_list(
-                        Vector< Vector< gen::PDV_Type > > aDvTypes,
-                        Vector< std::string >             aDvStrings )
-                {
-                    Constitutive_Model::set_dv_type_list( aDvTypes );
-                }
-
-                //------------------------------------------------------------------------------
-                /**
-                 * set local properties
-                 */
-                void set_local_properties();
-
-                //------------------------------------------------------------------------------
-                /**
-                 * set thermodynamic material model
-                 */
-                void set_local_material_model();
-
-                //------------------------------------------------------------------------------
-                /**
-                 * evaluate the constitutive model fluxes
-                 */
-                void eval_flux()
-                {
-                    MORIS_ERROR( false,
-                            "CM_Compressible_Newtonian_Fluid::eval_flux - not implemented, use specific flux functions." );
-                };
-
-                /**
-                 * get the constitutive model fluxes
-                 * @param[ in ]  aCMFunctionType  enum indicating which flux is called, if there are several
-                 * @param[ out ] mFlux constitutive model fluxes
-                 */
-                const Matrix< DDRMat > & flux( enum CM_Function_Type aCMFunctionType = CM_Function_Type::DEFAULT );
-
-                /**
-                 * evaluate the constitutive model fluxes derivatives wrt to a dof type
-                 * @param[ in ] aDofTypes  a dof type wrt which the derivative is evaluated
-                 */
-                void eval_dFluxdDOF(
-                        const Vector< MSI::Dof_Type > & aDofTypes )
-                {
-                    MORIS_ERROR( false,
-                            "CM_Compressible_Newtonian_Fluid::eval_dFluxdDOF - not implemented, use specific flux functions." );
-                };
-
-                /**
-                 * get the derivative of the fluxes wrt dof
-                 * @param[ in ] aDofTypes  a dof type wrt which the derivative is evaluated
-                 * @param[ out ] mFluxDofDer derivative of the fluxes wrt dof
-                 */
-                virtual const Matrix< DDRMat > & dFluxdDOF(
-                        const Vector< MSI::Dof_Type > & aDofTypes,
-                        enum CM_Function_Type                aCMFunctionType = CM_Function_Type::DEFAULT );
-
-                //------------------------------------------------------------------------------
-                //------------------------------------------------------------------------------
-                /**
-                 * evaluate the constitutive model advective energy flux
-                 */
-                void eval_energy_flux();
-
-                /**
-                 *  get the constitutive model advective energy flux
-                 * @param[ out ] constitutive model / equation of state pressure
-                 */
-                const Matrix< DDRMat > & energy_flux();
-
-                //------------------------------------------------------------------------------
-                /**
-                 * evaluate the constitutive model advective energy flux derivative wrt to a dof type
-                 * @param[ in ] aDofTypes  a dof type wrt which the derivative is evaluated
-                 */
-                void eval_energy_dFluxdDOF( const Vector< MSI::Dof_Type > & aDofTypes );
-
-                /**
-                 * get the derivative of the advective energy flux wrt dof
-                 * @param[ in ] aDofTypes  a dof type wrt which the derivative is evaluated
-                 * @param[ out ] ThermalFluxDofDer derivative of the thermal flux wrt dof
-                 */
-                const Matrix< DDRMat > & energy_dFluxdDOF( const Vector< MSI::Dof_Type > & aDofTypes );
-
-                //------------------------------------------------------------------------------
-                //------------------------------------------------------------------------------
-                /**
-                 * evaluate the thermal part of the constitutive model flux
-                 */
-                void eval_thermal_flux();
-
-                /**
-                 *  get the constitutive model thermal flux
-                 * @param[ out ] constitutive model / equation of state pressure
-                 */
-                const Matrix< DDRMat > & thermal_flux();
-
-                //------------------------------------------------------------------------------
-                /**
-                 * evaluate the thermal part of the constitutive model flux derivative wrt to a dof type
-                 * @param[ in ] aDofTypes  a dof type wrt which the derivative is evaluated
-                 */
-                void eval_thermal_dFluxdDOF( const Vector< MSI::Dof_Type > & aDofTypes );
-
-                /**
-                 * get the derivative of the thermal flux wrt dof
-                 * @param[ in ] aDofTypes  a dof type wrt which the derivative is evaluated
-                 * @param[ out ] ThermalFluxDofDer derivative of the thermal flux wrt dof
-                 */
-                const Matrix< DDRMat > & thermal_dFluxdDOF( const Vector< MSI::Dof_Type > & aDofTypes );
-
-                //------------------------------------------------------------------------------
-                //------------------------------------------------------------------------------
-                /**
-                 * evaluate the mechanical work part of the constitutive model flux
-                 */
-                void eval_work_flux();
-
-                /**
-                 *  get the constitutive model mechanical work flux
-                 * @param[ out ] constitutive model / equation of state pressure
-                 */
-                const Matrix< DDRMat > & work_flux();
-
-                //------------------------------------------------------------------------------
-                /**
-                 * evaluate the mechanical work part of the constitutive model flux derivative wrt to a dof type
-                 * @param[ in ] aDofTypes  a dof type wrt which the derivative is evaluated
-                 */
-                void eval_work_dFluxdDOF( const Vector< MSI::Dof_Type > & aDofTypes );
-
-                /**
-                 * get the derivative of the mechanical work flux wrt dof
-                 * @param[ in ] aDofTypes  a dof type wrt which the derivative is evaluated
-                 * @param[ out ] ThermalFluxDofDer derivative of the thermal flux wrt dof
-                 */
-                const Matrix< DDRMat > & work_dFluxdDOF( const Vector< MSI::Dof_Type > & aDofTypes );
-
-                //------------------------------------------------------------------------------
-                //------------------------------------------------------------------------------
-                /**
-                 * evaluate the constitutive model stress
-                 */
-                void eval_stress();
-
-                //------------------------------------------------------------------------------
-                /**
-                 * evaluate the constitutive model stress derivative wrt to a dof type
-                 * @param[ in ] aDofTypes a dof type wrt which the derivative is evaluated
-                 */
-                void eval_dStressdDOF( const Vector< MSI::Dof_Type > & aDofTypes );
-
-                //------------------------------------------------------------------------------
-                //------------------------------------------------------------------------------
-                /**
-                 * evaluate the constitutive model divergence of the fluxes
-                 */
-                void eval_divflux()
-                {
-                    MORIS_ERROR( false,
-                            "CM_Compressible_Newtonian_Fluid::eval_divflux - not implemented, use specific flux functions." );
-                };
-
-                /**
-                 * get the constitutive model diveregence of the fluxes
-                 * @param[ in ]  aCMFunctionType  enum indicating which flux is called, if there are several
-                 * @param[ out ] mDivFlux constitutive model fluxes
-                 */
-                const Matrix< DDRMat > & divflux( enum CM_Function_Type aCMFunctionType = CM_Function_Type::DEFAULT );
-
-                /**
-                 * evaluate the constitutive model divergence of the fluxes derivatives wrt to a dof type
-                 * @param[ in ] aDofTypes  a dof type wrt which the derivative is evaluated
-                 */
-                void eval_ddivfluxdu(
-                        const Vector< MSI::Dof_Type > & aDofTypes )
-                {
-                    MORIS_ERROR( false,
-                            "CM_Compressible_Newtonian_Fluid::eval_ddivfluxdu - not implemented, use specific flux functions." );
-                };
-
-                /**
-                 * get the derivative of the divergence of the fluxes wrt dof
-                 * @param[ in ] aDofTypes  a dof type wrt which the derivative is evaluated
-                 * @param[ out ] mDivFluxDofDer derivative of the fluxes wrt dof
-                 */
-                const Matrix< DDRMat > & ddivfluxdu(
-                        const Vector< MSI::Dof_Type > & aDofTypes,
-                        enum CM_Function_Type                aCMFunctionType = CM_Function_Type::DEFAULT );
-
-                //------------------------------------------------------------------------------
-                //------------------------------------------------------------------------------
-                /**
-                 * evaluate the constitutive model divergence of the mechanical flux
-                 */
-                void eval_mechanical_divflux();
-
-                /**
-                 *  get the constitutive model divergence of the mechanical flux
-                 * @param[ out ] mDivMechanicalFlux constitutive model divergence of the mechanical flux
-                 */
-                const Matrix< DDRMat > & mechanical_divflux();
-
-                //------------------------------------------------------------------------------
-                /**
-                 * evaluate the constitutive model divergence of the mechanical flux derivative wrt to a dof type
-                 * @param[ in ] aDofTypes  a dof type wrt which the derivative is evaluated
-                 */
-                void eval_mechanical_ddivfluxdu( const Vector< MSI::Dof_Type > & aDofTypes );
-
-                /**
-                 * get the derivative of the divergence of the mechanical flux wrt dof
-                 * @param[ in ] aDofTypes  a dof type wrt which the derivative is evaluated
-                 * @param[ out ] mDivMechanicalFluxDofDer derivative of the divergence of the mechanical flux wrt dof
-                 */
-                const Matrix< DDRMat > & mechanical_ddivfluxdu( const Vector< MSI::Dof_Type > & aDofTypes );
-
-                //------------------------------------------------------------------------------
-                //------------------------------------------------------------------------------
-                /**
-                 * evaluate the constitutive model divergence of the thermal flux
-                 */
-                void eval_thermal_divflux();
-
-                /**
-                 *  get the constitutive model divergence of the thermal flux
-                 * @param[ out ] mThermalDivFlux constitutive model divergence of the thermal flux
-                 */
-                const Matrix< DDRMat > & thermal_divflux();
-
-                //------------------------------------------------------------------------------
-                /**
-                 * evaluate the constitutive model divergence of the thermal flux derivative wrt to a dof type
-                 * @param[ in ] aDofTypes  a dof type wrt which the derivative is evaluated
-                 */
-                void eval_thermal_ddivfluxdu( const Vector< MSI::Dof_Type > & aDofTypes );
-
-                /**
-                 * get the derivative of the divergence of the thermal flux wrt dof
-                 * @param[ in ] aDofTypes  a dof type wrt which the derivative is evaluated
-                 * @param[ out ] ThermalDivFluxDofDer derivative of the divergence of the thermal flux wrt dof
-                 */
-                const Matrix< DDRMat > & thermal_ddivfluxdu( const Vector< MSI::Dof_Type > & aDofTypes );
-
-                //------------------------------------------------------------------------------
-                //------------------------------------------------------------------------------
-                /**
-                 * evaluate the constitutive model divergence of the work flux
-                 */
-                void eval_work_divflux();
-
-                /**
-                 *  get the constitutive model divergence of the work flux
-                 * @param[ out ] mWorkDivFlux constitutive model divergence of the work flux
-                 */
-                const Matrix< DDRMat > & work_divflux();
-
-                //------------------------------------------------------------------------------
-                /**
-                 * evaluate the constitutive model divergence of the work flux derivative wrt to a dof type
-                 * @param[ in ] aDofTypes  a dof type wrt which the derivative is evaluated
-                 */
-                void eval_work_ddivfluxdu( const Vector< MSI::Dof_Type > & aDofTypes );
-
-                /**
-                 * get the derivative of the divergence of the work flux wrt dof
-                 * @param[ in ] aDofTypes  a dof type wrt which the derivative is evaluated
-                 * @param[ out ] mWorkDivFluxDofDer derivative of the divergence of the work flux wrt dof
-                 */
-                const Matrix< DDRMat > & work_ddivfluxdu( const Vector< MSI::Dof_Type > & aDofTypes );
-
-                //------------------------------------------------------------------------------
-                //------------------------------------------------------------------------------
-                /**
-                 * evaluates the constitutive model energy
-                 */
-                void eval_Energy();
-
-                //------------------------------------------------------------------------------
-                /**
-                 * evaluate the constitutive model energy change rate wrt to a dof type
-                 * @param[ in ] aDofTypes a dof type wrt which the derivative is evaluated
-                 * dEnergyDotdDOF ( 1 x numDerDof )
-                 */
-                void eval_dEnergydDOF( const Vector< MSI::Dof_Type > & aDofTypes );
-
-                //------------------------------------------------------------------------------
-                /**
-                 * evaluates the constitutive model change rate of energy
-                 */
-                void eval_EnergyDot();
-
-                //------------------------------------------------------------------------------
-                /**
-                 * evaluate the constitutive model enthalpy change rate wrt to a dof type
-                 * @param[ in ] aDofTypes a dof type wrt which the derivative is evaluated
-                 * dEnergyDotdDOF ( 1 x numDerDof )
-                 */
-                void eval_dEnergyDotdDOF( const Vector< MSI::Dof_Type > & aDofTypes );
-
-                //------------------------------------------------------------------------------
-                //------------------------------------------------------------------------------
-                /**
-                 * evaluate the traction
-                 * @param[ in ] aNormal normal
-                 */
-                void eval_traction( const Matrix< DDRMat > & aNormal )
-                {
-                    MORIS_ERROR( false,
-                            "CM_Compressible_Newtonian_Fluid::eval_traction - not implemented, use specific traction functions." );
-                };
-
-                /**
-                 * get the constitutive model traction
-                 * @param[ in ]  aNormal   normal
-                 * @param[ out ] mTraction constitutive model traction
-                 */
-                const Matrix< DDRMat > & traction(
-                        const Matrix< DDRMat > & aNormal,
-                        enum CM_Function_Type aCMFunctionType = CM_Function_Type::DEFAULT );
-
-                //------------------------------------------------------------------------------
-                /**
-                 * evaluate the constitutive model traction derivative wrt to a dof type
-                 * @param[ in ] aDofTypes a dof type wrt which the derivative is evaluated
-                 * @param[ in ] aNormal   normal
-                 */
-                void eval_dTractiondDOF(
-                        const Vector< MSI::Dof_Type > & aDofTypes,
-                        const Matrix< DDRMat >             & aNormal )
-                {
-                    MORIS_ERROR( false,
-                            "CM_Compressible_Newtonian_Fluid::eval_dTractiondDOF - not implemented, use specific traction functions." );
-                };
-
-                /**
-                 * get the derivative of the traction wrt dof
-                 * @param[ in ]  aDofType        group of dof type
-                 * @param[ in ]  aNormal         normal
-                 * @param[ out ] mTractionDofDer derivative of the traction wrt dof
-                 */
-                const Matrix< DDRMat > & dTractiondDOF(
-                        const Vector< MSI::Dof_Type > & aDofType,
-                        const Matrix< DDRMat >             & aNormal,
-                        enum CM_Function_Type                aCMFunctionType = CM_Function_Type::DEFAULT );
-
-                //------------------------------------------------------------------------------
-                //------------------------------------------------------------------------------
-                /**
-                 * evaluate the constitutive model thermal flux traction
-                 * @param[ in ] aNormal normal
-                 */
-                void eval_thermal_traction( const Matrix< DDRMat > & aNormal );
-
-                /**
-                 * get the constitutive model thermal flux traction
-                 * @param[ in ]  aNormal   normal
-                 * @param[ out ] mTraction constitutive model thermal flux traction
-                 */
-                const Matrix< DDRMat > & thermal_traction(
-                        const Matrix< DDRMat > & aNormal);
-
-                //------------------------------------------------------------------------------
-                /**
-                 * evaluate the constitutive model thermal flux traction derivative wrt to a dof type
-                 * @param[ in ] aDofTypes a dof type wrt which the derivative is evaluated
-                 * @param[ in ] aNormal   normal
-                 */
-                void eval_thermal_dTractiondDOF(
-                        const Vector< MSI::Dof_Type > & aDofTypes,
-                        const Matrix< DDRMat >             & aNormal );
-
-                /**
-                 * get the derivative of the thermal flux traction wrt dof
-                 * @param[ in ]  aDofType        group of dof type
-                 * @param[ in ]  aNormal         normal
-                 * @param[ out ] mTractionDofDer derivative of the thermal flux traction wrt dof
-                 */
-                const Matrix< DDRMat > & thermal_dTractiondDOF(
-                        const Vector< MSI::Dof_Type > & aDofType,
-                        const Matrix< DDRMat >             & aNormal );
-
-                //------------------------------------------------------------------------------
-                //------------------------------------------------------------------------------
-                /**
-                 * evaluate the constitutive model advective energy flux traction
-                 * @param[ in ] aNormal normal
-                 */
-                void eval_energy_traction( const Matrix< DDRMat > & aNormal );
-
-                /**
-                 * get the constitutive model advective energy flux traction
-                 * @param[ in ]  aNormal   normal
-                 * @param[ out ] mTraction constitutive model advective energy flux traction
-                 */
-                const Matrix< DDRMat > & energy_traction(
-                        const Matrix< DDRMat > & aNormal);
-
-                //------------------------------------------------------------------------------
-                /**
-                 * evaluate the constitutive model advective energy flux traction derivative wrt to a dof type
-                 * @param[ in ] aDofTypes a dof type wrt which the derivative is evaluated
-                 * @param[ in ] aNormal   normal
-                 */
-                void eval_energy_dTractiondDOF(
-                        const Vector< MSI::Dof_Type > & aDofTypes,
-                        const Matrix< DDRMat >             & aNormal );
-
-                /**
-                 * get the derivative of the advective energy flux traction wrt dof
-                 * @param[ in ]  aDofType        group of dof type
-                 * @param[ in ]  aNormal         normal
-                 * @param[ out ] mTractionDofDer derivative of the traction wrt dof
-                 */
-                const Matrix< DDRMat > & energy_dTractiondDOF(
-                        const Vector< MSI::Dof_Type > & aDofType,
-                        const Matrix< DDRMat >             & aNormal );
-
-                //------------------------------------------------------------------------------
-                //------------------------------------------------------------------------------
-                /**
-                 * evaluate the constitutive model mechanical work flux traction
-                 * @param[ in ] aNormal normal
-                 */
-                void eval_work_traction( const Matrix< DDRMat > & aNormal );
-
-                /**
-                 * get the constitutive model mechanical work flux traction
-                 * @param[ in ]  aNormal   normal
-                 * @param[ out ] mTraction constitutive model mechanical work flux traction
-                 */
-                const Matrix< DDRMat > & work_traction(
-                        const Matrix< DDRMat > & aNormal);
-
-                //------------------------------------------------------------------------------
-                /**
-                 * evaluate the constitutive model mechanical work flux traction derivative wrt to a dof type
-                 * @param[ in ] aDofTypes a dof type wrt which the derivative is evaluated
-                 * @param[ in ] aNormal   normal
-                 */
-                void eval_work_dTractiondDOF(
-                        const Vector< MSI::Dof_Type > & aDofTypes,
-                        const Matrix< DDRMat >             & aNormal );
-
-                /**
-                 * get the derivative of the mechanical work flux traction wrt dof
-                 * @param[ in ]  aDofType        group of dof type
-                 * @param[ in ]  aNormal         normal
-                 * @param[ out ] mTractionDofDer derivative of the mechanical work flux traction wrt dof
-                 */
-                const Matrix< DDRMat > & work_dTractiondDOF(
-                        const Vector< MSI::Dof_Type > & aDofType,
-                        const Matrix< DDRMat >             & aNormal );
-
-                //------------------------------------------------------------------------------
-                //------------------------------------------------------------------------------
-                /**
-                 * evaluate the constitutive model mechanical traction
-                 * @param[ in ] aNormal normal
-                 */
-                void eval_mechanical_traction( const Matrix< DDRMat > & aNormal );
-
-                /**
-                 * get the constitutive model mechanical traction
-                 * @param[ in ]  aNormal   normal
-                 * @param[ out ] mTraction constitutive model mechanical traction
-                 */
-                const Matrix< DDRMat > & mechanical_traction(
-                        const Matrix< DDRMat > & aNormal);
-
-                //------------------------------------------------------------------------------
-                /**
-                 * evaluate the constitutive model mechanical traction derivative wrt to a dof type
-                 * @param[ in ] aDofTypes a dof type wrt which the derivative is evaluated
-                 * @param[ in ] aNormal   normal
-                 */
-                void eval_mechanical_dTractiondDOF(
-                        const Vector< MSI::Dof_Type > & aDofTypes,
-                        const Matrix< DDRMat >             & aNormal );
-
-                /**
-                 * get the derivative of the mechanical traction wrt dof
-                 * @param[ in ]  aDofType        group of dof type
-                 * @param[ in ]  aNormal         normal
-                 * @param[ out ] mTractionDofDer derivative of the mechanical traction wrt dof
-                 */
-                const Matrix< DDRMat > & mechanical_dTractiondDOF(
-                        const Vector< MSI::Dof_Type > & aDofType,
-                        const Matrix< DDRMat >             & aNormal );
-
-                //------------------------------------------------------------------------------
-                //------------------------------------------------------------------------------
-                /**
-                 * get the constitutive model test traction
-                 * @param[ in ]  aNormal       normal
-                 * @param[ in ]  aTestDofTypes      Dof type of the test functions
-                 * @param[ out ] mTestTraction constitutive model test traction
-                 */
-                const Matrix< DDRMat > & testTraction(
-                        const Matrix< DDRMat >             & aNormal,
-                        const Vector< MSI::Dof_Type > & aTestDofTypes,
-                        enum CM_Function_Type aCMFunctionType = CM_Function_Type::DEFAULT);
-
-                /**
-                 * get the derivative of the test traction wrt dof
-                 * @param[ in ]  aDofType           group of dof type
-                 * @param[ in ]  aNormal            normal
-                 * @param[ in ]  aJump              jump in field values on boundary
-                 * @param[ in ]  aTestDofTypes      Dof type of the test functions
-                 * @param[ out ] mdTestTractiondDof derivative of the traction wrt dof
-                 */
-                const Matrix< DDRMat > & dTestTractiondDOF(
-                        const Vector< MSI::Dof_Type > & aDofType,
-                        const Matrix< DDRMat >             & aNormal,
-                        const Matrix< DDRMat >             & aJump,
-                        const Vector< MSI::Dof_Type > & aTestDofTypes,
-                        enum CM_Function_Type                aCMFunctionType = CM_Function_Type::DEFAULT );
-
-                //------------------------------------------------------------------------------
-                //------------------------------------------------------------------------------
-                /**
-                  * evaluate the constitutive model thermal test traction
-                  * @param[ in ]  aNormal normal
-                  * @param[ in ]  aTestDofTypes      Dof type of the test functions
-                  */
-                 void eval_thermal_testTraction(
-                         const Matrix< DDRMat >             & aNormal,
-                         const Vector< MSI::Dof_Type > & aTestDofTypes );
-
-                 /**
-                  * get the constitutive model thermal test traction
-                  * @param[ in ]  aNormal       normal
-                  * @param[ in ]  aTestDofTypes      Dof type of the test functions
-                  * @param[ out ] mTestTraction constitutive model test traction
-                  */
-                 const Matrix< DDRMat > & thermal_testTraction(
-                         const Matrix< DDRMat >             & aNormal,
-                         const Vector< MSI::Dof_Type > & aTestDofTypes );
-
-                 //------------------------------------------------------------------------------
-                 /**
-                  * evaluate the constitutive model thermal test traction derivative wrt to a dof type
-                  * @param[ in ] aDofTypes       a dof type wrt which the derivative is evaluated
-                  * @param[ in ] aNormal         normal
-                  * @param[ in ] aJump           jump in field values on boundary
-                  * @param[ in ] aTestDofTypes   Dof type of the test functions
-                  */
-                 void eval_thermal_dTestTractiondDOF(
-                         const Vector< MSI::Dof_Type > & aDofTypes,
-                         const Matrix< DDRMat >             & aNormal,
-                         const Matrix< DDRMat >             & aJump,
-                         const Vector< MSI::Dof_Type > & aTestDofTypes );
-
-                 /**
-                  * get the derivative of the thermal test traction wrt dof
-                  * @param[ in ]  aDofType           group of dof type
-                  * @param[ in ]  aNormal            normal
-                  * @param[ in ]  aJump              jump in field values on boundary
-                  * @param[ in ]  aTestDofTypes      Dof type of the test functions
-                  * @param[ out ] mdTestTractiondDof derivative of the traction wrt dof
-                  */
-                 const Matrix< DDRMat > & thermal_dTestTractiondDOF(
-                         const Vector< MSI::Dof_Type > & aDofType,
-                         const Matrix< DDRMat >             & aNormal,
-                         const Matrix< DDRMat >             & aJump,
-                         const Vector< MSI::Dof_Type > & aTestDofTypes );
-
-                 //------------------------------------------------------------------------------
-                 //------------------------------------------------------------------------------
-                /**
-                 * evaluate the constitutive model mechanical test traction
-                 * @param[ in ]  aNormal normal
-                 * @param[ in ]  aTestDofTypes      Dof type of the test functions
-                 */
-                void eval_mechanical_testTraction(
-                        const Matrix< DDRMat >             & aNormal,
-                        const Vector< MSI::Dof_Type > & aTestDofTypes );
-
-                /**
-                 * get the constitutive model mechanical test traction
-                 * @param[ in ]  aNormal       normal
-                 * @param[ in ]  aTestDofTypes      Dof type of the test functions
-                 * @param[ out ] mTestTraction constitutive model test traction
-                 */
-                const Matrix< DDRMat > & mechanical_testTraction(
-                        const Matrix< DDRMat >             & aNormal,
-                        const Vector< MSI::Dof_Type > & aTestDofTypes );
-
-                //------------------------------------------------------------------------------
-                /**
-                 * evaluate the constitutive model mechanical test traction derivative wrt to a dof type
-                 * @param[ in ] aDofTypes       a dof type wrt which the derivative is evaluated
-                 * @param[ in ] aNormal         normal
-                 * @param[ in ] aJump           jump in field values on boundary
-                 * @param[ in ] aTestDofTypes   Dof type of the test functions
-                 */
-                void eval_mechanical_dTestTractiondDOF(
-                        const Vector< MSI::Dof_Type > & aDofTypes,
-                        const Matrix< DDRMat >             & aNormal,
-                        const Matrix< DDRMat >             & aJump,
-                        const Vector< MSI::Dof_Type > & aTestDofTypes );
-
-                /**
-                 * get the derivative of the mechanical test traction wrt dof
-                 * @param[ in ]  aDofType           group of dof type
-                 * @param[ in ]  aNormal            normal
-                 * @param[ in ]  aJump              jump in field values on boundary
-                 * @param[ in ]  aTestDofTypes      Dof type of the test functions
-                 * @param[ out ] mdTestTractiondDof derivative of the traction wrt dof
-                 */
-                const Matrix< DDRMat > & mechanical_dTestTractiondDOF(
-                        const Vector< MSI::Dof_Type > & aDofType,
-                        const Matrix< DDRMat >             & aNormal,
-                        const Matrix< DDRMat >             & aJump,
-                        const Vector< MSI::Dof_Type > & aTestDofTypes );
-
-                //------------------------------------------------------------------------------
-                //------------------------------------------------------------------------------
-                /**
-                 * evaluates the test strain (is equal to dStrain/dDoF in this case)
-                 */
-                void eval_testStrain()
-                {
-                    ( this->*m_eval_teststrain )();
-                }
-                void eval_teststrain_2d();
-                void eval_teststrain_3d();
-
-                //--------------------------------------------------------------------------------------------------------------
-                /**
-                 * evaluates the strain for 2D and 3D
-                 */
-                void eval_strain()
-                {
-                    ( this->*m_eval_strain )();
-                }
-                void eval_strain_2d();
-                void eval_strain_3d();
-
-                //------------------------------------------------------------------------------
-                //------------------------------------------------------------------------------
-                /**
-                 * evaluate the constitutive model divergence of the strains
-                 */
-                void eval_divstrain()
-                {
-                    MORIS_ERROR( false,
-                            "CM_Compressible_Newtonian_Fluid::eval_divstrain - not implemented, use specific flux functions." );
-                };
-
-                /**
-                 * get the constitutive model divergence of the strains
-                 * @param[ in ]  aCMFunctionType  enum indicating which flux is called, if there are several
-                 * @param[ out ] mDivStrain constitutive model divergence of the strains
-                 */
-                const Matrix< DDRMat > & divstrain( enum CM_Function_Type aCMFunctionType = CM_Function_Type::DEFAULT );
-
-                /**
-                 * evaluate the constitutive model divergence of the strains derivatives wrt to a dof type
-                 * @param[ in ] aDofTypes  a dof type wrt which the derivative is evaluated
-                 */
-                void eval_ddivstraindu(
-                        const Vector< MSI::Dof_Type > & aDofTypes )
-                {
-                    MORIS_ERROR( false,
-                            "CM_Compressible_Newtonian_Fluid::eval_ddivstraindu - not implemented, use specific flux functions." );
-                };
-
-                /**
-                 * get the derivative of the divergence of the strains wrt dof
-                 * @param[ in ] aDofTypes  a dof type wrt which the derivative is evaluated
-                 * @param[ out ] mDivStrainDofDer derivative of the strains wrt dof
-                 */
-                const Matrix< DDRMat > & ddivstraindu(
-                        const Vector< MSI::Dof_Type > & aDofTypes,
-                        enum CM_Function_Type                aCMFunctionType = CM_Function_Type::DEFAULT );
-
-                //--------------------------------------------------------------------------------------------------------------
-                //--------------------------------------------------------------------------------------------------------------
-                /**
-                 * evaluate the divergence of the thermal strain
-                 */
-                void eval_thermal_divstrain();
-
-                /**
-                 * get the divergence of the divergence of the thermal strain
-                 * @param[ out ] mThermalDivStrain constitutive model divergence of the thermal strain
-                 */
-                const Matrix< DDRMat > & thermal_divstrain();
-
-                //--------------------------------------------------------------------------------------------------------------
-                /**
-                 * evaluate the derivative of the divergence of the thermal strain wrt dof type
-                 * @param[ in ] aDofTypes  a dof type wrt which the derivative is evaluated
-                 */
-                void eval_thermal_ddivstraindu( const Vector< MSI::Dof_Type > & aDofTypes );
-
-                /**
-                 * get the divergence of the thermal strain
-                 * @param[ in ]  aDofTypes  DoF type wrt with the derivative are computed
-                 * @param[ out ] mThermalDivStrainDof constitutive model div(grad(T)) wrt to the dofs
-                 */
-                const Matrix< DDRMat > & thermal_ddivstraindu( const Vector< MSI::Dof_Type > & aDofTypes );
-
-                //--------------------------------------------------------------------------------------------------------------
-                //--------------------------------------------------------------------------------------------------------------
-                /**
-                 * evaluate the divergence of the strain
-                 */
-                void eval_divstrainrate()
-                {
-                    ( this->*m_eval_divstrainrate )();
-                };
-                void eval_divstrainrate_2d();
-                void eval_divstrainrate_3d();
-
-                /**
-                 * get the  divergence of the strain rate
-                 * @param[ out ] mDivStrainRate constitutive model divergence of the strain rate
-                 */
-                const Matrix< DDRMat > & divstrainrate();
-
-                //--------------------------------------------------------------------------------------------------------------
-                /**
-                 * evaluate the derivative of the divergence of the strain wrt dof type
-                 * @param[ in ] aDofTypes  a dof type wrt which the derivative is evaluated
-                 */
-                void eval_ddivstrainratedu( const Vector< MSI::Dof_Type > & aDofTypes )
-                {
-                    ( this->*m_eval_ddivstrainratedu)( aDofTypes );
-                };
-                void eval_ddivstrainratedu_2d( const Vector< MSI::Dof_Type > & aDofTypes );
-                void eval_ddivstrainratedu_3d( const Vector< MSI::Dof_Type > & aDofTypes );
-
-                /**
-                 * get the divergence of the strain rate
-                 * @param[ in ]  aDofTypes  DoF type wrt with the derivative are computed
-                 * @param[ out ] mDivStrainRateDof constitutive model divergence of the strain rate wrt to the dofs
-                 */
-                const Matrix< DDRMat > & ddivstrainratedu( const Vector< MSI::Dof_Type > & aDofTypes );
-
-                //--------------------------------------------------------------------------------------------------------------
-                //--------------------------------------------------------------------------------------------------------------
-                /**
-                 * evaluate the divergence of the divergence of the velocity div(div(u)*I)
-                 */
-                void eval_divDivVel()
-                {
-                    ( this->*m_eval_divDivVel )();
-                }
-                void eval_divDivVel_2d();
-                void eval_divDivVel_3d();
-
-                /**
-                 * get the divergence of the divergence of the velocity div(div(u)*I)
-                 * @param[ out ] mDivDivVel constitutive model div(div(u)*I)
-                 */
-                const Matrix< DDRMat > & divDivVel();
-
-                //--------------------------------------------------------------------------------------------------------------
-                /**
-                 * evaluate the derivative of the divergence of the divergnece of the velocity wrt dof type
-                 * @param[ in ] aDofTypes  a dof type wrt which the derivative is evaluated
-                 */
-                void eval_dDivDivVeldu( const Vector< MSI::Dof_Type > & aDofTypes )
-                {
-                    ( this->*m_eval_dDivDivVeldu)( aDofTypes );
-                }
-                void eval_dDivDivVeldu_2d( const Vector< MSI::Dof_Type > & aDofTypes );
-                void eval_dDivDivVeldu_3d( const Vector< MSI::Dof_Type > & aDofTypes );
-
-                /**
-                 * get the divergence of the divergence of the velocity
-                 * @param[ in ]  aDofTypes  DoF type wrt with the derivative are computed
-                 * @param[ out ] mdDivDivVeldu constitutive model div(div(u)*I) wrt to the dofs
-                 */
-                const Matrix< DDRMat > & dDivDivVeldu( const Vector< MSI::Dof_Type > & aDofTypes );
-
-                //--------------------------------------------------------------------------------------------------------------
-                //--------------------------------------------------------------------------------------------------------------
-                /**
-                 * evaluates the DoF derivative formated for usage of the velocity time rate of change du/dt
-                 * FIXME: The output format of the dnNdtn() function in the FI should probably be changed such that this is the
-                 * standard format of this derivative
-                 */
-                void eval_dNveldt();
-
-                /**
-                 * get DoF derivative of the velocity time rate of change du/dt
-                 */
-                const Matrix< DDRMat > & dNveldt();
-
-                //--------------------------------------------------------------------------------------------------------------
-                /**
-                 * evaluates velocity matrix for operation on flattened stress and strain vectors
-                 */
-                void eval_velocityMatrix()
-                {
-                    ( this->*m_eval_velocitymatrix )();
-                }
-                void eval_velocitymatrix_2d();
-                void eval_velocitymatrix_3d();
-
-                /**
-                 * get the velocity matrix for operation on flattened stress and strain vectors
-                 * @param[ out ] mVelocityMatrix constitutive model stress
-                 */
-                const Matrix< DDRMat > & velocityMatrix();
-
-                //--------------------------------------------------------------------------------------------------------------
-                /**
-                 * evaluates the constitutive model strain derivative wrt to a dof type
-                 * @param[ in ] aDofTypes    a dof type wrt which the derivative is evaluated
-                 * @param[ in ] adStraindDOF a matrix to fill with derivative evaluation
-                 */
-                void eval_dStraindDOF( const Vector< MSI::Dof_Type > & aDofTypes );
-
-                //--------------------------------------------------------------------------------------------------------------
-                /**
-                 * unfolds the flattened 1st order strain and stress tensors into their 2nd order form
-                 * @param[ in ] aFlattenedTensor a matrix containing the flattened tensor to be expanded
-                 * @param[ in ] aExpandedTensor  a matrix to fill with expanded form of the tensor
-                 */
-                void unfold(
-                        const Matrix< DDRMat > & aFlattenedTensor,
-                        Matrix< DDRMat > & aExpandedTensor )
-                {
-                    ( this->*m_unfold_tensor )( aFlattenedTensor, aExpandedTensor );
-                }
-                void unfold_2d(
-                        const Matrix< DDRMat > & aFlattenedTensor,
-                        Matrix< DDRMat > & aExpandedTensor);
-                void unfold_3d(
-                        const Matrix< DDRMat > & aFlattenedTensor,
-                        Matrix< DDRMat > & aExpandedTensor);
-
-                //--------------------------------------------------------------------------------------------------------------
-                /**
-                 * flatten normal vector
-                 * @param[ in ] aNormal          a normal vector
-                 * @param[ in ] aFlattenedNormal a matrix for flattened normal to fill
-                 */
-                void flatten_normal( const Matrix< DDRMat > & aNormal,
-                        Matrix< DDRMat > & aFlatNormal )
-                {
-                    ( this->*m_flatten_normal )( aNormal, aFlatNormal );
-                }
-                void flatten_normal_2d( const Matrix< DDRMat > & aNormal,
-                        Matrix< DDRMat > & aFlatNormal );
-                void flatten_normal_3d( const Matrix< DDRMat > & aNormal,
-                        Matrix< DDRMat > & aFlatNormal );
-
-                //------------------------------------------------------------------------------
-                /**
-                 * get the multiplication matrix for condensed tensors
-                 * @param[ out ] mMultipMat multiplication matrix for condensed tensors
-                 */
-                const Matrix< DDRMat > & MultipMat();
-
-                //------------------------------------------------------------------------------
-=======
         /**
          * get the constitutive model traction
          * @param[ in ]  aNormal   normal
@@ -2004,7 +914,6 @@
         {
             MORIS_ERROR( false,
                     "CM_Compressible_Newtonian_Fluid::eval_divstrain - not implemented, use specific flux functions." );
->>>>>>> 41897dc1
         };
 
         /**
