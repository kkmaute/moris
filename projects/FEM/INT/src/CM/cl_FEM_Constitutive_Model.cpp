/*
 * Copyright (c) 2022 University of Colorado
 * Licensed under the MIT license. See LICENSE.txt file in the MORIS root for details.
 *
 *------------------------------------------------------------------------------------
 *
 * cl_FEM_Constitutive_Model.cpp
 *
 */

#include "cl_FEM_Constitutive_Model.hpp"
#include "cl_FEM_Set.hpp"
#include "cl_FEM_Field_Interpolator_Manager.hpp"

namespace moris
{
    namespace fem
    {
        //------------------------------------------------------------------------------

        Constitutive_Model::Constitutive_Model()
        {
            // FIXME for now only 1st order allowed
            uint tOrder = 1;

            // set storage for evaluation
            mdFluxdx.resize( tOrder );
            mdStraindx.resize( tOrder );

            // set flag for evaluation
            mdFluxdxEval.set_size( tOrder, 1, true );
            mdStraindxEval.set_size( tOrder, 1, true );
        }

        //------------------------------------------------------------------------------

        void Constitutive_Model::print_names()
        {
            std::cout<<"----------"<<std::endl;
            std::cout<<"CM: "<<mName<<std::endl;

            // properties
            for( uint iProp = 0; iProp < mProperties.size(); iProp++ )
            {
                if( mProperties( iProp ) != nullptr )
                {
                    std::cout<<"Property: "<<mProperties( iProp )->get_name()<<std::endl;
                }
            }
            std::cout<<"----------"<<std::endl;
        }

        //------------------------------------------------------------------------------

        void Constitutive_Model::reset_eval_flags()
        {
            // reset the flux value and derivative flags
            mFluxEval = true;
            mdFluxdDofEval.fill( true );

            // reset the divergence of the flux value and derivative flags
            mDivFluxEval = true;
            mddivfluxduEval.fill( true );

            // reset the gradient of the divergence of the flux value and derivative flags
            mGradDivFluxEval = true;
            mGradDivFluxDofEval.fill( true );

            // reset the traction value and derivative flags
            mTractionEval      = true;
            mdTractiondDofEval.fill( true );

            // reset the test traction value and derivative flags
            mTestTractionEval.fill( true );
            mTestTractionTransEval.fill( true );
            mdTestTractiondDofEval.fill( true );

            // reset the stress value and derivative flags
            mStressEval        = true;
            mdStressdDofEval.fill( true );

            // reset the strain value and derivative flags
            mStrainEval        = true;
            mdStraindDofEval.fill( true );

            // reset the divergence of the strain value and derivative flags
            mDivStrainEval     = true;
            mddivstrainduEval.fill( true );

            // reset the test strain value and derivative flags
            mTestStrainEval         = true;
            mTestStrainTransEval    = true;
            mdTestStraindDofEval.fill( true );

            // reset the constitutive matrix value and derivative flags
            mConstEval         = true;
            mdConstdDofEval.fill( true );

            // reset the energy value and derivative flags
            mEnergyEval        = true;
            mEnergyDofEval.fill( true );

            // reset the rate of the energy value and derivative flags
            mEnergyDotEval     = true;
            mEnergyDotDofEval.fill( true );

            // reset the gradient of the energy value and derivative flags
            mGradEnergyEval    = true;
            mGradEnergyDofEval.fill( true );

            // reset the rate of the gradient of the energy value and derivative flags
            mGradEnergyDotEval = true;
            mGradEnergyDotDofEval.fill( true );

            // reset underlying properties
            for( const std::shared_ptr< Property > & tProp : mProperties )
            {
                if ( tProp != nullptr )
                {
                    tProp->reset_eval_flags();
                }
            }

            // reset underlying material model
            for( const std::shared_ptr< Material_Model > & tMaterialModel : mMaterialModels )
            {
                if ( tMaterialModel != nullptr )
                {
                    tMaterialModel->reset_eval_flags();
                }
            }

            // reset evaluation flags for specific constitutive model
            this->reset_specific_eval_flags();
        }

        //------------------------------------------------------------------------------

        void Constitutive_Model::set_dof_type_list(
                Vector< Vector< MSI::Dof_Type > > aDofTypes )
        {
            // set the dof types
            mDofTypes = aDofTypes;

            // build a map for the dof types
            this->build_dof_type_map();
        }

        //------------------------------------------------------------------------------

        void Constitutive_Model::set_parameters( Vector< Matrix< DDRMat > > aParameters )
        {
            // set parameters
            mParameters = aParameters;
        }

        //------------------------------------------------------------------------------

        void Constitutive_Model::set_property(
                std::shared_ptr< fem::Property > aProperty,
                std::string                      aPropertyString )
        {
            // check that aPropertyString makes sense
            MORIS_ERROR( mPropertyMap.find( aPropertyString ) != mPropertyMap.end(),
                    "Constitutive_Model::set_property - CM %s - Unknown aPropertyString : %s \n",
                    mName.c_str(),
                    aPropertyString.c_str() );

            // set the property in the property cell
            mProperties( mPropertyMap[ aPropertyString ] ) = aProperty;
        }

        //------------------------------------------------------------------------------

        std::shared_ptr< fem::Property > & Constitutive_Model::get_property(
                std::string aPropertyString )
        {
            // check that aPropertyString makes sense
            MORIS_ERROR( mPropertyMap.find( aPropertyString ) != mPropertyMap.end(),
                    "Constitutive_Model::get_property - CM %s - Unknown aPropertyString : %s \n",
                    mName.c_str(),
                    aPropertyString.c_str() );

            // get the property in the property cell
            return  mProperties( mPropertyMap[ aPropertyString ] );
        }

        //------------------------------------------------------------------------------

        void Constitutive_Model::set_material_model(
                std::shared_ptr< fem::Material_Model > aMaterialModel,
                std::string                            aMaterialModelString )
        {
            // check that aMaterialModelString makes sense
            MORIS_ERROR( mMaterialModelMap.find( aMaterialModelString ) != mMaterialModelMap.end(),
                    "Constitutive_Model::set_material_model - CM %s - Unknown aMaterialModelString : %s \n",
                    mName.c_str(),
                    aMaterialModelString.c_str() );

            // set the MM in the MM cell
            mMaterialModels( mMaterialModelMap[ aMaterialModelString ] ) = aMaterialModel;
        }

        //------------------------------------------------------------------------------

        std::shared_ptr< fem::Material_Model > & Constitutive_Model::get_material_model(
                std::string aMaterialModelString )
        {
            // check that aPropertyString makes sense
            MORIS_ERROR( mMaterialModelMap.find( aMaterialModelString ) != mPropertyMap.end(),
                    "Constitutive_Model::get_material_model - CM %s - Unknown aMaterialModelString : %s \n",
                    mName.c_str(),
                    aMaterialModelString.c_str() );

            // get the material model in the material model cell
            return  mMaterialModels( mMaterialModelMap[ aMaterialModelString ] );
        }

        //------------------------------------------------------------------------------

        void Constitutive_Model::build_dof_type_map()
        {
            // get number of dof types
            uint tNumDofTypes = mDofTypes.size();

            // determine the max Dof_Type enum
            sint tMaxEnum = 0;
            for( uint iDOF = 0; iDOF < tNumDofTypes; iDOF++ )
            {
                tMaxEnum = std::max( tMaxEnum, static_cast< int >( mDofTypes( iDOF )( 0 ) ) );
            }
            tMaxEnum++;

            // set map size
            mDofTypeMap.set_size( tMaxEnum, 1, -1 );

            // loop over the dof types
            for( uint iDOF = 0; iDOF < tNumDofTypes; iDOF++ )
            {
                // fill the dof type map
                mDofTypeMap( static_cast< int >( mDofTypes( iDOF )( 0 ) ), 0 ) = iDOF;
            }
        }

        //------------------------------------------------------------------------------

        void Constitutive_Model::build_global_dof_type_list()
        {
            // get number of dof types
            uint tNumDofTypes = mDofTypes.size();

            // set the size of the dof type list
            uint tCounterMax = tNumDofTypes;

            for ( const std::shared_ptr< Property > & tProperty : mProperties )
            {
                if( tProperty != nullptr )
                {
                    tCounterMax += tProperty->get_dof_type_list().size();
                }
            }
            mGlobalDofTypes.resize( tCounterMax );
            Vector< sint > tCheckList( tCounterMax, -1 );

            // initialize total dof counter
            uint tCounter = 0;

            // get active dof type for constitutive model
            for ( uint iDOF = 0; iDOF < tNumDofTypes; iDOF++ )
            {
                tCheckList( tCounter ) = static_cast< uint >( mDofTypes( iDOF )( 0 ) );
                mGlobalDofTypes( tCounter ) = mDofTypes( iDOF );
                tCounter++;
            }

            for ( const std::shared_ptr< Property > & tProperty : mProperties )
            {
                if( tProperty != nullptr )
                {
                    // get active dof types
                    const Vector< Vector< MSI::Dof_Type > > & tActiveDofType =
                            tProperty->get_dof_type_list();

                    for ( uint iDOF = 0; iDOF < tActiveDofType.size(); iDOF++ )
                    {
                        // check enum is not already in the list
                        bool tCheck = false;
                        for( uint i = 0; i < tCounter; i++ )
                        {
                            tCheck = tCheck || equal_to( tCheckList( i ), static_cast< uint >( tActiveDofType( iDOF )( 0 ) ) );
                        }

                        // if dof enum not in the list
                        if ( !tCheck )
                        {
                            tCheckList( tCounter ) = static_cast< uint >( tActiveDofType( iDOF )( 0 ) );
                            mGlobalDofTypes( tCounter ) = tActiveDofType( iDOF );
                            tCounter++;
                        }
                    }
                }
            }

            // get the number of unique dof type groups, i.e. the number of interpolators
            mGlobalDofTypes.resize( tCounter );

            // number of dof types
            uint tNumGlobalDofTypes = mGlobalDofTypes.size();
            uint tNumDirectDofTypes = mDofTypes.size();

            // set flag for evaluation
            mEnergyDofEval.set_size( tNumGlobalDofTypes, 1, true );
            mEnergyDotDofEval.set_size( tNumGlobalDofTypes, 1, true );
            mGradEnergyDotDofEval.set_size( tNumGlobalDofTypes, 1, true );
            mGradEnergyDofEval.set_size( tNumGlobalDofTypes, 1, true );
            mGradDivFluxDofEval.set_size( tNumGlobalDofTypes, 1, true );
            mTestTractionEval.set_size( tNumDirectDofTypes, 1, true );
            mTestTractionTransEval.set_size( tNumDirectDofTypes, 1, true );
            mdFluxdDofEval.set_size( tNumGlobalDofTypes, 1, true );
            mddivfluxduEval.set_size( tNumGlobalDofTypes, 1, true );
            mdTractiondDofEval.set_size( tNumGlobalDofTypes, 1, true );
            mdTestTractiondDofEval.set_size( tNumDirectDofTypes, tNumGlobalDofTypes, true );
            mdStressdDofEval.set_size( tNumGlobalDofTypes, 1, true );
            mdStraindDofEval.set_size( tNumGlobalDofTypes, 1, true );
            mdTestStraindDofEval.set_size( tNumGlobalDofTypes, 1, true );
            mddivstrainduEval.set_size( tNumGlobalDofTypes, 1, true );
            mdConstdDofEval.set_size( tNumGlobalDofTypes, 1, true );

            // set storage for evaluation
            mEnergyDof.resize( tNumGlobalDofTypes );
            mEnergyDotDof.resize( tNumGlobalDofTypes );
            mGradEnergyDotDof.resize( tNumGlobalDofTypes );
            mGradEnergyDof.resize( tNumGlobalDofTypes );
            mGradDivFluxDof.resize( tNumGlobalDofTypes );
            mTestTraction.resize( tNumDirectDofTypes );
            mTestTractionTrans.resize( tNumDirectDofTypes );
            mdFluxdDof.resize( tNumGlobalDofTypes );
            mddivfluxdu.resize( tNumGlobalDofTypes );
            mdTractiondDof.resize( tNumGlobalDofTypes );
            mdTestTractiondDof.resize( tNumDirectDofTypes );
            for( uint iDirectDof = 0; iDirectDof < tNumDirectDofTypes; iDirectDof++ )
            {
                mdTestTractiondDof( iDirectDof ).resize( tNumGlobalDofTypes );
            }
            mdStressdDof.resize( tNumGlobalDofTypes );
            mdStraindDof.resize( tNumGlobalDofTypes );
            mdTestStraindDof.resize( tNumGlobalDofTypes );
            mddivstraindu.resize( tNumGlobalDofTypes );
            mdConstdDof.resize( tNumGlobalDofTypes );

            // initialize storage variables specific to child CMs
            this->initialize_spec_storage_vars_and_eval_flags();
        }

        //------------------------------------------------------------------------------

        const Vector< Vector< MSI::Dof_Type > > & Constitutive_Model::get_global_dof_type_list()
        {
            if( mGlobalDofBuild )
            {
                // build the stabilization parameter global dof type list
                this->build_global_dof_type_list();

                // update build flag
                mGlobalDofBuild = false;
            }

            if( mGlobalDofMapBuild )
            {
                // build the stabilization parameter global dof type map
                this->build_global_dof_type_map();

                // update build flag
                mGlobalDofMapBuild = false;
            }

            return mGlobalDofTypes;
        }

        //------------------------------------------------------------------------------

        void Constitutive_Model::build_global_dof_type_map()
        {
            if( mGlobalDofBuild )
            {
                // build the stabilization parameter global dof type list
                this->build_global_dof_type_list();

                // update build flag
                mGlobalDofBuild = false;
            }

            // get number of global dof types
            uint tNumDofTypes = mGlobalDofTypes.size();

            // determine the max Dof_Type enum
            sint tMaxEnum = 0;
            for( uint iDOF = 0; iDOF < tNumDofTypes; iDOF++ )
            {
                tMaxEnum = std::max( tMaxEnum, static_cast< int >( mGlobalDofTypes( iDOF )( 0 ) ) );
            }
            tMaxEnum++;

            // set the Dof_Type map size
            mGlobalDofTypeMap.set_size( tMaxEnum, 1, -1 );

            // fill the Dof_Type map
            for( uint iDOF = 0; iDOF < tNumDofTypes; iDOF++ )
            {
                // fill the DoF map
                mGlobalDofTypeMap( static_cast< int >( mGlobalDofTypes( iDOF )( 0 ) ), 0 ) = iDOF;
            }
        }

        //------------------------------------------------------------------------------

        const Matrix< DDSMat > & Constitutive_Model::get_global_dof_type_map()
        {
            if( mGlobalDofMapBuild )
            {
                // build the stabilization parameter global dof type map
                this->build_global_dof_type_map();

                // update build flag
                mGlobalDofMapBuild = false;
            }

            return mGlobalDofTypeMap;
        }

        //------------------------------------------------------------------------------

        bool Constitutive_Model::check_dof_dependency(
                const Vector< MSI::Dof_Type > & aDofType )
        {
            // set bool for dependency
            bool tDofDependency = false;

            // get dof type index
            uint tDofIndex = static_cast< uint >( aDofType( 0 ) );

            // if aDofType is an active dv type for the constitutive model
            if( tDofIndex < this->get_global_dof_type_map().numel() && this->get_global_dof_type_map()( tDofIndex ) != -1 )
            {
                // bool is set to true
                tDofDependency = true;
            }

            // return bool for dependency
            return tDofDependency;
        }

        //------------------------------------------------------------------------------

        void Constitutive_Model::set_dv_type_list(
<<<<<<< HEAD
                Vector< Vector< PDV_Type > > aDvTypes )
=======
                moris::Cell< moris::Cell< gen::PDV_Type > > aDvTypes )
>>>>>>> 659c9214
        {
            // set the dv types
            mDvTypes = aDvTypes;

            // build a map for the dv types
            this->build_dv_type_map();
        }

        //------------------------------------------------------------------------------

        void Constitutive_Model::build_dv_type_map()
        {
            // get number of dv types
            uint tNumDvTypes = mDvTypes.size();

            // determine the max Dv_Type enum
            sint tMaxEnum = 0;
            for( uint iDV = 0; iDV < tNumDvTypes; iDV++ )
            {
                tMaxEnum = std::max( tMaxEnum, static_cast< int >( mDvTypes( iDV )( 0 ) ) );
            }
            tMaxEnum++;

            // set the Dv_Type map size
            mDvTypeMap.set_size( tMaxEnum, 1, -1 );

            // loop over the dv types
            for( uint iDV = 0; iDV < tNumDvTypes; iDV++ )
            {
                // fill the dv type map
                mDvTypeMap( static_cast< int >( mDvTypes( iDV )( 0 ) ), 0 ) = iDV;
            }
        }

        //------------------------------------------------------------------------------

        void Constitutive_Model::build_global_dv_type_list()
        {
            // get number of dv types
            uint tNumDvTypes = mDvTypes.size();

            // set the size of the dv type list
            uint tCounterMax = tNumDvTypes;

            for ( const std::shared_ptr< Property > & tProperty : mProperties )
            {
                if( tProperty != nullptr )
                {
                    tCounterMax += tProperty->get_dv_type_list().size();
                }
            }
            mGlobalDvTypes.resize( tCounterMax );
            Vector< sint > tCheckList( tCounterMax, -1 );

            // initialize total dv counter
            uint tCounter = 0;

            // get active dv type for constitutive model
            for ( uint iDV = 0; iDV < tNumDvTypes; iDV++ )
            {
                tCheckList( tCounter ) = static_cast< uint >( mDvTypes( iDV )( 0 ) );
                mGlobalDvTypes( tCounter ) = mDvTypes( iDV );
                tCounter++;
            }

            for ( const std::shared_ptr< Property > & tProperty : mProperties )
            {
                if( tProperty != nullptr )
                {
                    // get active dv types
<<<<<<< HEAD
                    Vector< Vector< PDV_Type > > tActiveDvType = tProperty->get_dv_type_list();
=======
                    moris::Cell< moris::Cell< gen::PDV_Type > > tActiveDvType = tProperty->get_dv_type_list();
>>>>>>> 659c9214

                    for ( uint iDV = 0; iDV < tActiveDvType.size(); iDV++ )
                    {
                        // check enum is not already in the list
                        bool tCheck = false;
                        for( uint i = 0; i < tCounter; i++ )
                        {
                            tCheck = tCheck || equal_to( tCheckList( i ), static_cast< uint >( tActiveDvType( iDV )( 0 ) ) );
                        }

                        // if dof enum not in the list
                        if ( !tCheck )
                        {
                            tCheckList( tCounter ) = static_cast< uint >( tActiveDvType( iDV )( 0 ) );
                            mGlobalDvTypes( tCounter ) = tActiveDvType( iDV );
                            tCounter++;
                        }
                    }
                }
            }

            // get the number of unique dv type groups, i.e. the number of interpolators
            mGlobalDvTypes.resize( tCounter );

            // build global dv type map
            this->build_global_dv_type_map();

            // number of dof types
            uint tNumGlobalDvTypes = mGlobalDvTypes.size();
            uint tNumDirectDvTypes = mDvTypes.size();

            // set flag for evaluation
            mdFluxdDvEval.set_size( tNumGlobalDvTypes, 1, true );
            mdTractiondDvEval.set_size( tNumGlobalDvTypes, true );
            mdTestTractiondDvEval.set_size( tNumDirectDvTypes, tNumGlobalDvTypes, true );
            mdStraindDvEval.set_size( tNumGlobalDvTypes, true );
            mdConstdDvEval.set_size( tNumGlobalDvTypes, true );

            // set storage for evaluation
            mdFluxdDv.resize( tNumGlobalDvTypes );
            mdTractiondDv.resize( tNumGlobalDvTypes );
            mdTestTractiondDv.resize( mDvTypes.size() );
            for( uint iDirectDv = 0; iDirectDv < mDvTypes.size(); iDirectDv++ )
            {
                mdTestTractiondDv( iDirectDv ).resize( tNumGlobalDvTypes );
            }
            mdStraindDv.resize( tNumGlobalDvTypes );
            mdConstdDv.resize( tNumGlobalDvTypes );
        }

        //------------------------------------------------------------------------------

<<<<<<< HEAD
        const Vector< Vector< PDV_Type > > & Constitutive_Model::get_global_dv_type_list()
=======
        const moris::Cell< moris::Cell< gen::PDV_Type > > & Constitutive_Model::get_global_dv_type_list()
>>>>>>> 659c9214
        {
            if( mGlobalDvBuild )
            {
                // build the stabilization parameter global dv type list
                this->build_global_dv_type_list();

                // build the stabilization parameter global dv type map
                this->build_global_dv_type_map();

                // update build flag
                mGlobalDvBuild = false;
            }

            return mGlobalDvTypes;
        }

        //------------------------------------------------------------------------------

        void Constitutive_Model::build_global_dv_type_map()
        {
            // get number of global dv types
            uint tNumDvTypes = mGlobalDvTypes.size();

            // determine the max Dv_Type enum
            sint tMaxEnum = 0;
            for( uint iDOF = 0; iDOF < tNumDvTypes; iDOF++ )
            {
                tMaxEnum = std::max( tMaxEnum, static_cast< int >( mGlobalDvTypes( iDOF )( 0 ) ) );
            }
            tMaxEnum++;

            // set the Dv_Type map size
            mGlobalDvTypeMap.set_size( tMaxEnum, 1, -1 );

            // loop over the dv types
            for( uint iDV = 0; iDV < tNumDvTypes; iDV++ )
            {
                // fill the dv type map
                mGlobalDvTypeMap( static_cast< int >( mGlobalDvTypes( iDV )( 0 ) ), 0 ) = iDV;
            }
        }

        //------------------------------------------------------------------------------

        bool Constitutive_Model::check_dv_dependency(
<<<<<<< HEAD
                const Vector< PDV_Type > & aDvType )
=======
                const moris::Cell< gen::PDV_Type > & aDvType )
>>>>>>> 659c9214
        {
            // set bool for dependency
            bool tDvDependency = false;

            // get dv type index
            uint tDvIndex = static_cast< uint >( aDvType( 0 ) );

            // if aDvType is an active dv type for the constitutive model
            if( tDvIndex < mGlobalDvTypeMap.numel() && mGlobalDvTypeMap( tDvIndex ) != -1 )
            {
                // bool is set to true
                tDvDependency = true;
            }
            // return bool for dependency
            return tDvDependency;
        }

        //------------------------------------------------------------------------------

        void Constitutive_Model::set_field_type_list(
                Vector< Vector< mtk::Field_Type > > aFieldTypes )
        {
            // set the field types
            mFieldTypes = aFieldTypes;

            // build a map for the field types
            this->build_field_type_map();
        }

        //------------------------------------------------------------------------------

        void Constitutive_Model::build_field_type_map()
        {
            // get number of field types
            uint tNumFieldTypes = mFieldTypes.size();

            // determine the max Dof_Type enum
            sint tMaxEnum = 0;
            for( uint iField = 0; iField < tNumFieldTypes; iField++ )
            {
                tMaxEnum = std::max( tMaxEnum, static_cast< int >( mFieldTypes( iField )( 0 ) ) );
            }
            tMaxEnum++;

            // set map size
            mFieldTypeMap.set_size( tMaxEnum, 1, -1 );

            // loop over the field types
            for( uint iField = 0; iField < tNumFieldTypes; iField++ )
            {
                // fill the field type map
                mFieldTypeMap( static_cast< int >( mFieldTypes( iField )( 0 ) ), 0 ) = iField;
            }
        }

        //------------------------------------------------------------------------------

        void Constitutive_Model::build_global_field_type_list()
        {
            // get number of field types
            uint tNumFieldTypes = mFieldTypes.size();

            // set the size of the field type list
            uint tCounterMax = tNumFieldTypes;

            for ( const std::shared_ptr< Property > & tProperty : mProperties )
            {
                if( tProperty != nullptr )
                {
                    tCounterMax += tProperty->get_field_type_list().size();
                }
            }
            mGlobalFieldTypes.resize( tCounterMax );
            Vector< sint > tCheckList( tCounterMax, -1 );

            // initialize total dv counter
            uint tCounter = 0;

            // get active Field type for constitutive model
            for ( uint iField = 0; iField < tNumFieldTypes; iField++ )
            {
                tCheckList( tCounter ) = static_cast< uint >( mFieldTypes( iField )( 0 ) );
                mGlobalFieldTypes( tCounter ) = mFieldTypes( iField );
                tCounter++;
            }

            for ( const std::shared_ptr< Property > & tProperty : mProperties )
            {
                if( tProperty != nullptr )
                {
                    // get active Field types
                    Vector< Vector< mtk::Field_Type > > tActiveFieldType = tProperty->get_field_type_list();

                    for ( uint iField = 0; iField < tActiveFieldType.size(); iField++ )
                    {
                        // check enum is not already in the list
                        bool tCheck = false;
                        for( uint i = 0; i < tCounter; i++ )
                        {
                            tCheck = tCheck || equal_to( tCheckList( i ), static_cast< uint >( tActiveFieldType( iField )( 0 ) ) );
                        }

                        // if Field enum not in the list
                        if ( !tCheck )
                        {
                            tCheckList( tCounter ) = static_cast< uint >( tActiveFieldType( iField )( 0 ) );
                            mGlobalFieldTypes( tCounter ) = tActiveFieldType( iField );
                            tCounter++;
                        }
                    }
                }
            }

            // get the number of unique Field type groups, i.e. the number of interpolators
            mGlobalFieldTypes.resize( tCounter );

//            // build global Field type map
//            this->build_global_field_type_map();
        }

        //------------------------------------------------------------------------------

        const Vector< Vector< mtk::Field_Type > > & Constitutive_Model::get_global_field_type_list()
        {
            if( mGlobalFieldBuild )
            {
                // build the stabilization parameter global field type list
                this->build_global_field_type_list();

                // update build flag
                mGlobalFieldBuild = false;
            }

            if ( mGlobalFieldMapBuild )
            {
                // build the stabilization parameter global dv type map
                this->build_global_field_type_map();

                // update build flag
                mGlobalFieldMapBuild = false;
            }

            return mGlobalFieldTypes;
        }

        //------------------------------------------------------------------------------

        void Constitutive_Model::build_global_field_type_map()
        {
            if( mGlobalFieldBuild )
            {
                // build the stabilization parameter global dof type list
                this->build_global_field_type_list();

                // update build flag
                mGlobalFieldBuild = false;
            }

            // get number of global dof types
            uint tNumFieldTypes = mGlobalFieldTypes.size();

            // determine the max Field_Type enum
            sint tMaxEnum = 0;
            for( uint iField = 0; iField < tNumFieldTypes; iField++ )
            {
                tMaxEnum = std::max( tMaxEnum, static_cast< int >( mGlobalFieldTypes( iField )( 0 ) ) );
            }
            tMaxEnum++;

            // set the Field_Type map size
            mGlobalFieldTypeMap.set_size( tMaxEnum, 1, -1 );

            // fill the Field_Type map
            for( uint iField = 0; iField < tNumFieldTypes; iField++ )
            {
                // fill the Field map
                mGlobalFieldTypeMap( static_cast< int >( mGlobalFieldTypes( iField )( 0 ) ), 0 ) = iField;
            }
        }

        //------------------------------------------------------------------------------

        const Matrix< DDSMat > & Constitutive_Model::get_global_field_type_map()
        {
            if( mGlobalFieldMapBuild )
            {
                // build the global field type map
                this->build_global_field_type_map();

                // update build flag
                mGlobalFieldMapBuild = false;
            }

            return mGlobalFieldTypeMap;
        }

        //------------------------------------------------------------------------------

        bool Constitutive_Model::check_field_dependency(
                const Vector< mtk::Field_Type > & aFieldType )
        {
            // set bool for dependency
            bool tFieldDependency = false;

            // get dof type index
            uint tFieldIndex = static_cast< uint >( aFieldType( 0 ) );

            // if aDofType is an active dv type for the constitutive model
            if( tFieldIndex < this->get_global_field_type_map().numel() && this->get_global_field_type_map()( tFieldIndex ) != -1 )
            {
                // bool is set to true
                tFieldDependency = true;
            }

            // return bool for dependency
            return tFieldDependency;
        }

        //------------------------------------------------------------------------------

        void Constitutive_Model::set_field_interpolator_manager(
                Field_Interpolator_Manager * aFieldInterpolatorManager )
        {
            // set the field interpolator manager for the constitutive model
            mFIManager = aFieldInterpolatorManager;

            // loop over the underlying properties
            for( const std::shared_ptr< Property > & tProp : this->get_properties() )
            {
                if (tProp != nullptr )
                {
                    // set the field interpolator manager for the property
                    tProp->set_field_interpolator_manager( mFIManager );
                }
            }

            // loop over the underlying material models
            for( const std::shared_ptr< Material_Model > & tMM : this->get_material_models() )
            {
                if (tMM != nullptr )
                {
                    // set the field interpolator manager for the property
                    tMM->set_field_interpolator_manager( mFIManager );
                }
            }
        }

        //------------------------------------------------------------------------------

        void Constitutive_Model::get_non_unique_dof_types(
                Vector< MSI::Dof_Type > & aDofTypes )
        {
            // initialize dof counter
            uint tCounter = 0;

            // loop over direct dof dependencies
            for ( uint iDOF = 0; iDOF < mDofTypes.size(); iDOF++ )
            {
                // update counter
                tCounter += mDofTypes( iDOF ).size();
            }

            // loop over properties
            for ( const std::shared_ptr< Property > & tProperty : mProperties )
            {
                if ( tProperty != nullptr )
                {
                    // get property dof type list
                    const Vector< Vector< MSI::Dof_Type > > & tActiveDofType =
                            tProperty->get_dof_type_list();

                    // loop over property dof types
                    for ( uint iDOF = 0; iDOF < tActiveDofType.size(); iDOF++ )
                    {
                        // update counter
                        tCounter += tActiveDofType( iDOF ).size();
                    }
                }
            }

            // loop over material models
            for ( const std::shared_ptr< Material_Model > & tMM : mMaterialModels )
            {
                if ( tMM != nullptr )
                {
                    // get MM dof type list
                    const Vector< Vector< MSI::Dof_Type > > & tActiveDofType =
                            tMM->get_dof_type_list();

                    // loop over MM dof types
                    for ( uint iDOF = 0; iDOF < tActiveDofType.size(); iDOF++ )
                    {
                        // update counter
                        tCounter += tActiveDofType( iDOF ).size();
                    }
                }
            }

            // reserve memory for the non unique dof type list
            aDofTypes.reserve( tCounter );

            // loop over direct dof dependencies
            for ( uint iDOF = 0; iDOF < mDofTypes.size(); iDOF++ )
            {
                // populate the dof type list
                aDofTypes.append( mDofTypes( iDOF ) );
            }

            // loop over the properties
            for ( const std::shared_ptr< Property > & tProperty : mProperties )
            {
                if ( tProperty != nullptr )
                {
                    // get property dof type list
                    const Vector< Vector< MSI::Dof_Type > > & tActiveDofType =
                            tProperty->get_dof_type_list();

                    // loop over property dof types
                    for ( uint iDOF = 0; iDOF < tActiveDofType.size(); iDOF++ )
                    {
                        // populate te dof type list
                        aDofTypes.append( tActiveDofType( iDOF ) );
                    }
                }
            }

            // loop over the material models
            for ( const std::shared_ptr< Material_Model > & tMM : mMaterialModels )
            {
                if ( tMM != nullptr )
                {
                    // get MM dof type list
                    const Vector< Vector< MSI::Dof_Type > > & tActiveDofType =
                            tMM->get_dof_type_list();

                    // loop over MM dof types
                    for ( uint iDOF = 0; iDOF < tActiveDofType.size(); iDOF++ )
                    {
                        // populate te dof type list
                        aDofTypes.append( tActiveDofType( iDOF ) );
                    }
                }
            }
        }

        //------------------------------------------------------------------------------

        void Constitutive_Model::get_non_unique_dof_dv_and_field_types(
<<<<<<< HEAD
                Vector< MSI::Dof_Type > & aDofTypes,
                Vector< PDV_Type >      & aDvTypes,
                Vector< mtk::Field_Type > & aFieldTypes )
=======
                moris::Cell< MSI::Dof_Type > & aDofTypes,
                moris::Cell< gen::PDV_Type >      & aDvTypes,
                moris::Cell< mtk::Field_Type > & aFieldTypes )
>>>>>>> 659c9214
        {
            // initialize dof counter
            uint tDofCounter = 0;
            uint tDvCounter  = 0;
            uint tFieldCounter  = 0;

            // loop over direct dof dependencies
            for ( uint iDof = 0; iDof < mDofTypes.size(); iDof++ )
            {
                // update counter
                tDofCounter += mDofTypes( iDof ).size();
            }

            // loop over direct dv dependencies
            for ( uint iDv = 0; iDv < mDvTypes.size(); iDv++ )
            {
                // update counter
                tDvCounter += mDvTypes( iDv ).size();
            }

            // loop over direct field dependencies
            for ( uint iField = 0; iField < mFieldTypes.size(); iField++ )
            {
                // update counter
                tFieldCounter += mFieldTypes( iField ).size();
            }

            // loop over properties
            for ( const std::shared_ptr< Property > & tProperty : mProperties )
            {
                if ( tProperty != nullptr )
                {
                    // get property dof type list
<<<<<<< HEAD
                    Vector< MSI::Dof_Type >   tActiveDofTypes;
                    Vector< PDV_Type >        tActiveDvTypes;
                    Vector< mtk::Field_Type > tActiveFieldTypes;
=======
                    moris::Cell< MSI::Dof_Type >   tActiveDofTypes;
                    moris::Cell< gen::PDV_Type >        tActiveDvTypes;
                    moris::Cell< mtk::Field_Type > tActiveFieldTypes;
>>>>>>> 659c9214
                    tProperty->get_non_unique_dof_dv_and_field_types(
                            tActiveDofTypes,
                            tActiveDvTypes,
                            tActiveFieldTypes);

                    // update counter
                    tDofCounter += tActiveDofTypes.size();
                    tDvCounter  += tActiveDvTypes.size();
                    tFieldCounter  += tActiveDvTypes.size();
                }
            }

            // loop over material models
            for ( const std::shared_ptr< Material_Model > & tMM : mMaterialModels )
            {
                if ( tMM != nullptr )
                {
                    // get MM dof type list
                    Vector< MSI::Dof_Type > tActiveDofTypes;

                    tMM->get_non_unique_dof_types( tActiveDofTypes );

                    // update counter
                    tDofCounter += tActiveDofTypes.size();
                }
            }

            // reserve memory for the non unique dof and dv types
            aDofTypes.reserve( tDofCounter );
            aDvTypes.reserve( tDvCounter );
            aFieldTypes.reserve( tFieldCounter );

            // loop over direct dof dependencies
            for ( uint iDof = 0; iDof < mDofTypes.size(); iDof++ )
            {
                // populate the dof type list
                aDofTypes.append( mDofTypes( iDof ) );
            }

            // loop over direct dv dependencies
            for ( uint iDv = 0; iDv < mDvTypes.size(); iDv++ )
            {
                // populate the dv type list
                aDvTypes.append( mDvTypes( iDv ) );
            }

            // loop over direct field dependencies
            for ( uint iField = 0; iField < mFieldTypes.size(); iField++ )
            {
                // populate the dv type list
                aFieldTypes.append( mFieldTypes( iField ) );
            }

            // loop over the properties
            for ( const std::shared_ptr< Property > & tProperty : mProperties )
            {
                if ( tProperty != nullptr )
                {
                    // get property dof and dv type list
<<<<<<< HEAD
                    Vector< MSI::Dof_Type >   tActiveDofTypes;
                    Vector< PDV_Type >        tActiveDvTypes;
                    Vector< mtk::Field_Type > tActiveFieldTypes;
=======
                    moris::Cell< MSI::Dof_Type >   tActiveDofTypes;
                    moris::Cell< gen::PDV_Type >        tActiveDvTypes;
                    moris::Cell< mtk::Field_Type > tActiveFieldTypes;
>>>>>>> 659c9214

                    tProperty->get_non_unique_dof_dv_and_field_types(
                            tActiveDofTypes,
                            tActiveDvTypes,
                            tActiveFieldTypes );

                    // populate the dof and dv type lists
                    aDofTypes.append( tActiveDofTypes );
                    aDvTypes.append( tActiveDvTypes );
                    aFieldTypes.append( tActiveFieldTypes );
                }
            }

            // loop over the MMs
            for ( const std::shared_ptr< Material_Model > & tMM : mMaterialModels )
            {
                if ( tMM != nullptr )
                {
                    // get MM dof and dv type list
                    Vector< MSI::Dof_Type > tActiveDofTypes;

                    tMM->get_non_unique_dof_types( tActiveDofTypes );

                    // populate the dof type lists
                    aDofTypes.append( tActiveDofTypes );
                }
            }
        }

        //------------------------------------------------------------------------------

        void
        Constitutive_Model::eval_derivative_FD(
                enum CM_Request_Type                aCMRequestType,
                Matrix< DDRMat >&                   aDerivativeFD,
                const Vector< MSI::Dof_Type >& aDofTypes,
                real                                aPerturbation,
                const Vector< MSI::Dof_Type >& aTestDofTypes,
                const Matrix< DDRMat >&             aNormal,
                const Matrix< DDRMat >&             aJump,
                fem::FDScheme_Type                  aFDSchemeType,
                enum CM_Function_Type               aCMFunctionType )
        {
            // check requested derivative
            MORIS_ERROR( aCMRequestType != CM_Request_Type::UNDEFINED,
                    "Constitutive_Model::eval_derivative_FD - aCMRequestType needs to be defined." );

            // get the FD scheme info
            Vector< Vector< real > > tFDScheme;
            fd_scheme( aFDSchemeType, tFDScheme );
            uint tNumPoints = tFDScheme( 0 ).size();

            // get the field interpolator for type
            Field_Interpolator* tFI = mFIManager->get_field_interpolators_for_type( aDofTypes( 0 ) );

            // get number of coefficients, fields and bases for the considered FI
            uint tDerNumDof    = tFI->get_number_of_space_time_coefficients();
            uint tDerNumBases  = tFI->get_number_of_space_time_bases();
            uint tDerNumFields = tFI->get_number_of_fields();

            // reset properties
            this->reset_eval_flags();

            // evaluate unperturbed value
            const Matrix< DDRMat >& tUnperturbed = this->select_derivative_FD(
                    aCMRequestType,
                    aTestDofTypes,
                    aNormal,
                    aJump,
                    aCMFunctionType );

            // set size for derivative
            aDerivativeFD.set_size( tUnperturbed.n_rows(), tDerNumDof, 0.0 );

            // coefficients for dof type wrt which derivative is computed
            Matrix< DDRMat > tCoeff = tFI->get_coeff();

            // initialize dof counter
            uint tDofCounter = 0;

            // loop over coefficients columns
            for ( uint iCoeffCol = 0; iCoeffCol < tDerNumFields; iCoeffCol++ )
            {
                // loop over coefficients rows
                for ( uint iCoeffRow = 0; iCoeffRow < tDerNumBases; iCoeffRow++ )
                {
                    // compute the perturbation absolute value
                    real tDeltaH = aPerturbation * tCoeff( iCoeffRow, iCoeffCol );

                    // check that perturbation is not zero
                    if ( std::abs( tDeltaH ) < 1e-12 )
                    {
                        tDeltaH = aPerturbation;
                    }

                    // set starting point for FD
                    uint tStartPoint = 0;

                    // if backward or forward add unperturbed contribution
                    if ( ( aFDSchemeType == fem::FDScheme_Type::POINT_1_BACKWARD ) || ( aFDSchemeType == fem::FDScheme_Type::POINT_1_FORWARD ) )
                    {
                        // add unperturbed contribution to derivative
                        aDerivativeFD.get_column( tDofCounter ) +=
                                tFDScheme( 1 )( 0 ) * tUnperturbed / ( tFDScheme( 2 )( 0 ) * tDeltaH );

                        // skip first point in FD
                        tStartPoint = 1;
                    }

                    // loop over the points for FD
                    for ( uint iPoint = tStartPoint; iPoint < tNumPoints; iPoint++ )
                    {
                        // reset the perturbed coefficients
                        Matrix< DDRMat > tCoeffPert = tCoeff;

                        // perturb the coefficient
                        tCoeffPert( iCoeffRow, iCoeffCol ) += tFDScheme( 0 )( iPoint ) * tDeltaH;

                        // set the perturbed coefficients to FI
                        tFI->set_coeff( tCoeffPert );

                        // reset properties
                        this->reset_eval_flags();

                        // assemble the jacobian
                        aDerivativeFD.get_column( tDofCounter ) +=
                                tFDScheme( 1 )( iPoint ) * this->select_derivative_FD( aCMRequestType, aTestDofTypes, aNormal, aJump, aCMFunctionType ) / ( tFDScheme( 2 )( 0 ) * tDeltaH );
                    }
                    // update dof counter
                    tDofCounter++;
                }
            }
            // reset the coefficients values
            tFI->set_coeff( tCoeff );

            // set value to storage
            this->set_derivative_FD(
                    aCMRequestType,
                    aDerivativeFD,
                    aDofTypes,
                    aTestDofTypes,
                    aCMFunctionType );
        }

        /**
         * select derivative wrt to a dof type
         * @param[ out ] aCMRequestType
         */
        const Matrix< DDRMat >&
        Constitutive_Model::select_derivative_FD(
                enum CM_Request_Type                aCMRequestType,
                const Vector< MSI::Dof_Type >& aTestDofTypes,
                const Matrix< DDRMat >&             aNormal,
                const Matrix< DDRMat >&             aJump,
                enum CM_Function_Type               aCMFunctionType )
        {
            switch ( aCMRequestType )
            {
                case CM_Request_Type::STRAIN:
                {
                    return this->strain( aCMFunctionType );
                    break;
                }
                case CM_Request_Type::FLUX:
                {
                    return this->flux( aCMFunctionType );
                    break;
                }
                case CM_Request_Type::TRACTION:
                {
                    return this->traction( aNormal, aCMFunctionType );
                    break;
                }
                case CM_Request_Type::TEST_TRACTION:
                {
                    mTraction = this->testTraction_trans( aNormal, aTestDofTypes, aCMFunctionType ) * aJump;
                    return mTraction;
                    break;
                }
                default:
                    MORIS_ERROR( false, "Constitutive_Model::select_derivative_FD: aCMRequestType undefined" );
                    return this->strain( aCMFunctionType );
            }
        }

        void
        Constitutive_Model::set_derivative_FD(
                enum CM_Request_Type                aCMRequestType,
                Matrix< DDRMat >&                   aDerivativeFD,
                const Vector< MSI::Dof_Type >& aDofTypes,
                const Vector< MSI::Dof_Type >& aTestDofTypes,
                enum CM_Function_Type               aCMFunctionType )
        {
            // get the dof index
            uint tDofIndex = mGlobalDofTypeMap( static_cast< uint >( aDofTypes( 0 ) ) );

            switch ( aCMRequestType )
            {
                case CM_Request_Type::STRAIN:
                {
                    // set value to storage
                    mdStraindDof( tDofIndex ) = aDerivativeFD;
                    break;
                }
                case CM_Request_Type::FLUX:
                {
                    // set value to storage
                    mdFluxdDof( tDofIndex ) = aDerivativeFD;
                    break;
                }
                case CM_Request_Type::TRACTION:
                {
                    // set value to storage
                    mdTractiondDof( tDofIndex ) = aDerivativeFD;
                    break;
                }
                case CM_Request_Type::TEST_TRACTION:
                {
                    // get the test dof index
                    uint tTestDofIndex = mDofTypeMap( static_cast< uint >( aTestDofTypes( 0 ) ) );

                    // set value to storage
                    mdTestTractiondDof( tTestDofIndex )( tDofIndex ) = aDerivativeFD;
                    break;
                }
                default:
                    MORIS_ERROR( false, "Constitutive_Model::set_derivative_FD: aCMRequestType undefined" );
            }
        }

        //------------------------------------------------------------------------------

        void Constitutive_Model::eval_dFluxdDOF_FD(
                const Vector< MSI::Dof_Type > & aDofTypes,
                Matrix< DDRMat >                   & adFluxdDOF_FD,
                real                                 aPerturbation,
                fem::FDScheme_Type                   aFDSchemeType,
                enum CM_Function_Type                aCMFunctionType)
        {
            // get the FD scheme info
            Vector< Vector< real > > tFDScheme;
            fd_scheme( aFDSchemeType, tFDScheme );
            uint tNumPoints = tFDScheme( 0 ).size();

            // get the derivative dof type index
            uint tDofIndex = mGlobalDofTypeMap( static_cast< uint >( aDofTypes( 0 ) ) );

            // get the field interpolator for type
            Field_Interpolator* tFI = mFIManager->get_field_interpolators_for_type( aDofTypes( 0 ) );

            // get number of coefficients, fields and bases for the considered FI
            uint tDerNumDof    = tFI->get_number_of_space_time_coefficients();
            uint tDerNumBases  = tFI->get_number_of_space_time_bases();
            uint tDerNumFields = tFI->get_number_of_fields();

            // evaluate unperturbed flux
            Matrix< DDRMat > tFlux = this->flux( aCMFunctionType );

            // set size for derivative
            adFluxdDOF_FD.set_size( tFlux.n_rows(), tDerNumDof, 0.0 );

            // coefficients for dof type wrt which derivative is computed
            Matrix< DDRMat > tCoeff = tFI->get_coeff();

            // initialize dof counter
            uint tDofCounter = 0;

            // loop over coefficients columns
            for( uint iCoeffCol = 0; iCoeffCol < tDerNumFields; iCoeffCol++ )
            {
                // loop over coefficients rows
                for( uint iCoeffRow = 0; iCoeffRow < tDerNumBases; iCoeffRow++ )
                {
                    // compute the perturbation absolute value
                    real tDeltaH = aPerturbation * tCoeff( iCoeffRow, iCoeffCol );

                    // check that perturbation is not zero
                    if( std::abs( tDeltaH ) < 1e-12 )
                    {
                        tDeltaH = aPerturbation;
                    }

                    // set starting point for FD
                    uint tStartPoint = 0;

                    // if backward or forward add unperturbed contribution
                    if( ( aFDSchemeType == fem::FDScheme_Type::POINT_1_BACKWARD ) ||
                            ( aFDSchemeType == fem::FDScheme_Type::POINT_1_FORWARD ) )
                    {
                        // add unperturbed flux contribution to dfluxdu
                        adFluxdDOF_FD.get_column( tDofCounter ) +=
                                tFDScheme( 1 )( 0 ) * tFlux /
                                ( tFDScheme( 2 )( 0 ) * tDeltaH );

                        // skip first point in FD
                        tStartPoint = 1;
                    }

                    // loop over the points for FD
                    for( uint iPoint = tStartPoint; iPoint < tNumPoints; iPoint++ )
                    {
                        // reset the perturbed coefficients
                        Matrix< DDRMat > tCoeffPert = tCoeff;

                        // perturb the coefficient
                        tCoeffPert( iCoeffRow, iCoeffCol ) += tFDScheme( 0 )( iPoint ) * tDeltaH;

                        // set the perturbed coefficients to FI
                        tFI->set_coeff( tCoeffPert );

                        // reset properties
                        this->reset_eval_flags();

                        // assemble the jacobian
                        adFluxdDOF_FD.get_column( tDofCounter ) +=
                                        tFDScheme( 1 )( iPoint ) * this->flux( aCMFunctionType ) /
                                        ( tFDScheme( 2 )( 0 ) * tDeltaH );
                    }
                    // update dof counter
                    tDofCounter++;
                }
            }
            // reset the coefficients values
            tFI->set_coeff( tCoeff );

            // set value to storage
            mdFluxdDof( tDofIndex ) = adFluxdDOF_FD;
        }

        //------------------------------------------------------------------------------

        void Constitutive_Model::eval_dtractiondu_FD(
                const Vector< MSI::Dof_Type > & aDofTypes,
                Matrix< DDRMat >                   & adtractiondu_FD,
                real                                 aPerturbation,
                Matrix< DDRMat >                   & aNormal,
                fem::FDScheme_Type                   aFDSchemeType,
                enum CM_Function_Type                aCMFunctionType  )
        {
            // get the FD scheme info
            Vector< Vector< real > > tFDScheme;
            fd_scheme( aFDSchemeType, tFDScheme );
            uint tNumPoints = tFDScheme( 0 ).size();

            // get the derivative dof type index
            uint tDofIndex = mGlobalDofTypeMap( static_cast< uint >( aDofTypes( 0 ) ) );

            // get the field interpolator for type
            Field_Interpolator* tFIDerivative =
                    mFIManager->get_field_interpolators_for_type( aDofTypes( 0 ) );

            // get number of coefficients, fields and bases for the considered FI
            uint tDerNumDof    = tFIDerivative->get_number_of_space_time_coefficients();
            uint tDerNumBases  = tFIDerivative->get_number_of_space_time_bases();
            uint tDerNumFields = tFIDerivative->get_number_of_fields();

            // compute unperturbed traction
            Matrix< DDRMat > tTraction = this->traction( aNormal, aCMFunctionType );

            // set size for derivative
            adtractiondu_FD.set_size( tTraction.n_rows(), tDerNumDof, 0.0 );

            // coefficients for dof type wrt which derivative is computed
            Matrix< DDRMat > tCoeff = tFIDerivative->get_coeff();

            // initialize dof counter
            uint tDofCounter = 0;

            // loop over coefficients columns
            for( uint iCoeffCol = 0; iCoeffCol < tDerNumFields; iCoeffCol++ )
            {
                // loop over coefficients rows
                for( uint iCoeffRow = 0; iCoeffRow < tDerNumBases; iCoeffRow++ )
                {
                    // compute the perturbation value
                    real tDeltaH = aPerturbation * tCoeff( iCoeffRow, iCoeffCol );

                    // check that perturbation is not zero
                    if( std::abs( tDeltaH ) < 1e-12 )
                    {
                        tDeltaH = aPerturbation;
                    }

                    // set starting point for FD
                    uint tStartPoint = 0;

                    // if backward or forward add unperturbed contribution
                    if( ( aFDSchemeType == fem::FDScheme_Type::POINT_1_BACKWARD ) ||
                            ( aFDSchemeType == fem::FDScheme_Type::POINT_1_FORWARD ) )
                    {
                        // add unperturbed traction contribution to dtractiondu
                        adtractiondu_FD.get_column( tDofCounter ) +=
                                tFDScheme( 1 )( 0 ) * tTraction /
                                ( tFDScheme( 2 )( 0 ) * tDeltaH );

                        // skip first point in FD
                        tStartPoint = 1;
                    }

                    // loop over the points for FD
                    for( uint iPoint = tStartPoint; iPoint < tNumPoints; iPoint++ )
                    {
                        // reset the perturbed coefficients
                        Matrix< DDRMat > tCoeffPert = tCoeff;

                        // perturb the coefficient
                        tCoeffPert( iCoeffRow, iCoeffCol ) += tFDScheme( 0 )( iPoint ) * tDeltaH;

                        // set the perturbed coefficients to FI
                        tFIDerivative->set_coeff( tCoeffPert );

                        // reset properties
                        this->reset_eval_flags();

                        // add contribution of point to dtractiondu
                        adtractiondu_FD.get_column( tDofCounter ) +=
                                tFDScheme( 1 )( iPoint ) * this->traction( aNormal, aCMFunctionType ) /
                                ( tFDScheme( 2 )( 0 ) * tDeltaH );
                    }
                    // update dof counter
                    tDofCounter++;
                }
            }
            // reset the coefficients values
            tFIDerivative->set_coeff( tCoeff );

            // set value for storage
            mdTractiondDof( tDofIndex ) = adtractiondu_FD;
        }

        //------------------------------------------------------------------------------

        void Constitutive_Model::eval_dtesttractiondu_FD(
                const Vector< MSI::Dof_Type > & aDofTypes,
                const Vector< MSI::Dof_Type > & aTestDofTypes,
                Matrix< DDRMat >                   & adtesttractiondu_FD,
                real                                 aPerturbation,
                const Matrix< DDRMat >             & aNormal,
                const Matrix< DDRMat >             & aJump,
                fem::FDScheme_Type                   aFDSchemeType,
                enum CM_Function_Type                aCMFunctionType )
        {
            // get the FD scheme info
            Vector< Vector< real > > tFDScheme;
            fd_scheme( aFDSchemeType, tFDScheme );
            uint tNumPoints = tFDScheme( 0 ).size();

            // get the test dof index
            uint tTestDofIndex = mDofTypeMap( static_cast< uint >( aTestDofTypes( 0 ) ) );

            // get the derivative dof index
            uint tDofIndex = mGlobalDofTypeMap( static_cast< uint >( aDofTypes( 0 ) ) );

            // get the field interpolator for type
            Field_Interpolator* tFIDerivative =
                    mFIManager->get_field_interpolators_for_type( aDofTypes( 0 ) );

            // get number of coefficients, fields and bases for the considered FI
            uint tDerNumDof    = tFIDerivative->get_number_of_space_time_coefficients();
            uint tDerNumBases  = tFIDerivative->get_number_of_space_time_bases();
            uint tDerNumFields = tFIDerivative->get_number_of_fields();

            // compute unperturbed test traction
            Matrix< DDRMat > tUnperturbedTestTraction =
                    trans( this->testTraction( aNormal, aTestDofTypes, aCMFunctionType ) ) * aJump;
            adtesttractiondu_FD.set_size(
                    tUnperturbedTestTraction.n_rows(),
                    tDerNumDof,
                    0.0 );

            // coefficients for dof type wrt which derivative is computed
            Matrix< DDRMat > tCoeff = tFIDerivative->get_coeff();

            // initialize dof counter
            uint tDofCounter = 0;

            // loop over coefficients columns
            for( uint iCoeffCol = 0; iCoeffCol < tDerNumFields; iCoeffCol++ )
            {
                // loop over coefficients rows
                for( uint iCoeffRow = 0; iCoeffRow < tDerNumBases; iCoeffRow++ )
                {
                    // compute the perturbation absolute value
                    real tDeltaH = aPerturbation * tCoeff( iCoeffRow, iCoeffCol );

                    // check that perturbation is not zero
                    if( std::abs( tDeltaH ) < 1e-12 )
                    {
                        tDeltaH = aPerturbation;
                    }

                    // set starting point for FD
                    uint tStartPoint = 0;

                    // if backward or forward add unperturbed contribution
                    if( ( aFDSchemeType == fem::FDScheme_Type::POINT_1_BACKWARD ) ||
                            ( aFDSchemeType == fem::FDScheme_Type::POINT_1_FORWARD ) )
                    {
                        // add unperturbed test traction contribution to dtesttractiondu
                        adtesttractiondu_FD.get_column( tDofCounter ) +=
                                tFDScheme( 1 )( 0 ) * tUnperturbedTestTraction /
                                ( tFDScheme( 2 )( 0 ) * tDeltaH );

                        // skip first point in FD
                        tStartPoint = 1;
                    }

                    // loop over the points for FD
                    for( uint iPoint = tStartPoint; iPoint < tNumPoints; iPoint++ )
                    {
                        // reset the perturbed coefficients
                        Matrix< DDRMat > tCoeffPert = tCoeff;

                        // perturb the coefficient
                        tCoeffPert( iCoeffRow, iCoeffCol ) += tFDScheme( 0 )( iPoint ) * tDeltaH;

                        // set the perturbed coefficients to FI
                        tFIDerivative->set_coeff( tCoeffPert );

                        // reset properties
                        this->reset_eval_flags();

                        // add unperturbed test traction contribution to dtesttractiondu
                        adtesttractiondu_FD.get_column( tDofCounter ) +=
                                tFDScheme( 1 )( iPoint ) *
                                trans( this->testTraction( aNormal, aTestDofTypes, aCMFunctionType ) ) * aJump /
                                ( tFDScheme( 2 )( 0 ) * tDeltaH );
                    }
                    // update dof counter
                    tDofCounter++;
                }
            }
            // reset the coefficients values
            tFIDerivative->set_coeff( tCoeff );

            // set value for storage
            mdTestTractiondDof( tTestDofIndex )( tDofIndex ) = adtesttractiondu_FD;
        }

        //------------------------------------------------------------------------------

        void Constitutive_Model::eval_dtesttractiondu_FD(
                const Vector< MSI::Dof_Type > & aDofTypes,
                const Vector< MSI::Dof_Type > & aTestDofTypes,
                Matrix< DDRMat >                   & adtesttractiondu_FD,
                real                                 aPerturbation,
                const Matrix< DDRMat >             & aNormal,
                fem::FDScheme_Type                   aFDSchemeType,
                enum CM_Function_Type                aCMFunctionType )
        {
            // get the FD scheme info
            Vector< Vector< real > > tFDScheme;
            fd_scheme( aFDSchemeType, tFDScheme );
            uint tNumPoints = tFDScheme( 0 ).size();

            // get the test dof index
            uint tTestDofIndex = mDofTypeMap( static_cast< uint >( aTestDofTypes( 0 ) ) );

            // get the derivative dof index
            uint tDofIndex = mGlobalDofTypeMap( static_cast< uint >( aDofTypes( 0 ) ) );

            // get the field interpolator for type
            Field_Interpolator* tFIDerivative =
                    mFIManager->get_field_interpolators_for_type( aDofTypes( 0 ) );

            // get number of coefficients, fields and bases for the considered FI
            uint tDerNumDof    = tFIDerivative->get_number_of_space_time_coefficients();
            uint tDerNumBases  = tFIDerivative->get_number_of_space_time_bases();
            uint tDerNumFields = tFIDerivative->get_number_of_fields();

            // compute unperturbed test traction
            Matrix< DDRMat > tUnperturbedTestTraction =
                    this->testTraction( aNormal, aTestDofTypes, aCMFunctionType );
            adtesttractiondu_FD.set_size(
                    tUnperturbedTestTraction.n_rows(),
                    tDerNumDof,
                    0.0 );

            // coefficients for dof type wrt which derivative is computed
            Matrix< DDRMat > tCoeff = tFIDerivative->get_coeff();

            // initialize dof counter
            uint tDofCounter = 0;

            // loop over coefficients columns
            for( uint iCoeffCol = 0; iCoeffCol < tDerNumFields; iCoeffCol++ )
            {
                // loop over coefficients rows
                for( uint iCoeffRow = 0; iCoeffRow < tDerNumBases; iCoeffRow++ )
                {
                    // compute the perturbation absolute value
                    real tDeltaH = aPerturbation * tCoeff( iCoeffRow, iCoeffCol );

                    // check that perturbation is not zero
                    if( std::abs( tDeltaH ) < 1e-12 )
                    {
                        tDeltaH = aPerturbation;
                    }

                    // set starting point for FD
                    uint tStartPoint = 0;

                    // if backward or forward add unperturbed contribution
                    if( ( aFDSchemeType == fem::FDScheme_Type::POINT_1_BACKWARD ) ||
                            ( aFDSchemeType == fem::FDScheme_Type::POINT_1_FORWARD ) )
                    {
                        // add unperturbed test traction contribution to dtesttractiondu
                        adtesttractiondu_FD.get_column( tDofCounter ) +=
                                tFDScheme( 1 )( 0 ) * tUnperturbedTestTraction /
                                ( tFDScheme( 2 )( 0 ) * tDeltaH );

                        // skip first point in FD
                        tStartPoint = 1;
                    }

                    // loop over the points for FD
                    for( uint iPoint = tStartPoint; iPoint < tNumPoints; iPoint++ )
                    {
                        // reset the perturbed coefficients
                        Matrix< DDRMat > tCoeffPert = tCoeff;

                        // perturb the coefficient
                        tCoeffPert( iCoeffRow, iCoeffCol ) += tFDScheme( 0 )( iPoint ) * tDeltaH;

                        // set the perturbed coefficients to FI
                        tFIDerivative->set_coeff( tCoeffPert );

                        // reset properties
                        this->reset_eval_flags();

                        // add unperturbed test traction contribution to dtesttractiondu
                        adtesttractiondu_FD.get_column( tDofCounter ) +=
                                tFDScheme( 1 )( iPoint ) *
                                this->testTraction( aNormal, aTestDofTypes, aCMFunctionType ) /
                                ( tFDScheme( 2 )( 0 ) * tDeltaH );
                    }
                    // update dof counter
                    tDofCounter++;
                }
            }
            // reset the coefficients values
            tFIDerivative->set_coeff( tCoeff );

            // set value for storage
            mdTestTractiondDof( tTestDofIndex )( tDofIndex ) = adtesttractiondu_FD;
        }

        //------------------------------------------------------------------------------

        void Constitutive_Model::eval_ddivfluxdu_FD(
                const Vector< MSI::Dof_Type > & aDofTypes,
                Matrix< DDRMat >                   & addivfluxdu_FD,
                real                                 aPerturbation,
                fem::FDScheme_Type                   aFDSchemeType,
                enum CM_Function_Type                aCMFunctionType  )
        {
            // get the FD scheme info
            Vector< Vector< real > > tFDScheme;
            fd_scheme( aFDSchemeType, tFDScheme );
            uint tNumPoints = tFDScheme( 0 ).size();

            // get the derivative dof type index
            uint tDofIndex = mGlobalDofTypeMap( static_cast< uint >( aDofTypes( 0 ) ) );

            // get the field interpolator for type
            Field_Interpolator* tFIDerivative =
                    mFIManager->get_field_interpolators_for_type( aDofTypes( 0 ) );

            // get number of coefficients, fields and bases for the considered FI
            uint tDerNumDof    = tFIDerivative->get_number_of_space_time_coefficients();
            uint tDerNumBases  = tFIDerivative->get_number_of_space_time_bases();
            uint tDerNumFields = tFIDerivative->get_number_of_fields();

            // compute unperturbed divflux
            Matrix< DDRMat > tDivFlux = this->divflux( aCMFunctionType );

            // set size for derivative
            addivfluxdu_FD.set_size( tDivFlux.n_rows(), tDerNumDof, 0.0 );

            // coefficients for dof type wrt which derivative is computed
            Matrix< DDRMat > tCoeff = tFIDerivative->get_coeff();

            // initialize dof counter
            uint tDofCounter = 0;

            // loop over coefficients columns
            for( uint iCoeffCol = 0; iCoeffCol < tDerNumFields; iCoeffCol++ )
            {
                // loop over coefficients rows
                for( uint iCoeffRow = 0; iCoeffRow < tDerNumBases; iCoeffRow++ )
                {
                    // compute the perturbation absolute value
                    real tDeltaH = aPerturbation * tCoeff( iCoeffRow, iCoeffCol );

                    // check that perturbation is not zero
                    if( std::abs( tDeltaH ) < 1e-12 )
                    {
                        tDeltaH = aPerturbation;
                    }

                    // set starting point for FD
                    uint tStartPoint = 0;

                    // if backward or forward add unperturbed contribution
                    if( ( aFDSchemeType == fem::FDScheme_Type::POINT_1_BACKWARD ) ||
                            ( aFDSchemeType == fem::FDScheme_Type::POINT_1_FORWARD ) )
                    {
                        // add unperturbed div flux contribution to ddivfluxdu
                        addivfluxdu_FD.get_column( tDofCounter ) +=
                                tFDScheme( 1 )( 0 ) * tDivFlux /
                                ( tFDScheme( 2 )( 0 ) * tDeltaH );

                        // skip first point in FD
                        tStartPoint = 1;
                    }

                    // loop over the points for FD
                    for( uint iPoint = tStartPoint; iPoint < tNumPoints; iPoint++ )
                    {
                        // reset the perturbed coefficients
                        Matrix< DDRMat > tCoeffPert = tCoeff;

                        // perturb the coefficient
                        tCoeffPert( iCoeffRow, iCoeffCol ) += tFDScheme( 0 )( iPoint ) * tDeltaH;

                        // set the perturbed coefficients to FI
                        tFIDerivative->set_coeff( tCoeffPert );

                        // reset properties
                        this->reset_eval_flags();

                        // add contribution of point to ddivfluxdu
                        addivfluxdu_FD.get_column( tDofCounter ) +=
                                tFDScheme( 1 )( iPoint ) * this->divflux( aCMFunctionType ) /
                                ( tFDScheme( 2 )( 0 ) * tDeltaH );
                    }
                    // update dof counter
                    tDofCounter++;
                }
            }

            // reset the coefficients values
            tFIDerivative->set_coeff( tCoeff );

            // set value for storage
            mddivfluxdu( tDofIndex ) = addivfluxdu_FD;
        }

        //------------------------------------------------------------------------------

        void Constitutive_Model::eval_ddivstraindu_FD(
                const Vector< MSI::Dof_Type > & aDofTypes,
                Matrix< DDRMat >                   & addivstraindu_FD,
                real                                 aPerturbation,
                fem::FDScheme_Type                   aFDSchemeType,
                enum CM_Function_Type                aCMFunctionType  )
        {
            // get the FD scheme info
            Vector< Vector< real > > tFDScheme;
            fd_scheme( aFDSchemeType, tFDScheme );
            uint tNumPoints = tFDScheme( 0 ).size();

            // get the derivative dof type index
            uint tDofIndex = mGlobalDofTypeMap( static_cast< uint >( aDofTypes( 0 ) ) );

            // get the field interpolator for type
            Field_Interpolator* tFIDerivative =
                    mFIManager->get_field_interpolators_for_type( aDofTypes( 0 ) );

            // get number of coefficients, fields and bases for the considered FI
            uint tDerNumDof    = tFIDerivative->get_number_of_space_time_coefficients();
            uint tDerNumBases  = tFIDerivative->get_number_of_space_time_bases();
            uint tDerNumFields = tFIDerivative->get_number_of_fields();

            // compute unperturbed div strain
            Matrix< DDRMat > tDivStrain = this->divstrain( aCMFunctionType );

            // set size for derivative
            addivstraindu_FD.set_size( tDivStrain.n_rows(), tDerNumDof, 0.0 );

            // coefficients for dof type wrt which derivative is computed
            Matrix< DDRMat > tCoeff = tFIDerivative->get_coeff();

            // initialize dof counter
            uint tDofCounter = 0;

            // loop over coefficients columns
            for( uint iCoeffCol = 0; iCoeffCol < tDerNumFields; iCoeffCol++ )
            {
                // loop over coefficients rows
                for( uint iCoeffRow = 0; iCoeffRow < tDerNumBases; iCoeffRow++ )
                {
                    // compute the perturbation absolute value
                    real tDeltaH = aPerturbation * tCoeff( iCoeffRow, iCoeffCol );

                    // check that perturbation is not zero
                    if( std::abs( tDeltaH ) < 1e-12 )
                    {
                        tDeltaH = aPerturbation;
                    }

                    // set starting point for FD
                    uint tStartPoint = 0;

                    // if backward or forward add unperturbed contribution
                    if( ( aFDSchemeType == fem::FDScheme_Type::POINT_1_BACKWARD ) ||
                            ( aFDSchemeType == fem::FDScheme_Type::POINT_1_FORWARD ) )
                    {
                        // add unperturbed div strain contribution to ddivstraindu
                        addivstraindu_FD.get_column( tDofCounter ) +=
                                tFDScheme( 1 )( 0 ) * tDivStrain /
                                ( tFDScheme( 2 )( 0 ) * tDeltaH );

                        // skip first point in FD
                        tStartPoint = 1;
                    }

                    // loop over the points for FD
                    for( uint iPoint = tStartPoint; iPoint < tNumPoints; iPoint++ )
                    {
                        // reset the perturbed coefficients
                        Matrix< DDRMat > tCoeffPert = tCoeff;

                        // perturb the coefficient
                        tCoeffPert( iCoeffRow, iCoeffCol ) += tFDScheme( 0 )( iPoint ) * tDeltaH;

                        // set the perturbed coefficients to FI
                        tFIDerivative->set_coeff( tCoeffPert );

                        // reset properties
                        this->reset_eval_flags();

                        // add contribution of point to ddivstraindu
                        addivstraindu_FD.get_column( tDofCounter ) +=
                                tFDScheme( 1 )( iPoint ) * this->divstrain( aCMFunctionType ) /
                                ( tFDScheme( 2 )( 0 ) * tDeltaH );
                    }
                    // update dof counter
                    tDofCounter++;
                }
            }
            // reset the coefficients values
            tFIDerivative->set_coeff( tCoeff );

            // set value for storage
            mddivstraindu( tDofIndex ) = addivstraindu_FD;
        }

        //------------------------------------------------------------------------------

        void Constitutive_Model::eval_dEnergydDOF_FD(
                const Vector< MSI::Dof_Type > & aDofTypes,
                Matrix< DDRMat >                   & adEnergydDOF_FD,
                real                                 aPerturbation,
                fem::FDScheme_Type                   aFDSchemeType,
                enum CM_Function_Type                aCMFunctionType)
        {
            // get the FD scheme info
            Vector< Vector< real > > tFDScheme;
            fd_scheme( aFDSchemeType, tFDScheme );
            uint tNumPoints = tFDScheme( 0 ).size();

            // get the derivative dof type index
            uint tDofIndex = mGlobalDofTypeMap( static_cast< uint >( aDofTypes( 0 ) ) );

            // get the field interpolator for type
            Field_Interpolator* tFI = mFIManager->get_field_interpolators_for_type( aDofTypes( 0 ) );

            // get number of coefficients, fields and bases for the considered FI
            uint tDerNumDof    = tFI->get_number_of_space_time_coefficients();
            uint tDerNumBases  = tFI->get_number_of_space_time_bases();
            uint tDerNumFields = tFI->get_number_of_fields();

            // compute the unperturbed energy
            Matrix< DDRMat > tEnergy = this->Energy( aCMFunctionType );

            // set size for derivative
            adEnergydDOF_FD.set_size( tEnergy.n_rows(), tDerNumDof, 0.0 );

            // coefficients for dof type wrt which derivative is computed
            Matrix< DDRMat > tCoeff = tFI->get_coeff();

            // initialize dof counter
            uint tDofCounter = 0;

            // loop over coefficients columns
            for( uint iCoeffCol = 0; iCoeffCol < tDerNumFields; iCoeffCol++ )
            {
                // loop over coefficients rows
                for( uint iCoeffRow = 0; iCoeffRow < tDerNumBases; iCoeffRow++ )
                {
                    // compute the perturbation absolute value
                    real tDeltaH = aPerturbation * tCoeff( iCoeffRow, iCoeffCol );

                    // check that perturbation is not zero
                    if( std::abs( tDeltaH ) < 1e-12 )
                    {
                        tDeltaH = aPerturbation;
                    }

                    // set starting point for FD
                    uint tStartPoint = 0;

                    // if backward or forward add unperturbed contribution
                    if( ( aFDSchemeType == fem::FDScheme_Type::POINT_1_BACKWARD ) ||
                            ( aFDSchemeType == fem::FDScheme_Type::POINT_1_FORWARD ) )
                    {
                        // add unperturbed energy contribution to denergydu
                        adEnergydDOF_FD.get_column( tDofCounter ) +=
                                tFDScheme( 1 )( 0 ) * tEnergy /
                                ( tFDScheme( 2 )( 0 ) * tDeltaH );

                        // skip first point in FD
                        tStartPoint = 1;
                    }

                    // loop over the points for FD
                    for( uint iPoint = tStartPoint; iPoint < tNumPoints; iPoint++ )
                    {
                        // reset the perturbed coefficents
                        Matrix< DDRMat > tCoeffPert = tCoeff;

                        // pertub the coefficent
                        tCoeffPert( iCoeffRow, iCoeffCol ) += tFDScheme( 0 )( iPoint ) * tDeltaH;

                        // set the perturbed coefficients to FI
                        tFI->set_coeff( tCoeffPert );

                        // reset properties
                        this->reset_eval_flags();

                        // add contribution of point to denergydu
                        adEnergydDOF_FD.get_column( tDofCounter ) +=
                                tFDScheme( 1 )( iPoint ) * this->Energy( aCMFunctionType ) /
                                ( tFDScheme( 2 )( 0 ) * tDeltaH );
                    }
                    // update dof counter
                    tDofCounter++;
                }
            }
            // reset the coefficients values
            tFI->set_coeff( tCoeff );

            // set value to storage
            mEnergyDof( tDofIndex ) = adEnergydDOF_FD;
        }

        //------------------------------------------------------------------------------

        void Constitutive_Model::eval_dEnergyDotdDOF_FD(
                const Vector< MSI::Dof_Type > & aDofTypes,
                Matrix< DDRMat >                   & adEnergyDotdDOF_FD,
                real                                 aPerturbation,
                fem::FDScheme_Type                   aFDSchemeType,
                enum CM_Function_Type                aCMFunctionType  )
        {
            // get the FD scheme info
            Vector< Vector< real > > tFDScheme;
            fd_scheme( aFDSchemeType, tFDScheme );
            uint tNumPoints = tFDScheme( 0 ).size();

            // get the derivative dof type index
            uint tDofIndex = mGlobalDofTypeMap( static_cast< uint >( aDofTypes( 0 ) ) );

            // get the field interpolator for type
            Field_Interpolator* tFI = mFIManager->get_field_interpolators_for_type( aDofTypes( 0 ) );

            // get number of coefficients, fields and bases for the considered FI
            uint tDerNumDof    = tFI->get_number_of_space_time_coefficients();
            uint tDerNumBases  = tFI->get_number_of_space_time_bases();
            uint tDerNumFields = tFI->get_number_of_fields();

            // compute unperturbed energy dot
            Matrix< DDRMat > tEnergyDot = this->EnergyDot( aCMFunctionType );

            // set size for derivative
            adEnergyDotdDOF_FD.set_size( tEnergyDot.n_rows(), tDerNumDof, 0.0 );

            // coefficients for dof type wrt which derivative is computed
            Matrix< DDRMat > tCoeff = tFI->get_coeff();

            // initialize dof counter
            uint tDofCounter = 0;

            // loop over coefficients columns
            for( uint iCoeffCol = 0; iCoeffCol < tDerNumFields; iCoeffCol++ )
            {
                // loop over coefficients rows
                for( uint iCoeffRow = 0; iCoeffRow < tDerNumBases; iCoeffRow++ )
                {
                    // compute the perturbation absolute value
                    real tDeltaH = aPerturbation * tCoeff( iCoeffRow, iCoeffCol );

                    // check that perturbation is not zero
                    if( std::abs( tDeltaH ) < 1e-12 )
                    {
                        tDeltaH = aPerturbation;
                    }

                    // set starting point for FD
                    uint tStartPoint = 0;

                    // if backward or forward add unperturbed contribution
                    if( ( aFDSchemeType == fem::FDScheme_Type::POINT_1_BACKWARD ) ||
                            ( aFDSchemeType == fem::FDScheme_Type::POINT_1_FORWARD ) )
                    {
                        // add unperturbed energydot contribution to denergydotdu
                        adEnergyDotdDOF_FD.get_column( tDofCounter ) +=
                                tFDScheme( 1 )( 0 ) * tEnergyDot /
                                ( tFDScheme( 2 )( 0 ) * tDeltaH );

                        // skip first point in FD
                        tStartPoint = 1;
                    }

                    // loop over the points for FD
                    for( uint iPoint = tStartPoint; iPoint < tNumPoints; iPoint++ )
                    {
                        // reset the perturbed coefficients
                        Matrix< DDRMat > tCoeffPert = tCoeff;

                        // perturb the coefficient
                        tCoeffPert( iCoeffRow, iCoeffCol ) += tFDScheme( 0 )( iPoint ) * tDeltaH;

                        // set the perturbed coefficients to FI
                        tFI->set_coeff( tCoeffPert );

                        // reset properties
                        this->reset_eval_flags();

                        // add point contribution to dEnergyDotdu
                        adEnergyDotdDOF_FD.get_column( tDofCounter ) +=
                                tFDScheme( 1 )( iPoint ) * this->EnergyDot( aCMFunctionType ) /
                                ( tFDScheme( 2 )( 0 ) * tDeltaH );
                    }
                    // update dof counter
                    tDofCounter++;
                }
            }
            // reset the coefficients values
            tFI->set_coeff( tCoeff );

            // set value to storage
            mEnergyDotDof( tDofIndex ) = adEnergyDotdDOF_FD;
        }

        //------------------------------------------------------------------------------

        void Constitutive_Model::eval_dGradEnergydDOF_FD(
                const Vector< MSI::Dof_Type > & aDofTypes,
                Matrix< DDRMat >                   & adGradEnergydDOF_FD,
                real                                 aPerturbation,
                fem::FDScheme_Type                   aFDSchemeType,
                enum CM_Function_Type                aCMFunctionType  )
        {
            // get the FD scheme info
            Vector< Vector< real > > tFDScheme;
            fd_scheme( aFDSchemeType, tFDScheme );
            uint tNumPoints = tFDScheme( 0 ).size();

            // get the derivative dof type index
            uint tDofIndex = mGlobalDofTypeMap( static_cast< uint >( aDofTypes( 0 ) ) );

            // get the field interpolator for type
            Field_Interpolator* tFI = mFIManager->get_field_interpolators_for_type( aDofTypes( 0 ) );

            // get number of coefficients, fields and bases for the considered FI
            uint tDerNumDof    = tFI->get_number_of_space_time_coefficients();
            uint tDerNumBases  = tFI->get_number_of_space_time_bases();
            uint tDerNumFields = tFI->get_number_of_fields();

            // compute unperturbed grad energy
            Matrix< DDRMat > tGradEnergy = this->gradEnergy( aCMFunctionType );

            // set size for derivative
            adGradEnergydDOF_FD.set_size( tGradEnergy.n_rows(), tDerNumDof, 0.0 );

            // coefficients for dof type wrt which derivative is computed
            Matrix< DDRMat > tCoeff = tFI->get_coeff();

            // initialize dof counter
            uint tDofCounter = 0;

            // loop over coefficients columns
            for( uint iCoeffCol = 0; iCoeffCol < tDerNumFields; iCoeffCol++ )
            {
                // loop over coefficients rows
                for( uint iCoeffRow = 0; iCoeffRow < tDerNumBases; iCoeffRow++ )
                {
                    // compute the perturbation absolute value
                    real tDeltaH = aPerturbation * tCoeff( iCoeffRow, iCoeffCol );

                    // check that perturbation is not zero
                    if( std::abs( tDeltaH ) < 1e-12 )
                    {
                        tDeltaH = aPerturbation;
                    }

                    // set starting point for FD
                    uint tStartPoint = 0;

                    // if backward or forward add unperturbed contribution
                    if( ( aFDSchemeType == fem::FDScheme_Type::POINT_1_BACKWARD ) ||
                            ( aFDSchemeType == fem::FDScheme_Type::POINT_1_FORWARD ) )
                    {
                        // add unperturbed grad energy contribution to dgradenergydu
                        adGradEnergydDOF_FD.get_column( tDofCounter ) +=
                                tFDScheme( 1 )( 0 ) * tGradEnergy /
                                ( tFDScheme( 2 )( 0 ) * tDeltaH );

                        // skip first point in FD
                        tStartPoint = 1;
                    }

                    // loop over the points for FD
                    for( uint iPoint = tStartPoint; iPoint < tNumPoints; iPoint++ )
                    {
                        // reset the perturbed coefficients
                        Matrix< DDRMat > tCoeffPert = tCoeff;

                        // perturb the coefficient
                        tCoeffPert( iCoeffRow, iCoeffCol ) += tFDScheme( 0 )( iPoint ) * tDeltaH;

                        // set the perturbed coefficients to FI
                        tFI->set_coeff( tCoeffPert );

                        // reset properties
                        this->reset_eval_flags();

                        // add point contribution to dGradEnergydu
                        adGradEnergydDOF_FD.get_column( tDofCounter ) +=
                                tFDScheme( 1 )( iPoint ) * this->gradEnergy( aCMFunctionType ) /
                                ( tFDScheme( 2 )( 0 ) * tDeltaH );
                    }
                    // update dof counter
                    tDofCounter++;
                }
            }
            // reset the coefficients values
            tFI->set_coeff( tCoeff );

            // set value to storage
            mGradEnergyDof( tDofIndex ) = adGradEnergydDOF_FD;
        }

        //------------------------------------------------------------------------------

        void Constitutive_Model::eval_dGradEnergyDotdDOF_FD(
                const Vector< MSI::Dof_Type > & aDofTypes,
                Matrix< DDRMat >                   & adGradEnergyDotdDOF_FD,
                real                                 aPerturbation,
                fem::FDScheme_Type                   aFDSchemeType,
                enum CM_Function_Type                aCMFunctionType  )
        {
            // get the FD scheme info
            Vector< Vector< real > > tFDScheme;
            fd_scheme( aFDSchemeType, tFDScheme );
            uint tNumPoints = tFDScheme( 0 ).size();

            // get the derivative dof type index
            uint tDofIndex = mGlobalDofTypeMap( static_cast< uint >( aDofTypes( 0 ) ) );

            // get the field interpolator for type
            Field_Interpolator* tFI = mFIManager->get_field_interpolators_for_type( aDofTypes( 0 ) );

            // get number of coefficients, fields and bases for the considered FI
            uint tDerNumDof    = tFI->get_number_of_space_time_coefficients();
            uint tDerNumBases  = tFI->get_number_of_space_time_bases();
            uint tDerNumFields = tFI->get_number_of_fields();

            // compute unperturbed grad energy dot
            Matrix< DDRMat > tGradEnergyDot = this->gradEnergyDot( aCMFunctionType );

            // set size for derivative
            adGradEnergyDotdDOF_FD.set_size( tGradEnergyDot.n_rows(), tDerNumDof, 0.0 );

            // coefficients for dof type wrt which derivative is computed
            Matrix< DDRMat > tCoeff = tFI->get_coeff();

            // initialize dof counter
            uint tDofCounter = 0;

            // loop over coefficients columns
            for( uint iCoeffCol = 0; iCoeffCol < tDerNumFields; iCoeffCol++ )
            {
                // loop over coefficients rows
                for( uint iCoeffRow = 0; iCoeffRow < tDerNumBases; iCoeffRow++ )
                {
                    // compute the perturbation absolute value
                    real tDeltaH = aPerturbation * tCoeff( iCoeffRow, iCoeffCol );

                    // check that perturbation is not zero
                    if( std::abs( tDeltaH ) < 1e-12 )
                    {
                        tDeltaH = aPerturbation;
                    }

                    // set starting point for FD
                    uint tStartPoint = 0;

                    // if backward or forward add unperturbed contribution
                    if( ( aFDSchemeType == fem::FDScheme_Type::POINT_1_BACKWARD ) ||
                            ( aFDSchemeType == fem::FDScheme_Type::POINT_1_FORWARD ) )
                    {
                        // add unperturbed grad energy dot contribution to dgradenergydotdu
                        adGradEnergyDotdDOF_FD.get_column( tDofCounter ) +=
                                tFDScheme( 1 )( 0 ) * tGradEnergyDot /
                                ( tFDScheme( 2 )( 0 ) * tDeltaH );

                        // skip first point in FD
                        tStartPoint = 1;
                    }

                    // loop over the points for FD
                    for( uint iPoint = tStartPoint; iPoint < tNumPoints; iPoint++ )
                    {
                        // reset the perturbed coefficients
                        Matrix< DDRMat > tCoeffPert = tCoeff;

                        // perturb the coefficient
                        tCoeffPert( iCoeffRow, iCoeffCol ) += tFDScheme( 0 )( iPoint ) * tDeltaH;

                        // set the perturbed coefficients to FI
                        tFI->set_coeff( tCoeffPert );

                        // reset properties
                        this->reset_eval_flags();

                        // add point contribution to dGradHdu
                        adGradEnergyDotdDOF_FD.get_column( tDofCounter ) +=
                                tFDScheme( 1 )( iPoint ) * this->gradEnergyDot( aCMFunctionType ) /
                                ( tFDScheme( 2 )( 0 ) * tDeltaH );
                    }

                    // update dof counter
                    tDofCounter++;
                }
            }
            // reset the coefficients values
            tFI->set_coeff( tCoeff );

            // set value to storage
            mGradEnergyDotDof( tDofIndex ) = adGradEnergyDotdDOF_FD;
        }

        //------------------------------------------------------------------------------

        void Constitutive_Model::eval_dGradDivFluxdDOF_FD(
                const Vector< MSI::Dof_Type > & aDofTypes,
                Matrix< DDRMat >                   & adGradDivFluxdDOF_FD,
                real                                 aPerturbation,
                fem::FDScheme_Type                   aFDSchemeType,
                enum CM_Function_Type                aCMFunctionType  )
        {
            // get the FD scheme info
            Vector< Vector< real > > tFDScheme;
            fd_scheme( aFDSchemeType, tFDScheme );
            uint tNumPoints = tFDScheme( 0 ).size();

            // get the derivative dof type index
            uint tDofIndex = mGlobalDofTypeMap( static_cast< uint >( aDofTypes( 0 ) ) );

            // get the field interpolator for type
            Field_Interpolator* tFI = mFIManager->get_field_interpolators_for_type( aDofTypes( 0 ) );

            // get number of coefficients, fields and bases for the considered FI
            uint tDerNumDof    = tFI->get_number_of_space_time_coefficients();
            uint tDerNumBases  = tFI->get_number_of_space_time_bases();
            uint tDerNumFields = tFI->get_number_of_fields();

            // compute unperturbed grad div flux
            Matrix< DDRMat > tGradDivFlux = this->graddivflux( aCMFunctionType );

            // set size for derivative
            adGradDivFluxdDOF_FD.set_size( tGradDivFlux.n_rows(), tDerNumDof, 0.0 );

            // coefficients for dof type wrt which derivative is computed
            Matrix< DDRMat > tCoeff = tFI->get_coeff();

            // initialize dof counter
            uint tDofCounter = 0;

            // loop over coefficients columns
            for( uint iCoeffCol = 0; iCoeffCol < tDerNumFields; iCoeffCol++ )
            {
                // loop over coefficients rows
                for( uint iCoeffRow = 0; iCoeffRow < tDerNumBases; iCoeffRow++ )
                {
                    // compute the perturbation absolute value
                    real tDeltaH = aPerturbation * tCoeff( iCoeffRow, iCoeffCol );

                    // check that perturbation is not zero
                    if( std::abs( tDeltaH ) < 1e-12 )
                    {
                        tDeltaH = aPerturbation;
                    }

                    // set starting point for FD
                    uint tStartPoint = 0;

                    // if backward or forward add unperturbed contribution
                    if( ( aFDSchemeType == fem::FDScheme_Type::POINT_1_BACKWARD ) ||
                            ( aFDSchemeType == fem::FDScheme_Type::POINT_1_FORWARD ) )
                    {
                        // add unperturbed grad div flux dot contribution to dgraddivfluxdu
                        adGradDivFluxdDOF_FD.get_column( tDofCounter ) +=
                                tFDScheme( 1 )( 0 ) * tGradDivFlux /
                                ( tFDScheme( 2 )( 0 ) * tDeltaH );

                        // skip first point in FD
                        tStartPoint = 1;
                    }

                    // loop over the points for FD
                    for( uint iPoint = tStartPoint; iPoint < tNumPoints; iPoint++ )
                    {
                        // reset the perturbed coefficients
                        Matrix< DDRMat > tCoeffPert = tCoeff;

                        // perturb the coefficient
                        tCoeffPert( iCoeffRow, iCoeffCol ) += tFDScheme( 0 )( iPoint ) * tDeltaH;

                        // set the perturbed coefficients to FI
                        tFI->set_coeff( tCoeffPert );

                        // reset properties
                        this->reset_eval_flags();

                        // add point contribution to dgraddivfluxdu
                        adGradDivFluxdDOF_FD.get_column( tDofCounter ) +=
                                tFDScheme( 1 )( iPoint ) * this->graddivflux( aCMFunctionType ) /
                                ( tFDScheme( 2 )( 0 ) * tDeltaH );
                    }

                    // update dof counter
                    tDofCounter++;
                }
            }
            // reset the coefficients values
            tFI->set_coeff( tCoeff );

            // set value to storage
            mGradDivFluxDof( tDofIndex ) = adGradDivFluxdDOF_FD;
        }

        //------------------------------------------------------------------------------

        void Constitutive_Model::eval_dStraindDOF_FD(
                const Vector< MSI::Dof_Type > & aDofTypes,
                Matrix< DDRMat >                   & adStraindDOF_FD,
                real                                 aPerturbation,
                fem::FDScheme_Type                   aFDSchemeType,
                enum CM_Function_Type                aCMFunctionType  )
        {
            // get the FD scheme info
            Vector< Vector< real > > tFDScheme;
            fd_scheme( aFDSchemeType, tFDScheme );
            uint tNumPoints = tFDScheme( 0 ).size();

            // get the derivative dof type index
            uint tDofIndex = mGlobalDofTypeMap( static_cast< uint >( aDofTypes( 0 ) ) );

            // get the field interpolator for type
            Field_Interpolator* tFI = mFIManager->get_field_interpolators_for_type( aDofTypes( 0 ) );

            // get number of leader dofs wrt which derivative is computed
            uint tDerNumDof    = tFI->get_number_of_space_time_coefficients();
            uint tDerNumBases  = tFI->get_number_of_space_time_bases();
            uint tDerNumFields = tFI->get_number_of_fields();

            // compute unperturbed strain
            Matrix< DDRMat > tStrain = this->strain( aCMFunctionType );

            // set size for derivative
            adStraindDOF_FD.set_size( tStrain.n_rows(), tDerNumDof, 0.0 );

            // coefficients for dof type wrt which derivative is computed
            Matrix< DDRMat > tCoeff = tFI->get_coeff();

            // initialize dof counter
            uint tDofCounter = 0;

            // loop over coefficients columns
            for( uint iCoeffCol = 0; iCoeffCol < tDerNumFields; iCoeffCol++ )
            {
                // loop over coefficients rows
                for( uint iCoeffRow = 0; iCoeffRow < tDerNumBases; iCoeffRow++ )
                {
                    // compute the perturbation absolute value
                    real tDeltaH = aPerturbation * tCoeff( iCoeffRow, iCoeffCol );

                    // check that perturbation is not zero
                    if( std::abs( tDeltaH ) < 1e-12 )
                    {
                        tDeltaH = aPerturbation;
                    }

                    // set starting point for FD
                    uint tStartPoint = 0;

                    // if backward or forward add unperturbed contribution
                    if( ( aFDSchemeType == fem::FDScheme_Type::POINT_1_BACKWARD ) ||
                            ( aFDSchemeType == fem::FDScheme_Type::POINT_1_FORWARD ) )
                    {
                        // add unperturbed strain dot contribution to dstraindu
                        adStraindDOF_FD.get_column( tDofCounter ) +=
                                tFDScheme( 1 )( 0 ) * tStrain /
                                ( tFDScheme( 2 )( 0 ) * tDeltaH );

                        // skip first point in FD
                        tStartPoint = 1;
                    }

                    // loop over the points for FD
                    for( uint iPoint = tStartPoint; iPoint < tNumPoints; iPoint++ )
                    {
                        // reset the perturbed coefficients
                        Matrix< DDRMat > tCoeffPert = tCoeff;

                        // perturb the coefficient
                        tCoeffPert( iCoeffRow, iCoeffCol ) += tFDScheme( 0 )( iPoint ) * tDeltaH;

                        // set the perturbed coefficients to FI
                        tFI->set_coeff( tCoeffPert );

                        // reset properties
                        this->reset_eval_flags();

                        // add point contribution to dstraindu
                        adStraindDOF_FD.get_column( tDofCounter ) +=
                                tFDScheme( 1 )( iPoint ) * this->strain( aCMFunctionType ) /
                                ( tFDScheme( 2 )( 0 ) * tDeltaH );
                    }

                    // update dof counter
                    tDofCounter++;
                }
            }
            // reset the coefficients values
            tFI->set_coeff( tCoeff );

            // set value to storage
            mdStraindDof( tDofIndex ) = adStraindDOF_FD;
        }

        //------------------------------------------------------------------------------

        void Constitutive_Model::eval_dFluxdDV_FD(
<<<<<<< HEAD
                const Vector< PDV_Type > & aDvTypes,
=======
                const moris::Cell< gen::PDV_Type > & aDvTypes,
>>>>>>> 659c9214
                Matrix< DDRMat >              & adFluxdDV_FD,
                real                            aPerturbation,
                fem::FDScheme_Type              aFDSchemeType,
                enum CM_Function_Type                aCMFunctionType  )
        {
            // get the FD scheme info
            Vector< Vector< real > > tFDScheme;
            fd_scheme( aFDSchemeType, tFDScheme );

            // get the field interpolator for type
            Field_Interpolator* tFI = mFIManager->get_field_interpolators_for_type( aDvTypes( 0 ) );

            // get number of coefficients, fields and bases for the considered FI
            uint tDerNumDv     = tFI->get_number_of_space_time_coefficients();
            uint tDerNumBases  = tFI->get_number_of_space_time_bases();
            uint tDerNumFields = tFI->get_number_of_fields();

            // set size for derivative
            uint tNumRow = this->flux( aCMFunctionType ).n_rows();
            adFluxdDV_FD.set_size( tNumRow, tDerNumDv, 0.0 );

            // coefficients for dv type wrt which derivative is computed
            Matrix< DDRMat > tCoeff = tFI->get_coeff();

            // initialize dv counter
            uint tDvCounter = 0;

            // loop over coefficients columns
            for( uint iCoeffCol = 0; iCoeffCol < tDerNumFields; iCoeffCol++ )
            {
                // loop over coefficients rows
                for( uint iCoeffRow = 0; iCoeffRow < tDerNumBases; iCoeffRow++ )
                {
                    // perturbation of the coefficient
                    Matrix< DDRMat > tCoeffPert = tCoeff;
                    tCoeffPert( iCoeffRow, iCoeffCol ) += aPerturbation * tCoeffPert( iCoeffRow, iCoeffCol );

                    // setting the perturbed coefficients
                    tFI->set_coeff( tCoeffPert );

                    // reset constitutive model
                    this->reset_eval_flags();

                    // evaluate the residual
                    Matrix< DDRMat > tFlux_Plus = this->flux( aCMFunctionType );

                    // perturbation of the coefficient
                    tCoeffPert = tCoeff;
                    tCoeffPert( iCoeffRow, iCoeffCol ) -= aPerturbation * tCoeffPert( iCoeffRow, iCoeffCol );

                    // setting the perturbed coefficients
                    tFI->set_coeff( tCoeffPert );

                    // reset constitutive model
                    this->reset_eval_flags();

                    // evaluate the residual
                    Matrix< DDRMat > tFlux_Minus = this->flux( aCMFunctionType );

                    // evaluate Jacobian
                    adFluxdDV_FD.get_column( tDvCounter ) =
                            ( tFlux_Plus - tFlux_Minus ) / ( 2.0 * aPerturbation * tCoeff( iCoeffRow, iCoeffCol ) );

                    // update dv counter
                    tDvCounter++;
                }
            }
            // reset the coefficients values
            tFI->set_coeff( tCoeff );
        }

        //------------------------------------------------------------------------------

        void Constitutive_Model::eval_dStraindDV_FD(
<<<<<<< HEAD
                const Vector< PDV_Type > & aDvTypes,
=======
                const moris::Cell< gen::PDV_Type > & aDvTypes,
>>>>>>> 659c9214
                Matrix< DDRMat >              & adStraindDV_FD,
                real                            aPerturbation,
                fem::FDScheme_Type              aFDSchemeType,
                enum CM_Function_Type                aCMFunctionType  )
        {
            // get the FD scheme info
            Vector< Vector< real > > tFDScheme;
            fd_scheme( aFDSchemeType, tFDScheme );

            // get the field interpolator for type
            Field_Interpolator* tFI = mFIManager->get_field_interpolators_for_type( aDvTypes( 0 ) );

            // get number of coefficients, fields and bases for the considered FI
            uint tDerNumDv     = tFI->get_number_of_space_time_coefficients();
            uint tDerNumBases  = tFI->get_number_of_space_time_bases();
            uint tDerNumFields = tFI->get_number_of_fields();

            // set size for derivative
            uint tNumRow = this->strain( aCMFunctionType ).n_rows();
            adStraindDV_FD.set_size( tNumRow, tDerNumDv, 0.0 );

            // coefficients for dv type wrt which derivative is computed
            Matrix< DDRMat > tCoeff = tFI->get_coeff();

            // initialize dv counter
            uint tDvCounter = 0;

            // loop over coefficients columns
            for( uint iCoeffCol = 0; iCoeffCol < tDerNumFields; iCoeffCol++ )
            {
                // loop over coefficients rows
                for( uint iCoeffRow = 0; iCoeffRow < tDerNumBases; iCoeffRow++ )
                {
                    // perturbation of the coefficient
                    Matrix< DDRMat > tCoeffPert = tCoeff;
                    tCoeffPert( iCoeffRow, iCoeffCol ) += aPerturbation * tCoeffPert( iCoeffRow, iCoeffCol );

                    // setting the perturbed coefficients
                    tFI->set_coeff( tCoeffPert );

                    // reset constitutive model
                    this->reset_eval_flags();

                    // evaluate the residual
                    Matrix< DDRMat > tStrain_Plus = this->strain( aCMFunctionType );

                    // perturbation of the coefficient
                    tCoeffPert = tCoeff;
                    tCoeffPert( iCoeffRow, iCoeffCol ) -= aPerturbation * tCoeffPert( iCoeffRow, iCoeffCol );

                    // setting the perturbed coefficients
                    tFI->set_coeff( tCoeffPert );

                    // reset constitutive model
                    this->reset_eval_flags();

                    // evaluate the residual
                    Matrix< DDRMat > tStrain_Minus = this->strain( aCMFunctionType );

                    // evaluate Jacobian
                    adStraindDV_FD.get_column( tDvCounter ) =
                            ( tStrain_Plus - tStrain_Minus ) / ( 2.0 * aPerturbation * tCoeff( iCoeffRow, iCoeffCol ) );

                    // update dv counter
                    tDvCounter++;
                }
            }
            // reset the coefficients values
            tFI->set_coeff( tCoeff );
        }

        //------------------------------------------------------------------------------

        const Matrix< DDRMat > & Constitutive_Model::flux( enum CM_Function_Type aCMFunctionType )
        {
            // check CM function type, base class only supports "DEFAULT"
            MORIS_ASSERT( aCMFunctionType == CM_Function_Type::DEFAULT,
                    "Constitutive_Model::flux - Only DEFAULT CM function type known in base class." );

            // if the flux was not evaluated
            if( mFluxEval )
            {
                // evaluate the flux
                this->eval_flux();

                // set bool for evaluation
                mFluxEval = false;
            }
            // return the flux value
            return mFlux;
        }

        const Matrix< DDRMat >&
        Constitutive_Model::flux(
                int                   aFlatType,
                enum CM_Function_Type aCMFunctionType )
        {
            // no parent implementation
            MORIS_ERROR( false, "Constitutive_Model::flux - Not implemented in parent class." );

            // return the flux value
            return mFlux;
        }

        //------------------------------------------------------------------------------

        const Matrix< DDRMat > &
        Constitutive_Model::dTestStraindDOF(
                const Vector< MSI::Dof_Type >& aDofTypes,
                enum CM_Function_Type aCMFunctionType )
        {
            // check CM function type, base class only supports "DEFAULT"
            MORIS_ASSERT( aCMFunctionType == CM_Function_Type::DEFAULT,
                    "Nonlinear_Isotropic::dTestStraindDOF - Only DEFAULT CM function type known in base class." );

            // get the dof index
            uint tDofIndex = mGlobalDofTypeMap( static_cast< uint >( aDofTypes( 0 ) ) );

            // if the derivative of the teststrain wrt. DOF was not evaluated
            if( mdTestStraindDofEval( tDofIndex ) )
            {
                // evaluate the derivative of the teststrain wrt. DOF
                this->eval_dTestStraindDOF( aDofTypes );

                // set bool for evaluation
                mdTestStraindDofEval( tDofIndex ) = false;
            }
            // return the derivative of the teststrain wrt. DOF values
            return mdTestStraindDof( tDofIndex );
        }

        //------------------------------------------------------------------------------

        const Matrix< DDRMat > & Constitutive_Model::divflux( enum CM_Function_Type aCMFunctionType )
        {
            // check CM function type, base class only supports "DEFAULT"
            MORIS_ASSERT( aCMFunctionType == CM_Function_Type::DEFAULT,
                    "Constitutive_Model::divflux - Only DEFAULT CM function type known in base class." );

            // if the divergence of the flux was not evaluated
            if( mDivFluxEval )
            {
                // evaluate the divergence of the flux
                this->eval_divflux();

                // set bool for evaluation
                mDivFluxEval = false;
            }
            // return the divergence of the flux value
            return mDivFlux;
        }

        //------------------------------------------------------------------------------

        const Matrix< DDRMat > & Constitutive_Model::Energy( enum CM_Function_Type aCMFunctionType )
        {
            // check CM function type, base class only supports "DEFAULT"
            MORIS_ASSERT( aCMFunctionType == CM_Function_Type::DEFAULT,
                    "Constitutive_Model::Energy - Only DEFAULT CM function type known in base class." );

            // if the flux was not evaluated
            if( mEnergyEval)
            {
                // evaluate the flux
                this->eval_Energy();

                // set bool for evaluation
                mEnergyEval = false;
            }

            // return the flux value
            return mEnergy;
        }

        //------------------------------------------------------------------------------

        const Matrix< DDRMat > & Constitutive_Model::EnergyDot( enum CM_Function_Type aCMFunctionType )
        {
            // check CM function type, base class only supports "DEFAULT"
            MORIS_ASSERT( aCMFunctionType == CM_Function_Type::DEFAULT,
                    "Constitutive_Model::EnergyDot - Only DEFAULT CM function type known in base class." );

            // if the flux was not evaluated
            if( mEnergyDotEval)
            {
                // evaluate the flux
                this->eval_EnergyDot();

                // set bool for evaluation
                mEnergyDotEval = false;
            }

            // return the flux value
            return mEnergyDot;
        }

        //------------------------------------------------------------------------------

        const Matrix< DDRMat > & Constitutive_Model::gradEnergyDot( enum CM_Function_Type aCMFunctionType )
        {
            // check CM function type, base class only supports "DEFAULT"
            MORIS_ASSERT( aCMFunctionType == CM_Function_Type::DEFAULT,
                    "Constitutive_Model::gradEnergyDot - Only DEFAULT CM function type known in base class." );

            // if the flux was not evaluated
            if( mGradEnergyDotEval)
            {
                // evaluate the flux
                this->eval_gradEnergyDot();

                // set bool for evaluation
                mGradEnergyDotEval = false;
            }

            // return the flux value
            return mGradEnergyDot;
        }

        //------------------------------------------------------------------------------

        const Matrix< DDRMat > & Constitutive_Model::gradEnergy( enum CM_Function_Type aCMFunctionType )
        {
            // check CM function type, base class only supports "DEFAULT"
            MORIS_ASSERT( aCMFunctionType == CM_Function_Type::DEFAULT,
                    "Constitutive_Model::gradEnergy - Only DEFAULT CM function type known in base class." );

            // if the flux was not evaluated
            if( mGradEnergyEval)
            {
                // evaluate the flux
                this->eval_gradEnergy();

                // set bool for evaluation
                mGradEnergyEval = false;
            }

            // return the flux value
            return mGradEnergy;
        }

        //------------------------------------------------------------------------------

        const Matrix< DDRMat > & Constitutive_Model::graddivflux( enum CM_Function_Type aCMFunctionType )
        {
            // check CM function type, base class only supports "DEFAULT"
            MORIS_ASSERT( aCMFunctionType == CM_Function_Type::DEFAULT,
                    "Constitutive_Model::graddivflux - Only DEFAULT CM function type known in base class." );

            // if the flux was not evaluated
            if( mGradDivFluxEval )
            {
                // evaluate the flux
                this->eval_graddivflux();

                // set bool for evaluation
                mGradDivFluxEval = false;
            }

            // return the flux value
            return mGradDivFlux;
        }

        //------------------------------------------------------------------------------

        const Matrix< DDRMat > & Constitutive_Model::ddivfluxdu(
                const Vector< MSI::Dof_Type > & aDofType,
                enum CM_Function_Type aCMFunctionType )
        {
            // check CM function type, base class only supports "DEFAULT"
            MORIS_ASSERT( aCMFunctionType == CM_Function_Type::DEFAULT,
                    "Constitutive_Model::ddivfluxdu - Only DEFAULT CM function type known in base class." );

            // if aDofType is not an active dof type for the CM
            MORIS_ERROR(
                    this->check_dof_dependency( aDofType ),
                    "Constitutive_Model::ddivfluxdu - no dependency in this dof type." );

            // get the dof index
            const uint tDofIndex = mGlobalDofTypeMap( static_cast< uint >( aDofType( 0 ) ) );

            // if the derivative of the divergence of the flux was not evaluated
            if( mddivfluxduEval( tDofIndex ) )
            {
                // evaluate the derivative of the divergence of the flux
                this->eval_ddivfluxdu( aDofType );

                // set bool for evaluation
                mddivfluxduEval( tDofIndex ) = false;
            }

            // return the divergence of the flux value
            return mddivfluxdu( tDofIndex );
        }

        //------------------------------------------------------------------------------

        const Matrix< DDRMat > & Constitutive_Model::traction(
                const Matrix< DDRMat > & aNormal,
                enum CM_Function_Type    aCMFunctionType )
        {
            // check CM function type, base class only supports "DEFAULT"
            MORIS_ASSERT( aCMFunctionType == CM_Function_Type::DEFAULT,
                    "Constitutive_Model::traction - Only DEFAULT CM function type known in base class." );

            // if the traction was not evaluated
            if( mTractionEval )
            {
                // evaluate the traction
                this->eval_traction( aNormal );

                // set bool for evaluation
                mTractionEval = false;
            }
            // return the traction value
            return mTraction;
        }

        //------------------------------------------------------------------------------

        const Matrix< DDRMat > & Constitutive_Model::testTraction(
                const Matrix< DDRMat >             & aNormal,
                const Vector< MSI::Dof_Type > & aTestDofTypes,
                enum CM_Function_Type aCMFunctionType )
        {
            // check CM function type, base class only supports "DEFAULT"
            MORIS_ASSERT( aCMFunctionType == CM_Function_Type::DEFAULT,
                    "Constitutive_Model::testTraction - Only DEFAULT CM function type known in base class." );

            // get test dof type index
            uint tTestDofIndex = mDofTypeMap( static_cast< uint >( aTestDofTypes( 0 ) ) );

            // if the test traction was not evaluated
            if( mTestTractionEval( tTestDofIndex ) )
            {
                // evaluate the test traction
                this->eval_testTraction( aNormal, aTestDofTypes );

                // set bool for evaluation
                mTestTractionEval( tTestDofIndex ) = false;
            }

            // return the test traction value
            return mTestTraction( tTestDofIndex );
        }

        //------------------------------------------------------------------------------

        const Matrix< DDRMat >&
        Constitutive_Model::testTraction_trans(
                const Matrix< DDRMat >&             aNormal,
                const Vector< MSI::Dof_Type >& aTestDofTypes,
                enum CM_Function_Type               aCMFunctionType )

        {
            // get test dof type index
            uint tTestDofIndex = mDofTypeMap( static_cast< uint >( aTestDofTypes( 0 ) ) );

            // if the transpose of the test traction was not evaluated
            if ( mTestTractionTransEval( tTestDofIndex ) )
            {
                // evaluate the transpose of the test traction
                mTestTractionTrans( tTestDofIndex ) = trans( this->testTraction( aNormal, aTestDofTypes, aCMFunctionType ) );

                // set bool for evaluation
                mTestTractionTransEval( tTestDofIndex ) = false;
            }

            // return the transpose of the test traction value
            return mTestTractionTrans( tTestDofIndex );
        }

        //------------------------------------------------------------------------------
        const Matrix< DDRMat > & Constitutive_Model::stress( enum CM_Function_Type aCMFunctionType )
        {
            // check CM function type, base class only supports "DEFAULT"
            MORIS_ASSERT( aCMFunctionType == CM_Function_Type::DEFAULT,
                    "Constitutive_Model::stress - Only DEFAULT CM function type known in base class." );

            // if the strain was not evaluated
            if( mStressEval )
            {
                // evaluate the strain
                this->eval_stress();

                // set bool for evaluation
                mStressEval = false;
            }

            // return the strain value
            return mStress;
        }

        //------------------------------------------------------------------------------
        const Matrix< DDRMat > & Constitutive_Model::strain( enum CM_Function_Type aCMFunctionType )
        {
            // check CM function type, base class only supports "DEFAULT"
            MORIS_ASSERT( aCMFunctionType == CM_Function_Type::DEFAULT,
                    "Constitutive_Model::strain - Only DEFAULT CM function type known in base class." );

            // if the strain was not evaluated
            if( mStrainEval )
            {
                // evaluate the strain
                this->eval_strain();

                // set bool for evaluation
                mStrainEval = false;
            }

            // return the strain value
            return mStrain;
        }

        //------------------------------------------------------------------------------

        const Matrix< DDRMat > & Constitutive_Model::divstrain( enum CM_Function_Type aCMFunctionType )
        {
            // check CM function type, base class only supports "DEFAULT"
            MORIS_ASSERT( aCMFunctionType == CM_Function_Type::DEFAULT,
                    "Constitutive_Model::divstrain - Only DEFAULT CM function type known in base class." );

            // if the divergence of the strain was not evaluated
            if( mDivStrainEval )
            {
                // evaluate the divergence of the strain
                this->eval_divstrain();

                // set bool for evaluation
                mDivStrainEval = false;
            }

            // return the divergence of the strain value
            return mDivStrain;
        }

        //------------------------------------------------------------------------------

        const Matrix< DDRMat > & Constitutive_Model::ddivstraindu(
                const Vector< MSI::Dof_Type > & aDofType,
                enum CM_Function_Type aCMFunctionType )
        {
            // check CM function type, base class only supports "DEFAULT"
            MORIS_ASSERT( aCMFunctionType == CM_Function_Type::DEFAULT,
                    "Constitutive_Model::ddivstraindu - Only DEFAULT CM function type known in base class." );

            // if aDofType is not an active dof type for the CM
            MORIS_ERROR(
                    this->check_dof_dependency( aDofType ),
                    "Constitutive_Model::ddivstraindu - no dependency in this dof type." );

            // get the dof index
            uint tDofIndex = mGlobalDofTypeMap( static_cast< uint >( aDofType( 0 ) ) );

            // if the derivative of the divergence of the strain was not evaluated
            if( mddivstrainduEval( tDofIndex ) )
            {
                // evaluate the derivative of the divergence of the strain
                this->eval_ddivstraindu( aDofType );

                // set bool for evaluation
                mddivstrainduEval( tDofIndex ) = false;
            }

            // return the divergence of the strain value
            return mddivstraindu( tDofIndex );
        }

        //------------------------------------------------------------------------------

        const Matrix< DDRMat > & Constitutive_Model::testStrain( enum CM_Function_Type aCMFunctionType )
        {
            // check CM function type, base class only supports "DEFAULT"
            MORIS_ASSERT( aCMFunctionType == CM_Function_Type::DEFAULT,
                    "Constitutive_Model::testStrain - Only DEFAULT CM function type known in base class." );

            // if the test strain was not evaluated
            if( mTestStrainEval )
            {
                // evaluate the test strain
                this->eval_testStrain();

                // set bool for evaluation
                mTestStrainEval = false;
            }

            // return the test strain value
            return mTestStrain;
        }

        //------------------------------------------------------------------------------

        const Matrix< DDRMat > & Constitutive_Model::constitutive( enum CM_Function_Type aCMFunctionType )
        {
            // check CM function type, base class only supports "DEFAULT"
            MORIS_ASSERT( aCMFunctionType == CM_Function_Type::DEFAULT,
                    "Constitutive_Model::constitutive - Only DEFAULT CM function type known in base class." );

            // if the constitutive matrix was not evaluated
            if( mConstEval )
            {
                // evaluate the constitutive matrix
                this->eval_const();

                // set bool for evaluation
                mConstEval = false;
            }

            // return the constitutive matrix value
            return mConst;
        }

        //------------------------------------------------------------------------------

        const Matrix< DDRMat > & Constitutive_Model::testStrain_trans( enum CM_Function_Type aCMFunctionType )
        {
            // if the test strain was not evaluated
            if( mTestStrainTransEval )
            {
                // evaluate the test strain
                mTestStrainTrans = trans( this->testStrain(aCMFunctionType));

                // set bool for evaluation
                mTestStrainTransEval = false;
            }

            // return the test strain value
            return mTestStrainTrans;
        }

        //------------------------------------------------------------------------------

        const Matrix< DDRMat > & Constitutive_Model::dfluxdx(
                uint aOrder,
                enum CM_Function_Type aCMFunctionType )
        {
            // check CM function type, base class only supports "DEFAULT"
            MORIS_ASSERT( aCMFunctionType == CM_Function_Type::DEFAULT,
                    "Constitutive_Model::dfluxdx - Only DEFAULT CM function type known in base class." );

            MORIS_ERROR(
                    aOrder == 1,
                    "Constitutive_Model::dfluxdx - Works only for 1st order derivative for now." );

            // if the derivative has not been evaluated yet
            if( mdFluxdxEval( aOrder - 1 ) )
            {
                // evaluate the derivative
                this->eval_dfluxdx( aOrder );

                // set bool for evaluation
                mdFluxdxEval( aOrder - 1 ) = false;
            }

            // return the derivative
            return mdFluxdx( aOrder - 1 );
        }

        //------------------------------------------------------------------------------

        const Matrix< DDRMat > & Constitutive_Model::dFluxdDOF(
                const Vector< MSI::Dof_Type > & aDofType,
                enum CM_Function_Type aCMFunctionType )
        {
            // check CM function type, base class only supports "DEFAULT"
            MORIS_ASSERT( aCMFunctionType == CM_Function_Type::DEFAULT,
                    "Constitutive_Model::dFluxdDOF - Only DEFAULT CM function type known in base class." );

            // if aDofType is not an active dof type for the CM
            MORIS_ERROR(
                    this->check_dof_dependency( aDofType ),
                    "Constitutive_Model::dFluxdDOF - no dependency in this dof type." );

            // get the dof index
            uint tDofIndex = mGlobalDofTypeMap( static_cast< uint >( aDofType( 0 ) ) );

            // if the derivative has not been evaluated yet
            if( mdFluxdDofEval( tDofIndex ) )
            {
                // evaluate the derivative
                this->eval_dFluxdDOF( aDofType );

                // set bool for evaluation
                mdFluxdDofEval( tDofIndex ) = false;
            }

            // return the derivative
            return mdFluxdDof( tDofIndex );
        }

        //-----------------------------------------------------------------------------

        const Matrix< DDRMat > & Constitutive_Model::dEnergydDOF(
                const Vector< MSI::Dof_Type > & aDofType,
                enum CM_Function_Type aCMFunctionType )
        {
            // check CM function type, base class only supports "DEFAULT"
            MORIS_ASSERT( aCMFunctionType == CM_Function_Type::DEFAULT,
                    "Constitutive_Model::dEnergydDOF - Only DEFAULT CM function type known in base class." );

            // if aDofType is not an active dof type for the CM
            MORIS_ERROR(
                    this->check_dof_dependency( aDofType ),
                    "Constitutive_Model::dEnergydDOF - no dependency in this dof type." );

            // get the dof index
            uint tDofIndex = mGlobalDofTypeMap( static_cast< uint >( aDofType( 0 ) ) );

            // if the derivative has not been evaluated yet
            if( mEnergyDofEval( tDofIndex ) )
            {
                // evaluate the derivative
                this->eval_dEnergydDOF( aDofType );

                // set bool for evaluation
                mEnergyDofEval( tDofIndex ) = false;
            }

            // return the derivative
            return mEnergyDof( tDofIndex );
        }

        //-----------------------------------------------------------------------------

        const Matrix< DDRMat > & Constitutive_Model::dEnergyDotdDOF(
                const Vector< MSI::Dof_Type > & aDofType,
                enum CM_Function_Type aCMFunctionType )
        {
            // check CM function type, base class only supports "DEFAULT"
            MORIS_ASSERT( aCMFunctionType == CM_Function_Type::DEFAULT,
                    "Constitutive_Model::dEnergyDotdDOF - Only DEFAULT CM function type known in base class." );

            // if aDofType is not an active dof type for the CM
            MORIS_ERROR(
                    this->check_dof_dependency( aDofType ),
                    "Constitutive_Model::dEnergyDotdDOF - no dependency in this dof type." );

            // get the dof index
            uint tDofIndex = mGlobalDofTypeMap( static_cast< uint >( aDofType( 0 ) ) );

            // if the derivative has not been evaluated yet
            if( mEnergyDotDofEval( tDofIndex ) )
            {
                // evaluate the derivative
                this->eval_dEnergyDotdDOF( aDofType );

                // set bool for evaluation
                mEnergyDotDofEval( tDofIndex ) = false;
            }

            // return the derivative
            return mEnergyDotDof( tDofIndex );
        }

        //------------------------------------------------------------------------------

        const Matrix< DDRMat > & Constitutive_Model::dGradEnergydDOF(
                const Vector< MSI::Dof_Type > & aDofType,
                enum CM_Function_Type aCMFunctionType )
        {
            // check CM function type, base class only supports "DEFAULT"
            MORIS_ASSERT( aCMFunctionType == CM_Function_Type::DEFAULT,
                    "Constitutive_Model::dGradEnergydDOF - Only DEFAULT CM function type known in base class." );

            // if aDofType is not an active dof type for the CM
            MORIS_ERROR(
                    this->check_dof_dependency( aDofType ),
                    "Constitutive_Model::dGradEnergydDOF - no dependency on this dof type." );

            // get the dof index
            uint tDofIndex = mGlobalDofTypeMap( static_cast< uint >( aDofType( 0 ) ) );

            // if the derivative has not been evaluated yet
            if( mGradEnergyDofEval( tDofIndex ) )
            {
                // evaluate the derivative
                this->eval_dGradEnergydDOF( aDofType );

                // set bool for evaluation
                mGradEnergyDofEval( tDofIndex ) = false;
            }

            // return the derivative
            return mGradEnergyDof( tDofIndex );
        }

        //------------------------------------------------------------------------------

        const Matrix< DDRMat > & Constitutive_Model::dGradEnergyDotdDOF(
                const Vector< MSI::Dof_Type > & aDofType,
                enum CM_Function_Type aCMFunctionType )
        {
            // check CM function type, base class only supports "DEFAULT"
            MORIS_ASSERT( aCMFunctionType == CM_Function_Type::DEFAULT,
                    "Constitutive_Model::dGradEnergydDOF - Only DEFAULT CM function type known in base class." );

            // if aDofType is not an active dof type for the CM
            MORIS_ERROR(
                    this->check_dof_dependency( aDofType ),
                    "Constitutive_Model::dGradEnergydDOF - no dependency on this dof type." );

            // get the dof index
            uint tDofIndex = mGlobalDofTypeMap( static_cast< uint >( aDofType( 0 ) ) );

            // if the derivative has not been evaluated yet
            if( mGradEnergyDotDofEval( tDofIndex ) )
            {
                // evaluate the derivative
                this->eval_dGradEnergyDotdDOF( aDofType );

                // set bool for evaluation
                mGradEnergyDotDofEval( tDofIndex ) = false;
            }

            // return the derivative
            return mGradEnergyDotDof( tDofIndex );
        }

        //------------------------------------------------------------------------------

        const Matrix< DDRMat > & Constitutive_Model::dGradDivFluxdDOF(
                const Vector< MSI::Dof_Type > & aDofType,
                enum CM_Function_Type aCMFunctionType )
        {
            // check CM function type, base class only supports "DEFAULT"
            MORIS_ASSERT( aCMFunctionType == CM_Function_Type::DEFAULT,
                    "Constitutive_Model::dGradDivFluxdDOF - Only DEFAULT CM function type known in base class." );

            // if aDofType is not an active dof type for the CM
            MORIS_ERROR(
                    this->check_dof_dependency( aDofType ),
                    "Constitutive_Model::dGradDivFluxdDOF - no dependency in this dof type." );

            // get the dof index
            uint tDofIndex = mGlobalDofTypeMap( static_cast< uint >( aDofType( 0 ) ) );

            // if the derivative has not been evaluated yet
            if( mGradDivFluxDofEval( tDofIndex ) )
            {
                // evaluate the derivative
                this->eval_dGradDivFluxdDOF( aDofType );

                // set bool for evaluation
                mGradDivFluxDofEval( tDofIndex ) = false;
            }

            // return the derivative
            return mGradDivFluxDof( tDofIndex );
        }

        //------------------------------------------------------------------------------

        const Matrix< DDRMat > & Constitutive_Model::dTractiondDOF(
                const Vector< MSI::Dof_Type > & aDofType,
                const Matrix< DDRMat >             & aNormal,
                enum CM_Function_Type aCMFunctionType )
        {
            // check CM function type, base class only supports "DEFAULT"
            MORIS_ASSERT( aCMFunctionType == CM_Function_Type::DEFAULT,
                    "Constitutive_Model::dTractiondDOF - Only DEFAULT CM function type known in base class." );

            // if aDofType is not an active dof type for the property
            MORIS_ERROR(
                    this->check_dof_dependency( aDofType ),
                    "Constitutive_Model::dTractiondDOF - no dependency in this dof type." );

            // get the dof index
            uint tDofIndex = mGlobalDofTypeMap( static_cast< uint >( aDofType( 0 ) ) );

            // if the derivative has not been evaluated yet
            if( mdTractiondDofEval( tDofIndex ) )
            {
                // evaluate the derivative
                this->eval_dTractiondDOF( aDofType, aNormal );

                // set bool for evaluation
                mdTractiondDofEval( tDofIndex ) = false;
            }

            // return the derivative
            return mdTractiondDof( tDofIndex );
        }

        //------------------------------------------------------------------------------

        const Matrix< DDRMat > & Constitutive_Model::dTestTractiondDOF(
                const Vector< MSI::Dof_Type > & aDofType,
                const Matrix< DDRMat >             & aNormal,
                const Vector< MSI::Dof_Type > & aTestDofTypes,
                enum CM_Function_Type aCMFunctionType )
        {
            // check CM function type, base class only supports "DEFAULT"
            MORIS_ASSERT( aCMFunctionType == CM_Function_Type::DEFAULT,
                    "Constitutive_Model::dTestTractiondDOF - Only DEFAULT CM function type known in base class." );

            // if aDofType is not an active dof type for the property
            MORIS_ERROR(
                    this->check_dof_dependency( aDofType ),
                    "Constitutive_Model::dTestTractiondDOF - no dependency in this dof type." );

            // get the test dof index
            uint tTestDofIndex = mDofTypeMap( static_cast< uint >( aTestDofTypes( 0 ) ) );

            // get the dof index
            uint tDofIndex = mGlobalDofTypeMap( static_cast< uint >( aDofType( 0 ) ) );

            // if the derivative has not been evaluated yet
            if( mdTestTractiondDofEval( tTestDofIndex, tDofIndex ) )
            {
                // evaluate the derivative
                this->eval_dTestTractiondDOF( aDofType, aNormal, aTestDofTypes );

                // set bool for evaluation
                mdTestTractiondDofEval( tTestDofIndex, tDofIndex ) = false;
            }

            // return the derivative
            return mdTestTractiondDof( tTestDofIndex )( tDofIndex );
        }

        //------------------------------------------------------------------------------

        const Matrix< DDRMat > & Constitutive_Model::dTestTractiondDOF(
                const Vector< MSI::Dof_Type > & aDofType,
                const Matrix< DDRMat >             & aNormal,
                const Matrix< DDRMat >             & aJump,
                const Vector< MSI::Dof_Type > & aTestDofTypes,
                enum CM_Function_Type aCMFunctionType )
        {
            // check CM function type, base class only supports "DEFAULT"
            MORIS_ASSERT( aCMFunctionType == CM_Function_Type::DEFAULT,
                    "Constitutive_Model::dTestTractiondDOF - Only DEFAULT CM function type known in base class." );

            // if aDofType is not an active dof type for the property
            MORIS_ERROR(
                    this->check_dof_dependency( aDofType ),
                    "Constitutive_Model::dTestTractiondDOF - no dependency in this dof type." );

            // get the test dof index
            uint tTestDofIndex = mDofTypeMap( static_cast< uint >( aTestDofTypes( 0 ) ) );

            // get the dof index
            uint tDofIndex = mGlobalDofTypeMap( static_cast< uint >( aDofType( 0 ) ) );

            // if the derivative has not been evaluated yet
            if( mdTestTractiondDofEval( tTestDofIndex, tDofIndex ) )
            {
                // evaluate the derivative
                this->eval_dTestTractiondDOF( aDofType, aNormal, aJump, aTestDofTypes );

                // set bool for evaluation
                mdTestTractiondDofEval( tTestDofIndex, tDofIndex ) = false;
            }

            // return the derivative
            return mdTestTractiondDof( tTestDofIndex )( tDofIndex );
        }

        //------------------------------------------------------------------------------

        const Matrix< DDRMat > & Constitutive_Model::dstraindx(
                uint aOrder,
                enum CM_Function_Type aCMFunctionType )
        {
            // check CM function type, base class only supports "DEFAULT"
            MORIS_ASSERT( aCMFunctionType == CM_Function_Type::DEFAULT,
                    "Constitutive_Model::dstraindx - Only DEFAULT CM function type known in base class." );

            MORIS_ERROR(
                    aOrder == 1,
                    "Constitutive_Model::dstraindx - Works only for 1st order derivative for now." );

            // if the derivative has not been evaluated yet
            if( mdStraindxEval( aOrder - 1 ) )
            {
                // evaluate the derivative
                this->eval_dstraindx( aOrder );

                // set bool for evaluation
                mdStraindxEval( aOrder - 1 ) = false;
            }

            // return the derivative
            return mdStraindx( aOrder - 1 );
        }

        //------------------------------------------------------------------------------

        const Matrix< DDRMat > & Constitutive_Model::dStressdDOF(
                const Vector< MSI::Dof_Type > & aDofType,
                enum CM_Function_Type                aCMFunctionType )
        {
            // check CM function type, base class only supports "DEFAULT"
            MORIS_ASSERT( aCMFunctionType == CM_Function_Type::DEFAULT,
                    "Constitutive_Model::dStressdDOF - Only DEFAULT CM function type known in base class." );

            // if aDofType is not an active dof type for the property
            MORIS_ERROR(
                    this->check_dof_dependency( aDofType ),
                    "Constitutive_Model::dStressdDOF - no dependency in this dof type." );

            // get the dof index
            uint tDofIndex = mGlobalDofTypeMap( static_cast< uint >( aDofType( 0 ) ) );

            // if the derivative has not been evaluated yet
            if( mdStressdDofEval( tDofIndex ) )
            {
                // evaluate the derivative
                this->eval_dStressdDOF( aDofType );

                // set bool for evaluation
                mdStressdDofEval( tDofIndex ) = false;
            }

            // return the derivative
            return mdStressdDof( tDofIndex );
        }

        //------------------------------------------------------------------------------

        const Matrix< DDRMat > & Constitutive_Model::dStraindDOF(
                const Vector< MSI::Dof_Type > & aDofType,
                enum CM_Function_Type aCMFunctionType )
        {
            // check CM function type, base class only supports "DEFAULT"
            MORIS_ASSERT( aCMFunctionType == CM_Function_Type::DEFAULT,
                    "Constitutive_Model::dStraindDOF - Only DEFAULT CM function type known in base class." );

            // if aDofType is not an active dof type for the property
            MORIS_ERROR(
                    this->check_dof_dependency( aDofType ),
                    "Constitutive_Model::dStraindDOF - no dependency in this dof type." );

            // get the dof index
            uint tDofIndex = mGlobalDofTypeMap( static_cast< uint >( aDofType( 0 ) ) );

            // if the derivative has not been evaluated yet
            if( mdStraindDofEval( tDofIndex ) )
            {
                // evaluate the derivative
                this->eval_dStraindDOF( aDofType );

                // set bool for evaluation
                mdStraindDofEval( tDofIndex ) = false;
            }

            // return the derivative
            return mdStraindDof( tDofIndex );
        }

        //------------------------------------------------------------------------------

        const Matrix< DDRMat > & Constitutive_Model::dConstdDOF(
                const Vector< MSI::Dof_Type > & aDofType,
                enum CM_Function_Type aCMFunctionType )
        {
            // check CM function type, base class only supports "DEFAULT"
            MORIS_ASSERT( aCMFunctionType == CM_Function_Type::DEFAULT,
                    "Constitutive_Model::dConstdDOF - Only DEFAULT CM function type known in base class." );

            // if aDofType is not an active dof type for the property
            MORIS_ERROR(
                    this->check_dof_dependency( aDofType ),
                    "Constitutive_Model::dConstdDOF - no dependency in this dof type." );

            // get the dof index
            uint tDofIndex = mGlobalDofTypeMap( static_cast< uint >( aDofType( 0 ) ) );

            // if the derivative has not been evaluated yet
            if( mdConstdDofEval( tDofIndex ) )
            {
                // evaluate the derivative
                this->eval_dConstdDOF( aDofType );

                // set bool for evaluation
                mdConstdDofEval( tDofIndex ) = false;
            }

            // return the derivative
            return mdConstdDof( tDofIndex );
        }

        //------------------------------------------------------------------------------

        const Matrix< DDRMat > & Constitutive_Model::dFluxdDV(
<<<<<<< HEAD
                const Vector< PDV_Type > & aDvType,
=======
                const moris::Cell< gen::PDV_Type > & aDvType,
>>>>>>> 659c9214
                enum CM_Function_Type aCMFunctionType )
        {
            // check CM function type, base class only supports "DEFAULT"
            MORIS_ASSERT( aCMFunctionType == CM_Function_Type::DEFAULT,
                    "Constitutive_Model::dFluxdDV - Only DEFAULT CM function type known in base class." );

            // if aDvType is not an active dv type
            MORIS_ERROR(
                    this->check_dv_dependency( aDvType ),
                    "Constitutive_Model::dFluxdDV - no dependency in this dv type." );

            // get the dv index
            uint tDvIndex = mGlobalDvTypeMap( static_cast< uint >( aDvType( 0 ) ) );

            // if the derivative has not been evaluated yet
            if( mdFluxdDvEval( tDvIndex ) )
            {
                // evaluate the derivative
                this->eval_dFluxdDV( aDvType );

                // set bool for evaluation
                mdFluxdDvEval( tDvIndex ) = false;
            }

            // return the derivative
            return mdFluxdDv( tDvIndex );
        }

        //------------------------------------------------------------------------------

        const Matrix< DDRMat > & Constitutive_Model::dStraindDV(
<<<<<<< HEAD
                const Vector< PDV_Type > & aDvType,
=======
                const moris::Cell< gen::PDV_Type > & aDvType,
>>>>>>> 659c9214
                enum CM_Function_Type aCMFunctionType )
        {
            // check CM function type, base class only supports "DEFAULT"
            MORIS_ASSERT( aCMFunctionType == CM_Function_Type::DEFAULT,
                    "Constitutive_Model::dStraindDV - Only DEFAULT CM function type known in base class." );

            // if aDvType is not an active dv type for the property
            MORIS_ERROR(
                    this->check_dv_dependency( aDvType ),
                    "Constitutive_Model::dStraindDV - no dependency in this dv type." );

            // get the dv index
            uint tDvIndex = mGlobalDvTypeMap( static_cast< uint >( aDvType( 0 ) ) );

            // if the derivative has not been evaluated yet
            if( mdStraindDvEval( tDvIndex ) )
            {
                // evaluate the derivative
                this->eval_dStraindDV( aDvType );

                // set bool for evaluation
                mdStraindDvEval( tDvIndex ) = false;
            }

            // return the derivative
            return mdStraindDv( tDvIndex );
        }

        //------------------------------------------------------------------------------

        const Matrix< DDRMat > & Constitutive_Model::dConstdDV(
<<<<<<< HEAD
                const Vector< PDV_Type > & aDvType,
=======
                const moris::Cell< gen::PDV_Type > & aDvType,
>>>>>>> 659c9214
                enum CM_Function_Type aCMFunctionType )
        {
            // check CM function type, base class only supports "DEFAULT"
            MORIS_ASSERT( aCMFunctionType == CM_Function_Type::DEFAULT,
                    "Constitutive_Model::dConstdDV - Only DEFAULT CM function type known in base class." );

            // if aDvType is not an active dv type for the property
            MORIS_ERROR(
                    this->check_dv_dependency( aDvType ),
                    "Constitutive_Model::dConstdDV - no dependency in this dv type." );

            // get the dv index
            uint tDvIndex = mGlobalDvTypeMap( static_cast< uint >( aDvType( 0 ) ) );

            // if the derivative has not been evaluated yet
            if( mdConstdDvEval( tDvIndex ) )
            {
                // evaluate the derivative
                this->eval_dConstdDV( aDvType );

                // set bool for evaluation
                mdConstdDvEval( tDvIndex ) = false;
            }

            // return the derivative
            return mdConstdDv( tDvIndex );
        }

    }/* end_fem_namespace */
}/* end_moris_namespace */
<|MERGE_RESOLUTION|>--- conflicted
+++ resolved
@@ -453,11 +453,7 @@
         //------------------------------------------------------------------------------
 
         void Constitutive_Model::set_dv_type_list(
-<<<<<<< HEAD
-                Vector< Vector< PDV_Type > > aDvTypes )
-=======
-                moris::Cell< moris::Cell< gen::PDV_Type > > aDvTypes )
->>>>>>> 659c9214
+                Vector< Vector< gen::PDV_Type > > aDvTypes )
         {
             // set the dv types
             mDvTypes = aDvTypes;
@@ -528,11 +524,7 @@
                 if( tProperty != nullptr )
                 {
                     // get active dv types
-<<<<<<< HEAD
-                    Vector< Vector< PDV_Type > > tActiveDvType = tProperty->get_dv_type_list();
-=======
-                    moris::Cell< moris::Cell< gen::PDV_Type > > tActiveDvType = tProperty->get_dv_type_list();
->>>>>>> 659c9214
+                    Vector< Vector< gen::PDV_Type > > tActiveDvType = tProperty->get_dv_type_list();
 
                     for ( uint iDV = 0; iDV < tActiveDvType.size(); iDV++ )
                     {
@@ -585,11 +577,7 @@
 
         //------------------------------------------------------------------------------
 
-<<<<<<< HEAD
-        const Vector< Vector< PDV_Type > > & Constitutive_Model::get_global_dv_type_list()
-=======
-        const moris::Cell< moris::Cell< gen::PDV_Type > > & Constitutive_Model::get_global_dv_type_list()
->>>>>>> 659c9214
+        const Vector< Vector< gen::PDV_Type > > & Constitutive_Model::get_global_dv_type_list()
         {
             if( mGlobalDvBuild )
             {
@@ -635,11 +623,7 @@
         //------------------------------------------------------------------------------
 
         bool Constitutive_Model::check_dv_dependency(
-<<<<<<< HEAD
-                const Vector< PDV_Type > & aDvType )
-=======
-                const moris::Cell< gen::PDV_Type > & aDvType )
->>>>>>> 659c9214
+                const Vector< gen::PDV_Type > & aDvType )
         {
             // set bool for dependency
             bool tDvDependency = false;
@@ -988,15 +972,9 @@
         //------------------------------------------------------------------------------
 
         void Constitutive_Model::get_non_unique_dof_dv_and_field_types(
-<<<<<<< HEAD
                 Vector< MSI::Dof_Type > & aDofTypes,
-                Vector< PDV_Type >      & aDvTypes,
+                Vector< gen::PDV_Type >      & aDvTypes,
                 Vector< mtk::Field_Type > & aFieldTypes )
-=======
-                moris::Cell< MSI::Dof_Type > & aDofTypes,
-                moris::Cell< gen::PDV_Type >      & aDvTypes,
-                moris::Cell< mtk::Field_Type > & aFieldTypes )
->>>>>>> 659c9214
         {
             // initialize dof counter
             uint tDofCounter = 0;
@@ -1030,15 +1008,9 @@
                 if ( tProperty != nullptr )
                 {
                     // get property dof type list
-<<<<<<< HEAD
                     Vector< MSI::Dof_Type >   tActiveDofTypes;
-                    Vector< PDV_Type >        tActiveDvTypes;
+                    Vector< gen::PDV_Type >        tActiveDvTypes;
                     Vector< mtk::Field_Type > tActiveFieldTypes;
-=======
-                    moris::Cell< MSI::Dof_Type >   tActiveDofTypes;
-                    moris::Cell< gen::PDV_Type >        tActiveDvTypes;
-                    moris::Cell< mtk::Field_Type > tActiveFieldTypes;
->>>>>>> 659c9214
                     tProperty->get_non_unique_dof_dv_and_field_types(
                             tActiveDofTypes,
                             tActiveDvTypes,
@@ -1098,15 +1070,9 @@
                 if ( tProperty != nullptr )
                 {
                     // get property dof and dv type list
-<<<<<<< HEAD
                     Vector< MSI::Dof_Type >   tActiveDofTypes;
-                    Vector< PDV_Type >        tActiveDvTypes;
+                    Vector< gen::PDV_Type >        tActiveDvTypes;
                     Vector< mtk::Field_Type > tActiveFieldTypes;
-=======
-                    moris::Cell< MSI::Dof_Type >   tActiveDofTypes;
-                    moris::Cell< gen::PDV_Type >        tActiveDvTypes;
-                    moris::Cell< mtk::Field_Type > tActiveFieldTypes;
->>>>>>> 659c9214
 
                     tProperty->get_non_unique_dof_dv_and_field_types(
                             tActiveDofTypes,
@@ -2555,11 +2521,7 @@
         //------------------------------------------------------------------------------
 
         void Constitutive_Model::eval_dFluxdDV_FD(
-<<<<<<< HEAD
-                const Vector< PDV_Type > & aDvTypes,
-=======
-                const moris::Cell< gen::PDV_Type > & aDvTypes,
->>>>>>> 659c9214
+                const Vector< gen::PDV_Type > & aDvTypes,
                 Matrix< DDRMat >              & adFluxdDV_FD,
                 real                            aPerturbation,
                 fem::FDScheme_Type              aFDSchemeType,
@@ -2634,11 +2596,7 @@
         //------------------------------------------------------------------------------
 
         void Constitutive_Model::eval_dStraindDV_FD(
-<<<<<<< HEAD
-                const Vector< PDV_Type > & aDvTypes,
-=======
-                const moris::Cell< gen::PDV_Type > & aDvTypes,
->>>>>>> 659c9214
+                const Vector< gen::PDV_Type > & aDvTypes,
                 Matrix< DDRMat >              & adStraindDV_FD,
                 real                            aPerturbation,
                 fem::FDScheme_Type              aFDSchemeType,
@@ -3623,11 +3581,7 @@
         //------------------------------------------------------------------------------
 
         const Matrix< DDRMat > & Constitutive_Model::dFluxdDV(
-<<<<<<< HEAD
-                const Vector< PDV_Type > & aDvType,
-=======
-                const moris::Cell< gen::PDV_Type > & aDvType,
->>>>>>> 659c9214
+                const Vector< gen::PDV_Type > & aDvType,
                 enum CM_Function_Type aCMFunctionType )
         {
             // check CM function type, base class only supports "DEFAULT"
@@ -3659,11 +3613,7 @@
         //------------------------------------------------------------------------------
 
         const Matrix< DDRMat > & Constitutive_Model::dStraindDV(
-<<<<<<< HEAD
-                const Vector< PDV_Type > & aDvType,
-=======
-                const moris::Cell< gen::PDV_Type > & aDvType,
->>>>>>> 659c9214
+                const Vector< gen::PDV_Type > & aDvType,
                 enum CM_Function_Type aCMFunctionType )
         {
             // check CM function type, base class only supports "DEFAULT"
@@ -3695,11 +3645,7 @@
         //------------------------------------------------------------------------------
 
         const Matrix< DDRMat > & Constitutive_Model::dConstdDV(
-<<<<<<< HEAD
-                const Vector< PDV_Type > & aDvType,
-=======
-                const moris::Cell< gen::PDV_Type > & aDvType,
->>>>>>> 659c9214
+                const Vector< gen::PDV_Type > & aDvType,
                 enum CM_Function_Type aCMFunctionType )
         {
             // check CM function type, base class only supports "DEFAULT"
