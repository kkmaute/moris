/*
 * Copyright (c) 2022 University of Colorado
 * Licensed under the MIT license. See LICENSE.txt file in the MORIS root for details.
 *
 *------------------------------------------------------------------------------------
 *
 * cl_FEM_Constitutive_Model.cpp
 *
 */

#include "cl_FEM_Constitutive_Model.hpp"

#include <utility>
#include "cl_FEM_Set.hpp"
#include "cl_FEM_Field_Interpolator_Manager.hpp"

namespace moris::fem
{
    //------------------------------------------------------------------------------

    Constitutive_Model::Constitutive_Model()
    {
        // FIXME for now only 1st order allowed
        uint tOrder = 1;

        // set storage for evaluation
        mdFluxdx.resize( tOrder );
        mdStraindx.resize( tOrder );

        // set flag for evaluation
        mdFluxdxEval.set_size( tOrder, 1, true );
        mdStraindxEval.set_size( tOrder, 1, true );
    }

    //------------------------------------------------------------------------------

    void Constitutive_Model::print_names()
    {
        std::cout << "----------" << '\n';
        std::cout << "CM: " << mName << '\n';

        // properties
        for ( uint iProp = 0; iProp < mProperties.size(); iProp++ )
        {
            if ( mProperties( iProp ) != nullptr )
            {
                std::cout << "Property: " << mProperties( iProp )->get_name() << '\n';
            }
        }
        std::cout << "----------" << '\n';
    }

    //------------------------------------------------------------------------------

    void Constitutive_Model::reset_eval_flags()
    {
        // reset the flux value and derivative flags
        mFluxEval = true;
        mdFluxdDofEval.fill( true );

        // reset the divergence of the flux value and derivative flags
        mDivFluxEval = true;
        mddivfluxduEval.fill( true );

        // reset the gradient of the divergence of the flux value and derivative flags
        mGradDivFluxEval = true;
        mGradDivFluxDofEval.fill( true );

        // reset the traction value and derivative flags
        mTractionEval = true;
        mdTractiondDofEval.fill( true );

        // reset the test traction value and derivative flags
        mTestTractionEval.fill( true );
        mTestTractionTransEval.fill( true );
        mdTestTractiondDofEval.fill( true );

        // reset the stress value and derivative flags
        mStressEval = true;
        mdStressdDofEval.fill( true );

        // reset the strain value and derivative flags
        mStrainEval = true;
        mdStraindDofEval.fill( true );

        // reset the divergence of the strain value and derivative flags
        mDivStrainEval = true;
        mddivstrainduEval.fill( true );

        // reset the test strain value and derivative flags
        mTestStrainEval      = true;
        mTestStrainTransEval = true;
        mdTestStraindDofEval.fill( true );

        // reset the constitutive matrix value and derivative flags
        mConstEval = true;
        mdConstdDofEval.fill( true );

        // reset the energy value and derivative flags
        mEnergyEval = true;
        mEnergyDofEval.fill( true );

        // reset the rate of the energy value and derivative flags
        mEnergyDotEval = true;
        mEnergyDotDofEval.fill( true );

        // reset the gradient of the energy value and derivative flags
        mGradEnergyEval = true;
        mGradEnergyDofEval.fill( true );

        // reset the rate of the gradient of the energy value and derivative flags
        mGradEnergyDotEval = true;
        mGradEnergyDotDofEval.fill( true );

        // reset underlying properties
        for ( const std::shared_ptr< Property >& tProp : mProperties )
        {
            if ( tProp != nullptr )
            {
                tProp->reset_eval_flags();
            }
        }

        // reset underlying material model
        for ( const std::shared_ptr< Material_Model >& tMaterialModel : mMaterialModels )
        {
            if ( tMaterialModel != nullptr )
            {
                tMaterialModel->reset_eval_flags();
            }
        }

        // reset evaluation flags for specific constitutive model
        this->reset_specific_eval_flags();
    }

    //------------------------------------------------------------------------------

    void Constitutive_Model::set_dof_type_list(
            const Vector< Vector< MSI::Dof_Type > >& aDofTypes )
    {
        // set the dof types
        mDofTypes = aDofTypes;

        // build a map for the dof types
        this->build_dof_type_map();
    }

    //------------------------------------------------------------------------------

    void Constitutive_Model::set_parameters( const Vector< Matrix< DDRMat > >& aParameters )
    {
        // set parameters
        mParameters = aParameters;
    }

    //------------------------------------------------------------------------------

    void Constitutive_Model::set_property(
            std::shared_ptr< fem::Property > aProperty,
            const std::string&               aPropertyString )
    {
        // check that aPropertyString makes sense
        MORIS_ERROR( mPropertyMap.find( aPropertyString ) != mPropertyMap.end(),
                "Constitutive_Model::set_property - CM %s - Unknown aPropertyString : %s \n",
                mName.c_str(),
                aPropertyString.c_str() );

        // set the property in the property cell
        mProperties( mPropertyMap[ aPropertyString ] ) = std::move( aProperty );
    }

    //------------------------------------------------------------------------------

    std::shared_ptr< fem::Property >& Constitutive_Model::get_property(
            const std::string& aPropertyString )
    {
        // check that aPropertyString makes sense
        MORIS_ERROR( mPropertyMap.find( aPropertyString ) != mPropertyMap.end(),
                "Constitutive_Model::get_property - CM %s - Unknown aPropertyString : %s \n",
                mName.c_str(),
                aPropertyString.c_str() );

        // get the property in the property cell
        return mProperties( mPropertyMap[ aPropertyString ] );
    }

    //------------------------------------------------------------------------------

    void Constitutive_Model::set_material_model(
            std::shared_ptr< fem::Material_Model > aMaterialModel,
            const std::string&                     aMaterialModelString )
    {
        // check that aMaterialModelString makes sense
        MORIS_ERROR( mMaterialModelMap.find( aMaterialModelString ) != mMaterialModelMap.end(),
                "Constitutive_Model::set_material_model - CM %s - Unknown aMaterialModelString : %s \n",
                mName.c_str(),
                aMaterialModelString.c_str() );

        // set the MM in the MM cell
        mMaterialModels( mMaterialModelMap[ aMaterialModelString ] ) = std::move( aMaterialModel );
    }

    //------------------------------------------------------------------------------

    std::shared_ptr< fem::Material_Model >& Constitutive_Model::get_material_model(
            const std::string& aMaterialModelString )
    {
        // check that aPropertyString makes sense
        MORIS_ERROR( mMaterialModelMap.find( aMaterialModelString ) != mPropertyMap.end(),
                "Constitutive_Model::get_material_model - CM %s - Unknown aMaterialModelString : %s \n",
                mName.c_str(),
                aMaterialModelString.c_str() );

        // get the material model in the material model cell
        return mMaterialModels( mMaterialModelMap[ aMaterialModelString ] );
    }

    //------------------------------------------------------------------------------

    void Constitutive_Model::build_dof_type_map()
    {
        // get number of dof types
        uint tNumDofTypes = mDofTypes.size();

        // determine the max Dof_Type enum
        sint tMaxEnum = 0;
        for ( uint iDOF = 0; iDOF < tNumDofTypes; iDOF++ )
        {
            tMaxEnum = std::max( tMaxEnum, static_cast< int >( mDofTypes( iDOF )( 0 ) ) );
        }
        tMaxEnum++;

        // set map size
        mDofTypeMap.set_size( tMaxEnum, 1, -1 );

        // loop over the dof types
        for ( uint iDOF = 0; iDOF < tNumDofTypes; iDOF++ )
        {
            // fill the dof type map
            mDofTypeMap( static_cast< int >( mDofTypes( iDOF )( 0 ) ), 0 ) = iDOF;
        }
    }

    //------------------------------------------------------------------------------

    void Constitutive_Model::build_global_dof_type_list()
    {
        // get number of dof types
        uint tNumDofTypes = mDofTypes.size();

        // set the size of the dof type list
        uint tCounterMax = tNumDofTypes;

        for ( const std::shared_ptr< Property >& tProperty : mProperties )
        {
            if ( tProperty != nullptr )
            {
                tCounterMax += tProperty->get_dof_type_list().size();
            }
        }
        mGlobalDofTypes.resize( tCounterMax );
        Vector< sint > tCheckList( tCounterMax, -1 );

        // initialize total dof counter
        uint tCounter = 0;

        // get active dof type for constitutive model
        for ( uint iDOF = 0; iDOF < tNumDofTypes; iDOF++ )
        {
            tCheckList( tCounter )      = static_cast< uint >( mDofTypes( iDOF )( 0 ) );
            mGlobalDofTypes( tCounter ) = mDofTypes( iDOF );
            tCounter++;
        }

        for ( const std::shared_ptr< Property >& tProperty : mProperties )
        {
            if ( tProperty != nullptr )
            {
                // get active dof types
                const Vector< Vector< MSI::Dof_Type > >& tActiveDofType =
                        tProperty->get_dof_type_list();

                for ( uint iDOF = 0; iDOF < tActiveDofType.size(); iDOF++ )
                {
                    // check enum is not already in the list
                    bool tCheck = false;
                    for ( uint i = 0; i < tCounter; i++ )
                    {
                        tCheck = tCheck || equal_to( tCheckList( i ), static_cast< uint >( tActiveDofType( iDOF )( 0 ) ) );
                    }

                    // if dof enum not in the list
                    if ( !tCheck )
                    {
                        tCheckList( tCounter )      = static_cast< uint >( tActiveDofType( iDOF )( 0 ) );
                        mGlobalDofTypes( tCounter ) = tActiveDofType( iDOF );
                        tCounter++;
                    }
                }
            }
        }

        // get the number of unique dof type groups, i.e. the number of interpolators
        mGlobalDofTypes.resize( tCounter );

        // number of dof types
        uint tNumGlobalDofTypes = mGlobalDofTypes.size();
        uint tNumDirectDofTypes = mDofTypes.size();

        // set flag for evaluation
        mEnergyDofEval.set_size( tNumGlobalDofTypes, 1, true );
        mEnergyDotDofEval.set_size( tNumGlobalDofTypes, 1, true );
        mGradEnergyDotDofEval.set_size( tNumGlobalDofTypes, 1, true );
        mGradEnergyDofEval.set_size( tNumGlobalDofTypes, 1, true );
        mGradDivFluxDofEval.set_size( tNumGlobalDofTypes, 1, true );
        mTestTractionEval.set_size( tNumDirectDofTypes, 1, true );
        mTestTractionTransEval.set_size( tNumDirectDofTypes, 1, true );
        mdFluxdDofEval.set_size( tNumGlobalDofTypes, 1, true );
        mddivfluxduEval.set_size( tNumGlobalDofTypes, 1, true );
        mdTractiondDofEval.set_size( tNumGlobalDofTypes, 1, true );
        mdTestTractiondDofEval.set_size( tNumDirectDofTypes, tNumGlobalDofTypes, true );
        mdStressdDofEval.set_size( tNumGlobalDofTypes, 1, true );
        mdStraindDofEval.set_size( tNumGlobalDofTypes, 1, true );
        mdTestStraindDofEval.set_size( tNumGlobalDofTypes, 1, true );
        mddivstrainduEval.set_size( tNumGlobalDofTypes, 1, true );
        mdConstdDofEval.set_size( tNumGlobalDofTypes, 1, true );

        // set storage for evaluation
        mEnergyDof.resize( tNumGlobalDofTypes );
        mEnergyDotDof.resize( tNumGlobalDofTypes );
        mGradEnergyDotDof.resize( tNumGlobalDofTypes );
        mGradEnergyDof.resize( tNumGlobalDofTypes );
        mGradDivFluxDof.resize( tNumGlobalDofTypes );
        mTestTraction.resize( tNumDirectDofTypes );
        mTestTractionTrans.resize( tNumDirectDofTypes );
        mdFluxdDof.resize( tNumGlobalDofTypes );
        mddivfluxdu.resize( tNumGlobalDofTypes );
        mdTractiondDof.resize( tNumGlobalDofTypes );
        mdTestTractiondDof.resize( tNumDirectDofTypes );
        for ( uint iDirectDof = 0; iDirectDof < tNumDirectDofTypes; iDirectDof++ )
        {
            mdTestTractiondDof( iDirectDof ).resize( tNumGlobalDofTypes );
        }
        mdStressdDof.resize( tNumGlobalDofTypes );
        mdStraindDof.resize( tNumGlobalDofTypes );
        mdTestStraindDof.resize( tNumGlobalDofTypes );
        mddivstraindu.resize( tNumGlobalDofTypes );
        mdConstdDof.resize( tNumGlobalDofTypes );

        // initialize storage variables specific to child CMs
        this->initialize_spec_storage_vars_and_eval_flags();
    }

    //------------------------------------------------------------------------------

    const Vector< Vector< MSI::Dof_Type > >& Constitutive_Model::get_global_dof_type_list()
    {
        if ( mGlobalDofBuild )
        {
            // build the stabilization parameter global dof type list
            this->build_global_dof_type_list();

            // update build flag
            mGlobalDofBuild = false;
        }

        if ( mGlobalDofMapBuild )
        {
            // build the stabilization parameter global dof type map
            this->build_global_dof_type_map();

            // update build flag
            mGlobalDofMapBuild = false;
        }

        return mGlobalDofTypes;
    }

    //------------------------------------------------------------------------------

    void Constitutive_Model::build_global_dof_type_map()
    {
        if ( mGlobalDofBuild )
        {
            // build the stabilization parameter global dof type list
            this->build_global_dof_type_list();

            // update build flag
            mGlobalDofBuild = false;
        }

        // get number of global dof types
        uint tNumDofTypes = mGlobalDofTypes.size();

        // determine the max Dof_Type enum
        sint tMaxEnum = 0;
        for ( uint iDOF = 0; iDOF < tNumDofTypes; iDOF++ )
        {
            tMaxEnum = std::max( tMaxEnum, static_cast< int >( mGlobalDofTypes( iDOF )( 0 ) ) );
        }
        tMaxEnum++;

        // set the Dof_Type map size
        mGlobalDofTypeMap.set_size( tMaxEnum, 1, -1 );

        // fill the Dof_Type map
        for ( uint iDOF = 0; iDOF < tNumDofTypes; iDOF++ )
        {
            // fill the DoF map
            mGlobalDofTypeMap( static_cast< int >( mGlobalDofTypes( iDOF )( 0 ) ), 0 ) = iDOF;
        }
    }

    //------------------------------------------------------------------------------

    const Matrix< DDSMat >& Constitutive_Model::get_global_dof_type_map()
    {
        if ( mGlobalDofMapBuild )
        {
            // build the stabilization parameter global dof type map
            this->build_global_dof_type_map();

            // update build flag
            mGlobalDofMapBuild = false;
        }

        return mGlobalDofTypeMap;
    }

    //------------------------------------------------------------------------------

    bool Constitutive_Model::check_dof_dependency(
            const Vector< MSI::Dof_Type >& aDofType )
    {
        // set bool for dependency
        bool tDofDependency = false;

        // get dof type index
        uint tDofIndex = static_cast< uint >( aDofType( 0 ) );

        // if aDofType is an active dv type for the constitutive model
        if ( tDofIndex < this->get_global_dof_type_map().numel() && this->get_global_dof_type_map()( tDofIndex ) != -1 )
        {
            // bool is set to true
            tDofDependency = true;
        }

        // return bool for dependency
        return tDofDependency;
    }

    //------------------------------------------------------------------------------

    void Constitutive_Model::set_dv_type_list(
            const Vector< Vector< gen::PDV_Type > >& aDvTypes )
    {
        // set the dv types
        mDvTypes = aDvTypes;

        // build a map for the dv types
        this->build_dv_type_map();
    }

    //------------------------------------------------------------------------------

    void Constitutive_Model::build_dv_type_map()
    {
        // get number of dv types
        uint tNumDvTypes = mDvTypes.size();

        // determine the max Dv_Type enum
        sint tMaxEnum = 0;
        for ( uint iDV = 0; iDV < tNumDvTypes; iDV++ )
        {
            tMaxEnum = std::max( tMaxEnum, static_cast< int >( mDvTypes( iDV )( 0 ) ) );
        }
        tMaxEnum++;

        // set the Dv_Type map size
        mDvTypeMap.set_size( tMaxEnum, 1, -1 );

        // loop over the dv types
        for ( uint iDV = 0; iDV < tNumDvTypes; iDV++ )
        {
            // fill the dv type map
            mDvTypeMap( static_cast< int >( mDvTypes( iDV )( 0 ) ), 0 ) = iDV;
        }
    }

    //------------------------------------------------------------------------------

    void Constitutive_Model::build_global_dv_type_list()
    {
        // get number of dv types
        uint tNumDvTypes = mDvTypes.size();

        // set the size of the dv type list
        uint tCounterMax = tNumDvTypes;

        for ( const std::shared_ptr< Property >& tProperty : mProperties )
        {
            if ( tProperty != nullptr )
            {
                tCounterMax += tProperty->get_dv_type_list().size();
            }
        }
        mGlobalDvTypes.resize( tCounterMax );
        Vector< sint > tCheckList( tCounterMax, -1 );

        // initialize total dv counter
        uint tCounter = 0;

        // get active dv type for constitutive model
        for ( uint iDV = 0; iDV < tNumDvTypes; iDV++ )
        {
            tCheckList( tCounter )     = static_cast< uint >( mDvTypes( iDV )( 0 ) );
            mGlobalDvTypes( tCounter ) = mDvTypes( iDV );
            tCounter++;
        }

        for ( const std::shared_ptr< Property >& tProperty : mProperties )
        {
            if ( tProperty != nullptr )
            {
                // get active dv types
                Vector< Vector< gen::PDV_Type > > tActiveDvType = tProperty->get_dv_type_list();

                for ( uint iDV = 0; iDV < tActiveDvType.size(); iDV++ )
                {
                    // check enum is not already in the list
                    bool tCheck = false;
                    for ( uint i = 0; i < tCounter; i++ )
                    {
                        tCheck = tCheck || equal_to( tCheckList( i ), static_cast< uint >( tActiveDvType( iDV )( 0 ) ) );
                    }

                    // if dof enum not in the list
                    if ( !tCheck )
                    {
                        tCheckList( tCounter )     = static_cast< uint >( tActiveDvType( iDV )( 0 ) );
                        mGlobalDvTypes( tCounter ) = tActiveDvType( iDV );
                        tCounter++;
                    }
                }
            }
        }

        // get the number of unique dv type groups, i.e. the number of interpolators
        mGlobalDvTypes.resize( tCounter );

        // build global dv type map
        this->build_global_dv_type_map();

        // number of dof types
        uint tNumGlobalDvTypes = mGlobalDvTypes.size();
        uint tNumDirectDvTypes = mDvTypes.size();

        // set flag for evaluation
        mdFluxdDvEval.set_size( tNumGlobalDvTypes, 1, true );
        mdTractiondDvEval.set_size( tNumGlobalDvTypes, true );
        mdTestTractiondDvEval.set_size( tNumDirectDvTypes, tNumGlobalDvTypes, true );
        mdStraindDvEval.set_size( tNumGlobalDvTypes, true );
        mdConstdDvEval.set_size( tNumGlobalDvTypes, true );

        // set storage for evaluation
        mdFluxdDv.resize( tNumGlobalDvTypes );
        mdTractiondDv.resize( tNumGlobalDvTypes );
        mdTestTractiondDv.resize( mDvTypes.size() );
        for ( uint iDirectDv = 0; iDirectDv < mDvTypes.size(); iDirectDv++ )
        {
            mdTestTractiondDv( iDirectDv ).resize( tNumGlobalDvTypes );
        }
        mdStraindDv.resize( tNumGlobalDvTypes );
        mdConstdDv.resize( tNumGlobalDvTypes );
    }

    //------------------------------------------------------------------------------

    const Vector< Vector< gen::PDV_Type > >& Constitutive_Model::get_global_dv_type_list()
    {
        if ( mGlobalDvBuild )
        {
            // build the stabilization parameter global dv type list
            this->build_global_dv_type_list();

            // build the stabilization parameter global dv type map
            this->build_global_dv_type_map();

            // update build flag
            mGlobalDvBuild = false;
        }

        return mGlobalDvTypes;
    }

    //------------------------------------------------------------------------------

    void Constitutive_Model::build_global_dv_type_map()
    {
        // get number of global dv types
        uint tNumDvTypes = mGlobalDvTypes.size();

        // determine the max Dv_Type enum
        sint tMaxEnum = 0;
        for ( uint iDOF = 0; iDOF < tNumDvTypes; iDOF++ )
        {
            tMaxEnum = std::max( tMaxEnum, static_cast< int >( mGlobalDvTypes( iDOF )( 0 ) ) );
        }
        tMaxEnum++;

        // set the Dv_Type map size
        mGlobalDvTypeMap.set_size( tMaxEnum, 1, -1 );

        // loop over the dv types
        for ( uint iDV = 0; iDV < tNumDvTypes; iDV++ )
        {
            // fill the dv type map
            mGlobalDvTypeMap( static_cast< int >( mGlobalDvTypes( iDV )( 0 ) ), 0 ) = iDV;
        }
    }

    //------------------------------------------------------------------------------

    bool Constitutive_Model::check_dv_dependency(
            const Vector< gen::PDV_Type >& aDvType )
    {
        // set bool for dependency
        bool tDvDependency = false;

        // get dv type index
        uint tDvIndex = static_cast< uint >( aDvType( 0 ) );

        // if aDvType is an active dv type for the constitutive model
        if ( tDvIndex < mGlobalDvTypeMap.numel() && mGlobalDvTypeMap( tDvIndex ) != -1 )
        {
            // bool is set to true
            tDvDependency = true;
        }
        // return bool for dependency
        return tDvDependency;
    }

    //------------------------------------------------------------------------------

    void Constitutive_Model::set_field_type_list(
            const Vector< Vector< mtk::Field_Type > >& aFieldTypes )
    {
        // set the field types
        mFieldTypes = aFieldTypes;

        // build a map for the field types
        this->build_field_type_map();
    }

    //------------------------------------------------------------------------------

    void Constitutive_Model::build_field_type_map()
    {
        // get number of field types
        uint tNumFieldTypes = mFieldTypes.size();

        // determine the max Dof_Type enum
        sint tMaxEnum = 0;
        for ( uint iField = 0; iField < tNumFieldTypes; iField++ )
        {
            tMaxEnum = std::max( tMaxEnum, static_cast< int >( mFieldTypes( iField )( 0 ) ) );
        }
        tMaxEnum++;

        // set map size
        mFieldTypeMap.set_size( tMaxEnum, 1, -1 );

        // loop over the field types
        for ( uint iField = 0; iField < tNumFieldTypes; iField++ )
        {
            // fill the field type map
            mFieldTypeMap( static_cast< int >( mFieldTypes( iField )( 0 ) ), 0 ) = iField;
        }
    }

    //------------------------------------------------------------------------------

    void Constitutive_Model::build_global_field_type_list()
    {
        // get number of field types
        uint tNumFieldTypes = mFieldTypes.size();

        // set the size of the field type list
        uint tCounterMax = tNumFieldTypes;

        for ( const std::shared_ptr< Property >& tProperty : mProperties )
        {
            if ( tProperty != nullptr )
            {
                tCounterMax += tProperty->get_field_type_list().size();
            }
        }
        mGlobalFieldTypes.resize( tCounterMax );
        Vector< sint > tCheckList( tCounterMax, -1 );

        // initialize total dv counter
        uint tCounter = 0;

        // get active Field type for constitutive model
        for ( uint iField = 0; iField < tNumFieldTypes; iField++ )
        {
            tCheckList( tCounter )        = static_cast< uint >( mFieldTypes( iField )( 0 ) );
            mGlobalFieldTypes( tCounter ) = mFieldTypes( iField );
            tCounter++;
        }

        for ( const std::shared_ptr< Property >& tProperty : mProperties )
        {
            if ( tProperty != nullptr )
            {
                // get active Field types
                Vector< Vector< mtk::Field_Type > > tActiveFieldType = tProperty->get_field_type_list();

                for ( uint iField = 0; iField < tActiveFieldType.size(); iField++ )
                {
                    // check enum is not already in the list
                    bool tCheck = false;
                    for ( uint i = 0; i < tCounter; i++ )
                    {
                        tCheck = tCheck || equal_to( tCheckList( i ), static_cast< uint >( tActiveFieldType( iField )( 0 ) ) );
                    }

                    // if Field enum not in the list
                    if ( !tCheck )
                    {
                        tCheckList( tCounter )        = static_cast< uint >( tActiveFieldType( iField )( 0 ) );
                        mGlobalFieldTypes( tCounter ) = tActiveFieldType( iField );
                        tCounter++;
                    }
                }
            }
        }

        // get the number of unique Field type groups, i.e. the number of interpolators
        mGlobalFieldTypes.resize( tCounter );

        //            // build global Field type map
        //            this->build_global_field_type_map();
    }

    //------------------------------------------------------------------------------

    const Vector< Vector< mtk::Field_Type > >& Constitutive_Model::get_global_field_type_list()
    {
        if ( mGlobalFieldBuild )
        {
            // build the stabilization parameter global field type list
            this->build_global_field_type_list();

            // update build flag
            mGlobalFieldBuild = false;
        }

        if ( mGlobalFieldMapBuild )
        {
            // build the stabilization parameter global dv type map
            this->build_global_field_type_map();

            // update build flag
            mGlobalFieldMapBuild = false;
        }

        return mGlobalFieldTypes;
    }

    //------------------------------------------------------------------------------

    void Constitutive_Model::build_global_field_type_map()
    {
        if ( mGlobalFieldBuild )
        {
            // build the stabilization parameter global dof type list
            this->build_global_field_type_list();

            // update build flag
            mGlobalFieldBuild = false;
        }

        // get number of global dof types
        uint tNumFieldTypes = mGlobalFieldTypes.size();

        // determine the max Field_Type enum
        sint tMaxEnum = 0;
        for ( uint iField = 0; iField < tNumFieldTypes; iField++ )
        {
            tMaxEnum = std::max( tMaxEnum, static_cast< int >( mGlobalFieldTypes( iField )( 0 ) ) );
        }
        tMaxEnum++;

        // set the Field_Type map size
        mGlobalFieldTypeMap.set_size( tMaxEnum, 1, -1 );

        // fill the Field_Type map
        for ( uint iField = 0; iField < tNumFieldTypes; iField++ )
        {
            // fill the Field map
            mGlobalFieldTypeMap( static_cast< int >( mGlobalFieldTypes( iField )( 0 ) ), 0 ) = iField;
        }
    }

    //------------------------------------------------------------------------------

    const Matrix< DDSMat >& Constitutive_Model::get_global_field_type_map()
    {
        if ( mGlobalFieldMapBuild )
        {
            // build the global field type map
            this->build_global_field_type_map();

            // update build flag
            mGlobalFieldMapBuild = false;
        }

        return mGlobalFieldTypeMap;
    }

    //------------------------------------------------------------------------------

    bool Constitutive_Model::check_field_dependency(
            const Vector< mtk::Field_Type >& aFieldType )
    {
        // set bool for dependency
        bool tFieldDependency = false;

        // get dof type index
        uint tFieldIndex = static_cast< uint >( aFieldType( 0 ) );

        // if aDofType is an active dv type for the constitutive model
        if ( tFieldIndex < this->get_global_field_type_map().numel() && this->get_global_field_type_map()( tFieldIndex ) != -1 )
        {
            // bool is set to true
            tFieldDependency = true;
        }

        // return bool for dependency
        return tFieldDependency;
    }

    //------------------------------------------------------------------------------

    void Constitutive_Model::set_field_interpolator_manager(
            Field_Interpolator_Manager* aFieldInterpolatorManager )
    {
        // set the field interpolator manager for the constitutive model
        mFIManager = aFieldInterpolatorManager;

        // loop over the underlying properties
        for ( const std::shared_ptr< Property >& tProp : this->get_properties() )
        {
            if ( tProp != nullptr )
            {
                // set the field interpolator manager for the property
                tProp->set_field_interpolator_manager( mFIManager );
            }
        }

        // loop over the underlying material models
        for ( const std::shared_ptr< Material_Model >& tMM : this->get_material_models() )
        {
            if ( tMM != nullptr )
            {
                // set the field interpolator manager for the property
                tMM->set_field_interpolator_manager( mFIManager );
            }
        }
    }

    //------------------------------------------------------------------------------

    void Constitutive_Model::get_non_unique_dof_types(
            Vector< MSI::Dof_Type >& aDofTypes )
    {
        // initialize dof counter
        uint tCounter = 0;

        // loop over direct dof dependencies
        for ( uint iDOF = 0; iDOF < mDofTypes.size(); iDOF++ )
        {
            // update counter
            tCounter += mDofTypes( iDOF ).size();
        }

        // loop over properties
        for ( const std::shared_ptr< Property >& tProperty : mProperties )
        {
            if ( tProperty != nullptr )
            {
                // get property dof type list
                const Vector< Vector< MSI::Dof_Type > >& tActiveDofType =
                        tProperty->get_dof_type_list();

                // loop over property dof types
                for ( uint iDOF = 0; iDOF < tActiveDofType.size(); iDOF++ )
                {
                    // update counter
                    tCounter += tActiveDofType( iDOF ).size();
                }
            }
        }

        // loop over material models
        for ( const std::shared_ptr< Material_Model >& tMM : mMaterialModels )
        {
            if ( tMM != nullptr )
            {
                // get MM dof type list
                const Vector< Vector< MSI::Dof_Type > >& tActiveDofType =
                        tMM->get_dof_type_list();

                // loop over MM dof types
                for ( uint iDOF = 0; iDOF < tActiveDofType.size(); iDOF++ )
                {
                    // update counter
                    tCounter += tActiveDofType( iDOF ).size();
                }
            }
        }

        // reserve memory for the non unique dof type list
        aDofTypes.reserve( tCounter );

        // loop over direct dof dependencies
        for ( uint iDOF = 0; iDOF < mDofTypes.size(); iDOF++ )
        {
            // populate the dof type list
            aDofTypes.append( mDofTypes( iDOF ) );
        }

        // loop over the properties
        for ( const std::shared_ptr< Property >& tProperty : mProperties )
        {
            if ( tProperty != nullptr )
            {
                // get property dof type list
                const Vector< Vector< MSI::Dof_Type > >& tActiveDofType =
                        tProperty->get_dof_type_list();

                // loop over property dof types
                for ( uint iDOF = 0; iDOF < tActiveDofType.size(); iDOF++ )
                {
                    // populate te dof type list
                    aDofTypes.append( tActiveDofType( iDOF ) );
                }
            }
        }

        // loop over the material models
        for ( const std::shared_ptr< Material_Model >& tMM : mMaterialModels )
        {
            if ( tMM != nullptr )
            {
                // get MM dof type list
                const Vector< Vector< MSI::Dof_Type > >& tActiveDofType =
                        tMM->get_dof_type_list();

                // loop over MM dof types
                for ( uint iDOF = 0; iDOF < tActiveDofType.size(); iDOF++ )
                {
                    // populate te dof type list
                    aDofTypes.append( tActiveDofType( iDOF ) );
                }
            }
        }
    }

    //------------------------------------------------------------------------------

    void Constitutive_Model::get_non_unique_dof_dv_and_field_types(
            Vector< MSI::Dof_Type >&   aDofTypes,
            Vector< gen::PDV_Type >&   aDvTypes,
            Vector< mtk::Field_Type >& aFieldTypes )
    {
        // initialize dof counter
        uint tDofCounter   = 0;
        uint tDvCounter    = 0;
        uint tFieldCounter = 0;

        // loop over direct dof dependencies
        for ( uint iDof = 0; iDof < mDofTypes.size(); iDof++ )
        {
            // update counter
            tDofCounter += mDofTypes( iDof ).size();
        }

        // loop over direct dv dependencies
        for ( uint iDv = 0; iDv < mDvTypes.size(); iDv++ )
        {
            // update counter
            tDvCounter += mDvTypes( iDv ).size();
        }

        // loop over direct field dependencies
        for ( uint iField = 0; iField < mFieldTypes.size(); iField++ )
        {
            // update counter
            tFieldCounter += mFieldTypes( iField ).size();
        }

        // loop over properties
        for ( const std::shared_ptr< Property >& tProperty : mProperties )
        {
            if ( tProperty != nullptr )
            {
                // get property dof type list
                Vector< MSI::Dof_Type >   tActiveDofTypes;
                Vector< gen::PDV_Type >   tActiveDvTypes;
                Vector< mtk::Field_Type > tActiveFieldTypes;
                tProperty->get_non_unique_dof_dv_and_field_types(
                        tActiveDofTypes,
                        tActiveDvTypes,
                        tActiveFieldTypes );

                // update counter
                tDofCounter += tActiveDofTypes.size();
                tDvCounter += tActiveDvTypes.size();
                tFieldCounter += tActiveDvTypes.size();
            }
        }

        // loop over material models
        for ( const std::shared_ptr< Material_Model >& tMM : mMaterialModels )
        {
            if ( tMM != nullptr )
            {
                // get MM dof type list
                Vector< MSI::Dof_Type > tActiveDofTypes;

                tMM->get_non_unique_dof_types( tActiveDofTypes );

                // update counter
                tDofCounter += tActiveDofTypes.size();
            }
        }

        // reserve memory for the non unique dof and dv types
        aDofTypes.reserve( tDofCounter );
        aDvTypes.reserve( tDvCounter );
        aFieldTypes.reserve( tFieldCounter );

        // loop over direct dof dependencies
        for ( uint iDof = 0; iDof < mDofTypes.size(); iDof++ )
        {
            // populate the dof type list
            aDofTypes.append( mDofTypes( iDof ) );
        }

        // loop over direct dv dependencies
        for ( uint iDv = 0; iDv < mDvTypes.size(); iDv++ )
        {
            // populate the dv type list
            aDvTypes.append( mDvTypes( iDv ) );
        }

        // loop over direct field dependencies
        for ( uint iField = 0; iField < mFieldTypes.size(); iField++ )
        {
            // populate the dv type list
            aFieldTypes.append( mFieldTypes( iField ) );
        }

        // loop over the properties
        for ( const std::shared_ptr< Property >& tProperty : mProperties )
        {
            if ( tProperty != nullptr )
            {
                // get property dof and dv type list
                Vector< MSI::Dof_Type >   tActiveDofTypes;
                Vector< gen::PDV_Type >   tActiveDvTypes;
                Vector< mtk::Field_Type > tActiveFieldTypes;

                tProperty->get_non_unique_dof_dv_and_field_types(
                        tActiveDofTypes,
                        tActiveDvTypes,
                        tActiveFieldTypes );

                // populate the dof and dv type lists
                aDofTypes.append( tActiveDofTypes );
                aDvTypes.append( tActiveDvTypes );
                aFieldTypes.append( tActiveFieldTypes );
            }
        }

        // loop over the MMs
        for ( const std::shared_ptr< Material_Model >& tMM : mMaterialModels )
        {
            if ( tMM != nullptr )
            {
                // get MM dof and dv type list
                Vector< MSI::Dof_Type > tActiveDofTypes;

                tMM->get_non_unique_dof_types( tActiveDofTypes );

                // populate the dof type lists
                aDofTypes.append( tActiveDofTypes );
            }
        }
    }

    //------------------------------------------------------------------------------

<<<<<<< HEAD
        void
        Constitutive_Model::eval_derivative_FD(
                enum CM_Request_Type                aCMRequestType,
                Matrix< DDRMat >&                   aDerivativeFD,
                const Vector< MSI::Dof_Type >& aDofTypes,
                real                                aPerturbation,
                const Vector< MSI::Dof_Type >& aTestDofTypes,
                const Matrix< DDRMat >&             aNormal,
                const Matrix< DDRMat >&             aJump,
                fem::FDScheme_Type                  aFDSchemeType,
                enum CM_Function_Type               aCMFunctionType )
        {
            // check requested derivative
            MORIS_ERROR( aCMRequestType != CM_Request_Type::END_CM_REQUEST_TYPE,
                    "Constitutive_Model::eval_derivative_FD - aCMRequestType needs to be defined." );
=======
    void
    Constitutive_Model::eval_derivative_FD(
            enum CM_Request_Type           aCMRequestType,
            Matrix< DDRMat >&              aDerivativeFD,
            const Vector< MSI::Dof_Type >& aDofTypes,
            real                           aPerturbation,
            const Vector< MSI::Dof_Type >& aTestDofTypes,
            const Matrix< DDRMat >&        aNormal,
            const Matrix< DDRMat >&        aJump,
            fem::FDScheme_Type             aFDSchemeType,
            enum CM_Function_Type          aCMFunctionType )
    {
        // check requested derivative
        MORIS_ERROR( aCMRequestType != CM_Request_Type::UNDEFINED,
                "Constitutive_Model::eval_derivative_FD - aCMRequestType needs to be defined." );
>>>>>>> 41897dc1

        // get the FD scheme info
        Vector< Vector< real > > tFDScheme;
        fd_scheme( aFDSchemeType, tFDScheme );
        uint tNumPoints = tFDScheme( 0 ).size();

        // get the field interpolator for type
        Field_Interpolator* tFI = mFIManager->get_field_interpolators_for_type( aDofTypes( 0 ) );

        // get number of coefficients, fields and bases for the considered FI
        uint tDerNumDof    = tFI->get_number_of_space_time_coefficients();
        uint tDerNumBases  = tFI->get_number_of_space_time_bases();
        uint tDerNumFields = tFI->get_number_of_fields();

        // reset properties
        this->reset_eval_flags();

        // evaluate unperturbed value
        const Matrix< DDRMat >& tUnperturbed = this->select_derivative_FD(
                aCMRequestType,
                aTestDofTypes,
                aNormal,
                aJump,
                aCMFunctionType );

        // set size for derivative
        aDerivativeFD.set_size( tUnperturbed.n_rows(), tDerNumDof, 0.0 );

        // coefficients for dof type wrt which derivative is computed
        Matrix< DDRMat > tCoeff = tFI->get_coeff();

        // initialize dof counter
        uint tDofCounter = 0;

        // loop over coefficients columns
        for ( uint iCoeffCol = 0; iCoeffCol < tDerNumFields; iCoeffCol++ )
        {
            // loop over coefficients rows
            for ( uint iCoeffRow = 0; iCoeffRow < tDerNumBases; iCoeffRow++ )
            {
                // compute the perturbation absolute value
                real tDeltaH = aPerturbation * tCoeff( iCoeffRow, iCoeffCol );

                // check that perturbation is not zero
                if ( std::abs( tDeltaH ) < 1e-12 )
                {
                    tDeltaH = aPerturbation;
                }

                // set starting point for FD
                uint tStartPoint = 0;

                // if backward or forward add unperturbed contribution
                if ( ( aFDSchemeType == fem::FDScheme_Type::POINT_1_BACKWARD ) || ( aFDSchemeType == fem::FDScheme_Type::POINT_1_FORWARD ) )
                {
                    // add unperturbed contribution to derivative
                    aDerivativeFD.get_column( tDofCounter ) +=
                            tFDScheme( 1 )( 0 ) * tUnperturbed / ( tFDScheme( 2 )( 0 ) * tDeltaH );

                    // skip first point in FD
                    tStartPoint = 1;
                }

                // loop over the points for FD
                for ( uint iPoint = tStartPoint; iPoint < tNumPoints; iPoint++ )
                {
                    // reset the perturbed coefficients
                    Matrix< DDRMat > tCoeffPert = tCoeff;

                    // perturb the coefficient
                    tCoeffPert( iCoeffRow, iCoeffCol ) += tFDScheme( 0 )( iPoint ) * tDeltaH;

                    // set the perturbed coefficients to FI
                    tFI->set_coeff( tCoeffPert );

                    // reset properties
                    this->reset_eval_flags();

                    // assemble the jacobian
                    aDerivativeFD.get_column( tDofCounter ) +=
                            tFDScheme( 1 )( iPoint ) * this->select_derivative_FD( aCMRequestType, aTestDofTypes, aNormal, aJump, aCMFunctionType ) / ( tFDScheme( 2 )( 0 ) * tDeltaH );
                }
                // update dof counter
                tDofCounter++;
            }
        }
        // reset the coefficients values
        tFI->set_coeff( tCoeff );

        // set value to storage
        this->set_derivative_FD(
                aCMRequestType,
                aDerivativeFD,
                aDofTypes,
                aTestDofTypes,
                aCMFunctionType );
    }

    /**
     * select derivative wrt to a dof type
     * @param[ out ] aCMRequestType
     */
    const Matrix< DDRMat >&
    Constitutive_Model::select_derivative_FD(
            enum CM_Request_Type           aCMRequestType,
            const Vector< MSI::Dof_Type >& aTestDofTypes,
            const Matrix< DDRMat >&        aNormal,
            const Matrix< DDRMat >&        aJump,
            enum CM_Function_Type          aCMFunctionType )
    {
        switch ( aCMRequestType )
        {
            case CM_Request_Type::STRAIN:
            {
                return this->strain( aCMFunctionType );
                break;
            }
            case CM_Request_Type::FLUX:
            {
                return this->flux( aCMFunctionType );
                break;
            }
            case CM_Request_Type::TRACTION:
            {
                return this->traction( aNormal, aCMFunctionType );
                break;
            }
            case CM_Request_Type::TEST_TRACTION:
            {
                mTraction = this->testTraction_trans( aNormal, aTestDofTypes, aCMFunctionType ) * aJump;
                return mTraction;
                break;
            }
            default:
                MORIS_ERROR( false, "Constitutive_Model::select_derivative_FD: aCMRequestType undefined" );
                return this->strain( aCMFunctionType );
        }
    }

    void
    Constitutive_Model::set_derivative_FD(
            enum CM_Request_Type           aCMRequestType,
            Matrix< DDRMat >&              aDerivativeFD,
            const Vector< MSI::Dof_Type >& aDofTypes,
            const Vector< MSI::Dof_Type >& aTestDofTypes,
            enum CM_Function_Type          aCMFunctionType )
    {
        // get the dof index
        uint tDofIndex = mGlobalDofTypeMap( static_cast< uint >( aDofTypes( 0 ) ) );

        switch ( aCMRequestType )
        {
            case CM_Request_Type::STRAIN:
            {
                // set value to storage
                mdStraindDof( tDofIndex ) = aDerivativeFD;
                break;
            }
            case CM_Request_Type::FLUX:
            {
                // set value to storage
                mdFluxdDof( tDofIndex ) = aDerivativeFD;
                break;
            }
            case CM_Request_Type::TRACTION:
            {
                // set value to storage
                mdTractiondDof( tDofIndex ) = aDerivativeFD;
                break;
            }
            case CM_Request_Type::TEST_TRACTION:
            {
                // get the test dof index
                uint tTestDofIndex = mDofTypeMap( static_cast< uint >( aTestDofTypes( 0 ) ) );

                // set value to storage
                mdTestTractiondDof( tTestDofIndex )( tDofIndex ) = aDerivativeFD;
                break;
            }
            default:
                MORIS_ERROR( false, "Constitutive_Model::set_derivative_FD: aCMRequestType undefined" );
        }
    }

    //------------------------------------------------------------------------------

    void Constitutive_Model::eval_dFluxdDOF_FD(
            const Vector< MSI::Dof_Type >& aDofTypes,
            Matrix< DDRMat >&              adFluxdDOF_FD,
            real                           aPerturbation,
            fem::FDScheme_Type             aFDSchemeType,
            enum CM_Function_Type          aCMFunctionType )
    {
        // get the FD scheme info
        Vector< Vector< real > > tFDScheme;
        fd_scheme( aFDSchemeType, tFDScheme );
        uint tNumPoints = tFDScheme( 0 ).size();

        // get the derivative dof type index
        uint tDofIndex = mGlobalDofTypeMap( static_cast< uint >( aDofTypes( 0 ) ) );

        // get the field interpolator for type
        Field_Interpolator* tFI = mFIManager->get_field_interpolators_for_type( aDofTypes( 0 ) );

        // get number of coefficients, fields and bases for the considered FI
        uint tDerNumDof    = tFI->get_number_of_space_time_coefficients();
        uint tDerNumBases  = tFI->get_number_of_space_time_bases();
        uint tDerNumFields = tFI->get_number_of_fields();

        // evaluate unperturbed flux
        Matrix< DDRMat > tFlux = this->flux( aCMFunctionType );

        // set size for derivative
        adFluxdDOF_FD.set_size( tFlux.n_rows(), tDerNumDof, 0.0 );

        // coefficients for dof type wrt which derivative is computed
        Matrix< DDRMat > tCoeff = tFI->get_coeff();

        // initialize dof counter
        uint tDofCounter = 0;

        // loop over coefficients columns
        for ( uint iCoeffCol = 0; iCoeffCol < tDerNumFields; iCoeffCol++ )
        {
            // loop over coefficients rows
            for ( uint iCoeffRow = 0; iCoeffRow < tDerNumBases; iCoeffRow++ )
            {
                // compute the perturbation absolute value
                real tDeltaH = aPerturbation * tCoeff( iCoeffRow, iCoeffCol );

                // check that perturbation is not zero
                if ( std::abs( tDeltaH ) < 1e-12 )
                {
                    tDeltaH = aPerturbation;
                }

                // set starting point for FD
                uint tStartPoint = 0;

                // if backward or forward add unperturbed contribution
                if ( ( aFDSchemeType == fem::FDScheme_Type::POINT_1_BACKWARD ) || ( aFDSchemeType == fem::FDScheme_Type::POINT_1_FORWARD ) )
                {
                    // add unperturbed flux contribution to dfluxdu
                    adFluxdDOF_FD.get_column( tDofCounter ) +=
                            tFDScheme( 1 )( 0 ) * tFlux / ( tFDScheme( 2 )( 0 ) * tDeltaH );

                    // skip first point in FD
                    tStartPoint = 1;
                }

                // loop over the points for FD
                for ( uint iPoint = tStartPoint; iPoint < tNumPoints; iPoint++ )
                {
                    // reset the perturbed coefficients
                    Matrix< DDRMat > tCoeffPert = tCoeff;

                    // perturb the coefficient
                    tCoeffPert( iCoeffRow, iCoeffCol ) += tFDScheme( 0 )( iPoint ) * tDeltaH;

                    // set the perturbed coefficients to FI
                    tFI->set_coeff( tCoeffPert );

                    // reset properties
                    this->reset_eval_flags();

                    // assemble the jacobian
                    adFluxdDOF_FD.get_column( tDofCounter ) +=
                            tFDScheme( 1 )( iPoint ) * this->flux( aCMFunctionType ) / ( tFDScheme( 2 )( 0 ) * tDeltaH );
                }
                // update dof counter
                tDofCounter++;
            }
        }
        // reset the coefficients values
        tFI->set_coeff( tCoeff );

        // set value to storage
        mdFluxdDof( tDofIndex ) = adFluxdDOF_FD;
    }

    //------------------------------------------------------------------------------

    void Constitutive_Model::eval_dtractiondu_FD(
            const Vector< MSI::Dof_Type >& aDofTypes,
            Matrix< DDRMat >&              adtractiondu_FD,
            real                           aPerturbation,
            Matrix< DDRMat >&              aNormal,
            fem::FDScheme_Type             aFDSchemeType,
            enum CM_Function_Type          aCMFunctionType )
    {
        // get the FD scheme info
        Vector< Vector< real > > tFDScheme;
        fd_scheme( aFDSchemeType, tFDScheme );
        uint tNumPoints = tFDScheme( 0 ).size();

        // get the derivative dof type index
        uint tDofIndex = mGlobalDofTypeMap( static_cast< uint >( aDofTypes( 0 ) ) );

        // get the field interpolator for type
        Field_Interpolator* tFIDerivative =
                mFIManager->get_field_interpolators_for_type( aDofTypes( 0 ) );

        // get number of coefficients, fields and bases for the considered FI
        uint tDerNumDof    = tFIDerivative->get_number_of_space_time_coefficients();
        uint tDerNumBases  = tFIDerivative->get_number_of_space_time_bases();
        uint tDerNumFields = tFIDerivative->get_number_of_fields();

        // compute unperturbed traction
        Matrix< DDRMat > tTraction = this->traction( aNormal, aCMFunctionType );

        // set size for derivative
        adtractiondu_FD.set_size( tTraction.n_rows(), tDerNumDof, 0.0 );

        // coefficients for dof type wrt which derivative is computed
        Matrix< DDRMat > tCoeff = tFIDerivative->get_coeff();

        // initialize dof counter
        uint tDofCounter = 0;

        // loop over coefficients columns
        for ( uint iCoeffCol = 0; iCoeffCol < tDerNumFields; iCoeffCol++ )
        {
            // loop over coefficients rows
            for ( uint iCoeffRow = 0; iCoeffRow < tDerNumBases; iCoeffRow++ )
            {
                // compute the perturbation value
                real tDeltaH = aPerturbation * tCoeff( iCoeffRow, iCoeffCol );

                // check that perturbation is not zero
                if ( std::abs( tDeltaH ) < 1e-12 )
                {
                    tDeltaH = aPerturbation;
                }

                // set starting point for FD
                uint tStartPoint = 0;

                // if backward or forward add unperturbed contribution
                if ( ( aFDSchemeType == fem::FDScheme_Type::POINT_1_BACKWARD ) || ( aFDSchemeType == fem::FDScheme_Type::POINT_1_FORWARD ) )
                {
                    // add unperturbed traction contribution to dtractiondu
                    adtractiondu_FD.get_column( tDofCounter ) +=
                            tFDScheme( 1 )( 0 ) * tTraction / ( tFDScheme( 2 )( 0 ) * tDeltaH );

                    // skip first point in FD
                    tStartPoint = 1;
                }

                // loop over the points for FD
                for ( uint iPoint = tStartPoint; iPoint < tNumPoints; iPoint++ )
                {
                    // reset the perturbed coefficients
                    Matrix< DDRMat > tCoeffPert = tCoeff;

                    // perturb the coefficient
                    tCoeffPert( iCoeffRow, iCoeffCol ) += tFDScheme( 0 )( iPoint ) * tDeltaH;

                    // set the perturbed coefficients to FI
                    tFIDerivative->set_coeff( tCoeffPert );

                    // reset properties
                    this->reset_eval_flags();

                    // add contribution of point to dtractiondu
                    adtractiondu_FD.get_column( tDofCounter ) +=
                            tFDScheme( 1 )( iPoint ) * this->traction( aNormal, aCMFunctionType ) / ( tFDScheme( 2 )( 0 ) * tDeltaH );
                }
                // update dof counter
                tDofCounter++;
            }
        }
        // reset the coefficients values
        tFIDerivative->set_coeff( tCoeff );

        // set value for storage
        mdTractiondDof( tDofIndex ) = adtractiondu_FD;
    }

    //------------------------------------------------------------------------------

    void Constitutive_Model::eval_dtesttractiondu_FD(
            const Vector< MSI::Dof_Type >& aDofTypes,
            const Vector< MSI::Dof_Type >& aTestDofTypes,
            Matrix< DDRMat >&              adtesttractiondu_FD,
            real                           aPerturbation,
            const Matrix< DDRMat >&        aNormal,
            const Matrix< DDRMat >&        aJump,
            fem::FDScheme_Type             aFDSchemeType,
            enum CM_Function_Type          aCMFunctionType )
    {
        // get the FD scheme info
        Vector< Vector< real > > tFDScheme;
        fd_scheme( aFDSchemeType, tFDScheme );
        uint tNumPoints = tFDScheme( 0 ).size();

        // get the test dof index
        uint tTestDofIndex = mDofTypeMap( static_cast< uint >( aTestDofTypes( 0 ) ) );

        // get the derivative dof index
        uint tDofIndex = mGlobalDofTypeMap( static_cast< uint >( aDofTypes( 0 ) ) );

        // get the field interpolator for type
        Field_Interpolator* tFIDerivative =
                mFIManager->get_field_interpolators_for_type( aDofTypes( 0 ) );

        // get number of coefficients, fields and bases for the considered FI
        uint tDerNumDof    = tFIDerivative->get_number_of_space_time_coefficients();
        uint tDerNumBases  = tFIDerivative->get_number_of_space_time_bases();
        uint tDerNumFields = tFIDerivative->get_number_of_fields();

        // compute unperturbed test traction
        Matrix< DDRMat > tUnperturbedTestTraction =
                trans( this->testTraction( aNormal, aTestDofTypes, aCMFunctionType ) ) * aJump;
        adtesttractiondu_FD.set_size(
                tUnperturbedTestTraction.n_rows(),
                tDerNumDof,
                0.0 );

        // coefficients for dof type wrt which derivative is computed
        Matrix< DDRMat > tCoeff = tFIDerivative->get_coeff();

        // initialize dof counter
        uint tDofCounter = 0;

        // loop over coefficients columns
        for ( uint iCoeffCol = 0; iCoeffCol < tDerNumFields; iCoeffCol++ )
        {
            // loop over coefficients rows
            for ( uint iCoeffRow = 0; iCoeffRow < tDerNumBases; iCoeffRow++ )
            {
                // compute the perturbation absolute value
                real tDeltaH = aPerturbation * tCoeff( iCoeffRow, iCoeffCol );

                // check that perturbation is not zero
                if ( std::abs( tDeltaH ) < 1e-12 )
                {
                    tDeltaH = aPerturbation;
                }

                // set starting point for FD
                uint tStartPoint = 0;

                // if backward or forward add unperturbed contribution
                if ( ( aFDSchemeType == fem::FDScheme_Type::POINT_1_BACKWARD ) || ( aFDSchemeType == fem::FDScheme_Type::POINT_1_FORWARD ) )
                {
                    // add unperturbed test traction contribution to dtesttractiondu
                    adtesttractiondu_FD.get_column( tDofCounter ) +=
                            tFDScheme( 1 )( 0 ) * tUnperturbedTestTraction / ( tFDScheme( 2 )( 0 ) * tDeltaH );

                    // skip first point in FD
                    tStartPoint = 1;
                }

                // loop over the points for FD
                for ( uint iPoint = tStartPoint; iPoint < tNumPoints; iPoint++ )
                {
                    // reset the perturbed coefficients
                    Matrix< DDRMat > tCoeffPert = tCoeff;

                    // perturb the coefficient
                    tCoeffPert( iCoeffRow, iCoeffCol ) += tFDScheme( 0 )( iPoint ) * tDeltaH;

                    // set the perturbed coefficients to FI
                    tFIDerivative->set_coeff( tCoeffPert );

                    // reset properties
                    this->reset_eval_flags();

                    // add unperturbed test traction contribution to dtesttractiondu
                    adtesttractiondu_FD.get_column( tDofCounter ) +=
                            tFDScheme( 1 )( iPoint ) * trans( this->testTraction( aNormal, aTestDofTypes, aCMFunctionType ) ) * aJump / ( tFDScheme( 2 )( 0 ) * tDeltaH );
                }
                // update dof counter
                tDofCounter++;
            }
        }
        // reset the coefficients values
        tFIDerivative->set_coeff( tCoeff );

        // set value for storage
        mdTestTractiondDof( tTestDofIndex )( tDofIndex ) = adtesttractiondu_FD;
    }

    //------------------------------------------------------------------------------

    void Constitutive_Model::eval_dtesttractiondu_FD(
            const Vector< MSI::Dof_Type >& aDofTypes,
            const Vector< MSI::Dof_Type >& aTestDofTypes,
            Matrix< DDRMat >&              adtesttractiondu_FD,
            real                           aPerturbation,
            const Matrix< DDRMat >&        aNormal,
            fem::FDScheme_Type             aFDSchemeType,
            enum CM_Function_Type          aCMFunctionType )
    {
        // get the FD scheme info
        Vector< Vector< real > > tFDScheme;
        fd_scheme( aFDSchemeType, tFDScheme );
        uint tNumPoints = tFDScheme( 0 ).size();

        // get the test dof index
        uint tTestDofIndex = mDofTypeMap( static_cast< uint >( aTestDofTypes( 0 ) ) );

        // get the derivative dof index
        uint tDofIndex = mGlobalDofTypeMap( static_cast< uint >( aDofTypes( 0 ) ) );

        // get the field interpolator for type
        Field_Interpolator* tFIDerivative =
                mFIManager->get_field_interpolators_for_type( aDofTypes( 0 ) );

        // get number of coefficients, fields and bases for the considered FI
        uint tDerNumDof    = tFIDerivative->get_number_of_space_time_coefficients();
        uint tDerNumBases  = tFIDerivative->get_number_of_space_time_bases();
        uint tDerNumFields = tFIDerivative->get_number_of_fields();

        // compute unperturbed test traction
        Matrix< DDRMat > tUnperturbedTestTraction =
                this->testTraction( aNormal, aTestDofTypes, aCMFunctionType );
        adtesttractiondu_FD.set_size(
                tUnperturbedTestTraction.n_rows(),
                tDerNumDof,
                0.0 );

        // coefficients for dof type wrt which derivative is computed
        Matrix< DDRMat > tCoeff = tFIDerivative->get_coeff();

        // initialize dof counter
        uint tDofCounter = 0;

        // loop over coefficients columns
        for ( uint iCoeffCol = 0; iCoeffCol < tDerNumFields; iCoeffCol++ )
        {
            // loop over coefficients rows
            for ( uint iCoeffRow = 0; iCoeffRow < tDerNumBases; iCoeffRow++ )
            {
                // compute the perturbation absolute value
                real tDeltaH = aPerturbation * tCoeff( iCoeffRow, iCoeffCol );

                // check that perturbation is not zero
                if ( std::abs( tDeltaH ) < 1e-12 )
                {
                    tDeltaH = aPerturbation;
                }

                // set starting point for FD
                uint tStartPoint = 0;

                // if backward or forward add unperturbed contribution
                if ( ( aFDSchemeType == fem::FDScheme_Type::POINT_1_BACKWARD ) || ( aFDSchemeType == fem::FDScheme_Type::POINT_1_FORWARD ) )
                {
                    // add unperturbed test traction contribution to dtesttractiondu
                    adtesttractiondu_FD.get_column( tDofCounter ) +=
                            tFDScheme( 1 )( 0 ) * tUnperturbedTestTraction / ( tFDScheme( 2 )( 0 ) * tDeltaH );

                    // skip first point in FD
                    tStartPoint = 1;
                }

                // loop over the points for FD
                for ( uint iPoint = tStartPoint; iPoint < tNumPoints; iPoint++ )
                {
                    // reset the perturbed coefficients
                    Matrix< DDRMat > tCoeffPert = tCoeff;

                    // perturb the coefficient
                    tCoeffPert( iCoeffRow, iCoeffCol ) += tFDScheme( 0 )( iPoint ) * tDeltaH;

                    // set the perturbed coefficients to FI
                    tFIDerivative->set_coeff( tCoeffPert );

                    // reset properties
                    this->reset_eval_flags();

                    // add unperturbed test traction contribution to dtesttractiondu
                    adtesttractiondu_FD.get_column( tDofCounter ) +=
                            tFDScheme( 1 )( iPoint ) * this->testTraction( aNormal, aTestDofTypes, aCMFunctionType ) / ( tFDScheme( 2 )( 0 ) * tDeltaH );
                }
                // update dof counter
                tDofCounter++;
            }
        }
        // reset the coefficients values
        tFIDerivative->set_coeff( tCoeff );

        // set value for storage
        mdTestTractiondDof( tTestDofIndex )( tDofIndex ) = adtesttractiondu_FD;
    }

    //------------------------------------------------------------------------------

    void Constitutive_Model::eval_ddivfluxdu_FD(
            const Vector< MSI::Dof_Type >& aDofTypes,
            Matrix< DDRMat >&              addivfluxdu_FD,
            real                           aPerturbation,
            fem::FDScheme_Type             aFDSchemeType,
            enum CM_Function_Type          aCMFunctionType )
    {
        // get the FD scheme info
        Vector< Vector< real > > tFDScheme;
        fd_scheme( aFDSchemeType, tFDScheme );
        uint tNumPoints = tFDScheme( 0 ).size();

        // get the derivative dof type index
        uint tDofIndex = mGlobalDofTypeMap( static_cast< uint >( aDofTypes( 0 ) ) );

        // get the field interpolator for type
        Field_Interpolator* tFIDerivative =
                mFIManager->get_field_interpolators_for_type( aDofTypes( 0 ) );

        // get number of coefficients, fields and bases for the considered FI
        uint tDerNumDof    = tFIDerivative->get_number_of_space_time_coefficients();
        uint tDerNumBases  = tFIDerivative->get_number_of_space_time_bases();
        uint tDerNumFields = tFIDerivative->get_number_of_fields();

        // compute unperturbed divflux
        Matrix< DDRMat > tDivFlux = this->divflux( aCMFunctionType );

        // set size for derivative
        addivfluxdu_FD.set_size( tDivFlux.n_rows(), tDerNumDof, 0.0 );

        // coefficients for dof type wrt which derivative is computed
        Matrix< DDRMat > tCoeff = tFIDerivative->get_coeff();

        // initialize dof counter
        uint tDofCounter = 0;

        // loop over coefficients columns
        for ( uint iCoeffCol = 0; iCoeffCol < tDerNumFields; iCoeffCol++ )
        {
            // loop over coefficients rows
            for ( uint iCoeffRow = 0; iCoeffRow < tDerNumBases; iCoeffRow++ )
            {
                // compute the perturbation absolute value
                real tDeltaH = aPerturbation * tCoeff( iCoeffRow, iCoeffCol );

                // check that perturbation is not zero
                if ( std::abs( tDeltaH ) < 1e-12 )
                {
                    tDeltaH = aPerturbation;
                }

                // set starting point for FD
                uint tStartPoint = 0;

                // if backward or forward add unperturbed contribution
                if ( ( aFDSchemeType == fem::FDScheme_Type::POINT_1_BACKWARD ) || ( aFDSchemeType == fem::FDScheme_Type::POINT_1_FORWARD ) )
                {
                    // add unperturbed div flux contribution to ddivfluxdu
                    addivfluxdu_FD.get_column( tDofCounter ) +=
                            tFDScheme( 1 )( 0 ) * tDivFlux / ( tFDScheme( 2 )( 0 ) * tDeltaH );

                    // skip first point in FD
                    tStartPoint = 1;
                }

                // loop over the points for FD
                for ( uint iPoint = tStartPoint; iPoint < tNumPoints; iPoint++ )
                {
                    // reset the perturbed coefficients
                    Matrix< DDRMat > tCoeffPert = tCoeff;

                    // perturb the coefficient
                    tCoeffPert( iCoeffRow, iCoeffCol ) += tFDScheme( 0 )( iPoint ) * tDeltaH;

                    // set the perturbed coefficients to FI
                    tFIDerivative->set_coeff( tCoeffPert );

                    // reset properties
                    this->reset_eval_flags();

                    // add contribution of point to ddivfluxdu
                    addivfluxdu_FD.get_column( tDofCounter ) +=
                            tFDScheme( 1 )( iPoint ) * this->divflux( aCMFunctionType ) / ( tFDScheme( 2 )( 0 ) * tDeltaH );
                }
                // update dof counter
                tDofCounter++;
            }
        }

        // reset the coefficients values
        tFIDerivative->set_coeff( tCoeff );

        // set value for storage
        mddivfluxdu( tDofIndex ) = addivfluxdu_FD;
    }

    //------------------------------------------------------------------------------

    void Constitutive_Model::eval_ddivstraindu_FD(
            const Vector< MSI::Dof_Type >& aDofTypes,
            Matrix< DDRMat >&              addivstraindu_FD,
            real                           aPerturbation,
            fem::FDScheme_Type             aFDSchemeType,
            enum CM_Function_Type          aCMFunctionType )
    {
        // get the FD scheme info
        Vector< Vector< real > > tFDScheme;
        fd_scheme( aFDSchemeType, tFDScheme );
        uint tNumPoints = tFDScheme( 0 ).size();

        // get the derivative dof type index
        uint tDofIndex = mGlobalDofTypeMap( static_cast< uint >( aDofTypes( 0 ) ) );

        // get the field interpolator for type
        Field_Interpolator* tFIDerivative =
                mFIManager->get_field_interpolators_for_type( aDofTypes( 0 ) );

        // get number of coefficients, fields and bases for the considered FI
        uint tDerNumDof    = tFIDerivative->get_number_of_space_time_coefficients();
        uint tDerNumBases  = tFIDerivative->get_number_of_space_time_bases();
        uint tDerNumFields = tFIDerivative->get_number_of_fields();

        // compute unperturbed div strain
        Matrix< DDRMat > tDivStrain = this->divstrain( aCMFunctionType );

        // set size for derivative
        addivstraindu_FD.set_size( tDivStrain.n_rows(), tDerNumDof, 0.0 );

        // coefficients for dof type wrt which derivative is computed
        Matrix< DDRMat > tCoeff = tFIDerivative->get_coeff();

        // initialize dof counter
        uint tDofCounter = 0;

        // loop over coefficients columns
        for ( uint iCoeffCol = 0; iCoeffCol < tDerNumFields; iCoeffCol++ )
        {
            // loop over coefficients rows
            for ( uint iCoeffRow = 0; iCoeffRow < tDerNumBases; iCoeffRow++ )
            {
                // compute the perturbation absolute value
                real tDeltaH = aPerturbation * tCoeff( iCoeffRow, iCoeffCol );

                // check that perturbation is not zero
                if ( std::abs( tDeltaH ) < 1e-12 )
                {
                    tDeltaH = aPerturbation;
                }

                // set starting point for FD
                uint tStartPoint = 0;

                // if backward or forward add unperturbed contribution
                if ( ( aFDSchemeType == fem::FDScheme_Type::POINT_1_BACKWARD ) || ( aFDSchemeType == fem::FDScheme_Type::POINT_1_FORWARD ) )
                {
                    // add unperturbed div strain contribution to ddivstraindu
                    addivstraindu_FD.get_column( tDofCounter ) +=
                            tFDScheme( 1 )( 0 ) * tDivStrain / ( tFDScheme( 2 )( 0 ) * tDeltaH );

                    // skip first point in FD
                    tStartPoint = 1;
                }

                // loop over the points for FD
                for ( uint iPoint = tStartPoint; iPoint < tNumPoints; iPoint++ )
                {
                    // reset the perturbed coefficients
                    Matrix< DDRMat > tCoeffPert = tCoeff;

                    // perturb the coefficient
                    tCoeffPert( iCoeffRow, iCoeffCol ) += tFDScheme( 0 )( iPoint ) * tDeltaH;

                    // set the perturbed coefficients to FI
                    tFIDerivative->set_coeff( tCoeffPert );

                    // reset properties
                    this->reset_eval_flags();

                    // add contribution of point to ddivstraindu
                    addivstraindu_FD.get_column( tDofCounter ) +=
                            tFDScheme( 1 )( iPoint ) * this->divstrain( aCMFunctionType ) / ( tFDScheme( 2 )( 0 ) * tDeltaH );
                }
                // update dof counter
                tDofCounter++;
            }
        }
        // reset the coefficients values
        tFIDerivative->set_coeff( tCoeff );

        // set value for storage
        mddivstraindu( tDofIndex ) = addivstraindu_FD;
    }

    //------------------------------------------------------------------------------

    void Constitutive_Model::eval_dEnergydDOF_FD(
            const Vector< MSI::Dof_Type >& aDofTypes,
            Matrix< DDRMat >&              adEnergydDOF_FD,
            real                           aPerturbation,
            fem::FDScheme_Type             aFDSchemeType,
            enum CM_Function_Type          aCMFunctionType )
    {
        // get the FD scheme info
        Vector< Vector< real > > tFDScheme;
        fd_scheme( aFDSchemeType, tFDScheme );
        uint tNumPoints = tFDScheme( 0 ).size();

        // get the derivative dof type index
        uint tDofIndex = mGlobalDofTypeMap( static_cast< uint >( aDofTypes( 0 ) ) );

        // get the field interpolator for type
        Field_Interpolator* tFI = mFIManager->get_field_interpolators_for_type( aDofTypes( 0 ) );

        // get number of coefficients, fields and bases for the considered FI
        uint tDerNumDof    = tFI->get_number_of_space_time_coefficients();
        uint tDerNumBases  = tFI->get_number_of_space_time_bases();
        uint tDerNumFields = tFI->get_number_of_fields();

        // compute the unperturbed energy
        Matrix< DDRMat > tEnergy = this->Energy( aCMFunctionType );

        // set size for derivative
        adEnergydDOF_FD.set_size( tEnergy.n_rows(), tDerNumDof, 0.0 );

        // coefficients for dof type wrt which derivative is computed
        Matrix< DDRMat > tCoeff = tFI->get_coeff();

        // initialize dof counter
        uint tDofCounter = 0;

        // loop over coefficients columns
        for ( uint iCoeffCol = 0; iCoeffCol < tDerNumFields; iCoeffCol++ )
        {
            // loop over coefficients rows
            for ( uint iCoeffRow = 0; iCoeffRow < tDerNumBases; iCoeffRow++ )
            {
                // compute the perturbation absolute value
                real tDeltaH = aPerturbation * tCoeff( iCoeffRow, iCoeffCol );

                // check that perturbation is not zero
                if ( std::abs( tDeltaH ) < 1e-12 )
                {
                    tDeltaH = aPerturbation;
                }

                // set starting point for FD
                uint tStartPoint = 0;

                // if backward or forward add unperturbed contribution
                if ( ( aFDSchemeType == fem::FDScheme_Type::POINT_1_BACKWARD ) || ( aFDSchemeType == fem::FDScheme_Type::POINT_1_FORWARD ) )
                {
                    // add unperturbed energy contribution to denergydu
                    adEnergydDOF_FD.get_column( tDofCounter ) +=
                            tFDScheme( 1 )( 0 ) * tEnergy / ( tFDScheme( 2 )( 0 ) * tDeltaH );

                    // skip first point in FD
                    tStartPoint = 1;
                }

                // loop over the points for FD
                for ( uint iPoint = tStartPoint; iPoint < tNumPoints; iPoint++ )
                {
                    // reset the perturbed coefficents
                    Matrix< DDRMat > tCoeffPert = tCoeff;

                    // pertub the coefficent
                    tCoeffPert( iCoeffRow, iCoeffCol ) += tFDScheme( 0 )( iPoint ) * tDeltaH;

                    // set the perturbed coefficients to FI
                    tFI->set_coeff( tCoeffPert );

                    // reset properties
                    this->reset_eval_flags();

                    // add contribution of point to denergydu
                    adEnergydDOF_FD.get_column( tDofCounter ) +=
                            tFDScheme( 1 )( iPoint ) * this->Energy( aCMFunctionType ) / ( tFDScheme( 2 )( 0 ) * tDeltaH );
                }
                // update dof counter
                tDofCounter++;
            }
        }
        // reset the coefficients values
        tFI->set_coeff( tCoeff );

        // set value to storage
        mEnergyDof( tDofIndex ) = adEnergydDOF_FD;
    }

    //------------------------------------------------------------------------------

    void Constitutive_Model::eval_dEnergyDotdDOF_FD(
            const Vector< MSI::Dof_Type >& aDofTypes,
            Matrix< DDRMat >&              adEnergyDotdDOF_FD,
            real                           aPerturbation,
            fem::FDScheme_Type             aFDSchemeType,
            enum CM_Function_Type          aCMFunctionType )
    {
        // get the FD scheme info
        Vector< Vector< real > > tFDScheme;
        fd_scheme( aFDSchemeType, tFDScheme );
        uint tNumPoints = tFDScheme( 0 ).size();

        // get the derivative dof type index
        uint tDofIndex = mGlobalDofTypeMap( static_cast< uint >( aDofTypes( 0 ) ) );

        // get the field interpolator for type
        Field_Interpolator* tFI = mFIManager->get_field_interpolators_for_type( aDofTypes( 0 ) );

        // get number of coefficients, fields and bases for the considered FI
        uint tDerNumDof    = tFI->get_number_of_space_time_coefficients();
        uint tDerNumBases  = tFI->get_number_of_space_time_bases();
        uint tDerNumFields = tFI->get_number_of_fields();

        // compute unperturbed energy dot
        Matrix< DDRMat > tEnergyDot = this->EnergyDot( aCMFunctionType );

        // set size for derivative
        adEnergyDotdDOF_FD.set_size( tEnergyDot.n_rows(), tDerNumDof, 0.0 );

        // coefficients for dof type wrt which derivative is computed
        Matrix< DDRMat > tCoeff = tFI->get_coeff();

        // initialize dof counter
        uint tDofCounter = 0;

        // loop over coefficients columns
        for ( uint iCoeffCol = 0; iCoeffCol < tDerNumFields; iCoeffCol++ )
        {
            // loop over coefficients rows
            for ( uint iCoeffRow = 0; iCoeffRow < tDerNumBases; iCoeffRow++ )
            {
                // compute the perturbation absolute value
                real tDeltaH = aPerturbation * tCoeff( iCoeffRow, iCoeffCol );

                // check that perturbation is not zero
                if ( std::abs( tDeltaH ) < 1e-12 )
                {
                    tDeltaH = aPerturbation;
                }

                // set starting point for FD
                uint tStartPoint = 0;

                // if backward or forward add unperturbed contribution
                if ( ( aFDSchemeType == fem::FDScheme_Type::POINT_1_BACKWARD ) || ( aFDSchemeType == fem::FDScheme_Type::POINT_1_FORWARD ) )
                {
                    // add unperturbed energydot contribution to denergydotdu
                    adEnergyDotdDOF_FD.get_column( tDofCounter ) +=
                            tFDScheme( 1 )( 0 ) * tEnergyDot / ( tFDScheme( 2 )( 0 ) * tDeltaH );

                    // skip first point in FD
                    tStartPoint = 1;
                }

                // loop over the points for FD
                for ( uint iPoint = tStartPoint; iPoint < tNumPoints; iPoint++ )
                {
                    // reset the perturbed coefficients
                    Matrix< DDRMat > tCoeffPert = tCoeff;

                    // perturb the coefficient
                    tCoeffPert( iCoeffRow, iCoeffCol ) += tFDScheme( 0 )( iPoint ) * tDeltaH;

                    // set the perturbed coefficients to FI
                    tFI->set_coeff( tCoeffPert );

                    // reset properties
                    this->reset_eval_flags();

                    // add point contribution to dEnergyDotdu
                    adEnergyDotdDOF_FD.get_column( tDofCounter ) +=
                            tFDScheme( 1 )( iPoint ) * this->EnergyDot( aCMFunctionType ) / ( tFDScheme( 2 )( 0 ) * tDeltaH );
                }
                // update dof counter
                tDofCounter++;
            }
        }
        // reset the coefficients values
        tFI->set_coeff( tCoeff );

        // set value to storage
        mEnergyDotDof( tDofIndex ) = adEnergyDotdDOF_FD;
    }

    //------------------------------------------------------------------------------

    void Constitutive_Model::eval_dGradEnergydDOF_FD(
            const Vector< MSI::Dof_Type >& aDofTypes,
            Matrix< DDRMat >&              adGradEnergydDOF_FD,
            real                           aPerturbation,
            fem::FDScheme_Type             aFDSchemeType,
            enum CM_Function_Type          aCMFunctionType )
    {
        // get the FD scheme info
        Vector< Vector< real > > tFDScheme;
        fd_scheme( aFDSchemeType, tFDScheme );
        uint tNumPoints = tFDScheme( 0 ).size();

        // get the derivative dof type index
        uint tDofIndex = mGlobalDofTypeMap( static_cast< uint >( aDofTypes( 0 ) ) );

        // get the field interpolator for type
        Field_Interpolator* tFI = mFIManager->get_field_interpolators_for_type( aDofTypes( 0 ) );

        // get number of coefficients, fields and bases for the considered FI
        uint tDerNumDof    = tFI->get_number_of_space_time_coefficients();
        uint tDerNumBases  = tFI->get_number_of_space_time_bases();
        uint tDerNumFields = tFI->get_number_of_fields();

        // compute unperturbed grad energy
        Matrix< DDRMat > tGradEnergy = this->gradEnergy( aCMFunctionType );

        // set size for derivative
        adGradEnergydDOF_FD.set_size( tGradEnergy.n_rows(), tDerNumDof, 0.0 );

        // coefficients for dof type wrt which derivative is computed
        Matrix< DDRMat > tCoeff = tFI->get_coeff();

        // initialize dof counter
        uint tDofCounter = 0;

        // loop over coefficients columns
        for ( uint iCoeffCol = 0; iCoeffCol < tDerNumFields; iCoeffCol++ )
        {
            // loop over coefficients rows
            for ( uint iCoeffRow = 0; iCoeffRow < tDerNumBases; iCoeffRow++ )
            {
                // compute the perturbation absolute value
                real tDeltaH = aPerturbation * tCoeff( iCoeffRow, iCoeffCol );

                // check that perturbation is not zero
                if ( std::abs( tDeltaH ) < 1e-12 )
                {
                    tDeltaH = aPerturbation;
                }

                // set starting point for FD
                uint tStartPoint = 0;

                // if backward or forward add unperturbed contribution
                if ( ( aFDSchemeType == fem::FDScheme_Type::POINT_1_BACKWARD ) || ( aFDSchemeType == fem::FDScheme_Type::POINT_1_FORWARD ) )
                {
                    // add unperturbed grad energy contribution to dgradenergydu
                    adGradEnergydDOF_FD.get_column( tDofCounter ) +=
                            tFDScheme( 1 )( 0 ) * tGradEnergy / ( tFDScheme( 2 )( 0 ) * tDeltaH );

                    // skip first point in FD
                    tStartPoint = 1;
                }

                // loop over the points for FD
                for ( uint iPoint = tStartPoint; iPoint < tNumPoints; iPoint++ )
                {
                    // reset the perturbed coefficients
                    Matrix< DDRMat > tCoeffPert = tCoeff;

                    // perturb the coefficient
                    tCoeffPert( iCoeffRow, iCoeffCol ) += tFDScheme( 0 )( iPoint ) * tDeltaH;

                    // set the perturbed coefficients to FI
                    tFI->set_coeff( tCoeffPert );

                    // reset properties
                    this->reset_eval_flags();

                    // add point contribution to dGradEnergydu
                    adGradEnergydDOF_FD.get_column( tDofCounter ) +=
                            tFDScheme( 1 )( iPoint ) * this->gradEnergy( aCMFunctionType ) / ( tFDScheme( 2 )( 0 ) * tDeltaH );
                }
                // update dof counter
                tDofCounter++;
            }
        }
        // reset the coefficients values
        tFI->set_coeff( tCoeff );

        // set value to storage
        mGradEnergyDof( tDofIndex ) = adGradEnergydDOF_FD;
    }

    //------------------------------------------------------------------------------

    void Constitutive_Model::eval_dGradEnergyDotdDOF_FD(
            const Vector< MSI::Dof_Type >& aDofTypes,
            Matrix< DDRMat >&              adGradEnergyDotdDOF_FD,
            real                           aPerturbation,
            fem::FDScheme_Type             aFDSchemeType,
            enum CM_Function_Type          aCMFunctionType )
    {
        // get the FD scheme info
        Vector< Vector< real > > tFDScheme;
        fd_scheme( aFDSchemeType, tFDScheme );
        uint tNumPoints = tFDScheme( 0 ).size();

        // get the derivative dof type index
        uint tDofIndex = mGlobalDofTypeMap( static_cast< uint >( aDofTypes( 0 ) ) );

        // get the field interpolator for type
        Field_Interpolator* tFI = mFIManager->get_field_interpolators_for_type( aDofTypes( 0 ) );

        // get number of coefficients, fields and bases for the considered FI
        uint tDerNumDof    = tFI->get_number_of_space_time_coefficients();
        uint tDerNumBases  = tFI->get_number_of_space_time_bases();
        uint tDerNumFields = tFI->get_number_of_fields();

        // compute unperturbed grad energy dot
        Matrix< DDRMat > tGradEnergyDot = this->gradEnergyDot( aCMFunctionType );

        // set size for derivative
        adGradEnergyDotdDOF_FD.set_size( tGradEnergyDot.n_rows(), tDerNumDof, 0.0 );

        // coefficients for dof type wrt which derivative is computed
        Matrix< DDRMat > tCoeff = tFI->get_coeff();

        // initialize dof counter
        uint tDofCounter = 0;

        // loop over coefficients columns
        for ( uint iCoeffCol = 0; iCoeffCol < tDerNumFields; iCoeffCol++ )
        {
            // loop over coefficients rows
            for ( uint iCoeffRow = 0; iCoeffRow < tDerNumBases; iCoeffRow++ )
            {
                // compute the perturbation absolute value
                real tDeltaH = aPerturbation * tCoeff( iCoeffRow, iCoeffCol );

                // check that perturbation is not zero
                if ( std::abs( tDeltaH ) < 1e-12 )
                {
                    tDeltaH = aPerturbation;
                }

                // set starting point for FD
                uint tStartPoint = 0;

                // if backward or forward add unperturbed contribution
                if ( ( aFDSchemeType == fem::FDScheme_Type::POINT_1_BACKWARD ) || ( aFDSchemeType == fem::FDScheme_Type::POINT_1_FORWARD ) )
                {
                    // add unperturbed grad energy dot contribution to dgradenergydotdu
                    adGradEnergyDotdDOF_FD.get_column( tDofCounter ) +=
                            tFDScheme( 1 )( 0 ) * tGradEnergyDot / ( tFDScheme( 2 )( 0 ) * tDeltaH );

                    // skip first point in FD
                    tStartPoint = 1;
                }

                // loop over the points for FD
                for ( uint iPoint = tStartPoint; iPoint < tNumPoints; iPoint++ )
                {
                    // reset the perturbed coefficients
                    Matrix< DDRMat > tCoeffPert = tCoeff;

                    // perturb the coefficient
                    tCoeffPert( iCoeffRow, iCoeffCol ) += tFDScheme( 0 )( iPoint ) * tDeltaH;

                    // set the perturbed coefficients to FI
                    tFI->set_coeff( tCoeffPert );

                    // reset properties
                    this->reset_eval_flags();

                    // add point contribution to dGradHdu
                    adGradEnergyDotdDOF_FD.get_column( tDofCounter ) +=
                            tFDScheme( 1 )( iPoint ) * this->gradEnergyDot( aCMFunctionType ) / ( tFDScheme( 2 )( 0 ) * tDeltaH );
                }

                // update dof counter
                tDofCounter++;
            }
        }
        // reset the coefficients values
        tFI->set_coeff( tCoeff );

        // set value to storage
        mGradEnergyDotDof( tDofIndex ) = adGradEnergyDotdDOF_FD;
    }

    //------------------------------------------------------------------------------

    void Constitutive_Model::eval_dGradDivFluxdDOF_FD(
            const Vector< MSI::Dof_Type >& aDofTypes,
            Matrix< DDRMat >&              adGradDivFluxdDOF_FD,
            real                           aPerturbation,
            fem::FDScheme_Type             aFDSchemeType,
            enum CM_Function_Type          aCMFunctionType )
    {
        // get the FD scheme info
        Vector< Vector< real > > tFDScheme;
        fd_scheme( aFDSchemeType, tFDScheme );
        uint tNumPoints = tFDScheme( 0 ).size();

        // get the derivative dof type index
        uint tDofIndex = mGlobalDofTypeMap( static_cast< uint >( aDofTypes( 0 ) ) );

        // get the field interpolator for type
        Field_Interpolator* tFI = mFIManager->get_field_interpolators_for_type( aDofTypes( 0 ) );

        // get number of coefficients, fields and bases for the considered FI
        uint tDerNumDof    = tFI->get_number_of_space_time_coefficients();
        uint tDerNumBases  = tFI->get_number_of_space_time_bases();
        uint tDerNumFields = tFI->get_number_of_fields();

        // compute unperturbed grad div flux
        Matrix< DDRMat > tGradDivFlux = this->graddivflux( aCMFunctionType );

        // set size for derivative
        adGradDivFluxdDOF_FD.set_size( tGradDivFlux.n_rows(), tDerNumDof, 0.0 );

        // coefficients for dof type wrt which derivative is computed
        Matrix< DDRMat > tCoeff = tFI->get_coeff();

        // initialize dof counter
        uint tDofCounter = 0;

        // loop over coefficients columns
        for ( uint iCoeffCol = 0; iCoeffCol < tDerNumFields; iCoeffCol++ )
        {
            // loop over coefficients rows
            for ( uint iCoeffRow = 0; iCoeffRow < tDerNumBases; iCoeffRow++ )
            {
                // compute the perturbation absolute value
                real tDeltaH = aPerturbation * tCoeff( iCoeffRow, iCoeffCol );

                // check that perturbation is not zero
                if ( std::abs( tDeltaH ) < 1e-12 )
                {
                    tDeltaH = aPerturbation;
                }

                // set starting point for FD
                uint tStartPoint = 0;

                // if backward or forward add unperturbed contribution
                if ( ( aFDSchemeType == fem::FDScheme_Type::POINT_1_BACKWARD ) || ( aFDSchemeType == fem::FDScheme_Type::POINT_1_FORWARD ) )
                {
                    // add unperturbed grad div flux dot contribution to dgraddivfluxdu
                    adGradDivFluxdDOF_FD.get_column( tDofCounter ) +=
                            tFDScheme( 1 )( 0 ) * tGradDivFlux / ( tFDScheme( 2 )( 0 ) * tDeltaH );

                    // skip first point in FD
                    tStartPoint = 1;
                }

                // loop over the points for FD
                for ( uint iPoint = tStartPoint; iPoint < tNumPoints; iPoint++ )
                {
                    // reset the perturbed coefficients
                    Matrix< DDRMat > tCoeffPert = tCoeff;

                    // perturb the coefficient
                    tCoeffPert( iCoeffRow, iCoeffCol ) += tFDScheme( 0 )( iPoint ) * tDeltaH;

                    // set the perturbed coefficients to FI
                    tFI->set_coeff( tCoeffPert );

                    // reset properties
                    this->reset_eval_flags();

                    // add point contribution to dgraddivfluxdu
                    adGradDivFluxdDOF_FD.get_column( tDofCounter ) +=
                            tFDScheme( 1 )( iPoint ) * this->graddivflux( aCMFunctionType ) / ( tFDScheme( 2 )( 0 ) * tDeltaH );
                }

                // update dof counter
                tDofCounter++;
            }
        }
        // reset the coefficients values
        tFI->set_coeff( tCoeff );

        // set value to storage
        mGradDivFluxDof( tDofIndex ) = adGradDivFluxdDOF_FD;
    }

    //------------------------------------------------------------------------------

    void Constitutive_Model::eval_dStraindDOF_FD(
            const Vector< MSI::Dof_Type >& aDofTypes,
            Matrix< DDRMat >&              adStraindDOF_FD,
            real                           aPerturbation,
            fem::FDScheme_Type             aFDSchemeType,
            enum CM_Function_Type          aCMFunctionType )
    {
        // get the FD scheme info
        Vector< Vector< real > > tFDScheme;
        fd_scheme( aFDSchemeType, tFDScheme );
        uint tNumPoints = tFDScheme( 0 ).size();

        // get the derivative dof type index
        uint tDofIndex = mGlobalDofTypeMap( static_cast< uint >( aDofTypes( 0 ) ) );

        // get the field interpolator for type
        Field_Interpolator* tFI = mFIManager->get_field_interpolators_for_type( aDofTypes( 0 ) );

        // get number of leader dofs wrt which derivative is computed
        uint tDerNumDof    = tFI->get_number_of_space_time_coefficients();
        uint tDerNumBases  = tFI->get_number_of_space_time_bases();
        uint tDerNumFields = tFI->get_number_of_fields();

        // compute unperturbed strain
        Matrix< DDRMat > tStrain = this->strain( aCMFunctionType );

        // set size for derivative
        adStraindDOF_FD.set_size( tStrain.n_rows(), tDerNumDof, 0.0 );

        // coefficients for dof type wrt which derivative is computed
        Matrix< DDRMat > tCoeff = tFI->get_coeff();

        // initialize dof counter
        uint tDofCounter = 0;

        // loop over coefficients columns
        for ( uint iCoeffCol = 0; iCoeffCol < tDerNumFields; iCoeffCol++ )
        {
            // loop over coefficients rows
            for ( uint iCoeffRow = 0; iCoeffRow < tDerNumBases; iCoeffRow++ )
            {
                // compute the perturbation absolute value
                real tDeltaH = aPerturbation * tCoeff( iCoeffRow, iCoeffCol );

                // check that perturbation is not zero
                if ( std::abs( tDeltaH ) < 1e-12 )
                {
                    tDeltaH = aPerturbation;
                }

                // set starting point for FD
                uint tStartPoint = 0;

                // if backward or forward add unperturbed contribution
                if ( ( aFDSchemeType == fem::FDScheme_Type::POINT_1_BACKWARD ) || ( aFDSchemeType == fem::FDScheme_Type::POINT_1_FORWARD ) )
                {
                    // add unperturbed strain dot contribution to dstraindu
                    adStraindDOF_FD.get_column( tDofCounter ) +=
                            tFDScheme( 1 )( 0 ) * tStrain / ( tFDScheme( 2 )( 0 ) * tDeltaH );

                    // skip first point in FD
                    tStartPoint = 1;
                }

                // loop over the points for FD
                for ( uint iPoint = tStartPoint; iPoint < tNumPoints; iPoint++ )
                {
                    // reset the perturbed coefficients
                    Matrix< DDRMat > tCoeffPert = tCoeff;

                    // perturb the coefficient
                    tCoeffPert( iCoeffRow, iCoeffCol ) += tFDScheme( 0 )( iPoint ) * tDeltaH;

                    // set the perturbed coefficients to FI
                    tFI->set_coeff( tCoeffPert );

                    // reset properties
                    this->reset_eval_flags();

                    // add point contribution to dstraindu
                    adStraindDOF_FD.get_column( tDofCounter ) +=
                            tFDScheme( 1 )( iPoint ) * this->strain( aCMFunctionType ) / ( tFDScheme( 2 )( 0 ) * tDeltaH );
                }

                // update dof counter
                tDofCounter++;
            }
        }
        // reset the coefficients values
        tFI->set_coeff( tCoeff );

        // set value to storage
        mdStraindDof( tDofIndex ) = adStraindDOF_FD;
    }

    //------------------------------------------------------------------------------

    void Constitutive_Model::eval_dFluxdDV_FD(
            const Vector< gen::PDV_Type >& aDvTypes,
            Matrix< DDRMat >&              adFluxdDV_FD,
            real                           aPerturbation,
            fem::FDScheme_Type             aFDSchemeType,
            enum CM_Function_Type          aCMFunctionType )
    {
        // get the FD scheme info
        Vector< Vector< real > > tFDScheme;
        fd_scheme( aFDSchemeType, tFDScheme );

        // get the field interpolator for type
        Field_Interpolator* tFI = mFIManager->get_field_interpolators_for_type( aDvTypes( 0 ) );

        // get number of coefficients, fields and bases for the considered FI
        uint tDerNumDv     = tFI->get_number_of_space_time_coefficients();
        uint tDerNumBases  = tFI->get_number_of_space_time_bases();
        uint tDerNumFields = tFI->get_number_of_fields();

        // set size for derivative
        uint tNumRow = this->flux( aCMFunctionType ).n_rows();
        adFluxdDV_FD.set_size( tNumRow, tDerNumDv, 0.0 );

        // coefficients for dv type wrt which derivative is computed
        Matrix< DDRMat > tCoeff = tFI->get_coeff();

        // initialize dv counter
        uint tDvCounter = 0;

        // loop over coefficients columns
        for ( uint iCoeffCol = 0; iCoeffCol < tDerNumFields; iCoeffCol++ )
        {
            // loop over coefficients rows
            for ( uint iCoeffRow = 0; iCoeffRow < tDerNumBases; iCoeffRow++ )
            {
                // perturbation of the coefficient
                Matrix< DDRMat > tCoeffPert = tCoeff;
                tCoeffPert( iCoeffRow, iCoeffCol ) += aPerturbation * tCoeffPert( iCoeffRow, iCoeffCol );

                // setting the perturbed coefficients
                tFI->set_coeff( tCoeffPert );

                // reset constitutive model
                this->reset_eval_flags();

                // evaluate the residual
                Matrix< DDRMat > tFlux_Plus = this->flux( aCMFunctionType );

                // perturbation of the coefficient
                tCoeffPert = tCoeff;
                tCoeffPert( iCoeffRow, iCoeffCol ) -= aPerturbation * tCoeffPert( iCoeffRow, iCoeffCol );

                // setting the perturbed coefficients
                tFI->set_coeff( tCoeffPert );

                // reset constitutive model
                this->reset_eval_flags();

                // evaluate the residual
                Matrix< DDRMat > tFlux_Minus = this->flux( aCMFunctionType );

                // evaluate Jacobian
                adFluxdDV_FD.get_column( tDvCounter ) =
                        ( tFlux_Plus - tFlux_Minus ) / ( 2.0 * aPerturbation * tCoeff( iCoeffRow, iCoeffCol ) );

                // update dv counter
                tDvCounter++;
            }
        }
        // reset the coefficients values
        tFI->set_coeff( tCoeff );
    }

    //------------------------------------------------------------------------------

    void Constitutive_Model::eval_dStraindDV_FD(
            const Vector< gen::PDV_Type >& aDvTypes,
            Matrix< DDRMat >&              adStraindDV_FD,
            real                           aPerturbation,
            fem::FDScheme_Type             aFDSchemeType,
            enum CM_Function_Type          aCMFunctionType )
    {
        // get the FD scheme info
        Vector< Vector< real > > tFDScheme;
        fd_scheme( aFDSchemeType, tFDScheme );

        // get the field interpolator for type
        Field_Interpolator* tFI = mFIManager->get_field_interpolators_for_type( aDvTypes( 0 ) );

        // get number of coefficients, fields and bases for the considered FI
        uint tDerNumDv     = tFI->get_number_of_space_time_coefficients();
        uint tDerNumBases  = tFI->get_number_of_space_time_bases();
        uint tDerNumFields = tFI->get_number_of_fields();

        // set size for derivative
        uint tNumRow = this->strain( aCMFunctionType ).n_rows();
        adStraindDV_FD.set_size( tNumRow, tDerNumDv, 0.0 );

        // coefficients for dv type wrt which derivative is computed
        Matrix< DDRMat > tCoeff = tFI->get_coeff();

        // initialize dv counter
        uint tDvCounter = 0;

        // loop over coefficients columns
        for ( uint iCoeffCol = 0; iCoeffCol < tDerNumFields; iCoeffCol++ )
        {
            // loop over coefficients rows
            for ( uint iCoeffRow = 0; iCoeffRow < tDerNumBases; iCoeffRow++ )
            {
                // perturbation of the coefficient
                Matrix< DDRMat > tCoeffPert = tCoeff;
                tCoeffPert( iCoeffRow, iCoeffCol ) += aPerturbation * tCoeffPert( iCoeffRow, iCoeffCol );

                // setting the perturbed coefficients
                tFI->set_coeff( tCoeffPert );

                // reset constitutive model
                this->reset_eval_flags();

                // evaluate the residual
                Matrix< DDRMat > tStrain_Plus = this->strain( aCMFunctionType );

                // perturbation of the coefficient
                tCoeffPert = tCoeff;
                tCoeffPert( iCoeffRow, iCoeffCol ) -= aPerturbation * tCoeffPert( iCoeffRow, iCoeffCol );

                // setting the perturbed coefficients
                tFI->set_coeff( tCoeffPert );

                // reset constitutive model
                this->reset_eval_flags();

                // evaluate the residual
                Matrix< DDRMat > tStrain_Minus = this->strain( aCMFunctionType );

                // evaluate Jacobian
                adStraindDV_FD.get_column( tDvCounter ) =
                        ( tStrain_Plus - tStrain_Minus ) / ( 2.0 * aPerturbation * tCoeff( iCoeffRow, iCoeffCol ) );

                // update dv counter
                tDvCounter++;
            }
        }
        // reset the coefficients values
        tFI->set_coeff( tCoeff );
    }

    //------------------------------------------------------------------------------

    const Matrix< DDRMat >& Constitutive_Model::flux( enum CM_Function_Type aCMFunctionType )
    {
        // check CM function type, base class only supports "DEFAULT"
        MORIS_ASSERT( aCMFunctionType == CM_Function_Type::DEFAULT,
                "Constitutive_Model::flux - Only DEFAULT CM function type known in base class." );

        // if the flux was not evaluated
        if ( mFluxEval )
        {
            // evaluate the flux
            this->eval_flux();

            // set bool for evaluation
            mFluxEval = false;
        }
        // return the flux value
        return mFlux;
    }

    const Matrix< DDRMat >&
    Constitutive_Model::flux(
            int                   aFlatType,
            enum CM_Function_Type aCMFunctionType )
    {
        // no parent implementation
        MORIS_ERROR( false, "Constitutive_Model::flux - Not implemented in parent class." );

        // return the flux value
        return mFlux;
    }

    //------------------------------------------------------------------------------

    const Matrix< DDRMat >&
    Constitutive_Model::dTestStraindDOF(
            const Vector< MSI::Dof_Type >& aDofTypes,
            enum CM_Function_Type          aCMFunctionType )
    {
        // check CM function type, base class only supports "DEFAULT"
        MORIS_ASSERT( aCMFunctionType == CM_Function_Type::DEFAULT,
                "Nonlinear_Isotropic::dTestStraindDOF - Only DEFAULT CM function type known in base class." );

        // get the dof index
        uint tDofIndex = mGlobalDofTypeMap( static_cast< uint >( aDofTypes( 0 ) ) );

        // if the derivative of the teststrain wrt. DOF was not evaluated
        if ( mdTestStraindDofEval( tDofIndex ) )
        {
            // evaluate the derivative of the teststrain wrt. DOF
            this->eval_dTestStraindDOF( aDofTypes );

            // set bool for evaluation
            mdTestStraindDofEval( tDofIndex ) = false;
        }
        // return the derivative of the teststrain wrt. DOF values
        return mdTestStraindDof( tDofIndex );
    }

    //------------------------------------------------------------------------------

    const Matrix< DDRMat >& Constitutive_Model::divflux( enum CM_Function_Type aCMFunctionType )
    {
        // check CM function type, base class only supports "DEFAULT"
        MORIS_ASSERT( aCMFunctionType == CM_Function_Type::DEFAULT,
                "Constitutive_Model::divflux - Only DEFAULT CM function type known in base class." );

        // if the divergence of the flux was not evaluated
        if ( mDivFluxEval )
        {
            // evaluate the divergence of the flux
            this->eval_divflux();

            // set bool for evaluation
            mDivFluxEval = false;
        }
        // return the divergence of the flux value
        return mDivFlux;
    }

    //------------------------------------------------------------------------------

    const Matrix< DDRMat >& Constitutive_Model::Energy( enum CM_Function_Type aCMFunctionType )
    {
        // check CM function type, base class only supports "DEFAULT"
        MORIS_ASSERT( aCMFunctionType == CM_Function_Type::DEFAULT,
                "Constitutive_Model::Energy - Only DEFAULT CM function type known in base class." );

        // if the flux was not evaluated
        if ( mEnergyEval )
        {
            // evaluate the flux
            this->eval_Energy();

            // set bool for evaluation
            mEnergyEval = false;
        }

        // return the flux value
        return mEnergy;
    }

    //------------------------------------------------------------------------------

    const Matrix< DDRMat >& Constitutive_Model::EnergyDot( enum CM_Function_Type aCMFunctionType )
    {
        // check CM function type, base class only supports "DEFAULT"
        MORIS_ASSERT( aCMFunctionType == CM_Function_Type::DEFAULT,
                "Constitutive_Model::EnergyDot - Only DEFAULT CM function type known in base class." );

        // if the flux was not evaluated
        if ( mEnergyDotEval )
        {
            // evaluate the flux
            this->eval_EnergyDot();

            // set bool for evaluation
            mEnergyDotEval = false;
        }

        // return the flux value
        return mEnergyDot;
    }

    //------------------------------------------------------------------------------

    const Matrix< DDRMat >& Constitutive_Model::gradEnergyDot( enum CM_Function_Type aCMFunctionType )
    {
        // check CM function type, base class only supports "DEFAULT"
        MORIS_ASSERT( aCMFunctionType == CM_Function_Type::DEFAULT,
                "Constitutive_Model::gradEnergyDot - Only DEFAULT CM function type known in base class." );

        // if the flux was not evaluated
        if ( mGradEnergyDotEval )
        {
            // evaluate the flux
            this->eval_gradEnergyDot();

            // set bool for evaluation
            mGradEnergyDotEval = false;
        }

        // return the flux value
        return mGradEnergyDot;
    }

    //------------------------------------------------------------------------------

    const Matrix< DDRMat >& Constitutive_Model::gradEnergy( enum CM_Function_Type aCMFunctionType )
    {
        // check CM function type, base class only supports "DEFAULT"
        MORIS_ASSERT( aCMFunctionType == CM_Function_Type::DEFAULT,
                "Constitutive_Model::gradEnergy - Only DEFAULT CM function type known in base class." );

        // if the flux was not evaluated
        if ( mGradEnergyEval )
        {
            // evaluate the flux
            this->eval_gradEnergy();

            // set bool for evaluation
            mGradEnergyEval = false;
        }

        // return the flux value
        return mGradEnergy;
    }

    //------------------------------------------------------------------------------

    const Matrix< DDRMat >& Constitutive_Model::graddivflux( enum CM_Function_Type aCMFunctionType )
    {
        // check CM function type, base class only supports "DEFAULT"
        MORIS_ASSERT( aCMFunctionType == CM_Function_Type::DEFAULT,
                "Constitutive_Model::graddivflux - Only DEFAULT CM function type known in base class." );

        // if the flux was not evaluated
        if ( mGradDivFluxEval )
        {
            // evaluate the flux
            this->eval_graddivflux();

            // set bool for evaluation
            mGradDivFluxEval = false;
        }

        // return the flux value
        return mGradDivFlux;
    }

    //------------------------------------------------------------------------------

    const Matrix< DDRMat >& Constitutive_Model::ddivfluxdu(
            const Vector< MSI::Dof_Type >& aDofType,
            enum CM_Function_Type          aCMFunctionType )
    {
        // check CM function type, base class only supports "DEFAULT"
        MORIS_ASSERT( aCMFunctionType == CM_Function_Type::DEFAULT,
                "Constitutive_Model::ddivfluxdu - Only DEFAULT CM function type known in base class." );

        // if aDofType is not an active dof type for the CM
        MORIS_ERROR(
                this->check_dof_dependency( aDofType ),
                "Constitutive_Model::ddivfluxdu - no dependency in this dof type." );

        // get the dof index
        const uint tDofIndex = mGlobalDofTypeMap( static_cast< uint >( aDofType( 0 ) ) );

        // if the derivative of the divergence of the flux was not evaluated
        if ( mddivfluxduEval( tDofIndex ) )
        {
            // evaluate the derivative of the divergence of the flux
            this->eval_ddivfluxdu( aDofType );

            // set bool for evaluation
            mddivfluxduEval( tDofIndex ) = false;
        }

        // return the divergence of the flux value
        return mddivfluxdu( tDofIndex );
    }

    //------------------------------------------------------------------------------

    const Matrix< DDRMat >& Constitutive_Model::traction(
            const Matrix< DDRMat >& aNormal,
            enum CM_Function_Type   aCMFunctionType )
    {
        // check CM function type, base class only supports "DEFAULT"
        MORIS_ASSERT( aCMFunctionType == CM_Function_Type::DEFAULT,
                "Constitutive_Model::traction - Only DEFAULT CM function type known in base class." );

        // if the traction was not evaluated
        if ( mTractionEval )
        {
            // evaluate the traction
            this->eval_traction( aNormal );

            // set bool for evaluation
            mTractionEval = false;
        }
        // return the traction value
        return mTraction;
    }

    //------------------------------------------------------------------------------

    const Matrix< DDRMat >& Constitutive_Model::testTraction(
            const Matrix< DDRMat >&        aNormal,
            const Vector< MSI::Dof_Type >& aTestDofTypes,
            enum CM_Function_Type          aCMFunctionType )
    {
        // check CM function type, base class only supports "DEFAULT"
        MORIS_ASSERT( aCMFunctionType == CM_Function_Type::DEFAULT,
                "Constitutive_Model::testTraction - Only DEFAULT CM function type known in base class." );

        // get test dof type index
        uint tTestDofIndex = mDofTypeMap( static_cast< uint >( aTestDofTypes( 0 ) ) );

        // if the test traction was not evaluated
        if ( mTestTractionEval( tTestDofIndex ) )
        {
            // evaluate the test traction
            this->eval_testTraction( aNormal, aTestDofTypes );

            // set bool for evaluation
            mTestTractionEval( tTestDofIndex ) = false;
        }

        // return the test traction value
        return mTestTraction( tTestDofIndex );
    }

    //------------------------------------------------------------------------------

    const Matrix< DDRMat >&
    Constitutive_Model::testTraction_trans(
            const Matrix< DDRMat >&        aNormal,
            const Vector< MSI::Dof_Type >& aTestDofTypes,
            enum CM_Function_Type          aCMFunctionType )

    {
        // get test dof type index
        uint tTestDofIndex = mDofTypeMap( static_cast< uint >( aTestDofTypes( 0 ) ) );

        // if the transpose of the test traction was not evaluated
        if ( mTestTractionTransEval( tTestDofIndex ) )
        {
            // evaluate the transpose of the test traction
            mTestTractionTrans( tTestDofIndex ) = trans( this->testTraction( aNormal, aTestDofTypes, aCMFunctionType ) );

            // set bool for evaluation
            mTestTractionTransEval( tTestDofIndex ) = false;
        }

        // return the transpose of the test traction value
        return mTestTractionTrans( tTestDofIndex );
    }

    //------------------------------------------------------------------------------
    const Matrix< DDRMat >& Constitutive_Model::stress( enum CM_Function_Type aCMFunctionType )
    {
        // check CM function type, base class only supports "DEFAULT"
        MORIS_ASSERT( aCMFunctionType == CM_Function_Type::DEFAULT,
                "Constitutive_Model::stress - Only DEFAULT CM function type known in base class." );

        // if the strain was not evaluated
        if ( mStressEval )
        {
            // evaluate the strain
            this->eval_stress();

            // set bool for evaluation
            mStressEval = false;
        }

        // return the strain value
        return mStress;
    }

    //------------------------------------------------------------------------------
    const Matrix< DDRMat >& Constitutive_Model::strain( enum CM_Function_Type aCMFunctionType )
    {
        // check CM function type, base class only supports "DEFAULT"
        MORIS_ASSERT( aCMFunctionType == CM_Function_Type::DEFAULT,
                "Constitutive_Model::strain - Only DEFAULT CM function type known in base class." );

        // if the strain was not evaluated
        if ( mStrainEval )
        {
            // evaluate the strain
            this->eval_strain();

            // set bool for evaluation
            mStrainEval = false;
        }

        // return the strain value
        return mStrain;
    }

    //------------------------------------------------------------------------------

    const Matrix< DDRMat >& Constitutive_Model::divstrain( enum CM_Function_Type aCMFunctionType )
    {
        // check CM function type, base class only supports "DEFAULT"
        MORIS_ASSERT( aCMFunctionType == CM_Function_Type::DEFAULT,
                "Constitutive_Model::divstrain - Only DEFAULT CM function type known in base class." );

        // if the divergence of the strain was not evaluated
        if ( mDivStrainEval )
        {
            // evaluate the divergence of the strain
            this->eval_divstrain();

            // set bool for evaluation
            mDivStrainEval = false;
        }

        // return the divergence of the strain value
        return mDivStrain;
    }

    //------------------------------------------------------------------------------

    const Matrix< DDRMat >& Constitutive_Model::ddivstraindu(
            const Vector< MSI::Dof_Type >& aDofType,
            enum CM_Function_Type          aCMFunctionType )
    {
        // check CM function type, base class only supports "DEFAULT"
        MORIS_ASSERT( aCMFunctionType == CM_Function_Type::DEFAULT,
                "Constitutive_Model::ddivstraindu - Only DEFAULT CM function type known in base class." );

        // if aDofType is not an active dof type for the CM
        MORIS_ERROR(
                this->check_dof_dependency( aDofType ),
                "Constitutive_Model::ddivstraindu - no dependency in this dof type." );

        // get the dof index
        uint tDofIndex = mGlobalDofTypeMap( static_cast< uint >( aDofType( 0 ) ) );

        // if the derivative of the divergence of the strain was not evaluated
        if ( mddivstrainduEval( tDofIndex ) )
        {
            // evaluate the derivative of the divergence of the strain
            this->eval_ddivstraindu( aDofType );

            // set bool for evaluation
            mddivstrainduEval( tDofIndex ) = false;
        }

        // return the divergence of the strain value
        return mddivstraindu( tDofIndex );
    }

    //------------------------------------------------------------------------------

    const Matrix< DDRMat >& Constitutive_Model::testStrain( enum CM_Function_Type aCMFunctionType )
    {
        // check CM function type, base class only supports "DEFAULT"
        MORIS_ASSERT( aCMFunctionType == CM_Function_Type::DEFAULT,
                "Constitutive_Model::testStrain - Only DEFAULT CM function type known in base class." );

        // if the test strain was not evaluated
        if ( mTestStrainEval )
        {
            // evaluate the test strain
            this->eval_testStrain();

            // set bool for evaluation
            mTestStrainEval = false;
        }

        // return the test strain value
        return mTestStrain;
    }

    //------------------------------------------------------------------------------

    const Matrix< DDRMat >& Constitutive_Model::constitutive( enum CM_Function_Type aCMFunctionType )
    {
        // check CM function type, base class only supports "DEFAULT"
        MORIS_ASSERT( aCMFunctionType == CM_Function_Type::DEFAULT,
                "Constitutive_Model::constitutive - Only DEFAULT CM function type known in base class." );

        // if the constitutive matrix was not evaluated
        if ( mConstEval )
        {
            // evaluate the constitutive matrix
            this->eval_const();

            // set bool for evaluation
            mConstEval = false;
        }

        // return the constitutive matrix value
        return mConst;
    }

    //------------------------------------------------------------------------------

    const Matrix< DDRMat >& Constitutive_Model::testStrain_trans( enum CM_Function_Type aCMFunctionType )
    {
        // if the test strain was not evaluated
        if ( mTestStrainTransEval )
        {
            // evaluate the test strain
            mTestStrainTrans = trans( this->testStrain( aCMFunctionType ) );

            // set bool for evaluation
            mTestStrainTransEval = false;
        }

        // return the test strain value
        return mTestStrainTrans;
    }

    //------------------------------------------------------------------------------

    const Matrix< DDRMat >& Constitutive_Model::dfluxdx(
            uint                  aOrder,
            enum CM_Function_Type aCMFunctionType )
    {
        // check CM function type, base class only supports "DEFAULT"
        MORIS_ASSERT( aCMFunctionType == CM_Function_Type::DEFAULT,
                "Constitutive_Model::dfluxdx - Only DEFAULT CM function type known in base class." );

        MORIS_ERROR(
                aOrder == 1,
                "Constitutive_Model::dfluxdx - Works only for 1st order derivative for now." );

        // if the derivative has not been evaluated yet
        if ( mdFluxdxEval( aOrder - 1 ) )
        {
            // evaluate the derivative
            this->eval_dfluxdx( aOrder );

            // set bool for evaluation
            mdFluxdxEval( aOrder - 1 ) = false;
        }

        // return the derivative
        return mdFluxdx( aOrder - 1 );
    }

    //------------------------------------------------------------------------------

    const Matrix< DDRMat >& Constitutive_Model::dFluxdDOF(
            const Vector< MSI::Dof_Type >& aDofType,
            enum CM_Function_Type          aCMFunctionType )
    {
        // check CM function type, base class only supports "DEFAULT"
        MORIS_ASSERT( aCMFunctionType == CM_Function_Type::DEFAULT,
                "Constitutive_Model::dFluxdDOF - Only DEFAULT CM function type known in base class." );

        // if aDofType is not an active dof type for the CM
        MORIS_ERROR(
                this->check_dof_dependency( aDofType ),
                "Constitutive_Model::dFluxdDOF - no dependency in this dof type." );

        // get the dof index
        uint tDofIndex = mGlobalDofTypeMap( static_cast< uint >( aDofType( 0 ) ) );

        // if the derivative has not been evaluated yet
        if ( mdFluxdDofEval( tDofIndex ) )
        {
            // evaluate the derivative
            this->eval_dFluxdDOF( aDofType );

            // set bool for evaluation
            mdFluxdDofEval( tDofIndex ) = false;
        }

        // return the derivative
        return mdFluxdDof( tDofIndex );
    }

    //-----------------------------------------------------------------------------

    const Matrix< DDRMat >& Constitutive_Model::dEnergydDOF(
            const Vector< MSI::Dof_Type >& aDofType,
            enum CM_Function_Type          aCMFunctionType )
    {
        // check CM function type, base class only supports "DEFAULT"
        MORIS_ASSERT( aCMFunctionType == CM_Function_Type::DEFAULT,
                "Constitutive_Model::dEnergydDOF - Only DEFAULT CM function type known in base class." );

        // if aDofType is not an active dof type for the CM
        MORIS_ERROR(
                this->check_dof_dependency( aDofType ),
                "Constitutive_Model::dEnergydDOF - no dependency in this dof type." );

        // get the dof index
        uint tDofIndex = mGlobalDofTypeMap( static_cast< uint >( aDofType( 0 ) ) );

        // if the derivative has not been evaluated yet
        if ( mEnergyDofEval( tDofIndex ) )
        {
            // evaluate the derivative
            this->eval_dEnergydDOF( aDofType );

            // set bool for evaluation
            mEnergyDofEval( tDofIndex ) = false;
        }

        // return the derivative
        return mEnergyDof( tDofIndex );
    }

    //-----------------------------------------------------------------------------

    const Matrix< DDRMat >& Constitutive_Model::dEnergyDotdDOF(
            const Vector< MSI::Dof_Type >& aDofType,
            enum CM_Function_Type          aCMFunctionType )
    {
        // check CM function type, base class only supports "DEFAULT"
        MORIS_ASSERT( aCMFunctionType == CM_Function_Type::DEFAULT,
                "Constitutive_Model::dEnergyDotdDOF - Only DEFAULT CM function type known in base class." );

        // if aDofType is not an active dof type for the CM
        MORIS_ERROR(
                this->check_dof_dependency( aDofType ),
                "Constitutive_Model::dEnergyDotdDOF - no dependency in this dof type." );

        // get the dof index
        uint tDofIndex = mGlobalDofTypeMap( static_cast< uint >( aDofType( 0 ) ) );

        // if the derivative has not been evaluated yet
        if ( mEnergyDotDofEval( tDofIndex ) )
        {
            // evaluate the derivative
            this->eval_dEnergyDotdDOF( aDofType );

            // set bool for evaluation
            mEnergyDotDofEval( tDofIndex ) = false;
        }

        // return the derivative
        return mEnergyDotDof( tDofIndex );
    }

    //------------------------------------------------------------------------------

    const Matrix< DDRMat >& Constitutive_Model::dGradEnergydDOF(
            const Vector< MSI::Dof_Type >& aDofType,
            enum CM_Function_Type          aCMFunctionType )
    {
        // check CM function type, base class only supports "DEFAULT"
        MORIS_ASSERT( aCMFunctionType == CM_Function_Type::DEFAULT,
                "Constitutive_Model::dGradEnergydDOF - Only DEFAULT CM function type known in base class." );

        // if aDofType is not an active dof type for the CM
        MORIS_ERROR(
                this->check_dof_dependency( aDofType ),
                "Constitutive_Model::dGradEnergydDOF - no dependency on this dof type." );

        // get the dof index
        uint tDofIndex = mGlobalDofTypeMap( static_cast< uint >( aDofType( 0 ) ) );

        // if the derivative has not been evaluated yet
        if ( mGradEnergyDofEval( tDofIndex ) )
        {
            // evaluate the derivative
            this->eval_dGradEnergydDOF( aDofType );

            // set bool for evaluation
            mGradEnergyDofEval( tDofIndex ) = false;
        }

        // return the derivative
        return mGradEnergyDof( tDofIndex );
    }

    //------------------------------------------------------------------------------

    const Matrix< DDRMat >& Constitutive_Model::dGradEnergyDotdDOF(
            const Vector< MSI::Dof_Type >& aDofType,
            enum CM_Function_Type          aCMFunctionType )
    {
        // check CM function type, base class only supports "DEFAULT"
        MORIS_ASSERT( aCMFunctionType == CM_Function_Type::DEFAULT,
                "Constitutive_Model::dGradEnergydDOF - Only DEFAULT CM function type known in base class." );

        // if aDofType is not an active dof type for the CM
        MORIS_ERROR(
                this->check_dof_dependency( aDofType ),
                "Constitutive_Model::dGradEnergydDOF - no dependency on this dof type." );

        // get the dof index
        uint tDofIndex = mGlobalDofTypeMap( static_cast< uint >( aDofType( 0 ) ) );

        // if the derivative has not been evaluated yet
        if ( mGradEnergyDotDofEval( tDofIndex ) )
        {
            // evaluate the derivative
            this->eval_dGradEnergyDotdDOF( aDofType );

            // set bool for evaluation
            mGradEnergyDotDofEval( tDofIndex ) = false;
        }

        // return the derivative
        return mGradEnergyDotDof( tDofIndex );
    }

    //------------------------------------------------------------------------------

    const Matrix< DDRMat >& Constitutive_Model::dGradDivFluxdDOF(
            const Vector< MSI::Dof_Type >& aDofType,
            enum CM_Function_Type          aCMFunctionType )
    {
        // check CM function type, base class only supports "DEFAULT"
        MORIS_ASSERT( aCMFunctionType == CM_Function_Type::DEFAULT,
                "Constitutive_Model::dGradDivFluxdDOF - Only DEFAULT CM function type known in base class." );

        // if aDofType is not an active dof type for the CM
        MORIS_ERROR(
                this->check_dof_dependency( aDofType ),
                "Constitutive_Model::dGradDivFluxdDOF - no dependency in this dof type." );

        // get the dof index
        uint tDofIndex = mGlobalDofTypeMap( static_cast< uint >( aDofType( 0 ) ) );

        // if the derivative has not been evaluated yet
        if ( mGradDivFluxDofEval( tDofIndex ) )
        {
            // evaluate the derivative
            this->eval_dGradDivFluxdDOF( aDofType );

            // set bool for evaluation
            mGradDivFluxDofEval( tDofIndex ) = false;
        }

        // return the derivative
        return mGradDivFluxDof( tDofIndex );
    }

    //------------------------------------------------------------------------------

    const Matrix< DDRMat >& Constitutive_Model::dTractiondDOF(
            const Vector< MSI::Dof_Type >& aDofType,
            const Matrix< DDRMat >&        aNormal,
            enum CM_Function_Type          aCMFunctionType )
    {
        // check CM function type, base class only supports "DEFAULT"
        MORIS_ASSERT( aCMFunctionType == CM_Function_Type::DEFAULT,
                "Constitutive_Model::dTractiondDOF - Only DEFAULT CM function type known in base class." );

        // if aDofType is not an active dof type for the property
        MORIS_ERROR(
                this->check_dof_dependency( aDofType ),
                "Constitutive_Model::dTractiondDOF - no dependency in this dof type." );

        // get the dof index
        uint tDofIndex = mGlobalDofTypeMap( static_cast< uint >( aDofType( 0 ) ) );

        // if the derivative has not been evaluated yet
        if ( mdTractiondDofEval( tDofIndex ) )
        {
            // evaluate the derivative
            this->eval_dTractiondDOF( aDofType, aNormal );

            // set bool for evaluation
            mdTractiondDofEval( tDofIndex ) = false;
        }

        // return the derivative
        return mdTractiondDof( tDofIndex );
    }

    //------------------------------------------------------------------------------

    const Matrix< DDRMat >& Constitutive_Model::dTestTractiondDOF(
            const Vector< MSI::Dof_Type >& aDofType,
            const Matrix< DDRMat >&        aNormal,
            const Vector< MSI::Dof_Type >& aTestDofTypes,
            enum CM_Function_Type          aCMFunctionType )
    {
        // check CM function type, base class only supports "DEFAULT"
        MORIS_ASSERT( aCMFunctionType == CM_Function_Type::DEFAULT,
                "Constitutive_Model::dTestTractiondDOF - Only DEFAULT CM function type known in base class." );

        // if aDofType is not an active dof type for the property
        MORIS_ERROR(
                this->check_dof_dependency( aDofType ),
                "Constitutive_Model::dTestTractiondDOF - no dependency in this dof type." );

        // get the test dof index
        uint tTestDofIndex = mDofTypeMap( static_cast< uint >( aTestDofTypes( 0 ) ) );

        // get the dof index
        uint tDofIndex = mGlobalDofTypeMap( static_cast< uint >( aDofType( 0 ) ) );

        // if the derivative has not been evaluated yet
        if ( mdTestTractiondDofEval( tTestDofIndex, tDofIndex ) )
        {
            // evaluate the derivative
            this->eval_dTestTractiondDOF( aDofType, aNormal, aTestDofTypes );

            // set bool for evaluation
            mdTestTractiondDofEval( tTestDofIndex, tDofIndex ) = false;
        }

        // return the derivative
        return mdTestTractiondDof( tTestDofIndex )( tDofIndex );
    }

    //------------------------------------------------------------------------------

    const Matrix< DDRMat >& Constitutive_Model::dTestTractiondDOF(
            const Vector< MSI::Dof_Type >& aDofType,
            const Matrix< DDRMat >&        aNormal,
            const Matrix< DDRMat >&        aJump,
            const Vector< MSI::Dof_Type >& aTestDofTypes,
            enum CM_Function_Type          aCMFunctionType )
    {
        // check CM function type, base class only supports "DEFAULT"
        MORIS_ASSERT( aCMFunctionType == CM_Function_Type::DEFAULT,
                "Constitutive_Model::dTestTractiondDOF - Only DEFAULT CM function type known in base class." );

        // if aDofType is not an active dof type for the property
        MORIS_ERROR(
                this->check_dof_dependency( aDofType ),
                "Constitutive_Model::dTestTractiondDOF - no dependency in this dof type." );

        // get the test dof index
        uint tTestDofIndex = mDofTypeMap( static_cast< uint >( aTestDofTypes( 0 ) ) );

        // get the dof index
        uint tDofIndex = mGlobalDofTypeMap( static_cast< uint >( aDofType( 0 ) ) );

        // if the derivative has not been evaluated yet
        if ( mdTestTractiondDofEval( tTestDofIndex, tDofIndex ) )
        {
            // evaluate the derivative
            this->eval_dTestTractiondDOF( aDofType, aNormal, aJump, aTestDofTypes );

            // set bool for evaluation
            mdTestTractiondDofEval( tTestDofIndex, tDofIndex ) = false;
        }

        // return the derivative
        return mdTestTractiondDof( tTestDofIndex )( tDofIndex );
    }

    //------------------------------------------------------------------------------

    const Matrix< DDRMat >& Constitutive_Model::dstraindx(
            uint                  aOrder,
            enum CM_Function_Type aCMFunctionType )
    {
        // check CM function type, base class only supports "DEFAULT"
        MORIS_ASSERT( aCMFunctionType == CM_Function_Type::DEFAULT,
                "Constitutive_Model::dstraindx - Only DEFAULT CM function type known in base class." );

        MORIS_ERROR(
                aOrder == 1,
                "Constitutive_Model::dstraindx - Works only for 1st order derivative for now." );

        // if the derivative has not been evaluated yet
        if ( mdStraindxEval( aOrder - 1 ) )
        {
            // evaluate the derivative
            this->eval_dstraindx( aOrder );

            // set bool for evaluation
            mdStraindxEval( aOrder - 1 ) = false;
        }

        // return the derivative
        return mdStraindx( aOrder - 1 );
    }

    //------------------------------------------------------------------------------

    const Matrix< DDRMat >& Constitutive_Model::dStressdDOF(
            const Vector< MSI::Dof_Type >& aDofType,
            enum CM_Function_Type          aCMFunctionType )
    {
        // check CM function type, base class only supports "DEFAULT"
        MORIS_ASSERT( aCMFunctionType == CM_Function_Type::DEFAULT,
                "Constitutive_Model::dStressdDOF - Only DEFAULT CM function type known in base class." );

        // if aDofType is not an active dof type for the property
        MORIS_ERROR(
                this->check_dof_dependency( aDofType ),
                "Constitutive_Model::dStressdDOF - no dependency in this dof type." );

        // get the dof index
        uint tDofIndex = mGlobalDofTypeMap( static_cast< uint >( aDofType( 0 ) ) );

        // if the derivative has not been evaluated yet
        if ( mdStressdDofEval( tDofIndex ) )
        {
            // evaluate the derivative
            this->eval_dStressdDOF( aDofType );

            // set bool for evaluation
            mdStressdDofEval( tDofIndex ) = false;
        }

        // return the derivative
        return mdStressdDof( tDofIndex );
    }

    //------------------------------------------------------------------------------

    const Matrix< DDRMat >& Constitutive_Model::dStraindDOF(
            const Vector< MSI::Dof_Type >& aDofType,
            enum CM_Function_Type          aCMFunctionType )
    {
        // check CM function type, base class only supports "DEFAULT"
        MORIS_ASSERT( aCMFunctionType == CM_Function_Type::DEFAULT,
                "Constitutive_Model::dStraindDOF - Only DEFAULT CM function type known in base class." );

        // if aDofType is not an active dof type for the property
        MORIS_ERROR(
                this->check_dof_dependency( aDofType ),
                "Constitutive_Model::dStraindDOF - no dependency in this dof type." );

        // get the dof index
        uint tDofIndex = mGlobalDofTypeMap( static_cast< uint >( aDofType( 0 ) ) );

        // if the derivative has not been evaluated yet
        if ( mdStraindDofEval( tDofIndex ) )
        {
            // evaluate the derivative
            this->eval_dStraindDOF( aDofType );

            // set bool for evaluation
            mdStraindDofEval( tDofIndex ) = false;
        }

        // return the derivative
        return mdStraindDof( tDofIndex );
    }

    //------------------------------------------------------------------------------

    const Matrix< DDRMat >& Constitutive_Model::dConstdDOF(
            const Vector< MSI::Dof_Type >& aDofType,
            enum CM_Function_Type          aCMFunctionType )
    {
        // check CM function type, base class only supports "DEFAULT"
        MORIS_ASSERT( aCMFunctionType == CM_Function_Type::DEFAULT,
                "Constitutive_Model::dConstdDOF - Only DEFAULT CM function type known in base class." );

        // if aDofType is not an active dof type for the property
        MORIS_ERROR(
                this->check_dof_dependency( aDofType ),
                "Constitutive_Model::dConstdDOF - no dependency in this dof type." );

        // get the dof index
        uint tDofIndex = mGlobalDofTypeMap( static_cast< uint >( aDofType( 0 ) ) );

        // if the derivative has not been evaluated yet
        if ( mdConstdDofEval( tDofIndex ) )
        {
            // evaluate the derivative
            this->eval_dConstdDOF( aDofType );

            // set bool for evaluation
            mdConstdDofEval( tDofIndex ) = false;
        }

        // return the derivative
        return mdConstdDof( tDofIndex );
    }

    //------------------------------------------------------------------------------

    const Matrix< DDRMat >& Constitutive_Model::dFluxdDV(
            const Vector< gen::PDV_Type >& aDvType,
            enum CM_Function_Type          aCMFunctionType )
    {
        // check CM function type, base class only supports "DEFAULT"
        MORIS_ASSERT( aCMFunctionType == CM_Function_Type::DEFAULT,
                "Constitutive_Model::dFluxdDV - Only DEFAULT CM function type known in base class." );

        // if aDvType is not an active dv type
        MORIS_ERROR(
                this->check_dv_dependency( aDvType ),
                "Constitutive_Model::dFluxdDV - no dependency in this dv type." );

        // get the dv index
        uint tDvIndex = mGlobalDvTypeMap( static_cast< uint >( aDvType( 0 ) ) );

        // if the derivative has not been evaluated yet
        if ( mdFluxdDvEval( tDvIndex ) )
        {
            // evaluate the derivative
            this->eval_dFluxdDV( aDvType );

            // set bool for evaluation
            mdFluxdDvEval( tDvIndex ) = false;
        }

        // return the derivative
        return mdFluxdDv( tDvIndex );
    }

    //------------------------------------------------------------------------------

    const Matrix< DDRMat >& Constitutive_Model::dStraindDV(
            const Vector< gen::PDV_Type >& aDvType,
            enum CM_Function_Type          aCMFunctionType )
    {
        // check CM function type, base class only supports "DEFAULT"
        MORIS_ASSERT( aCMFunctionType == CM_Function_Type::DEFAULT,
                "Constitutive_Model::dStraindDV - Only DEFAULT CM function type known in base class." );

        // if aDvType is not an active dv type for the property
        MORIS_ERROR(
                this->check_dv_dependency( aDvType ),
                "Constitutive_Model::dStraindDV - no dependency in this dv type." );

        // get the dv index
        uint tDvIndex = mGlobalDvTypeMap( static_cast< uint >( aDvType( 0 ) ) );

        // if the derivative has not been evaluated yet
        if ( mdStraindDvEval( tDvIndex ) )
        {
            // evaluate the derivative
            this->eval_dStraindDV( aDvType );

            // set bool for evaluation
            mdStraindDvEval( tDvIndex ) = false;
        }

        // return the derivative
        return mdStraindDv( tDvIndex );
    }

    //------------------------------------------------------------------------------

    const Matrix< DDRMat >& Constitutive_Model::dConstdDV(
            const Vector< gen::PDV_Type >& aDvType,
            enum CM_Function_Type          aCMFunctionType )
    {
        // check CM function type, base class only supports "DEFAULT"
        MORIS_ASSERT( aCMFunctionType == CM_Function_Type::DEFAULT,
                "Constitutive_Model::dConstdDV - Only DEFAULT CM function type known in base class." );

        // if aDvType is not an active dv type for the property
        MORIS_ERROR(
                this->check_dv_dependency( aDvType ),
                "Constitutive_Model::dConstdDV - no dependency in this dv type." );

        // get the dv index
        uint tDvIndex = mGlobalDvTypeMap( static_cast< uint >( aDvType( 0 ) ) );

        // if the derivative has not been evaluated yet
        if ( mdConstdDvEval( tDvIndex ) )
        {
            // evaluate the derivative
            this->eval_dConstdDV( aDvType );

            // set bool for evaluation
            mdConstdDvEval( tDvIndex ) = false;
        }

        // return the derivative
        return mdConstdDv( tDvIndex );
    }

}    // namespace moris::fem<|MERGE_RESOLUTION|>--- conflicted
+++ resolved
@@ -1104,7 +1104,6 @@
 
     //------------------------------------------------------------------------------
 
-<<<<<<< HEAD
         void
         Constitutive_Model::eval_derivative_FD(
                 enum CM_Request_Type                aCMRequestType,
@@ -1120,23 +1119,6 @@
             // check requested derivative
             MORIS_ERROR( aCMRequestType != CM_Request_Type::END_CM_REQUEST_TYPE,
                     "Constitutive_Model::eval_derivative_FD - aCMRequestType needs to be defined." );
-=======
-    void
-    Constitutive_Model::eval_derivative_FD(
-            enum CM_Request_Type           aCMRequestType,
-            Matrix< DDRMat >&              aDerivativeFD,
-            const Vector< MSI::Dof_Type >& aDofTypes,
-            real                           aPerturbation,
-            const Vector< MSI::Dof_Type >& aTestDofTypes,
-            const Matrix< DDRMat >&        aNormal,
-            const Matrix< DDRMat >&        aJump,
-            fem::FDScheme_Type             aFDSchemeType,
-            enum CM_Function_Type          aCMFunctionType )
-    {
-        // check requested derivative
-        MORIS_ERROR( aCMRequestType != CM_Request_Type::UNDEFINED,
-                "Constitutive_Model::eval_derivative_FD - aCMRequestType needs to be defined." );
->>>>>>> 41897dc1
 
         // get the FD scheme info
         Vector< Vector< real > > tFDScheme;
