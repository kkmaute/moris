--- conflicted
+++ resolved
@@ -260,13 +260,8 @@
                  * @param[ in ] aDvStrings a list of strings to describe the dv types
                  */
                 void set_dv_type_list(
-<<<<<<< HEAD
-                        Vector< Vector< PDV_Type > > aDvTypes,
+                        Vector< Vector< gen::PDV_Type > > aDvTypes,
                         Vector< std::string >      aDvStrings )
-=======
-                        Cell< Cell< gen::PDV_Type > > aDvTypes,
-                        Cell< std::string >      aDvStrings )
->>>>>>> 659c9214
                 {
                     Constitutive_Model::set_dv_type_list( aDvTypes );
                 }
