/*
 * Copyright (c) 2022 University of Colorado
 * Licensed under the MIT license. See LICENSE.txt file in the MORIS root for details.
 *
 *------------------------------------------------------------------------------------
 *
 * cl_FEM_CM_Compressible_Newtonian_Fluid.cpp
 *
 */

#include "cl_FEM_CM_Compressible_Newtonian_Fluid.hpp"
#include "cl_FEM_Field_Interpolator_Manager.hpp"

#include "fn_trans.hpp"
#include "fn_norm.hpp"
#include "fn_eye.hpp"
#include "op_minus.hpp"

namespace moris::fem
{

    //--------------------------------------------------------------------------------------------------------------

    CM_Compressible_Newtonian_Fluid::CM_Compressible_Newtonian_Fluid()
    {
        // set the property pointer cell size
        mProperties.resize( static_cast< uint >( CM_Property_Type::MAX_ENUM ), nullptr );

        // populate the property map
        mPropertyMap[ "DynamicViscosity" ]    = static_cast< uint >( CM_Property_Type::DYNAMIC_VISCOSITY );       // may be a fnct. of T
        mPropertyMap[ "ThermalConductivity" ] = static_cast< uint >( CM_Property_Type::THERMAL_CONDUCTIVITY );    // may be a fnct. of T

        // set and populate the material model map
        mMaterialModels.resize( static_cast< uint >( MM_Type::MAX_ENUM ), nullptr );
        mMaterialModelMap[ "ThermodynamicMaterialModel" ] = static_cast< uint >( MM_Type::THERMODYNAMIC_MATERIAL_MODEL );    // constant property
    }

    //--------------------------------------------------------------------------------------------------------------

<<<<<<< HEAD
        Constitutive_Type CM_Compressible_Newtonian_Fluid::get_constitutive_type() const
        {
            return Constitutive_Type::FLUID_COMPRESSIBLE_NEWTONIAN;
        }

        //--------------------------------------------------------------------------------------------------------------

        void
        CM_Compressible_Newtonian_Fluid::set_function_pointers()
=======
    void
    CM_Compressible_Newtonian_Fluid::set_function_pointers()
    {
        switch ( mSpaceDim )
>>>>>>> 41897dc1
        {
            case ( 2 ):
            {
                m_eval_strain           = &CM_Compressible_Newtonian_Fluid::eval_strain_2d;
                m_eval_teststrain       = &CM_Compressible_Newtonian_Fluid::eval_teststrain_2d;
                m_eval_divstrainrate    = &CM_Compressible_Newtonian_Fluid::eval_divstrainrate_2d;
                m_eval_ddivstrainratedu = &CM_Compressible_Newtonian_Fluid::eval_ddivstrainratedu_2d;
                m_eval_divDivVel        = &CM_Compressible_Newtonian_Fluid::eval_divDivVel_2d;
                m_eval_dDivDivVeldu     = &CM_Compressible_Newtonian_Fluid::eval_dDivDivVeldu_2d;
                m_eval_velocitymatrix   = &CM_Compressible_Newtonian_Fluid::eval_velocitymatrix_2d;
                m_unfold_tensor         = &CM_Compressible_Newtonian_Fluid::unfold_2d;
                m_flatten_normal        = &CM_Compressible_Newtonian_Fluid::flatten_normal_2d;
                mFlatIdentity           = { { 1.0 }, { 1.0 }, { 0.0 } };
                break;
            }
            case ( 3 ):
            {
                m_eval_strain           = &CM_Compressible_Newtonian_Fluid::eval_strain_3d;
                m_eval_teststrain       = &CM_Compressible_Newtonian_Fluid::eval_teststrain_3d;
                m_eval_divstrainrate    = &CM_Compressible_Newtonian_Fluid::eval_divstrainrate_3d;
                m_eval_ddivstrainratedu = &CM_Compressible_Newtonian_Fluid::eval_ddivstrainratedu_3d;
                m_eval_divDivVel        = &CM_Compressible_Newtonian_Fluid::eval_divDivVel_3d;
                m_eval_dDivDivVeldu     = &CM_Compressible_Newtonian_Fluid::eval_dDivDivVeldu_3d;
                m_eval_velocitymatrix   = &CM_Compressible_Newtonian_Fluid::eval_velocitymatrix_3d;
                m_unfold_tensor         = &CM_Compressible_Newtonian_Fluid::unfold_3d;
                m_flatten_normal        = &CM_Compressible_Newtonian_Fluid::flatten_normal_3d;
                mFlatIdentity           = { { 1.0 }, { 1.0 }, { 1.0 }, { 0.0 }, { 0.0 }, { 0.0 } };
                break;
            }
            default:
            {
                MORIS_ERROR( false, "CM_Compressible_Newtonian_Fluid::set_function_pointers - this function is currently unused, might be used in the future." );
                break;
            }
        }
    }

    //--------------------------------------------------------------------------------------------------------------

    void
    CM_Compressible_Newtonian_Fluid::reset_specific_eval_flags()
    {
        // reset dof derivative of velocity
        mdNveldtEval = true;

        // reset velocity matrix for flattened tensors
        mVelocityMatrixEval = true;

        // reset thermal div-strain
        mThermalDivStrainEval = true;
        mThermalDivStrainDofEval.fill( true );

        // reset div-strain-rate
        mDivStrainRateEval = true;
        mDivStrainRateDofEval.fill( true );

        // reset div(div(u)*I)
        mDivDivVelEval = true;
        mDivDivVelDofEval.fill( true );

        // reset Thermal Flux ---------------------------------
        mThermalFluxEval = true;
        mThermalFluxDofEval.fill( true );

        // reset work Flux
        mWorkFluxEval = true;
        mWorkFluxDofEval.fill( true );

        // reset energy Flux
        mEnergyFluxEval = true;
        mEnergyFluxDofEval.fill( true );

        // reset mechanical Flux
        // mStressEval = true;
        // mStressDofEval.assign( tNumDofTypes, true );

        // reset Thermal Div Flux -----------------------------
        mThermalDivFluxEval = true;
        mThermalDivFluxDofEval.fill( true );

        // reset work Div Flux
        mWorkDivFluxEval = true;
        mWorkDivFluxDofEval.fill( true );

        // reset mechanical Flux
        mMechanicalDivFluxEval = true;
        mMechanicalDivFluxDofEval.fill( true );

        // reset Thermal Traction ------------------------------
        mThermalTractionEval = true;
        mThermalTractionDofEval.fill( true );

        // reset work Traction
        mWorkTractionEval = true;
        mWorkTractionDofEval.fill( true );

        // reset energy Traction
        mEnergyTractionEval = true;
        mEnergyTractionDofEval.fill( true );

        // reset Mechanical Traction
        mMechanicalTractionEval = true;
        mMechanicalTractionDofEval.fill( true );

        // reset test tractions --------------------------------

        mThermalTestTractionEval.fill( true );
        mdThermalTestTractiondDofEval.fill( true );

        mMechanicalTestTractionEval.fill( true );
        mdMechanicalTestTractiondDofEval.fill( true );
    }

    //--------------------------------------------------------------------------------------------------------------

    void
    CM_Compressible_Newtonian_Fluid::initialize_spec_storage_vars_and_eval_flags()
    {
        // get number of DoF types
        uint tNumGlobalDofTypes = mGlobalDofTypes.size();
        uint tNumDirectDofTypes = mDofTypes.size();

        // initialize eval flags
        mThermalDivStrainDofEval.set_size( tNumGlobalDofTypes, 1, true );
        mDivStrainRateDofEval.set_size( tNumGlobalDofTypes, 1, true );
        mDivDivVelDofEval.set_size( tNumGlobalDofTypes, 1, true );
        mThermalFluxDofEval.set_size( tNumGlobalDofTypes, 1, true );
        mWorkFluxDofEval.set_size( tNumGlobalDofTypes, 1, true );
        mEnergyFluxDofEval.set_size( tNumGlobalDofTypes, 1, true );
        // mStressDofEval.resize( tNumGlobalDofTypes, true );
        mThermalDivFluxDofEval.set_size( tNumGlobalDofTypes, 1, true );
        mWorkDivFluxDofEval.set_size( tNumGlobalDofTypes, 1, true );
        mMechanicalDivFluxDofEval.set_size( tNumGlobalDofTypes, 1, true );
        mThermalTractionDofEval.set_size( tNumGlobalDofTypes, 1, true );
        mWorkTractionDofEval.set_size( tNumGlobalDofTypes, 1, true );
        mEnergyTractionDofEval.set_size( tNumGlobalDofTypes, 1, true );
        mMechanicalTractionDofEval.set_size( tNumGlobalDofTypes, 1, true );

        mThermalTestTractionEval.set_size( tNumGlobalDofTypes, 1, true );
        mMechanicalTestTractionEval.set_size( tNumGlobalDofTypes, 1, true );
        mdThermalTestTractiondDofEval.set_size( tNumGlobalDofTypes, 1, true );
        mdMechanicalTestTractiondDofEval.set_size( tNumGlobalDofTypes, 1, true );
        mdThermalTestTractiondDofEval.set_size( tNumDirectDofTypes, tNumGlobalDofTypes, true );
        mdMechanicalTestTractiondDofEval.set_size( tNumDirectDofTypes, tNumGlobalDofTypes, true );

        // initialize storage variables
        mThermalDivStrainDof.resize( tNumGlobalDofTypes );
        mDivStrainRateDof.resize( tNumGlobalDofTypes );
        mDivDivVelDof.resize( tNumGlobalDofTypes );
        mThermalFluxDof.resize( tNumGlobalDofTypes );
        mWorkFluxDof.resize( tNumGlobalDofTypes );
        mEnergyFluxDof.resize( tNumGlobalDofTypes );
        // mStressDof.resize( tNumGlobalDofTypes );
        mThermalDivFluxDof.resize( tNumGlobalDofTypes );
        mWorkDivFluxDof.resize( tNumGlobalDofTypes );
        mMechanicalDivFluxDof.resize( tNumGlobalDofTypes );
        mThermalTractionDof.resize( tNumGlobalDofTypes );
        mWorkTractionDof.resize( tNumGlobalDofTypes );
        mEnergyTractionDof.resize( tNumGlobalDofTypes );
        mMechanicalTractionDof.resize( tNumGlobalDofTypes );

        mThermalTestTraction.resize( tNumGlobalDofTypes );
        mMechanicalTestTraction.resize( tNumGlobalDofTypes );
        mdThermalTestTractiondDof.resize( tNumDirectDofTypes );
        mdMechanicalTestTractiondDof.resize( tNumDirectDofTypes );
        for ( uint iDirectDof = 0; iDirectDof < tNumDirectDofTypes; iDirectDof++ )
        {
            mdThermalTestTractiondDof( iDirectDof ).resize( tNumGlobalDofTypes );
            mdMechanicalTestTractiondDof( iDirectDof ).resize( tNumGlobalDofTypes );
        }
    }

    //--------------------------------------------------------------------------------------------------------------

    void
    CM_Compressible_Newtonian_Fluid::set_dof_type_list(
            const Vector< Vector< MSI::Dof_Type > > &aDofTypes,
            const Vector< std::string >             &aDofStrings )
    {
        // set dof type list
        Constitutive_Model::set_dof_type_list( aDofTypes );

        // loop over the provided dof type
        for ( uint iDof = 0; iDof < aDofTypes.size(); iDof++ )
        {
            // get dof type string
            const std::string &tDofString = aDofStrings( iDof );

            // get dof type
            MSI::Dof_Type tDofType = aDofTypes( iDof )( 0 );

            // switch on dof type string
            if ( tDofString == "Velocity" )
            {
                mDofVelocity = tDofType;
            }
            else if ( tDofString == "Density" )
            {
                mDofDensity = tDofType;
            }
            else if ( tDofString == "Pressure" )
            {
                mDofPressure = tDofType;
            }
            else if ( tDofString == "Temperature" )
            {
                mDofTemperature = tDofType;
            }
            else
            {
                MORIS_ERROR( false, "CM_Compressible_Newtonian_Fluid::set_dof_type_list - Unknown aDofString : %s", tDofString.c_str() );
            }
        }
    }

    //------------------------------------------------------------------------------

    void
    CM_Compressible_Newtonian_Fluid::set_local_properties()
    {
        // get the dynamic viscosity properties
        mPropDynamicViscosity = get_property( "DynamicViscosity" );

        // get the thermal conductivity properties
        mPropThermalConductivity = get_property( "ThermalConductivity" );
    }

    //------------------------------------------------------------------------------

    void
    CM_Compressible_Newtonian_Fluid::set_local_material_model()
    {
        // get the material model
        mMaterialModel = get_material_model( "ThermodynamicMaterialModel" );
    }

    //--------------------------------------------------------------------------------------------------------------

    const Matrix< DDRMat > &
    CM_Compressible_Newtonian_Fluid::flux( enum CM_Function_Type aCMFunctionType )
    {
        switch ( aCMFunctionType )
        {
            case CM_Function_Type::THERMAL:
                return this->thermal_flux();

            case CM_Function_Type::ENERGY:
                return this->energy_flux();

            case CM_Function_Type::WORK:
                return this->work_flux();

            case CM_Function_Type::MECHANICAL:
                return this->stress();

            case CM_Function_Type::DEFAULT:
                MORIS_ERROR( false, "CM_Compressible_Newtonian_Fluid::flux - DEFAULT function type not supported./" );
                return mFlux;

                // unknown CM function type
            default:
                MORIS_ERROR( false, "CM_Compressible_Newtonian_Fluid::flux - unknown CM function type for flux." );
                return mFlux;
        }
    }

    const Matrix< DDRMat > &
    CM_Compressible_Newtonian_Fluid::dFluxdDOF(
            const Vector< MSI::Dof_Type > &aDofTypes,
            enum CM_Function_Type          aCMFunctionType )
    {
        switch ( aCMFunctionType )
        {
            case CM_Function_Type::THERMAL:
                return this->thermal_dFluxdDOF( aDofTypes );

            case CM_Function_Type::ENERGY:
                return this->energy_dFluxdDOF( aDofTypes );

            case CM_Function_Type::WORK:
                return this->work_dFluxdDOF( aDofTypes );

            case CM_Function_Type::MECHANICAL:
                return this->dStressdDOF( aDofTypes );

                // unknown CM function type
            default:
                MORIS_ERROR( false, "CM_Fluid_Compressible_Van_der_Waals::dFluxdDOF - unknown CM function type for flux." );
                return mFlux;
        }
    }

    //--------------------------------------------------------------------------------------------------------------
    //--------------------------------------------------------------------------------------------------------------

    void
    CM_Compressible_Newtonian_Fluid::eval_thermal_flux()
    {
        // get the material model
        const std::shared_ptr< Material_Model > tMM = get_material_model( "ThermodynamicMaterialModel" );

        // get the thermal conductivity property
        const std::shared_ptr< Property > tThermalConductivity = get_property( "ThermalConductivity" );

        // compute thermal flux q = - k * grad(T)
        mThermalFlux = -1.0 * tThermalConductivity->val()( 0 ) * tMM->dnTemperaturedxn( 1 );
    }

    const Matrix< DDRMat > &
    CM_Compressible_Newtonian_Fluid::thermal_flux()
    {
        // if the test strain was not evaluated
        if ( mThermalFluxEval )
        {
            // evaluate the test strain
            this->eval_thermal_flux();

            // set bool for evaluation
            mThermalFluxEval = false;
        }
        // return the test strain value
        return mThermalFlux;
    }

    //--------------------------------------------------------------------------------------------------------------

    void
    CM_Compressible_Newtonian_Fluid::eval_thermal_dFluxdDOF( const Vector< MSI::Dof_Type > &aDofTypes )
    {
        // get the material model
        const std::shared_ptr< Material_Model > tMM = get_material_model( "ThermodynamicMaterialModel" );

        // get the conductivity property
        const std::shared_ptr< Property > tPropThermalConductivity = get_property( "ThermalConductivity" );

        // get the dof index
        uint tDofIndex = mGlobalDofTypeMap( static_cast< uint >( aDofTypes( 0 ) ) );

        // initialize the matrix
        mThermalFluxDof( tDofIndex ).set_size( mSpaceDim, mFIManager->get_field_interpolators_for_type( aDofTypes( 0 ) )->get_number_of_space_time_coefficients(), 0.0 );

        // compute derivative with direct dependency
        if ( tMM->check_dof_dependency( aDofTypes ) )
        {
            mThermalFluxDof( tDofIndex ) +=
                    -1.0 * tPropThermalConductivity->val()( 0 ) * tMM->dnTemperaturedxnDOF( aDofTypes, 1 );
        }

        // if indirect dependency of conductivity on the dof type
        if ( tPropThermalConductivity->check_dof_dependency( aDofTypes ) )
        {
            // compute derivative with indirect dependency through properties
            mThermalFluxDof( tDofIndex ) +=
                    -1.0 * tMM->dnTemperaturedxn( 1 ) * tPropThermalConductivity->dPropdDOF( aDofTypes );
        }
    }

    const Matrix< DDRMat > &
    CM_Compressible_Newtonian_Fluid::thermal_dFluxdDOF(
            const Vector< MSI::Dof_Type > &aDofTypes )
    {
        // if aDofType is not an active dof type for the CM
        MORIS_ERROR(
                this->check_dof_dependency( aDofTypes ),
                "CM_Compressible_Newtonian_Fluid::thermal_dFluxdDOF - no dependency in this dof type." );

        // get the dof index
        uint tDofIndex = mGlobalDofTypeMap( static_cast< uint >( aDofTypes( 0 ) ) );

        // if the derivative has not been evaluated yet
        if ( mThermalFluxDofEval( tDofIndex ) )
        {
            // evaluate the derivative
            this->eval_thermal_dFluxdDOF( aDofTypes );

            // set bool for evaluation
            mThermalFluxDofEval( tDofIndex ) = false;
        }

        // return the dof deriv value
        return mThermalFluxDof( tDofIndex );
    }

    //--------------------------------------------------------------------------------------------------------------
    //--------------------------------------------------------------------------------------------------------------

    void
    CM_Compressible_Newtonian_Fluid::eval_work_flux()
    {
        // compute contribution
        mWorkFlux = this->velocityMatrix() * this->flux( CM_Function_Type::MECHANICAL );
    }

    const Matrix< DDRMat > &
    CM_Compressible_Newtonian_Fluid::work_flux()
    {
        // if the flux was not evaluated
        if ( mWorkFluxEval )
        {
            // evaluate the flux
            this->eval_work_flux();

            // set bool for evaluation
            mWorkFluxEval = false;
        }
        // return the flux value
        return mWorkFlux;
    }

    //--------------------------------------------------------------------------------------------------------------

    void
    CM_Compressible_Newtonian_Fluid::eval_work_dFluxdDOF( const Vector< MSI::Dof_Type > &aDofTypes )
    {
        // get the dof type as a uint
        uint tDofType = static_cast< uint >( aDofTypes( 0 ) );

        // get the dof type index
        uint tDofIndex = mGlobalDofTypeMap( tDofType );

        // get the velocity
        Field_Interpolator *tFIVelocity = mFIManager->get_field_interpolators_for_type( mDofVelocity );

        // unfold the flattened stress tensor
        Matrix< DDRMat > tStressTensor;
        this->unfold( this->flux( CM_Function_Type::MECHANICAL ), tStressTensor );

        // initialize the matrix
        mWorkFluxDof( tDofIndex ).set_size( mSpaceDim, mFIManager->get_field_interpolators_for_type( aDofTypes( 0 ) )->get_number_of_space_time_coefficients(), 0.0 );

        // compute contribution, dependency of flux on dof type
        mWorkFluxDof( tDofIndex ) +=
                this->velocityMatrix() * this->dFluxdDOF( aDofTypes, CM_Function_Type::MECHANICAL );

        // direct dependency on the velocity dof type
        if ( aDofTypes( 0 ) == mDofVelocity )
        {
            // compute contribution
            mWorkFluxDof( tDofIndex ) += tStressTensor * tFIVelocity->N();
        }
    }

    const Matrix< DDRMat > &
    CM_Compressible_Newtonian_Fluid::work_dFluxdDOF(
            const Vector< MSI::Dof_Type > &aDofTypes )
    {
        // if aDofType is not an active dof type for the CM
        MORIS_ERROR(
                this->check_dof_dependency( aDofTypes ),
                "CM_Compressible_Newtonian_Fluid::work_dFluxdDOF - no dependency in this dof type." );

        // get the dof index
        uint tDofIndex = mGlobalDofTypeMap( static_cast< uint >( aDofTypes( 0 ) ) );

        // if the derivative has not been evaluated yet
        if ( mWorkFluxDofEval( tDofIndex ) )
        {
            // evaluate the derivative
            this->eval_work_dFluxdDOF( aDofTypes );

            // set bool for evaluation
            mWorkFluxDofEval( tDofIndex ) = false;
        }

        // return the dof deriv value
        return mWorkFluxDof( tDofIndex );
    }

    //--------------------------------------------------------------------------------------------------------------
    //--------------------------------------------------------------------------------------------------------------

    void
    CM_Compressible_Newtonian_Fluid::eval_energy_flux()
    {
        // get the velocity
        Matrix< DDRMat > tVelocity = mFIManager->get_field_interpolators_for_type( mDofVelocity )->val();

        // compute contribution
        mEnergyFlux = tVelocity * this->Energy();
    }

    const Matrix< DDRMat > &
    CM_Compressible_Newtonian_Fluid::energy_flux()
    {
        // if the flux was not evaluated
        if ( mEnergyFluxEval )
        {
            // evaluate the flux
            this->eval_energy_flux();

            // set bool for evaluation
            mEnergyFluxEval = false;
        }
        // return the flux value
        return mEnergyFlux;
    }

    //--------------------------------------------------------------------------------------------------------------

    void
    CM_Compressible_Newtonian_Fluid::eval_energy_dFluxdDOF( const Vector< MSI::Dof_Type > &aDofTypes )
    {
        // get the dof type as a uint
        uint tDofType = static_cast< uint >( aDofTypes( 0 ) );

        // get the dof type index
        uint tDofIndex = mGlobalDofTypeMap( tDofType );

        // get the velocity
        Field_Interpolator *tFIVelocity = mFIManager->get_field_interpolators_for_type( mDofVelocity );

        // initialize the matrix
        mEnergyFluxDof( tDofIndex ).set_size( mSpaceDim, mFIManager->get_field_interpolators_for_type( aDofTypes( 0 ) )->get_number_of_space_time_coefficients(), 0.0 );

        // direct dependency on the density dof type
        mEnergyFluxDof( tDofIndex ) += tFIVelocity->val() * this->dEnergydDOF( aDofTypes );

        // direct dependency on the velocity dof type
        if ( aDofTypes( 0 ) == mDofVelocity )
        {
            // compute contribution
            mEnergyFluxDof( tDofIndex ) += this->Energy()( 0 ) * tFIVelocity->N();
        }
    }

    const Matrix< DDRMat > &
    CM_Compressible_Newtonian_Fluid::energy_dFluxdDOF(
            const Vector< MSI::Dof_Type > &aDofTypes )
    {
        // if aDofType is not an active dof type for the CM
        MORIS_ERROR(
                this->check_dof_dependency( aDofTypes ),
                "CM_Compressible_Newtonian_Fluid::energy_dFluxdDOF - no dependency in this dof type." );

        // get the dof index
        uint tDofIndex = mGlobalDofTypeMap( static_cast< uint >( aDofTypes( 0 ) ) );

        // if the derivative has not been evaluated yet
        if ( mEnergyFluxDofEval( tDofIndex ) )
        {
            // evaluate the derivative
            this->eval_energy_dFluxdDOF( aDofTypes );

            // set bool for evaluation
            mEnergyFluxDofEval( tDofIndex ) = false;
        }

        // return the dof deriv value
        return mEnergyFluxDof( tDofIndex );
    }

    //--------------------------------------------------------------------------------------------------------------
    //--------------------------------------------------------------------------------------------------------------

    const Matrix< DDRMat > &
    CM_Compressible_Newtonian_Fluid::divflux( enum CM_Function_Type aCMFunctionType )
    {
        switch ( aCMFunctionType )
        {
            case CM_Function_Type::THERMAL:
                return this->thermal_divflux();

            case CM_Function_Type::WORK:
                return this->work_divflux();

            case CM_Function_Type::MECHANICAL:
                return this->mechanical_divflux();

            case CM_Function_Type::DEFAULT:
                MORIS_ERROR( false, "CM_Compressible_Newtonian_Fluid::divflux - DEFAULT function type not supported./" );
                return mDivFlux;

                // unknown CM function type
            default:
                MORIS_ERROR( false, "CM_Compressible_Newtonian_Fluid::divflux - unknown CM function type for flux." );
                return mDivFlux;
        }
    }

    const Matrix< DDRMat > &
    CM_Compressible_Newtonian_Fluid::ddivfluxdu(
            const Vector< MSI::Dof_Type > &aDofTypes,
            enum CM_Function_Type          aCMFunctionType )
    {
        switch ( aCMFunctionType )
        {
            case CM_Function_Type::THERMAL:
                return this->thermal_ddivfluxdu( aDofTypes );

            case CM_Function_Type::WORK:
                return this->work_ddivfluxdu( aDofTypes );

            case CM_Function_Type::MECHANICAL:
                return this->mechanical_ddivfluxdu( aDofTypes );

            case CM_Function_Type::DEFAULT:
                MORIS_ERROR( false, "CM_Compressible_Newtonian_Fluid::ddivfluxdu - DEFAULT function type not supported./" );
                return mddivfluxdu( 0 );

                // unknown CM function type
            default:
                MORIS_ERROR( false, "CM_Compressible_Newtonian_Fluid::ddivfluxdu - unknown CM function type for flux." );
                return mddivfluxdu( 0 );
        }
    }

    //--------------------------------------------------------------------------------------------------------------
    //--------------------------------------------------------------------------------------------------------------

    void
    CM_Compressible_Newtonian_Fluid::eval_mechanical_divflux()
    {
        // get the Dynamic Viscosity
        const std::shared_ptr< Property > tPropDynamicViscosity = get_property( "DynamicViscosity" );

        // compute divflux
        mMechanicalDivFlux = 2.0 * tPropDynamicViscosity->val()( 0 ) * ( this->divstrain( CM_Function_Type::MECHANICAL ) - ( 1.0 / 3.0 ) * this->divDivVel() );

        // FIXME assume that viscosity prop does not depend on x
    }

    const Matrix< DDRMat > &
    CM_Compressible_Newtonian_Fluid::mechanical_divflux()
    {
        // if the test strain was not evaluated
        if ( mMechanicalDivFluxEval )
        {
            // evaluate the test strain
            this->eval_mechanical_divflux();

            // set bool for evaluation
            mMechanicalDivFluxEval = false;
        }
        // return the test strain value
        return mMechanicalDivFlux;
    }

    //--------------------------------------------------------------------------------------------------------------

    void
    CM_Compressible_Newtonian_Fluid::eval_mechanical_ddivfluxdu( const Vector< MSI::Dof_Type > &aDofTypes )
    {
        // get the dof type index
        uint tDofIndex = mGlobalDofTypeMap( static_cast< uint >( aDofTypes( 0 ) ) );

        // get the FI for the dependent DoF type
        Field_Interpolator *tFI = mFIManager->get_field_interpolators_for_type( aDofTypes( 0 ) );

        // get the Dynamic Viscosity
        const std::shared_ptr< Property > tPropDynamicViscosity = get_property( "DynamicViscosity" );

        // set size for ddivflux/du
        mMechanicalDivFluxDof( tDofIndex ).set_size( mSpaceDim, tFI->get_number_of_space_time_coefficients(), 0.0 );

        // if velocity dof
        if ( aDofTypes( 0 ) == mDofVelocity )
        {
            // fill
            mMechanicalDivFluxDof( tDofIndex ) += 2.0 * tPropDynamicViscosity->val()( 0 ) * ( this->ddivstraindu( aDofTypes, CM_Function_Type::MECHANICAL ) - ( 1.0 / 3.0 ) * this->dDivDivVeldu( aDofTypes ) );
        }

        // dependency of the viscosity
        if ( tPropDynamicViscosity->check_dof_dependency( aDofTypes ) )
        {
            // fill ddivstrain/du
            mMechanicalDivFluxDof( tDofIndex ) += 2.0 * ( this->divstrain( CM_Function_Type::MECHANICAL ) + this->divDivVel() ) * tPropDynamicViscosity->dPropdDOF( aDofTypes );
        }
    }

    const Matrix< DDRMat > &
    CM_Compressible_Newtonian_Fluid::mechanical_ddivfluxdu(
            const Vector< MSI::Dof_Type > &aDofTypes )
    {
        // if aDofType is not an active dof type for the CM
        MORIS_ERROR(
                this->check_dof_dependency( aDofTypes ),
                "CM_Compressible_Newtonian_Fluid::mechanical_dDivFluxdDOF - no dependency in this dof type." );

        // get the dof index
        uint tDofIndex = mGlobalDofTypeMap( static_cast< uint >( aDofTypes( 0 ) ) );

        // if the derivative has not been evaluated yet
        if ( mMechanicalDivFluxDofEval( tDofIndex ) )
        {
            // evaluate the derivative
            this->eval_mechanical_ddivfluxdu( aDofTypes );

            // set bool for evaluation
            mMechanicalDivFluxDofEval( tDofIndex ) = false;
        }

        // return the dof deriv value
        return mMechanicalDivFluxDof( tDofIndex );
    }

    //--------------------------------------------------------------------------------------------------------------
    //--------------------------------------------------------------------------------------------------------------

    void
    CM_Compressible_Newtonian_Fluid::eval_thermal_divflux()
    {
        // get the Thermal Conductivity
        const std::shared_ptr< Property > tPropThermalConductivity = get_property( "ThermalConductivity" );

        // compute divflux
        mThermalDivFlux = -1.0 * tPropThermalConductivity->val() * this->divstrain( CM_Function_Type::THERMAL );

        // FIXME assume that thermal conductivity prop does not depend on x
    }

    const Matrix< DDRMat > &
    CM_Compressible_Newtonian_Fluid::thermal_divflux()
    {
        // if the test strain was not evaluated
        if ( mThermalDivFluxEval )
        {
            // evaluate the test strain
            this->eval_thermal_divflux();

            // set bool for evaluation
            mThermalDivFluxEval = false;
        }
        // return the test strain value
        return mThermalDivFlux;
    }

    //--------------------------------------------------------------------------------------------------------------

    void
    CM_Compressible_Newtonian_Fluid::eval_thermal_ddivfluxdu( const Vector< MSI::Dof_Type > &aDofTypes )
    {
        // get the dof type index
        uint tDofIndex = mGlobalDofTypeMap( static_cast< uint >( aDofTypes( 0 ) ) );

        // get the FI for the dependent DoF type
        Field_Interpolator *tFI = mFIManager->get_field_interpolators_for_type( aDofTypes( 0 ) );

        // get the Dynamic Viscosity
        const std::shared_ptr< Property > tPropThermalConductivity = get_property( "ThermalConductivity" );

        // set size for ddivflux/du
        mThermalDivFluxDof( tDofIndex ).set_size( 1, tFI->get_number_of_space_time_coefficients(), 0.0 );

        // if velocity dof
        if ( aDofTypes( 0 ) == mDofTemperature )
        {
            // fill
            mThermalDivFluxDof( tDofIndex ) -=
                    tPropThermalConductivity->val()( 0 ) * this->ddivstraindu( aDofTypes, CM_Function_Type::THERMAL );
        }

        // dependency of the viscosity
        if ( tPropThermalConductivity->check_dof_dependency( aDofTypes ) )
        {
            // fill
            mThermalDivFluxDof( tDofIndex ) -=
                    this->divstrain( CM_Function_Type::THERMAL ) * tPropThermalConductivity->dPropdDOF( aDofTypes );
        }
    }

    const Matrix< DDRMat > &
    CM_Compressible_Newtonian_Fluid::thermal_ddivfluxdu(
            const Vector< MSI::Dof_Type > &aDofTypes )
    {
        // if aDofType is not an active dof type for the CM
        MORIS_ERROR(
                this->check_dof_dependency( aDofTypes ),
                "CM_Compressible_Newtonian_Fluid::thermal_ddivfluxdu - no dependency in this dof type." );

        // get the dof index
        uint tDofIndex = mGlobalDofTypeMap( static_cast< uint >( aDofTypes( 0 ) ) );

        // if the derivative has not been evaluated yet
        if ( mThermalDivFluxDofEval( tDofIndex ) )
        {
            // evaluate the derivative
            this->eval_thermal_ddivfluxdu( aDofTypes );

            // set bool for evaluation
            mThermalDivFluxDofEval( tDofIndex ) = false;
        }

        // return the dof deriv value
        return mThermalDivFluxDof( tDofIndex );
    }

    //--------------------------------------------------------------------------------------------------------------
    //--------------------------------------------------------------------------------------------------------------

    void
    CM_Compressible_Newtonian_Fluid::eval_work_divflux()
    {
        // get the Velocity FI
        Field_Interpolator *tVelFI = mFIManager->get_field_interpolators_for_type( mDofVelocity );

        // compute divflux
        mWorkDivFlux =
                trans( this->flux( CM_Function_Type::MECHANICAL ) ) * this->MultipMat() * this->strain() + tVelFI->val_trans() * this->divflux( CM_Function_Type::MECHANICAL );
    }

    const Matrix< DDRMat > &
    CM_Compressible_Newtonian_Fluid::work_divflux()
    {
        // if the test strain was not evaluated
        if ( mWorkDivFluxEval )
        {
            // evaluate the test strain
            this->eval_work_divflux();

            // set bool for evaluation
            mWorkDivFluxEval = false;
        }
        // return the test strain value
        return mWorkDivFlux;
    }

    //--------------------------------------------------------------------------------------------------------------

    void
    CM_Compressible_Newtonian_Fluid::eval_work_ddivfluxdu( const Vector< MSI::Dof_Type > &aDofTypes )
    {
        // get the dof type index
        uint tDofIndex = mGlobalDofTypeMap( static_cast< uint >( aDofTypes( 0 ) ) );

        // get the FI for the dependent DoF type
        Field_Interpolator *tDepFI = mFIManager->get_field_interpolators_for_type( aDofTypes( 0 ) );
        Field_Interpolator *tVelFI = mFIManager->get_field_interpolators_for_type( mDofVelocity );

        // set size for ddivflux/du
        mWorkDivFluxDof( tDofIndex ).set_size( 1, tDepFI->get_number_of_space_time_coefficients(), 0.0 );

        // fill
        mWorkDivFluxDof( tDofIndex ) +=
                trans( this->strain() ) * this->MultipMat() * this->dFluxdDOF( aDofTypes, CM_Function_Type::MECHANICAL ) + tVelFI->val_trans() * this->ddivfluxdu( aDofTypes, CM_Function_Type::MECHANICAL );

        // if velocity dof
        if ( aDofTypes( 0 ) == mDofVelocity )
        {
            // fill
            mWorkDivFluxDof( tDofIndex ) +=
                    trans( this->flux( CM_Function_Type::MECHANICAL ) ) * this->MultipMat() * this->dStraindDOF( aDofTypes ) + trans( this->divflux( CM_Function_Type::MECHANICAL ) ) * tVelFI->N();
        }
    }

    const Matrix< DDRMat > &
    CM_Compressible_Newtonian_Fluid::work_ddivfluxdu(
            const Vector< MSI::Dof_Type > &aDofTypes )
    {
        // if aDofType is not an active dof type for the CM
        MORIS_ERROR(
                this->check_dof_dependency( aDofTypes ),
                "CM_Compressible_Newtonian_Fluid::work_ddivfluxdu - no dependency in this dof type." );

        // get the dof index
        uint tDofIndex = mGlobalDofTypeMap( static_cast< uint >( aDofTypes( 0 ) ) );

        // if the derivative has not been evaluated yet
        if ( mWorkDivFluxDofEval( tDofIndex ) )
        {
            // evaluate the derivative
            this->eval_work_ddivfluxdu( aDofTypes );

            // set bool for evaluation
            mWorkDivFluxDofEval( tDofIndex ) = false;
        }

        // return the dof deriv value
        return mWorkDivFluxDof( tDofIndex );
    }

    //--------------------------------------------------------------------------------------------------------------
    //--------------------------------------------------------------------------------------------------------------

    void
    CM_Compressible_Newtonian_Fluid::eval_Energy()
    {
        // get the material model
        const std::shared_ptr< Material_Model > tMM = get_material_model( "ThermodynamicMaterialModel" );

        // get field interpolator values
        Matrix< DDRMat > tVelocity = mFIManager->get_field_interpolators_for_type( mDofVelocity )->val();

        // compute thermal flux q = - k * grad(T)
        mEnergy = tMM->Eint() * tMM->density() + 0.5 * trans( tVelocity ) * tVelocity * tMM->density();
    }

    //--------------------------------------------------------------------------------------------------------------

    void
    CM_Compressible_Newtonian_Fluid::eval_dEnergydDOF( const Vector< MSI::Dof_Type > &aDofTypes )
    {
        // get the dof type as a uint
        uint tDofType = static_cast< uint >( aDofTypes( 0 ) );

        // get the dof type index
        uint tDofIndex = mGlobalDofTypeMap( tDofType );

        // get the material model
        const std::shared_ptr< Material_Model > tMM = get_material_model( "ThermodynamicMaterialModel" );

        // check material model in debug
        MORIS_ASSERT( tMM != nullptr, "CM_Compressible_Newtonian_Fluid::eval_dEnergydDOF - Material Model not set" );

        // get the velocity FI
        Field_Interpolator *tFIVelocity = mFIManager->get_field_interpolators_for_type( mDofVelocity );

        // initialize the matrix
        mEnergyDof( tDofIndex ).set_size( 1, mFIManager->get_field_interpolators_for_type( aDofTypes( 0 ) )->get_number_of_space_time_coefficients(), 0.0 );

        // direct dependency of internal energy on the dof type
        if ( tMM->check_dof_dependency( aDofTypes ) )
        {
            mEnergyDof( tDofIndex ) +=
                    tMM->Eint() * tMM->DensityDOF( aDofTypes ) + tMM->density() * tMM->EintDOF( aDofTypes ) + 0.5 * trans( tFIVelocity->val() ) * tFIVelocity->val() * tMM->DensityDOF( aDofTypes );
        }

        // direct dependency on the velocity dof type
        if ( aDofTypes( 0 ) == mDofVelocity )
        {
            // compute contribution
            mEnergyDof( tDofIndex ) +=
                    tMM->density() * trans( tFIVelocity->val() ) * tFIVelocity->N();
        }
    }

    //--------------------------------------------------------------------------------------------------------------
    //--------------------------------------------------------------------------------------------------------------

    void
    CM_Compressible_Newtonian_Fluid::eval_EnergyDot()
    {
        // get the velocity FI
        Field_Interpolator *tFIVelocity = mFIManager->get_field_interpolators_for_type( mDofVelocity );

        // get the material model
        const std::shared_ptr< Material_Model > tMM = get_material_model( "ThermodynamicMaterialModel" );

        // check material model in debug
        MORIS_ASSERT( tMM != nullptr, "CM_Compressible_Newtonian_Fluid::eval_... - Material Model not set" );

        // compute total energy density
        mEnergyDot =
                tMM->DensityDot()( 0 ) * ( tMM->Eint() + 0.5 * trans( tFIVelocity->val() ) * tFIVelocity->val() ) + tMM->density()( 0 ) * ( tMM->EintDot() + trans( tFIVelocity->val() ) * trans( tFIVelocity->gradt( 1 ) ) );
    }

    //--------------------------------------------------------------------------------------------------------------

    void
    CM_Compressible_Newtonian_Fluid::eval_dEnergyDotdDOF( const Vector< MSI::Dof_Type > &aDofTypes )
    {
        // get the dof type as a uint
        uint tDofType = static_cast< uint >( aDofTypes( 0 ) );

        // get the dof type index
        uint tDofIndex = mGlobalDofTypeMap( tDofType );

        // get the material model
        const std::shared_ptr< Material_Model > tMM = get_material_model( "ThermodynamicMaterialModel" );

        // check material model in debug
        MORIS_ASSERT( tMM != nullptr, "CM_Compressible_Newtonian_Fluid::eval_... - Material Model not set" );

        // get the velocity FI
        Field_Interpolator *tFIVelocity = mFIManager->get_field_interpolators_for_type( mDofVelocity );

        // initialize the matrix
        mEnergyDotDof( tDofIndex ).set_size( 1, mFIManager->get_field_interpolators_for_type( aDofTypes( 0 ) )->get_number_of_space_time_coefficients(), 0.0 );

        // direct dependency on the density dof type
        if ( tMM->check_dof_dependency( aDofTypes ) )
        {
            // compute contribution from Density (dependent) DoF
            mEnergyDotDof( tDofIndex ) +=
                    ( tMM->Eint() + 0.5 * trans( tFIVelocity->val() ) * tFIVelocity->val() ) * tMM->DensityDotDOF( aDofTypes ) + ( tMM->EintDot() + trans( tFIVelocity->val() ) * trans( tFIVelocity->gradt( 1 ) ) ) * tMM->DensityDOF( aDofTypes );

            // contribution from internal energy
            mEnergyDotDof( tDofIndex ) +=
                    tMM->density()( 0 ) * tMM->EintDotDOF( aDofTypes ) + tMM->DensityDot()( 0 ) * tMM->EintDOF( aDofTypes );
        }

        // direct dependency on the velocity dof type
        if ( aDofTypes( 0 ) == mDofVelocity )
        {
            // compute contribution
            mEnergyDotDof( tDofIndex ) +=
                    tMM->DensityDot()( 0 ) * trans( tFIVelocity->val() ) * tFIVelocity->N() + tMM->density()( 0 ) * tFIVelocity->gradt( 1 ) * tFIVelocity->N() + tMM->density()( 0 ) * trans( tFIVelocity->val() ) * this->dNveldt();
        }
    }

    //--------------------------------------------------------------------------------------------------------------
    //--------------------------------------------------------------------------------------------------------------

    void
    CM_Compressible_Newtonian_Fluid::eval_stress()
    {
        // get velocity FI
        Field_Interpolator *tFIVelocity = mFIManager->get_field_interpolators_for_type( mDofVelocity );

        // get the viscosity
        const std::shared_ptr< Property > tPropDynamicViscosity = get_property( "DynamicViscosity" );

        // compute Stress
        mStress = 2.0 * tPropDynamicViscosity->val()( 0 ) * ( this->strain() - ( 1.0 / 3.0 ) * tFIVelocity->div() * mFlatIdentity );
    }

    //--------------------------------------------------------------------------------------------------------------

    void
    CM_Compressible_Newtonian_Fluid::eval_dStressdDOF( const Vector< MSI::Dof_Type > &aDofTypes )
    {
        // get the dof type as a uint
        uint tDofType = static_cast< uint >( aDofTypes( 0 ) );

        // get the dof type index
        uint tDofIndex = mGlobalDofTypeMap( tDofType );

        // get the FIs
        Field_Interpolator *tFIVelocity = mFIManager->get_field_interpolators_for_type( mDofVelocity );

        // get the viscosity
        const std::shared_ptr< Property > tPropDynamicViscosity = get_property( "DynamicViscosity" );

        // initialize the matrix
        mdStressdDof( tDofIndex ).set_size( ( mSpaceDim - 1 ) * 3, mFIManager->get_field_interpolators_for_type( aDofTypes( 0 ) )->get_number_of_space_time_coefficients(), 0.0 );

        // direct dependency on the velocity dof type
        if ( aDofTypes( 0 ) == mDofVelocity )
        {
            // compute contribution
            mdStressdDof( tDofIndex ) +=
                    2.0 * tPropDynamicViscosity->val()( 0 ) * ( this->dStraindDOF( aDofTypes ) - ( 1.0 / 3.0 ) * mFlatIdentity * tFIVelocity->div_operator() );
        }

        // if indirect dependency of viscosity
        if ( tPropDynamicViscosity->check_dof_dependency( aDofTypes ) )
        {
            // compute derivative with indirect dependency through properties
            mdStressdDof( tDofIndex ) +=
                    2.0 * ( this->strain() - ( 1.0 / 3.0 ) * tFIVelocity->div() * mFlatIdentity ) * tPropDynamicViscosity->dPropdDOF( aDofTypes );
        }
    }

    //--------------------------------------------------------------------------------------------------------------
    //--------------------------------------------------------------------------------------------------------------

    const Matrix< DDRMat > &
    CM_Compressible_Newtonian_Fluid::traction(
            const Matrix< DDRMat > &aNormal,
            enum CM_Function_Type   aCMFunctionType )
    {
        switch ( aCMFunctionType )
        {
            case CM_Function_Type::THERMAL:
                return this->thermal_traction( aNormal );

            case CM_Function_Type::ENERGY:
                return this->energy_traction( aNormal );

            case CM_Function_Type::WORK:
                return this->work_traction( aNormal );

            case CM_Function_Type::MECHANICAL:
                return this->mechanical_traction( aNormal );

                // unknown CM function type
            default:
                MORIS_ERROR( false, "CM_Compressible_Newtonian_Fluid::traction - unknown CM function type for traction." );
                return mTraction;
        }
    }

    const Matrix< DDRMat > &
    CM_Compressible_Newtonian_Fluid::dTractiondDOF(
            const Vector< MSI::Dof_Type > &aDofTypes,
            const Matrix< DDRMat >        &aNormal,
            enum CM_Function_Type          aCMFunctionType )
    {
        switch ( aCMFunctionType )
        {
            case CM_Function_Type::THERMAL:
                return this->thermal_dTractiondDOF( aDofTypes, aNormal );

            case CM_Function_Type::ENERGY:
                return this->energy_dTractiondDOF( aDofTypes, aNormal );

            case CM_Function_Type::WORK:
                return this->work_dTractiondDOF( aDofTypes, aNormal );

            case CM_Function_Type::MECHANICAL:
                return this->mechanical_dTractiondDOF( aDofTypes, aNormal );

                // unknown CM function type
            default:
                MORIS_ERROR( false, "CM_Compressible_Newtonian_Fluid::dTractiondDOF - unknown CM function type for traction." );
                return mTraction;
        }
    }

    //--------------------------------------------------------------------------------------------------------------
    //--------------------------------------------------------------------------------------------------------------

    void
    CM_Compressible_Newtonian_Fluid::eval_thermal_traction( const Matrix< DDRMat > &aNormal )
    {
        // compute the traction
        mThermalTraction = trans( aNormal ) * this->flux( CM_Function_Type::THERMAL );
    }

    const Matrix< DDRMat > &
    CM_Compressible_Newtonian_Fluid::thermal_traction( const Matrix< DDRMat > &aNormal )
    {
        // if the quantity was not evaluated
        if ( mThermalTractionEval )
        {
            // evaluate the test strain
            this->eval_thermal_traction( aNormal );

            // set bool for evaluation
            mThermalTractionEval = false;
        }
        // return the test strain value
        return mThermalTraction;
    }

    //--------------------------------------------------------------------------------------------------------------

    void
    CM_Compressible_Newtonian_Fluid::eval_thermal_dTractiondDOF(
            const Vector< MSI::Dof_Type > &aDofTypes,
            const Matrix< DDRMat >        &aNormal )
    {
        // get the dof index
        uint tDofIndex = mGlobalDofTypeMap( static_cast< uint >( aDofTypes( 0 ) ) );

        // flatten normal
        // Matrix< DDRMat > tFlatNormal;
        // this->flatten_normal( aNormal, tFlatNormal );

        // direct contribution
        mThermalTractionDof( tDofIndex ) = trans( aNormal ) * this->dFluxdDOF( aDofTypes, CM_Function_Type::THERMAL );
    }

    const Matrix< DDRMat > &
    CM_Compressible_Newtonian_Fluid::thermal_dTractiondDOF(
            const Vector< MSI::Dof_Type > &aDofTypes,
            const Matrix< DDRMat >        &aNormal )
    {
        // if aDofType is not an active dof type for the CM
        MORIS_ERROR( this->check_dof_dependency( aDofTypes ),
                "CM_Compressible_Newtonian_Fluid::thermal_dTractiondDOF - no dependency in this dof type." );

        // get the dof index
        uint tDofIndex = mGlobalDofTypeMap( static_cast< uint >( aDofTypes( 0 ) ) );

        // if the derivative has not been evaluated yet
        if ( mThermalTractionDofEval( tDofIndex ) )
        {
            // evaluate the derivative
            this->eval_thermal_dTractiondDOF( aDofTypes, aNormal );

            // set bool for evaluation
            mThermalTractionDofEval( tDofIndex ) = false;
        }

        // return the dof deriv value
        return mThermalTractionDof( tDofIndex );
    }

    //--------------------------------------------------------------------------------------------------------------
    //--------------------------------------------------------------------------------------------------------------

    void
    CM_Compressible_Newtonian_Fluid::eval_energy_traction( const Matrix< DDRMat > &aNormal )
    {
        // compute the traction
        mEnergyTraction = trans( aNormal ) * this->flux( CM_Function_Type::ENERGY );
    }

    const Matrix< DDRMat > &
    CM_Compressible_Newtonian_Fluid::energy_traction( const Matrix< DDRMat > &aNormal )
    {
        // if quantity not evaluated
        if ( mEnergyTractionEval )
        {
            // evaluate the test strain
            this->eval_energy_traction( aNormal );

            // set bool for evaluation
            mEnergyTractionEval = false;
        }
        // return the test strain value
        return mEnergyTraction;
    }

    //--------------------------------------------------------------------------------------------------------------

    void
    CM_Compressible_Newtonian_Fluid::eval_energy_dTractiondDOF(
            const Vector< MSI::Dof_Type > &aDofTypes,
            const Matrix< DDRMat >        &aNormal )
    {
        // get the dof index
        uint tDofIndex = mGlobalDofTypeMap( static_cast< uint >( aDofTypes( 0 ) ) );

        // direct contribution
        mEnergyTractionDof( tDofIndex ) = trans( aNormal ) * this->dFluxdDOF( aDofTypes, CM_Function_Type::ENERGY );
    }

    const Matrix< DDRMat > &
    CM_Compressible_Newtonian_Fluid::energy_dTractiondDOF(
            const Vector< MSI::Dof_Type > &aDofTypes,
            const Matrix< DDRMat >        &aNormal )
    {
        // if aDofType is not an active dof type for the CM
        MORIS_ERROR( this->check_dof_dependency( aDofTypes ),
                "CM_Compressible_Newtonian_Fluid::energy_dTractiondDOF - no dependency in this dof type." );

        // get the dof index
        uint tDofIndex = mGlobalDofTypeMap( static_cast< uint >( aDofTypes( 0 ) ) );

        // if the derivative has not been evaluated yet
        if ( mEnergyTractionDofEval( tDofIndex ) )
        {
            // evaluate the derivative
            this->eval_energy_dTractiondDOF( aDofTypes, aNormal );

            // set bool for evaluation
            mEnergyTractionDofEval( tDofIndex ) = false;
        }

        // return the dof deriv value
        return mEnergyTractionDof( tDofIndex );
    }

    //--------------------------------------------------------------------------------------------------------------
    //--------------------------------------------------------------------------------------------------------------

    void
    CM_Compressible_Newtonian_Fluid::eval_work_traction( const Matrix< DDRMat > &aNormal )
    {
        // compute the traction
        mWorkTraction = trans( aNormal ) * this->flux( CM_Function_Type::WORK );
    }

    const Matrix< DDRMat > &
    CM_Compressible_Newtonian_Fluid::work_traction( const Matrix< DDRMat > &aNormal )
    {
        // if quantity not evaluated
        if ( mWorkTractionEval )
        {
            // evaluate the test strain
            this->eval_work_traction( aNormal );

            // set bool for evaluation
            mWorkTractionEval = false;
        }
        // return the test strain value
        return mWorkTraction;
    }

    //--------------------------------------------------------------------------------------------------------------

    void
    CM_Compressible_Newtonian_Fluid::eval_work_dTractiondDOF(
            const Vector< MSI::Dof_Type > &aDofTypes,
            const Matrix< DDRMat >        &aNormal )
    {
        // get the dof index
        uint tDofIndex = mGlobalDofTypeMap( static_cast< uint >( aDofTypes( 0 ) ) );

        // direct contribution
        mWorkTractionDof( tDofIndex ) = trans( aNormal ) * this->dFluxdDOF( aDofTypes, CM_Function_Type::WORK );
    }

    const Matrix< DDRMat > &
    CM_Compressible_Newtonian_Fluid::work_dTractiondDOF(
            const Vector< MSI::Dof_Type > &aDofTypes,
            const Matrix< DDRMat >        &aNormal )
    {
        // if aDofType is not an active dof type for the CM
        MORIS_ERROR( this->check_dof_dependency( aDofTypes ),
                "CM_Compressible_Newtonian_Fluid::work_dTractiondDOF - no dependency in this dof type." );

        // get the dof index
        uint tDofIndex = mGlobalDofTypeMap( static_cast< uint >( aDofTypes( 0 ) ) );

        // if the derivative has not been evaluated yet
        if ( mWorkTractionDofEval( tDofIndex ) )
        {
            // evaluate the derivative
            this->eval_work_dTractiondDOF( aDofTypes, aNormal );

            // set bool for evaluation
            mWorkTractionDofEval( tDofIndex ) = false;
        }

        // return the dof deriv value
        return mWorkTractionDof( tDofIndex );
    }

    //--------------------------------------------------------------------------------------------------------------
    //--------------------------------------------------------------------------------------------------------------

    void
    CM_Compressible_Newtonian_Fluid::eval_mechanical_traction( const Matrix< DDRMat > &aNormal )
    {
        // flatten the normal
        Matrix< DDRMat > tFlatNormal;
        this->flatten_normal( aNormal, tFlatNormal );

        // compute the traction
        mMechanicalTraction = tFlatNormal * this->flux( CM_Function_Type::MECHANICAL );
    }

    const Matrix< DDRMat > &
    CM_Compressible_Newtonian_Fluid::mechanical_traction( const Matrix< DDRMat > &aNormal )
    {
        // if quantity not evaluated
        if ( mMechanicalTractionEval )
        {
            // evaluate the test strain
            this->eval_mechanical_traction( aNormal );

            // set bool for evaluation
            mMechanicalTractionEval = false;
        }
        // return the test strain value
        return mMechanicalTraction;
    }

    //--------------------------------------------------------------------------------------------------------------

    void
    CM_Compressible_Newtonian_Fluid::eval_mechanical_dTractiondDOF(
            const Vector< MSI::Dof_Type > &aDofTypes,
            const Matrix< DDRMat >        &aNormal )
    {
        // get the dof index
        uint tDofIndex = mGlobalDofTypeMap( static_cast< uint >( aDofTypes( 0 ) ) );

        // flatten the normal
        Matrix< DDRMat > tFlatNormal;
        this->flatten_normal( aNormal, tFlatNormal );

        // direct contribution
        mMechanicalTractionDof( tDofIndex ) = tFlatNormal * this->dFluxdDOF( aDofTypes, CM_Function_Type::MECHANICAL );
    }

    const Matrix< DDRMat > &
    CM_Compressible_Newtonian_Fluid::mechanical_dTractiondDOF(
            const Vector< MSI::Dof_Type > &aDofTypes,
            const Matrix< DDRMat >        &aNormal )
    {
        // if aDofType is not an active dof type for the CM
        MORIS_ERROR( this->check_dof_dependency( aDofTypes ),
                "CM_Compressible_Newtonian_Fluid::mechanical_dTractiondDOF - no dependency in this dof type." );

        // get the dof index
        uint tDofIndex = mGlobalDofTypeMap( static_cast< uint >( aDofTypes( 0 ) ) );

        // if the derivative has not been evaluated yet
        if ( mMechanicalTractionDofEval( tDofIndex ) )
        {
            // evaluate the derivative
            this->eval_mechanical_dTractiondDOF( aDofTypes, aNormal );

            // set bool for evaluation
            mMechanicalTractionDofEval( tDofIndex ) = false;
        }

        // return the dof deriv value
        return mMechanicalTractionDof( tDofIndex );
    }

    //--------------------------------------------------------------------------------------------------------------
    //--------------------------------------------------------------------------------------------------------------

    void
    CM_Compressible_Newtonian_Fluid::eval_strain_2d()
    {
        // get the velocity spatial gradient from velocity FI
        Matrix< DDRMat > tVelocityGradx = mFIManager->get_field_interpolators_for_type( mDofVelocity )->gradx( 1 );

        // evaluate the strain
        mStrain.set_size( 3, 1, 0.0 );
        mStrain( 0, 0 ) = tVelocityGradx( 0, 0 );
        mStrain( 1, 0 ) = tVelocityGradx( 1, 1 );
        mStrain( 2, 0 ) = 0.5 * ( tVelocityGradx( 1, 0 ) + tVelocityGradx( 0, 1 ) );
    }

    void
    CM_Compressible_Newtonian_Fluid::eval_strain_3d()
    {
        // get the velocity spatial gradient from velocity FI
        Matrix< DDRMat > tVelocityGradx = mFIManager->get_field_interpolators_for_type( mDofVelocity )->gradx( 1 );

        // evaluate the strain
        mStrain.set_size( 6, 1, 0.0 );
        mStrain( 0, 0 ) = tVelocityGradx( 0, 0 );
        mStrain( 1, 0 ) = tVelocityGradx( 1, 1 );
        mStrain( 2, 0 ) = tVelocityGradx( 2, 2 );
        mStrain( 3, 0 ) = 0.5 * ( tVelocityGradx( 1, 2 ) + tVelocityGradx( 2, 1 ) );
        mStrain( 4, 0 ) = 0.5 * ( tVelocityGradx( 0, 2 ) + tVelocityGradx( 2, 0 ) );
        mStrain( 5, 0 ) = 0.5 * ( tVelocityGradx( 0, 1 ) + tVelocityGradx( 1, 0 ) );
    }

    //--------------------------------------------------------------------------------------------------------------

    void
    CM_Compressible_Newtonian_Fluid::eval_teststrain_2d()
    {
        // compute displacement gradient
        Matrix< DDRMat > tdnNdxn = mFIManager->get_field_interpolators_for_type( mDofVelocity )->dnNdxn( 1 );

        // get number of bases for displacement
        uint tNumBases = mFIManager->get_field_interpolators_for_type( mDofVelocity )->get_number_of_space_time_bases();

        // build the test strain
        mTestStrain.set_size( 3, tNumBases * 2, 0.0 );
        mTestStrain( { 0, 0 }, { 0, tNumBases - 1 } ) = tdnNdxn( { 0, 0 }, { 0, tNumBases - 1 } );
        mTestStrain( { 2, 2 }, { 0, tNumBases - 1 } ) = 0.5 * tdnNdxn( { 1, 1 }, { 0, tNumBases - 1 } );

        mTestStrain( { 1, 1 }, { tNumBases, 2 * tNumBases - 1 } ) = tdnNdxn( { 1, 1 }, { 0, tNumBases - 1 } );
        mTestStrain( { 2, 2 }, { tNumBases, 2 * tNumBases - 1 } ) = 0.5 * tdnNdxn( { 0, 0 }, { 0, tNumBases - 1 } );
    }

    void
    CM_Compressible_Newtonian_Fluid::eval_teststrain_3d()
    {
        // compute displacement gradient
        Matrix< DDRMat > tdnNdxn =
                mFIManager->get_field_interpolators_for_type( mDofVelocity )->dnNdxn( 1 );

        // get number of bases for displacement
        uint tNumBases = mFIManager->get_field_interpolators_for_type( mDofVelocity )->get_number_of_space_time_bases();

        // build the test strain
        mTestStrain.set_size( 6, tNumBases * 3, 0.0 );
        mTestStrain( { 0, 0 }, { 0, tNumBases - 1 } ) = tdnNdxn( { 0, 0 }, { 0, tNumBases - 1 } );
        mTestStrain( { 4, 4 }, { 0, tNumBases - 1 } ) = 0.5 * tdnNdxn( { 2, 2 }, { 0, tNumBases - 1 } );
        mTestStrain( { 5, 5 }, { 0, tNumBases - 1 } ) = 0.5 * tdnNdxn( { 1, 1 }, { 0, tNumBases - 1 } );

        mTestStrain( { 1, 1 }, { tNumBases, 2 * tNumBases - 1 } ) = tdnNdxn( { 1, 1 }, { 0, tNumBases - 1 } );
        mTestStrain( { 3, 3 }, { tNumBases, 2 * tNumBases - 1 } ) = 0.5 * tdnNdxn( { 2, 2 }, { 0, tNumBases - 1 } );
        mTestStrain( { 5, 5 }, { tNumBases, 2 * tNumBases - 1 } ) = 0.5 * tdnNdxn( { 0, 0 }, { 0, tNumBases - 1 } );

        mTestStrain( { 2, 2 }, { 2 * tNumBases, 3 * tNumBases - 1 } ) = tdnNdxn( { 2, 2 }, { 0, tNumBases - 1 } );
        mTestStrain( { 3, 3 }, { 2 * tNumBases, 3 * tNumBases - 1 } ) = 0.5 * tdnNdxn( { 1, 1 }, { 0, tNumBases - 1 } );
        mTestStrain( { 4, 4 }, { 2 * tNumBases, 3 * tNumBases - 1 } ) = 0.5 * tdnNdxn( { 0, 0 }, { 0, tNumBases - 1 } );
    }

    //--------------------------------------------------------------------------------------------------------------

    void
    CM_Compressible_Newtonian_Fluid::eval_dStraindDOF( const Vector< MSI::Dof_Type > &aDofTypes )
    {
        // get the dof type as a uint
        uint tDofType = static_cast< uint >( aDofTypes( 0 ) );

        // get the dof FI
        Field_Interpolator *tFI = mFIManager->get_field_interpolators_for_type( aDofTypes( 0 ) );

        // get the dof type index
        uint tDofIndex = mGlobalDofTypeMap( tDofType );

        // init mdStraindDof
        mdStraindDof( tDofIndex ).set_size( ( mSpaceDim - 1 ) * 3, tFI->get_number_of_space_time_coefficients(), 0.0 );

        // if velocity dof
        if ( aDofTypes( 0 ) == mDofVelocity )
        {
            // compute derivative
            mdStraindDof( tDofIndex ) += this->testStrain();
        }
    }

    //--------------------------------------------------------------------------------------------------------------
    //--------------------------------------------------------------------------------------------------------------

    const Matrix< DDRMat > &
    CM_Compressible_Newtonian_Fluid::divstrain( enum CM_Function_Type aCMFunctionType )
    {
        switch ( aCMFunctionType )
        {
            case CM_Function_Type::THERMAL:
                return this->thermal_divstrain();

            case CM_Function_Type::MECHANICAL:
                return this->divstrainrate();

            case CM_Function_Type::DEFAULT:
                MORIS_ERROR( false, "CM_Compressible_Newtonian_Fluid::divstrain - DEFAULT function type not supported./" );
                return mDivStrain;

                // unknown CM function type
            default:
                MORIS_ERROR( false, "CM_Compressible_Newtonian_Fluid::divstrain - unknown CM function type for flux." );
                return mDivStrain;
        }
    }

    const Matrix< DDRMat > &
    CM_Compressible_Newtonian_Fluid::ddivstraindu(
            const Vector< MSI::Dof_Type > &aDofTypes,
            enum CM_Function_Type          aCMFunctionType )
    {
        switch ( aCMFunctionType )
        {
            case CM_Function_Type::THERMAL:
                return this->thermal_ddivstraindu( aDofTypes );

            case CM_Function_Type::MECHANICAL:
                return this->ddivstrainratedu( aDofTypes );

            case CM_Function_Type::DEFAULT:
                MORIS_ERROR( false, "CM_Compressible_Newtonian_Fluid::ddivstraindu - DEFAULT function type not supported./" );
                return mddivstraindu( 0 );

                // unknown CM function type
            default:
                MORIS_ERROR( false, "CM_Compressible_Newtonian_Fluid::ddivstraindu - unknown CM function type for flux." );
                return mddivstraindu( 0 );
        }
    }

    //--------------------------------------------------------------------------------------------------------------
    //--------------------------------------------------------------------------------------------------------------

    void
    CM_Compressible_Newtonian_Fluid::eval_thermal_divstrain()
    {
        // get the temperature gradient
        Matrix< DDRMat > td2Tempdx2 =
                mFIManager->get_field_interpolators_for_type( mDofTemperature )->gradx( 2 );

        // evaluate the divergence of the strain
        mThermalDivStrain = sum( td2Tempdx2( { 0, mSpaceDim - 1 }, { 0, 0 } ) );
    }

    const Matrix< DDRMat > &
    CM_Compressible_Newtonian_Fluid::thermal_divstrain()
    {
        // if the velocity matrix was not evaluated
        if ( mThermalDivStrainEval )
        {
            // evaluate the test strain
            this->eval_thermal_divstrain();

            // set bool for evaluation
            mThermalDivStrainEval = false;
        }

        // return the test strain value
        return mThermalDivStrain;
    }

    //------------------------------------------------------------------------------

    void
    CM_Compressible_Newtonian_Fluid::eval_thermal_ddivstraindu(
            const Vector< MSI::Dof_Type > &aDofTypes )
    {
        // get the dof type index
        uint tDofIndex = mGlobalDofTypeMap( static_cast< uint >( aDofTypes( 0 ) ) );

        // get the temperature FI
        Field_Interpolator *tTempFI = mFIManager->get_field_interpolators_for_type( mDofTemperature );

        // set size for ddivstrain/du
        mThermalDivStrainDof( tDofIndex ).set_size( 1, tTempFI->get_number_of_space_time_coefficients(), 0.0 );

        // if temperature dof type
        if ( aDofTypes( 0 ) == mDofTemperature )
        {
            // get the 2nd order derivative of the shape functions d2Ndx2
            Matrix< DDRMat > tTempd2Ndx2 = tTempFI->dnNdxn( 2 );

            // fill ddivstrain/du
            mThermalDivStrainDof( tDofIndex ) = tTempd2Ndx2.get_row( 0 ) + tTempd2Ndx2.get_row( 1 );

            if ( tTempd2Ndx2.n_rows() == 6 )
            {
                mThermalDivStrainDof( tDofIndex ) += tTempd2Ndx2.get_row( 2 );
            }
        }
    }

    const Matrix< DDRMat > &
    CM_Compressible_Newtonian_Fluid::thermal_ddivstraindu(
            const Vector< MSI::Dof_Type > &aDofTypes )
    {
        // if aDofType is not an active dof type for the CM
        MORIS_ERROR( this->check_dof_dependency( aDofTypes ),
                "CM_Compressible_Newtonian_Fluid::thermal_ddivstraindu - no dependency in this dof type." );

        // get the dof index
        uint tDofIndex = mGlobalDofTypeMap( static_cast< uint >( aDofTypes( 0 ) ) );

        // if the derivative has not been evaluated yet
        if ( mThermalDivStrainDofEval( tDofIndex ) )
        {
            // evaluate the derivative
            this->eval_thermal_ddivstraindu( aDofTypes );

            // set bool for evaluation
            mThermalDivStrainDofEval( tDofIndex ) = false;
        }

        // return the dof deriv value
        return mThermalDivStrainDof( tDofIndex );
    }

    //--------------------------------------------------------------------------------------------------------------
    //--------------------------------------------------------------------------------------------------------------

    void
    CM_Compressible_Newtonian_Fluid::eval_divstrainrate_2d()
    {
        // set size for div strain
        mDivStrainRate.set_size( 2, 1, 0.0 );

        // get the velocity gradient
        Matrix< DDRMat > tVelocityGrad =
                mFIManager->get_field_interpolators_for_type( mDofVelocity )->gradx( 2 );

        // fill div strain
        mDivStrainRate( 0 ) = tVelocityGrad( 0, 0 ) + 0.5 * ( tVelocityGrad( 1, 0 ) + tVelocityGrad( 2, 1 ) );
        mDivStrainRate( 1 ) = 0.5 * ( tVelocityGrad( 2, 0 ) + tVelocityGrad( 0, 1 ) ) + tVelocityGrad( 1, 1 );
    }

    void
    CM_Compressible_Newtonian_Fluid::eval_divstrainrate_3d()
    {
        // set size for div strain
        mDivStrainRate.set_size( 3, 1, 0.0 );

        // get the velocity gradient
        Matrix< DDRMat > tVelocityGrad =
                mFIManager->get_field_interpolators_for_type( mDofVelocity )->gradx( 2 );

        // fill div strain
        mDivStrainRate( 0 ) = tVelocityGrad( 0, 0 )
                            + 0.5 * ( tVelocityGrad( 1, 0 ) + tVelocityGrad( 5, 1 ) )
                            + 0.5 * ( tVelocityGrad( 2, 0 ) + tVelocityGrad( 4, 2 ) );
        mDivStrainRate( 1 ) = 0.5 * ( tVelocityGrad( 5, 0 ) + tVelocityGrad( 0, 1 ) )
                            + tVelocityGrad( 1, 1 )
                            + 0.5 * ( tVelocityGrad( 2, 1 ) + tVelocityGrad( 3, 2 ) );
        mDivStrainRate( 2 ) = 0.5 * ( tVelocityGrad( 4, 0 ) + tVelocityGrad( 0, 2 ) )
                            + 0.5 * ( tVelocityGrad( 3, 1 ) + tVelocityGrad( 1, 2 ) )
                            + tVelocityGrad( 2, 2 );
    }

    const Matrix< DDRMat > &
    CM_Compressible_Newtonian_Fluid::divstrainrate()
    {
        // if the velocity matrix was not evaluated
        if ( mDivStrainRateEval )
        {
            // evaluate the test strain
            this->eval_divstrainrate();

            // set bool for evaluation
            mDivStrainRateEval = false;
        }

        // return the test strain value
        return mDivStrainRate;
    }

    //--------------------------------------------------------------------------------------------------------------

    void
    CM_Compressible_Newtonian_Fluid::eval_ddivstrainratedu_2d( const Vector< MSI::Dof_Type > &aDofTypes )
    {
        // get the dof type index
        uint tDofIndex = mGlobalDofTypeMap( static_cast< uint >( aDofTypes( 0 ) ) );

        // get the dof type FI
        Field_Interpolator *tFI =
                mFIManager->get_field_interpolators_for_type( aDofTypes( 0 ) );

        // set size for ddivstrain/du
        mDivStrainRateDof( tDofIndex ).set_size( 2, tFI->get_number_of_space_time_coefficients(), 0.0 );

        if ( aDofTypes( 0 ) == mDofVelocity )
        {
            // get the 2nd order derivative of the shape functions d2Ndx2
            Matrix< DDRMat > tVelocityd2Ndx2 = tFI->dnNdxn( 2 );

            // get number of space time bases
            uint tNumBases = tFI->get_number_of_space_time_bases();

            // fill ddivstrain/du
            mDivStrainRateDof( tDofIndex )( { 0, 0 }, { 0, tNumBases - 1 } )             = tVelocityd2Ndx2.get_row( 0 ) + 0.5 * tVelocityd2Ndx2.get_row( 1 );
            mDivStrainRateDof( tDofIndex )( { 0, 0 }, { tNumBases, 2 * tNumBases - 1 } ) = 0.5 * tVelocityd2Ndx2.get_row( 2 );
            mDivStrainRateDof( tDofIndex )( { 1, 1 }, { 0, tNumBases - 1 } )             = 0.5 * tVelocityd2Ndx2.get_row( 2 );
            mDivStrainRateDof( tDofIndex )( { 1, 1 }, { tNumBases, 2 * tNumBases - 1 } ) = 0.5 * tVelocityd2Ndx2.get_row( 0 ) + tVelocityd2Ndx2.get_row( 1 );
        }
    }

    void
    CM_Compressible_Newtonian_Fluid::eval_ddivstrainratedu_3d( const Vector< MSI::Dof_Type > &aDofTypes )
    {
        // get the dof type index
        uint tDofIndex = mGlobalDofTypeMap( static_cast< uint >( aDofTypes( 0 ) ) );

        // get the dof type FI
        Field_Interpolator *tFI = mFIManager->get_field_interpolators_for_type( aDofTypes( 0 ) );

        // set size for ddivstrain/du
        mDivStrainRateDof( tDofIndex ).set_size( 3, tFI->get_number_of_space_time_coefficients(), 0.0 );

        if ( aDofTypes( 0 ) == mDofVelocity )
        {
            // get the 2nd order derivative of the shape functions d2Ndx2
            Matrix< DDRMat > tVelocityd2Ndx2 = tFI->dnNdxn( 2 );

            // get number of space time bases
            uint tNumBases = tFI->get_number_of_space_time_bases();

            // fill ddivstrain/du
            mDivStrainRateDof( tDofIndex )( { 0, 0 }, { 0, tNumBases - 1 } )                 = tVelocityd2Ndx2.get_row( 0 ) + 0.5 * tVelocityd2Ndx2.get_row( 1 ) + 0.5 * tVelocityd2Ndx2.get_row( 2 );
            mDivStrainRateDof( tDofIndex )( { 0, 0 }, { tNumBases, 2 * tNumBases - 1 } )     = 0.5 * tVelocityd2Ndx2.get_row( 5 );
            mDivStrainRateDof( tDofIndex )( { 0, 0 }, { 2 * tNumBases, 3 * tNumBases - 1 } ) = 0.5 * tVelocityd2Ndx2.get_row( 4 );

            mDivStrainRateDof( tDofIndex )( { 1, 1 }, { 0, tNumBases - 1 } )                 = 0.5 * tVelocityd2Ndx2.get_row( 5 );
            mDivStrainRateDof( tDofIndex )( { 1, 1 }, { tNumBases, 2 * tNumBases - 1 } )     = 0.5 * tVelocityd2Ndx2.get_row( 0 ) + tVelocityd2Ndx2.get_row( 1 ) + 0.5 * tVelocityd2Ndx2.get_row( 2 );
            mDivStrainRateDof( tDofIndex )( { 1, 1 }, { 2 * tNumBases, 3 * tNumBases - 1 } ) = 0.5 * tVelocityd2Ndx2.get_row( 3 );

            mDivStrainRateDof( tDofIndex )( { 2, 2 }, { 0, tNumBases - 1 } )                 = 0.5 * tVelocityd2Ndx2.get_row( 4 );
            mDivStrainRateDof( tDofIndex )( { 2, 2 }, { tNumBases, 2 * tNumBases - 1 } )     = 0.5 * tVelocityd2Ndx2.get_row( 3 );
            mDivStrainRateDof( tDofIndex )( { 2, 2 }, { 2 * tNumBases, 3 * tNumBases - 1 } ) = 0.5 * tVelocityd2Ndx2.get_row( 0 ) + 0.5 * tVelocityd2Ndx2.get_row( 1 ) + tVelocityd2Ndx2.get_row( 2 );
        }
    }

    const Matrix< DDRMat > &
    CM_Compressible_Newtonian_Fluid::ddivstrainratedu(
            const Vector< MSI::Dof_Type > &aDofTypes )
    {
        // if aDofType is not an active dof type for the CM
        MORIS_ERROR( this->check_dof_dependency( aDofTypes ),
                "CM_Compressible_Newtonian_Fluid::ddivstrainratedu - no dependency in this dof type." );

        // get the dof index
        uint tDofIndex = mGlobalDofTypeMap( static_cast< uint >( aDofTypes( 0 ) ) );

        // if the derivative has not been evaluated yet
        if ( mDivStrainRateDofEval( tDofIndex ) )
        {
            // evaluate the derivative
            this->eval_ddivstrainratedu( aDofTypes );

            // set bool for evaluation
            mDivStrainRateDofEval( tDofIndex ) = false;
        }

        // return the dof deriv value
        return mDivStrainRateDof( tDofIndex );
    }

    //--------------------------------------------------------------------------------------------------------------
    //--------------------------------------------------------------------------------------------------------------

    void
    CM_Compressible_Newtonian_Fluid::eval_divDivVel_2d()
    {
        // initialize div(div(u)*I)
        mDivDivVel.set_size( 2, 1, 0.0 );

        // get the second derivative
        Matrix< DDRMat > td2Veldx2 = mFIManager->get_field_interpolators_for_type( mDofVelocity )->gradx( 2 );

        // fill div strain
        mDivDivVel( 0 ) = td2Veldx2( 0, 0 ) + td2Veldx2( 2, 1 );
        mDivDivVel( 1 ) = td2Veldx2( 2, 0 ) + td2Veldx2( 1, 1 );
    }

    void
    CM_Compressible_Newtonian_Fluid::eval_divDivVel_3d()
    {
        // initialize div(div(u)*I)
        mDivDivVel.set_size( 3, 1, 0.0 );

        // get the second derivative
        Matrix< DDRMat > td2Veldx2 = mFIManager->get_field_interpolators_for_type( mDofVelocity )->gradx( 2 );

        // fill div strain
        mDivDivVel( 0 ) = td2Veldx2( 0, 0 ) + td2Veldx2( 5, 1 ) + td2Veldx2( 4, 2 );
        mDivDivVel( 1 ) = td2Veldx2( 5, 0 ) + td2Veldx2( 1, 1 ) + td2Veldx2( 3, 2 );
        mDivDivVel( 2 ) = td2Veldx2( 4, 0 ) + td2Veldx2( 3, 1 ) + td2Veldx2( 2, 2 );
    }

    const Matrix< DDRMat > &
    CM_Compressible_Newtonian_Fluid::divDivVel()
    {
        // if the velocity matrix was not evaluated
        if ( mDivDivVelEval )
        {
            // evaluate the test strain
            this->eval_divDivVel();

            // set bool for evaluation
            mDivDivVelEval = false;
        }

        // return the test strain value
        return mDivDivVel;
    }

    //--------------------------------------------------------------------------------------------------------------

    void
    CM_Compressible_Newtonian_Fluid::eval_dDivDivVeldu_2d( const Vector< MSI::Dof_Type > &aDofTypes )
    {
        // get the dof type index
        uint tDofIndex = mGlobalDofTypeMap( static_cast< uint >( aDofTypes( 0 ) ) );

        // get the velocity FI
        Field_Interpolator *tFI = mFIManager->get_field_interpolators_for_type( aDofTypes( 0 ) );

        // set size for ddivstrain/du
        mDivDivVelDof( tDofIndex ).set_size( 2, tFI->get_number_of_space_time_coefficients(), 0.0 );

        if ( aDofTypes( 0 ) == mDofVelocity )
        {
            // get the 2nd order derivative of the shape functions d2Ndx2
            Matrix< DDRMat > tVeld2Ndx2 = tFI->dnNdxn( 2 );

            // get number of space time bases
            uint tNumBases = tFI->get_number_of_space_time_bases();

            mDivDivVelDof( tDofIndex )( { 0, 0 }, { 0, tNumBases - 1 } )             = tVeld2Ndx2.get_row( 0 );
            mDivDivVelDof( tDofIndex )( { 0, 0 }, { tNumBases, 2 * tNumBases - 1 } ) = tVeld2Ndx2.get_row( 2 );

            mDivDivVelDof( tDofIndex )( { 1, 1 }, { 0, tNumBases - 1 } )             = tVeld2Ndx2.get_row( 2 );
            mDivDivVelDof( tDofIndex )( { 1, 1 }, { tNumBases, 2 * tNumBases - 1 } ) = tVeld2Ndx2.get_row( 1 );
        }
    }

    void
    CM_Compressible_Newtonian_Fluid::eval_dDivDivVeldu_3d( const Vector< MSI::Dof_Type > &aDofTypes )
    {
        // get the dof type index
        uint tDofIndex = mGlobalDofTypeMap( static_cast< uint >( aDofTypes( 0 ) ) );

        // get the velocity FI
        Field_Interpolator *tFI = mFIManager->get_field_interpolators_for_type( aDofTypes( 0 ) );

        // set size for ddivstrain/du
        mDivDivVelDof( tDofIndex ).set_size( 3, tFI->get_number_of_space_time_coefficients(), 0.0 );

        if ( aDofTypes( 0 ) == mDofVelocity )
        {
            // get the 2nd order derivative of the shape functions d2Ndx2
            Matrix< DDRMat > tVeld2Ndx2 = tFI->dnNdxn( 2 );

            // get number of space time bases
            uint tNumBases = tFI->get_number_of_space_time_bases();

            mDivDivVelDof( tDofIndex )( { 0, 0 }, { 0, tNumBases - 1 } )                 = tVeld2Ndx2.get_row( 0 );
            mDivDivVelDof( tDofIndex )( { 0, 0 }, { tNumBases, 2 * tNumBases - 1 } )     = tVeld2Ndx2.get_row( 5 );
            mDivDivVelDof( tDofIndex )( { 0, 0 }, { 2 * tNumBases, 3 * tNumBases - 1 } ) = tVeld2Ndx2.get_row( 4 );

            mDivDivVelDof( tDofIndex )( { 1, 1 }, { 0, tNumBases - 1 } )                 = tVeld2Ndx2.get_row( 5 );
            mDivDivVelDof( tDofIndex )( { 1, 1 }, { tNumBases, 2 * tNumBases - 1 } )     = tVeld2Ndx2.get_row( 1 );
            mDivDivVelDof( tDofIndex )( { 1, 1 }, { 2 * tNumBases, 3 * tNumBases - 1 } ) = tVeld2Ndx2.get_row( 3 );

            mDivDivVelDof( tDofIndex )( { 2, 2 }, { 0, tNumBases - 1 } )                 = tVeld2Ndx2.get_row( 4 );
            mDivDivVelDof( tDofIndex )( { 2, 2 }, { tNumBases, 2 * tNumBases - 1 } )     = tVeld2Ndx2.get_row( 3 );
            mDivDivVelDof( tDofIndex )( { 2, 2 }, { 2 * tNumBases, 3 * tNumBases - 1 } ) = tVeld2Ndx2.get_row( 2 );
        }
    }

    const Matrix< DDRMat > &
    CM_Compressible_Newtonian_Fluid::dDivDivVeldu(
            const Vector< MSI::Dof_Type > &aDofTypes )
    {
        // if aDofType is not an active dof type for the CM
        MORIS_ERROR( this->check_dof_dependency( aDofTypes ),
                "CM_Compressible_Newtonian_Fluid::dDivDivVeldu - no dependency in this dof type." );

        // get the dof index
        uint tDofIndex = mGlobalDofTypeMap( static_cast< uint >( aDofTypes( 0 ) ) );

        // if the derivative has not been evaluated yet
        if ( mDivDivVelDofEval( tDofIndex ) )
        {
            // evaluate the derivative
            this->eval_dDivDivVeldu( aDofTypes );

            // set bool for evaluation
            mDivDivVelDofEval( tDofIndex ) = false;
        }

        // return the dof deriv value
        return mDivDivVelDof( tDofIndex );
    }

    //--------------------------------------------------------------------------------------------------------------
    //--------------------------------------------------------------------------------------------------------------

    void
    CM_Compressible_Newtonian_Fluid::eval_dNveldt()
    {
        // get the residual dof type FI (here velocity)
        Field_Interpolator *tFIVelocity = mFIManager->get_field_interpolators_for_type( mDofVelocity );

        // init size for dnNdtn
        uint tNumRowt = tFIVelocity->get_number_of_fields();
        uint tNumColt = tFIVelocity->dnNdtn( 1 ).n_cols();
        mdNveldt.set_size( tNumRowt, tNumRowt * tNumColt, 0.0 );

        // loop over the fields
        for ( uint iField = 0; iField < tNumRowt; iField++ )
        {
            // fill the matrix for each dimension
            mdNveldt( { iField, iField }, { iField * tNumColt, ( iField + 1 ) * tNumColt - 1 } ) =
                    tFIVelocity->dnNdtn( 1 ).matrix_data();
        }
    }

    const Matrix< DDRMat > &
    CM_Compressible_Newtonian_Fluid::dNveldt()
    {
        // if the velocity matrix was not evaluated
        if ( mdNveldtEval )
        {
            // evaluate the test strain
            this->eval_dNveldt();

            // set bool for evaluation
            mdNveldtEval = false;
        }

        // return the test strain value
        return mdNveldt;
    }

    //--------------------------------------------------------------------------------------------------------------
    //--------------------------------------------------------------------------------------------------------------

    void
    CM_Compressible_Newtonian_Fluid::eval_velocitymatrix_2d()
    {
        Matrix< DDRMat > tU = mFIManager->get_field_interpolators_for_type( mDofVelocity )->val();

        mVelocityMatrix = {
            { tU( 0 ), 0.0, tU( 1 ) },
            { 0.0, tU( 1 ), tU( 0 ) }
        };
    }

    void
    CM_Compressible_Newtonian_Fluid::eval_velocitymatrix_3d()
    {
        Matrix< DDRMat > tU = mFIManager->get_field_interpolators_for_type( mDofVelocity )->val();

        mVelocityMatrix = {
            { tU( 0 ), 0.0, 0.0, 0.0, tU( 2 ), tU( 1 ) },
            { 0.0, tU( 1 ), 0.0, tU( 2 ), 0.0, tU( 0 ) },
            { 0.0, 0.0, tU( 2 ), tU( 1 ), tU( 0 ), 0.0 }
        };
    }

    const Matrix< DDRMat > &
    CM_Compressible_Newtonian_Fluid::velocityMatrix()
    {
        // if the velocity matrix was not evaluated
        if ( mVelocityMatrixEval )
        {
            // evaluate the test strain
            this->eval_velocityMatrix();

            // set bool for evaluation
            mVelocityMatrixEval = false;
        }

        // return the test strain value
        return mVelocityMatrix;
    }

    //--------------------------------------------------------------------------------------------------------------
    //--------------------------------------------------------------------------------------------------------------

    void
    CM_Compressible_Newtonian_Fluid::unfold_2d(
            const Matrix< DDRMat > &aFlattenedTensor,
            Matrix< DDRMat >       &aExpandedTensor )
    {
        aExpandedTensor = {
            { aFlattenedTensor( 0 ), aFlattenedTensor( 2 ) },
            { aFlattenedTensor( 2 ), aFlattenedTensor( 1 ) }
        };
    }

    void
    CM_Compressible_Newtonian_Fluid::unfold_3d(
            const Matrix< DDRMat > &aFlattenedTensor,
            Matrix< DDRMat >       &aExpandedTensor )
    {
        aExpandedTensor = {
            { aFlattenedTensor( 0 ), aFlattenedTensor( 5 ), aFlattenedTensor( 4 ) },
            { aFlattenedTensor( 5 ), aFlattenedTensor( 1 ), aFlattenedTensor( 3 ) },
            { aFlattenedTensor( 4 ), aFlattenedTensor( 3 ), aFlattenedTensor( 2 ) }
        };
    }

    //--------------------------------------------------------------------------------------------------------------

    void
    CM_Compressible_Newtonian_Fluid::flatten_normal_2d(
            const Matrix< DDRMat > &aNormal,
            Matrix< DDRMat >       &aFlatNormal )
    {
        aFlatNormal.set_size( 2, 3, 0.0 );
        aFlatNormal( 0, 0 ) = aNormal( 0, 0 );
        aFlatNormal( 0, 2 ) = aNormal( 1, 0 );
        aFlatNormal( 1, 1 ) = aNormal( 1, 0 );
        aFlatNormal( 1, 2 ) = aNormal( 0, 0 );
    }

    void
    CM_Compressible_Newtonian_Fluid::flatten_normal_3d(
            const Matrix< DDRMat > &aNormal,
            Matrix< DDRMat >       &aFlatNormal )
    {
        aFlatNormal.set_size( 3, 6, 0.0 );
        aFlatNormal( 0, 0 ) = aNormal( 0, 0 );
        aFlatNormal( 1, 1 ) = aNormal( 1, 0 );
        aFlatNormal( 2, 2 ) = aNormal( 2, 0 );
        aFlatNormal( 0, 4 ) = aNormal( 2, 0 );
        aFlatNormal( 0, 5 ) = aNormal( 1, 0 );
        aFlatNormal( 1, 3 ) = aNormal( 2, 0 );
        aFlatNormal( 1, 5 ) = aNormal( 0, 0 );
        aFlatNormal( 2, 3 ) = aNormal( 1, 0 );
        aFlatNormal( 2, 4 ) = aNormal( 0, 0 );
    }

    //------------------------------------------------------------------------------

    const Matrix< DDRMat > &
    CM_Compressible_Newtonian_Fluid::MultipMat()
    {
        // build multiplication matrix
        // for 2D
        if ( mFIManager->get_field_interpolators_for_type( mDofVelocity )->get_number_of_fields() == 2 )
        {
            return mMultipMat2D;
        }
        // for 3D
        else
        {
            return mMultipMat3D;
        }
    }

    //--------------------------------------------------------------------------------------------------------------
    //--------------------------------------------------------------------------------------------------------------

}    // namespace moris::fem<|MERGE_RESOLUTION|>--- conflicted
+++ resolved
@@ -37,22 +37,17 @@
 
     //--------------------------------------------------------------------------------------------------------------
 
-<<<<<<< HEAD
-        Constitutive_Type CM_Compressible_Newtonian_Fluid::get_constitutive_type() const
-        {
-            return Constitutive_Type::FLUID_COMPRESSIBLE_NEWTONIAN;
-        }
-
-        //--------------------------------------------------------------------------------------------------------------
-
-        void
-        CM_Compressible_Newtonian_Fluid::set_function_pointers()
-=======
+    Constitutive_Type CM_Compressible_Newtonian_Fluid::get_constitutive_type() const
+    {
+        return Constitutive_Type::FLUID_COMPRESSIBLE_NEWTONIAN;
+    }
+
+    //--------------------------------------------------------------------------------------------------------------
+
     void
     CM_Compressible_Newtonian_Fluid::set_function_pointers()
     {
         switch ( mSpaceDim )
->>>>>>> 41897dc1
         {
             case ( 2 ):
             {
