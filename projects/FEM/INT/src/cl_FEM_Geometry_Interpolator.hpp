/*
 * cl_FEM_Geometry_Interpolator.hpp
 *
 *  Created on: Jan 31, 2019
 *      Author: noel
 */

#ifndef SRC_FEM_CL_FEM_GEOMETRY_INTERPOLATOR_HPP_
#define SRC_FEM_CL_FEM_GEOMETRY_INTERPOLATOR_HPP_

#include "typedefs.hpp" //MRS/COR/src

#include "cl_MTK_Enums.hpp" //MTK/src

#include "cl_FEM_Enums.hpp"              //FEM/INT/src
#include "cl_FEM_Interpolation_Rule.hpp" //FEM/INT/src

#include "linalg_typedefs.hpp"
#include "cl_Matrix.hpp" //LINALG/src
#include "op_times.hpp"  //LINALG/src
#include "op_plus.hpp"   //LINALG/src
#include "op_minus.hpp"  //LINALG/src
#include "fn_trans.hpp"  //LINALG/src
#include "fn_det.hpp"    //LINALG/src
#include "fn_inv.hpp"    //LINALG/src

namespace moris
{
    namespace fem
    {
//------------------------------------------------------------------------------
    /**
     * \brief a special interpolation class for geometry
     */
    class Geometry_Interpolator
    {
        // pointer to space interpolation function object
        Interpolation_Function_Base * mSpaceInterpolation = nullptr;

        // pointer to time interpolation function object
        Interpolation_Function_Base * mTimeInterpolation = nullptr;

        // number of space bases, number of physical and parametric dimensions
        uint mNumSpaceBases;
        uint mNumSpaceDim;
        uint mNumSpaceParamDim;

        // number of time bases and dimensions
        uint mNumTimeBases;
        uint mNumTimeDim;

        // matrix of space coefficients xHat
        Matrix < DDRMat > mXHat;

        // matrix of time coefficients tHat
        Matrix < DDRMat > mTHat;

        // matrix of element parametric coordinates
        Matrix< DDRMat > mParamCoords;

        // element geometry type
        mtk::Geometry_Type mGeometryType;

        // boolean true if side interpolation
        bool mSpaceSideset = false;

        // side geometry type
        mtk::Geometry_Type mSideGeometryType;

        // pointer to side space interpolation function object
        Interpolation_Function_Base * mSideSpaceInterpolation = nullptr;

        // number of space bases, number of physical and parametric dimensions for the side
        uint mSideNumSpaceBases;
        uint mSideNumSpaceDim;
        uint mSideNumSpaceParamDim;

        // Vertices ordinals for each face of the parent element
        moris::Cell< moris::Cell< moris::moris_index > > mVerticesOrdinalsPerFace;

        // pointer to function for second derivative
        void ( * mSecondDerivativeMatricesSpace )( const Matrix< DDRMat > & aJt,
                                                         Matrix< DDRMat > & aKt,
                                                         Matrix< DDRMat > & aLt,
                                                   const Matrix< DDRMat > & ad2NdXi2,
                                                   const Matrix< DDRMat > & aXHat );

        void ( * mSecondDerivativeMatricesTime )( const Matrix< DDRMat > & aJt,
                                                        Matrix< DDRMat > & aKt,
                                                        Matrix< DDRMat > & aLt,
                                                  const Matrix< DDRMat > & ad2NdTau2,
                                                  const Matrix< DDRMat > & aTHat );

//------------------------------------------------------------------------------
    public:
//------------------------------------------------------------------------------
        /**
         * constructor
         * @param[ in ] interpolation rule for geometry
         * @param[ in ] flag true if side interpolation
         */
<<<<<<< HEAD
=======
//        Geometry_Interpolator( const Interpolation_Rule & aInterpolationRule );

>>>>>>> cc498a92
        Geometry_Interpolator( const Interpolation_Rule & aInterpolationRule,
                               const bool                 aSpaceSideset = false );

//------------------------------------------------------------------------------
        /**
         * destructor
         */
        ~Geometry_Interpolator();

//------------------------------------------------------------------------------
        /**
         * returns the order of the space interpolation
         */
        mtk::Interpolation_Order get_space_interpolation_order() const
        {
            return mSpaceInterpolation->get_interpolation_order();
        }

//------------------------------------------------------------------------------
        /**
         * returns the order of the time interpolation
         */
        mtk::Interpolation_Order get_time_interpolation_order() const
        {
            return mTimeInterpolation->get_interpolation_order();
        }

//------------------------------------------------------------------------------
        /**
         * returns the type of the space interpolation
         */
        Interpolation_Type get_space_interpolation_type() const
        {
            return mSpaceInterpolation->get_interpolation_type();
        }

//------------------------------------------------------------------------------
        /**
         * returns the type of the time interpolation
         */
        Interpolation_Type get_time_interpolation_type() const
        {
            return mTimeInterpolation->get_interpolation_type();
        }

//------------------------------------------------------------------------------
        /**
         * returns the number of space dimensions
         */
         uint get_number_of_space_dimensions() const
         {
             return mSpaceInterpolation->get_number_of_dimensions();
         }

//------------------------------------------------------------------------------
         /**
          * returns the number of time dimensions
          */
          uint get_number_of_time_dimensions() const
          {
              return mTimeInterpolation->get_number_of_dimensions();
          }

//------------------------------------------------------------------------------
         /**
          * returns the number of bases for the space function
          */
          uint get_number_of_space_bases() const
          {
              return mSpaceInterpolation->get_number_of_bases();
          }

//------------------------------------------------------------------------------
          /**
           * returns the number of bases for the space function
           */
           uint get_number_of_time_bases() const
           {
               return mTimeInterpolation->get_number_of_bases();
           }

//------------------------------------------------------------------------------
          /**
           * returns the side geometry type
           */
           mtk::Geometry_Type get_side_geometry_type() const
           {
               return mSideGeometryType;
           }

//------------------------------------------------------------------------------
        /**
         * set the space and time coefficients of the geometry field xHat, tHat
         *
         * @param[ in ] space coefficients
         * @param[ in ] time coefficients
         */
        void set_coeff( const Matrix< DDRMat > & aXHat,
                        const Matrix< DDRMat > & aTHat );

//------------------------------------------------------------------------------
        /**
         * set the space coefficients of the geometry field xHat
         *
         * @param[ in ] space coefficients
         * @param[ in ] time coefficients
         */
        void set_space_coeff( const Matrix< DDRMat > & aXHat );

//------------------------------------------------------------------------------
        /**
         * set the time coefficients of the geometry field tHat
         *
         * @param[ in ] space coefficients
         * @param[ in ] time coefficients
         */
        void set_time_coeff( const Matrix< DDRMat > & aTHat );

//------------------------------------------------------------------------------
         /**
          * get the space coefficients of the geometry field xHat
          */
          Matrix< DDRMat > get_space_coeff() const
          {
              return mXHat;
          }

//------------------------------------------------------------------------------
          /**
           * get the time coefficients of the geometry field tHat
           */
           Matrix< DDRMat > get_time_coeff() const
           {
               return mTHat;
           }

//------------------------------------------------------------------------------
        /**
         * get the space time parametric coordinates
         */
        void get_space_time_param_coords();

//------------------------------------------------------------------------------
        /**
         * get the vertices ordinals of each face of the parent element
         */
        void get_face_vertices_ordinals();

//------------------------------------------------------------------------------
        /**
         * get the parametric coordinates of a space side
         * @param[ in ] a space face ordinal
         */
        Matrix< DDRMat > get_space_side_param_coords( const moris_index aSpaceOrdinal );

//------------------------------------------------------------------------------
        /**
         * get the parametric coordinates of a time side
         * @param[ in ] a time face ordinal
         */
        Matrix< DDRMat > get_time_side_param_coords( const moris_index aTimeOrdinal );

//------------------------------------------------------------------------------
        /**
         * evaluates the space shape functions at a given evaluation point
         * @param[ out ] aNXi shape functions ( 1 x <number of nodes> )
         * @param[ in ]  aXi  evaluation point ( <number of dimensions> x 1 )
         */
        Matrix < DDRMat > NXi( const Matrix< DDRMat > & aXi ) const;

//------------------------------------------------------------------------------
        /**
         * evaluates the time shape functions at a given evaluation point
         * @param[ out ] aNTau shape functions ( 1 x <number of nodes> )
         * @param[ in ]  aTau  evaluation point ( <number of dimensions> x 1 )
         */
        Matrix < DDRMat > NTau( const Matrix< DDRMat > & aTau ) const;

//------------------------------------------------------------------------------
        /**
         * evaluates the first derivatives of the space shape functions
         * wrt parametric coordinates at a given evaluation point
         * @param[ out ] adNdXi derivatives
         *                      ( <number of dimensions> x <number of nodes> )
         * @param[ in ]  aXi    evaluation point
         *                      ( <number of dimensions>  x 1 )
         */
        Matrix< DDRMat > dNdXi( const Matrix< DDRMat > & aXi ) const;

//------------------------------------------------------------------------------
        /**
         * evaluates the first derivatives of the time shape functions
         * wrt parametric coordinates at a given evaluation point
         * @param[ out ] adNdTau first order derivatives
         *                       ( <number of dimensions> x <number of nodes> )
         * @param[ in ] aTau     evaluation point
         *                       ( <number of dimensions>  x 1 )
         */
         Matrix< DDRMat > dNdTau( const Matrix< DDRMat > & aTau ) const;

//------------------------------------------------------------------------------
        /**
         * evaluates the second derivatives of the space shape functions
         *  wrt parametric coordinates at a given evaluation point
         * @param[ out ] ad2NdXi2 second order derivatives
         *                        ( <number of dimensions> x <number of nodes> )
         * @param[ in ] aXi       evaluation point
         *                        ( <number of dimensions>  x 1 )
         */
        Matrix< DDRMat > d2NdXi2 ( const Matrix< DDRMat > & aXi ) const;

//------------------------------------------------------------------------------
        /**
         * evaluates the second derivatives of the time shape functions
         *  wrt parametric coordinates at a given evaluation point
         * @param[ out ] ad2NdTau2 second order derivatives
         *                         ( <number of dimensions> x <number of nodes> )
         * @param[ in ] aTau       evaluation point
         *                         ( <number of dimensions>  x 1 )
         */
        Matrix< DDRMat > d2NdTau2 ( const Matrix< DDRMat > & aTau ) const;

//------------------------------------------------------------------------------
        /**
         * evaluates the geometry Jacobian in space
         * @param[ out ] tJt    transposed of geometry Jacobian in space
         * @param[ in ]  adNdXi first derivatives of space shape functions in
         *                      parameter space
         */
        Matrix< DDRMat > space_jacobian( const Matrix< DDRMat > & adNdXi ) const;

//------------------------------------------------------------------------------
        /**
         * evaluates the geometry Jacobian in time
         * @param[ out ] tJt     transposed of geometry Jacobian in time
         * @param[ in ]  adNdTau first derivatives of time shape functions in
         *                       parameter space
         */
        Matrix< DDRMat > time_jacobian( const Matrix< DDRMat > & adNdTau ) const;

//------------------------------------------------------------------------------
        /**
         * evaluates the determinant of the Jacobian mapping
         * at given space and time evaluation point
         * @param[ in ]  aParamPoint evaluation point
         */
        real det_J( const Matrix< DDRMat > & aParamPoint );

//------------------------------------------------------------------------------
        /**
         * evaluates the determinant of the Jacobian mapping
         * in the case of a time side interpolation
         * at given space and time evaluation point
         * @param[ out ] aTimeSurfDetJ   determinant of the Jacobian
         * @param[ in ]  aSideParamPoint evaluation point on the side
         * @param[ in ]  aTimeOrdinal    a time face ordinal
         */
         void time_surf_det_J(       real             & aTimeSurfDetJ,
                               const Matrix< DDRMat > & aSideParamPoint,
                               const moris_index      & aTimeOrdinal );

//------------------------------------------------------------------------------
         /**
          * get the parametric coordinates of a point
          * in the side parametric space
          * in the parent parametric space
          */
         Matrix< DDRMat > surf_val( const Matrix< DDRMat > & aSideParamPoint,
                                    const moris_index      & aSideOrdinal );

//------------------------------------------------------------------------------
         /**
          * get the parametric coordinates of a point
          * in the side parametric space
          * in the parent parametric space
          */
         Matrix < DDRMat > time_surf_val( const Matrix< DDRMat > & aSideParamPoint,
                                          const moris_index      & aTimeOrdinal );

//------------------------------------------------------------------------------
         /**
          * evaluates the determinant of the Jacobian mapping
          * in the case of a space side interpolation
          * at given space and time evaluation point
          * @param[ out ] aTimeSurfDetJ   determinant of the Jacobian
          * @param[ out ] aNormal         normal to the face
          * @param[ in ]  aSideParamPoint evaluation point on the face
          * @param[ in ]  aSpaceOrdinal   a space face ordinal
          */
         void surf_det_J(       real             & aSurfDetJ,
                                Matrix< DDRMat > & aNormal,
                          const Matrix< DDRMat > & aSideParamPoint,
                          const moris_index      & aSpaceOrdinal );

//------------------------------------------------------------------------------
        /**
         * evaluates the geometry Jacobian and the matrices needed for the second
         * derivatives wrt to space in physical space
         * @param[ in ]  aJt      transposed of geometry Jacobian
         * @param[ out ] aKt      matrix for second derivatives in physical space
         * @param[ out ] aLt      matrix for second derivatives in physical space
         * @param[ in ]  adNdXi   first derivatives of N in parameter space
         * @param[ in ]  ad2NdXi2 second derivatives of N in parameter space
         *
         */
        void space_jacobian_and_matrices_for_second_derivatives(       Matrix< DDRMat > & aJt,
                                                                       Matrix< DDRMat > & aKt,
                                                                       Matrix< DDRMat > & aLt,
                                                                 const Matrix< DDRMat > & adNdXi,
                                                                 const Matrix< DDRMat > & ad2NdXi2 ) const;

//------------------------------------------------------------------------------
        /**
         * evaluates the geometry Jacobian and the matrices needed for the second
         * derivatives wrt to time in physical space
         * @param[ in ]  aJt       transposed of geometry Jacobian
         * @param[ out ] aKt       matrix for second derivatives in physical space
         * @param[ out ] aLt       matrix for second derivatives in physical space
         * @param[ in ]  adNdTau   first derivatives of N in parameter space
         * @param[ in ]  ad2NdTau2 second derivatives of N in parameter space
         *
         */
        void time_jacobian_and_matrices_for_second_derivatives(       Matrix< DDRMat > & aJt,
                                                                      Matrix< DDRMat > & aKt,
                                                                      Matrix< DDRMat > & aLt,
                                                                const Matrix< DDRMat > & adNdTau,
                                                                const Matrix< DDRMat > & ad2NdTau2 ) const;

//------------------------------------------------------------------------------
        /**
         * evaluates the space geometry field at a given evaluation point in space
         * @param[ out ] x   location in space
         * @param[ in ]  aXi evaluation point in space
         */
        Matrix< DDRMat > valx( const Matrix< DDRMat > & aXi );

//------------------------------------------------------------------------------
        /**
         * evaluates the space geometry field at a given evaluation point in time
         * @param[ out ] t   location in time
         * @param[ in ]  aTau evaluation point in time
         */
        Matrix< DDRMat > valt( const Matrix< DDRMat > & aTau );

//------------------------------------------------------------------------------
    private:
//------------------------------------------------------------------------------
        /**
         * sets the function pointers for 2D and 3D. Called during construction.
         */
        void set_function_pointers();

//------------------------------------------------------------------------------
        /**
         * evaluates matrices that are needed for the second derivative
         * in space, 2D version. It is
         *
         * \f[
         *      \mathbf{L}^T \, \mathbf{\frac{\partial^2 N}{\partial x^2}}
         *      = \mathbf{\frac{\partial^2 N}{\partial \xi^2}}
         *      - K^T \, mathbf{\frac{\partial N}{\partial x}}
         * \f]
         *
         * @param[ in ]  aJt          transposed of geometry Jacobian
         * @param[ out ] aKt          transposed help matrix K
         * @param[ out ] aLt          transposed help matrix L
         * @param[ in ]  adNdXi       first derivatives in parameter space
         * @param[ in ]  ad2NdX2i     second derivatives in parameter space
         *
         */
        static void eval_matrices_for_second_derivative_1d( const Matrix< DDRMat > & aJt,
                                                                  Matrix< DDRMat > & aKt,
                                                                  Matrix< DDRMat > & aLt,
                                                            const Matrix< DDRMat > & ad2NdXi2,
                                                            const Matrix< DDRMat > & aXHat );

//------------------------------------------------------------------------------
        /**
         * evaluates matrices that are needed for the second derivative
         * in space, 2D version. It is
         *
         * \f[
         *      \mathbf{L}^T \, \mathbf{\frac{\partian^2 N}{\partial x^2}}
         *      = \mathbf{\frac{\partian^2 N}{\partial \xi^2}}
         *      - K^T \, mathbf{\frac{\partian N}{\partial x}}
         * \f]
         *
         * @param[ in ]  aJt          transposed of geometry Jacobian
         * @param[ out ] aKt          transposed help matrix K
         * @param[ out ] aLt          transposed help matrix L
         * @param[ in ]  adNdXi       first derivatives in parameter space
         * @param[ in ]  ad2NdX2i     second derivatives in parameter space
         *
         */
        static void eval_matrices_for_second_derivative_2d( const Matrix< DDRMat > & aJt,
                                                                  Matrix< DDRMat > & aKt,
                                                                  Matrix< DDRMat > & aLt,
                                                            const Matrix< DDRMat > & ad2NdXi2,
                                                            const Matrix< DDRMat > & aXHat );

//------------------------------------------------------------------------------
        /**
         * evaluates matrices that are needed for the second derivative
         * in space, 3D version. It is
         *
         * \f[
         *      \mathbf{L}^T \, \mathbf{\frac{\partian^2 N}{\partial x^2}}
         *      = \mathbf{\frac{\partian^2 N}{\partial \xi^2}}
         *      - K^T \, mathbf{\frac{\partian N}{\partial x}}
         * \f]
         *
         * @param[ in ]  aJt          transposed of geometry Jacobian
         * @param[ out ] aKt          transposed help matrix K
         * @param[ out ] aLt          transposed help matrix L
         * @param[ in ]  adNdXi       first derivatives in parameter space
         * @param[ in ]  ad2NdX2i     second derivatives in parameter space
         *
         */
        static void eval_matrices_for_second_derivative_3d( const Matrix< DDRMat > & aJt,
                                                                  Matrix< DDRMat > & aKt,
                                                                  Matrix< DDRMat > & aLt,
                                                            const Matrix< DDRMat > & ad2NdXi2,
                                                            const Matrix< DDRMat > & aXHat );

//------------------------------------------------------------------------------
        /**
         * get the geometry type of a side
         */
        void get_auto_side_geometry_type();

//------------------------------------------------------------------------------

    };

//------------------------------------------------------------------------------
    } /* namespace fem */
} /* namespace moris */

#endif /* SRC_FEM_CL_FEM_GEOMETRY_INTERPOLATOR_HPP_ */<|MERGE_RESOLUTION|>--- conflicted
+++ resolved
@@ -99,11 +99,6 @@
          * @param[ in ] interpolation rule for geometry
          * @param[ in ] flag true if side interpolation
          */
-<<<<<<< HEAD
-=======
-//        Geometry_Interpolator( const Interpolation_Rule & aInterpolationRule );
-
->>>>>>> cc498a92
         Geometry_Interpolator( const Interpolation_Rule & aInterpolationRule,
                                const bool                 aSpaceSideset = false );
 
@@ -197,7 +192,6 @@
 //------------------------------------------------------------------------------
         /**
          * set the space and time coefficients of the geometry field xHat, tHat
-         *
          * @param[ in ] space coefficients
          * @param[ in ] time coefficients
          */
@@ -207,17 +201,13 @@
 //------------------------------------------------------------------------------
         /**
          * set the space coefficients of the geometry field xHat
-         *
          * @param[ in ] space coefficients
-         * @param[ in ] time coefficients
          */
         void set_space_coeff( const Matrix< DDRMat > & aXHat );
 
 //------------------------------------------------------------------------------
         /**
          * set the time coefficients of the geometry field tHat
-         *
-         * @param[ in ] space coefficients
          * @param[ in ] time coefficients
          */
         void set_time_coeff( const Matrix< DDRMat > & aTHat );
