--- conflicted
+++ resolved
@@ -97,25 +97,11 @@
 
 
             // get indeces for residual dof types, indices for assembly (FIXME: assembly only for primitive vars)
-<<<<<<< HEAD
-            uint tMasterDof1Index      = mSet->get_dof_index_for_type( mResidualDofType( 0 ), mtk::Master_Slave::MASTER );
-            uint tMasterDof3Index      = mSet->get_dof_index_for_type( mResidualDofType( 2 ), mtk::Master_Slave::MASTER );
-=======
             uint tMasterDof1Index      = mSet->get_dof_index_for_type( mResidualDofType( 0 )( 0 ), mtk::Master_Slave::MASTER );
-            uint tMasterDof2Index      = mSet->get_dof_index_for_type( mResidualDofType( 0 )( 1 ), mtk::Master_Slave::MASTER );
             uint tMasterDof3Index      = mSet->get_dof_index_for_type( mResidualDofType( 0 )( 2 ), mtk::Master_Slave::MASTER );
->>>>>>> 1fc641c9
             uint tMasterRes1StartIndex = mSet->get_res_dof_assembly_map()( tMasterDof1Index )( 0, 0 );
             uint tMasterRes3StopIndex  = mSet->get_res_dof_assembly_map()( tMasterDof3Index )( 0, 1 );
 
-<<<<<<< HEAD
-=======
-            // get the FIs associated with each residual dof type
-            Field_Interpolator * tFIFirstDofType =  mMasterFIManager->get_field_interpolators_for_type( mResidualDofType( 0 )( 0 ) );
-            Field_Interpolator * tFIVelocity     =  mMasterFIManager->get_field_interpolators_for_type( mDofVelocity );
-            Field_Interpolator * tFIThirdDofType =  mMasterFIManager->get_field_interpolators_for_type( mResidualDofType( 0 )( 2 ) );
-
->>>>>>> 1fc641c9
             // get number of space dimensions
             uint tNumSpaceDims = this->num_space_dims();
 
@@ -177,25 +163,11 @@
                     "IWG_Compressible_NS_Bulk::compute_jacobian() - Only pressure or density primitive variables supported for now." );
 
             // get indeces for residual dof types, indices for assembly (FIXME: assembly only for primitive vars)
-<<<<<<< HEAD
-            uint tMasterDof1Index      = mSet->get_dof_index_for_type( mResidualDofType( 0 ), mtk::Master_Slave::MASTER );
-            uint tMasterDof3Index      = mSet->get_dof_index_for_type( mResidualDofType( 2 ), mtk::Master_Slave::MASTER );
-=======
             uint tMasterDof1Index      = mSet->get_dof_index_for_type( mResidualDofType( 0 )( 0 ), mtk::Master_Slave::MASTER );
-            uint tMasterDof2Index      = mSet->get_dof_index_for_type( mResidualDofType( 0 )( 1 ), mtk::Master_Slave::MASTER );
             uint tMasterDof3Index      = mSet->get_dof_index_for_type( mResidualDofType( 0 )( 2 ), mtk::Master_Slave::MASTER );
->>>>>>> 1fc641c9
             uint tMasterRes1StartIndex = mSet->get_res_dof_assembly_map()( tMasterDof1Index )( 0, 0 );
             uint tMasterRes3StopIndex  = mSet->get_res_dof_assembly_map()( tMasterDof3Index )( 0, 1 );
 
-<<<<<<< HEAD
-=======
-            // get the FIs associated with each residual dof type
-            Field_Interpolator * tFIFirstDofType =  mMasterFIManager->get_field_interpolators_for_type( mResidualDofType( 0 ) ( 0 ));
-            Field_Interpolator * tFIVelocity =  mMasterFIManager->get_field_interpolators_for_type( mDofVelocity );
-            Field_Interpolator * tFIThirdDofType =  mMasterFIManager->get_field_interpolators_for_type( mResidualDofType( 0 )( 2 ) );
-
->>>>>>> 1fc641c9
             // get number of space dimensions
             uint tNumSpaceDims = this->num_space_dims();                   
 
@@ -232,23 +204,9 @@
 
             }
 
-<<<<<<< HEAD
             // get properties for K-matrices
             std::shared_ptr< Property > tPropMu    = mMasterProp( static_cast< uint >( IWG_Property_Type::DYNAMIC_VISCOSITY ) );
             std::shared_ptr< Property > tPropKappa = mMasterProp( static_cast< uint >( IWG_Property_Type::THERMAL_CONDUCTIVITY ) );
-=======
-            // loop over DoF dependencies for K*Y,j term
-            for (uint iDof = 0; iDof < mRequestedMasterGlobalDofTypes.size(); iDof++)
-            {   
-                // get the treated dof type
-                Cell< MSI::Dof_Type > & tDofType = mRequestedMasterGlobalDofTypes( iDof );
-
-                // get index
-                uint tMasterDofIndex      = mSet->get_dof_index_for_type( mResidualDofType( 0 )( iDof ), mtk::Master_Slave::MASTER );
-                sint tDofDepIndex         = mSet->get_dof_index_for_type( tDofType( 0 ), mtk::Master_Slave::MASTER );
-                uint tMasterDepStartIndex = mSet->get_jac_dof_assembly_map()( tMasterDofIndex )( tDofDepIndex, 0 );
-                uint tMasterDepStopIndex  = mSet->get_jac_dof_assembly_map()( tMasterDofIndex )( tDofDepIndex, 1 );
->>>>>>> 1fc641c9
 
             // loop over contributions from K-matrices
             Matrix< DDRMat > dKdY;
@@ -305,133 +263,6 @@
 
         //------------------------------------------------------------------------------
 
-<<<<<<< HEAD
-=======
-        void IWG_Compressible_NS_Bulk::compute_residual_strong_form( Matrix< DDRMat > & aRM )
-        {
-            // assemble flux matrices
-            this->assemble_variable_set();
-            this->eval_A_matrices();
-
-            // get the CM
-            std::shared_ptr< Constitutive_Model > tCM = mMasterCM( static_cast< uint >( IWG_Constitutive_Type::FLUID_CM ) );
-
-            // get the FIs associated with each residual dof type
-            Field_Interpolator * tFIVelocity     =  mMasterFIManager->get_field_interpolators_for_type( mDofVelocity );
-
-            // get number of space dimensions
-            uint tNumSpaceDims = tFIVelocity->get_number_of_fields();    
-
-            // =================
-            // assemble Residual 
-            // =================
-
-            // contribution from A0 matrix
-            aRM = mA( 0 ) * mdYdt;
-
-            // loop over Ai matrices and add contribution
-            for ( uint iA = 1; iA < tNumSpaceDims + 1; iA++ )
-            {
-                aRM += this->A( iA ) * this->dYdx( iA - 1 );
-            }
-
-            // contribution from (Kij*Y,j),i
-            // first residual (pressure or density) -- no contribution
-            // compute contribution to the second residual (velocity)
-            aRM( { 1, tNumSpaceDims }, { 0, 0 } ) -= 
-                    tCM->divflux( CM_Function_Type::MECHANICAL ).matrix_data();
-
-            // compute contribution to the third residual (temperature)
-            aRM( { tNumSpaceDims + 1, tNumSpaceDims + 1 }, { 0, 0 } ) -= 
-                    tCM->divflux( CM_Function_Type::WORK ) - tCM->divflux( CM_Function_Type::THERMAL );
-
-        }
-
-        //------------------------------------------------------------------------------
-
-        void IWG_Compressible_NS_Bulk::compute_jacobian_strong_form( Matrix< DDRMat > & aJM )
-        {
-            // assemble flux matrices
-            this->assemble_variable_set();
-            this->assemble_test_function_set();
-            this->eval_A_matrices();
-            this->eval_A_DOF_matrices();
-
-            // get indeces for residual dof types, indices for assembly (FIXME: assembly only for primitive vars)
-            uint tMasterDof1Index      = mSet->get_dof_index_for_type( mResidualDofType( 0 )( 0 ), mtk::Master_Slave::MASTER );
-            uint tMasterDof3Index      = mSet->get_dof_index_for_type( mResidualDofType( 0 )( 2 ), mtk::Master_Slave::MASTER );
-
-            // get the FIs associated with each residual dof type
-            Field_Interpolator * tFIVelocity =  mMasterFIManager->get_field_interpolators_for_type( mDofVelocity );
-
-            // get number of space dimensions
-            uint tNumSpaceDims = tFIVelocity->get_number_of_fields();                      
-
-            // get the material and constitutive models
-            std::shared_ptr< Constitutive_Model > tCM = mMasterCM( static_cast< uint >( IWG_Constitutive_Type::FLUID_CM ) );
-
-            // check DoF dependencies
-            MORIS_ASSERT( check_dof_dependencies( mSet, mResidualDofType( 0 ), mRequestedMasterGlobalDofTypes ), 
-                    "IWG_Compressible_NS_Bulk::compute_jacobian - Set of DoF dependencies not suppported. See error message above." );
-
-            // get the indeces for assembly
-            sint tDofFirstDepIndex     = mSet->get_dof_index_for_type( mRequestedMasterGlobalDofTypes( 0 )( 0 ), mtk::Master_Slave::MASTER );
-            sint tDofThirdDepIndex     = mSet->get_dof_index_for_type( mRequestedMasterGlobalDofTypes( 2 )( 0 ), mtk::Master_Slave::MASTER );
-            uint tMasterDep1StartIndex = mSet->get_jac_dof_assembly_map()( tMasterDof1Index )( tDofFirstDepIndex, 0 );
-            uint tMasterDep3StopIndex  = mSet->get_jac_dof_assembly_map()( tMasterDof3Index )( tDofThirdDepIndex, 1 );                
-
-            // ==================
-            // assmemble Jacobian
-            // ==================
-            
-            // add contribution of A0 matrix
-            aJM = mA( 0 ) * mdWdt;
-            
-            // loop over rows for which the DoF derivatives are stored
-            for ( uint iR = 0; iR < tNumSpaceDims + 2; iR++ )
-            {
-                aJM( { iR, iR }, { tMasterDep1StartIndex, tMasterDep3StopIndex } ) += 
-                        trans( mdYdt ) * mADOF( 0 )( iR );
-            }
-
-            // add contribution of Ai matrices
-            for ( uint iA = 1; iA < tNumSpaceDims + 1; iA++ )
-            {
-                aJM += mA( iA ) * mdWdx( iA - 1 );
-
-                // loop over rows for which the DoF derivatives are stored
-                for ( uint iR = 0; iR < tNumSpaceDims + 2; iR++ )
-                {
-                    aJM( { iR, iR }, { tMasterDep1StartIndex, tMasterDep3StopIndex } ) += 
-                            trans( this->dYdx( iA - 1 ) ) * mADOF( iA )( iR );
-                }
-            }
-
-            // loop over DoF dependencies for K*Y,j term
-            for (uint iDof = 0; iDof < mRequestedMasterGlobalDofTypes.size(); iDof++)
-            {   
-                // get the treated dof type
-                Cell< MSI::Dof_Type > & tDofType = mRequestedMasterGlobalDofTypes( iDof );
-
-                // get index
-                uint tMasterDofIndex      = mSet->get_dof_index_for_type( mResidualDofType( 0 )( iDof ), mtk::Master_Slave::MASTER );
-                sint tDofDepIndex         = mSet->get_dof_index_for_type( tDofType( 0 ), mtk::Master_Slave::MASTER );
-                uint tMasterDepStartIndex = mSet->get_jac_dof_assembly_map()( tMasterDofIndex )( tDofDepIndex, 0 );
-                uint tMasterDepStopIndex  = mSet->get_jac_dof_assembly_map()( tMasterDofIndex )( tDofDepIndex, 1 );
-
-                // add contribution
-                aJM( { 1, tNumSpaceDims }, { tMasterDepStartIndex, tMasterDepStopIndex } ) -= 
-                        tCM->ddivfluxdu( tDofType, CM_Function_Type::MECHANICAL ).matrix_data();                        
-
-                // add contribution to temperature residual dof type
-                aJM( { tNumSpaceDims + 1, tNumSpaceDims + 1 }, { tMasterDepStartIndex, tMasterDepStopIndex } ) -= 
-                        tCM->ddivfluxdu( tDofType, CM_Function_Type::WORK ) - tCM->ddivfluxdu( tDofType, CM_Function_Type::THERMAL ); 
-            }
-        }
-
-        //------------------------------------------------------------------------------
-
->>>>>>> 1fc641c9
         uint IWG_Compressible_NS_Bulk::num_space_dims()
         {
             // check if number of spatial dimensions is known
