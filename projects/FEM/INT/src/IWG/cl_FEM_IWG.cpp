--- conflicted
+++ resolved
@@ -507,13 +507,8 @@
 
         void
         IWG::set_dv_type_list(
-<<<<<<< HEAD
-                const Vector< Vector< PDV_Type > >& aDvTypes,
+                const Vector< Vector< gen::PDV_Type > >& aDvTypes,
                 mtk::Leader_Follower                aIsLeader )
-=======
-                const moris::Cell< moris::Cell< gen::PDV_Type > >& aDvTypes,
-                mtk::Leader_Follower                          aIsLeader )
->>>>>>> 659c9214
         {
             switch ( aIsLeader )
             {
@@ -536,11 +531,7 @@
 
         //------------------------------------------------------------------------------
 
-<<<<<<< HEAD
-        const Vector< Vector< PDV_Type > >&
-=======
-        const moris::Cell< moris::Cell< gen::PDV_Type > >&
->>>>>>> 659c9214
+        const Vector< Vector< gen::PDV_Type > >&
         IWG::get_dv_type_list(
                 mtk::Leader_Follower aIsLeader ) const
         {
@@ -793,15 +784,9 @@
 
         void
         IWG::get_non_unique_dof_dv_and_field_types(
-<<<<<<< HEAD
                 Vector< Vector< MSI::Dof_Type > >&   aDofTypes,
-                Vector< Vector< PDV_Type > >&        aDvTypes,
+                Vector< Vector< gen::PDV_Type > >&        aDvTypes,
                 Vector< Vector< mtk::Field_Type > >& aFieldTypes )
-=======
-                moris::Cell< moris::Cell< MSI::Dof_Type > >&   aDofTypes,
-                moris::Cell< moris::Cell< gen::PDV_Type > >&        aDvTypes,
-                moris::Cell< moris::Cell< mtk::Field_Type > >& aFieldTypes )
->>>>>>> 659c9214
         {
             // init counters for dof and dv types
             uint tLeaderDofCounter     = 0;
@@ -853,15 +838,9 @@
                 if ( tProperty != nullptr )
                 {
                     // get property non unique dof and dv type list
-<<<<<<< HEAD
                     Vector< MSI::Dof_Type >   tActiveDofTypes;
-                    Vector< PDV_Type >        tActiveDvTypes;
+                    Vector< gen::PDV_Type >        tActiveDvTypes;
                     Vector< mtk::Field_Type > tActiveFieldTypes;
-=======
-                    moris::Cell< MSI::Dof_Type >   tActiveDofTypes;
-                    moris::Cell< gen::PDV_Type >        tActiveDvTypes;
-                    moris::Cell< mtk::Field_Type > tActiveFieldTypes;
->>>>>>> 659c9214
 
                     tProperty->get_non_unique_dof_dv_and_field_types(
                             tActiveDofTypes,
@@ -882,15 +861,9 @@
                 {
                     // get property non unique dof and dv type lists
                     // get property non unique dof and dv type list
-<<<<<<< HEAD
                     Vector< MSI::Dof_Type >   tActiveDofTypes;
-                    Vector< PDV_Type >        tActiveDvTypes;
+                    Vector< gen::PDV_Type >        tActiveDvTypes;
                     Vector< mtk::Field_Type > tActiveFieldTypes;
-=======
-                    moris::Cell< MSI::Dof_Type >   tActiveDofTypes;
-                    moris::Cell< gen::PDV_Type >        tActiveDvTypes;
-                    moris::Cell< mtk::Field_Type > tActiveFieldTypes;
->>>>>>> 659c9214
 
                     tProperty->get_non_unique_dof_dv_and_field_types(
                             tActiveDofTypes,
@@ -910,13 +883,8 @@
                 if ( tMM != nullptr )
                 {
                     // get CM non unique dof and dv type lists
-<<<<<<< HEAD
                     Vector< MSI::Dof_Type > tActiveDofTypes;
-                    Vector< PDV_Type >      tActiveDvTypes;
-=======
-                    moris::Cell< MSI::Dof_Type > tActiveDofTypes;
-                    moris::Cell< gen::PDV_Type >      tActiveDvTypes;
->>>>>>> 659c9214
+                    Vector< gen::PDV_Type >      tActiveDvTypes;
 
                     tMM->get_non_unique_dof_types( tActiveDofTypes );
 
@@ -946,15 +914,9 @@
                 if ( tCM != nullptr )
                 {
                     // get CM non unique dof and dv type lists
-<<<<<<< HEAD
                     Vector< MSI::Dof_Type >   tActiveDofTypes;
-                    Vector< PDV_Type >        tActiveDvTypes;
+                    Vector< gen::PDV_Type >        tActiveDvTypes;
                     Vector< mtk::Field_Type > tActiveFieldTypes;
-=======
-                    moris::Cell< MSI::Dof_Type >   tActiveDofTypes;
-                    moris::Cell< gen::PDV_Type >        tActiveDvTypes;
-                    moris::Cell< mtk::Field_Type > tActiveFieldTypes;
->>>>>>> 659c9214
 
                     tCM->get_non_unique_dof_dv_and_field_types(
                             tActiveDofTypes,
@@ -974,15 +936,9 @@
                 if ( tCM != nullptr )
                 {
                     // get CM non unique dof and dv type lists
-<<<<<<< HEAD
                     Vector< MSI::Dof_Type >   tActiveDofTypes;
-                    Vector< PDV_Type >        tActiveDvTypes;
+                    Vector< gen::PDV_Type >        tActiveDvTypes;
                     Vector< mtk::Field_Type > tActiveFieldTypes;
-=======
-                    moris::Cell< MSI::Dof_Type >   tActiveDofTypes;
-                    moris::Cell< gen::PDV_Type >        tActiveDvTypes;
-                    moris::Cell< mtk::Field_Type > tActiveFieldTypes;
->>>>>>> 659c9214
 
                     tCM->get_non_unique_dof_dv_and_field_types(
                             tActiveDofTypes,
@@ -1001,13 +957,8 @@
                 if ( tSP != nullptr )
                 {
                     // get SP non unique dof type list
-<<<<<<< HEAD
                     Vector< MSI::Dof_Type > tActiveDofTypes;
-                    Vector< PDV_Type >      tActiveDvTypes;
-=======
-                    moris::Cell< MSI::Dof_Type > tActiveDofTypes;
-                    moris::Cell< gen::PDV_Type >      tActiveDvTypes;
->>>>>>> 659c9214
+                    Vector< gen::PDV_Type >      tActiveDvTypes;
 
                     tSP->get_non_unique_dof_and_dv_types(
                             tActiveDofTypes,
@@ -1079,15 +1030,9 @@
                 if ( tProperty != nullptr )
                 {
                     // get property non unique dof and dv type list
-<<<<<<< HEAD
                     Vector< MSI::Dof_Type >   tActiveDofTypes;
-                    Vector< PDV_Type >        tActiveDvTypes;
+                    Vector< gen::PDV_Type >        tActiveDvTypes;
                     Vector< mtk::Field_Type > tActiveFieldTypes;
-=======
-                    moris::Cell< MSI::Dof_Type >   tActiveDofTypes;
-                    moris::Cell< gen::PDV_Type >        tActiveDvTypes;
-                    moris::Cell< mtk::Field_Type > tActiveFieldTypes;
->>>>>>> 659c9214
 
                     tProperty->get_non_unique_dof_dv_and_field_types(
                             tActiveDofTypes,
@@ -1107,15 +1052,9 @@
                 if ( tProperty != nullptr )
                 {
                     // get property non unique dof and dv type list
-<<<<<<< HEAD
                     Vector< MSI::Dof_Type >   tActiveDofTypes;
-                    Vector< PDV_Type >        tActiveDvTypes;
+                    Vector< gen::PDV_Type >        tActiveDvTypes;
                     Vector< mtk::Field_Type > tActiveFieldTypes;
-=======
-                    moris::Cell< MSI::Dof_Type >   tActiveDofTypes;
-                    moris::Cell< gen::PDV_Type >        tActiveDvTypes;
-                    moris::Cell< mtk::Field_Type > tActiveFieldTypes;
->>>>>>> 659c9214
 
                     tProperty->get_non_unique_dof_dv_and_field_types(
                             tActiveDofTypes,
@@ -1165,15 +1104,9 @@
                 if ( tCM != nullptr )
                 {
                     // get CM non unique dof and dv type lists
-<<<<<<< HEAD
                     Vector< MSI::Dof_Type >   tActiveDofTypes;
-                    Vector< PDV_Type >        tActiveDvTypes;
+                    Vector< gen::PDV_Type >        tActiveDvTypes;
                     Vector< mtk::Field_Type > tActiveFieldTypes;
-=======
-                    moris::Cell< MSI::Dof_Type >   tActiveDofTypes;
-                    moris::Cell< gen::PDV_Type >        tActiveDvTypes;
-                    moris::Cell< mtk::Field_Type > tActiveFieldTypes;
->>>>>>> 659c9214
 
                     tCM->get_non_unique_dof_dv_and_field_types(
                             tActiveDofTypes,
@@ -1193,15 +1126,9 @@
                 if ( tCM != nullptr )
                 {
                     // get CM non unique dof and dv type lists
-<<<<<<< HEAD
                     Vector< MSI::Dof_Type >   tActiveDofTypes;
-                    Vector< PDV_Type >        tActiveDvTypes;
+                    Vector< gen::PDV_Type >        tActiveDvTypes;
                     Vector< mtk::Field_Type > tActiveFieldTypes;
-=======
-                    moris::Cell< MSI::Dof_Type >   tActiveDofTypes;
-                    moris::Cell< gen::PDV_Type >        tActiveDvTypes;
-                    moris::Cell< mtk::Field_Type > tActiveFieldTypes;
->>>>>>> 659c9214
 
                     tCM->get_non_unique_dof_dv_and_field_types(
                             tActiveDofTypes,
@@ -1224,13 +1151,8 @@
                 if ( tSP != nullptr )
                 {
                     // get SP non unique leader dof type list
-<<<<<<< HEAD
                     Vector< MSI::Dof_Type > tActiveDofTypes;
-                    Vector< PDV_Type >      tActiveDvTypes;
-=======
-                    moris::Cell< MSI::Dof_Type > tActiveDofTypes;
-                    moris::Cell< gen::PDV_Type >      tActiveDvTypes;
->>>>>>> 659c9214
+                    Vector< gen::PDV_Type >      tActiveDvTypes;
 
                     tSP->get_non_unique_dof_and_dv_types(
                             tActiveDofTypes,
@@ -1337,11 +1259,7 @@
                     }
 
                     // get dv types for property
-<<<<<<< HEAD
-                    const Vector< Vector< PDV_Type > >& tActiveDvTypes =
-=======
-                    const moris::Cell< moris::Cell< gen::PDV_Type > >& tActiveDvTypes =
->>>>>>> 659c9214
+                    const Vector< Vector< gen::PDV_Type > >& tActiveDvTypes =
                             tProperty->get_dv_type_list();
 
                     // loop on property dv type
@@ -1444,11 +1362,7 @@
                     }
 
                     // get dv types for constitutive model
-<<<<<<< HEAD
-                    const Vector< Vector< PDV_Type > >& tActiveDvTypes =
-=======
-                    const moris::Cell< moris::Cell< gen::PDV_Type > >& tActiveDvTypes =
->>>>>>> 659c9214
+                    const Vector< Vector< gen::PDV_Type > >& tActiveDvTypes =
                             tCM->get_global_dv_type_list();
 
                     // loop on property dv type
@@ -1521,11 +1435,7 @@
                     }
 
                     // get dv types for constitutive model
-<<<<<<< HEAD
-                    const Vector< Vector< PDV_Type > >& tActiveDvTypes =
-=======
-                    const moris::Cell< moris::Cell< gen::PDV_Type > >& tActiveDvTypes =
->>>>>>> 659c9214
+                    const Vector< Vector< gen::PDV_Type > >& tActiveDvTypes =
                             tSP->get_global_dv_type_list( mtk::Leader_Follower::LEADER );
 
                     // loop on property dv type
@@ -1635,11 +1545,7 @@
                     }
 
                     // get dv types for property
-<<<<<<< HEAD
-                    const Vector< Vector< PDV_Type > >& tActiveDvTypes =
-=======
-                    const moris::Cell< moris::Cell< gen::PDV_Type > >& tActiveDvTypes =
->>>>>>> 659c9214
+                    const Vector< Vector< gen::PDV_Type > >& tActiveDvTypes =
                             tProperty->get_dv_type_list();
 
                     // loop on property dv type
@@ -1741,11 +1647,7 @@
                     }
 
                     // get dv types for constitutive model
-<<<<<<< HEAD
-                    const Vector< Vector< PDV_Type > >& tActiveDvTypes =
-=======
-                    const moris::Cell< moris::Cell< gen::PDV_Type > >& tActiveDvTypes =
->>>>>>> 659c9214
+                    const Vector< Vector< gen::PDV_Type > >& tActiveDvTypes =
                             tCM->get_global_dv_type_list();
 
                     // loop on property dv type
@@ -1817,11 +1719,7 @@
                     }
 
                     // get dv types for stabilization parameter
-<<<<<<< HEAD
-                    const Vector< Vector< PDV_Type > >& tActiveDvTypes =
-=======
-                    const moris::Cell< moris::Cell< gen::PDV_Type > >& tActiveDvTypes =
->>>>>>> 659c9214
+                    const Vector< Vector< gen::PDV_Type > >& tActiveDvTypes =
                             tSP->get_global_dv_type_list( mtk::Leader_Follower::FOLLOWER );
 
                     // loop on property dv type
@@ -2020,11 +1918,7 @@
 
         //------------------------------------------------------------------------------
 
-<<<<<<< HEAD
-        const Vector< Vector< PDV_Type > >&
-=======
-        const moris::Cell< moris::Cell< gen::PDV_Type > >&
->>>>>>> 659c9214
+        const Vector< Vector< gen::PDV_Type > >&
         IWG::get_global_dv_type_list(
                 mtk::Leader_Follower aIsLeader )
         {
@@ -3586,11 +3480,7 @@
             Matrix< DDRMat > tResidualStore = mSet->get_residual()( 0 );
 
             // get requested geometry pdv types
-<<<<<<< HEAD
-            Vector< PDV_Type > tRequestedGeoPdvType;
-=======
-            moris::Cell< gen::PDV_Type > tRequestedGeoPdvType;
->>>>>>> 659c9214
+            Vector< gen::PDV_Type > tRequestedGeoPdvType;
             mSet->get_ig_unique_dv_types_for_set( tRequestedGeoPdvType );
 
             // get the pdv active flags from the FEM IG nodes
@@ -4093,11 +3983,7 @@
             uint tNumFDPoints = tFDScheme( 0 ).size();
 
             // get the requested ip pdv types
-<<<<<<< HEAD
-            Vector< Vector< PDV_Type > > tRequestedPdvTypes;
-=======
-            moris::Cell< moris::Cell< gen::PDV_Type > > tRequestedPdvTypes;
->>>>>>> 659c9214
+            Vector< Vector< gen::PDV_Type > > tRequestedPdvTypes;
             mSet->get_ip_dv_types_for_set( tRequestedPdvTypes );
 
             // get number of requested dv types
@@ -4238,11 +4124,7 @@
             uint tNumFDPoints = tFDScheme( 0 ).size();
 
             // get the requested ip pdv types
-<<<<<<< HEAD
-            Vector< Vector< PDV_Type > > tRequestedPdvTypes;
-=======
-            moris::Cell< moris::Cell< gen::PDV_Type > > tRequestedPdvTypes;
->>>>>>> 659c9214
+            Vector< Vector< gen::PDV_Type > > tRequestedPdvTypes;
             mSet->get_ip_dv_types_for_set( tRequestedPdvTypes );
 
             // get number of requested dv types
