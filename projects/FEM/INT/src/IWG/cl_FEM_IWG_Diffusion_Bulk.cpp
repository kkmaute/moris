/*
 * Copyright (c) 2022 University of Colorado
 * Licensed under the MIT license. See LICENSE.txt file in the MORIS root for details.
 *
 *------------------------------------------------------------------------------------
 *
 * cl_FEM_IWG_Diffusion_Bulk.cpp
 *
 */

#include "cl_FEM_IWG_Diffusion_Bulk.hpp"
#include "cl_FEM_Set.hpp"
#include "cl_FEM_Field_Interpolator_Manager.hpp"
// LINALG/src
#include "fn_trans.hpp"

namespace moris
{
    namespace fem
    {

        //------------------------------------------------------------------------------

        IWG_Diffusion_Bulk::IWG_Diffusion_Bulk()
        {
            // set size for the property pointer cell
            mLeaderProp.resize( static_cast< uint >( IWG_Property_Type::MAX_ENUM ), nullptr );

            // populate the property map
            mPropertyMap[ "Load" ]      = static_cast< uint >( IWG_Property_Type::BODY_LOAD );
            mPropertyMap[ "Thickness" ] = static_cast< uint >( IWG_Property_Type::THICKNESS );

            // set size for the constitutive model pointer cell
            mLeaderCM.resize( static_cast< uint >( IWG_Constitutive_Type::MAX_ENUM ), nullptr );

            // populate the constitutive map
            mConstitutiveMap[ "Diffusion" ] = static_cast< uint >( IWG_Constitutive_Type::DIFFUSION );

            // set size for the stabilization parameter pointer cell
            mStabilizationParam.resize( static_cast< uint >( IWG_Stabilization_Type::MAX_ENUM ), nullptr );

            // populate the stabilization map
            mStabilizationMap[ "GGLSParam" ] = static_cast< uint >( IWG_Stabilization_Type::GGLS_DIFFUSION );
        }

        //------------------------------------------------------------------------------

        void
        IWG_Diffusion_Bulk::compute_residual( real aWStar )
        {
            // check leader field interpolators
#ifdef MORIS_HAVE_DEBUG
            this->check_field_interpolators();
#endif

            // get leader index for residual dof type, indices for assembly
            uint tLeaderDofIndex      = mSet->get_dof_index_for_type( mResidualDofType( 0 )( 0 ), mtk::Leader_Follower::LEADER );
            uint tLeaderResStartIndex = mSet->get_res_dof_assembly_map()( tLeaderDofIndex )( 0, 0 );
            uint tLeaderResStopIndex  = mSet->get_res_dof_assembly_map()( tLeaderDofIndex )( 0, 1 );

            // get residual dof type field interpolator (here temperature)
            Field_Interpolator* tFITemp = mLeaderFIManager->get_field_interpolators_for_type( mResidualDofType( 0 )( 0 ) );

            // get body load property
            const std::shared_ptr< Property >& tPropLoad =
                    mLeaderProp( static_cast< uint >( IWG_Property_Type::BODY_LOAD ) );

            // get the elasticity CM
            const std::shared_ptr< Constitutive_Model >& tCMDiffusion =
                    mLeaderCM( static_cast< uint >( IWG_Constitutive_Type::DIFFUSION ) );

            // get the Stabilization Parameter
            const std::shared_ptr< Stabilization_Parameter >& tGGLSParam =
                    mStabilizationParam( static_cast< uint >( IWG_Stabilization_Type::GGLS_DIFFUSION ) );

            // get thickness property
            const std::shared_ptr< Property >& tPropThickness =
                    mLeaderProp( static_cast< uint >( IWG_Property_Type::THICKNESS ) );

            // multiplying aWStar by user defined thickness (2*pi*r for axisymmetric)
            aWStar *= ( tPropThickness != nullptr ) ? tPropThickness->val()( 0 ) : 1;

            // get sub-matrix
            auto tRes = mSet->get_residual()( 0 )(
                    { tLeaderResStartIndex, tLeaderResStopIndex } );

            // compute the residual
            tRes += aWStar * (                                                           //
                            tCMDiffusion->testStrain_trans() * tCMDiffusion->flux() +    //
                            tFITemp->N_trans() * tCMDiffusion->EnergyDot() );

            // if body load
            if ( tPropLoad != nullptr )
            {
                // compute contribution of body load to residual
                tRes -= aWStar * ( tFITemp->N_trans() * tPropLoad->val()( 0 ) );
            }

            // if stabilization parameter is defined
            if ( tGGLSParam != nullptr )
            {
                // compute the residual from bulk diffusion term
                tRes += aWStar * (                                                             //
                                tCMDiffusion->testStrain_trans() * tGGLSParam->val()( 0 ) *    //
                                ( tCMDiffusion->gradEnergyDot() - tCMDiffusion->graddivflux() ) );
            }

            // check for nan, infinity
            MORIS_ASSERT( isfinite( mSet->get_residual()( 0 ) ),
                    "IWG_Diffusion_Bulk::compute_residual - Residual contains NAN or INF, exiting!" );
        }

        //------------------------------------------------------------------------------

        void
        IWG_Diffusion_Bulk::compute_jacobian( real aWStar )
        {
#ifdef MORIS_HAVE_DEBUG
            // check leader field interpolators
            this->check_field_interpolators();
#endif

            // get leader index for residual dof type, indices for assembly
            uint tLeaderDofIndex      = mSet->get_dof_index_for_type( mResidualDofType( 0 )( 0 ), mtk::Leader_Follower::LEADER );
            uint tLeaderResStartIndex = mSet->get_res_dof_assembly_map()( tLeaderDofIndex )( 0, 0 );
            uint tLeaderResStopIndex  = mSet->get_res_dof_assembly_map()( tLeaderDofIndex )( 0, 1 );

            // get field interpolator for a given dof type
            Field_Interpolator* tFITemp = mLeaderFIManager->get_field_interpolators_for_type( mResidualDofType( 0 )( 0 ) );

            // get body load property
            const std::shared_ptr< Property >& tPropLoad =
                    mLeaderProp( static_cast< uint >( IWG_Property_Type::BODY_LOAD ) );

            // get the elasticity CM
            const std::shared_ptr< Constitutive_Model >& tCMDiffusion =
                    mLeaderCM( static_cast< uint >( IWG_Constitutive_Type::DIFFUSION ) );

            // get the Stabilization Parameter
            const std::shared_ptr< Stabilization_Parameter >& tGGLSParam =
                    mStabilizationParam( static_cast< uint >( IWG_Stabilization_Type::GGLS_DIFFUSION ) );

            // get thickness property
            const std::shared_ptr< Property >& tPropThickness =
                    mLeaderProp( static_cast< uint >( IWG_Property_Type::THICKNESS ) );

            // multiplying aWStar by user defined thickness (2*pi*r for axisymmetric)
            aWStar *= ( tPropThickness != nullptr ) ? tPropThickness->val()( 0 ) : 1;

            // get the number of leader dof type dependencies
            uint tNumDofDependencies = mRequestedLeaderGlobalDofTypes.size();

            // loop over leader dof type dependencies
            for ( uint iDOF = 0; iDOF < tNumDofDependencies; iDOF++ )
            {
                // get the treated dof type
                const Vector< MSI::Dof_Type >& tDofType = mRequestedLeaderGlobalDofTypes( iDOF );

                // get the index for dof type, indices for assembly
                sint tDofDepIndex         = mSet->get_dof_index_for_type( tDofType( 0 ), mtk::Leader_Follower::LEADER );
                uint tLeaderDepStartIndex = mSet->get_jac_dof_assembly_map()( tLeaderDofIndex )( tDofDepIndex, 0 );
                uint tLeaderDepStopIndex  = mSet->get_jac_dof_assembly_map()( tLeaderDofIndex )( tDofDepIndex, 1 );

                // get sub-matrix
                auto tJac = mSet->get_jacobian()(
                        { tLeaderResStartIndex, tLeaderResStopIndex },
                        { tLeaderDepStartIndex, tLeaderDepStopIndex } );

                // if body load
                if ( tPropLoad != nullptr )
                {
                    // if body load property has dependency on the dof type
                    if ( tPropLoad->check_dof_dependency( tDofType ) )
                    {
                        // add contribution to Jacobian
                        tJac -= aWStar * ( tFITemp->N_trans() * tPropLoad->dPropdDOF( tDofType ) );
                    }
                }

                // if constitutive model has dependency on the dof type
                if ( tCMDiffusion->check_dof_dependency( tDofType ) )
                {
                    // compute the Jacobian
                    tJac += aWStar * (                                                                          //
                                    tCMDiffusion->testStrain_trans() * tCMDiffusion->dFluxdDOF( tDofType ) +    //
                                    tFITemp->N_trans() * tCMDiffusion->dEnergyDotdDOF( tDofType ) );
                    // FIXME add derivative of the test strain
                }

                // if stabilization parameter is defined
                if ( tGGLSParam != nullptr )
                {
                    // FIXME: spatial derivative of body load property needed
                    // // if body load
                    // if ( tPropLoad != nullptr )
                    // {
                    //     // if body load property has dependency on the dof type
                    //     if ( tPropLoad->check_dof_dependency( tDofType ) )
                    //     {
                    //         // compute contribution of body load to Jacobian
                    //         mSet->get_jacobian()( { tLeaderResStartIndex, tLeaderResStopIndex },
                    //                 { tLeaderDepStartIndex, tLeaderDepStopIndex } )
                    //                 -= aWStar * ( trans( tFITemp->N() ) * tGGLSParam->val()( 0 ) * tPropLoad->dPropdDOF( tDofType ) );
                    //     }
                    // }

                    // if constitutive model has dependency on the dof type
                    if ( tCMDiffusion->check_dof_dependency( tDofType ) )
                    {
                        // compute the Jacobian
                        tJac += aWStar * (                                                             //
                                        tGGLSParam->val()( 0 ) * tCMDiffusion->testStrain_trans() *    //
                                        ( tCMDiffusion->dGradEnergyDotdDOF( tDofType ) - tCMDiffusion->dGradDivFluxdDOF( tDofType ) ) );
                    }

                    // add contribution from stabilization parameter
                    if ( tGGLSParam->check_dof_dependency( tDofType ) )
                    {
                        tJac += aWStar * (                                                                                                      //
                                        tCMDiffusion->testStrain_trans() * ( tCMDiffusion->gradEnergyDot() - tCMDiffusion->graddivflux() ) *    //
                                        tGGLSParam->dSPdLeaderDOF( tDofType ) );
                    }
                }
            }

            // check for nan, infinity
            MORIS_ASSERT( isfinite( mSet->get_jacobian() ),
                    "IWG_Diffusion_Bulk::compute_jacobian - Jacobian contains NAN or INF, exiting!" );
        }

        //------------------------------------------------------------------------------

        void
        IWG_Diffusion_Bulk::compute_jacobian_and_residual( real aWStar )
        {
            MORIS_ERROR( false, "IWG_Diffusion_Bulk::compute_jacobian_and_residual - Not implemented." );
        }

        //------------------------------------------------------------------------------

        void
        IWG_Diffusion_Bulk::compute_dRdp( real aWStar )
        {
#ifdef MORIS_HAVE_DEBUG
            // check leader field interpolators, properties and constitutive models
            this->check_field_interpolators();
#endif

            MORIS_ERROR( false, "IWG_Isotropic_Spatial_Diffusion_Bulk::compute_dRdp - Not implemented." );

            //            // get leader index for residual dof type, indices for assembly
            //            uint tLeaderDofIndex      = mSet->get_dof_index_for_type( mResidualDofType( 0 )( 0 ), mtk::Leader_Follower::LEADER );
            //            uint tLeaderResStartIndex = mSet->get_res_dof_assembly_map()( tLeaderDofIndex )( 0, 0 );
            //            uint tLeaderResStopIndex  = mSet->get_res_dof_assembly_map()( tLeaderDofIndex )( 0, 1 );
            //
            //            // get residual dof type field interpolator (here temperature)
            //            Field_Interpolator * tFITemp = mLeaderFIManager->get_field_interpolators_for_type( mResidualDofType( 0 ) ( 0 ));
            //
            //            // get body load property
            //            std::shared_ptr< Property > tPropLoad
            //            = mLeaderProp( static_cast< uint >( IWG_Property_Type::BODY_LOAD ) );
            //
            //            // get density property
            //            std::shared_ptr< Property > tPropDensity
            //            = mLeaderProp( static_cast< uint >( IWG_Property_Type::DENSITY ) );
            //
            //            // get heat capacity property
            //            std::shared_ptr< Property > tPropHeatCapacity
            //            = mLeaderProp( static_cast< uint >( IWG_Property_Type::HEAT_CAPACITY ) );
            //
            //            // get the elasticity CM
            //            std::shared_ptr< Constitutive_Model > tCMDiffusion
            //            = mLeaderCM( static_cast< uint >( IWG_Constitutive_Type::DIFFUSION ) );
            //
            //            // get number of leader dv dependencies
            //            uint tNumDvDependencies = mLeaderGlobalDvTypes.size();
            //            // loop over leader dv dependencies
            //            for( uint iDv = 0; iDv < tNumDvDependencies; iDv++ )
            //            {
            //                // get the treated dv type
<<<<<<< HEAD
            //                Vector< PDV_Type > tDvType = mLeaderGlobalDvTypes( iDv );
=======
            //                Cell< gen::PDV_Type > tDvType = mLeaderGlobalDvTypes( iDv );
>>>>>>> 659c9214
            //
            //                // get the index for dof type, indices for assembly
            //                sint tDvDepIndex          = ;
            //                uint tLeaderDepStartIndex = ;
            //                uint tLeaderDepStopIndex  = ;
            //
            //                // get index for the treated dv type
            //                uint tIndexDep = mSet->get_dv_index_for_type( tDvType( 0 ), mtk::Leader_Follower::LEADER );
            //
            //                // if body load
            //                if ( tPropLoad != nullptr )
            //                {
            //                    // if load property has dependency on the dv type
            //                    if ( tPropLoad->check_dv_dependency( tDvType ) )
            //                    {
            //                        // compute drdpdv
            //                        mSet->get_drdpdv()( { tLeaderResStartIndex, tLeaderResStopIndex },
            //                                            { tLeaderDepStartIndex, tLeaderDepStopIndex } )
            //                        -= aWStar * ( tFI->N_trans() * tPropLoad->dPropdDV( tDvType ) );
            //                    }
            //                }
            //
            //                // if diffusion constitutive model has dependency on the dv type
            //                if ( tCMDiffusion->check_dv_dependency( tDvType ) )
            //                {
            //                    // compute the Jacobian
            //                    mSet->get_jacobian()( { tLeaderResStartIndex, tLeaderResStopIndex },
            //                                          { tLeaderDepStartIndex, tLeaderDepStopIndex } )
            //                    += aWStar * ( tCMDiffusion->testStrain_trans() * tCMDiffusion->dFluxdDV( tDvType ) );
            //                }
            //            }
        }

        //------------------------------------------------------------------------------
    } /* namespace fem */
} /* namespace moris */<|MERGE_RESOLUTION|>--- conflicted
+++ resolved
@@ -278,11 +278,7 @@
             //            for( uint iDv = 0; iDv < tNumDvDependencies; iDv++ )
             //            {
             //                // get the treated dv type
-<<<<<<< HEAD
-            //                Vector< PDV_Type > tDvType = mLeaderGlobalDvTypes( iDv );
-=======
-            //                Cell< gen::PDV_Type > tDvType = mLeaderGlobalDvTypes( iDv );
->>>>>>> 659c9214
+            //                Vector< gen::PDV_Type > tDvType = mLeaderGlobalDvTypes( iDv );
             //
             //                // get the index for dof type, indices for assembly
             //                sint tDvDepIndex          = ;
