/*
 * Copyright (c) 2022 University of Colorado
 * Licensed under the MIT license. See LICENSE.txt file in the MORIS root for details.
 *
 *------------------------------------------------------------------------------------
 *
 * cl_FEM_IWG_Struc_Stress.hpp
 *
 */

#ifndef SRC_FEM_CL_FEM_IWG_STRUC_STRESS_HPP_
#define SRC_FEM_CL_FEM_IWG_STRUC_STRESS_HPP_

#include <map>
#include "moris_typedefs.hpp"    //MRS/COR/src
#include "cl_Vector.hpp"         //MRS/CNT/src

#include "cl_Matrix.hpp"          //LINALG/src
#include "linalg_typedefs.hpp"    //LINALG/src

#include "cl_FEM_IWG.hpp"    //FEM/INT/src

namespace moris::fem
{
    //------------------------------------------------------------------------------

    class IWG_Struc_Stress : public IWG
    {

        //------------------------------------------------------------------------------

      public:
        // stress type to evaluate
        enum Stress_Type mStressType = Stress_Type::UNDEFINED;

        enum class IWG_Property_Type
        {
            THICKNESS,
            MAX_ENUM
        };

        enum class IWG_Constitutive_Type
        {
            ELAST_LIN_ISO,
            MAX_ENUM
        };

<<<<<<< HEAD
            //------------------------------------------------------------------------------

          public:
            // stress type to evaluate
            enum Stress_Type mStressType = Stress_Type::END_STRESS_TYPE;

            enum class IWG_Property_Type
            {
                THICKNESS,
                MAX_ENUM
            };

            enum class IWG_Constitutive_Type
            {
                ELAST_LIN_ISO,
                MAX_ENUM
            };

            enum class IWG_Stabilization_Type
            {
                // GGLS_DIFFUSION,
                MAX_ENUM
            };

            //------------------------------------------------------------------------------
            /*
             *  constructor
             */
            IWG_Struc_Stress( enum Stress_Type aStressType );

            //------------------------------------------------------------------------------
            /**
             * trivial destructor
             */
            ~IWG_Struc_Stress(){};

            //------------------------------------------------------------------------------
            /**
             * compute the residual
             * @param[ in ] aWStar weight associated to the evaluation point
             */
            void compute_residual( real tWStar );

            //------------------------------------------------------------------------------
            /**
             * compute the jacobian
             * @param[ in ] aWStar weight associated to the evaluation point
             */
            void compute_jacobian( real tWStar );

            //------------------------------------------------------------------------------
            /**
             * compute the residual and the jacobian
             * @param[ in ] aWStar weight associated to the evaluation point
             */
            void compute_jacobian_and_residual( real aWStar );

            //------------------------------------------------------------------------------
            /**
             * compute the derivative of the residual wrt design variables
             * @param[ in ] aWStar weight associated to the evaluation point
             */
            void compute_dRdp( real aWStar );

          private:
            //------------------------------------------------------------------------------

            void eval_stress_criterion(
                    moris::real&             aStressVal,
                    Matrix< DDRMat >&        aDStressVal,
                    Matrix< DDRMat > const & aStressTensor,
                    Matrix< DDRMat > const & aDStressTensor );

            //------------------------------------------------------------------------------

            void eval_Von_Mises_stress(
                    moris::real&             aStressVal,
                    Matrix< DDRMat >&        aDStressVal,
                    Matrix< DDRMat > const & aStressTensor,
                    Matrix< DDRMat > const & aDStressTensor );

            //------------------------------------------------------------------------------

            //------------------------------------------------------------------------------
=======
        enum class IWG_Stabilization_Type
        {
            // GGLS_DIFFUSION,
            MAX_ENUM
>>>>>>> 41897dc1
        };

        //------------------------------------------------------------------------------
        /*
         *  constructor
         */
        IWG_Struc_Stress( enum Stress_Type aStressType );

        //------------------------------------------------------------------------------
        /**
         * trivial destructor
         */
        ~IWG_Struc_Stress() override{};

        //------------------------------------------------------------------------------
        /**
         * compute the residual
         * @param[ in ] aWStar weight associated to the evaluation point
         */
        void compute_residual( real tWStar ) override;

        //------------------------------------------------------------------------------
        /**
         * compute the jacobian
         * @param[ in ] aWStar weight associated to the evaluation point
         */
        void compute_jacobian( real tWStar ) override;

        //------------------------------------------------------------------------------
        /**
         * compute the residual and the jacobian
         * @param[ in ] aWStar weight associated to the evaluation point
         */
        void compute_jacobian_and_residual( real aWStar ) override;

        //------------------------------------------------------------------------------
        /**
         * compute the derivative of the residual wrt design variables
         * @param[ in ] aWStar weight associated to the evaluation point
         */
        void compute_dRdp( real aWStar ) override;

      private:
        //------------------------------------------------------------------------------

        void eval_stress_criterion(
                moris::real&             aStressVal,
                Matrix< DDRMat >&        aDStressVal,
                Matrix< DDRMat > const & aStressTensor,
                Matrix< DDRMat > const & aDStressTensor );

        //------------------------------------------------------------------------------

        void eval_Von_Mises_stress(
                moris::real&             aStressVal,
                Matrix< DDRMat >&        aDStressVal,
                Matrix< DDRMat > const & aStressTensor,
                Matrix< DDRMat > const & aDStressTensor );

        //------------------------------------------------------------------------------

        //------------------------------------------------------------------------------
    };
    //------------------------------------------------------------------------------
}    // namespace moris::fem

#endif /* SRC_FEM_CL_FEM_IWG_STRUC_STRESS_HPP_ */<|MERGE_RESOLUTION|>--- conflicted
+++ resolved
@@ -31,7 +31,7 @@
 
       public:
         // stress type to evaluate
-        enum Stress_Type mStressType = Stress_Type::UNDEFINED;
+        Stress_Type mStressType = Stress_Type::END_STRESS_TYPE;
 
         enum class IWG_Property_Type
         {
@@ -45,97 +45,10 @@
             MAX_ENUM
         };
 
-<<<<<<< HEAD
-            //------------------------------------------------------------------------------
-
-          public:
-            // stress type to evaluate
-            enum Stress_Type mStressType = Stress_Type::END_STRESS_TYPE;
-
-            enum class IWG_Property_Type
-            {
-                THICKNESS,
-                MAX_ENUM
-            };
-
-            enum class IWG_Constitutive_Type
-            {
-                ELAST_LIN_ISO,
-                MAX_ENUM
-            };
-
-            enum class IWG_Stabilization_Type
-            {
-                // GGLS_DIFFUSION,
-                MAX_ENUM
-            };
-
-            //------------------------------------------------------------------------------
-            /*
-             *  constructor
-             */
-            IWG_Struc_Stress( enum Stress_Type aStressType );
-
-            //------------------------------------------------------------------------------
-            /**
-             * trivial destructor
-             */
-            ~IWG_Struc_Stress(){};
-
-            //------------------------------------------------------------------------------
-            /**
-             * compute the residual
-             * @param[ in ] aWStar weight associated to the evaluation point
-             */
-            void compute_residual( real tWStar );
-
-            //------------------------------------------------------------------------------
-            /**
-             * compute the jacobian
-             * @param[ in ] aWStar weight associated to the evaluation point
-             */
-            void compute_jacobian( real tWStar );
-
-            //------------------------------------------------------------------------------
-            /**
-             * compute the residual and the jacobian
-             * @param[ in ] aWStar weight associated to the evaluation point
-             */
-            void compute_jacobian_and_residual( real aWStar );
-
-            //------------------------------------------------------------------------------
-            /**
-             * compute the derivative of the residual wrt design variables
-             * @param[ in ] aWStar weight associated to the evaluation point
-             */
-            void compute_dRdp( real aWStar );
-
-          private:
-            //------------------------------------------------------------------------------
-
-            void eval_stress_criterion(
-                    moris::real&             aStressVal,
-                    Matrix< DDRMat >&        aDStressVal,
-                    Matrix< DDRMat > const & aStressTensor,
-                    Matrix< DDRMat > const & aDStressTensor );
-
-            //------------------------------------------------------------------------------
-
-            void eval_Von_Mises_stress(
-                    moris::real&             aStressVal,
-                    Matrix< DDRMat >&        aDStressVal,
-                    Matrix< DDRMat > const & aStressTensor,
-                    Matrix< DDRMat > const & aDStressTensor );
-
-            //------------------------------------------------------------------------------
-
-            //------------------------------------------------------------------------------
-=======
         enum class IWG_Stabilization_Type
         {
             // GGLS_DIFFUSION,
             MAX_ENUM
->>>>>>> 41897dc1
         };
 
         //------------------------------------------------------------------------------
