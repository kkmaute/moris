--- conflicted
+++ resolved
@@ -88,21 +88,12 @@
             Field_Interpolator_Manager* mLeaderPreviousFIManager = nullptr;
 
             // leader and follower dv type lists
-<<<<<<< HEAD
-            Vector< Vector< PDV_Type > > mLeaderDvTypes;
-            Vector< Vector< PDV_Type > > mFollowerDvTypes;
+            Vector< Vector< gen::PDV_Type > > mLeaderDvTypes;
+            Vector< Vector< gen::PDV_Type > > mFollowerDvTypes;
 
             // leader and follower global dv type list
-            Vector< Vector< PDV_Type > > mLeaderGlobalDvTypes;
-            Vector< Vector< PDV_Type > > mFollowerGlobalDvTypes;
-=======
-            moris::Cell< moris::Cell< gen::PDV_Type > > mLeaderDvTypes;
-            moris::Cell< moris::Cell< gen::PDV_Type > > mFollowerDvTypes;
-
-            // leader and follower global dv type list
-            moris::Cell< moris::Cell< gen::PDV_Type > > mLeaderGlobalDvTypes;
-            moris::Cell< moris::Cell< gen::PDV_Type > > mFollowerGlobalDvTypes;
->>>>>>> 659c9214
+            Vector< Vector< gen::PDV_Type > > mLeaderGlobalDvTypes;
+            Vector< Vector< gen::PDV_Type > > mFollowerGlobalDvTypes;
 
             // leader and follower field type lists
             Vector< Vector< mtk::Field_Type > > mLeaderFieldTypes;
@@ -526,13 +517,8 @@
              * @param[ in ] aIsLeader enum for leader or follower
              */
             void set_dv_type_list(
-<<<<<<< HEAD
-                    const Vector< Vector< PDV_Type > >& aDvTypes,
+                    const Vector< Vector< gen::PDV_Type > >& aDvTypes,
                     mtk::Leader_Follower                aIsLeader = mtk::Leader_Follower::LEADER );
-=======
-                    const moris::Cell< moris::Cell< gen::PDV_Type > >& aDvTypes,
-                    mtk::Leader_Follower                             aIsLeader = mtk::Leader_Follower::LEADER );
->>>>>>> 659c9214
 
             //------------------------------------------------------------------------------
             /**
@@ -540,11 +526,7 @@
              * @param[ in ]  aIsLeader enum leader or follower
              * @param[ out ] aDvTypes a list of group of dv types
              */
-<<<<<<< HEAD
-            const Vector< Vector< PDV_Type > >& get_dv_type_list(
-=======
-            const moris::Cell< moris::Cell< gen::PDV_Type > >& get_dv_type_list(
->>>>>>> 659c9214
+            const Vector< Vector< gen::PDV_Type > >& get_dv_type_list(
                     mtk::Leader_Follower aIsLeader = mtk::Leader_Follower::LEADER ) const;
 
             //------------------------------------------------------------------------------
@@ -673,15 +655,9 @@
              * for both leader and follower
              */
             void get_non_unique_dof_dv_and_field_types(
-<<<<<<< HEAD
                     Vector< Vector< MSI::Dof_Type > >&   aDofTypes,
-                    Vector< Vector< PDV_Type > >&        aDvTypes,
+                    Vector< Vector< gen::PDV_Type > >&        aDvTypes,
                     Vector< Vector< mtk::Field_Type > >& aFieldTypes );
-=======
-                    moris::Cell< moris::Cell< MSI::Dof_Type > >&   aDofTypes,
-                    moris::Cell< moris::Cell< gen::PDV_Type > >&        aDvTypes,
-                    moris::Cell< moris::Cell< mtk::Field_Type > >& aFieldTypes );
->>>>>>> 659c9214
 
             //------------------------------------------------------------------------------
             /**
@@ -698,11 +674,7 @@
              * @param[ in ]  aIsLeader       enum leader or follower
              * @param[ out ] mGlobalDvTypes global list of group of dv types
              */
-<<<<<<< HEAD
-            const Vector< Vector< PDV_Type > >& get_global_dv_type_list(
-=======
-            const moris::Cell< moris::Cell< gen::PDV_Type > >& get_global_dv_type_list(
->>>>>>> 659c9214
+            const Vector< Vector< gen::PDV_Type > >& get_global_dv_type_list(
                     mtk::Leader_Follower aIsLeader = mtk::Leader_Follower::LEADER );
 
             //------------------------------------------------------------------------------
