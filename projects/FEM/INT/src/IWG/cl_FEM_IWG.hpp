/*
 * Copyright (c) 2022 University of Colorado
 * Licensed under the MIT license. See LICENSE.txt file in the MORIS root for details.
 *
 *------------------------------------------------------------------------------------
 *
 * cl_FEM_IWG.hpp
 *
 */

#ifndef SRC_FEM_CL_FEM_IWG_HPP_
#define SRC_FEM_CL_FEM_IWG_HPP_
// MRS/CNT/src
#include <utility>

#include "cl_Vector.hpp"
// LNA/src
#include "cl_Matrix.hpp"
#include "moris_typedefs.hpp"
#include "fn_vectorize.hpp"
#include "fn_isfinite.hpp"
// MRS/COR/src // note: linalg_typedefs.hpp must be included AFTER the cl_Matrix.hpp
#include "linalg_typedefs.hpp"
// FEM/INT/src
#include "cl_FEM_Field_Interpolator.hpp"
#include "cl_FEM_Property.hpp"
#include "cl_FEM_Constitutive_Model.hpp"
#include "cl_FEM_Stabilization_Parameter.hpp"
#include "cl_FEM_Enums.hpp"
#include "fn_FEM_FD_Scheme.hpp"
// FEM/MSI/src
#include "cl_MSI_Dof_Type_Enums.hpp"
// GEN/src
#include "GEN_Data_Types.hpp"

namespace moris::fem
{
    class Set;
    class Cluster;
    class Field_Interpolator_Manager;
    class FEM_Model;

    //------------------------------------------------------------------------------
    /**
     * Integrand of Weak Form of Governing Equations
     */
    class IWG
    {
      protected:
        // FEM set pointer
        fem::Set* mSet = nullptr;

        // cluster pointer
        fem::Cluster* mCluster = nullptr;

        // nodal weak BCs
        Matrix< DDRMat > mNodalWeakBCs;

        // list of parameters
        Vector< Matrix< DDRMat > > mParameters;

        // normal
        Matrix< DDRMat > mNormal;

        // residual dof type
        Vector< Vector< MSI::Dof_Type > > mResidualDofType;

        // leader and follower dof type lists
        Vector< Vector< MSI::Dof_Type > > mLeaderDofTypes;
        Vector< Vector< MSI::Dof_Type > > mFollowerDofTypes;

        // bool for building global dof type list and map
        bool mGlobalDofBuild   = true;
        bool mGlobalDvBuild    = true;
        bool mGlobalFieldBuild = true;

        // leader and follower global dof type lists
        Vector< Vector< MSI::Dof_Type > > mLeaderGlobalDofTypes;
        Vector< Vector< MSI::Dof_Type > > mFollowerGlobalDofTypes;

        // leader and follower requested global dof type lists
        Vector< Vector< MSI::Dof_Type > > mRequestedLeaderGlobalDofTypes;
        Vector< Vector< MSI::Dof_Type > > mRequestedFollowerGlobalDofTypes;

        // leader and follower field interpolator managers
        Field_Interpolator_Manager* mLeaderFIManager         = nullptr;
        Field_Interpolator_Manager* mFollowerFIManager       = nullptr;
        Field_Interpolator_Manager* mLeaderPreviousFIManager = nullptr;

        // leader and follower dv type lists
        Vector< Vector< gen::PDV_Type > > mLeaderDvTypes;
        Vector< Vector< gen::PDV_Type > > mFollowerDvTypes;

        // leader and follower global dv type list
        Vector< Vector< gen::PDV_Type > > mLeaderGlobalDvTypes;
        Vector< Vector< gen::PDV_Type > > mFollowerGlobalDvTypes;

        // leader and follower field type lists
        Vector< Vector< mtk::Field_Type > > mLeaderFieldTypes;
        Vector< Vector< mtk::Field_Type > > mFollowerFieldTypes;

        // leader and follower global dv type list
        Vector< Vector< mtk::Field_Type > > mLeaderGlobalFieldTypes;
        Vector< Vector< mtk::Field_Type > > mFollowerGlobalFieldTypes;

        // leader and follower properties
        Vector< std::shared_ptr< Property > > mLeaderProp;
        Vector< std::shared_ptr< Property > > mFollowerProp;

        // local string to int map for properties
        std::map< std::string, uint > mPropertyMap;

        // leader and follower material models
        Vector< std::shared_ptr< fem::Material_Model > > mLeaderMM;
        Vector< std::shared_ptr< fem::Material_Model > > mFollowerMM;

        // Local string to int map for material models
        std::map< std::string, uint > mMaterialMap;

        // leader and follower constitutive models
        Vector< std::shared_ptr< fem::Constitutive_Model > > mLeaderCM;
        Vector< std::shared_ptr< fem::Constitutive_Model > > mFollowerCM;

        // Local string to int map for constitutive models
        std::map< std::string, uint > mConstitutiveMap;

        // stabilization parameters
        Vector< std::shared_ptr< fem::Stabilization_Parameter > > mStabilizationParam;

        // local string to int map for stabilizations
        std::map< std::string, uint > mStabilizationMap;

        // active cluster measure on IWG flag
        bool mActiveCMEAFlag = false;

        // interpolation order for IWG
        uint mOrder = MORIS_UINT_MAX;

        // tolerance for FD perturbation
        const real mToleranceFD = 1e-12;

        // bulk type
        fem::Element_Type mBulkType = fem::Element_Type::BULK;

        // strings for leader and follower phase name
        std::string mLeaderPhaseName;
        std::string mFollowerPhaseName;

        // bool for time continuity
        bool mTimeContinuity = false;

        // bool for time boundary
        bool mTimeBoundary = false;

        // bool for ghost
        bool mIsGhost = false;

        // compute the jacobian using finite differencing (independent on the setting for the whole FEM set)
        bool mIsFDJacobian = false;

      protected:
        // string for IWG name
        std::string mName;

        //! string for IWG name
        enum moris::fem::IWG_Type mIWGType = moris::fem::IWG_Type::UNDEFINED;

        // function pointers
        void ( IWG::*m_compute_jacobian_FD )(
                real               aWStar,
                real               aPerturbation,
                fem::FDScheme_Type aFDSchemeType,
                bool               aUseAbsolutePerturbations ) = nullptr;
        void ( IWG::*m_compute_dRdp_FD_material )(
                real               aWStar,
                real               aPerturbation,
                fem::FDScheme_Type aFDSchemeType ) = nullptr;
        void ( IWG::*m_compute_dRdp_FD_geometry )(
                real                          aWStar,
                real                          aPerturbation,
                fem::FDScheme_Type            aFDSchemeType,
                Matrix< DDSMat >&             aGeoLocalAssembly,
                Vector< Matrix< IndexMat > >& aVertexIndices ) = nullptr;

        // function pointer for building the perturbation size for FD
        real ( IWG::*m_build_perturbation_size )(
                const real& aPerturbation,
                const real& aCoefficientToPerturb,
                const real& aMaxPerturbation,
                const real& aTolerance ) = nullptr;

        //------------------------------------------------------------------------------

      public:
        //------------------------------------------------------------------------------
        /**
         * constructor
         */
        IWG(){};

        //------------------------------------------------------------------------------
        /**
         * virtual destructor
         */
        virtual ~IWG(){};

        //------------------------------------------------------------------------------
        /**
         * set name
         * param[ in ] aName a string for CM name
         */
        void
        set_name( std::string aName )
        {
            mName = std::move( aName );
        }

        //------------------------------------------------------------------------------
        /**
         * get name
         * param[ out ] mName a string for CM name
         */
        std::string
        get_name()
        {
            return mName;
        }

        //------------------------------------------------------------------------------
        /**
         * set time continuity flag
         * param[ in ] aTimeContinuity bool true if IWG for time continuity
         */
        void
        set_time_continuity( bool aTimeContinuity )
        {
            mTimeContinuity = aTimeContinuity;
        }

        //------------------------------------------------------------------------------
        /**
         * get time continuity flag
         * param[ out ] mTimeContinuity ool true if IWG for time continuity
         */
        bool
        get_time_continuity()
        {
            return mTimeContinuity;
        }

        //------------------------------------------------------------------------------
        /**
         * set time boundary flag
         * param[ in ] aTimeBoundary bool true if IWG for time boundary
         */
        void
        set_time_boundary( bool aTimeBoundary )
        {
            mTimeBoundary = aTimeBoundary;
        }

        //------------------------------------------------------------------------------
        /**
         * get time boundary flag
         * param[ out ] mTimeBoundary bool true if IWG for time boundary
         */
        bool
        get_time_boundary()
        {
            return mTimeBoundary;
        }

        //------------------------------------------------------------------------------
        /**
         * set ghost flag
         * param[ in ] aIsGhost bool true if IWG for ghost
         */
        void
        set_ghost_flag( bool aIsGhost )
        {
            mIsGhost = aIsGhost;
        }

        //------------------------------------------------------------------------------
        /**
         * get ghost flag
         * param[ out ] mIsGhost bool true if IWG for ghost
         */
        bool
        get_ghost_flag()
        {
            return mIsGhost;
        }

        //------------------------------------------------------------------------------
        /**
         * get IWG type
         * param[ out ] mIWGType an enum of the IWG type. type only implemented for TIME_CONTINUITY_DOF. All others return UNDEFINED.
         *              If needed you can implement the type for the others. Just folow the TIME_CONTINUITY_DOF
         */
        enum moris::fem::IWG_Type
        get_IWG_type()
        {
            return mIWGType;
        };

        //------------------------------------------------------------------------------
        /**
         * set phase name
         * param[ in ] aPhaseName a string for phase name
         * param[ in ] aIsLeader  an enum for leader or follower
         */
        void set_phase_name(
                const std::string&   aPhaseName,
                mtk::Leader_Follower aIsLeader = mtk::Leader_Follower::LEADER );

        //------------------------------------------------------------------------------
        /**
         * get phase name
         * param[ in ]  aIsLeader an enum for leader or follower
         * param[ out ] mName     a string for phase name
         */
        std::string get_phase_name( mtk::Leader_Follower aIsLeader = mtk::Leader_Follower::LEADER );

        //------------------------------------------------------------------------------
        /**
         * print name
         */
        void print_names();

        //------------------------------------------------------------------------------

        bool is_fd_jacobian() const
        {
            return mIsFDJacobian;
        };

        //------------------------------------------------------------------------------

<<<<<<< HEAD
            // leader and follower global dv type list
            Vector< Vector< mtk::Field_Type > > mLeaderGlobalFieldTypes;
            Vector< Vector< mtk::Field_Type > > mFollowerGlobalFieldTypes;

            // leader and follower properties
            Vector< std::shared_ptr< Property > > mLeaderProp;
            Vector< std::shared_ptr< Property > > mFollowerProp;

            // local string to int map for properties
            std::map< std::string, uint > mPropertyMap;

            // leader and follower material models
            Vector< std::shared_ptr< fem::Material_Model > > mLeaderMM;
            Vector< std::shared_ptr< fem::Material_Model > > mFollowerMM;

            // Local string to int map for material models
            std::map< std::string, uint > mMaterialMap;

            // leader and follower constitutive models
            Vector< std::shared_ptr< fem::Constitutive_Model > > mLeaderCM;
            Vector< std::shared_ptr< fem::Constitutive_Model > > mFollowerCM;

            // Local string to int map for constitutive models
            std::map< std::string, uint > mConstitutiveMap;

            // stabilization parameters
            Vector< std::shared_ptr< fem::Stabilization_Parameter > > mStabilizationParam;

            // local string to int map for stabilizations
            std::map< std::string, uint > mStabilizationMap;

            // active cluster measure on IWG flag
            bool mActiveCMEAFlag = false;

            // interpolation order for IWG
            uint mOrder = MORIS_UINT_MAX;

            // tolerance for FD perturbation
            const real mToleranceFD = 1e-12;

            // bulk type
            fem::Element_Type mBulkType = fem::Element_Type::BULK;

            // strings for leader and follower phase name
            std::string mLeaderPhaseName;
            std::string mFollowerPhaseName;

            // bool for time continuity
            bool mTimeContinuity = false;

            // bool for time boundary
            bool mTimeBoundary = false;

            // bool for ghost
            bool mIsGhost = false;

            // compute the jacobian using finite differencing (independent on the setting for the whole FEM set)
            bool mIsFDJacobian = false;

          protected:
            // string for IWG name
            std::string mName;

            //! string for IWG name
            enum moris::fem::IWG_Type mIWGType = moris::fem::IWG_Type::END_IWG_TYPE;

            // function pointers
            void ( IWG::*m_compute_jacobian_FD )(
                    real               aWStar,
                    real               aPerturbation,
                    fem::FDScheme_Type aFDSchemeType,
                    bool               aUseAbsolutePerturbations ) = nullptr;
            void ( IWG::*m_compute_dRdp_FD_material )(
                    real               aWStar,
                    real               aPerturbation,
                    fem::FDScheme_Type aFDSchemeType ) = nullptr;
            void ( IWG::*m_compute_dRdp_FD_geometry )(
                    real                          aWStar,
                    real                          aPerturbation,
                    fem::FDScheme_Type            aFDSchemeType,
                    Matrix< DDSMat >&             aGeoLocalAssembly,
                    Vector< Matrix< IndexMat > >& aVertexIndices ) = nullptr;

            // function pointer for building the perturbation size for FD
            real ( IWG::*m_build_perturbation_size )(
                    const real& aPerturbation,
                    const real& aCoefficientToPerturb,
                    const real& aMaxPerturbation,
                    const real& aTolerance ) = nullptr;

            //------------------------------------------------------------------------------

          public:
            //------------------------------------------------------------------------------
            /**
             * constructor
             */
            IWG(){};

            //------------------------------------------------------------------------------
            /**
             * virtual destructor
             */
            virtual ~IWG(){};

            //------------------------------------------------------------------------------
            /**
             * set name
             * param[ in ] aName a string for CM name
             */
            void
            set_name( std::string aName )
            {
                mName = aName;
            }

            //------------------------------------------------------------------------------
            /**
             * get name
             * param[ out ] mName a string for CM name
             */
            std::string
            get_name()
            {
                return mName;
            }

            //------------------------------------------------------------------------------
            /**
             * set time continuity flag
             * param[ in ] aTimeContinuity bool true if IWG for time continuity
             */
            void
            set_time_continuity( bool aTimeContinuity )
            {
                mTimeContinuity = aTimeContinuity;
            }

            //------------------------------------------------------------------------------
            /**
             * get time continuity flag
             * param[ out ] mTimeContinuity ool true if IWG for time continuity
             */
            bool
            get_time_continuity()
            {
                return mTimeContinuity;
            }

            //------------------------------------------------------------------------------
            /**
             * set time boundary flag
             * param[ in ] aTimeBoundary bool true if IWG for time boundary
             */
            void
            set_time_boundary( bool aTimeBoundary )
            {
                mTimeBoundary = aTimeBoundary;
            }

            //------------------------------------------------------------------------------
            /**
             * get time boundary flag
             * param[ out ] mTimeBoundary bool true if IWG for time boundary
             */
            bool
            get_time_boundary()
            {
                return mTimeBoundary;
            }

            //------------------------------------------------------------------------------
            /**
             * set ghost flag
             * param[ in ] aIsGhost bool true if IWG for ghost
             */
            void
            set_ghost_flag( bool aIsGhost )
            {
                mIsGhost = aIsGhost;
            }

            //------------------------------------------------------------------------------
            /**
             * get ghost flag
             * param[ out ] mIsGhost bool true if IWG for ghost
             */
            bool
            get_ghost_flag()
            {
                return mIsGhost;
            }

            //------------------------------------------------------------------------------
            /**
             * get IWG type
             * param[ out ] mIWGType an enum of the IWG type. type only implemented for TIME_CONTINUITY_DOF. All others return UNDEFINED.
             *              If needed you can implement the type for the others. Just folow the TIME_CONTINUITY_DOF
             */
            enum moris::fem::IWG_Type
            get_IWG_type()
            {
                return mIWGType;
            };

            //------------------------------------------------------------------------------
            /**
             * set phase name
             * param[ in ] aPhaseName a string for phase name
             * param[ in ] aIsLeader  an enum for leader or follower
             */
            void set_phase_name(
                    std::string          aPhaseName,
                    mtk::Leader_Follower aIsLeader = mtk::Leader_Follower::LEADER );

            //------------------------------------------------------------------------------
            /**
             * get phase name
             * param[ in ]  aIsLeader an enum for leader or follower
             * param[ out ] mName     a string for phase name
             */
            std::string get_phase_name( mtk::Leader_Follower aIsLeader = mtk::Leader_Follower::LEADER );

            //------------------------------------------------------------------------------
            /**
             * print name
             */
            void print_names();

            //------------------------------------------------------------------------------

            bool is_fd_jacobian() const
            {
                return mIsFDJacobian;
            };

            //------------------------------------------------------------------------------

            void set_is_fd_jacobian( bool aIsFDJacobian )
            {
                mIsFDJacobian = aIsFDJacobian;
            };

            //------------------------------------------------------------------------------
            /*
             * set member set pointer
             * @param[ in ] aSetPointer a FEM set pointer
             */
            void
            set_set_pointer( Set* aSetPointer )
            {
                mSet = aSetPointer;

                // set function pointer
                this->set_function_pointers();
            }

            //------------------------------------------------------------------------------
            /*
             * set fem cluster pointer
             * @param[ in ] aClusterPointer a FEM cluster pointer
             */
            void
            set_cluster_pointer( fem::Cluster* aClusterPointer )
            {
                mCluster = aClusterPointer;
            }

            //------------------------------------------------------------------------------
            /*
             * set function pointers
             */
            void set_function_pointers();

            //------------------------------------------------------------------------------
            /*
             * get member set pointer
             * @param[ out ] aSetPointer a FEM set pointer
             */
            Set*
            get_set_pointer()
            {
                return mSet;
            }

            //------------------------------------------------------------------------------
            /*
             * set field interpolator manager
             * @param[ in ] aFieldInterpolatorManager a field interpolator manager pointer
             * @param[ in ] aIsLeader                 an enum for leader or follower
             */
            void set_field_interpolator_manager(
                    Field_Interpolator_Manager* aFieldInterpolatorManager,
                    mtk::Leader_Follower        aIsLeader = mtk::Leader_Follower::LEADER );

            //------------------------------------------------------------------------------
            /*
             * set field interpolator manager for previous time step
             * @param[ in ] aFieldInterpolatorManager a field interpolator manager pointer
             * @param[ in ] aIsLeader                 an enum for leader or follower
             */
            void set_field_interpolator_manager_previous_time(
                    Field_Interpolator_Manager* aFieldInterpolatorManager,
                    mtk::Leader_Follower        aIsLeader = mtk::Leader_Follower::LEADER );

            //------------------------------------------------------------------------------
            /*
             * get field interpolator manager
             * @param[ out ] aFieldInterpolatorManager a field interpolator manager pointer
             * @param[ in ]  aIsLeader                 an enum for leader or follower
             */
            Field_Interpolator_Manager* get_field_interpolator_manager(
                    mtk::Leader_Follower aIsLeader = mtk::Leader_Follower::LEADER );

            //------------------------------------------------------------------------------
            /*
             * free memory
             */
            void
            free_memory()
            {
            }

            //------------------------------------------------------------------------------
            /**
             * set parameters
             * @param[ in ] aParameters a list of parameters
             */
            virtual void
            set_parameters( const Vector< Matrix< DDRMat > >& aParameters )
            {
                // set a cluster
                mParameters = aParameters;
            }

            //------------------------------------------------------------------------------
            /**
             * set nodal weak BCs
             * @param[ in ] aNodalWeakBCs matrix with nodal values
             */
            void
            set_nodal_weak_bcs( const Matrix< DDRMat >& aNodalWeakBCs )
            {
                mNodalWeakBCs = aNodalWeakBCs;
            }

            //------------------------------------------------------------------------------
            /**
             * set normal
             * @param[ in ] aNormal normal vector
             */
            void set_normal( const Matrix< DDRMat >& aNormal );

            //------------------------------------------------------------------------------
            /**
             * set residual dof type
             * @param[ in ] aResidualdofType a cell of residual dof types
             */
            void
            set_residual_dof_type( const Vector< Vector< MSI::Dof_Type > >& aResidualDofType )
            {
                mResidualDofType = aResidualDofType;
            }

            //------------------------------------------------------------------------------
            /**
             * return a dof type for the residual
             * @param[ out ] aResidualdofType a cell of residual dof types
             */
            const Vector< Vector< MSI::Dof_Type > >&
            get_residual_dof_type() const
            {
                return mResidualDofType;
            }

            //------------------------------------------------------------------------------
            /**
             * set interpolation order for the residual dof type
             */
            void set_interpolation_order();

            void
            set_interpolation_order( uint aOrder )
            {
                // set order
                mOrder = aOrder;
            }

            //------------------------------------------------------------------------------
            /**
             * set bulk type
             * @param[ in ] aBulkType element type for the IWG
             */
            void
            set_bulk_type( fem::Element_Type aBulkType )
            {
                mBulkType = aBulkType;
            }

            //------------------------------------------------------------------------------
            /**
             * get bulk type
             * @param[ out ] mBulkType element type for the IWG
             */
            fem::Element_Type
            get_bulk_type()
            {
                return mBulkType;
            }

            //------------------------------------------------------------------------------
            /**
             * set IWG active dof types
             * @param[ in ] aDofTypes a list of group of dof types
             * @param[ in ] aIsLeader enum for leader or follower
             */
            void set_dof_type_list(
                    const Vector< Vector< MSI::Dof_Type > >& aDofTypes,
                    mtk::Leader_Follower                     aIsLeader = mtk::Leader_Follower::LEADER );

            //------------------------------------------------------------------------------
            /**
             * return a cell of dof types active for the IWG
             * @param[ in ] aIsLeader enum leader or follower
             * @param[ out ] aDofTypes a list of group of dof types
             */
            const Vector< Vector< MSI::Dof_Type > >& get_dof_type_list(
                    mtk::Leader_Follower aIsLeader = mtk::Leader_Follower::LEADER ) const;

            //------------------------------------------------------------------------------
            /**
             * set IWG active dv types
             * @param[ in ] aDvTypes a list of group of dv types
             * @param[ in ] aIsLeader enum for leader or follower
             */
            void set_dv_type_list(
                    const Vector< Vector< gen::PDV_Type > >& aDvTypes,
                    mtk::Leader_Follower                     aIsLeader = mtk::Leader_Follower::LEADER );

            //------------------------------------------------------------------------------
            /**
             * return a cell of dv types active for the IWG
             * @param[ in ]  aIsLeader enum leader or follower
             * @param[ out ] aDvTypes a list of group of dv types
             */
            const Vector< Vector< gen::PDV_Type > >& get_dv_type_list(
                    mtk::Leader_Follower aIsLeader = mtk::Leader_Follower::LEADER ) const;

            //------------------------------------------------------------------------------
            /**
             * return a cell of field types active for the IWG
             * @param[ in ]  aIsLeader enum leader or follower
             * @param[ out ] aFieldTypes a list of group of field types
             */
            const Vector< Vector< mtk::Field_Type > >& get_field_type_list(
                    mtk::Leader_Follower aIsLeader = mtk::Leader_Follower::LEADER ) const;

            //------------------------------------------------------------------------------
            /**
             * set IWG active field types
             * @param[ in ] aFieldTypes a list of group of field types
             * @param[ in ] aIsLeader enum for leader or follower
             */
            void set_field_type_list(
                    const Vector< Vector< mtk::Field_Type > >& aDvTypes,
                    mtk::Leader_Follower                       aIsLeader = mtk::Leader_Follower::LEADER );

            //------------------------------------------------------------------------------
            /**
             * check that field interpolators were assigned
             * @param[ in ]  aIsLeader enum leader or follower
             */
            void check_field_interpolators(
                    mtk::Leader_Follower aIsLeader = mtk::Leader_Follower::LEADER );

            //------------------------------------------------------------------------------
            /**
             * set property
             * @param[ in ] aProperty       a property pointer
             * @param[ in ] aPropertyString a string describing the property
             * @param[ in ] aIsLeader       enum leader or follower
             */
            void set_property(
                    std::shared_ptr< Property > aProperty,
                    std::string                 aPropertyString,
                    mtk::Leader_Follower        aIsLeader = mtk::Leader_Follower::LEADER );

            //------------------------------------------------------------------------------
            /**
             * get properties
             * @param[ in ]  aIsLeader   enum leader or follower
             * @param[ out ] aProperties cell of property pointers
             */
            Vector< std::shared_ptr< Property > >& get_properties(
                    mtk::Leader_Follower aIsLeader = mtk::Leader_Follower::LEADER );

            //------------------------------------------------------------------------------
            /**
             * set material model
             * @param[ in ] aMaterialModel       a material model pointer
             * @param[ in ] aMaterialModelString a string defining the material model
             * @param[ in ] aIsLeader            an enum for leader or follower
             */
            void set_material_model(
                    std::shared_ptr< Material_Model > aMaterialModel,
                    std::string                       aMaterialModelString,
                    mtk::Leader_Follower              aIsLeader = mtk::Leader_Follower::LEADER );

            //------------------------------------------------------------------------------
            /**
             * get material models
             * @param[ in ]  aIsLeader           enum leader or follower
             * @param[ out ] aMaterialModels     cell of material model pointers
             */
            Vector< std::shared_ptr< Material_Model > >& get_material_models(
                    mtk::Leader_Follower aIsLeader = mtk::Leader_Follower::LEADER );

            //------------------------------------------------------------------------------
            /**
             * set constitutive model
             * @param[ in ] aConstitutiveModel  a constitutive model pointer
             * @param[ in ] aConstitutiveString a string defining the constitutive model
             * @param[ in ] aIsLeader           an enum for leader or follower
             */
            void set_constitutive_model(
                    std::shared_ptr< Constitutive_Model > aConstitutiveModel,
                    std::string                           aConstitutiveString,
                    mtk::Leader_Follower                  aIsLeader = mtk::Leader_Follower::LEADER );

            //------------------------------------------------------------------------------
            /**
             * get constitutive models
             * @param[ in ]  aIsLeader           enum leader or follower
             * @param[ out ] aConstitutiveModels cell of constitutive model pointers
             */
            Vector< std::shared_ptr< Constitutive_Model > >& get_constitutive_models(
                    mtk::Leader_Follower aIsLeader = mtk::Leader_Follower::LEADER );

            //------------------------------------------------------------------------------
            /**
             * set stabilization parameter
             * @param[ in ] aStabilizationParameter a stabilization parameter pointer
             * @param[ in ] aStabilizationString    a string defining the stabilization parameter
             */
            void set_stabilization_parameter(
                    std::shared_ptr< Stabilization_Parameter > aStabilizationParameter,
                    std::string                                aStabilizationString );

            //------------------------------------------------------------------------------
            /**
             * get stabilization parameters
             * @param[ out ] mStabilizationParam cell of stabilization parameter pointers
             */
            Vector< std::shared_ptr< Stabilization_Parameter > >&
            get_stabilization_parameters()
            {
                // return penalty parameter pointers
                return mStabilizationParam;
            }

            //------------------------------------------------------------------------------
            /**
             * create a global dof type list including
             * IWG, property, constitutive and stabilization dependencies
             */
            void build_global_dof_dv_and_field_type_list();

            //------------------------------------------------------------------------------
            /**
             * get a non unique list of dof type including
             * IWG, property, constitutive and stabilization dependencies
             * for both leader and follower
             */
            void get_non_unique_dof_dv_and_field_types(
                    Vector< Vector< MSI::Dof_Type > >&   aDofTypes,
                    Vector< Vector< gen::PDV_Type > >&   aDvTypes,
                    Vector< Vector< mtk::Field_Type > >& aFieldTypes );

            //------------------------------------------------------------------------------
            /**
             * get global dof type list
             * @param[ in ]  aIsLeader       enum leader or follower
             * @param[ out ] mGlobalDofTypes global list of group of dof types
             */
            const Vector< Vector< MSI::Dof_Type > >& get_global_dof_type_list(
                    mtk::Leader_Follower aIsLeader = mtk::Leader_Follower::LEADER );

            //------------------------------------------------------------------------------
            /**
             * get global dv type list
             * @param[ in ]  aIsLeader       enum leader or follower
             * @param[ out ] mGlobalDvTypes global list of group of dv types
             */
            const Vector< Vector< gen::PDV_Type > >& get_global_dv_type_list(
                    mtk::Leader_Follower aIsLeader = mtk::Leader_Follower::LEADER );

            //------------------------------------------------------------------------------
            /**
             * get global field type list. TODO: Field types are only used by the IWG.
             * If a user wants to use them in a property or CM this cuntion has to be modified in the same way than get_global_dof_type_list()
             * @param[ in ]  aIsLeader    enum leader or follower
             * @param[ out ] mFieldTypes global list of group of dv types
             */
            const Vector< Vector< mtk::Field_Type > >& get_global_field_type_list(
                    mtk::Leader_Follower aIsLeader = mtk::Leader_Follower::LEADER );

            //------------------------------------------------------------------------------
            /**
             * evaluate the residual
             * @param[ in ] aWStar weight associated to the evaluation point
             */
            virtual void compute_residual( real aWStar ) = 0;

            //------------------------------------------------------------------------------
            /**
             * evaluate the Jacobian
             * @param[ in ] aWStar weight associated to the evaluation point
             */
            virtual void compute_jacobian( real aWStar ) = 0;

            virtual void
            compute_jacobian_previous( real aWStar )
            {
                MORIS_ERROR( false, "compute_jacobian_previous() not implemented" );
            };

            //------------------------------------------------------------------------------
            /**
             * evaluate the Jacobian by finite difference
             * @param[ in ] aPerturbation real to perturb for FD
             * @param[ in ] aWStar        weight associated to evaluation point
             * @param[ in ] aFDSchemeType enum for FD scheme
             */
            void
            compute_jacobian_FD(
                    real               aWStar,
                    real               aPerturbation,
                    fem::FDScheme_Type aFDSchemeType             = fem::FDScheme_Type::POINT_5,
                    bool               aUseAbsolutePerturbations = false )
            {
                // compute jacobian by FD
                ( this->*m_compute_jacobian_FD )( aWStar, aPerturbation, aFDSchemeType, aUseAbsolutePerturbations );
            }

            void select_jacobian_FD(
                    real               aWStar,
                    real               aPerturbation,
                    fem::FDScheme_Type aFDSchemeType,
                    bool               aUseAbsolutePerturbations );

            void select_jacobian_FD_double(
                    real               aWStar,
                    real               aPerturbation,
                    fem::FDScheme_Type aFDSchemeType,
                    bool               aUseAbsolutePerturbations );

            //------------------------------------------------------------------------------
            /**
             * evaluate the residual and the Jacobian
             * @param[ in ] aWStar weight associated to the evaluation point
             */
            virtual void compute_jacobian_and_residual( real aWStar ) = 0;

            //------------------------------------------------------------------------------
            /**
             * check the Jacobian with FD
             * @param[ in ] aPerturbation real to perturb for FD
             * @param[ in ] aEpsilon      real for check
             * @param[ in ] aWStar        real weight associated to evaluation point
             * @param[ in ] aJacobians    cell of cell of matrices to fill with Jacobians
             * @param[ in ] aJacobians_FD cell of cell of matrices to fill with Jacobians by FD
             * @param[ in ] aErrorPrint   bool set to true to print non matching values in jacobian
             */
            bool check_jacobian(
                    real              aPerturbation,
                    real              aEpsilon,
                    real              aWStar,
                    Matrix< DDRMat >& aJacobians,
                    Matrix< DDRMat >& aJacobiansFD,
                    bool              aErrorPrint               = false,
                    bool              aUseAbsolutePerturbations = false );

            //------------------------------------------------------------------------------
            /**
             * check Jacobian that uses multiple dof types with FD
             * @param[ in ] aPerturbation real to perturb for FD
             * @param[ in ] aEpsilon      real for check
             * @param[ in ] aWStar        real weight associated to evaluation point
             * @param[ in ] aJacobians    cell of cell of matrices to fill with Jacobians
             * @param[ in ] aJacobians_FD cell of cell of matrices to fill with Jacobians by FD
             * @param[ in ] aErrorPrint   bool set to true to print non matching values in jacobian
             */
            bool check_jacobian_multi_residual(
                    real              aPerturbation,
                    real              aEpsilon,
                    real              aWStar,
                    Matrix< DDRMat >& aJacobians,
                    Matrix< DDRMat >& aJacobiansFD,
                    bool              aErrorPrint               = false,
                    bool              aMaxErrorPrint            = false,
                    moris::real       aFDtolerance              = -1.0,
                    bool              aUseAbsolutePerturbations = false );

            //------------------------------------------------------------------------------
            /**
             * evaluate the derivative of the residual wrt the design variables
             * @param[ in ] aWStar weight associated to evaluation point
             */
            virtual void compute_dRdp( real aWStar ) = 0;

            //------------------------------------------------------------------------------
            /**
             * evaluate the derivative of the residual
             * wrt the material design variables by finite difference
             * @param[ in ] aWStar        weight associated to evaluation point
             * @param[ in ] aPerturbation real for dv perturbation
             * @param[ in ] aFDSchemeType enum for FD scheme
             */
            void
            compute_dRdp_FD_material(
                    real               aWStar,
                    real               aPerturbation,
                    fem::FDScheme_Type aFDSchemeType = fem::FDScheme_Type::POINT_3_CENTRAL )
            {
                // compute jacobian by FD
                ( this->*m_compute_dRdp_FD_material )( aWStar, aPerturbation, aFDSchemeType );
            }

            void select_dRdp_FD_material(
                    moris::real        aWStar,
                    moris::real        aPerturbation,
                    fem::FDScheme_Type aFDSchemeType );

            void select_dRdp_FD_material_double(
                    moris::real        aWStar,
                    moris::real        aPerturbation,
                    fem::FDScheme_Type aFDSchemeType );

            //------------------------------------------------------------------------------
            /**
             * evaluate the derivative of the residual
             * wrt the geometry design variables by finite difference
             * @param[ in ] aWStar            weight associated to evaluation point
             * @param[ in ] aPerturbation     real for relative dv perturbation
             * @param[ in ] aGeoLocalAssembly matrix filled with pdv local assembly indices
             * @param[ in ] aFDSchemeType     enum for FD scheme
             */
            void
            compute_dRdp_FD_geometry(
                    moris::real                   aWStar,
                    moris::real                   aPerturbation,
                    fem::FDScheme_Type            aFDSchemeType,
                    Matrix< DDSMat >&             aGeoLocalAssembly,
                    Vector< Matrix< IndexMat > >& aVertexIndices )
            {
                // compute jacobian by FD
                ( this->*m_compute_dRdp_FD_geometry )(
                        aWStar,
                        aPerturbation,
                        aFDSchemeType,
                        aGeoLocalAssembly,
                        aVertexIndices );
            }

            void select_dRdp_FD_geometry_bulk(
                    moris::real                   aWStar,
                    moris::real                   aPerturbation,
                    fem::FDScheme_Type            aFDSchemeType,
                    Matrix< DDSMat >&             aGeoLocalAssembly,
                    Vector< Matrix< IndexMat > >& aVertexIndices );

            void select_dRdp_FD_geometry_sideset(
                    moris::real                   aWStar,
                    moris::real                   aPerturbation,
                    fem::FDScheme_Type            aFDSchemeType,
                    Matrix< DDSMat >&             aGeoLocalAssembly,
                    Vector< Matrix< IndexMat > >& aVertexIndices );

            void select_dRdp_FD_geometry_time_sideset(
                    moris::real                   aWStar,
                    moris::real                   aPerturbation,
                    fem::FDScheme_Type            aFDSchemeType,
                    Matrix< DDSMat >&             aGeoLocalAssembly,
                    Vector< Matrix< IndexMat > >& aVertexIndices );

            void select_dRdp_FD_geometry_double(
                    moris::real                   aWStar,
                    moris::real                   aPerturbation,
                    fem::FDScheme_Type            aFDSchemeType,
                    Matrix< DDSMat >&             aGeoLocalAssembly,
                    Vector< Matrix< IndexMat > >& aVertexIndices );

            //------------------------------------------------------------------------------
            /**
             * \brief Applies the given perturbation amount on the coefficients of either follower or leader side and updates the geometry interpolators.
             * \param aPerturbationAmount
             * \param aCoefficients
             * \param aParametricCoefficients
             * \param aEvaluationPoint
             * \param aNodeIndex
             * \param aSpatialDirIndex
             * \param aLeaderFollowerType
             */
            void perturb_and_update_geometry_interpolators(
                    real const                 aPerturbationAmount,
                    Matrix< DDRMat > const &   aCoefficients,
                    Matrix< DDRMat > const &   aParametricCoefficients,
                    uint const                 aNodeIndex,
                    uint const                 aSpatialDirIndex,
                    mtk::Leader_Follower const aLeaderFollowerType ) const;

            /**
             * add the contribution of the cluster measure derivatives to the derivative of
             * the quantity of interest wrt to geometry dv by finite difference
             * @param[ in ] aWStar        weight associated to evaluation point
             * @param[ in ] aPerturbation pdv relative perturbation size
             * @param[ in ] aFDSchemeType enum for FD scheme
             */
            void add_cluster_measure_dRdp_FD_geometry(
                    moris::real        aWStar,
                    moris::real        aPerturbation,
                    fem::FDScheme_Type aFDSchemeType );

            /**
             * add the contribution of the cluster measure derivatives to the derivative of
             * the quantity of interest wrt to geometry dv by finite difference
             * for double sideset
             * @param[ in ] aWStar        weight associated to evaluation point
             * @param[ in ] aPerturbation pdv relative perturbation size
             * @param[ in ] aFDSchemeType enum for FD scheme
             */
            void add_cluster_measure_dRdp_FD_geometry_double(
                    moris::real        aWStar,
                    moris::real        aPerturbation,
                    fem::FDScheme_Type aFDSchemeType );

            //------------------------------------------------------------------------------
            /**
             * build perturbation size for finite difference
             * @param[ in ] aPerturbation         provided perturbation size from input
             * @param[ in ] aCoefficientToPerturb coefficient to perturb
             * @param[ in ] aTolerance            tolerance to check that built perturbation is not too small
             */
            real build_perturbation_size(
                    const real& aPerturbation,
                    const real& aCoefficientToPerturb,
                    const real& aMaxPerturbation,
                    const real& aTolerance );

            /**
             * build relative perturbation size for finite difference
             * @param[ in ] aPerturbation         provided perturbation size from input
             * @param[ in ] aCoefficientToPerturb coefficient to perturb
             * @param[ in ] aTolerance            tolerance to check that built perturbation is not too small
             */
            real build_perturbation_size_relative(
                    const real& aPerturbation,
                    const real& aCoefficientToPerturb,
                    const real& aMaxPerturbation,
                    const real& aTolerance );

            /**
             * build absolute perturbation size for finite difference
             * @param[ in ] aPerturbation         provided perturbation size from input
             * @param[ in ] aCoefficientToPerturb coefficient to perturb
             * @param[ in ] aTolerance            tolerance to check that built perturbation is not too small
             */
            real build_perturbation_size_absolute(
                    const real& aPerturbation,
                    const real& aCoefficientToPerturb,
                    const real& aMaxPerturbation,
                    const real& aTolerance );

            //------------------------------------------------------------------------------
            /**
             * check if ig node still inside ip element after perturbation in a specific
             * space direction, if not adapt the finite difference scheme used
             * @param[ in ] aPerturbation         provided perturbation size from input
             * @param[ in ] aCoefficientToPerturb coefficient to perturb
             * @param[ in ] aSpatialDirection     spatial direction in which we perturb
             * @param[ in ] aUsedFDScheme         FD scheme to be used, updated
             * @param[ out ] aDeltaH              perturbation size built for finite difference
             */
            real check_ig_coordinates_inside_ip_element(
                    const real&         aPerturbation,
                    const real&         aCoefficientToPerturb,
                    const uint&         aSpatialDirection,
                    fem::FDScheme_Type& aUsedFDScheme );

            //------------------------------------------------------------------------------
            /**
             * reset evaluation flags
             */
            void reset_eval_flags();

            //------------------------------------------------------------------------------
            /**
             * reset evaluation flags specific to child IWG
             */
            virtual void reset_spec_eval_flags() {};

            //------------------------------------------------------------------------------
            /**
             * build a list of dof types requested by the solver and owned by the IWG
             * @param[ in ] aIsResidual bool true if residual evaluation
             */
            void build_requested_dof_type_list( const bool aIsStaggered );

            //------------------------------------------------------------------------------

            Matrix< DDRMat > remap_nonconformal_rays( Field_Interpolator* aLeaderFieldInterpolator, Field_Interpolator* aFollowerFieldInterpolator ) const;
=======
        void set_is_fd_jacobian( bool aIsFDJacobian )
        {
            mIsFDJacobian = aIsFDJacobian;
>>>>>>> 41897dc1
        };

        //------------------------------------------------------------------------------
        /*
         * set member set pointer
         * @param[ in ] aSetPointer a FEM set pointer
         */
        void
        set_set_pointer( Set* aSetPointer )
        {
            mSet = aSetPointer;

            // set function pointer
            this->set_function_pointers();
        }

        //------------------------------------------------------------------------------
        /*
         * set fem cluster pointer
         * @param[ in ] aClusterPointer a FEM cluster pointer
         */
        void
        set_cluster_pointer( fem::Cluster* aClusterPointer )
        {
            mCluster = aClusterPointer;
        }

        //------------------------------------------------------------------------------
        /*
         * set function pointers
         */
        void set_function_pointers();

        //------------------------------------------------------------------------------
        /*
         * get member set pointer
         * @param[ out ] aSetPointer a FEM set pointer
         */
        Set*
        get_set_pointer()
        {
            return mSet;
        }

        //------------------------------------------------------------------------------
        /*
         * set field interpolator manager
         * @param[ in ] aFieldInterpolatorManager a field interpolator manager pointer
         * @param[ in ] aIsLeader                 an enum for leader or follower
         */
        void set_field_interpolator_manager(
                Field_Interpolator_Manager* aFieldInterpolatorManager,
                mtk::Leader_Follower        aIsLeader = mtk::Leader_Follower::LEADER );

        //------------------------------------------------------------------------------
        /*
         * set field interpolator manager for previous time step
         * @param[ in ] aFieldInterpolatorManager a field interpolator manager pointer
         * @param[ in ] aIsLeader                 an enum for leader or follower
         */
        void set_field_interpolator_manager_previous_time(
                Field_Interpolator_Manager* aFieldInterpolatorManager,
                mtk::Leader_Follower        aIsLeader = mtk::Leader_Follower::LEADER );

        //------------------------------------------------------------------------------
        /*
         * get field interpolator manager
         * @param[ out ] aFieldInterpolatorManager a field interpolator manager pointer
         * @param[ in ]  aIsLeader                 an enum for leader or follower
         */
        Field_Interpolator_Manager* get_field_interpolator_manager(
                mtk::Leader_Follower aIsLeader = mtk::Leader_Follower::LEADER );

        //------------------------------------------------------------------------------
        /*
         * free memory
         */
        void
        free_memory()
        {
        }

        //------------------------------------------------------------------------------
        /**
         * set parameters
         * @param[ in ] aParameters a list of parameters
         */
        virtual void
        set_parameters( const Vector< Matrix< DDRMat > >& aParameters )
        {
            // set a cluster
            mParameters = aParameters;
        }

        //------------------------------------------------------------------------------
        /**
         * set nodal weak BCs
         * @param[ in ] aNodalWeakBCs matrix with nodal values
         */
        void
        set_nodal_weak_bcs( const Matrix< DDRMat >& aNodalWeakBCs )
        {
            mNodalWeakBCs = aNodalWeakBCs;
        }

        //------------------------------------------------------------------------------
        /**
         * set normal
         * @param[ in ] aNormal normal vector
         */
        void set_normal( const Matrix< DDRMat >& aNormal );

        //------------------------------------------------------------------------------
        /**
         * set residual dof type
         * @param[ in ] aResidualdofType a cell of residual dof types
         */
        void
        set_residual_dof_type( const Vector< Vector< MSI::Dof_Type > >& aResidualDofType )
        {
            mResidualDofType = aResidualDofType;
        }

        //------------------------------------------------------------------------------
        /**
         * return a dof type for the residual
         * @param[ out ] aResidualdofType a cell of residual dof types
         */
        const Vector< Vector< MSI::Dof_Type > >&
        get_residual_dof_type() const
        {
            return mResidualDofType;
        }

        //------------------------------------------------------------------------------
        /**
         * set interpolation order for the residual dof type
         */
        void set_interpolation_order();

        void
        set_interpolation_order( uint aOrder )
        {
            // set order
            mOrder = aOrder;
        }

        //------------------------------------------------------------------------------
        /**
         * set bulk type
         * @param[ in ] aBulkType element type for the IWG
         */
        void
        set_bulk_type( fem::Element_Type aBulkType )
        {
            mBulkType = aBulkType;
        }

        //------------------------------------------------------------------------------
        /**
         * get bulk type
         * @param[ out ] mBulkType element type for the IWG
         */
        fem::Element_Type
        get_bulk_type()
        {
            return mBulkType;
        }

        //------------------------------------------------------------------------------
        /**
         * set IWG active dof types
         * @param[ in ] aDofTypes a list of group of dof types
         * @param[ in ] aIsLeader enum for leader or follower
         */
        void set_dof_type_list(
                const Vector< Vector< MSI::Dof_Type > >& aDofTypes,
                mtk::Leader_Follower                     aIsLeader = mtk::Leader_Follower::LEADER );

        //------------------------------------------------------------------------------
        /**
         * return a cell of dof types active for the IWG
         * @param[ in ] aIsLeader enum leader or follower
         * @param[ out ] aDofTypes a list of group of dof types
         */
        const Vector< Vector< MSI::Dof_Type > >& get_dof_type_list(
                mtk::Leader_Follower aIsLeader = mtk::Leader_Follower::LEADER ) const;

        //------------------------------------------------------------------------------
        /**
         * set IWG active dv types
         * @param[ in ] aDvTypes a list of group of dv types
         * @param[ in ] aIsLeader enum for leader or follower
         */
        void set_dv_type_list(
                const Vector< Vector< gen::PDV_Type > >& aDvTypes,
                mtk::Leader_Follower                     aIsLeader = mtk::Leader_Follower::LEADER );

        //------------------------------------------------------------------------------
        /**
         * return a cell of dv types active for the IWG
         * @param[ in ]  aIsLeader enum leader or follower
         * @param[ out ] aDvTypes a list of group of dv types
         */
        const Vector< Vector< gen::PDV_Type > >& get_dv_type_list(
                mtk::Leader_Follower aIsLeader = mtk::Leader_Follower::LEADER ) const;

        //------------------------------------------------------------------------------
        /**
         * return a cell of field types active for the IWG
         * @param[ in ]  aIsLeader enum leader or follower
         * @param[ out ] aFieldTypes a list of group of field types
         */
        const Vector< Vector< mtk::Field_Type > >& get_field_type_list(
                mtk::Leader_Follower aIsLeader = mtk::Leader_Follower::LEADER ) const;

        //------------------------------------------------------------------------------
        /**
         * set IWG active field types
         * @param[ in ] aFieldTypes a list of group of field types
         * @param[ in ] aIsLeader enum for leader or follower
         */
        void set_field_type_list(
                const Vector< Vector< mtk::Field_Type > >& aDvTypes,
                mtk::Leader_Follower                       aIsLeader = mtk::Leader_Follower::LEADER );

        //------------------------------------------------------------------------------
        /**
         * check that field interpolators were assigned
         * @param[ in ]  aIsLeader enum leader or follower
         */
        void check_field_interpolators(
                mtk::Leader_Follower aIsLeader = mtk::Leader_Follower::LEADER );

        //------------------------------------------------------------------------------
        /**
         * set property
         * @param[ in ] aProperty       a property pointer
         * @param[ in ] aPropertyString a string describing the property
         * @param[ in ] aIsLeader       enum leader or follower
         */
        void set_property(
                std::shared_ptr< Property > aProperty,
                const std::string&          aPropertyString,
                mtk::Leader_Follower        aIsLeader = mtk::Leader_Follower::LEADER );

        //------------------------------------------------------------------------------
        /**
         * get properties
         * @param[ in ]  aIsLeader   enum leader or follower
         * @param[ out ] aProperties cell of property pointers
         */
        Vector< std::shared_ptr< Property > >& get_properties(
                mtk::Leader_Follower aIsLeader = mtk::Leader_Follower::LEADER );

        //------------------------------------------------------------------------------
        /**
         * set material model
         * @param[ in ] aMaterialModel       a material model pointer
         * @param[ in ] aMaterialModelString a string defining the material model
         * @param[ in ] aIsLeader            an enum for leader or follower
         */
        void set_material_model(
                std::shared_ptr< Material_Model > aMaterialModel,
                const std::string&                aMaterialModelString,
                mtk::Leader_Follower              aIsLeader = mtk::Leader_Follower::LEADER );

        //------------------------------------------------------------------------------
        /**
         * get material models
         * @param[ in ]  aIsLeader           enum leader or follower
         * @param[ out ] aMaterialModels     cell of material model pointers
         */
        Vector< std::shared_ptr< Material_Model > >& get_material_models(
                mtk::Leader_Follower aIsLeader = mtk::Leader_Follower::LEADER );

        //------------------------------------------------------------------------------
        /**
         * set constitutive model
         * @param[ in ] aConstitutiveModel  a constitutive model pointer
         * @param[ in ] aConstitutiveString a string defining the constitutive model
         * @param[ in ] aIsLeader           an enum for leader or follower
         */
        void set_constitutive_model(
                std::shared_ptr< Constitutive_Model > aConstitutiveModel,
                const std::string&                    aConstitutiveString,
                mtk::Leader_Follower                  aIsLeader = mtk::Leader_Follower::LEADER );

        //------------------------------------------------------------------------------
        /**
         * get constitutive models
         * @param[ in ]  aIsLeader           enum leader or follower
         * @param[ out ] aConstitutiveModels cell of constitutive model pointers
         */
        Vector< std::shared_ptr< Constitutive_Model > >& get_constitutive_models(
                mtk::Leader_Follower aIsLeader = mtk::Leader_Follower::LEADER );

        //------------------------------------------------------------------------------
        /**
         * set stabilization parameter
         * @param[ in ] aStabilizationParameter a stabilization parameter pointer
         * @param[ in ] aStabilizationString    a string defining the stabilization parameter
         */
        void set_stabilization_parameter(
                const std::shared_ptr< Stabilization_Parameter >& aStabilizationParameter,
                const std::string&                                aStabilizationString );

        //------------------------------------------------------------------------------
        /**
         * get stabilization parameters
         * @param[ out ] mStabilizationParam cell of stabilization parameter pointers
         */
        Vector< std::shared_ptr< Stabilization_Parameter > >&
        get_stabilization_parameters()
        {
            // return penalty parameter pointers
            return mStabilizationParam;
        }

        //------------------------------------------------------------------------------
        /**
         * create a global dof type list including
         * IWG, property, constitutive and stabilization dependencies
         */
        void build_global_dof_dv_and_field_type_list();

        //------------------------------------------------------------------------------
        /**
         * get a non unique list of dof type including
         * IWG, property, constitutive and stabilization dependencies
         * for both leader and follower
         */
        void get_non_unique_dof_dv_and_field_types(
                Vector< Vector< MSI::Dof_Type > >&   aDofTypes,
                Vector< Vector< gen::PDV_Type > >&   aDvTypes,
                Vector< Vector< mtk::Field_Type > >& aFieldTypes );

        //------------------------------------------------------------------------------
        /**
         * get global dof type list
         * @param[ in ]  aIsLeader       enum leader or follower
         * @param[ out ] mGlobalDofTypes global list of group of dof types
         */
        const Vector< Vector< MSI::Dof_Type > >& get_global_dof_type_list(
                mtk::Leader_Follower aIsLeader = mtk::Leader_Follower::LEADER );

        //------------------------------------------------------------------------------
        /**
         * get global dv type list
         * @param[ in ]  aIsLeader       enum leader or follower
         * @param[ out ] mGlobalDvTypes global list of group of dv types
         */
        const Vector< Vector< gen::PDV_Type > >& get_global_dv_type_list(
                mtk::Leader_Follower aIsLeader = mtk::Leader_Follower::LEADER );

        //------------------------------------------------------------------------------
        /**
         * get global field type list. TODO: Field types are only used by the IWG.
         * If a user wants to use them in a property or CM this cuntion has to be modified in the same way than get_global_dof_type_list()
         * @param[ in ]  aIsLeader    enum leader or follower
         * @param[ out ] mFieldTypes global list of group of dv types
         */
        const Vector< Vector< mtk::Field_Type > >& get_global_field_type_list(
                mtk::Leader_Follower aIsLeader = mtk::Leader_Follower::LEADER );

        //------------------------------------------------------------------------------
        /**
         * evaluate the residual
         * @param[ in ] aWStar weight associated to the evaluation point
         */
        virtual void compute_residual( real aWStar ) = 0;

        //------------------------------------------------------------------------------
        /**
         * evaluate the Jacobian
         * @param[ in ] aWStar weight associated to the evaluation point
         */
        virtual void compute_jacobian( real aWStar ) = 0;

        virtual void
        compute_jacobian_previous( real aWStar )
        {
            MORIS_ERROR( false, "compute_jacobian_previous() not implemented" );
        };

        //------------------------------------------------------------------------------
        /**
         * evaluate the Jacobian by finite difference
         * @param[ in ] aPerturbation real to perturb for FD
         * @param[ in ] aWStar        weight associated to evaluation point
         * @param[ in ] aFDSchemeType enum for FD scheme
         */
        void
        compute_jacobian_FD(
                real               aWStar,
                real               aPerturbation,
                fem::FDScheme_Type aFDSchemeType             = fem::FDScheme_Type::POINT_5,
                bool               aUseAbsolutePerturbations = false )
        {
            // compute jacobian by FD
            ( this->*m_compute_jacobian_FD )( aWStar, aPerturbation, aFDSchemeType, aUseAbsolutePerturbations );
        }

        void select_jacobian_FD(
                real               aWStar,
                real               aPerturbation,
                fem::FDScheme_Type aFDSchemeType,
                bool               aUseAbsolutePerturbations );

        void select_jacobian_FD_double(
                real               aWStar,
                real               aPerturbation,
                fem::FDScheme_Type aFDSchemeType,
                bool               aUseAbsolutePerturbations );

        //------------------------------------------------------------------------------
        /**
         * evaluate the residual and the Jacobian
         * @param[ in ] aWStar weight associated to the evaluation point
         */
        virtual void compute_jacobian_and_residual( real aWStar ) = 0;

        //------------------------------------------------------------------------------
        /**
         * check the Jacobian with FD
         * @param[ in ] aPerturbation real to perturb for FD
         * @param[ in ] aEpsilon      real for check
         * @param[ in ] aWStar        real weight associated to evaluation point
         * @param[ in ] aJacobians    cell of cell of matrices to fill with Jacobians
         * @param[ in ] aJacobians_FD cell of cell of matrices to fill with Jacobians by FD
         * @param[ in ] aErrorPrint   bool set to true to print non matching values in jacobian
         */
        bool check_jacobian(
                real              aPerturbation,
                real              aEpsilon,
                real              aWStar,
                Matrix< DDRMat >& aJacobians,
                Matrix< DDRMat >& aJacobiansFD,
                bool              aErrorPrint               = false,
                bool              aUseAbsolutePerturbations = false );

        //------------------------------------------------------------------------------
        /**
         * check Jacobian that uses multiple dof types with FD
         * @param[ in ] aPerturbation real to perturb for FD
         * @param[ in ] aEpsilon      real for check
         * @param[ in ] aWStar        real weight associated to evaluation point
         * @param[ in ] aJacobians    cell of cell of matrices to fill with Jacobians
         * @param[ in ] aJacobians_FD cell of cell of matrices to fill with Jacobians by FD
         * @param[ in ] aErrorPrint   bool set to true to print non matching values in jacobian
         */
        bool check_jacobian_multi_residual(
                real              aPerturbation,
                real              aEpsilon,
                real              aWStar,
                Matrix< DDRMat >& aJacobians,
                Matrix< DDRMat >& aJacobiansFD,
                bool              aErrorPrint               = false,
                bool              aMaxErrorPrint            = false,
                moris::real       aFDtolerance              = -1.0,
                bool              aUseAbsolutePerturbations = false );

        //------------------------------------------------------------------------------
        /**
         * evaluate the derivative of the residual wrt the design variables
         * @param[ in ] aWStar weight associated to evaluation point
         */
        virtual void compute_dRdp( real aWStar ) = 0;

        //------------------------------------------------------------------------------
        /**
         * evaluate the derivative of the residual
         * wrt the material design variables by finite difference
         * @param[ in ] aWStar        weight associated to evaluation point
         * @param[ in ] aPerturbation real for dv perturbation
         * @param[ in ] aFDSchemeType enum for FD scheme
         */
        void
        compute_dRdp_FD_material(
                real               aWStar,
                real               aPerturbation,
                fem::FDScheme_Type aFDSchemeType = fem::FDScheme_Type::POINT_3_CENTRAL )
        {
            // compute jacobian by FD
            ( this->*m_compute_dRdp_FD_material )( aWStar, aPerturbation, aFDSchemeType );
        }

        void select_dRdp_FD_material(
                moris::real        aWStar,
                moris::real        aPerturbation,
                fem::FDScheme_Type aFDSchemeType );

        void select_dRdp_FD_material_double(
                moris::real        aWStar,
                moris::real        aPerturbation,
                fem::FDScheme_Type aFDSchemeType );

        //------------------------------------------------------------------------------
        /**
         * evaluate the derivative of the residual
         * wrt the geometry design variables by finite difference
         * @param[ in ] aWStar            weight associated to evaluation point
         * @param[ in ] aPerturbation     real for relative dv perturbation
         * @param[ in ] aGeoLocalAssembly matrix filled with pdv local assembly indices
         * @param[ in ] aFDSchemeType     enum for FD scheme
         */
        void
        compute_dRdp_FD_geometry(
                moris::real                   aWStar,
                moris::real                   aPerturbation,
                fem::FDScheme_Type            aFDSchemeType,
                Matrix< DDSMat >&             aGeoLocalAssembly,
                Vector< Matrix< IndexMat > >& aVertexIndices )
        {
            // compute jacobian by FD
            ( this->*m_compute_dRdp_FD_geometry )(
                    aWStar,
                    aPerturbation,
                    aFDSchemeType,
                    aGeoLocalAssembly,
                    aVertexIndices );
        }

        void select_dRdp_FD_geometry_bulk(
                moris::real                   aWStar,
                moris::real                   aPerturbation,
                fem::FDScheme_Type            aFDSchemeType,
                Matrix< DDSMat >&             aGeoLocalAssembly,
                Vector< Matrix< IndexMat > >& aVertexIndices );

        void select_dRdp_FD_geometry_sideset(
                moris::real                   aWStar,
                moris::real                   aPerturbation,
                fem::FDScheme_Type            aFDSchemeType,
                Matrix< DDSMat >&             aGeoLocalAssembly,
                Vector< Matrix< IndexMat > >& aVertexIndices );

        void select_dRdp_FD_geometry_time_sideset(
                moris::real                   aWStar,
                moris::real                   aPerturbation,
                fem::FDScheme_Type            aFDSchemeType,
                Matrix< DDSMat >&             aGeoLocalAssembly,
                Vector< Matrix< IndexMat > >& aVertexIndices );

        void select_dRdp_FD_geometry_double(
                moris::real                   aWStar,
                moris::real                   aPerturbation,
                fem::FDScheme_Type            aFDSchemeType,
                Matrix< DDSMat >&             aGeoLocalAssembly,
                Vector< Matrix< IndexMat > >& aVertexIndices );

        //------------------------------------------------------------------------------
        /**
         * \brief Applies the given perturbation amount on the coefficients of either follower or leader side and updates the geometry interpolators.
         * \param aPerturbationAmount
         * \param aCoefficients
         * \param aParametricCoefficients
         * \param aEvaluationPoint
         * \param aNodeIndex
         * \param aSpatialDirIndex
         * \param aLeaderFollowerType
         */
        void perturb_and_update_geometry_interpolators(
                real const                 aPerturbationAmount,
                Matrix< DDRMat > const &   aCoefficients,
                Matrix< DDRMat > const &   aParametricCoefficients,
                uint const                 aNodeIndex,
                uint const                 aSpatialDirIndex,
                mtk::Leader_Follower const aLeaderFollowerType ) const;

        /**
         * add the contribution of the cluster measure derivatives to the derivative of
         * the quantity of interest wrt to geometry dv by finite difference
         * @param[ in ] aWStar        weight associated to evaluation point
         * @param[ in ] aPerturbation pdv relative perturbation size
         * @param[ in ] aFDSchemeType enum for FD scheme
         */
        void add_cluster_measure_dRdp_FD_geometry(
                moris::real        aWStar,
                moris::real        aPerturbation,
                fem::FDScheme_Type aFDSchemeType );

        /**
         * add the contribution of the cluster measure derivatives to the derivative of
         * the quantity of interest wrt to geometry dv by finite difference
         * for double sideset
         * @param[ in ] aWStar        weight associated to evaluation point
         * @param[ in ] aPerturbation pdv relative perturbation size
         * @param[ in ] aFDSchemeType enum for FD scheme
         */
        void add_cluster_measure_dRdp_FD_geometry_double(
                moris::real        aWStar,
                moris::real        aPerturbation,
                fem::FDScheme_Type aFDSchemeType );

        //------------------------------------------------------------------------------
        /**
         * build perturbation size for finite difference
         * @param[ in ] aPerturbation         provided perturbation size from input
         * @param[ in ] aCoefficientToPerturb coefficient to perturb
         * @param[ in ] aTolerance            tolerance to check that built perturbation is not too small
         */
        real build_perturbation_size(
                const real& aPerturbation,
                const real& aCoefficientToPerturb,
                const real& aMaxPerturbation,
                const real& aTolerance );

        /**
         * build relative perturbation size for finite difference
         * @param[ in ] aPerturbation         provided perturbation size from input
         * @param[ in ] aCoefficientToPerturb coefficient to perturb
         * @param[ in ] aTolerance            tolerance to check that built perturbation is not too small
         */
        real build_perturbation_size_relative(
                const real& aPerturbation,
                const real& aCoefficientToPerturb,
                const real& aMaxPerturbation,
                const real& aTolerance );

        /**
         * build absolute perturbation size for finite difference
         * @param[ in ] aPerturbation         provided perturbation size from input
         * @param[ in ] aCoefficientToPerturb coefficient to perturb
         * @param[ in ] aTolerance            tolerance to check that built perturbation is not too small
         */
        real build_perturbation_size_absolute(
                const real& aPerturbation,
                const real& aCoefficientToPerturb,
                const real& aMaxPerturbation,
                const real& aTolerance );

        //------------------------------------------------------------------------------
        /**
         * check if ig node still inside ip element after perturbation in a specific
         * space direction, if not adapt the finite difference scheme used
         * @param[ in ] aPerturbation         provided perturbation size from input
         * @param[ in ] aCoefficientToPerturb coefficient to perturb
         * @param[ in ] aSpatialDirection     spatial direction in which we perturb
         * @param[ in ] aUsedFDScheme         FD scheme to be used, updated
         * @param[ out ] aDeltaH              perturbation size built for finite difference
         */
        real check_ig_coordinates_inside_ip_element(
                const real&         aPerturbation,
                const real&         aCoefficientToPerturb,
                const uint&         aSpatialDirection,
                fem::FDScheme_Type& aUsedFDScheme );

        //------------------------------------------------------------------------------
        /**
         * reset evaluation flags
         */
        void reset_eval_flags();

        //------------------------------------------------------------------------------
        /**
         * reset evaluation flags specific to child IWG
         */
        virtual void reset_spec_eval_flags() {};

        //------------------------------------------------------------------------------
        /**
         * build a list of dof types requested by the solver and owned by the IWG
         * @param[ in ] aIsResidual bool true if residual evaluation
         */
        void build_requested_dof_type_list( const bool aIsStaggered );

        //------------------------------------------------------------------------------

        Matrix< DDRMat > remap_nonconformal_rays( Field_Interpolator* aLeaderFieldInterpolator, Field_Interpolator* aFollowerFieldInterpolator ) const;
    };
    //------------------------------------------------------------------------------

}    // namespace moris::fem

#endif /* SRC_FEM_CL_FEM_IWG_HPP_ */<|MERGE_RESOLUTION|>--- conflicted
+++ resolved
@@ -163,7 +163,7 @@
         std::string mName;
 
         //! string for IWG name
-        enum moris::fem::IWG_Type mIWGType = moris::fem::IWG_Type::UNDEFINED;
+        enum moris::fem::IWG_Type mIWGType = moris::fem::IWG_Type::END_IWG_TYPE;
 
         // function pointers
         void ( IWG::*m_compute_jacobian_FD )(
@@ -337,923 +337,9 @@
 
         //------------------------------------------------------------------------------
 
-<<<<<<< HEAD
-            // leader and follower global dv type list
-            Vector< Vector< mtk::Field_Type > > mLeaderGlobalFieldTypes;
-            Vector< Vector< mtk::Field_Type > > mFollowerGlobalFieldTypes;
-
-            // leader and follower properties
-            Vector< std::shared_ptr< Property > > mLeaderProp;
-            Vector< std::shared_ptr< Property > > mFollowerProp;
-
-            // local string to int map for properties
-            std::map< std::string, uint > mPropertyMap;
-
-            // leader and follower material models
-            Vector< std::shared_ptr< fem::Material_Model > > mLeaderMM;
-            Vector< std::shared_ptr< fem::Material_Model > > mFollowerMM;
-
-            // Local string to int map for material models
-            std::map< std::string, uint > mMaterialMap;
-
-            // leader and follower constitutive models
-            Vector< std::shared_ptr< fem::Constitutive_Model > > mLeaderCM;
-            Vector< std::shared_ptr< fem::Constitutive_Model > > mFollowerCM;
-
-            // Local string to int map for constitutive models
-            std::map< std::string, uint > mConstitutiveMap;
-
-            // stabilization parameters
-            Vector< std::shared_ptr< fem::Stabilization_Parameter > > mStabilizationParam;
-
-            // local string to int map for stabilizations
-            std::map< std::string, uint > mStabilizationMap;
-
-            // active cluster measure on IWG flag
-            bool mActiveCMEAFlag = false;
-
-            // interpolation order for IWG
-            uint mOrder = MORIS_UINT_MAX;
-
-            // tolerance for FD perturbation
-            const real mToleranceFD = 1e-12;
-
-            // bulk type
-            fem::Element_Type mBulkType = fem::Element_Type::BULK;
-
-            // strings for leader and follower phase name
-            std::string mLeaderPhaseName;
-            std::string mFollowerPhaseName;
-
-            // bool for time continuity
-            bool mTimeContinuity = false;
-
-            // bool for time boundary
-            bool mTimeBoundary = false;
-
-            // bool for ghost
-            bool mIsGhost = false;
-
-            // compute the jacobian using finite differencing (independent on the setting for the whole FEM set)
-            bool mIsFDJacobian = false;
-
-          protected:
-            // string for IWG name
-            std::string mName;
-
-            //! string for IWG name
-            enum moris::fem::IWG_Type mIWGType = moris::fem::IWG_Type::END_IWG_TYPE;
-
-            // function pointers
-            void ( IWG::*m_compute_jacobian_FD )(
-                    real               aWStar,
-                    real               aPerturbation,
-                    fem::FDScheme_Type aFDSchemeType,
-                    bool               aUseAbsolutePerturbations ) = nullptr;
-            void ( IWG::*m_compute_dRdp_FD_material )(
-                    real               aWStar,
-                    real               aPerturbation,
-                    fem::FDScheme_Type aFDSchemeType ) = nullptr;
-            void ( IWG::*m_compute_dRdp_FD_geometry )(
-                    real                          aWStar,
-                    real                          aPerturbation,
-                    fem::FDScheme_Type            aFDSchemeType,
-                    Matrix< DDSMat >&             aGeoLocalAssembly,
-                    Vector< Matrix< IndexMat > >& aVertexIndices ) = nullptr;
-
-            // function pointer for building the perturbation size for FD
-            real ( IWG::*m_build_perturbation_size )(
-                    const real& aPerturbation,
-                    const real& aCoefficientToPerturb,
-                    const real& aMaxPerturbation,
-                    const real& aTolerance ) = nullptr;
-
-            //------------------------------------------------------------------------------
-
-          public:
-            //------------------------------------------------------------------------------
-            /**
-             * constructor
-             */
-            IWG(){};
-
-            //------------------------------------------------------------------------------
-            /**
-             * virtual destructor
-             */
-            virtual ~IWG(){};
-
-            //------------------------------------------------------------------------------
-            /**
-             * set name
-             * param[ in ] aName a string for CM name
-             */
-            void
-            set_name( std::string aName )
-            {
-                mName = aName;
-            }
-
-            //------------------------------------------------------------------------------
-            /**
-             * get name
-             * param[ out ] mName a string for CM name
-             */
-            std::string
-            get_name()
-            {
-                return mName;
-            }
-
-            //------------------------------------------------------------------------------
-            /**
-             * set time continuity flag
-             * param[ in ] aTimeContinuity bool true if IWG for time continuity
-             */
-            void
-            set_time_continuity( bool aTimeContinuity )
-            {
-                mTimeContinuity = aTimeContinuity;
-            }
-
-            //------------------------------------------------------------------------------
-            /**
-             * get time continuity flag
-             * param[ out ] mTimeContinuity ool true if IWG for time continuity
-             */
-            bool
-            get_time_continuity()
-            {
-                return mTimeContinuity;
-            }
-
-            //------------------------------------------------------------------------------
-            /**
-             * set time boundary flag
-             * param[ in ] aTimeBoundary bool true if IWG for time boundary
-             */
-            void
-            set_time_boundary( bool aTimeBoundary )
-            {
-                mTimeBoundary = aTimeBoundary;
-            }
-
-            //------------------------------------------------------------------------------
-            /**
-             * get time boundary flag
-             * param[ out ] mTimeBoundary bool true if IWG for time boundary
-             */
-            bool
-            get_time_boundary()
-            {
-                return mTimeBoundary;
-            }
-
-            //------------------------------------------------------------------------------
-            /**
-             * set ghost flag
-             * param[ in ] aIsGhost bool true if IWG for ghost
-             */
-            void
-            set_ghost_flag( bool aIsGhost )
-            {
-                mIsGhost = aIsGhost;
-            }
-
-            //------------------------------------------------------------------------------
-            /**
-             * get ghost flag
-             * param[ out ] mIsGhost bool true if IWG for ghost
-             */
-            bool
-            get_ghost_flag()
-            {
-                return mIsGhost;
-            }
-
-            //------------------------------------------------------------------------------
-            /**
-             * get IWG type
-             * param[ out ] mIWGType an enum of the IWG type. type only implemented for TIME_CONTINUITY_DOF. All others return UNDEFINED.
-             *              If needed you can implement the type for the others. Just folow the TIME_CONTINUITY_DOF
-             */
-            enum moris::fem::IWG_Type
-            get_IWG_type()
-            {
-                return mIWGType;
-            };
-
-            //------------------------------------------------------------------------------
-            /**
-             * set phase name
-             * param[ in ] aPhaseName a string for phase name
-             * param[ in ] aIsLeader  an enum for leader or follower
-             */
-            void set_phase_name(
-                    std::string          aPhaseName,
-                    mtk::Leader_Follower aIsLeader = mtk::Leader_Follower::LEADER );
-
-            //------------------------------------------------------------------------------
-            /**
-             * get phase name
-             * param[ in ]  aIsLeader an enum for leader or follower
-             * param[ out ] mName     a string for phase name
-             */
-            std::string get_phase_name( mtk::Leader_Follower aIsLeader = mtk::Leader_Follower::LEADER );
-
-            //------------------------------------------------------------------------------
-            /**
-             * print name
-             */
-            void print_names();
-
-            //------------------------------------------------------------------------------
-
-            bool is_fd_jacobian() const
-            {
-                return mIsFDJacobian;
-            };
-
-            //------------------------------------------------------------------------------
-
-            void set_is_fd_jacobian( bool aIsFDJacobian )
-            {
-                mIsFDJacobian = aIsFDJacobian;
-            };
-
-            //------------------------------------------------------------------------------
-            /*
-             * set member set pointer
-             * @param[ in ] aSetPointer a FEM set pointer
-             */
-            void
-            set_set_pointer( Set* aSetPointer )
-            {
-                mSet = aSetPointer;
-
-                // set function pointer
-                this->set_function_pointers();
-            }
-
-            //------------------------------------------------------------------------------
-            /*
-             * set fem cluster pointer
-             * @param[ in ] aClusterPointer a FEM cluster pointer
-             */
-            void
-            set_cluster_pointer( fem::Cluster* aClusterPointer )
-            {
-                mCluster = aClusterPointer;
-            }
-
-            //------------------------------------------------------------------------------
-            /*
-             * set function pointers
-             */
-            void set_function_pointers();
-
-            //------------------------------------------------------------------------------
-            /*
-             * get member set pointer
-             * @param[ out ] aSetPointer a FEM set pointer
-             */
-            Set*
-            get_set_pointer()
-            {
-                return mSet;
-            }
-
-            //------------------------------------------------------------------------------
-            /*
-             * set field interpolator manager
-             * @param[ in ] aFieldInterpolatorManager a field interpolator manager pointer
-             * @param[ in ] aIsLeader                 an enum for leader or follower
-             */
-            void set_field_interpolator_manager(
-                    Field_Interpolator_Manager* aFieldInterpolatorManager,
-                    mtk::Leader_Follower        aIsLeader = mtk::Leader_Follower::LEADER );
-
-            //------------------------------------------------------------------------------
-            /*
-             * set field interpolator manager for previous time step
-             * @param[ in ] aFieldInterpolatorManager a field interpolator manager pointer
-             * @param[ in ] aIsLeader                 an enum for leader or follower
-             */
-            void set_field_interpolator_manager_previous_time(
-                    Field_Interpolator_Manager* aFieldInterpolatorManager,
-                    mtk::Leader_Follower        aIsLeader = mtk::Leader_Follower::LEADER );
-
-            //------------------------------------------------------------------------------
-            /*
-             * get field interpolator manager
-             * @param[ out ] aFieldInterpolatorManager a field interpolator manager pointer
-             * @param[ in ]  aIsLeader                 an enum for leader or follower
-             */
-            Field_Interpolator_Manager* get_field_interpolator_manager(
-                    mtk::Leader_Follower aIsLeader = mtk::Leader_Follower::LEADER );
-
-            //------------------------------------------------------------------------------
-            /*
-             * free memory
-             */
-            void
-            free_memory()
-            {
-            }
-
-            //------------------------------------------------------------------------------
-            /**
-             * set parameters
-             * @param[ in ] aParameters a list of parameters
-             */
-            virtual void
-            set_parameters( const Vector< Matrix< DDRMat > >& aParameters )
-            {
-                // set a cluster
-                mParameters = aParameters;
-            }
-
-            //------------------------------------------------------------------------------
-            /**
-             * set nodal weak BCs
-             * @param[ in ] aNodalWeakBCs matrix with nodal values
-             */
-            void
-            set_nodal_weak_bcs( const Matrix< DDRMat >& aNodalWeakBCs )
-            {
-                mNodalWeakBCs = aNodalWeakBCs;
-            }
-
-            //------------------------------------------------------------------------------
-            /**
-             * set normal
-             * @param[ in ] aNormal normal vector
-             */
-            void set_normal( const Matrix< DDRMat >& aNormal );
-
-            //------------------------------------------------------------------------------
-            /**
-             * set residual dof type
-             * @param[ in ] aResidualdofType a cell of residual dof types
-             */
-            void
-            set_residual_dof_type( const Vector< Vector< MSI::Dof_Type > >& aResidualDofType )
-            {
-                mResidualDofType = aResidualDofType;
-            }
-
-            //------------------------------------------------------------------------------
-            /**
-             * return a dof type for the residual
-             * @param[ out ] aResidualdofType a cell of residual dof types
-             */
-            const Vector< Vector< MSI::Dof_Type > >&
-            get_residual_dof_type() const
-            {
-                return mResidualDofType;
-            }
-
-            //------------------------------------------------------------------------------
-            /**
-             * set interpolation order for the residual dof type
-             */
-            void set_interpolation_order();
-
-            void
-            set_interpolation_order( uint aOrder )
-            {
-                // set order
-                mOrder = aOrder;
-            }
-
-            //------------------------------------------------------------------------------
-            /**
-             * set bulk type
-             * @param[ in ] aBulkType element type for the IWG
-             */
-            void
-            set_bulk_type( fem::Element_Type aBulkType )
-            {
-                mBulkType = aBulkType;
-            }
-
-            //------------------------------------------------------------------------------
-            /**
-             * get bulk type
-             * @param[ out ] mBulkType element type for the IWG
-             */
-            fem::Element_Type
-            get_bulk_type()
-            {
-                return mBulkType;
-            }
-
-            //------------------------------------------------------------------------------
-            /**
-             * set IWG active dof types
-             * @param[ in ] aDofTypes a list of group of dof types
-             * @param[ in ] aIsLeader enum for leader or follower
-             */
-            void set_dof_type_list(
-                    const Vector< Vector< MSI::Dof_Type > >& aDofTypes,
-                    mtk::Leader_Follower                     aIsLeader = mtk::Leader_Follower::LEADER );
-
-            //------------------------------------------------------------------------------
-            /**
-             * return a cell of dof types active for the IWG
-             * @param[ in ] aIsLeader enum leader or follower
-             * @param[ out ] aDofTypes a list of group of dof types
-             */
-            const Vector< Vector< MSI::Dof_Type > >& get_dof_type_list(
-                    mtk::Leader_Follower aIsLeader = mtk::Leader_Follower::LEADER ) const;
-
-            //------------------------------------------------------------------------------
-            /**
-             * set IWG active dv types
-             * @param[ in ] aDvTypes a list of group of dv types
-             * @param[ in ] aIsLeader enum for leader or follower
-             */
-            void set_dv_type_list(
-                    const Vector< Vector< gen::PDV_Type > >& aDvTypes,
-                    mtk::Leader_Follower                     aIsLeader = mtk::Leader_Follower::LEADER );
-
-            //------------------------------------------------------------------------------
-            /**
-             * return a cell of dv types active for the IWG
-             * @param[ in ]  aIsLeader enum leader or follower
-             * @param[ out ] aDvTypes a list of group of dv types
-             */
-            const Vector< Vector< gen::PDV_Type > >& get_dv_type_list(
-                    mtk::Leader_Follower aIsLeader = mtk::Leader_Follower::LEADER ) const;
-
-            //------------------------------------------------------------------------------
-            /**
-             * return a cell of field types active for the IWG
-             * @param[ in ]  aIsLeader enum leader or follower
-             * @param[ out ] aFieldTypes a list of group of field types
-             */
-            const Vector< Vector< mtk::Field_Type > >& get_field_type_list(
-                    mtk::Leader_Follower aIsLeader = mtk::Leader_Follower::LEADER ) const;
-
-            //------------------------------------------------------------------------------
-            /**
-             * set IWG active field types
-             * @param[ in ] aFieldTypes a list of group of field types
-             * @param[ in ] aIsLeader enum for leader or follower
-             */
-            void set_field_type_list(
-                    const Vector< Vector< mtk::Field_Type > >& aDvTypes,
-                    mtk::Leader_Follower                       aIsLeader = mtk::Leader_Follower::LEADER );
-
-            //------------------------------------------------------------------------------
-            /**
-             * check that field interpolators were assigned
-             * @param[ in ]  aIsLeader enum leader or follower
-             */
-            void check_field_interpolators(
-                    mtk::Leader_Follower aIsLeader = mtk::Leader_Follower::LEADER );
-
-            //------------------------------------------------------------------------------
-            /**
-             * set property
-             * @param[ in ] aProperty       a property pointer
-             * @param[ in ] aPropertyString a string describing the property
-             * @param[ in ] aIsLeader       enum leader or follower
-             */
-            void set_property(
-                    std::shared_ptr< Property > aProperty,
-                    std::string                 aPropertyString,
-                    mtk::Leader_Follower        aIsLeader = mtk::Leader_Follower::LEADER );
-
-            //------------------------------------------------------------------------------
-            /**
-             * get properties
-             * @param[ in ]  aIsLeader   enum leader or follower
-             * @param[ out ] aProperties cell of property pointers
-             */
-            Vector< std::shared_ptr< Property > >& get_properties(
-                    mtk::Leader_Follower aIsLeader = mtk::Leader_Follower::LEADER );
-
-            //------------------------------------------------------------------------------
-            /**
-             * set material model
-             * @param[ in ] aMaterialModel       a material model pointer
-             * @param[ in ] aMaterialModelString a string defining the material model
-             * @param[ in ] aIsLeader            an enum for leader or follower
-             */
-            void set_material_model(
-                    std::shared_ptr< Material_Model > aMaterialModel,
-                    std::string                       aMaterialModelString,
-                    mtk::Leader_Follower              aIsLeader = mtk::Leader_Follower::LEADER );
-
-            //------------------------------------------------------------------------------
-            /**
-             * get material models
-             * @param[ in ]  aIsLeader           enum leader or follower
-             * @param[ out ] aMaterialModels     cell of material model pointers
-             */
-            Vector< std::shared_ptr< Material_Model > >& get_material_models(
-                    mtk::Leader_Follower aIsLeader = mtk::Leader_Follower::LEADER );
-
-            //------------------------------------------------------------------------------
-            /**
-             * set constitutive model
-             * @param[ in ] aConstitutiveModel  a constitutive model pointer
-             * @param[ in ] aConstitutiveString a string defining the constitutive model
-             * @param[ in ] aIsLeader           an enum for leader or follower
-             */
-            void set_constitutive_model(
-                    std::shared_ptr< Constitutive_Model > aConstitutiveModel,
-                    std::string                           aConstitutiveString,
-                    mtk::Leader_Follower                  aIsLeader = mtk::Leader_Follower::LEADER );
-
-            //------------------------------------------------------------------------------
-            /**
-             * get constitutive models
-             * @param[ in ]  aIsLeader           enum leader or follower
-             * @param[ out ] aConstitutiveModels cell of constitutive model pointers
-             */
-            Vector< std::shared_ptr< Constitutive_Model > >& get_constitutive_models(
-                    mtk::Leader_Follower aIsLeader = mtk::Leader_Follower::LEADER );
-
-            //------------------------------------------------------------------------------
-            /**
-             * set stabilization parameter
-             * @param[ in ] aStabilizationParameter a stabilization parameter pointer
-             * @param[ in ] aStabilizationString    a string defining the stabilization parameter
-             */
-            void set_stabilization_parameter(
-                    std::shared_ptr< Stabilization_Parameter > aStabilizationParameter,
-                    std::string                                aStabilizationString );
-
-            //------------------------------------------------------------------------------
-            /**
-             * get stabilization parameters
-             * @param[ out ] mStabilizationParam cell of stabilization parameter pointers
-             */
-            Vector< std::shared_ptr< Stabilization_Parameter > >&
-            get_stabilization_parameters()
-            {
-                // return penalty parameter pointers
-                return mStabilizationParam;
-            }
-
-            //------------------------------------------------------------------------------
-            /**
-             * create a global dof type list including
-             * IWG, property, constitutive and stabilization dependencies
-             */
-            void build_global_dof_dv_and_field_type_list();
-
-            //------------------------------------------------------------------------------
-            /**
-             * get a non unique list of dof type including
-             * IWG, property, constitutive and stabilization dependencies
-             * for both leader and follower
-             */
-            void get_non_unique_dof_dv_and_field_types(
-                    Vector< Vector< MSI::Dof_Type > >&   aDofTypes,
-                    Vector< Vector< gen::PDV_Type > >&   aDvTypes,
-                    Vector< Vector< mtk::Field_Type > >& aFieldTypes );
-
-            //------------------------------------------------------------------------------
-            /**
-             * get global dof type list
-             * @param[ in ]  aIsLeader       enum leader or follower
-             * @param[ out ] mGlobalDofTypes global list of group of dof types
-             */
-            const Vector< Vector< MSI::Dof_Type > >& get_global_dof_type_list(
-                    mtk::Leader_Follower aIsLeader = mtk::Leader_Follower::LEADER );
-
-            //------------------------------------------------------------------------------
-            /**
-             * get global dv type list
-             * @param[ in ]  aIsLeader       enum leader or follower
-             * @param[ out ] mGlobalDvTypes global list of group of dv types
-             */
-            const Vector< Vector< gen::PDV_Type > >& get_global_dv_type_list(
-                    mtk::Leader_Follower aIsLeader = mtk::Leader_Follower::LEADER );
-
-            //------------------------------------------------------------------------------
-            /**
-             * get global field type list. TODO: Field types are only used by the IWG.
-             * If a user wants to use them in a property or CM this cuntion has to be modified in the same way than get_global_dof_type_list()
-             * @param[ in ]  aIsLeader    enum leader or follower
-             * @param[ out ] mFieldTypes global list of group of dv types
-             */
-            const Vector< Vector< mtk::Field_Type > >& get_global_field_type_list(
-                    mtk::Leader_Follower aIsLeader = mtk::Leader_Follower::LEADER );
-
-            //------------------------------------------------------------------------------
-            /**
-             * evaluate the residual
-             * @param[ in ] aWStar weight associated to the evaluation point
-             */
-            virtual void compute_residual( real aWStar ) = 0;
-
-            //------------------------------------------------------------------------------
-            /**
-             * evaluate the Jacobian
-             * @param[ in ] aWStar weight associated to the evaluation point
-             */
-            virtual void compute_jacobian( real aWStar ) = 0;
-
-            virtual void
-            compute_jacobian_previous( real aWStar )
-            {
-                MORIS_ERROR( false, "compute_jacobian_previous() not implemented" );
-            };
-
-            //------------------------------------------------------------------------------
-            /**
-             * evaluate the Jacobian by finite difference
-             * @param[ in ] aPerturbation real to perturb for FD
-             * @param[ in ] aWStar        weight associated to evaluation point
-             * @param[ in ] aFDSchemeType enum for FD scheme
-             */
-            void
-            compute_jacobian_FD(
-                    real               aWStar,
-                    real               aPerturbation,
-                    fem::FDScheme_Type aFDSchemeType             = fem::FDScheme_Type::POINT_5,
-                    bool               aUseAbsolutePerturbations = false )
-            {
-                // compute jacobian by FD
-                ( this->*m_compute_jacobian_FD )( aWStar, aPerturbation, aFDSchemeType, aUseAbsolutePerturbations );
-            }
-
-            void select_jacobian_FD(
-                    real               aWStar,
-                    real               aPerturbation,
-                    fem::FDScheme_Type aFDSchemeType,
-                    bool               aUseAbsolutePerturbations );
-
-            void select_jacobian_FD_double(
-                    real               aWStar,
-                    real               aPerturbation,
-                    fem::FDScheme_Type aFDSchemeType,
-                    bool               aUseAbsolutePerturbations );
-
-            //------------------------------------------------------------------------------
-            /**
-             * evaluate the residual and the Jacobian
-             * @param[ in ] aWStar weight associated to the evaluation point
-             */
-            virtual void compute_jacobian_and_residual( real aWStar ) = 0;
-
-            //------------------------------------------------------------------------------
-            /**
-             * check the Jacobian with FD
-             * @param[ in ] aPerturbation real to perturb for FD
-             * @param[ in ] aEpsilon      real for check
-             * @param[ in ] aWStar        real weight associated to evaluation point
-             * @param[ in ] aJacobians    cell of cell of matrices to fill with Jacobians
-             * @param[ in ] aJacobians_FD cell of cell of matrices to fill with Jacobians by FD
-             * @param[ in ] aErrorPrint   bool set to true to print non matching values in jacobian
-             */
-            bool check_jacobian(
-                    real              aPerturbation,
-                    real              aEpsilon,
-                    real              aWStar,
-                    Matrix< DDRMat >& aJacobians,
-                    Matrix< DDRMat >& aJacobiansFD,
-                    bool              aErrorPrint               = false,
-                    bool              aUseAbsolutePerturbations = false );
-
-            //------------------------------------------------------------------------------
-            /**
-             * check Jacobian that uses multiple dof types with FD
-             * @param[ in ] aPerturbation real to perturb for FD
-             * @param[ in ] aEpsilon      real for check
-             * @param[ in ] aWStar        real weight associated to evaluation point
-             * @param[ in ] aJacobians    cell of cell of matrices to fill with Jacobians
-             * @param[ in ] aJacobians_FD cell of cell of matrices to fill with Jacobians by FD
-             * @param[ in ] aErrorPrint   bool set to true to print non matching values in jacobian
-             */
-            bool check_jacobian_multi_residual(
-                    real              aPerturbation,
-                    real              aEpsilon,
-                    real              aWStar,
-                    Matrix< DDRMat >& aJacobians,
-                    Matrix< DDRMat >& aJacobiansFD,
-                    bool              aErrorPrint               = false,
-                    bool              aMaxErrorPrint            = false,
-                    moris::real       aFDtolerance              = -1.0,
-                    bool              aUseAbsolutePerturbations = false );
-
-            //------------------------------------------------------------------------------
-            /**
-             * evaluate the derivative of the residual wrt the design variables
-             * @param[ in ] aWStar weight associated to evaluation point
-             */
-            virtual void compute_dRdp( real aWStar ) = 0;
-
-            //------------------------------------------------------------------------------
-            /**
-             * evaluate the derivative of the residual
-             * wrt the material design variables by finite difference
-             * @param[ in ] aWStar        weight associated to evaluation point
-             * @param[ in ] aPerturbation real for dv perturbation
-             * @param[ in ] aFDSchemeType enum for FD scheme
-             */
-            void
-            compute_dRdp_FD_material(
-                    real               aWStar,
-                    real               aPerturbation,
-                    fem::FDScheme_Type aFDSchemeType = fem::FDScheme_Type::POINT_3_CENTRAL )
-            {
-                // compute jacobian by FD
-                ( this->*m_compute_dRdp_FD_material )( aWStar, aPerturbation, aFDSchemeType );
-            }
-
-            void select_dRdp_FD_material(
-                    moris::real        aWStar,
-                    moris::real        aPerturbation,
-                    fem::FDScheme_Type aFDSchemeType );
-
-            void select_dRdp_FD_material_double(
-                    moris::real        aWStar,
-                    moris::real        aPerturbation,
-                    fem::FDScheme_Type aFDSchemeType );
-
-            //------------------------------------------------------------------------------
-            /**
-             * evaluate the derivative of the residual
-             * wrt the geometry design variables by finite difference
-             * @param[ in ] aWStar            weight associated to evaluation point
-             * @param[ in ] aPerturbation     real for relative dv perturbation
-             * @param[ in ] aGeoLocalAssembly matrix filled with pdv local assembly indices
-             * @param[ in ] aFDSchemeType     enum for FD scheme
-             */
-            void
-            compute_dRdp_FD_geometry(
-                    moris::real                   aWStar,
-                    moris::real                   aPerturbation,
-                    fem::FDScheme_Type            aFDSchemeType,
-                    Matrix< DDSMat >&             aGeoLocalAssembly,
-                    Vector< Matrix< IndexMat > >& aVertexIndices )
-            {
-                // compute jacobian by FD
-                ( this->*m_compute_dRdp_FD_geometry )(
-                        aWStar,
-                        aPerturbation,
-                        aFDSchemeType,
-                        aGeoLocalAssembly,
-                        aVertexIndices );
-            }
-
-            void select_dRdp_FD_geometry_bulk(
-                    moris::real                   aWStar,
-                    moris::real                   aPerturbation,
-                    fem::FDScheme_Type            aFDSchemeType,
-                    Matrix< DDSMat >&             aGeoLocalAssembly,
-                    Vector< Matrix< IndexMat > >& aVertexIndices );
-
-            void select_dRdp_FD_geometry_sideset(
-                    moris::real                   aWStar,
-                    moris::real                   aPerturbation,
-                    fem::FDScheme_Type            aFDSchemeType,
-                    Matrix< DDSMat >&             aGeoLocalAssembly,
-                    Vector< Matrix< IndexMat > >& aVertexIndices );
-
-            void select_dRdp_FD_geometry_time_sideset(
-                    moris::real                   aWStar,
-                    moris::real                   aPerturbation,
-                    fem::FDScheme_Type            aFDSchemeType,
-                    Matrix< DDSMat >&             aGeoLocalAssembly,
-                    Vector< Matrix< IndexMat > >& aVertexIndices );
-
-            void select_dRdp_FD_geometry_double(
-                    moris::real                   aWStar,
-                    moris::real                   aPerturbation,
-                    fem::FDScheme_Type            aFDSchemeType,
-                    Matrix< DDSMat >&             aGeoLocalAssembly,
-                    Vector< Matrix< IndexMat > >& aVertexIndices );
-
-            //------------------------------------------------------------------------------
-            /**
-             * \brief Applies the given perturbation amount on the coefficients of either follower or leader side and updates the geometry interpolators.
-             * \param aPerturbationAmount
-             * \param aCoefficients
-             * \param aParametricCoefficients
-             * \param aEvaluationPoint
-             * \param aNodeIndex
-             * \param aSpatialDirIndex
-             * \param aLeaderFollowerType
-             */
-            void perturb_and_update_geometry_interpolators(
-                    real const                 aPerturbationAmount,
-                    Matrix< DDRMat > const &   aCoefficients,
-                    Matrix< DDRMat > const &   aParametricCoefficients,
-                    uint const                 aNodeIndex,
-                    uint const                 aSpatialDirIndex,
-                    mtk::Leader_Follower const aLeaderFollowerType ) const;
-
-            /**
-             * add the contribution of the cluster measure derivatives to the derivative of
-             * the quantity of interest wrt to geometry dv by finite difference
-             * @param[ in ] aWStar        weight associated to evaluation point
-             * @param[ in ] aPerturbation pdv relative perturbation size
-             * @param[ in ] aFDSchemeType enum for FD scheme
-             */
-            void add_cluster_measure_dRdp_FD_geometry(
-                    moris::real        aWStar,
-                    moris::real        aPerturbation,
-                    fem::FDScheme_Type aFDSchemeType );
-
-            /**
-             * add the contribution of the cluster measure derivatives to the derivative of
-             * the quantity of interest wrt to geometry dv by finite difference
-             * for double sideset
-             * @param[ in ] aWStar        weight associated to evaluation point
-             * @param[ in ] aPerturbation pdv relative perturbation size
-             * @param[ in ] aFDSchemeType enum for FD scheme
-             */
-            void add_cluster_measure_dRdp_FD_geometry_double(
-                    moris::real        aWStar,
-                    moris::real        aPerturbation,
-                    fem::FDScheme_Type aFDSchemeType );
-
-            //------------------------------------------------------------------------------
-            /**
-             * build perturbation size for finite difference
-             * @param[ in ] aPerturbation         provided perturbation size from input
-             * @param[ in ] aCoefficientToPerturb coefficient to perturb
-             * @param[ in ] aTolerance            tolerance to check that built perturbation is not too small
-             */
-            real build_perturbation_size(
-                    const real& aPerturbation,
-                    const real& aCoefficientToPerturb,
-                    const real& aMaxPerturbation,
-                    const real& aTolerance );
-
-            /**
-             * build relative perturbation size for finite difference
-             * @param[ in ] aPerturbation         provided perturbation size from input
-             * @param[ in ] aCoefficientToPerturb coefficient to perturb
-             * @param[ in ] aTolerance            tolerance to check that built perturbation is not too small
-             */
-            real build_perturbation_size_relative(
-                    const real& aPerturbation,
-                    const real& aCoefficientToPerturb,
-                    const real& aMaxPerturbation,
-                    const real& aTolerance );
-
-            /**
-             * build absolute perturbation size for finite difference
-             * @param[ in ] aPerturbation         provided perturbation size from input
-             * @param[ in ] aCoefficientToPerturb coefficient to perturb
-             * @param[ in ] aTolerance            tolerance to check that built perturbation is not too small
-             */
-            real build_perturbation_size_absolute(
-                    const real& aPerturbation,
-                    const real& aCoefficientToPerturb,
-                    const real& aMaxPerturbation,
-                    const real& aTolerance );
-
-            //------------------------------------------------------------------------------
-            /**
-             * check if ig node still inside ip element after perturbation in a specific
-             * space direction, if not adapt the finite difference scheme used
-             * @param[ in ] aPerturbation         provided perturbation size from input
-             * @param[ in ] aCoefficientToPerturb coefficient to perturb
-             * @param[ in ] aSpatialDirection     spatial direction in which we perturb
-             * @param[ in ] aUsedFDScheme         FD scheme to be used, updated
-             * @param[ out ] aDeltaH              perturbation size built for finite difference
-             */
-            real check_ig_coordinates_inside_ip_element(
-                    const real&         aPerturbation,
-                    const real&         aCoefficientToPerturb,
-                    const uint&         aSpatialDirection,
-                    fem::FDScheme_Type& aUsedFDScheme );
-
-            //------------------------------------------------------------------------------
-            /**
-             * reset evaluation flags
-             */
-            void reset_eval_flags();
-
-            //------------------------------------------------------------------------------
-            /**
-             * reset evaluation flags specific to child IWG
-             */
-            virtual void reset_spec_eval_flags() {};
-
-            //------------------------------------------------------------------------------
-            /**
-             * build a list of dof types requested by the solver and owned by the IWG
-             * @param[ in ] aIsResidual bool true if residual evaluation
-             */
-            void build_requested_dof_type_list( const bool aIsStaggered );
-
-            //------------------------------------------------------------------------------
-
-            Matrix< DDRMat > remap_nonconformal_rays( Field_Interpolator* aLeaderFieldInterpolator, Field_Interpolator* aFollowerFieldInterpolator ) const;
-=======
         void set_is_fd_jacobian( bool aIsFDJacobian )
         {
             mIsFDJacobian = aIsFDJacobian;
->>>>>>> 41897dc1
         };
 
         //------------------------------------------------------------------------------
