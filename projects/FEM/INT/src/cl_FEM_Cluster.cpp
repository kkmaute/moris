--- conflicted
+++ resolved
@@ -170,13 +170,8 @@
                     // loop over the IG cells
                     for( moris::uint iIGCell = 0; iIGCell < mMasterIntegrationCells.size(); iIGCell++)
                     {
-                        Matrix< IndexMat > tMasterVertexIndices =
-<<<<<<< HEAD
-                                mMasterIntegrationCells( iIGCell )->get_vertices_ind_on_side_ordinal( mMasterListOfSideOrdinals( iIGCell ) );
-=======
-                                mMasterIntegrationCells( iIGCell )->
+                        Matrix< IndexMat > tMasterVertexIndices = mMasterIntegrationCells( iIGCell )->
                                 get_vertices_ind_on_side_ordinal( mMasterListOfSideOrdinals( iIGCell ) );
->>>>>>> 68a7686f
 
                         for(moris::uint iVertex = 0; iVertex < tMasterVertexIndices.numel(); iVertex++ )
                         {
