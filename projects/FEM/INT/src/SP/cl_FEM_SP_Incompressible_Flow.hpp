/*
 * cl_FEM_SP_Incompressible_Flow.hpp
 *
 *  Created on: Mar 03, 2020
 *  Author: noel
 */

#ifndef SRC_FEM_CL_FEM_SP_INCOMPRESSIBLE_FLOW_HPP_
#define SRC_FEM_CL_FEM_SP_INCOMPRESSIBLE_FLOW_HPP_

#include <map>

#include "typedefs.hpp"    //MRS/COR/src
#include "cl_Cell.hpp"     //MRS/CON/src

#include "cl_Matrix.hpp"          //LINALG/src
#include "linalg_typedefs.hpp"    //LINALG/src

#include "cl_FEM_Field_Interpolator.hpp"         //FEM/INT/src
#include "cl_FEM_Constitutive_Model.hpp"         //FEM/INT/src
#include "cl_FEM_Stabilization_Parameter.hpp"    //FEM/INT/src
#include "cl_FEM_Cluster.hpp"

namespace moris
{
    namespace fem
    {
        //------------------------------------------------------------------------------

        class SP_Incompressible_Flow : public Stabilization_Parameter
        {

<<<<<<< HEAD
            private:

                // default dof type
                MSI::Dof_Type mMasterDofVelocity = MSI::Dof_Type::VX;
                MSI::Dof_Type mMasterDofPressure = MSI::Dof_Type::P;

                // internal threshold
                const real mEpsilon = MORIS_REAL_EPS;

                // property type for the SP
                enum class Property_Type
                {
                    DENSITY,          // fluid density
                    VISCOSITY,        // fluid viscosity
                    INV_PERMEABILITY, // inverse of the permeability for flow through porous media
                    MAX_ENUM
                };

                // pointer to function for G evaluation
                void ( * mEvalGFunc )(
                        Matrix< DDRMat >         & aG,
                        const Matrix< DDRMat >   & aInvSpaceJacobian );

                /*
                 * Rem: mParameters( 0 ) - CI = 36,60,128 for linear, quadratic, cubic;
                 * see: STABILIZED FINITE ELEMENT METHODS FOR FLUID DYNAMICS USING A HIERARCHICAL BASIS
                 *      by Christian H. Whiting
                 */

                // element inverse estimate parameter
                real mCI = 0.0;
                bool mSetCI = false;

                // is time solve parameter
                real mBetaTime = 1.0;
                bool mSetBetaTime = false;

            public:

                //------------------------------------------------------------------------------
                /*
                 * constructor
                 */
                SP_Incompressible_Flow();

                //------------------------------------------------------------------------------
                /**
                 * trivial destructor
                 */
                ~SP_Incompressible_Flow(){};

                //------------------------------------------------------------------------------
                /**
                 * set parameters
                 */
                void set_parameters( moris::Cell< Matrix< DDRMat > > aParameters );

                //------------------------------------------------------------------------------
                /**
                 * set space dimension
                 * @param[ in ] aSpaceDim a spatial dimension
                 */
                void set_space_dim( uint aSpaceDim );

                //------------------------------------------------------------------------------
                /**
                 * set function pointers for evaluation
                 */
                void set_function_pointers();

                //------------------------------------------------------------------------------
                /**
                 * set dof types
                 * @param[ in ] aDofTypes a cell of cell of dof types
                 * @param[ in ] aDofStrings list of strings describing the dof types
                 * @param[ in ] aIsMaster enum for master or slave
                 */
                void set_dof_type_list(
                        moris::Cell< moris::Cell< MSI::Dof_Type > > & aDofTypes,
                        moris::Cell< std::string >                  & aDofStrings,
                        mtk::Master_Slave                             aIsMaster = mtk::Master_Slave::MASTER );

                //------------------------------------------------------------------------------
                /**
                 * set dv types
                 * @param[ in ] aDvTypes   a cell of group of dv types
                 * @param[ in ] aDvStrings list of strings describing the dv types
                 * @param[ in ] aIsMaster enum for master or slave
                 */
                void set_dv_type_list(
                        moris::Cell< moris::Cell< PDV_Type > > & aDvTypes,
                        moris::Cell< std::string >             & aDvStrings,
                        mtk::Master_Slave                        aIsMaster = mtk::Master_Slave::MASTER )
                {
                    Stabilization_Parameter::set_dv_type_list( aDvTypes, aIsMaster );
                }

                //------------------------------------------------------------------------------
                /**
                 * evaluate the penalty parameter value
                 */
                void eval_SP();

                //------------------------------------------------------------------------------
                /**
                 * evaluate the penalty parameter derivative wrt to a master dof type
                 * @param[ in ] aDofTypes a dof type wrt which the derivative is evaluated
                 */
                void eval_dSPdMasterDOF( const moris::Cell< MSI::Dof_Type > & aDofTypes );

                //------------------------------------------------------------------------------
                /**
                 * evaluate the penalty parameter derivative wrt to a master dv type
                 * @param[ in ] aDvTypes a dv type wrt which the derivative is evaluated
                 */
                void eval_dSPdMasterDV( const moris::Cell< PDV_Type > & aDvTypes )
                {
                    MORIS_ERROR( false, "SP_Incompressible_Flow::eval_dSPdMasterDV - not implemented." );
                }

                //------------------------------------------------------------------------------
            private:
                //------------------------------------------------------------------------------
                /**
                 * evaluate G
                 * where Gij = sum_d dxi_d/dx_i dxi_d/dx_j, d = 1, ..., nSpaceDim
                 * @param[ in ] aG a matrix to fill with G
                 */
                void eval_G( Matrix< DDRMat > & aG );

                /**
                 * evaluate G in 2d
                 * @param[ in ] aG                a matrix to fill with G
                 * @param[ in ] aInvSpaceJacobian inverse jacobian matrix
                 */
                static void eval_G_2d(
                        Matrix< DDRMat >       & aG,
                        const Matrix< DDRMat > & aInvSpaceJacobian );

                /**
                 * evaluate G in 3d
                 * @param[ in ] aG                a matrix to fill with G
                 * @param[ in ] aInvSpaceJacobian inverse jacobian matrix
                 */
                static void eval_G_3d(
                        Matrix< DDRMat >       & aG,
                        const Matrix< DDRMat > & aSpaceJacobian );

                //------------------------------------------------------------------------------
=======
          private:
            // default dof type
            MSI::Dof_Type mMasterDofVelocity = MSI::Dof_Type::VX;
            MSI::Dof_Type mMasterDofPressure = MSI::Dof_Type::P;

            // internal threshold
            const real mEpsilon = MORIS_REAL_EPS;

            // property type for the SP
            enum class Property_Type
            {
                DENSITY,             // fluid density
                VISCOSITY,           // fluid viscosity
                INV_PERMEABILITY,    // inverse of the permeability for flow through porous media
                MAX_ENUM
            };

            // pointer to function for G evaluation
            void ( *mEvalGFunc )(
                    Matrix< DDRMat >&       aG,
                    const Matrix< DDRMat >& aInvSpaceJacobian );

            /*
             * Rem: mParameters( 0 ) - CI = 36,60,128 for linear, quadratic, cubic;
             * see: STABILIZED FINITE ELEMENT METHODS FOR FLUID DYNAMICS USING A HIERARCHICAL BASIS
             *      by Christian H. Whiting
             */

            // element inverse estimate parameter
            real mCI = 0.0;

            // is time solve parameter
            real mBetaTime    = 1.0;
            bool mSetBetaTime = false;

          public:
            //------------------------------------------------------------------------------
            /*
             * constructor
             */
            SP_Incompressible_Flow();

            //------------------------------------------------------------------------------
            /**
             * trivial destructor
             */
            ~SP_Incompressible_Flow(){};

            //------------------------------------------------------------------------------
            /**
             * set parameters
             */
            void set_parameters( moris::Cell< Matrix< DDRMat > > aParameters );

            //------------------------------------------------------------------------------
            /**
             * set function pointers for evaluation
             */
            void set_function_pointers();

            //------------------------------------------------------------------------------
            /**
             * set dof types
             * @param[ in ] aDofTypes a cell of cell of dof types
             * @param[ in ] aDofStrings list of strings describing the dof types
             * @param[ in ] aIsMaster enum for master or slave
             */
            void set_dof_type_list(
                    moris::Cell< moris::Cell< MSI::Dof_Type > >& aDofTypes,
                    moris::Cell< std::string >&                  aDofStrings,
                    mtk::Master_Slave                            aIsMaster = mtk::Master_Slave::MASTER );

            //------------------------------------------------------------------------------
            /**
             * set dv types
             * @param[ in ] aDvTypes   a cell of group of dv types
             * @param[ in ] aDvStrings list of strings describing the dv types
             * @param[ in ] aIsMaster enum for master or slave
             */
            void
            set_dv_type_list(
                    moris::Cell< moris::Cell< PDV_Type > >& aDvTypes,
                    moris::Cell< std::string >&             aDvStrings,
                    mtk::Master_Slave                       aIsMaster = mtk::Master_Slave::MASTER )
            {
                Stabilization_Parameter::set_dv_type_list( aDvTypes, aIsMaster );
            }

            //------------------------------------------------------------------------------
            /**
             * evaluate the penalty parameter value
             */
            void eval_SP();

            //------------------------------------------------------------------------------
            /**
             * evaluate the penalty parameter derivative wrt to a master dof type
             * @param[ in ] aDofTypes a dof type wrt which the derivative is evaluated
             */
            void eval_dSPdMasterDOF( const moris::Cell< MSI::Dof_Type >& aDofTypes );

            //------------------------------------------------------------------------------
            /**
             * evaluate the penalty parameter derivative wrt to a master dv type
             * @param[ in ] aDvTypes a dv type wrt which the derivative is evaluated
             */
            void
            eval_dSPdMasterDV( const moris::Cell< PDV_Type >& aDvTypes )
            {
                MORIS_ERROR( false, "SP_Incompressible_Flow::eval_dSPdMasterDV - not implemented." );
            }

            //------------------------------------------------------------------------------

          private:
            //------------------------------------------------------------------------------
            /**
             * evaluate G
             * where Gij = sum_d dxi_d/dx_i dxi_d/dx_j, d = 1, ..., nSpaceDim
             * @param[ in ] aG a matrix to fill with G
             */
            void eval_G( Matrix< DDRMat >& aG );

            /**
             * evaluate G in 2d
             * @param[ in ] aG                a matrix to fill with G
             * @param[ in ] aInvSpaceJacobian inverse jacobian matrix
             */
            static void eval_G_2d(
                    Matrix< DDRMat >&       aG,
                    const Matrix< DDRMat >& aInvSpaceJacobian );

            /**
             * evaluate G in 3d
             * @param[ in ] aG                a matrix to fill with G
             * @param[ in ] aInvSpaceJacobian inverse jacobian matrix
             */
            static void eval_G_3d(
                    Matrix< DDRMat >&       aG,
                    const Matrix< DDRMat >& aSpaceJacobian );

            //------------------------------------------------------------------------------
>>>>>>> 91855553
        };
        //------------------------------------------------------------------------------
    } /* namespace fem */
} /* namespace moris */

#endif /* SRC_FEM_CL_FEM_SP_INCOMPRESSIBLE_FLOW_HPP_ */<|MERGE_RESOLUTION|>--- conflicted
+++ resolved
@@ -30,157 +30,6 @@
         class SP_Incompressible_Flow : public Stabilization_Parameter
         {
 
-<<<<<<< HEAD
-            private:
-
-                // default dof type
-                MSI::Dof_Type mMasterDofVelocity = MSI::Dof_Type::VX;
-                MSI::Dof_Type mMasterDofPressure = MSI::Dof_Type::P;
-
-                // internal threshold
-                const real mEpsilon = MORIS_REAL_EPS;
-
-                // property type for the SP
-                enum class Property_Type
-                {
-                    DENSITY,          // fluid density
-                    VISCOSITY,        // fluid viscosity
-                    INV_PERMEABILITY, // inverse of the permeability for flow through porous media
-                    MAX_ENUM
-                };
-
-                // pointer to function for G evaluation
-                void ( * mEvalGFunc )(
-                        Matrix< DDRMat >         & aG,
-                        const Matrix< DDRMat >   & aInvSpaceJacobian );
-
-                /*
-                 * Rem: mParameters( 0 ) - CI = 36,60,128 for linear, quadratic, cubic;
-                 * see: STABILIZED FINITE ELEMENT METHODS FOR FLUID DYNAMICS USING A HIERARCHICAL BASIS
-                 *      by Christian H. Whiting
-                 */
-
-                // element inverse estimate parameter
-                real mCI = 0.0;
-                bool mSetCI = false;
-
-                // is time solve parameter
-                real mBetaTime = 1.0;
-                bool mSetBetaTime = false;
-
-            public:
-
-                //------------------------------------------------------------------------------
-                /*
-                 * constructor
-                 */
-                SP_Incompressible_Flow();
-
-                //------------------------------------------------------------------------------
-                /**
-                 * trivial destructor
-                 */
-                ~SP_Incompressible_Flow(){};
-
-                //------------------------------------------------------------------------------
-                /**
-                 * set parameters
-                 */
-                void set_parameters( moris::Cell< Matrix< DDRMat > > aParameters );
-
-                //------------------------------------------------------------------------------
-                /**
-                 * set space dimension
-                 * @param[ in ] aSpaceDim a spatial dimension
-                 */
-                void set_space_dim( uint aSpaceDim );
-
-                //------------------------------------------------------------------------------
-                /**
-                 * set function pointers for evaluation
-                 */
-                void set_function_pointers();
-
-                //------------------------------------------------------------------------------
-                /**
-                 * set dof types
-                 * @param[ in ] aDofTypes a cell of cell of dof types
-                 * @param[ in ] aDofStrings list of strings describing the dof types
-                 * @param[ in ] aIsMaster enum for master or slave
-                 */
-                void set_dof_type_list(
-                        moris::Cell< moris::Cell< MSI::Dof_Type > > & aDofTypes,
-                        moris::Cell< std::string >                  & aDofStrings,
-                        mtk::Master_Slave                             aIsMaster = mtk::Master_Slave::MASTER );
-
-                //------------------------------------------------------------------------------
-                /**
-                 * set dv types
-                 * @param[ in ] aDvTypes   a cell of group of dv types
-                 * @param[ in ] aDvStrings list of strings describing the dv types
-                 * @param[ in ] aIsMaster enum for master or slave
-                 */
-                void set_dv_type_list(
-                        moris::Cell< moris::Cell< PDV_Type > > & aDvTypes,
-                        moris::Cell< std::string >             & aDvStrings,
-                        mtk::Master_Slave                        aIsMaster = mtk::Master_Slave::MASTER )
-                {
-                    Stabilization_Parameter::set_dv_type_list( aDvTypes, aIsMaster );
-                }
-
-                //------------------------------------------------------------------------------
-                /**
-                 * evaluate the penalty parameter value
-                 */
-                void eval_SP();
-
-                //------------------------------------------------------------------------------
-                /**
-                 * evaluate the penalty parameter derivative wrt to a master dof type
-                 * @param[ in ] aDofTypes a dof type wrt which the derivative is evaluated
-                 */
-                void eval_dSPdMasterDOF( const moris::Cell< MSI::Dof_Type > & aDofTypes );
-
-                //------------------------------------------------------------------------------
-                /**
-                 * evaluate the penalty parameter derivative wrt to a master dv type
-                 * @param[ in ] aDvTypes a dv type wrt which the derivative is evaluated
-                 */
-                void eval_dSPdMasterDV( const moris::Cell< PDV_Type > & aDvTypes )
-                {
-                    MORIS_ERROR( false, "SP_Incompressible_Flow::eval_dSPdMasterDV - not implemented." );
-                }
-
-                //------------------------------------------------------------------------------
-            private:
-                //------------------------------------------------------------------------------
-                /**
-                 * evaluate G
-                 * where Gij = sum_d dxi_d/dx_i dxi_d/dx_j, d = 1, ..., nSpaceDim
-                 * @param[ in ] aG a matrix to fill with G
-                 */
-                void eval_G( Matrix< DDRMat > & aG );
-
-                /**
-                 * evaluate G in 2d
-                 * @param[ in ] aG                a matrix to fill with G
-                 * @param[ in ] aInvSpaceJacobian inverse jacobian matrix
-                 */
-                static void eval_G_2d(
-                        Matrix< DDRMat >       & aG,
-                        const Matrix< DDRMat > & aInvSpaceJacobian );
-
-                /**
-                 * evaluate G in 3d
-                 * @param[ in ] aG                a matrix to fill with G
-                 * @param[ in ] aInvSpaceJacobian inverse jacobian matrix
-                 */
-                static void eval_G_3d(
-                        Matrix< DDRMat >       & aG,
-                        const Matrix< DDRMat > & aSpaceJacobian );
-
-                //------------------------------------------------------------------------------
-=======
           private:
             // default dof type
             MSI::Dof_Type mMasterDofVelocity = MSI::Dof_Type::VX;
@@ -234,6 +83,13 @@
              * set parameters
              */
             void set_parameters( moris::Cell< Matrix< DDRMat > > aParameters );
+
+            //------------------------------------------------------------------------------
+            /**
+             * set space dimension
+             * @param[ in ] aSpaceDim a spatial dimension
+             */
+            void set_space_dim( uint aSpaceDim );
 
             //------------------------------------------------------------------------------
             /**
@@ -323,7 +179,6 @@
                     const Matrix< DDRMat >& aSpaceJacobian );
 
             //------------------------------------------------------------------------------
->>>>>>> 91855553
         };
         //------------------------------------------------------------------------------
     } /* namespace fem */
