--- conflicted
+++ resolved
@@ -100,13 +100,8 @@
                  * @param[ in ] aIsLeader enum for leader or follower
                  */
                 void set_dv_type_list(
-<<<<<<< HEAD
-                        Vector< Vector< PDV_Type > > & aDvTypes,
+                        Vector< Vector< gen::PDV_Type > > & aDvTypes,
                         Vector< std::string >             & aDvStrings,
-=======
-                        moris::Cell< moris::Cell< gen::PDV_Type > > & aDvTypes,
-                        moris::Cell< std::string >             & aDvStrings,
->>>>>>> 659c9214
                         mtk::Leader_Follower                        aIsLeader = mtk::Leader_Follower::LEADER )
                 {
                     Stabilization_Parameter::set_dv_type_list( aDvTypes, aIsLeader );
@@ -130,11 +125,7 @@
                  * evaluate the penalty parameter derivative wrt to a leader dv type
                  * @param[ in ] aDvTypes a dv type wrt which the derivative is evaluated
                  */
-<<<<<<< HEAD
-                void eval_dSPdLeaderDV( const Vector< PDV_Type > & aDvTypes )
-=======
-                void eval_dSPdLeaderDV( const moris::Cell< gen::PDV_Type > & aDvTypes )
->>>>>>> 659c9214
+                void eval_dSPdLeaderDV( const Vector< gen::PDV_Type > & aDvTypes )
                 {
                     MORIS_ERROR( false, "SP_YZBeta_Advection::eval_dSPdLeaderDV - not implemented." );
                 }
