--- conflicted
+++ resolved
@@ -31,8 +31,8 @@
 
         //--------------------------------------------------------------------------------------------------------------
 
-<<<<<<< HEAD
-        void SP_Incompressible_Flow::set_space_dim( uint aSpaceDim )
+        void
+        SP_Incompressible_Flow::set_space_dim( uint aSpaceDim )
         {
             // check that space dimension is 1, 2, 3
             MORIS_ERROR( aSpaceDim > 0 && aSpaceDim < 4,
@@ -47,11 +47,8 @@
 
         //--------------------------------------------------------------------------------------------------------------
 
-        void SP_Incompressible_Flow::set_function_pointers()
-=======
         void
         SP_Incompressible_Flow::set_function_pointers()
->>>>>>> 91855553
         {
             // switch on space dimensions
             switch ( mSpaceDim )
