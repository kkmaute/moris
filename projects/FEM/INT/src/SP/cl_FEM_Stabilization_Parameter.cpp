/*
 * Copyright (c) 2022 University of Colorado
 * Licensed under the MIT license. See LICENSE.txt file in the MORIS root for details.
 *
 *------------------------------------------------------------------------------------
 *
 * cl_FEM_Stabilization_Parameter.cpp
 *
 */

#include "cl_FEM_Stabilization_Parameter.hpp"
#include "cl_FEM_Set.hpp"
#include "cl_FEM_Field_Interpolator_Manager.hpp"
#include "cl_FEM_Cluster_Measure.hpp"

namespace moris
{
    namespace fem
    {

        //------------------------------------------------------------------------------

        void
        Stabilization_Parameter::print_names()
        {
            std::cout << "----------" << std::endl;
            std::cout << "SP: " << mName << std::endl;

            // properties
            for ( uint iProp = 0; iProp < mLeaderProp.size(); iProp++ )
            {
                if ( mLeaderProp( iProp ) != nullptr )
                {
                    std::cout << "Leader property: " << mLeaderProp( iProp )->get_name() << std::endl;
                }
            }
            for ( uint iProp = 0; iProp < mFollowerProp.size(); iProp++ )
            {
                if ( mFollowerProp( iProp ) != nullptr )
                {
                    std::cout << "Follower property:  " << mFollowerProp( iProp )->get_name() << std::endl;
                }
            }

            // CM
            for ( uint iCM = 0; iCM < mLeaderCM.size(); iCM++ )
            {
                if ( mLeaderCM( iCM ) != nullptr )
                {
                    std::cout << "Leader CM: " << mLeaderCM( iCM )->get_name() << std::endl;
                }
            }
            for ( uint iCM = 0; iCM < mFollowerCM.size(); iCM++ )
            {
                if ( mFollowerCM( iCM ) != nullptr )
                {
                    std::cout << "Follower CM:  " << mFollowerCM( iCM )->get_name() << std::endl;
                }
            }
            std::cout << "----------" << std::endl;
        }

        //------------------------------------------------------------------------------

        void
        Stabilization_Parameter::set_parameters( Vector< Matrix< DDRMat > > aParameters )
        {
            // set a cluster
            mParameters = aParameters;
        }

        //------------------------------------------------------------------------------

        void
        Stabilization_Parameter::set_cluster( fem::Cluster* aCluster )
        {
            // set a cluster
            mCluster = aCluster;
        }

        //------------------------------------------------------------------------------

        void
        Stabilization_Parameter::reset_eval_flags()
        {
            // reset the value flag
            mPPEval = true;

            // reset the leader dof derivative flags
            mdPPdLeaderDofEval.fill( true );

            // reset the follower dof derivative flags
            mdPPdFollowerDofEval.fill( true );

            // reset the leader dv derivative flags
            mdPPdLeaderDvEval.fill( true );

            // reset the follower dv derivative flags
            mdPPdFollowerDvEval.fill( true );

            // reset underlying leader constitutive models
            for ( const std::shared_ptr< Constitutive_Model >& tCM : mLeaderCM )
            {
                if ( tCM != nullptr )
                {
                    tCM->reset_eval_flags();
                }
            }

            // reset underlying follower constitutive models
            for ( const std::shared_ptr< Constitutive_Model >& tCM : mFollowerCM )
            {
                if ( tCM != nullptr )
                {
                    tCM->reset_eval_flags();
                }
            }

            // reset underlying leader properties
            for ( const std::shared_ptr< Property >& tProp : mLeaderProp )
            {
                if ( tProp != nullptr )
                {
                    tProp->reset_eval_flags();
                }
            }

            // reset underlying follower properties
            for ( const std::shared_ptr< Property >& tProp : mFollowerProp )
            {
                if ( tProp != nullptr )
                {
                    tProp->reset_eval_flags();
                }
            }
        }

        //------------------------------------------------------------------------------

        void
        Stabilization_Parameter::set_property(
                std::shared_ptr< Property > aProperty,
                std::string                 aPropertyString,
                mtk::Leader_Follower           aIsLeader )
        {
            // check that aPropertyString makes sense
            MORIS_ERROR( mPropertyMap.find( aPropertyString ) != mPropertyMap.end(),
                    "Stabilization_Parameter::set_property - SP %s - Unknown aPropertyString : %s \n",
                    mName.c_str(),
                    aPropertyString.c_str() );

            // set the property in the property cell
            this->get_properties( aIsLeader )( mPropertyMap[ aPropertyString ] ) = aProperty;
        }

        //------------------------------------------------------------------------------

        void
        Stabilization_Parameter::set_constitutive_model(
                std::shared_ptr< Constitutive_Model > aConstitutiveModel,
                std::string                           aConstitutiveString,
                mtk::Leader_Follower                     aIsLeader )
        {
            // check that aConstitutiveString makes sense
            MORIS_ERROR( mConstitutiveMap.find( aConstitutiveString ) != mConstitutiveMap.end(),
                    "Stabilization_Parameter::set_constitutive_model - SP %s - Unknown aConstitutiveString : %s \n",
                    mName.c_str(),
                    aConstitutiveString.c_str() );

            // set the constitutive model in the CM cell
            this->get_constitutive_models( aIsLeader )( mConstitutiveMap[ aConstitutiveString ] ) = aConstitutiveModel;
        }

        //------------------------------------------------------------------------------

        Vector< std::shared_ptr< Property > >&
        Stabilization_Parameter::get_properties(
                mtk::Leader_Follower aIsLeader )
        {
            // switch on leader/follower
            switch ( aIsLeader )
            {
                // if leader
                case mtk::Leader_Follower::LEADER:
                {
                    // return leader property pointers
                    return mLeaderProp;
                }

                // if follower
                case mtk::Leader_Follower::FOLLOWER:
                {
                    // return follower property pointers
                    return mFollowerProp;
                }

                // if none
                default:
                {
                    MORIS_ASSERT( false, "Stabilization_Parameter::get_properties - can only be leader or follower." );
                    return mLeaderProp;
                }
            }
        }

        //------------------------------------------------------------------------------

        Vector< std::shared_ptr< Constitutive_Model > >&
        Stabilization_Parameter::get_constitutive_models(
                mtk::Leader_Follower aIsLeader )
        {
            // switch on leader/follower
            switch ( aIsLeader )
            {
                // if leader
                case mtk::Leader_Follower::LEADER:
                {
                    // return leader CM pointers
                    return mLeaderCM;
                }

                // if follower
                case mtk::Leader_Follower::FOLLOWER:
                {
                    // return follower CM pointers
                    return mFollowerCM;
                }

                // if none
                default:
                {
                    MORIS_ASSERT( false, "Stabilization_Parameter::get_constitutive_models - can only be leader or follower." );
                    return mLeaderCM;
                }
            }
        }

        //------------------------------------------------------------------------------

        void
        Stabilization_Parameter::set_dof_type_list(
                const Vector< Vector< MSI::Dof_Type > >& aDofTypes,
                mtk::Leader_Follower                                  aIsLeader )
        {
            switch ( aIsLeader )
            {
                case mtk::Leader_Follower::LEADER:
                {
                    mLeaderDofTypes = aDofTypes;
                    break;
                }
                case mtk::Leader_Follower::FOLLOWER:
                {
                    mFollowerDofTypes = aDofTypes;
                    break;
                }
                default:
                {
                    MORIS_ERROR( false, "Stabilization_Parameter::set_dof_type_list - can only be LEADER or FOLLOWER." );
                }
            }
        }

        //------------------------------------------------------------------------------

        const Vector< Vector< MSI::Dof_Type > >&
        Stabilization_Parameter::get_dof_type_list(
                mtk::Leader_Follower aIsLeader ) const
        {
            // switch on leader/follower
            switch ( aIsLeader )
            {
                // if leader
                case mtk::Leader_Follower::LEADER:
                {
                    // return leader global dof type list
                    return mLeaderDofTypes;
                }
                // if follower
                case mtk::Leader_Follower::FOLLOWER:
                {
                    // return follower global dof type list
                    return mFollowerDofTypes;
                }
                // if none
                default:
                {
                    MORIS_ASSERT( false, "Stabilization_Parameter::get_dof_type_list - can only be leader or follower." );
                    return mLeaderDofTypes;
                }
            }
        }

        //------------------------------------------------------------------------------

        void
        Stabilization_Parameter::set_dv_type_list(
<<<<<<< HEAD
                Vector< Vector< PDV_Type > >& aDvTypes,
=======
                moris::Cell< moris::Cell< gen::PDV_Type > >& aDvTypes,
>>>>>>> 659c9214
                mtk::Leader_Follower                       aIsLeader )
        {
            switch ( aIsLeader )
            {
                case mtk::Leader_Follower::LEADER:
                {
                    mLeaderDvTypes = aDvTypes;
                    break;
                }
                case mtk::Leader_Follower::FOLLOWER:
                {
                    mFollowerDvTypes = aDvTypes;
                    break;
                }
                default:
                {
                    MORIS_ERROR( false, "Stabilization_Parameter::set_dv_type_list - can only be LEADER or FOLLOWER." );
                }
            }
        }

        //------------------------------------------------------------------------------

<<<<<<< HEAD
        const Vector< Vector< PDV_Type > >&
=======
        const moris::Cell< moris::Cell< gen::PDV_Type > >&
>>>>>>> 659c9214
        Stabilization_Parameter::get_dv_type_list(
                mtk::Leader_Follower aIsLeader ) const
        {
            // switch on leader/follower
            switch ( aIsLeader )
            {
                // if leader
                case mtk::Leader_Follower::LEADER:
                {
                    // return leader global dof type list
                    return mLeaderDvTypes;
                }
                // if follower
                case mtk::Leader_Follower::FOLLOWER:
                {
                    // return follower global dof type list
                    return mFollowerDvTypes;
                }
                // if none
                default:
                {
                    MORIS_ASSERT( false, "Stabilization_Parameter::get_dv_type_list - can only be leader or follower." );
                    return mLeaderDvTypes;
                }
            }
        }

        //------------------------------------------------------------------------------

        void
        Stabilization_Parameter::set_field_interpolator_manager(
                Field_Interpolator_Manager* aFieldInterpolatorManager,
                mtk::Leader_Follower           aIsLeader )
        {
            // switch on leader or follower
            switch ( aIsLeader )
            {
                case mtk::Leader_Follower::LEADER:
                {
                    mLeaderFIManager = aFieldInterpolatorManager;
                    break;
                }

                case mtk::Leader_Follower::FOLLOWER:
                {
                    mFollowerFIManager = aFieldInterpolatorManager;
                    break;
                }

                default:
                {
                    MORIS_ERROR( false, "Stabilization_Parameter::set_field_interpolator_manager - can only be leader or follower" );
                }
            }

            // loop over the underlying constitutive models
            for ( const std::shared_ptr< Constitutive_Model >& tCM : this->get_constitutive_models( aIsLeader ) )
            {
                if ( tCM != nullptr )
                {
                    // set the field interpolator manager for the property
                    tCM->set_field_interpolator_manager( this->get_field_interpolator_manager( aIsLeader ) );
                }
            }

            // loop over the underlying properties
            for ( const std::shared_ptr< Property >& tProp : this->get_properties( aIsLeader ) )
            {
                if ( tProp != nullptr )
                {
                    // set the field interpolator manager for the property
                    tProp->set_field_interpolator_manager( this->get_field_interpolator_manager( aIsLeader ) );
                }
            }
        }

        //------------------------------------------------------------------------------

        Field_Interpolator_Manager*
        Stabilization_Parameter::get_field_interpolator_manager(
                mtk::Leader_Follower aIsLeader )
        {
            switch ( aIsLeader )
            {
                case mtk::Leader_Follower::LEADER:
                {
                    return mLeaderFIManager;
                }

                case mtk::Leader_Follower::FOLLOWER:
                {
                    return mFollowerFIManager;
                }

                default:
                {
                    MORIS_ERROR( false, "Stabilization_Parameter::get_field_interpolator_manager - can only be leader or follower" );
                    return mLeaderFIManager;
                }
            }
        }

        //------------------------------------------------------------------------------

        const Vector< Vector< MSI::Dof_Type > >&
        Stabilization_Parameter::get_global_dof_type_list(
                mtk::Leader_Follower aIsLeader )
        {
            if ( mGlobalDofBuild )
            {
                // build the stabilization parameter global dof type list
                this->build_global_dof_type_list();

                // build the stabilization parameter global dof type map
                this->build_global_dof_type_map();

                // update build flag
                mGlobalDofBuild = false;
            }

            // switch on leader/follower
            switch ( aIsLeader )
            {
                // if leader
                case mtk::Leader_Follower::LEADER:
                {
                    // return leader global dof type list
                    return mLeaderGlobalDofTypes;
                }
                // if follower
                case mtk::Leader_Follower::FOLLOWER:
                {
                    // return follower global dof type list
                    return mFollowerGlobalDofTypes;
                }
                // if none
                default:
                {
                    MORIS_ASSERT( false, "Stabilization_Parameter::get_global_dof_type_list - can only be leader or follower." );
                    return mLeaderGlobalDofTypes;
                }
            }
        }

        //------------------------------------------------------------------------------

        void
        Stabilization_Parameter::get_non_unique_dof_types(
                Vector< MSI::Dof_Type >& aDofTypes )
        {
            // set the size of the dof type list for the set
            uint tCounter = 0;

            // loop over direct leader dof dependencies
            for ( uint iDOF = 0; iDOF < mLeaderDofTypes.size(); iDOF++ )
            {
                // update counter
                tCounter += mLeaderDofTypes( iDOF ).size();
            }

            // get number of direct follower dof dependencies
            for ( uint iDOF = 0; iDOF < mFollowerDofTypes.size(); iDOF++ )
            {
                // update counter
                tCounter += mFollowerDofTypes( iDOF ).size();
            }

            // loop over the leader properties
            for ( const std::shared_ptr< Property >& tProperty : mLeaderProp )
            {
                if ( tProperty != nullptr )
                {
                    // get property non unique dof type list
                    Vector< MSI::Dof_Type > tActiveDofType;
                    tProperty->get_non_unique_dof_types( tActiveDofType );

                    // update counter
                    tCounter += tActiveDofType.size();
                }
            }

            // loop over follower properties
            for ( const std::shared_ptr< Property >& tProperty : mFollowerProp )
            {
                if ( tProperty != nullptr )
                {
                    // get property nn unique dof type list
                    Vector< MSI::Dof_Type > tActiveDofType;
                    tProperty->get_non_unique_dof_types( tActiveDofType );

                    // update counter
                    tCounter += tActiveDofType.size();
                }
            }

            // loop over leader constitutive models
            for ( const std::shared_ptr< Constitutive_Model >& tCM : mLeaderCM )
            {
                if ( tCM != nullptr )
                {
                    // get CM non unique dof type list
                    Vector< MSI::Dof_Type > tActiveDofType;
                    tCM->get_non_unique_dof_types( tActiveDofType );

                    // update counter
                    tCounter += tActiveDofType.size();
                }
            }

            // loop over follower constitutive models
            for ( const std::shared_ptr< Constitutive_Model >& tCM : mFollowerCM )
            {
                if ( tCM != nullptr )
                {
                    // get CM non unique dof type list
                    Vector< MSI::Dof_Type > tActiveDofType;
                    tCM->get_non_unique_dof_types( tActiveDofType );

                    // update counter
                    tCounter += tActiveDofType.size();
                }
            }

            // reserve memory for dof type list
            aDofTypes.reserve( tCounter );

            // loop over leader dof direct dependencies
            for ( uint iDOF = 0; iDOF < mLeaderDofTypes.size(); iDOF++ )
            {
                // populate the dof list
                aDofTypes.append( mLeaderDofTypes( iDOF ) );
            }

            // loop over follower dof direct dependencies
            for ( uint iDOF = 0; iDOF < mFollowerDofTypes.size(); iDOF++ )
            {
                // populate the dof list
                aDofTypes.append( mFollowerDofTypes( iDOF ) );
            }

            // loop over leader properties
            for ( const std::shared_ptr< Property >& tProperty : mLeaderProp )
            {
                if ( tProperty != nullptr )
                {
                    // get property non unique dof type list
                    Vector< MSI::Dof_Type > tActiveDofType;
                    tProperty->get_non_unique_dof_types( tActiveDofType );

                    // populate the dof list
                    aDofTypes.append( tActiveDofType );
                }
            }

            // loop over follower properties
            for ( const std::shared_ptr< Property >& tProperty : mFollowerProp )
            {
                if ( tProperty != nullptr )
                {
                    // get property non unique dof type list
                    Vector< MSI::Dof_Type > tActiveDofType;
                    tProperty->get_non_unique_dof_types( tActiveDofType );

                    // populate the dof list
                    aDofTypes.append( tActiveDofType );
                }
            }

            // loop over the leader constitutive models
            for ( const std::shared_ptr< Constitutive_Model >& tCM : mLeaderCM )
            {
                if ( tCM != nullptr )
                {
                    // get CM non unique dof type list
                    Vector< MSI::Dof_Type > tActiveDofType;
                    tCM->get_non_unique_dof_types( tActiveDofType );

                    // populate the dof list
                    aDofTypes.append( tActiveDofType );
                }
            }

            // loop over the follower constitutive models
            for ( const std::shared_ptr< Constitutive_Model >& tCM : mFollowerCM )
            {
                if ( tCM != nullptr )
                {
                    // get CM non unique dof type list
                    Vector< MSI::Dof_Type > tActiveDofType;
                    tCM->get_non_unique_dof_types( tActiveDofType );

                    // populate the dof list
                    aDofTypes.append( tActiveDofType );
                }
            }
        }

        //------------------------------------------------------------------------------

        void
        Stabilization_Parameter::get_non_unique_dof_and_dv_types(
<<<<<<< HEAD
                Vector< MSI::Dof_Type >& aDofTypes,
                Vector< PDV_Type >&      aDvTypes )
=======
                moris::Cell< MSI::Dof_Type >& aDofTypes,
                moris::Cell< gen::PDV_Type >&      aDvTypes )
>>>>>>> 659c9214
        {
            // init dof and dv counters
            uint tDofCounter = 0;
            uint tDvCounter  = 0;

            // loop over direct leader dof dependencies
            for ( uint iDof = 0; iDof < mLeaderDofTypes.size(); iDof++ )
            {
                // update counter
                tDofCounter += mLeaderDofTypes( iDof ).size();
            }

            // loop over direct leader dv dependencies
            for ( uint iDv = 0; iDv < mLeaderDvTypes.size(); iDv++ )
            {
                // update counter
                tDvCounter += mLeaderDvTypes( iDv ).size();
            }

            // get number of direct follower dof dependencies
            for ( uint iDof = 0; iDof < mFollowerDofTypes.size(); iDof++ )
            {
                // update counter
                tDofCounter += mFollowerDofTypes( iDof ).size();
            }

            // get number of direct follower dv dependencies
            for ( uint iDv = 0; iDv < mFollowerDvTypes.size(); iDv++ )
            {
                // update counter
                tDvCounter += mFollowerDvTypes( iDv ).size();
            }

            // loop over the leader properties
            for ( const std::shared_ptr< Property >& tProperty : mLeaderProp )
            {
                if ( tProperty != nullptr )
                {
                    // get property non unique dof and dv types
<<<<<<< HEAD
                    Vector< MSI::Dof_Type >   tActiveDofTypes;
                    Vector< PDV_Type >        tActiveDvTypes;
                    Vector< mtk::Field_Type > tActiveFieldTypes;
=======
                    moris::Cell< MSI::Dof_Type >   tActiveDofTypes;
                    moris::Cell< gen::PDV_Type >        tActiveDvTypes;
                    moris::Cell< mtk::Field_Type > tActiveFieldTypes;
>>>>>>> 659c9214

                    tProperty->get_non_unique_dof_dv_and_field_types(
                            tActiveDofTypes,
                            tActiveDvTypes,
                            tActiveFieldTypes );

                    // update counters
                    tDofCounter += tActiveDofTypes.size();
                    tDvCounter += tActiveDvTypes.size();
                }
            }

            // loop over follower properties
            for ( const std::shared_ptr< Property >& tProperty : mFollowerProp )
            {
                if ( tProperty != nullptr )
                {
                    // get property non unique dof and dv types
<<<<<<< HEAD
                    Vector< MSI::Dof_Type >   tActiveDofTypes;
                    Vector< PDV_Type >        tActiveDvTypes;
                    Vector< mtk::Field_Type > tActiveFieldTypes;
=======
                    moris::Cell< MSI::Dof_Type >   tActiveDofTypes;
                    moris::Cell< gen::PDV_Type >        tActiveDvTypes;
                    moris::Cell< mtk::Field_Type > tActiveFieldTypes;
>>>>>>> 659c9214

                    tProperty->get_non_unique_dof_dv_and_field_types(
                            tActiveDofTypes,
                            tActiveDvTypes,
                            tActiveFieldTypes );

                    // update counters
                    tDofCounter += tActiveDofTypes.size();
                    tDvCounter += tActiveDvTypes.size();
                }
            }

            // loop over leader constitutive models
            for ( const std::shared_ptr< Constitutive_Model >& tCM : mLeaderCM )
            {
                if ( tCM != nullptr )
                {
                    // get CM non unique dof and dv types
<<<<<<< HEAD
                    Vector< MSI::Dof_Type >   tActiveDofTypes;
                    Vector< PDV_Type >        tActiveDvTypes;
                    Vector< mtk::Field_Type > tActiveFieldTypes;
=======
                    moris::Cell< MSI::Dof_Type >   tActiveDofTypes;
                    moris::Cell< gen::PDV_Type >        tActiveDvTypes;
                    moris::Cell< mtk::Field_Type > tActiveFieldTypes;
>>>>>>> 659c9214

                    tCM->get_non_unique_dof_dv_and_field_types(
                            tActiveDofTypes,
                            tActiveDvTypes,
                            tActiveFieldTypes );

                    // update counters
                    tDofCounter += tActiveDofTypes.size();
                    tDvCounter += tActiveDvTypes.size();
                }
            }

            // loop over follower constitutive models
            for ( const std::shared_ptr< Constitutive_Model >& tCM : mFollowerCM )
            {
                if ( tCM != nullptr )
                {
                    // get CM non unique dof and dv types
<<<<<<< HEAD
                    Vector< MSI::Dof_Type >   tActiveDofTypes;
                    Vector< PDV_Type >        tActiveDvTypes;
                    Vector< mtk::Field_Type > tActiveFieldTypes;
=======
                    moris::Cell< MSI::Dof_Type >   tActiveDofTypes;
                    moris::Cell< gen::PDV_Type >        tActiveDvTypes;
                    moris::Cell< mtk::Field_Type > tActiveFieldTypes;
>>>>>>> 659c9214

                    tCM->get_non_unique_dof_dv_and_field_types(
                            tActiveDofTypes,
                            tActiveDvTypes,
                            tActiveFieldTypes );

                    // update counters
                    tDofCounter += tActiveDofTypes.size();
                    tDvCounter += tActiveDvTypes.size();
                }
            }

            // reserve memory for dof and dv type lists
            aDofTypes.reserve( tDofCounter );
            aDvTypes.reserve( tDvCounter );

            // loop over leader dof direct dependencies
            for ( uint iDof = 0; iDof < mLeaderDofTypes.size(); iDof++ )
            {
                // populate the dof list
                aDofTypes.append( mLeaderDofTypes( iDof ) );
            }

            // loop over leader dv direct dependencies
            for ( uint iDv = 0; iDv < mLeaderDvTypes.size(); iDv++ )
            {
                // populate the dv list
                aDvTypes.append( mLeaderDvTypes( iDv ) );
            }

            // loop over follower dof direct dependencies
            for ( uint iDof = 0; iDof < mFollowerDofTypes.size(); iDof++ )
            {
                // populate the dof list
                aDofTypes.append( mFollowerDofTypes( iDof ) );
            }

            // loop over follower dv direct dependencies
            for ( uint iDv = 0; iDv < mFollowerDvTypes.size(); iDv++ )
            {
                // populate the dv list
                aDvTypes.append( mFollowerDvTypes( iDv ) );
            }

            // loop over leader properties
            for ( const std::shared_ptr< Property >& tProperty : mLeaderProp )
            {
                if ( tProperty != nullptr )
                {
                    // get property non unique dof and dv types
<<<<<<< HEAD
                    Vector< MSI::Dof_Type >   tActiveDofTypes;
                    Vector< PDV_Type >        tActiveDvTypes;
                    Vector< mtk::Field_Type > tActiveFieldTypes;
=======
                    moris::Cell< MSI::Dof_Type >   tActiveDofTypes;
                    moris::Cell< gen::PDV_Type >        tActiveDvTypes;
                    moris::Cell< mtk::Field_Type > tActiveFieldTypes;
>>>>>>> 659c9214

                    tProperty->get_non_unique_dof_dv_and_field_types(
                            tActiveDofTypes,
                            tActiveDvTypes,
                            tActiveFieldTypes );

                    // populate the dof list
                    aDofTypes.append( tActiveDofTypes );
                    aDvTypes.append( tActiveDvTypes );
                }
            }

            // loop over follower properties
            for ( const std::shared_ptr< Property >& tProperty : mFollowerProp )
            {
                if ( tProperty != nullptr )
                {
                    // get property non unique dof and dv types
<<<<<<< HEAD
                    Vector< MSI::Dof_Type >   tActiveDofTypes;
                    Vector< PDV_Type >        tActiveDvTypes;
                    Vector< mtk::Field_Type > tActiveFieldTypes;
=======
                    moris::Cell< MSI::Dof_Type >   tActiveDofTypes;
                    moris::Cell< gen::PDV_Type >        tActiveDvTypes;
                    moris::Cell< mtk::Field_Type > tActiveFieldTypes;
>>>>>>> 659c9214

                    tProperty->get_non_unique_dof_dv_and_field_types(
                            tActiveDofTypes,
                            tActiveDvTypes,
                            tActiveFieldTypes );

                    // populate the dof list
                    aDofTypes.append( tActiveDofTypes );
                    aDvTypes.append( tActiveDvTypes );
                }
            }

            // loop over the leader constitutive models
            for ( const std::shared_ptr< Constitutive_Model >& tCM : mLeaderCM )
            {
                if ( tCM != nullptr )
                {
                    // get CM non unique dof and dv types
<<<<<<< HEAD
                    Vector< MSI::Dof_Type >   tActiveDofTypes;
                    Vector< PDV_Type >        tActiveDvTypes;
                    Vector< mtk::Field_Type > tActiveFieldTypes;
=======
                    moris::Cell< MSI::Dof_Type >   tActiveDofTypes;
                    moris::Cell< gen::PDV_Type >        tActiveDvTypes;
                    moris::Cell< mtk::Field_Type > tActiveFieldTypes;
>>>>>>> 659c9214

                    tCM->get_non_unique_dof_dv_and_field_types(
                            tActiveDofTypes,
                            tActiveDvTypes,
                            tActiveFieldTypes );

                    // populate the dof list
                    aDofTypes.append( tActiveDofTypes );
                    aDvTypes.append( tActiveDvTypes );
                }
            }

            // loop over the follower constitutive models
            for ( const std::shared_ptr< Constitutive_Model >& tCM : mFollowerCM )
            {
                if ( tCM != nullptr )
                {
                    // get CM non unique dof and dv types
<<<<<<< HEAD
                    Vector< MSI::Dof_Type >   tActiveDofTypes;
                    Vector< PDV_Type >        tActiveDvTypes;
                    Vector< mtk::Field_Type > tActiveFieldTypes;
=======
                    moris::Cell< MSI::Dof_Type >   tActiveDofTypes;
                    moris::Cell< gen::PDV_Type >        tActiveDvTypes;
                    moris::Cell< mtk::Field_Type > tActiveFieldTypes;
>>>>>>> 659c9214

                    tCM->get_non_unique_dof_dv_and_field_types(
                            tActiveDofTypes,
                            tActiveDvTypes,
                            tActiveFieldTypes );

                    // populate the dof list
                    aDofTypes.append( tActiveDofTypes );
                    aDvTypes.append( tActiveDvTypes );
                }
            }
        }

        //------------------------------------------------------------------------------

        void
        Stabilization_Parameter::build_global_dof_type_list()
        {
            // LEADER-------------------------------------------------------
            // get the size of the dof type list
            uint tCounterMax = 0;

            // get number of dof types from penalty parameter
            tCounterMax += mLeaderDofTypes.size();

            // get number of dof types from properties
            for ( const std::shared_ptr< Property >& tProperty : mLeaderProp )
            {
                if ( tProperty != nullptr )
                {
                    tCounterMax += tProperty->get_dof_type_list().size();
                }
            }

            // get number of dof types from constitutive models
            for ( const std::shared_ptr< Constitutive_Model >& tCM : mLeaderCM )
            {
                if ( tCM != nullptr )
                {
                    tCounterMax += tCM->get_global_dof_type_list().size();
                }
            }

            // set size for the global dof type list
            mLeaderGlobalDofTypes.resize( tCounterMax );

            // set a size for the checkList (used to avoid repeating a dof type)
            Vector< sint > tCheckList( tCounterMax, -1 );

            // init total dof counter
            uint tCounter = 0;

            // get dof type from penalty parameter
            for ( uint iDOF = 0; iDOF < mLeaderDofTypes.size(); iDOF++ )
            {
                // put the dof type in the checklist
                tCheckList( tCounter ) = static_cast< uint >( mLeaderDofTypes( iDOF )( 0 ) );

                // put the dof type in the global type list
                mLeaderGlobalDofTypes( tCounter ) = mLeaderDofTypes( iDOF );

                // update the dof counter
                tCounter++;
            }

            // get dof type from properties
            for ( const std::shared_ptr< Property >& tProperty : mLeaderProp )
            {
                if ( tProperty != nullptr )
                {
                    // get dof types for property
                    const Vector< Vector< MSI::Dof_Type > >& tActiveDofType =
                            tProperty->get_dof_type_list();

                    // loop on property dof type
                    for ( uint iDOF = 0; iDOF < tActiveDofType.size(); iDOF++ )
                    {
                        // check enum is not already in the list
                        bool tCheck = false;
                        for ( uint i = 0; i < tCounter; i++ )
                        {
                            tCheck = tCheck || equal_to( tCheckList( i ), static_cast< uint >( tActiveDofType( iDOF )( 0 ) ) );
                        }

                        // if dof enum not in the list
                        if ( !tCheck )
                        {
                            // put the dof type in the checklist
                            tCheckList( tCounter ) = static_cast< uint >( tActiveDofType( iDOF )( 0 ) );

                            // put the dof type in the global type list
                            mLeaderGlobalDofTypes( tCounter ) = tActiveDofType( iDOF );

                            // update dof counter
                            tCounter++;
                        }
                    }
                }
            }

            // get dof type from constitutive models
            for ( const std::shared_ptr< Constitutive_Model >& tCM : mLeaderCM )
            {
                if ( tCM != nullptr )
                {
                    // get dof types for constitutive model
                    const Vector< Vector< MSI::Dof_Type > >& tActiveDofType =
                            tCM->get_global_dof_type_list();

                    // loop on property dof type
                    for ( uint iDOF = 0; iDOF < tActiveDofType.size(); iDOF++ )
                    {
                        // check enum is not already in the list
                        bool tCheck = false;
                        for ( uint i = 0; i < tCounter; i++ )
                        {
                            tCheck = tCheck || equal_to( tCheckList( i ), static_cast< uint >( tActiveDofType( iDOF )( 0 ) ) );
                        }

                        // if dof enum not in the list
                        if ( !tCheck )
                        {
                            // put the dof type in the checklist
                            tCheckList( tCounter ) = static_cast< uint >( tActiveDofType( iDOF )( 0 ) );

                            // put the dof type in the global type list
                            mLeaderGlobalDofTypes( tCounter ) = tActiveDofType( iDOF );

                            // update dof counter
                            tCounter++;
                        }
                    }
                }
            }

            // get the number of unique dof type groups for the penalty parameter
            mLeaderGlobalDofTypes.resize( tCounter );

            // FOLLOWER--------------------------------------------------------
            // get the size of the dof type list
            tCounterMax = 0;

            // get number of dof types from penalty parameter
            tCounterMax += mFollowerDofTypes.size();

            // get number of dof types from properties
            for ( const std::shared_ptr< Property >& tProperty : mFollowerProp )
            {
                if ( tProperty != nullptr )
                {
                    tCounterMax += tProperty->get_dof_type_list().size();
                }
            }

            // get number of dof types from constitutive models
            for ( const std::shared_ptr< Constitutive_Model >& tCM : mFollowerCM )
            {
                if ( tCM != nullptr )
                {
                    tCounterMax += tCM->get_global_dof_type_list().size();
                }
            }

            // set size for the global dof type list
            mFollowerGlobalDofTypes.resize( tCounterMax );

            // set a size for the checkList (used to avoid repeating a dof type)
            tCheckList.resize( tCounterMax, -1 );

            // init total dof counter
            tCounter = 0;

            // get dof type from penalty parameter
            for ( uint iDOF = 0; iDOF < mFollowerDofTypes.size(); iDOF++ )
            {
                // put the dof type in the checklist
                tCheckList( tCounter ) = static_cast< uint >( mFollowerDofTypes( iDOF )( 0 ) );

                // put the dof type in the global type list
                mFollowerGlobalDofTypes( tCounter ) = mFollowerDofTypes( iDOF );

                // update the dof counter
                tCounter++;
            }

            // get dof type from properties
            for ( const std::shared_ptr< Property >& tProperty : mFollowerProp )
            {
                if ( tProperty != nullptr )
                {
                    // get dof types for property
                    const Vector< Vector< MSI::Dof_Type > >& tActiveDofType =
                            tProperty->get_dof_type_list();

                    // loop on property dof type
                    for ( uint iDOF = 0; iDOF < tActiveDofType.size(); iDOF++ )
                    {
                        // check enum is not already in the list
                        bool tCheck = false;
                        for ( uint i = 0; i < tCounter; i++ )
                        {
                            tCheck = tCheck || equal_to( tCheckList( i ), static_cast< uint >( tActiveDofType( iDOF )( 0 ) ) );
                        }

                        // if dof enum not in the list
                        if ( !tCheck )
                        {
                            // put the dof type in the checklist
                            tCheckList( tCounter ) = static_cast< uint >( tActiveDofType( iDOF )( 0 ) );

                            // put the dof type in the global type list
                            mFollowerGlobalDofTypes( tCounter ) = tActiveDofType( iDOF );

                            // update dof counter
                            tCounter++;
                        }
                    }
                }
            }

            // get dof type from constitutive models
            for ( const std::shared_ptr< Constitutive_Model >& tCM : mFollowerCM )
            {
                if ( tCM != nullptr )
                {
                    // get dof types for constitutive model
                    const Vector< Vector< MSI::Dof_Type > >& tActiveDofType =
                            tCM->get_global_dof_type_list();

                    // loop on property dof type
                    for ( uint iDOF = 0; iDOF < tActiveDofType.size(); iDOF++ )
                    {
                        // check enum is not already in the list
                        bool tCheck = false;
                        for ( uint i = 0; i < tCounter; i++ )
                        {
                            tCheck = tCheck || equal_to( tCheckList( i ), static_cast< uint >( tActiveDofType( iDOF )( 0 ) ) );
                        }

                        // if dof enum not in the list
                        if ( !tCheck )
                        {
                            // put the dof type in the checklist
                            tCheckList( tCounter ) = static_cast< uint >( tActiveDofType( iDOF )( 0 ) );

                            // put the dof type in the global type list
                            mFollowerGlobalDofTypes( tCounter ) = tActiveDofType( iDOF );

                            // update dof counter
                            tCounter++;
                        }
                    }
                }
            }

            // get the number of unique dof type groups for the penalty parameter
            mFollowerGlobalDofTypes.resize( tCounter );

            // number of global leader and follower dof types
            uint tNumLeaderGlobalDofTypes = mLeaderGlobalDofTypes.size();
            uint tNumFollowerGlobalDofTypes  = mFollowerGlobalDofTypes.size();

            // set flag for evaluation
            mdPPdLeaderDofEval.set_size( tNumLeaderGlobalDofTypes, 1, true );
            mdPPdFollowerDofEval.set_size( tNumFollowerGlobalDofTypes, 1, true );

            // set storage for evaluation
            mdPPdLeaderDof.resize( tNumLeaderGlobalDofTypes );
            mdPPdFollowerDof.resize( tNumFollowerGlobalDofTypes );
        }

        //------------------------------------------------------------------------------

        void
        Stabilization_Parameter::build_global_dof_type_map()
        {
            // LEADER-------------------------------------------------------
            // get number of global dof types
            uint tNumDofTypes = mLeaderGlobalDofTypes.size();

            // determine the max Dof_Type enum
            sint tMaxEnum = 0;
            for ( uint iDOF = 0; iDOF < tNumDofTypes; iDOF++ )
            {
                tMaxEnum = std::max( tMaxEnum, static_cast< int >( mLeaderGlobalDofTypes( iDOF )( 0 ) ) );
            }
            tMaxEnum++;

            // set the Dof_Type map size
            mLeaderGlobalDofTypeMap.set_size( tMaxEnum, 1, -1 );

            // fill the Dof_Type map
            for ( uint iDOF = 0; iDOF < tNumDofTypes; iDOF++ )
            {
                // fill the property map
                mLeaderGlobalDofTypeMap( static_cast< int >( mLeaderGlobalDofTypes( iDOF )( 0 ) ), 0 ) = iDOF;
            }

            // FOLLOWER-------------------------------------------------------
            // get number of global dof types
            tNumDofTypes = mFollowerGlobalDofTypes.size();

            // determine the max Dof_Type enum
            tMaxEnum = 0;
            for ( uint iDOF = 0; iDOF < tNumDofTypes; iDOF++ )
            {
                tMaxEnum = std::max( tMaxEnum, static_cast< int >( mFollowerGlobalDofTypes( iDOF )( 0 ) ) );
            }
            tMaxEnum++;

            // set the dof type map size
            mFollowerGlobalDofTypeMap.set_size( tMaxEnum, 1, -1 );

            // fill the dof type map
            for ( uint iDOF = 0; iDOF < tNumDofTypes; iDOF++ )
            {
                // fill the property map
                mFollowerGlobalDofTypeMap( static_cast< int >( mFollowerGlobalDofTypes( iDOF )( 0 ) ), 0 ) = iDOF;
            }
        }

        //------------------------------------------------------------------------------

        const Matrix< DDSMat >&
        Stabilization_Parameter::get_global_dof_type_map(
                mtk::Leader_Follower aIsLeader )
        {
            // switch on leader/follower
            switch ( aIsLeader )
            {
                // if leader
                case mtk::Leader_Follower::LEADER:
                {
                    // return leader global dof type map
                    return mLeaderGlobalDofTypeMap;
                }
                // if follower
                case mtk::Leader_Follower::FOLLOWER:
                {
                    // return follower global dof type map
                    return mFollowerGlobalDofTypeMap;
                }
                // if none
                default:
                {
                    MORIS_ASSERT( false, "Stabilization_Parameter::get_global_dof_type_map - can only be leader or follower." );
                    return mLeaderGlobalDofTypeMap;
                }
            }
        }

        //------------------------------------------------------------------------------

        bool
        Stabilization_Parameter::check_dof_dependency(
                const Vector< MSI::Dof_Type >& aDofType,
                mtk::Leader_Follower                   aIsLeader )
        {
            // set bool for dependency
            bool tDofDependency = false;

            // get dof type index
            uint tDofIndex = static_cast< uint >( aDofType( 0 ) );

            // if aDofType is an active dof type for the stabilization parameter
            if ( tDofIndex < this->get_global_dof_type_map( aIsLeader ).numel()
                    && this->get_global_dof_type_map( aIsLeader )( tDofIndex ) != -1 )
            {
                // bool is set to true
                tDofDependency = true;
            }
            // return bool for dependency
            return tDofDependency;
        }

        //------------------------------------------------------------------------------

<<<<<<< HEAD
        const Vector< Vector< PDV_Type > >&
=======
        const moris::Cell< moris::Cell< gen::PDV_Type > >&
>>>>>>> 659c9214
        Stabilization_Parameter::get_global_dv_type_list(
                mtk::Leader_Follower aIsLeader )
        {
            if ( mGlobalDvBuild )
            {
                // build the stabilization parameter global dof type list
                this->build_global_dv_type_list();

                // build the stabilization parameter global dof type map
                this->build_global_dv_type_map();

                // update build flag
                mGlobalDvBuild = false;
            }

            // switch on leader/follower
            switch ( aIsLeader )
            {
                // if leader
                case mtk::Leader_Follower::LEADER:
                {
                    // return leader global dv type list
                    return mLeaderGlobalDvTypes;
                }
                // if follower
                case mtk::Leader_Follower::FOLLOWER:
                {
                    // return follower global dv type list
                    return mFollowerGlobalDvTypes;
                }
                // if none
                default:
                {
                    MORIS_ASSERT( false, "Stabilization_Parameter::get_global_dv_type_list - can only be leader or follower." );
                    return mLeaderGlobalDvTypes;
                }
            }
        }

        //------------------------------------------------------------------------------

        void
        Stabilization_Parameter::build_global_dv_type_list()
        {
            // LEADER-------------------------------------------------------
            // get the size of the dv type list
            uint tCounterMax = 0;

            // get number of dv types from penalty parameter
            tCounterMax += mLeaderDvTypes.size();

            // get number of dv types from properties
            for ( const std::shared_ptr< Property >& tProperty : mLeaderProp )
            {
                if ( tProperty != nullptr )
                {
                    tCounterMax += tProperty->get_dv_type_list().size();
                }
            }

            // get number of dof types from constitutive models
            for ( const std::shared_ptr< Constitutive_Model >& tCM : mLeaderCM )
            {
                if ( tCM != nullptr )
                {
                    tCounterMax += tCM->get_global_dv_type_list().size();
                }
            }

            // set size for the global dv type list
            mLeaderGlobalDvTypes.resize( tCounterMax );

            // set a size for the checkList (used to avoid repeating a dv type)
            Vector< sint > tCheckList( tCounterMax, -1 );

            // init total dv counter
            uint tCounter = 0;

            // get dv type from penalty parameter
            for ( uint iDv = 0; iDv < mLeaderDvTypes.size(); iDv++ )
            {
                // put the dv type in the checklist
                tCheckList( tCounter ) = static_cast< uint >( mLeaderDvTypes( iDv )( 0 ) );

                // put the dv type in the global type list
                mLeaderGlobalDvTypes( tCounter ) = mLeaderDvTypes( iDv );

                // update the dv counter
                tCounter++;
            }

            // get dv type from properties
            for ( const std::shared_ptr< Property >& tProperty : mLeaderProp )
            {
                if ( tProperty != nullptr )
                {
                    // get dv types for property
<<<<<<< HEAD
                    const Vector< Vector< PDV_Type > >& tActiveDvType =
=======
                    const moris::Cell< moris::Cell< gen::PDV_Type > >& tActiveDvType =
>>>>>>> 659c9214
                            tProperty->get_dv_type_list();

                    // loop on property dv type
                    for ( uint iDv = 0; iDv < tActiveDvType.size(); iDv++ )
                    {
                        // check enum is not already in the list
                        bool tCheck = false;
                        for ( uint i = 0; i < tCounter; i++ )
                        {
                            tCheck = tCheck || equal_to( tCheckList( i ), static_cast< uint >( tActiveDvType( iDv )( 0 ) ) );
                        }

                        // if dof enum not in the list
                        if ( !tCheck )
                        {
                            // put the dv type in the checklist
                            tCheckList( tCounter ) = static_cast< uint >( tActiveDvType( iDv )( 0 ) );

                            // put the dv type in the global type list
                            mLeaderGlobalDvTypes( tCounter ) = tActiveDvType( iDv );

                            // update dof counter
                            tCounter++;
                        }
                    }
                }
            }

            // get dof type from constitutive models
            for ( const std::shared_ptr< Constitutive_Model >& tCM : mLeaderCM )
            {
                if ( tCM != nullptr )
                {
                    // get dof types for constitutive model
<<<<<<< HEAD
                    const Vector< Vector< PDV_Type > >& tActiveDvType =
=======
                    const moris::Cell< moris::Cell< gen::PDV_Type > >& tActiveDvType =
>>>>>>> 659c9214
                            tCM->get_global_dv_type_list();

                    // loop on property dv type
                    for ( uint iDv = 0; iDv < tActiveDvType.size(); iDv++ )
                    {
                        // check enum is not already in the list
                        bool tCheck = false;
                        for ( uint i = 0; i < tCounter; i++ )
                        {
                            tCheck = tCheck || equal_to( tCheckList( i ), static_cast< uint >( tActiveDvType( iDv )( 0 ) ) );
                        }

                        // if dv enum not in the list
                        if ( !tCheck )
                        {
                            // put the dv type in the checklist
                            tCheckList( tCounter ) = static_cast< uint >( tActiveDvType( iDv )( 0 ) );

                            // put the dv type in the global type list
                            mLeaderGlobalDvTypes( tCounter ) = tActiveDvType( iDv );

                            // update dv counter
                            tCounter++;
                        }
                    }
                }
            }

            // get the number of unique dv type groups for the penalty parameter
            mLeaderGlobalDvTypes.resize( tCounter );

            // FOLLOWER--------------------------------------------------------
            // get the size of the dv type list
            tCounterMax = 0;

            // get number of dv types from penalty parameter
            tCounterMax += mFollowerDvTypes.size();

            // get number of dv types from properties
            for ( const std::shared_ptr< Property >& tProperty : mFollowerProp )
            {
                if ( tProperty != nullptr )
                {
                    tCounterMax += tProperty->get_dv_type_list().size();
                }
            }

            // get number of dv types from constitutive models
            for ( const std::shared_ptr< Constitutive_Model >& tCM : mFollowerCM )
            {
                if ( tCM != nullptr )
                {
                    tCounterMax += tCM->get_global_dv_type_list().size();
                }
            }

            // set size for the global dv type list
            mFollowerGlobalDvTypes.resize( tCounterMax );

            // set a size for the checkList (used to avoid repeating a dv type)
            tCheckList.resize( tCounterMax, -1 );

            // init total dv counter
            tCounter = 0;

            // get dv type from penalty parameter
            for ( uint iDv = 0; iDv < mFollowerDvTypes.size(); iDv++ )
            {
                // put the dv type in the checklist
                tCheckList( tCounter ) = static_cast< uint >( mFollowerDvTypes( iDv )( 0 ) );

                // put the dv type in the global type list
                mFollowerGlobalDvTypes( tCounter ) = mFollowerDvTypes( iDv );

                // update the dv counter
                tCounter++;
            }

            // get dv type from properties
            for ( const std::shared_ptr< Property >& tProperty : mFollowerProp )
            {
                if ( tProperty != nullptr )
                {
                    // get dv types for property
<<<<<<< HEAD
                    const Vector< Vector< PDV_Type > >& tActiveDvType =
=======
                    const moris::Cell< moris::Cell< gen::PDV_Type > >& tActiveDvType =
>>>>>>> 659c9214
                            tProperty->get_dv_type_list();

                    // loop on property dv type
                    for ( uint iDv = 0; iDv < tActiveDvType.size(); iDv++ )
                    {
                        // check enum is not already in the list
                        bool tCheck = false;
                        for ( uint i = 0; i < tCounter; i++ )
                        {
                            tCheck = tCheck || equal_to( tCheckList( i ), static_cast< uint >( tActiveDvType( iDv )( 0 ) ) );
                        }

                        // if dv enum not in the list
                        if ( !tCheck )
                        {
                            // put the dv type in the checklist
                            tCheckList( tCounter ) = static_cast< uint >( tActiveDvType( iDv )( 0 ) );

                            // put the dv type in the global type list
                            mFollowerGlobalDvTypes( tCounter ) = tActiveDvType( iDv );

                            // update dv counter
                            tCounter++;
                        }
                    }
                }
            }

            // get dv type from constitutive models
            for ( const std::shared_ptr< Constitutive_Model >& tCM : mLeaderCM )
            {
                if ( tCM != nullptr )
                {
                    // get dv types for constitutive model
<<<<<<< HEAD
                    const Vector< Vector< PDV_Type > >& tActiveDvType =
=======
                    const moris::Cell< moris::Cell< gen::PDV_Type > >& tActiveDvType =
>>>>>>> 659c9214
                            tCM->get_global_dv_type_list();

                    // loop on property dv type
                    for ( uint iDv = 0; iDv < tActiveDvType.size(); iDv++ )
                    {
                        // check enum is not already in the list
                        bool tCheck = false;
                        for ( uint i = 0; i < tCounter; i++ )
                        {
                            tCheck = tCheck || equal_to( tCheckList( i ), static_cast< uint >( tActiveDvType( iDv )( 0 ) ) );
                        }

                        // if dv enum not in the list
                        if ( !tCheck )
                        {
                            // put the dv type in the checklist
                            tCheckList( tCounter ) = static_cast< uint >( tActiveDvType( iDv )( 0 ) );

                            // put the dv type in the global type list
                            mFollowerGlobalDvTypes( tCounter ) = tActiveDvType( iDv );

                            // update dv counter
                            tCounter++;
                        }
                    }
                }
            }

            // get the number of unique dv type groups for the penalty parameter
            mFollowerGlobalDvTypes.resize( tCounter );

            // build global dv type map
            this->build_global_dv_type_map();

            // number of global leader and follower dv types
            uint tNumLeaderGlobalDvTypes = mLeaderGlobalDvTypes.size();
            uint tNumFollowerGlobalDvTypes  = mFollowerGlobalDvTypes.size();

            // set flag for evaluation
            mdPPdLeaderDvEval.set_size( tNumLeaderGlobalDvTypes, 1, true );
            mdPPdFollowerDvEval.set_size( tNumFollowerGlobalDvTypes, 1, true );

            // set storage for evaluation
            mdPPdLeaderDv.resize( tNumLeaderGlobalDvTypes );
            mdPPdFollowerDv.resize( tNumFollowerGlobalDvTypes );
        }

        //------------------------------------------------------------------------------

        void
        Stabilization_Parameter::build_global_dv_type_map()
        {
            // LEADER-------------------------------------------------------
            // get number of global dof types
            uint tNumDvTypes = mLeaderGlobalDvTypes.size();

            // determine the max Dv_Type enum
            sint tMaxEnum = 0;
            for ( uint iDv = 0; iDv < tNumDvTypes; iDv++ )
            {
                tMaxEnum = std::max( tMaxEnum, static_cast< int >( mLeaderGlobalDvTypes( iDv )( 0 ) ) );
            }
            tMaxEnum++;

            // set the Dv_Type map size
            mLeaderGlobalDvTypeMap.set_size( tMaxEnum, 1, -1 );

            // fill the Dv_Type map
            for ( uint iDv = 0; iDv < tNumDvTypes; iDv++ )
            {
                // fill the property map
                mLeaderGlobalDvTypeMap( static_cast< int >( mLeaderGlobalDvTypes( iDv )( 0 ) ), 0 ) = iDv;
            }

            // FOLLOWER-------------------------------------------------------
            // get number of global dv types
            tNumDvTypes = mFollowerGlobalDvTypes.size();

            // determine the max Dv_Type enum
            tMaxEnum = 0;
            for ( uint iDv = 0; iDv < tNumDvTypes; iDv++ )
            {
                tMaxEnum = std::max( tMaxEnum, static_cast< int >( mFollowerGlobalDvTypes( iDv )( 0 ) ) );
            }
            tMaxEnum++;

            // set the dv type map size
            mFollowerGlobalDvTypeMap.set_size( tMaxEnum, 1, -1 );

            // fill the dv type map
            for ( uint iDv = 0; iDv < tNumDvTypes; iDv++ )
            {
                // fill the property map
                mFollowerGlobalDvTypeMap( static_cast< int >( mFollowerGlobalDvTypes( iDv )( 0 ) ), 0 ) = iDv;
            }
        }

        //------------------------------------------------------------------------------

        bool
        Stabilization_Parameter::check_leader_dv_dependency(
<<<<<<< HEAD
                const Vector< PDV_Type >& aDvType )
=======
                const moris::Cell< gen::PDV_Type >& aDvType )
>>>>>>> 659c9214
        {
            // set bool for dependency
            bool tDvDependency = false;

            // get dv type index
            uint tDvIndex = static_cast< uint >( aDvType( 0 ) );

            // if aDvType is an active dv type for the constitutive model
            if ( tDvIndex < mLeaderGlobalDvTypeMap.numel() && mLeaderGlobalDvTypeMap( tDvIndex ) != -1 )
            {
                // bool is set to true
                tDvDependency = true;
            }
            // return bool for dependency
            return tDvDependency;
        }

        //------------------------------------------------------------------------------

        bool
        Stabilization_Parameter::check_follower_dv_dependency(
<<<<<<< HEAD
                const Vector< PDV_Type >& aDvType )
=======
                const moris::Cell< gen::PDV_Type >& aDvType )
>>>>>>> 659c9214
        {
            // set bool for dependency
            bool tDvDependency = false;

            // get dv type index
            uint tDvIndex = static_cast< uint >( aDvType( 0 ) );

            // if aDvType is an active dv type for the constitutive model
            if ( tDvIndex < mFollowerGlobalDvTypeMap.numel() && mFollowerGlobalDvTypeMap( tDvIndex ) != -1 )
            {
                // bool is set to true
                tDvDependency = true;
            }
            // return bool for dependency
            return tDvDependency;
        }

        //------------------------------------------------------------------------------

        const Matrix< DDRMat >&
        Stabilization_Parameter::val()
        {
            // if the penalty parameter was not evaluated
            if ( mPPEval )
            {
                // evaluate the penalty parameter
                this->eval_SP();

                // set bool for evaluation
                mPPEval = false;
            }
            // return the penalty parameter value
            return mPPVal;
        }

        //------------------------------------------------------------------------------

        const Matrix< DDRMat >&
        Stabilization_Parameter::dSPdLeaderDOF(
                const Vector< MSI::Dof_Type >& aDofType )
        {
            // if aDofType is not an active dof type for the property
            MORIS_ERROR(
                    this->check_dof_dependency( aDofType, mtk::Leader_Follower::LEADER ),
                    "Stabilization_Parameter::dSPdLeaderDOF - no dependency on this dof type." );

            // get the dof index
            uint tDofIndex = mLeaderGlobalDofTypeMap( static_cast< uint >( aDofType( 0 ) ) );

            // if the derivative has not been evaluated yet
            if ( mdPPdLeaderDofEval( tDofIndex ) )
            {
                // evaluate the derivative
                this->eval_dSPdLeaderDOF( aDofType );

                // set bool for evaluation
                mdPPdLeaderDofEval( tDofIndex ) = false;
            }

            // return the derivative
            return mdPPdLeaderDof( tDofIndex );
        }

        //------------------------------------------------------------------------------

        const Matrix< DDRMat >&
        Stabilization_Parameter::dSPdFollowerDOF(
                const Vector< MSI::Dof_Type >& aDofType )
        {
            // if aDofType is not an active dof type for the property
            MORIS_ERROR(
                    this->check_dof_dependency( aDofType, mtk::Leader_Follower::FOLLOWER ),
                    "Stabilization_Parameter::dSPdFollowerDOF - no dependency on this dof type." );

            // get the dof index
            uint tDofIndex = mFollowerGlobalDofTypeMap( static_cast< uint >( aDofType( 0 ) ) );

            // if the derivative has not been evaluated yet
            if ( mdPPdFollowerDofEval( tDofIndex ) )
            {
                // evaluate the derivative
                this->eval_dSPdFollowerDOF( aDofType );

                // set bool for evaluation
                mdPPdFollowerDofEval( tDofIndex ) = false;
            }

            // return the derivative
            return mdPPdFollowerDof( tDofIndex );
        }

        //------------------------------------------------------------------------------

        void
        Stabilization_Parameter::eval_dSPdLeaderDOF_FD(
                const Vector< MSI::Dof_Type >& aDofTypes,
                Matrix< DDRMat >&                   adSPdDOF_FD,
                real                                aPerturbation,
                fem::FDScheme_Type                  aFDSchemeType )
        {
            // get the FD scheme info
            Vector< Vector< real > > tFDScheme;
            fd_scheme( aFDSchemeType, tFDScheme );
            uint tNumPoints = tFDScheme( 0 ).size();

            // get the dof index
            uint tDofIndex = mLeaderGlobalDofTypeMap( static_cast< uint >( aDofTypes( 0 ) ) );

            // get the field interpolator for type
            Field_Interpolator* tFI =
                    mLeaderFIManager->get_field_interpolators_for_type( aDofTypes( 0 ) );

            // get number of leader dofs wrt which derivative is computed
            uint tDerNumDof    = tFI->get_number_of_space_time_coefficients();
            uint tDerNumBases  = tFI->get_number_of_space_time_bases();
            uint tDerNumFields = tFI->get_number_of_fields();

            // get unperturbed SP value
            Matrix< DDRMat > tUnperturbedSPValue = this->val();

            // set size for derivative
            adSPdDOF_FD.set_size( tUnperturbedSPValue.n_rows(), tDerNumDof, 0.0 );

            // coefficients for dof type wrt which derivative is computed
            Matrix< DDRMat > tCoeff = tFI->get_coeff();

            // initialize dof counter
            uint tDofCounter = 0;

            // loop over coefficients columns
            for ( uint iCoeffCol = 0; iCoeffCol < tDerNumFields; iCoeffCol++ )
            {
                // loop over coefficients rows
                for ( uint iCoeffRow = 0; iCoeffRow < tDerNumBases; iCoeffRow++ )
                {
                    // compute the perturbation absolute value
                    real tDeltaH = aPerturbation * tCoeff( iCoeffRow, iCoeffCol );

                    // check that perturbation is not zero
                    if ( std::abs( tDeltaH ) < 1e-12 )
                    {
                        tDeltaH = aPerturbation;
                    }

                    // set starting point for FD
                    uint tStartPoint = 0;

                    // if backward or forward add unperturbed contribution
                    if ( ( aFDSchemeType == fem::FDScheme_Type::POINT_1_BACKWARD ) || ( aFDSchemeType == fem::FDScheme_Type::POINT_1_FORWARD ) )
                    {
                        // add unperturbed traction contribution to dtractiondu
                        adSPdDOF_FD.get_column( tDofCounter ) +=
                                tFDScheme( 1 )( 0 ) * tUnperturbedSPValue / ( tFDScheme( 2 )( 0 ) * tDeltaH );

                        // skip first point in FD
                        tStartPoint = 1;
                    }

                    // loop over the points for FD
                    for ( uint iPoint = tStartPoint; iPoint < tNumPoints; iPoint++ )
                    {
                        // reset the perturbed coefficients
                        Matrix< DDRMat > tCoeffPert = tCoeff;

                        // perturb the coefficient
                        tCoeffPert( iCoeffRow, iCoeffCol ) += tFDScheme( 0 )( iPoint ) * tDeltaH;

                        // set the perturbed coefficients to FI
                        tFI->set_coeff( tCoeffPert );

                        // reset properties
                        this->reset_eval_flags();

                        // assemble derivatiev of SP wrt leader dof type
                        adSPdDOF_FD.get_column( tDofCounter ) +=
                                tFDScheme( 1 )( iPoint ) * this->val() / ( tFDScheme( 2 )( 0 ) * tDeltaH );
                    }
                    // update dof counter
                    tDofCounter++;
                }
            }
            // reset the coefficients values
            tFI->set_coeff( tCoeff );

            // set value to storage
            mdPPdLeaderDof( tDofIndex ) = adSPdDOF_FD;
        }

        //------------------------------------------------------------------------------

        void
        Stabilization_Parameter::eval_dSPdFollowerDOF_FD(
                const Vector< MSI::Dof_Type >& aDofTypes,
                Matrix< DDRMat >&                   adSPdDOF_FD,
                real                                aPerturbation,
                fem::FDScheme_Type                  aFDSchemeType )
        {
            // get the FD scheme info
            Vector< Vector< real > > tFDScheme;
            fd_scheme( aFDSchemeType, tFDScheme );
            uint tNumPoints = tFDScheme( 0 ).size();

            // get the dof index
            uint tDofIndex = mFollowerGlobalDofTypeMap( static_cast< uint >( aDofTypes( 0 ) ) );

            // get the field interpolator for type
            Field_Interpolator* tFI =
                    mFollowerFIManager->get_field_interpolators_for_type( aDofTypes( 0 ) );

            // get number of leader dofs wrt which derivative is computed
            uint tDerNumDof    = tFI->get_number_of_space_time_coefficients();
            uint tDerNumBases  = tFI->get_number_of_space_time_bases();
            uint tDerNumFields = tFI->get_number_of_fields();

            // get unperturbed SP value
            Matrix< DDRMat > tUnperturbedSPValue = this->val();

            // set size for derivative
            adSPdDOF_FD.set_size( tUnperturbedSPValue.n_rows(), tDerNumDof, 0.0 );

            // coefficients for dof type wrt which derivative is computed
            Matrix< DDRMat > tCoeff = tFI->get_coeff();

            // initialize dof counter
            uint tDofCounter = 0;

            // loop over coefficients columns
            for ( uint iCoeffCol = 0; iCoeffCol < tDerNumFields; iCoeffCol++ )
            {
                // loop over coefficients rows
                for ( uint iCoeffRow = 0; iCoeffRow < tDerNumBases; iCoeffRow++ )
                {
                    // compute the perturbation absolute value
                    real tDeltaH = aPerturbation * tCoeff( iCoeffRow, iCoeffCol );

                    // check that perturbation is not zero
                    if ( std::abs( tDeltaH ) < 1e-12 )
                    {
                        tDeltaH = aPerturbation;
                    }

                    // set starting point for FD
                    uint tStartPoint = 0;

                    // if backward or forward add unperturbed contribution
                    if ( ( aFDSchemeType == fem::FDScheme_Type::POINT_1_BACKWARD ) || ( aFDSchemeType == fem::FDScheme_Type::POINT_1_FORWARD ) )
                    {
                        // add unperturbed traction contribution to dtractiondu
                        adSPdDOF_FD.get_column( tDofCounter ) +=
                                tFDScheme( 1 )( 0 ) * tUnperturbedSPValue / ( tFDScheme( 2 )( 0 ) * tDeltaH );

                        // skip first point in FD
                        tStartPoint = 1;
                    }

                    // loop over the points for FD
                    for ( uint iPoint = tStartPoint; iPoint < tNumPoints; iPoint++ )
                    {
                        // reset the perturbed coefficients
                        Matrix< DDRMat > tCoeffPert = tCoeff;

                        // perturb the coefficient
                        tCoeffPert( iCoeffRow, iCoeffCol ) += tFDScheme( 0 )( iPoint ) * tDeltaH;

                        // set the perturbed coefficients to FI
                        tFI->set_coeff( tCoeffPert );

                        // reset properties
                        this->reset_eval_flags();

                        // assemble the jacobian
                        mdPPdFollowerDof( tDofIndex ).get_column( tDofCounter ) +=
                                tFDScheme( 1 )( iPoint ) * this->val() / ( tFDScheme( 2 )( 0 ) * tDeltaH );
                    }
                    // update dof counter
                    tDofCounter++;
                }
            }
            // reset the coefficients values
            tFI->set_coeff( tCoeff );

            // set value to storage
            mdPPdFollowerDof( tDofIndex ) = adSPdDOF_FD;
        }

        //------------------------------------------------------------------------------

        const Matrix< DDRMat >&
        Stabilization_Parameter::dSPdLeaderDV(
<<<<<<< HEAD
                const Vector< PDV_Type >& aDvTypes )
=======
                const moris::Cell< gen::PDV_Type >& aDvTypes )
>>>>>>> 659c9214
        {
            // if aDofType is not an active dv type for the property
            MORIS_ERROR(
                    this->check_leader_dv_dependency( aDvTypes ),
                    "Penalty_Parameter::dSPdLeaderDV - no dependency on this dv type." );

            // get the dv index
            uint tDvIndex = mLeaderGlobalDvTypeMap( static_cast< uint >( aDvTypes( 0 ) ) );

            // if the derivative has not been evaluated yet
            if ( mdPPdLeaderDofEval( tDvIndex ) )
            {
                // evaluate the derivative
                this->eval_dSPdLeaderDV( aDvTypes );

                // set bool for evaluation
                mdPPdLeaderDofEval( tDvIndex ) = false;
            }

            // return the derivative
            return mdPPdLeaderDof( tDvIndex );
        }

        //------------------------------------------------------------------------------

        const Matrix< DDRMat >&
        Stabilization_Parameter::dSPdFollowerDV(
<<<<<<< HEAD
                const Vector< PDV_Type >& aDvTypes )
=======
                const moris::Cell< gen::PDV_Type >& aDvTypes )
>>>>>>> 659c9214
        {
            // if aDofType is not an active dv type for the property
            MORIS_ERROR(
                    this->check_follower_dv_dependency( aDvTypes ),
                    "Stabilization_Parameter::dSPdFollowerDV - no dependency on this dv type." );

            // get the dv index
            uint tDvIndex = mFollowerGlobalDvTypeMap( static_cast< uint >( aDvTypes( 0 ) ) );

            // if the derivative has not been evaluated yet
            if ( mdPPdFollowerDvEval( tDvIndex ) )
            {
                // evaluate the derivative
                this->eval_dSPdFollowerDV( aDvTypes );

                // set bool for evaluation
                mdPPdFollowerDvEval( tDvIndex ) = false;
            }

            // return the derivative
            return mdPPdFollowerDv( tDvIndex );
        }

        //------------------------------------------------------------------------------
    }    // namespace fem
}    // namespace moris<|MERGE_RESOLUTION|>--- conflicted
+++ resolved
@@ -295,11 +295,7 @@
 
         void
         Stabilization_Parameter::set_dv_type_list(
-<<<<<<< HEAD
-                Vector< Vector< PDV_Type > >& aDvTypes,
-=======
-                moris::Cell< moris::Cell< gen::PDV_Type > >& aDvTypes,
->>>>>>> 659c9214
+                Vector< Vector< gen::PDV_Type > >& aDvTypes,
                 mtk::Leader_Follower                       aIsLeader )
         {
             switch ( aIsLeader )
@@ -323,11 +319,7 @@
 
         //------------------------------------------------------------------------------
 
-<<<<<<< HEAD
-        const Vector< Vector< PDV_Type > >&
-=======
-        const moris::Cell< moris::Cell< gen::PDV_Type > >&
->>>>>>> 659c9214
+        const Vector< Vector< gen::PDV_Type > >&
         Stabilization_Parameter::get_dv_type_list(
                 mtk::Leader_Follower aIsLeader ) const
         {
@@ -629,13 +621,8 @@
 
         void
         Stabilization_Parameter::get_non_unique_dof_and_dv_types(
-<<<<<<< HEAD
                 Vector< MSI::Dof_Type >& aDofTypes,
-                Vector< PDV_Type >&      aDvTypes )
-=======
-                moris::Cell< MSI::Dof_Type >& aDofTypes,
-                moris::Cell< gen::PDV_Type >&      aDvTypes )
->>>>>>> 659c9214
+                Vector< gen::PDV_Type >&      aDvTypes )
         {
             // init dof and dv counters
             uint tDofCounter = 0;
@@ -675,15 +662,9 @@
                 if ( tProperty != nullptr )
                 {
                     // get property non unique dof and dv types
-<<<<<<< HEAD
                     Vector< MSI::Dof_Type >   tActiveDofTypes;
-                    Vector< PDV_Type >        tActiveDvTypes;
+                    Vector< gen::PDV_Type >        tActiveDvTypes;
                     Vector< mtk::Field_Type > tActiveFieldTypes;
-=======
-                    moris::Cell< MSI::Dof_Type >   tActiveDofTypes;
-                    moris::Cell< gen::PDV_Type >        tActiveDvTypes;
-                    moris::Cell< mtk::Field_Type > tActiveFieldTypes;
->>>>>>> 659c9214
 
                     tProperty->get_non_unique_dof_dv_and_field_types(
                             tActiveDofTypes,
@@ -702,15 +683,9 @@
                 if ( tProperty != nullptr )
                 {
                     // get property non unique dof and dv types
-<<<<<<< HEAD
                     Vector< MSI::Dof_Type >   tActiveDofTypes;
-                    Vector< PDV_Type >        tActiveDvTypes;
+                    Vector< gen::PDV_Type >        tActiveDvTypes;
                     Vector< mtk::Field_Type > tActiveFieldTypes;
-=======
-                    moris::Cell< MSI::Dof_Type >   tActiveDofTypes;
-                    moris::Cell< gen::PDV_Type >        tActiveDvTypes;
-                    moris::Cell< mtk::Field_Type > tActiveFieldTypes;
->>>>>>> 659c9214
 
                     tProperty->get_non_unique_dof_dv_and_field_types(
                             tActiveDofTypes,
@@ -729,15 +704,9 @@
                 if ( tCM != nullptr )
                 {
                     // get CM non unique dof and dv types
-<<<<<<< HEAD
                     Vector< MSI::Dof_Type >   tActiveDofTypes;
-                    Vector< PDV_Type >        tActiveDvTypes;
+                    Vector< gen::PDV_Type >        tActiveDvTypes;
                     Vector< mtk::Field_Type > tActiveFieldTypes;
-=======
-                    moris::Cell< MSI::Dof_Type >   tActiveDofTypes;
-                    moris::Cell< gen::PDV_Type >        tActiveDvTypes;
-                    moris::Cell< mtk::Field_Type > tActiveFieldTypes;
->>>>>>> 659c9214
 
                     tCM->get_non_unique_dof_dv_and_field_types(
                             tActiveDofTypes,
@@ -756,15 +725,9 @@
                 if ( tCM != nullptr )
                 {
                     // get CM non unique dof and dv types
-<<<<<<< HEAD
                     Vector< MSI::Dof_Type >   tActiveDofTypes;
-                    Vector< PDV_Type >        tActiveDvTypes;
+                    Vector< gen::PDV_Type >        tActiveDvTypes;
                     Vector< mtk::Field_Type > tActiveFieldTypes;
-=======
-                    moris::Cell< MSI::Dof_Type >   tActiveDofTypes;
-                    moris::Cell< gen::PDV_Type >        tActiveDvTypes;
-                    moris::Cell< mtk::Field_Type > tActiveFieldTypes;
->>>>>>> 659c9214
 
                     tCM->get_non_unique_dof_dv_and_field_types(
                             tActiveDofTypes,
@@ -815,15 +778,9 @@
                 if ( tProperty != nullptr )
                 {
                     // get property non unique dof and dv types
-<<<<<<< HEAD
                     Vector< MSI::Dof_Type >   tActiveDofTypes;
-                    Vector< PDV_Type >        tActiveDvTypes;
+                    Vector< gen::PDV_Type >        tActiveDvTypes;
                     Vector< mtk::Field_Type > tActiveFieldTypes;
-=======
-                    moris::Cell< MSI::Dof_Type >   tActiveDofTypes;
-                    moris::Cell< gen::PDV_Type >        tActiveDvTypes;
-                    moris::Cell< mtk::Field_Type > tActiveFieldTypes;
->>>>>>> 659c9214
 
                     tProperty->get_non_unique_dof_dv_and_field_types(
                             tActiveDofTypes,
@@ -842,15 +799,9 @@
                 if ( tProperty != nullptr )
                 {
                     // get property non unique dof and dv types
-<<<<<<< HEAD
                     Vector< MSI::Dof_Type >   tActiveDofTypes;
-                    Vector< PDV_Type >        tActiveDvTypes;
+                    Vector< gen::PDV_Type >        tActiveDvTypes;
                     Vector< mtk::Field_Type > tActiveFieldTypes;
-=======
-                    moris::Cell< MSI::Dof_Type >   tActiveDofTypes;
-                    moris::Cell< gen::PDV_Type >        tActiveDvTypes;
-                    moris::Cell< mtk::Field_Type > tActiveFieldTypes;
->>>>>>> 659c9214
 
                     tProperty->get_non_unique_dof_dv_and_field_types(
                             tActiveDofTypes,
@@ -869,15 +820,9 @@
                 if ( tCM != nullptr )
                 {
                     // get CM non unique dof and dv types
-<<<<<<< HEAD
                     Vector< MSI::Dof_Type >   tActiveDofTypes;
-                    Vector< PDV_Type >        tActiveDvTypes;
+                    Vector< gen::PDV_Type >        tActiveDvTypes;
                     Vector< mtk::Field_Type > tActiveFieldTypes;
-=======
-                    moris::Cell< MSI::Dof_Type >   tActiveDofTypes;
-                    moris::Cell< gen::PDV_Type >        tActiveDvTypes;
-                    moris::Cell< mtk::Field_Type > tActiveFieldTypes;
->>>>>>> 659c9214
 
                     tCM->get_non_unique_dof_dv_and_field_types(
                             tActiveDofTypes,
@@ -896,15 +841,9 @@
                 if ( tCM != nullptr )
                 {
                     // get CM non unique dof and dv types
-<<<<<<< HEAD
                     Vector< MSI::Dof_Type >   tActiveDofTypes;
-                    Vector< PDV_Type >        tActiveDvTypes;
+                    Vector< gen::PDV_Type >        tActiveDvTypes;
                     Vector< mtk::Field_Type > tActiveFieldTypes;
-=======
-                    moris::Cell< MSI::Dof_Type >   tActiveDofTypes;
-                    moris::Cell< gen::PDV_Type >        tActiveDvTypes;
-                    moris::Cell< mtk::Field_Type > tActiveFieldTypes;
->>>>>>> 659c9214
 
                     tCM->get_non_unique_dof_dv_and_field_types(
                             tActiveDofTypes,
@@ -1282,11 +1221,7 @@
 
         //------------------------------------------------------------------------------
 
-<<<<<<< HEAD
-        const Vector< Vector< PDV_Type > >&
-=======
-        const moris::Cell< moris::Cell< gen::PDV_Type > >&
->>>>>>> 659c9214
+        const Vector< Vector< gen::PDV_Type > >&
         Stabilization_Parameter::get_global_dv_type_list(
                 mtk::Leader_Follower aIsLeader )
         {
@@ -1384,11 +1319,7 @@
                 if ( tProperty != nullptr )
                 {
                     // get dv types for property
-<<<<<<< HEAD
-                    const Vector< Vector< PDV_Type > >& tActiveDvType =
-=======
-                    const moris::Cell< moris::Cell< gen::PDV_Type > >& tActiveDvType =
->>>>>>> 659c9214
+                    const Vector< Vector< gen::PDV_Type > >& tActiveDvType =
                             tProperty->get_dv_type_list();
 
                     // loop on property dv type
@@ -1423,11 +1354,7 @@
                 if ( tCM != nullptr )
                 {
                     // get dof types for constitutive model
-<<<<<<< HEAD
-                    const Vector< Vector< PDV_Type > >& tActiveDvType =
-=======
-                    const moris::Cell< moris::Cell< gen::PDV_Type > >& tActiveDvType =
->>>>>>> 659c9214
+                    const Vector< Vector< gen::PDV_Type > >& tActiveDvType =
                             tCM->get_global_dv_type_list();
 
                     // loop on property dv type
@@ -1512,11 +1439,7 @@
                 if ( tProperty != nullptr )
                 {
                     // get dv types for property
-<<<<<<< HEAD
-                    const Vector< Vector< PDV_Type > >& tActiveDvType =
-=======
-                    const moris::Cell< moris::Cell< gen::PDV_Type > >& tActiveDvType =
->>>>>>> 659c9214
+                    const Vector< Vector< gen::PDV_Type > >& tActiveDvType =
                             tProperty->get_dv_type_list();
 
                     // loop on property dv type
@@ -1551,11 +1474,7 @@
                 if ( tCM != nullptr )
                 {
                     // get dv types for constitutive model
-<<<<<<< HEAD
-                    const Vector< Vector< PDV_Type > >& tActiveDvType =
-=======
-                    const moris::Cell< moris::Cell< gen::PDV_Type > >& tActiveDvType =
->>>>>>> 659c9214
+                    const Vector< Vector< gen::PDV_Type > >& tActiveDvType =
                             tCM->get_global_dv_type_list();
 
                     // loop on property dv type
@@ -1657,11 +1576,7 @@
 
         bool
         Stabilization_Parameter::check_leader_dv_dependency(
-<<<<<<< HEAD
-                const Vector< PDV_Type >& aDvType )
-=======
-                const moris::Cell< gen::PDV_Type >& aDvType )
->>>>>>> 659c9214
+                const Vector< gen::PDV_Type >& aDvType )
         {
             // set bool for dependency
             bool tDvDependency = false;
@@ -1683,11 +1598,7 @@
 
         bool
         Stabilization_Parameter::check_follower_dv_dependency(
-<<<<<<< HEAD
-                const Vector< PDV_Type >& aDvType )
-=======
-                const moris::Cell< gen::PDV_Type >& aDvType )
->>>>>>> 659c9214
+                const Vector< gen::PDV_Type >& aDvType )
         {
             // set bool for dependency
             bool tDvDependency = false;
@@ -1977,11 +1888,7 @@
 
         const Matrix< DDRMat >&
         Stabilization_Parameter::dSPdLeaderDV(
-<<<<<<< HEAD
-                const Vector< PDV_Type >& aDvTypes )
-=======
-                const moris::Cell< gen::PDV_Type >& aDvTypes )
->>>>>>> 659c9214
+                const Vector< gen::PDV_Type >& aDvTypes )
         {
             // if aDofType is not an active dv type for the property
             MORIS_ERROR(
@@ -2009,11 +1916,7 @@
 
         const Matrix< DDRMat >&
         Stabilization_Parameter::dSPdFollowerDV(
-<<<<<<< HEAD
-                const Vector< PDV_Type >& aDvTypes )
-=======
-                const moris::Cell< gen::PDV_Type >& aDvTypes )
->>>>>>> 659c9214
+                const Vector< gen::PDV_Type >& aDvTypes )
         {
             // if aDofType is not an active dv type for the property
             MORIS_ERROR(
