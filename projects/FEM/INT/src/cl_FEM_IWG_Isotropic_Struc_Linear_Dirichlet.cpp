--- conflicted
+++ resolved
@@ -14,11 +14,7 @@
 
         IWG_Isotropic_Struc_Linear_Dirichlet::IWG_Isotropic_Struc_Linear_Dirichlet()
         {
-<<<<<<< HEAD
-            // FIXME set a penalty
-            mGamma = 1000000.0;
 
-=======
             // set size for the property pointer cell
             mMasterProp.resize( static_cast< uint >( IWG_Property_Type::MAX_ENUM ), nullptr );
 
@@ -37,7 +33,7 @@
 
             // populate the stabilization map
             mStabilizationMap[ "DirichletNitsche" ] = IWG_Stabilization_Type::DIRICHLET_NITSCHE;
->>>>>>> 8cd43364
+
         }
 
 //------------------------------------------------------------------------------
@@ -61,52 +57,21 @@
             uint tElastLinIsoIndex = static_cast< uint >( IWG_Constitutive_Type::ELAST_LIN_ISO );
             uint tNitscheIndex     = static_cast< uint >( IWG_Stabilization_Type::DIRICHLET_NITSCHE );
 
-<<<<<<< HEAD
-            // compute the residual
-            mSet->get_residual()( { tStartRow, tEndRow }, { 0, 0 } )
-                    += ( - trans( tFI->N() ) * tConstDofs * mMasterCM( 0 )->traction( mNormal )
-                             + mMasterCM( 0 )->testTraction( mNormal ) * tConstDofs * tJump
-                             + mGamma * trans( tFI->N() ) * tConstDofs * tJump ) * aWStar;
-        }
-=======
             // selection matrix
             Matrix< DDRMat > tM;
->>>>>>> 8cd43364
+
 
             // set a default selection matrix if needed
             if ( mMasterProp( tSelectIndex ) == nullptr )
             {
                 // get spatial dimension
                 uint tSpaceDim = tFI->get_dof_type().size();
-
-<<<<<<< HEAD
-                for( uint Ii=0; Ii<tDofTypes.size(); ++Ii )
-                {
-                    for( uint Ij=0; Ij<tDofTypes.size(); ++Ij )
-                    {
-                        if( mMasterProp( Ik )->get_dof_type( ) == MSI::Dof_Type::UX )
-                        {
-                            aJumpMat(0) = mMasterProp( Ik )->val( )(0);
-                        }
-                        if( mMasterProp( Ik )->get_dof_type( ) == MSI::Dof_Type::UY )
-                        {
-                            aJumpMat(1) = mMasterProp( Ik )->val( )(0);
-                        }
-                        if( mMasterProp( Ik )->get_dof_type( ) == MSI::Dof_Type::UZ )
-                        {
-                            aJumpMat(2) = mMasterProp( Ik )->val( )(0);
-                        }
-                    }
-
-                }
-=======
                 // set selection matrix as identity
                 eye( tSpaceDim, tSpaceDim, tM );
             }
             else
             {
                 tM = mMasterProp( tSelectIndex )->val();
->>>>>>> 8cd43364
             }
 
             // compute jump
@@ -116,37 +81,11 @@
             uint tStartRow = mSet->get_res_dof_assembly_map()( tDofIndex )( 0, 0 );
             uint tEndRow   = mSet->get_res_dof_assembly_map()( tDofIndex )( 0, 1 );
 
-<<<<<<< HEAD
-                for( uint Ii=0; Ii<tDofTypes.size(); ++Ii )
-                {
-                    for( uint Ij=0; Ij<tDofTypes.size(); ++Ij )
-                    {
-//                        if( mMasterProp( Ik )->get_dof_type( ) == tDofTypes( Ii )( Ij ) )
-//                        {
-//                            tI( Ij,Ij ) = 1;
-//                        }
-                        if( mMasterProp( Ik )->get_dof_type( ) == MSI::Dof_Type::UX )
-                        {
-                            aI(0,0) = 1;
-                        }
-                        if( mMasterProp( Ik )->get_dof_type( ) == MSI::Dof_Type::UY )
-                        {
-                            aI(1,1) = 1;
-                        }
-                        if( mMasterProp( Ik )->get_dof_type( ) == MSI::Dof_Type::UZ )
-                        {
-                            aI(2,2) = 1;
-                        }
-                    }
-                }
-            }
-=======
             // compute the residual
             mSet->get_residual()( { tStartRow, tEndRow }, { 0, 0 } )
             += ( - trans( tFI->N() ) * tM * mMasterCM( tElastLinIsoIndex )->traction( mNormal )
                  + mMasterCM( tElastLinIsoIndex )->testTraction( mNormal ) * tM * tJump
                  + mStabilizationParam( tNitscheIndex )->val()( 0 ) * trans( tFI->N() ) * tM * tJump ) * tWStar;
->>>>>>> 8cd43364
         }
 
 //------------------------------------------------------------------------------
@@ -196,13 +135,8 @@
                 // compute the jacobian for direct dof dependencies
                 mSet->get_jacobian()( { mSet->get_res_dof_assembly_map()( tDofIndex )( 0, 0 ), mSet->get_res_dof_assembly_map()( tDofIndex )( 0, 1 ) },
                                       { mSet->get_jac_dof_assembly_map()( tDofIndex )( tDofIndex, 0 ), mSet->get_jac_dof_assembly_map()( tDofIndex )( tDofIndex, 1 ) } )
-<<<<<<< HEAD
-                                    += ( mMasterCM( 0 )->testTraction( mNormal ) *tConstDofs* tFI->N()
-                                        + mGamma * trans( tFI->N() ) *tConstDofs* tFI->N() )              * aWStar;
-=======
                 += (   mMasterCM( tElastLinIsoIndex )->testTraction( mNormal ) * tM * tFI->N()
                      + mStabilizationParam( tNitscheIndex )->val()( 0 ) * trans( tFI->N() ) * tM * tFI->N() ) * tWStar;
->>>>>>> 8cd43364
             }
 
             // compute the jacobian for indirect dof dependencies through properties
@@ -232,13 +166,8 @@
                     // add contribution to jacobian
                     mSet->get_jacobian()( { mSet->get_res_dof_assembly_map()( tDofIndex )( 0, 0 ), mSet->get_res_dof_assembly_map()( tDofIndex )( 0, 1 ) },
                                           { mSet->get_jac_dof_assembly_map()( tDofIndex )( tIndexDep, 0 ), mSet->get_jac_dof_assembly_map()( tDofIndex )( tIndexDep, 1 ) } )
-<<<<<<< HEAD
-                            += ( -1.0 * mMasterCM( 0 )->testTraction( mNormal ) *tConstDofs* mMasterProp( 0 )->dPropdDOF( tDofType )
-                                 - mGamma * trans( tFI->N() ) *tConstDofs* mMasterProp( 0 )->dPropdDOF( tDofType ) )              * aWStar;
-=======
                    += ( - trans( tFI->N() ) *  tM * mMasterCM( tElastLinIsoIndex )->dTractiondDOF( tDofType, mNormal ) ) * tWStar;
 //                        + mMasterCM( tElastLinIsoIndex )->dTestTractiondDOF( tDofType, mNormal ) * tM * tJump ) * tWStar;
->>>>>>> 8cd43364
                 }
 
                 // if dependency on the dof type
@@ -247,12 +176,7 @@
                     // add contribution to jacobian
                     mSet->get_jacobian()( { mSet->get_res_dof_assembly_map()( tDofIndex )( 0, 0 ), mSet->get_res_dof_assembly_map()( tDofIndex )( 0, 1 ) },
                                           { mSet->get_jac_dof_assembly_map()( tDofIndex )( tIndexDep, 0 ), mSet->get_jac_dof_assembly_map()( tDofIndex )( tIndexDep, 1 ) } )
-<<<<<<< HEAD
-                            += ( - trans( tFI->N() ) *tConstDofs*  mMasterCM( 0 )->dTractiondDOF( tDofType, mNormal )
-                               + mMasterCM( 0 )->dTestTractiondDOF( tDofType, mNormal, tJump ) )              * aWStar;
-=======
                     += trans( tFI->N() ) * tM * tJump * mStabilizationParam( tNitscheIndex )->dSPdMasterDOF( tDofType );
->>>>>>> 8cd43364
                 }
             }
         }
