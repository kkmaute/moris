--- conflicted
+++ resolved
@@ -37,11 +37,7 @@
             Matrix< DDRMat > tJump = tFI->val() - mMasterProp( tDirichletIndex )->val();
 
             // compute the residual
-<<<<<<< HEAD
-            mSet->get_residual()( 0 )( { tStartRow, tEndRow }, { 0, 0 } )
-=======
-            mSet->get_residual()( { tResStartRow, tResEndRow }, { 0, 0 } )
->>>>>>> 9f863c89
+            mSet->get_residual()( 0 )( { tResStartRow, tResEndRow }, { 0, 0 } )
             += ( - trans( tFI->N() ) * mMasterCM( tDiffLinIsoIndex )->traction( mNormal )
                  + mMasterCM( tDiffLinIsoIndex )->testTraction( mNormal ) * tJump
                  + mStabilizationParam( tNitscheIndex )->val()( 0 ) * trans( tFI->N() ) * tJump ) * tWStar;
