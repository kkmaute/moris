--- conflicted
+++ resolved
@@ -39,10 +39,9 @@
     {
 
     protected:
+
         // pointer to the mesh cluster
         const mtk::Cluster* mMeshCluster = nullptr;
-
-        const mtk::Cluster * mVisMeshCluster = nullptr;
 
         // time sideset information
         Matrix< IndexMat > mListOfTimeOrdinals;
@@ -61,6 +60,20 @@
 
         // list of pointers to element
         moris::Cell< fem::Element * > mElements;
+
+        // pointer to the visualization mesh cluster
+        const mtk::Cluster * mVisMeshCluster = nullptr;
+
+        // list of pointers to the master and slave mesh visualization cells
+        moris::Cell< mtk::Cell const * > mMasterVisCells;
+        moris::Cell< mtk::Cell const * > mSlaveVisCells;
+
+        // master and slave side ordinal information
+        Matrix< IndexMat > mMasterVisListOfSideOrdinals;
+        Matrix< IndexMat > mSlaveVisListOfSideOrdinals;
+
+        // list of pointers to element
+        moris::Cell< fem::Element * > mVisElements;
 
         //! node indices of this element
         //  @node: MTK interface returns copy of vertices. T
@@ -117,14 +130,16 @@
          */
         moris::Matrix< moris::DDRMat > get_cell_local_coords_on_side_wrt_interp_cell( moris::moris_index aCellIndexInCluster,
                                                                                       moris::moris_index aSideOrdinal,
-                                                                                      mtk::Master_Slave  aIsMaster = mtk::Master_Slave::MASTER );
+                                                                                      mtk::Master_Slave  aIsMaster = mtk::Master_Slave::MASTER,
+                                                                                      bool aIsVis = false );
 
 //------------------------------------------------------------------------------
         /**
          * get the IG cell local coordinates wrt IP cell
          * @param[ in ] aPrimaryCellIndexInCluster index of the IG cell within the cluster
          */
-        moris::Matrix< moris::DDRMat > get_primary_cell_local_coords_on_side_wrt_interp_cell( moris::moris_index aPrimaryCellIndexInCluster );
+        moris::Matrix< moris::DDRMat > get_primary_cell_local_coords_on_side_wrt_interp_cell( moris::moris_index aPrimaryCellIndexInCluster,
+                                                                                              bool aIsVis = false );
 
 //------------------------------------------------------------------------------
         /**
@@ -172,8 +187,13 @@
 //------------------------------------------------------------------------------
         /**
          * compute the quantity of interest on cluster
-         */
-        void compute_quantity_of_interest( fem::QI_Compute_Type aQIComputeType );
+         * @param[ in ] aOutputType an enum for output type
+         * @param[ in ] aFieldType  an enum for computation/return type
+         *                          GLOBAL, NODAL, ELEMENTAL
+         */
+        //void compute_quantity_of_interest( fem::QI_Compute_Type aQIComputeType );
+        void compute_quantity_of_interest( enum vis::Output_Type aOutputType,
+                                           enum vis::Field_Type  aFieldType );
 
 //------------------------------------------------------------------------------
         /**
@@ -224,12 +244,90 @@
         }
 
 //------------------------------------------------------------------------------
-
+        /**
+         * set visualization cluster
+         * @param[ in ] aVisMeshCluster a pointer to a visualization mesh cluster
+         */
         void set_visualization_cluster( const mtk::Cluster * aVisMeshCluster )
         {
+            // set a visualization cluster
             mVisMeshCluster = aVisMeshCluster;
 
-
+            // get the visualization cells
+            mMasterVisCells = mVisMeshCluster->get_primary_cells_in_cluster();
+
+            // create an element factory
+            fem::Element_Factory tElementFactory;
+
+            // set size for the visualization element list
+            uint tNumMasterVisCells = mMasterVisCells.size();
+            mVisElements.resize( tNumMasterVisCells, nullptr );
+
+             // switch on the element type
+             switch ( mElementType )
+             {
+                 case ( fem::Element_Type::BULK ) :
+                 {
+                     // loop over the visualization cells
+                     for( moris::uint Ik = 0; Ik < tNumMasterVisCells; Ik++)
+                     {
+                         // create an element
+                         mVisElements( Ik )
+                         = tElementFactory.create_element( mElementType,
+                                                           mMasterVisCells( Ik ),
+                                                           mSet,
+                                                           this,
+                                                           Ik );
+                     }
+                     break;
+                 }
+                 case ( fem::Element_Type::SIDESET ) :
+                 {
+                     // set the side ordinals for the IG cells in the cluster
+                     mMasterVisListOfSideOrdinals = mVisMeshCluster->get_cell_side_ordinals();
+
+                     // loop over the visualization cells
+                     for( moris::uint Ik = 0; Ik < tNumMasterVisCells; Ik++)
+                     {
+                         // create an element
+                         mVisElements( Ik )
+                         = tElementFactory.create_element( mElementType,
+                                                           mMasterVisCells( Ik ),
+                                                           mSet,
+                                                           this,
+                                                           Ik );
+                     }
+                     break;
+                 }
+                 case ( fem::Element_Type::DOUBLE_SIDESET ) :
+                 {
+                     // fill the slave visualization cells
+                     mSlaveVisCells  = mVisMeshCluster->get_primary_cells_in_cluster( mtk::Master_Slave::SLAVE );
+
+                     // set the side ordinals for the master and slave vis cells
+                     mMasterVisListOfSideOrdinals = mVisMeshCluster->get_cell_side_ordinals( mtk::Master_Slave::MASTER );
+                     mSlaveVisListOfSideOrdinals  = mVisMeshCluster->get_cell_side_ordinals( mtk::Master_Slave::SLAVE );
+
+                     // loop over the visualization cells
+                     for( moris::uint Ik = 0; Ik < tNumMasterVisCells; Ik++)
+                     {
+                         // create an element
+                         mVisElements( Ik )
+                         = tElementFactory.create_element( mElementType,
+                                                           mMasterVisCells( Ik ),
+                                                           mSlaveVisCells( Ik ),
+                                                           mSet,
+                                                           this,
+                                                           Ik );
+                     }
+                     break;
+                 }
+                 default :
+                 {
+                     MORIS_ERROR( false, "Cluster::set_visualization_cluster - undefined element type" );
+                     break;
+                 }
+             }
         }
 
 //------------------------------------------------------------------------------
@@ -246,30 +344,6 @@
          */
         void set_field_interpolators_coefficients();
 
-<<<<<<< HEAD
-=======
- //------------------------------------------------------------------------------
-        /**
-         * @Brief set the initial sizes and values for mJacobian
-         */
-         void initialize_mJacobian();
-
-//------------------------------------------------------------------------------
-         /**
-          * @Brief set the initial sizes and values for mResidual
-          */
-         void initialize_mResidual();
-
-//------------------------------------------------------------------------------
-
-         void compute_quantitiy_of_interest( enum vis::Output_Type aOutputType,
-                                             enum vis::Field_Type  aFieldType )
-         {
-
-         }
-
-
->>>>>>> dbcf0082
 //------------------------------------------------------------------------------
     };
 
