/*
 * cl_FEM_Cluster.hpp
 *
 *  Created on: Apr 20, 2019
 *      Author: schmidt
 */

#ifndef SRC_FEM_CL_FEM_CLUSTER_HPP_
#define SRC_FEM_CL_FEM_CLUSTER_HPP_

#include "assert.h"
#include <cmath>

#include "typedefs.hpp"                     //MRS/COR/src
#include "cl_Matrix.hpp"
#include "linalg_typedefs.hpp"
#include "cl_Cell.hpp"
#include "cl_MTK_Cell.hpp"                  //MTK/src
#include "cl_MSI_Equation_Object.hpp"       //FEM/MSI/src
#include "cl_FEM_Enums.hpp"                 //FEM/INT/src
#include "cl_FEM_Node.hpp"                  //FEM/INT/src
#include "cl_FEM_IWG.hpp"                   //FEM/INT/src
#include "cl_FEM_Geometry_Interpolator.hpp" //FEM/INT/src
#include "cl_FEM_Field_Interpolator.hpp"    //FEM/INT/src
#include "cl_FEM_Integrator.hpp"            //FEM/INT/src

#include "cl_FEM_Element_Factory.hpp"            //FEM/INT/src
#include "cl_FEM_Set.hpp"   //FEM/INT/src

namespace moris
{
    namespace fem
    {
    class Set;
//------------------------------------------------------------------------------
    /**
     * \brief element class that communicates with the mesh interface
     */
    class Cluster : public MSI::Equation_Object
    {

    protected:

        // pointer to the mesh cell cluster
        const mtk::Cell_Cluster* mCellCluster = nullptr;

        // pointer to the mesh side cluster
        const mtk::Side_Cluster* mSideCluster = nullptr;

        // pointer to the mesh interpolation cell
        const mtk::Cell * mInterpolationCell;

        // list of pointers to the mesh integration cells
        moris::Cell< mtk::Cell const * > mIntegrationCells;

        // sideset information
        Matrix< IndexMat > mListOfSideOrdinals;
        Matrix< IndexMat > mListOfTimeOrdinals;

        // list of pointers to element
        moris::Cell< fem::Element * > mElements;

        //! node indices of this element
        //  @node: MTK interface returns copy of vertices. T
        //         storing the indices in private matrix is faster,
        //         but might need more memory
        moris::Matrix< IndexMat > mNodeIndices;

        // number of IWG on the cluster
        uint mNumOfIWGs;

        // pointer to the fem set
        Set * mSet;

        // element type
        Element_Type mElementType;

        // mesh double side cluster
        mtk::Double_Side_Cluster mDoubleSideCluster;

        // pointer to the left and right mesh interpolation cell
        const mtk::Cell * mLeftInterpolationCell;
        const mtk::Cell * mRightInterpolationCell;

        // list of pointers to the left and right mesh integration cells
        moris::Cell< mtk::Cell const * > mLeftIntegrationCells;
        moris::Cell< mtk::Cell const * > mRightIntegrationCells;

        // left and right side ordinal information
        Matrix< IndexMat > mLeftListOfSideOrdinals;
        Matrix< IndexMat > mRightListOfSideOrdinals;

        friend class Element_Bulk;
        friend class Element_Sideset;
        friend class Element_Double_Sideset;
        friend class Element_Time_Sideset;
        friend class Element;
//------------------------------------------------------------------------------
    public:
//------------------------------------------------------------------------------

        Cluster( const Element_Type                aElementType,
                 const mtk::Cell_Cluster         * aCellCluster,
                       moris::Cell< Node_Base* > & aNodes,
                       Set                       * aSet ) : MSI::Equation_Object( aSet ),
                                                            mSet( aSet )
        {
            // fill the cell cluster pointer
            mCellCluster = aCellCluster;

            // fill the interpolation cell
            mInterpolationCell = & aCellCluster->get_interpolation_cell();

            // fill the integration cells
            mIntegrationCells = aCellCluster->get_primary_cells_in_cluster();

            // fill the element type
            mElementType = aElementType;

            // select the element nodes from aNodes and fill mNodeObj
            // get vertices from cell
            moris::Cell< mtk::Vertex* > tVertices = mInterpolationCell->get_vertex_pointers();

            // get number of nodes from cell
            uint tNumOfNodes = tVertices.size();

            // assign node object
            mNodeObj.resize( tNumOfNodes, nullptr );

            // fill node objects
            for( uint i = 0; i < tNumOfNodes; i++)
            {
                mNodeObj( i ) = aNodes( tVertices( i )->get_index() );
            }

            // set size of Weak BCs
            mNodalWeakBCs.set_size( tNumOfNodes, 1 );

            // get the number of IWGs
            mNumOfIWGs = mSet->get_num_IWG(); //FIXME

            // element factory
            fem::Element_Factory tElementFactory;

            mElements.resize( mIntegrationCells.size(), nullptr );

            for( moris::uint Ik = 0; Ik < mIntegrationCells.size(); Ik++)
            {
                // create an element
                mElements( Ik ) = tElementFactory.create_element( mElementType,
                                                                  mIntegrationCells( Ik ),
                                                                  mSet,
                                                                  this,
                                                                  Ik);
            }
        };

        Cluster( const Element_Type                aElementType,
                 const mtk::Side_Cluster         * aSideCluster,
                       moris::Cell< Node_Base* > & aNodes,
                       Set                       * aSet ) : MSI::Equation_Object( aSet ),
                                                            mSet( aSet )
        {
            // fill the side cluster pointer
            mSideCluster = aSideCluster;

            // fill the interpolation cell
            mInterpolationCell = & aSideCluster->get_interpolation_cell();

            // fill the integration cells
            mIntegrationCells = aSideCluster->get_cells_in_side_cluster();

            // set the side ordinals for the IG cells in the cluster
            mListOfSideOrdinals = aSideCluster->get_cell_side_ordinals();

            // fill the element type
            mElementType = aElementType;

            // select the element nodes from aNodes and fill mNodeObj
            // get vertices from cell
            moris::Cell< mtk::Vertex* > tVertices = mInterpolationCell->get_vertex_pointers();

            // get number of nodes from cell
            uint tNumOfNodes = tVertices.size();

            // assign node object
            mNodeObj.resize( tNumOfNodes, nullptr );

            // fill node objects
            for( uint i = 0; i < tNumOfNodes; i++)
            {
                mNodeObj( i ) = aNodes( tVertices( i )->get_index() );
            }

            // set size of Weak BCs
            mNodalWeakBCs.set_size( tNumOfNodes, 1 );

            // get the number of IWGs
            mNumOfIWGs = mSet->get_num_IWG(); //FIXME

            // element factory
            fem::Element_Factory tElementFactory;

            mElements.resize( mIntegrationCells.size(), nullptr );

            for( moris::uint Ik = 0; Ik < mIntegrationCells.size(); Ik++)
            {
                // create an element
                mElements( Ik ) = tElementFactory.create_element( mElementType,
                                                                  mIntegrationCells( Ik ),
                                                                  mSet,
                                                                  this,
                                                                  Ik );

            }
        };

        Cluster( const Element_Type               aElementType,
                 const mtk::Double_Side_Cluster   aDoubleSideCluster,
                 moris::Cell< Node_Base* >      & aIPNodes,
                 Set                            * aSet ) : MSI::Equation_Object( aSet ),
                                                           mSet( aSet )
        {
            // fill the side cluster pointer
            mDoubleSideCluster = aDoubleSideCluster;

            // fill the left and right interpolation cell
            mLeftInterpolationCell  = & aDoubleSideCluster.get_left_interpolation_cell();
            mRightInterpolationCell = & aDoubleSideCluster.get_right_interpolation_cell();

            // fill the left and right integration cells
            mLeftIntegrationCells  = aDoubleSideCluster.get_left_integration_cells();
            mRightIntegrationCells = aDoubleSideCluster.get_right_integration_cells();

            // set the side ordinals for the left and right IG cells
            mLeftListOfSideOrdinals  = aDoubleSideCluster.get_left_integration_cell_side_ordinals();
            mRightListOfSideOrdinals = aDoubleSideCluster.get_right_integration_cell_side_ordinals();

            // fill the element type
            mElementType = aElementType;

            // select the element nodes from aIPNodes and fill mNodeObj
            // get vertices from cell
            moris::Cell< mtk::Vertex* > tLeftVertices  = mLeftInterpolationCell->get_vertex_pointers();
            moris::Cell< mtk::Vertex* > tRightVertices = mRightInterpolationCell->get_vertex_pointers();

            // get number of nodes from cell
            uint tNumOfNodes = tLeftVertices.size() + tRightVertices.size();

            // assign node object
            mNodeObj.resize( tNumOfNodes, nullptr );

            // fill node objects
            uint tNodeCounter = 0;
            for( uint i = 0; i < tLeftVertices.size(); i++)
            {
                mNodeObj( tNodeCounter ) = aIPNodes( tLeftVertices( i )->get_index() );
                tNodeCounter++;
            }
            for( uint i = 0; i < tRightVertices.size(); i++)
            {
                mNodeObj( tNodeCounter ) = aIPNodes( tRightVertices( i )->get_index() );
                tNodeCounter++;
            }

            // set size of Weak BCs
            mNodalWeakBCs.set_size( tNumOfNodes, 1 );

            // get the number of IWGs
            mNumOfIWGs = mSet->get_num_IWG(); //FIXME

            // element factory
            fem::Element_Factory tElementFactory;

            mElements.resize( mIntegrationCells.size(), nullptr );

            for( moris::uint Ik = 0; Ik < mIntegrationCells.size(); Ik++)
            {
                // create an element
                mElements( Ik ) = tElementFactory.create_element( mElementType,
                                                                  mLeftIntegrationCells( Ik ),
                                                                  mRightIntegrationCells( Ik ),
                                                                  mSet,
                                                                  this,
                                                                  Ik );

            }
        };

//------------------------------------------------------------------------------
        /**
         * trivial destructor
         */
<<<<<<< HEAD
        ~Cluster()
        {
            mElements.clear();
        };
=======
        ~Cluster();
>>>>>>> 1aabead2

//------------------------------------------------------------------------------

        moris::Matrix< moris::DDRMat > get_cell_local_coords_on_side_wrt_interp_cell( moris::moris_index aCellIndexInCluster,
                                                                                      moris::moris_index aSideOrdinal )
        {
            // check we are working with a side cluster
            MORIS_ASSERT( mSideCluster != NULL, "Cluster::get_cell_local_coords_on_side_wrt_interp_cell - not a side cluster.");

            // if trivial cluster IP cell = IG cell
            if( mSideCluster->is_trivial() )
            {
                // get the side param coords from the IG geometry interpolator
                return mSet->get_IP_geometry_interpolator()->extract_space_side_space_param_coeff( aSideOrdinal );
            }
            // if non trivial cluster
            else
            {
                // get the side param coords from the side cluster
                return mSideCluster->get_cell_local_coords_on_side_wrt_interp_cell( aCellIndexInCluster );
            }
        }

//------------------------------------------------------------------------------

        moris::Matrix<moris::DDRMat> get_primary_cell_local_coords_on_side_wrt_interp_cell(moris::moris_index aPrimaryCellIndexInCluster )
        {

            // check we are working with a side cluster
            MORIS_ASSERT( mCellCluster != NULL, "Cluster::get_primary_cell_local_coords_on_side_wrt_interp_cell - not a cell cluster.");

            // if trivial cluster IP cell = IG cell
            if( mCellCluster->is_trivial() )
            {
                // get the side param coords from the IG geometry interpolator
                return mSet->get_IP_geometry_interpolator()->extract_space_param_coeff();
            }
            // if non trivial cluster
            else
            {
                // get the side param coords from the side cluster
                return mCellCluster->get_primary_cell_local_coords_on_side_wrt_interp_cell( aPrimaryCellIndexInCluster );
            }
        }

//------------------------------------------------------------------------------

        moris::Matrix< moris::DDRMat > get_left_cell_local_coords_on_side_wrt_interp_cell( moris::moris_index aCellIndexInCluster,
                                                                                           moris::moris_index aSideOrdinal )
        {
            // check we are working with a side cluster
            MORIS_ASSERT( mElementType == fem::Element_Type::DOUBLE_SIDESET,
                          "Cluster::get_left_cell_local_coords_on_side_wrt_interp_cell - not a double side cluster.");

            // if trivial cluster IP cell = IG cell
            if( mDoubleSideCluster.is_left_trivial() )
            {
                // get the side param coords from the IG geometry interpolator
                return mSet->get_left_IP_geometry_interpolator()->extract_space_side_space_param_coeff( aSideOrdinal );
            }
            // if non trivial cluster
            else
            {
                // get the side param coords from the side cluster
                return mDoubleSideCluster.get_left_cell_local_coords_on_side_wrt_interp_cell( aCellIndexInCluster );
            }
        }

        moris::Matrix< moris::DDRMat > get_right_cell_local_coords_on_side_wrt_interp_cell( moris::moris_index aCellIndexInCluster,
                                                                                            moris::moris_index aSideOrdinal )
         {
             // check we are working with a side cluster
             MORIS_ASSERT( mElementType == fem::Element_Type::DOUBLE_SIDESET,
                           "Cluster::get_right_cell_local_coords_on_side_wrt_interp_cell - not a double side cluster.");

             // if trivial cluster IP cell = IG cell
             if( mDoubleSideCluster.is_right_trivial() )
             {
                 // get the side param coords from the IG geometry interpolator
                 return mSet->get_right_IP_geometry_interpolator()->extract_space_side_space_param_coeff( aSideOrdinal );
             }
             // if non trivial cluster
             else
             {
                 // get the side param coords from the side cluster
                 return mDoubleSideCluster.get_right_cell_local_coords_on_side_wrt_interp_cell( aCellIndexInCluster );
             }
         }

//------------------------------------------------------------------------------

        void compute_jacobian();

//------------------------------------------------------------------------------

        void compute_residual();

//------------------------------------------------------------------------------

        void compute_jacobian_and_residual() {};

//------------------------------------------------------------------------------

        Matrix< DDRMat > & get_weak_bcs()
        {
            return mNodalWeakBCs;
        }

//------------------------------------------------------------------------------

        real get_element_nodal_pdof_value( moris_index   aVertexIndex,
                                           moris::Cell< MSI::Dof_Type > aDofType )
        {
            // get pdofs values for the element
            this->get_my_pdof_values();

            // get a specific dof type pdofs values
            Matrix< DDRMat > tPdofValues;
            this->get_my_pdof_values( aDofType, tPdofValues );

            // select the required nodal value
            Matrix< IndexMat > tElemVerticesIndices = mInterpolationCell->get_vertex_inds();
            uint tElemNumOfVertices = mInterpolationCell->get_number_of_vertices();

            moris_index tVertexIndex = MORIS_INDEX_MAX;
            for( uint i = 0; i < tElemNumOfVertices; i++ )
            {
                if ( tElemVerticesIndices( i ) == aVertexIndex )
                {
                    tVertexIndex =  i ;
                    break;
                }
            }
            return tPdofValues( tVertexIndex );
        }

//------------------------------------------------------------------------------
    protected:
//------------------------------------------------------------------------------
        /**
         * compute element volume
         */
        real compute_element_volume( Geometry_Interpolator* aGeometryInterpolator )
        {
            //get number of integration points
            uint tNumOfIntegPoints = mSet->get_num_integration_points();

            // init volume
            real tVolume = 0;

            // loop over integration points
            for( uint iGP = 0; iGP < tNumOfIntegPoints; iGP++ )
            {
                // compute integration point weight x detJ
                real tWStar = aGeometryInterpolator->det_J( mSet->get_integration_points().get_column( iGP ) )
                            * mSet->get_integration_weights()( iGP );

                // add contribution to jacobian from evaluation point
                //FIXME: include a thickness if 2D
                tVolume = tVolume + tWStar;
            }

            // FIXME: compute the element size + switch 1D, 2D, 3D
            //real he = std::pow( 6*tVolume/M_PI, 1.0/3.0 );
            //real he = std::pow( 4*tVolume/M_PI, 1.0/2.0 );
            //std::cout<<he<<std::endl;

            return tVolume;
        }

//------------------------------------------------------------------------------
        /**
         * set the field interpolators coefficients
         */
        void set_field_interpolators_coefficients( )
         {
             // loop on the dof types
             for( uint i = 0; i < mSet->get_num_interpolators(); i++ )
             {
                 // get the ith dof type group
                 moris::Cell< MSI::Dof_Type > tDofTypeGroup = mSet->get_interpolator_dof_type_list()( i );

                 // get the pdof values for the ith dof type group
                 Matrix< DDRMat > tCoeff;
                 this->get_my_pdof_values( tDofTypeGroup, tCoeff );

                 // set the field coefficients
                 mSet->get_field_interpolator()( i )->set_coeff( tCoeff );
             }
         }

        /**
         * set the field interpolators coefficients
         */
        void set_field_interpolators_coefficients_double( )
         {
             // loop on the dof types
             for( uint i = 0; i < mSet->get_num_interpolators(); i++ )
             {
                 // get the ith dof type group
                 moris::Cell< MSI::Dof_Type > tDofTypeGroup = mSet->get_interpolator_dof_type_list()( i );

                 // get the pdof values for the ith dof type group
                 Matrix< DDRMat > tCoeff;
                 this->get_my_pdof_values( tDofTypeGroup, tCoeff );

                 // set the field coefficients for the left interpolation cell
                 mSet->get_left_field_interpolator()( i )->set_coeff( tCoeff({0,tCoeff.numel()/2 -1},{0,0}) );

                 // set the field coefficients for the right interpolation cell
                 mSet->get_right_field_interpolator()( i )->set_coeff( tCoeff({tCoeff.numel()/2, tCoeff.numel()-1},{0,0}) );
             }
         }

 //------------------------------------------------------------------------------
        /**
         * @Brief set the initial sizes and values for mJacobian
         */
         void initialize_mJacobian();

//------------------------------------------------------------------------------

         /**
          * @Brief set the initial sizes and values for mResidual
          */
         void initialize_mResidual();

//------------------------------------------------------------------------------
    };

//------------------------------------------------------------------------------
    } /* namespace fem */
} /* namespace moris */

#endif /* SRC_FEM_CL_FEM_CLUSTER_HPP_ */<|MERGE_RESOLUTION|>--- conflicted
+++ resolved
@@ -23,9 +23,8 @@
 #include "cl_FEM_Geometry_Interpolator.hpp" //FEM/INT/src
 #include "cl_FEM_Field_Interpolator.hpp"    //FEM/INT/src
 #include "cl_FEM_Integrator.hpp"            //FEM/INT/src
-
-#include "cl_FEM_Element_Factory.hpp"            //FEM/INT/src
-#include "cl_FEM_Set.hpp"   //FEM/INT/src
+#include "cl_FEM_Element_Factory.hpp"       //FEM/INT/src
+#include "cl_FEM_Set.hpp"                   //FEM/INT/src
 
 namespace moris
 {
@@ -272,9 +271,9 @@
             // element factory
             fem::Element_Factory tElementFactory;
 
-            mElements.resize( mIntegrationCells.size(), nullptr );
-
-            for( moris::uint Ik = 0; Ik < mIntegrationCells.size(); Ik++)
+            mElements.resize( mLeftIntegrationCells.size(), nullptr );
+
+            for( moris::uint Ik = 0; Ik < mLeftIntegrationCells.size(); Ik++)
             {
                 // create an element
                 mElements( Ik ) = tElementFactory.create_element( mElementType,
@@ -283,7 +282,6 @@
                                                                   mSet,
                                                                   this,
                                                                   Ik );
-
             }
         };
 
@@ -291,14 +289,7 @@
         /**
          * trivial destructor
          */
-<<<<<<< HEAD
-        ~Cluster()
-        {
-            mElements.clear();
-        };
-=======
         ~Cluster();
->>>>>>> 1aabead2
 
 //------------------------------------------------------------------------------
 
@@ -390,6 +381,56 @@
 
 //------------------------------------------------------------------------------
 
+        Matrix< DDRMat > get_side_normal( const mtk::Cell        * aCell,
+                                          moris::moris_index aSideOrdinal,
+                                          Matrix< DDRMat > & aParamPoint )
+        {
+            // init normal
+            Matrix < DDRMat > tNormal;
+
+            // if interpolation cell is linear
+            if( mSet->get_IG_space_interpolation_order() == mtk::Interpolation_Order::LINEAR )
+            {
+                // egt normal from the mesh
+                tNormal = aCell->compute_outward_side_normal( aSideOrdinal );
+            }
+            // if integration cell is higher order
+            else
+            {
+                if( mElementType == fem::Element_Type::SIDESET )
+                {
+                    // get normal from the integration cell geometry interpolator
+                    tNormal = mSet->get_IG_geometry_interpolator()->get_normal( aParamPoint );
+                }
+                else if( mElementType == fem::Element_Type::DOUBLE_SIDESET )
+                {
+                    // get normal from the integration cell geometry interpolator
+                    tNormal = mSet->get_left_IG_geometry_interpolator()->get_normal( aParamPoint );
+                }
+            }
+
+            return tNormal;
+
+		}
+
+//------------------------------------------------------------------------------
+
+        moris::moris_index get_left_vertex_pair( moris::mtk::Vertex const * aLeftVertex )
+        {
+            // check we are working with a side cluster
+            MORIS_ASSERT( mElementType == fem::Element_Type::DOUBLE_SIDESET,
+                          "Cluster::get_left_vertex_pair - not a double side cluster.");
+
+            // get the paired vertex on the right
+            moris::mtk::Vertex const * tRightVertex = mDoubleSideCluster.get_left_vertex_pair( aLeftVertex );
+
+            // return the index of the paired vertex on the right
+            return mDoubleSideCluster.get_right_side_cluster().get_vertex_cluster_index( tRightVertex );
+
+        }
+
+//------------------------------------------------------------------------------
+
         void compute_jacobian();
 
 //------------------------------------------------------------------------------
