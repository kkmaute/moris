--- conflicted
+++ resolved
@@ -25,12 +25,7 @@
 #include "cl_FEM_Integrator.hpp"            //FEM/INT/src
 
 #include "cl_FEM_Element_Factory.hpp"            //FEM/INT/src
-<<<<<<< HEAD
-#include "cl_FEM_Element_Block.hpp"   //FEM/INT/src
-=======
-
 #include "cl_FEM_Set.hpp"   //FEM/INT/src
->>>>>>> 5e7e0135
 
 namespace moris
 {
