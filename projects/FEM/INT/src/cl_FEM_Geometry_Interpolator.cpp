
#include "cl_FEM_Geometry_Interpolator.hpp" //FEM/INT/src
#include "cl_FEM_Element.hpp" //FEM/INT/src

namespace moris
{
    namespace fem
    {
//------------------------------------------------------------------------------

<<<<<<< HEAD
        Geometry_Interpolator::Geometry_Interpolator(       Element             * aElement,
                                                      const Interpolation_Rule  & aInterpolationRule  )
=======
//        Geometry_Interpolator::Geometry_Interpolator(
//                Element                   * aElement,
//                const Interpolation_Rule  & aInterpolationRule  )
    Geometry_Interpolator::Geometry_Interpolator(
                    const Interpolation_Rule  & aInterpolationRule  )
>>>>>>> bfef57d5
        {
            // create a factory
            Interpolation_Function_Factory tFactory;

            // make sure that rule is legal for this element
<<<<<<< HEAD
            MORIS_ERROR( aElement->get_geometry_type() == aInterpolationRule.get_geometry_type(),
                     "chosen interpolation rule not allowed for this element" );
=======
            //MORIS_ERROR( aElement->get_geometry_type() == aInterpolationRule.get_geometry_type(),
            //         "chosen interpolation rule not allowed for this element" );
>>>>>>> bfef57d5

            // create member pointer to interpolation function ( actually only space)
            mInterpolation = aInterpolationRule.create_space_time_interpolation_function();

            // set pointers for second derivative depending on space dimensions
            this->set_function_pointers();
        }

//------------------------------------------------------------------------------

        Geometry_Interpolator::~Geometry_Interpolator()
        {
            // delete interpolation function
            delete mInterpolation;
        }

//------------------------------------------------------------------------------

        uint
        Geometry_Interpolator::get_number_of_basis() const
        {
            return mInterpolation->get_number_of_basis();
        }

//------------------------------------------------------------------------------

        void
        Geometry_Interpolator::eval_N(
                      Interpolation_Matrix  & aN,
                const Matrix< DDRMat > 		& aXi  ) const
        {
            // pass data through interpolation function
            this->mInterpolation->eval_N( aN, aXi );
        }

//------------------------------------------------------------------------------

        void
        Geometry_Interpolator::eval_dNdXi(
                      Interpolation_Matrix  & adNdXi,
                const Matrix< DDRMat > 		& aXi  ) const
        {
            // pass data through interpolation function
            this->mInterpolation->eval_dNdXi( adNdXi, aXi );
        }

//------------------------------------------------------------------------------

        void
        Geometry_Interpolator::eval_d2NdXi2(
                      Interpolation_Matrix  & ad2NdXi2,
                const Matrix< DDRMat > 		& aXi  ) const
        {
            // pass data through interpolation function
            this->mInterpolation->eval_d2NdXi2( ad2NdXi2, aXi );
        }

//------------------------------------------------------------------------------

        void
        Geometry_Interpolator::eval_jacobian(
                  Matrix< DDRMat > 		& aJt,
            const Interpolation_Matrix  & adNdXi,
            const Matrix< DDRMat > 		& aXhat ) const
        {
            aJt = adNdXi.matrix_data() * aXhat.matrix_data() ;
        }

//------------------------------------------------------------------------------

        void
        Geometry_Interpolator::eval_jacobian_and_matrices_for_second_derivatives(
                      Matrix< DDRMat > 		& aJt,
                      Matrix< DDRMat > 		& aKt,
                      Matrix< DDRMat > 		& aLt,
                const Interpolation_Matrix  & adNdXi,
                const Interpolation_Matrix  & ad2NdXi2,
                const Matrix< DDRMat >   	& aXhat ) const
        {
            // evaluate transposed of geometry Jacobian
            this->eval_jacobian( aJt, adNdXi, aXhat );

            // call calculator for second derivatives
            this->mSecondDerivativeMatrices(
                    aJt,
                    aKt,
                    aLt,
                    adNdXi,
                    ad2NdXi2,
                    aXhat );
        }

//------------------------------------------------------------------------------

        void
        Geometry_Interpolator::eval_matrices_for_second_derivative_1d(
                const Matrix< DDRMat > 		& aJt,
                      Matrix< DDRMat > 		& aKt,
                      Matrix< DDRMat > 		& aLt,
                const Interpolation_Matrix 	& adNdXi,
                const Interpolation_Matrix 	& ad2NdXi2,
                const Matrix< DDRMat > 		& aXhat )
        {
            // help matrix K
            aKt = ad2NdXi2.matrix_data() * aXhat.matrix_data();

            // help matrix L
            aLt( 0, 0 ) = std::pow( aJt( 0, 0 ), 2 );
        }

//------------------------------------------------------------------------------

        void
        Geometry_Interpolator::eval_matrices_for_second_derivative_2d(
                const Matrix< DDRMat > 		& aJt,
                      Matrix< DDRMat > 		& aKt,
                      Matrix< DDRMat > 		& aLt,
                const Interpolation_Matrix  & adNdXi,
                const Interpolation_Matrix  & ad2NdXi2,
                const Matrix< DDRMat > 		& aXhat )
        {
            // help matrix K
            aKt = ad2NdXi2.matrix_data() * aXhat.matrix_data();

            // help matrix L
            //aLt.resize(3,3);
            aLt( 0, 0 ) = std::pow( aJt( 0, 0 ), 2 );
            aLt( 1, 0 ) = std::pow( aJt( 1, 0 ), 2 );
            aLt( 2, 0 ) = aJt( 0 , 0 ) * aJt( 1 , 0 );

            aLt( 0, 1 ) = std::pow( aJt( 0, 1 ), 2 );
            aLt( 1, 1 ) = std::pow( aJt( 1, 1 ), 2 );
            aLt( 2, 0 ) = aJt( 0 , 1 ) * aJt( 1, 1 );

            aLt( 0, 2 ) = 2.0 * aJt( 0, 0 ) * aJt( 0, 1 );
            aLt( 1, 2 ) = 2.0 * aJt( 1, 0 ) * aJt( 1, 1 );
            aLt( 2, 2 ) = aJt( 0, 0 )* aJt( 1, 1 ) +  aJt( 0, 1 ) * aJt( 1, 0 );
        }

//------------------------------------------------------------------------------

        void
        Geometry_Interpolator::eval_matrices_for_second_derivative_3d(
                const Matrix< DDRMat > & aJt,
                      Matrix< DDRMat > & aKt,
                      Matrix< DDRMat > & aLt,
                const Interpolation_Matrix  & adNdXi,
                const Interpolation_Matrix  & ad2NdXi2,
                const Matrix< DDRMat > & aXhat )
        {

            // help matrix K
            aKt = ad2NdXi2.matrix_data() * aXhat.matrix_data();

            // help matrix L
            //aLt.resize(5,5);
            for( uint j=0; j<3; ++j )
            {
                aLt( 0, j ) = std::pow( aJt( 0, j ), 2 );
                aLt( 1, j ) = std::pow( aJt( 1, j ), 2 );
                aLt( 2, j ) = std::pow( aJt( 2, j ), 2 );
                aLt( 3, j ) = aJt( 1 , j ) * aJt( 2 , j );
                aLt( 4, j ) = aJt( 0 , j ) * aJt( 2 , j );
                aLt( 5, j ) = aJt( 0 , j ) * aJt( 1 , j );
            }

            aLt( 0, 3 ) = 2.0 * aJt( 0, 1 ) * aJt( 0, 2 );
            aLt( 1, 3 ) = 2.0 * aJt( 1, 1 ) * aJt( 1, 2 );
            aLt( 2, 3 ) = 2.0 * aJt( 2, 1 ) * aJt( 2, 2 );
            aLt( 3, 3 ) = aJt( 1, 1 ) * aJt( 2, 2 ) + aJt( 2, 1 ) * aJt( 1, 2 );
            aLt( 4, 3 ) = aJt( 0, 1 ) * aJt( 2, 2 ) + aJt( 2, 1 ) * aJt( 0, 2 );
            aLt( 5, 3 ) = aJt( 0, 1 ) * aJt( 1, 2 ) + aJt( 1, 1 ) * aJt( 0, 2 );

            aLt( 0, 4 ) = 2.0 * aJt( 0, 0 ) * aJt( 0, 2 );
            aLt( 1, 4 ) = 2.0 * aJt( 1, 0 ) * aJt( 1, 2 );
            aLt( 2, 4 ) = 2.0 * aJt( 2, 0 ) * aJt( 2, 2 );
            aLt( 3, 4 ) = aJt( 1, 0 ) * aJt( 2, 2 ) + aJt( 2, 0 ) * aJt( 1, 2 );
            aLt( 4, 4 ) = aJt( 0, 0 ) * aJt( 2, 2 ) + aJt( 2, 0 ) * aJt( 0, 2 );
            aLt( 5, 4 ) = aJt( 0, 0 ) * aJt( 1, 2 ) + aJt( 1, 0 ) * aJt( 0, 2 );

            aLt( 0, 5 ) = 2.0 * aJt( 0, 0 ) * aJt( 0, 1 );
            aLt( 1, 5 ) = 2.0 * aJt( 1, 0 ) * aJt( 1, 1 );
            aLt( 2, 5 ) = 2.0 * aJt( 2, 0 ) * aJt( 2, 1 );
            aLt( 3, 5 ) = aJt( 1, 0 ) * aJt( 2, 1 ) + aJt( 2, 0 ) * aJt( 1, 1 );
            aLt( 4, 5 ) = aJt( 0, 0 ) * aJt( 2, 1 ) + aJt( 2, 0 ) * aJt( 0, 1 );
            aLt( 5, 5 ) = aJt( 0, 0 ) * aJt( 1, 1 ) + aJt( 1, 0 ) * aJt( 0, 1 );
        }

//------------------------------------------------------------------------------

        Interpolation_Matrix *
        Geometry_Interpolator::create_matrix_pointer(
                const uint & aDerivativeInSpace,
                const uint & aDerivativeInTime ) const
        {
            // pass through to member function
           return this->mInterpolation->create_matrix_pointer(
                    1,
                    aDerivativeInSpace,
                    aDerivativeInTime );
        }

//------------------------------------------------------------------------------

        void
        Geometry_Interpolator::set_function_pointers()
        {
            // get number of dimensions and set pointer to function
            // for second derivative
            switch ( mInterpolation->get_number_of_dimensions() )
            {
                case( 1 ) :
                {
                    mSecondDerivativeMatrices = this->eval_matrices_for_second_derivative_1d;
                    break;
                }
                case( 2 ) :
                {
                    mSecondDerivativeMatrices = this->eval_matrices_for_second_derivative_2d;
                    break;
                }
                case( 3 ) :
                {
                    mSecondDerivativeMatrices = this->eval_matrices_for_second_derivative_3d;
                    break;
                }
                default :
                {
                    MORIS_ERROR( false, "unknown number of dimensions" );
                    break;
                }
            }
        }

//------------------------------------------------------------------------------

        /**
         * returns the order of the interpolation
         */
        mtk::Interpolation_Order
        Geometry_Interpolator::get_interpolation_order() const
        {
            return mInterpolation->get_interpolation_order();
        }

//------------------------------------------------------------------------------

        /**
         * returns the order of the interpolation
         */
        Interpolation_Type
        Geometry_Interpolator::get_interpolation_type() const
        {
            return mInterpolation->get_interpolation_type();
        }

//------------------------------------------------------------------------------
    } /* namespace fem */
} /* namespace moris */<|MERGE_RESOLUTION|>--- conflicted
+++ resolved
@@ -8,28 +8,18 @@
     {
 //------------------------------------------------------------------------------
 
-<<<<<<< HEAD
-        Geometry_Interpolator::Geometry_Interpolator(       Element             * aElement,
-                                                      const Interpolation_Rule  & aInterpolationRule  )
-=======
 //        Geometry_Interpolator::Geometry_Interpolator(
 //                Element                   * aElement,
 //                const Interpolation_Rule  & aInterpolationRule  )
-    Geometry_Interpolator::Geometry_Interpolator(
-                    const Interpolation_Rule  & aInterpolationRule  )
->>>>>>> bfef57d5
+    Geometry_Interpolator::Geometry_Interpolator( const Interpolation_Rule  & aInterpolationRule  )
         {
             // create a factory
             Interpolation_Function_Factory tFactory;
 
             // make sure that rule is legal for this element
-<<<<<<< HEAD
-            MORIS_ERROR( aElement->get_geometry_type() == aInterpolationRule.get_geometry_type(),
-                     "chosen interpolation rule not allowed for this element" );
-=======
+
             //MORIS_ERROR( aElement->get_geometry_type() == aInterpolationRule.get_geometry_type(),
             //         "chosen interpolation rule not allowed for this element" );
->>>>>>> bfef57d5
 
             // create member pointer to interpolation function ( actually only space)
             mInterpolation = aInterpolationRule.create_space_time_interpolation_function();
@@ -48,18 +38,15 @@
 
 //------------------------------------------------------------------------------
 
-        uint
-        Geometry_Interpolator::get_number_of_basis() const
+        uint Geometry_Interpolator::get_number_of_basis() const
         {
             return mInterpolation->get_number_of_basis();
         }
 
 //------------------------------------------------------------------------------
 
-        void
-        Geometry_Interpolator::eval_N(
-                      Interpolation_Matrix  & aN,
-                const Matrix< DDRMat > 		& aXi  ) const
+        void Geometry_Interpolator::eval_N(       Interpolation_Matrix  & aN,
+                                            const Matrix< DDRMat >      & aXi  ) const
         {
             // pass data through interpolation function
             this->mInterpolation->eval_N( aN, aXi );
@@ -67,10 +54,8 @@
 
 //------------------------------------------------------------------------------
 
-        void
-        Geometry_Interpolator::eval_dNdXi(
-                      Interpolation_Matrix  & adNdXi,
-                const Matrix< DDRMat > 		& aXi  ) const
+        void Geometry_Interpolator::eval_dNdXi(      Interpolation_Matrix  & adNdXi,
+                                                const Matrix< DDRMat >     & aXi  ) const
         {
             // pass data through interpolation function
             this->mInterpolation->eval_dNdXi( adNdXi, aXi );
@@ -78,10 +63,8 @@
 
 //------------------------------------------------------------------------------
 
-        void
-        Geometry_Interpolator::eval_d2NdXi2(
-                      Interpolation_Matrix  & ad2NdXi2,
-                const Matrix< DDRMat > 		& aXi  ) const
+        void Geometry_Interpolator::eval_d2NdXi2(       Interpolation_Matrix  & ad2NdXi2,
+                                                  const Matrix< DDRMat >      & aXi  ) const
         {
             // pass data through interpolation function
             this->mInterpolation->eval_d2NdXi2( ad2NdXi2, aXi );
@@ -89,8 +72,7 @@
 
 //------------------------------------------------------------------------------
 
-        void
-        Geometry_Interpolator::eval_jacobian(
+        void Geometry_Interpolator::eval_jacobian(
                   Matrix< DDRMat > 		& aJt,
             const Interpolation_Matrix  & adNdXi,
             const Matrix< DDRMat > 		& aXhat ) const
@@ -100,8 +82,7 @@
 
 //------------------------------------------------------------------------------
 
-        void
-        Geometry_Interpolator::eval_jacobian_and_matrices_for_second_derivatives(
+        void Geometry_Interpolator::eval_jacobian_and_matrices_for_second_derivatives(
                       Matrix< DDRMat > 		& aJt,
                       Matrix< DDRMat > 		& aKt,
                       Matrix< DDRMat > 		& aLt,
@@ -124,8 +105,7 @@
 
 //------------------------------------------------------------------------------
 
-        void
-        Geometry_Interpolator::eval_matrices_for_second_derivative_1d(
+        void Geometry_Interpolator::eval_matrices_for_second_derivative_1d(
                 const Matrix< DDRMat > 		& aJt,
                       Matrix< DDRMat > 		& aKt,
                       Matrix< DDRMat > 		& aLt,
@@ -142,8 +122,7 @@
 
 //------------------------------------------------------------------------------
 
-        void
-        Geometry_Interpolator::eval_matrices_for_second_derivative_2d(
+        void Geometry_Interpolator::eval_matrices_for_second_derivative_2d(
                 const Matrix< DDRMat > 		& aJt,
                       Matrix< DDRMat > 		& aKt,
                       Matrix< DDRMat > 		& aLt,
@@ -171,8 +150,7 @@
 
 //------------------------------------------------------------------------------
 
-        void
-        Geometry_Interpolator::eval_matrices_for_second_derivative_3d(
+        void Geometry_Interpolator::eval_matrices_for_second_derivative_3d(
                 const Matrix< DDRMat > & aJt,
                       Matrix< DDRMat > & aKt,
                       Matrix< DDRMat > & aLt,
@@ -180,7 +158,6 @@
                 const Interpolation_Matrix  & ad2NdXi2,
                 const Matrix< DDRMat > & aXhat )
         {
-
             // help matrix K
             aKt = ad2NdXi2.matrix_data() * aXhat.matrix_data();
 
@@ -220,8 +197,7 @@
 
 //------------------------------------------------------------------------------
 
-        Interpolation_Matrix *
-        Geometry_Interpolator::create_matrix_pointer(
+        Interpolation_Matrix * Geometry_Interpolator::create_matrix_pointer(
                 const uint & aDerivativeInSpace,
                 const uint & aDerivativeInTime ) const
         {
@@ -234,8 +210,7 @@
 
 //------------------------------------------------------------------------------
 
-        void
-        Geometry_Interpolator::set_function_pointers()
+        void Geometry_Interpolator::set_function_pointers()
         {
             // get number of dimensions and set pointer to function
             // for second derivative
@@ -269,8 +244,7 @@
         /**
          * returns the order of the interpolation
          */
-        mtk::Interpolation_Order
-        Geometry_Interpolator::get_interpolation_order() const
+        mtk::Interpolation_Order Geometry_Interpolator::get_interpolation_order() const
         {
             return mInterpolation->get_interpolation_order();
         }
@@ -280,8 +254,7 @@
         /**
          * returns the order of the interpolation
          */
-        Interpolation_Type
-        Geometry_Interpolator::get_interpolation_type() const
+        Interpolation_Type Geometry_Interpolator::get_interpolation_type() const
         {
             return mInterpolation->get_interpolation_type();
         }
