#include "fn_norm.hpp"
#include "fn_cross.hpp"
#include "fn_dot.hpp"
#include "fn_sum.hpp"
#include "fn_inv.hpp"
#include "op_div.hpp"
#include "fn_linsolve.hpp"

#include "cl_FEM_Geometry_Interpolator.hpp"

namespace moris
{
    namespace fem
    {
        // smallest acceptable value for DetJ
        const real Geometry_Interpolator::sDetJLowerLimit = -1.0e-18;

        // smallest acceptable value for DetJ used in building inverse of Jacobian
        const real Geometry_Interpolator::sDetJInvJacLowerLimit = 1.0e-12;

        //------------------------------------------------------------------------------

        Geometry_Interpolator::Geometry_Interpolator(
                const Interpolation_Rule & aInterpolationRule,
                const bool                 aSpaceSideset,
                const bool                 aTimeSideset )
        {
            // set bool for side interpolation to true
            mSpaceSideset = aSpaceSideset;

            // set bool for time side interpolation to true
            mTimeSideset = aTimeSideset;

            // create member pointer to space interpolation function
            mSpaceInterpolation = aInterpolationRule.create_space_interpolation_function();

            // create member pointer to time interpolation function
            mTimeInterpolation  = aInterpolationRule.create_time_interpolation_function();

            // number of space bases and dimensions
            mNumSpaceBases    = mSpaceInterpolation->get_number_of_bases();
            mNumSpaceDim      = mSpaceInterpolation->get_number_of_dimensions();
            mNumSpaceParamDim = mSpaceInterpolation->get_number_of_param_dimensions();

            // number of time bases and dimensions
            mNumTimeBases = mTimeInterpolation->get_number_of_bases();
            mNumTimeDim   = mTimeInterpolation->get_number_of_dimensions();

            // set member geometry type
            mGeometryType     = aInterpolationRule.get_geometry_type();
            mTimeGeometryType = aInterpolationRule.get_time_geometry_type();

            // set pointers for second derivative depending on space and time dimensions
            this->set_function_pointers();
        }

        //------------------------------------------------------------------------------

        Geometry_Interpolator::~Geometry_Interpolator()
        {
            // delete interpolation functions
            if( mSpaceInterpolation != NULL )
            {
                delete mSpaceInterpolation;
            }

            if( mTimeInterpolation != NULL )
            {
                delete mTimeInterpolation;
            }
        }

        //------------------------------------------------------------------------------

        void Geometry_Interpolator::reset_eval_flags()
        {
            // reset bool for evaluation
            mNXiEval      = true;
            mdNdXiEval    = true;
            md2NdXi2Eval  = true;
            md3NdXi3Eval  = true;
            mNTauEval     = true;
            mdNdTauEval   = true;
            md2NdTau2Eval = true;
            md3NdTau3Eval = true;

            mSpaceDetJEval   = true;
            mSpaceJacEval    = true;
            mInvSpaceJacEval = true;

            mTimeDetJEval    = true;
            mTimeJacEval     = true;
            mInvTimeJacEval  = true;
        }

        //------------------------------------------------------------------------------

        void Geometry_Interpolator::reset_eval_flags_coordinates()
        {
            mSpaceDetJEval   = true;
            mSpaceJacEval    = true;
            mInvSpaceJacEval = true;

            mTimeDetJEval    = true;
            mTimeJacEval     = true;
            mInvTimeJacEval  = true;
        }

        //------------------------------------------------------------------------------

        void Geometry_Interpolator::set_coeff(
                const Matrix< DDRMat > & aXHat,
                const Matrix< DDRMat > & aTHat )
        {
            // check the space coefficients input size
            // fixme can not check the number of cols for aXHat and aTHat
            MORIS_ASSERT( aXHat.n_rows() == mNumSpaceBases ,
                    " Geometry_Interpolator::set_coeff - Wrong input size (aXHat). ");

            // set the space coefficients
            mXHat = aXHat;

            //check the time coefficients input size
            MORIS_ASSERT( aTHat.n_rows() == mNumTimeBases,
                    " Geometry_Interpolator::set_coeff - Wrong input size (aTHat). ");

            // set the time coefficients
            mTHat = aTHat;

            // reset evaluation flags
            this->reset_eval_flags_coordinates();
        }

        //------------------------------------------------------------------------------

        void Geometry_Interpolator::set_space_coeff( const Matrix< DDRMat > & aXHat )
        {
            //check the space coefficients input size
            // fixme can not check the number of cols for aXHat
            MORIS_ASSERT( aXHat.n_rows() == mNumSpaceBases,
                    " Geometry_Interpolator::set_space_coeff - Wrong input size (aXHat). ");

            // set the space coefficients
            mXHat = aXHat;

            // reset evaluation flags
            this->reset_eval_flags_coordinates();
        }

        //------------------------------------------------------------------------------

        void Geometry_Interpolator::set_time_coeff( const Matrix< DDRMat > & aTHat )
        {
            //check the time coefficients input size
            // fixme can not check the number of cols for aTHat
            MORIS_ASSERT( aTHat.n_rows() == mNumTimeBases,
                    " Geometry_Interpolator::set_time_coeff - Wrong input size (aTHat). ");

            // set the time coefficients
            mTHat = aTHat;

            // reset evaluation flags
            this->reset_eval_flags_coordinates();
        }

        //------------------------------------------------------------------------------

        void Geometry_Interpolator::set_param_coeff()
        {
            // default implementation
            // set space and time param coords
            mSpaceInterpolation->get_param_coords( mXiHat );
            mXiHat = trans( mXiHat );

            mTimeInterpolation->get_param_coords( mTauHat );
            mTauHat = trans( mTauHat );

            // reset evaluation flags
            this->reset_eval_flags_coordinates();
        }

        //------------------------------------------------------------------------------

        void Geometry_Interpolator::set_param_coeff(
                const Matrix< DDRMat > & aXiHat,
                const Matrix< DDRMat > & aTauHat )
        {
            //check the space param coefficients input size
            MORIS_ASSERT( aXiHat.n_rows() == mNumSpaceBases,
                    " Geometry_Interpolator::set_space_param_coeff - Wrong input size (aXiHat). ");

            // set the space coefficients
            mXiHat = aXiHat;

            //check the time param coefficients input size
            MORIS_ASSERT( aTauHat.n_rows() == mNumTimeBases,
                    " Geometry_Interpolator::set_time_coeff - Wrong input size (aTauHat). ");

            // set the time coefficients
            mTauHat = aTauHat;

            // reset evaluation flags
            this->reset_eval_flags_coordinates();
        }

        //------------------------------------------------------------------------------

        void Geometry_Interpolator::set_space_param_coeff( const Matrix< DDRMat > & aXiHat )
        {
            //check the space param coefficients input size
            // fixme can not check the number of cols for aXiHat
            MORIS_ASSERT( aXiHat.n_rows() == mNumSpaceBases,
                    " Geometry_Interpolator::set_space_param_coeff - Wrong input size (aXiHat). ");

            // set the space coefficients
            mXiHat = aXiHat;

            // reset evaluation flags
            this->reset_eval_flags_coordinates();
        }

        //------------------------------------------------------------------------------

        void Geometry_Interpolator::set_time_param_coeff( const Matrix< DDRMat > & aTauHat )
        {
            //check the time param coefficients input size
            // fixme can not check the number of cols for aTauHat
            MORIS_ASSERT( aTauHat.n_rows() == mNumTimeBases,
                    " Geometry_Interpolator::set_time_coeff - Wrong input size (aTauHat). ");

            // set the time coefficients
            mTauHat = aTauHat;

            // reset evaluation flags
            this->reset_eval_flags_coordinates();
        }

        //------------------------------------------------------------------------------

        void Geometry_Interpolator::set_space_time( const Matrix< DDRMat > & aParamPoint )
        {
            // check input size aParamPoint
            MORIS_ASSERT( ( ( aParamPoint.n_cols() == 1 ) && ( aParamPoint.n_rows() == mNumSpaceParamDim + mNumTimeDim )),
                    "Geometry_Interpolator::set_space_time - Wrong input size ( aParamPoint ).");

            // check input values are between -1 and 1
            // fixme what about TRI and TET
            for ( uint Ik = 0; Ik < mNumSpaceParamDim + mNumTimeDim; Ik++ )
            {
                MORIS_ASSERT( ( ( aParamPoint( Ik ) <= 1.0 + mEpsilon ) && ( aParamPoint( Ik ) >= -1.0 - mEpsilon ) ),
                        "Geometry_Interpolator::set_space_time - Wrong input value ( aParamPoint ).");
            }

            // set input values
            mXiLocal  = aParamPoint( { 0, mNumSpaceParamDim-1 }, { 0, 0 } );
            mTauLocal = aParamPoint( mNumSpaceParamDim );

            // if no mapping required
            if( !mMapFlag )
            {
                mMappedPoint = aParamPoint;
            }

            // reset bool for evaluation
            this->reset_eval_flags();
            this->reset_eval_flags_coordinates();
        }

        //------------------------------------------------------------------------------

        void Geometry_Interpolator::set_space( const Matrix< DDRMat > & aSpaceParamPoint )
        {
            // check input size aParamPoint
            MORIS_ASSERT( ( ( aSpaceParamPoint.n_cols() == 1 ) && ( aSpaceParamPoint.n_rows() == mNumSpaceParamDim )),
                    "Geometry_Interpolator::set_space - Wrong input size ( aSpaceParamPoint ).");

            // check input values are between -1 and 1
            // fixme what about TRI and TET
            for ( uint Ik = 0; Ik < mNumSpaceParamDim; Ik++ )
            {
                MORIS_ASSERT( ( ( aSpaceParamPoint( Ik ) <= 1.0 + mEpsilon ) && ( aSpaceParamPoint( Ik ) >= -1.0 - mEpsilon ) ),
                        "Geometry_Interpolator::set_space - Wrong input value ( aSpaceParamPoint ).");
            }

            // set input values
            mXiLocal  = aSpaceParamPoint;

            // if no mapping required
            if( !mMapFlag )
            {
                mMappedPoint( { 0, mNumSpaceParamDim-1 }, { 0, 0 } ) =
                        aSpaceParamPoint.matrix_data();
            }

            // reset bool for evaluation
            this->reset_eval_flags();
            this->reset_eval_flags_coordinates();
        }

        //------------------------------------------------------------------------------

        void Geometry_Interpolator::set_time( const Matrix< DDRMat > & aTimeParamPoint )
        {
            // check input size aParamPoint
            MORIS_ASSERT( ( ( aTimeParamPoint.n_cols() == 1 ) && ( aTimeParamPoint.n_rows() == mNumTimeDim )),
                    "Geometry_Interpolator::set_space - Wrong input size ( aTimeParamPoint ).");

            // check input values are between -1 and 1
            // fixme what about TRI and TET
            for ( uint Ik = 0; Ik < mNumTimeDim; Ik++ )
            {
                MORIS_ASSERT( ( ( aTimeParamPoint( Ik ) <= 1.0 + mEpsilon ) && ( aTimeParamPoint( Ik ) >= -1.0 - mEpsilon ) ),
                        "Geometry_Interpolator::set_time - Wrong input value ( aTimeParamPoint ).");
            }

            // set input values
            mTauLocal  = aTimeParamPoint;

            // if no mapping required
            if( !mMapFlag )
            {
                mMappedPoint( mNumSpaceParamDim ) = aTimeParamPoint( 0 );
            }

            // reset bool for evaluation
            this->reset_eval_flags();
            this->reset_eval_flags_coordinates();
        }

        //------------------------------------------------------------------------------

        real Geometry_Interpolator::get_time_step()
        {
            // check that mTHat is set
            MORIS_ASSERT( mTHat.numel()>0, "Geometry_Interpolator::get_time_step - mTHat is not set." );

            // compute time increment deltat
            return mTHat.max() - mTHat.min();
        }

        //------------------------------------------------------------------------------

        const Matrix< DDRMat > & Geometry_Interpolator::NXi()
        {
            // if shape functions need to be evaluated
            if( mNXiEval )
            {
                // evaluate the shape functions
                this->eval_NXi();

                // set bool for evaluation
                mNXiEval = false;
            }

            // return member value
            return mNXi;
        }

        //------------------------------------------------------------------------------

        void Geometry_Interpolator::eval_NXi()
        {
            // check that mXiLocal is set
            MORIS_ASSERT( mXiLocal.numel() > 0,
                    "Geometry_Interpolator::eval_NXi - mXiLocal is not set." );

            // pass data through interpolation function
            mSpaceInterpolation->eval_N( mXiLocal, mNXi );
        }

        //------------------------------------------------------------------------------

        const Matrix< DDRMat > & Geometry_Interpolator::NTau()
        {
            // if shape functions need to be evaluated
            if( mNTauEval )
            {
                // evaluate the shape functions
                this->eval_NTau();

                // set bool for evaluation
                mNTauEval = false;
            }

            // return member value
            return mNTau;
        }

        //------------------------------------------------------------------------------

        void Geometry_Interpolator::eval_NTau()
        {
            // check that mXiLocal is set
            MORIS_ASSERT( mTauLocal.numel() > 0,
                    "Geometry_Interpolator::eval_NTau - mTauLocal is not set." );

            // pass data through interpolation function
            mTimeInterpolation->eval_N( mTauLocal, mNTau );
        }

        //------------------------------------------------------------------------------

        const Matrix< DDRMat > & Geometry_Interpolator::dNdXi()
        {
            // if shape functions need to be evaluated
            if( mdNdXiEval )
            {
                // evaluate the shape functions 1st derivative
                this->eval_dNdXi();

                // set bool for evaluation
                mdNdXiEval = false;
            }

            // return member value
            return mdNdXi;
        }

        //------------------------------------------------------------------------------

        void Geometry_Interpolator::eval_dNdXi()
        {
            // check that mXiLocal is set
            MORIS_ASSERT( mXiLocal.numel() > 0,
                    "Geometry_Interpolator::eval_dNdXi - mXiLocal is not set." );

            // pass data through interpolation function
            mSpaceInterpolation->eval_dNdXi( mXiLocal, mdNdXi );
        }

        //------------------------------------------------------------------------------

        const Matrix< DDRMat > & Geometry_Interpolator::dNdTau()
        {
            // if shape functions need to be evaluated
            if( mdNdTauEval )
            {
                // evaluate the shape functions 1st derivative
                this->eval_dNdTau();

                // set bool for evaluation
                mdNdTauEval = false;
            }

            // return member value
            return mdNdTau;
        }

        //------------------------------------------------------------------------------

        void Geometry_Interpolator::eval_dNdTau()
        {
            // check that mXiLocal is set
            MORIS_ASSERT( mTauLocal.numel() > 0,
                    "Geometry_Interpolator::eval_dNdTau - mTauLocal is not set." );

            // pass data through interpolation function
            mTimeInterpolation->eval_dNdXi( mTauLocal, mdNdTau );
        }

        //------------------------------------------------------------------------------

        const Matrix< DDRMat > & Geometry_Interpolator::d2NdXi2()
        {
            // if shape functions need to be evaluated
            if( md2NdXi2Eval )
            {
                // evaluate the shape functions 2nd derivative
                this->eval_d2NdXi2();

                // set bool for evaluation
                md2NdXi2Eval = false;
            }

            // return member value
            return md2NdXi2;
        }

        //------------------------------------------------------------------------------

        void Geometry_Interpolator::eval_d2NdXi2()
        {
            // check that mXiLocal is set
            MORIS_ASSERT( mXiLocal.numel() > 0,
                    "Geometry_Interpolator::eval_d2NdXi2 - mXiLocal is not set." );

            // pass data through interpolation function
            mSpaceInterpolation->eval_d2NdXi2( mXiLocal, md2NdXi2 );
        }

        //------------------------------------------------------------------------------

        const Matrix< DDRMat > & Geometry_Interpolator::d3NdXi3()
        {
            // if shape functions need to be evaluated
            if( md3NdXi3Eval )
            {
                // evaluate the shape functions 3rd derivative
                this->eval_d3NdXi3();

                // set bool for evaluation
                md3NdXi3Eval = false;
            }

            // return member value
            return md3NdXi3;
        }

        //------------------------------------------------------------------------------

        void Geometry_Interpolator::eval_d3NdXi3()
        {
            // check that mXiLocal is set
            MORIS_ASSERT( mXiLocal.numel() > 0,
                    "Geometry_Interpolator::eval_d3NdXi3 - mXiLocal is not set." );

            // pass data through interpolation function
            mSpaceInterpolation->eval_d3NdXi3( mXiLocal, md3NdXi3 );
        }

        //------------------------------------------------------------------------------

        const Matrix< DDRMat > & Geometry_Interpolator::d2NdTau2()
        {
            // if shape functions need to be evaluated
            if( md2NdTau2Eval )
            {
                // evaluate the shape functions 2nd derivative
                this->eval_d2NdTau2();

                // set bool for evaluation
                md2NdTau2Eval = false;
            }

            // return member value
            return md2NdTau2;
        }

        //------------------------------------------------------------------------------

        void Geometry_Interpolator::eval_d2NdTau2()
        {
            // check that mXiLocal is set
            MORIS_ASSERT( mTauLocal.numel() > 0,
                    "Geometry_Interpolator::eval_d2NdTau2 - mTauLocal is not set." );

            // pass data through interpolation function
            mTimeInterpolation->eval_d2NdXi2( mTauLocal, md2NdTau2 );
        }

        //------------------------------------------------------------------------------

        const Matrix< DDRMat > & Geometry_Interpolator::space_jacobian()
        {
            // if space Jacobian needs to be evaluated
            if( mSpaceJacEval )
            {
                // evaluate the space Jacobian
                this->eval_space_jacobian();

                // set bool for evaluation
                mSpaceJacEval = false;
            }

            // return member value
            return mSpaceJac;
        }

        void Geometry_Interpolator::eval_space_jacobian()
        {
            // check that mXHat is set
            MORIS_ASSERT( mXHat.numel() > 0,
                    "Geometry_Interpolator::space_jacobian - mXHat is not set." );

            // compute the Jacobian
            mSpaceJac = this->dNdXi() * mXHat;
        }

        //------------------------------------------------------------------------------

        const Matrix< DDRMat > & Geometry_Interpolator::inverse_space_jacobian()
        {
            // if inverse of the space Jacobian needs to be evaluated
            if( mInvSpaceJacEval )
            {
                // evaluate the inverse of the space Jacobian
                this->eval_inverse_space_jacobian();

                // set bool for evaluation
                mInvSpaceJacEval = false;
            }

            // return member value
            return mInvSpaceJac;
        }

        void Geometry_Interpolator::eval_inverse_space_jacobian()
        {
            // compute the Jacobian
            (this->*mInvSpaceJacFunc)();
        }

        void Geometry_Interpolator::eval_inverse_space_jacobian_1d()
        {
            // get the space Jacobian
            const Matrix< DDRMat > & tSpacJac = this->space_jacobian();

            MORIS_ASSERT(tSpacJac(0,0) > sDetJInvJacLowerLimit,
                    "Space determinate (1D) close to zero or negative: %e\n", tSpacJac(0,0));

            mInvSpaceJac.set_size(1,1);

            mInvSpaceJac(0,0) = 1.0/tSpacJac(0,0);

            // check results against generic inverse operator
            MORIS_ASSERT( norm( mInvSpaceJac-inv( tSpacJac ) ) < 1e-8*norm(mInvSpaceJac ),
                    "Inconsistent space Jacobian (1D)\n");
        }

        void Geometry_Interpolator::eval_inverse_space_jacobian_2d()
        {
            // get the space Jacobian
            const Matrix< DDRMat > & tSpacJac = this->space_jacobian();

            MORIS_ASSERT(this->space_det_J() > sDetJInvJacLowerLimit,
                    "Space determinate (2D) close to zero or negative: %e\n", this->space_det_J());

            // compute inverse of 3x3 matrix
            real tInvDet = 1.0/(this->space_det_J());

<<<<<<< HEAD
//            MORIS_ASSERT(tInvDet > 1e+18," space determinate close to zero.\n");

=======
>>>>>>> 2b60ae0a
            // compute inverse
            mInvSpaceJac.set_size(2,2);

            mInvSpaceJac(0, 0) =  tSpacJac(1, 1) * tInvDet;
            mInvSpaceJac(0, 1) = -tSpacJac(0, 1) * tInvDet;
            mInvSpaceJac(1, 0) = -tSpacJac(1, 0) * tInvDet;
            mInvSpaceJac(1, 1) =  tSpacJac(0, 0) * tInvDet;

            // check results against generic inverse operator
            MORIS_ASSERT( norm( mInvSpaceJac-inv( tSpacJac ) ) < 1e-8*norm(mInvSpaceJac ),
                    "Inconsistent space Jacobian (2D)");
        }

        void Geometry_Interpolator::eval_inverse_space_jacobian_3d()
        {
            // get the space Jacobian
            const Matrix< DDRMat > & tSpacJac = this->space_jacobian();

            MORIS_ASSERT(this->space_det_J() > sDetJInvJacLowerLimit,
                    "Space determinate (3D) close to zero or negative: %e\n", this->space_det_J());

            // compute inverse of 3x3 matrix
            real tInvDet = 1.0/(this->space_det_J());

<<<<<<< HEAD
//            MORIS_ASSERT(tInvDet > 1e+18," space determinate close to zero.\n");

=======
>>>>>>> 2b60ae0a
            // compute inverse
            mInvSpaceJac.set_size(3,3);

            mInvSpaceJac(0, 0) = (tSpacJac(1, 1) * tSpacJac(2, 2) - tSpacJac(2, 1) * tSpacJac(1, 2)) * tInvDet;
            mInvSpaceJac(0, 1) = (tSpacJac(0, 2) * tSpacJac(2, 1) - tSpacJac(0, 1) * tSpacJac(2, 2)) * tInvDet;
            mInvSpaceJac(0, 2) = (tSpacJac(0, 1) * tSpacJac(1, 2) - tSpacJac(0, 2) * tSpacJac(1, 1)) * tInvDet;
            mInvSpaceJac(1, 0) = (tSpacJac(1, 2) * tSpacJac(2, 0) - tSpacJac(1, 0) * tSpacJac(2, 2)) * tInvDet;
            mInvSpaceJac(1, 1) = (tSpacJac(0, 0) * tSpacJac(2, 2) - tSpacJac(0, 2) * tSpacJac(2, 0)) * tInvDet;
            mInvSpaceJac(1, 2) = (tSpacJac(1, 0) * tSpacJac(0, 2) - tSpacJac(0, 0) * tSpacJac(1, 2)) * tInvDet;
            mInvSpaceJac(2, 0) = (tSpacJac(1, 0) * tSpacJac(2, 1) - tSpacJac(2, 0) * tSpacJac(1, 1)) * tInvDet;
            mInvSpaceJac(2, 1) = (tSpacJac(2, 0) * tSpacJac(0, 1) - tSpacJac(0, 0) * tSpacJac(2, 1)) * tInvDet;
            mInvSpaceJac(2, 2) = (tSpacJac(0, 0) * tSpacJac(1, 1) - tSpacJac(1, 0) * tSpacJac(0, 1)) * tInvDet;

            // check results against generic inverse operator
            MORIS_ASSERT( norm( mInvSpaceJac-inv( tSpacJac ) ) < 1e-8*norm(mInvSpaceJac ),
                    "Inconsistent space Jacobian (3D)");
        }

        //------------------------------------------------------------------------------

        void Geometry_Interpolator::second_space_jacobian( Matrix< DDRMat > & aJ2bt )
        {
            // check that mXHat is set
            MORIS_ASSERT( mXHat.numel()>0,
                    "Geometry_Interpolator::second_space_jacobian - mXHat is not set." );

            // compute the second order Jacobian
            aJ2bt = this->d2NdXi2() * mXHat;
        }

        //------------------------------------------------------------------------------

        void Geometry_Interpolator::third_space_jacobian( Matrix< DDRMat > & aJ3ct )
        {
            // check that mXHat is set
            MORIS_ASSERT( mXHat.numel()>0,
                    "Geometry_Interpolator::third_space_jacobian - mXHat is not set." );

            // compute the third order Jacobian
            aJ3ct = this->d3NdXi3() * mXHat;
        }

        //------------------------------------------------------------------------------

        const Matrix< DDRMat > & Geometry_Interpolator::time_jacobian()
        {
            // if space Jacobian needs to be evaluated
            if( mTimeJacEval )
            {
                // evaluate the space Jacobian
                this->eval_time_jacobian();

                // set bool for evaluation
                mTimeJacEval = false;
            }

            // return member value
            return mTimeJac;
        }

        void Geometry_Interpolator::eval_time_jacobian()
        {
            // check that mTHat is set
            MORIS_ASSERT( mTHat.numel()>0,
                    "Geometry_Interpolator::time_jacobian - mTHat is not set." );

            // compute the Jacobian
            mTimeJac = this->dNdTau() * mTHat;
        }

        //------------------------------------------------------------------------------

        const Matrix< DDRMat > & Geometry_Interpolator::inverse_time_jacobian()
        {
            // if inverse of the time Jacobian needs to be evaluated
            if( mInvTimeJacEval )
            {
                // evaluate the inverse of the time Jacobian
                this->eval_inverse_time_jacobian();

                // set bool for evaluation
                mInvTimeJacEval = false;
            }

            // return member value
            return mInvTimeJac;
        }

        void Geometry_Interpolator::eval_inverse_time_jacobian()
        {
            // compute inverse the time Jacobian
            (this->*mInvTimeJacFunc)();
        }

        void Geometry_Interpolator::eval_inverse_time_jacobian_1d()
        {
            // get the space Jacobian
            const Matrix< DDRMat > & tTimeJac = this->time_jacobian();

            MORIS_ASSERT(tTimeJac(0,0) > sDetJInvJacLowerLimit,
                    "Time determinate (1D) close to zero or negative: %e\n", tTimeJac(0,0));

            mInvTimeJac.set_size(1,1);

            mInvTimeJac = 1.0/tTimeJac(0,0);

            // check results against generic inverse operator
            MORIS_ASSERT( norm( mInvTimeJac-inv( tTimeJac ) ) < 1e-8*norm(mInvTimeJac ),
                    "Inconsistent time Jacobian (1D)");
        }

        void Geometry_Interpolator::eval_inverse_time_jacobian_2d()
        {
            // get the space Jacobian
            const Matrix< DDRMat > & tTimeJac = this->time_jacobian();

            MORIS_ASSERT(this->time_det_J() > sDetJInvJacLowerLimit,
                    "Time determinate (2D) close to zero or negative: %e\n", this->time_det_J());

            // compute inverse of 2x2 matrix
            real tInvDet = 1.0/(this->time_det_J());

            // compute inverse
            mInvTimeJac.set_size(2,2);

            mInvTimeJac(0, 0) =  tTimeJac(1, 1) * tInvDet;
            mInvTimeJac(0, 1) = -tTimeJac(0, 1) * tInvDet;
            mInvTimeJac(1, 0) = -tTimeJac(1, 0) * tInvDet;
            mInvTimeJac(1, 1) =  tTimeJac(0, 0) * tInvDet;

            // check results against generic inverse operator
            MORIS_ASSERT( norm( mInvTimeJac-inv( tTimeJac ) ) < 1e-8*norm(mInvTimeJac ),
                    "Inconsistent time Jacobian (2D)");
        }

        void Geometry_Interpolator::eval_inverse_time_jacobian_3d()
        {
            // get the space Jacobian
            const Matrix< DDRMat > & tTimeJac = this->time_jacobian();

            MORIS_ASSERT(this->time_det_J() > sDetJInvJacLowerLimit,
                    "Time determinate (3D) close to zero or negative: %e\n", this->time_det_J());

            // compute inverse of 3x3 matrix
            real tInvDet = 1.0/(this->time_det_J());

            // compute inverse
            mInvTimeJac.set_size(3,3);

            mInvTimeJac(0, 0) = (tTimeJac(1, 1) * tTimeJac(2, 2) - tTimeJac(2, 1) * tTimeJac(1, 2)) * tInvDet;
            mInvTimeJac(0, 1) = (tTimeJac(0, 2) * tTimeJac(2, 1) - tTimeJac(0, 1) * tTimeJac(2, 2)) * tInvDet;
            mInvTimeJac(0, 2) = (tTimeJac(0, 1) * tTimeJac(1, 2) - tTimeJac(0, 2) * tTimeJac(1, 1)) * tInvDet;
            mInvTimeJac(1, 0) = (tTimeJac(1, 2) * tTimeJac(2, 0) - tTimeJac(1, 0) * tTimeJac(2, 2)) * tInvDet;
            mInvTimeJac(1, 1) = (tTimeJac(0, 0) * tTimeJac(2, 2) - tTimeJac(0, 2) * tTimeJac(2, 0)) * tInvDet;
            mInvTimeJac(1, 2) = (tTimeJac(1, 0) * tTimeJac(0, 2) - tTimeJac(0, 0) * tTimeJac(1, 2)) * tInvDet;
            mInvTimeJac(2, 0) = (tTimeJac(1, 0) * tTimeJac(2, 1) - tTimeJac(2, 0) * tTimeJac(1, 1)) * tInvDet;
            mInvTimeJac(2, 1) = (tTimeJac(2, 0) * tTimeJac(0, 1) - tTimeJac(0, 0) * tTimeJac(2, 1)) * tInvDet;
            mInvTimeJac(2, 2) = (tTimeJac(0, 0) * tTimeJac(1, 1) - tTimeJac(1, 0) * tTimeJac(0, 1)) * tInvDet;

            // check results against generic inverse operator
            MORIS_ASSERT( norm( mInvTimeJac-inv( tTimeJac ) ) < 1e-8*norm(mInvTimeJac ),
                    "Inconsistent time Jacobian (3D)");
        }

        //------------------------------------------------------------------------------

        real Geometry_Interpolator::det_J()
        {
            // compute the determinant of the space time Jacobian
            return this->space_det_J() * this->time_det_J();
        }

        //------------------------------------------------------------------------------

        const real & Geometry_Interpolator::space_det_J()
        {
            // if determinant of space Jacobian needs to be evaluated
            if( mSpaceDetJEval )
            {
                // get the space Jacobian
                const Matrix< DDRMat > & tSpaceJt = this->space_jacobian();

                // compute detJ for space
                mSpaceDetJ = ( this->*mSpaceDetJFunc )( tSpaceJt );

                // set bool for evaluation
                mSpaceDetJEval = false;
            }

            // return member value
            return mSpaceDetJ;
        }

        //------------------------------------------------------------------------------

        const real & Geometry_Interpolator::time_det_J()
        {
            // if determinant of time Jacobian needs to be evaluated
            if( mTimeDetJEval )
            {
                // get the space Jacobian
                const Matrix< DDRMat > & tTimeJt = this->time_jacobian();

                // compute detJ for space
                mTimeDetJ = ( this->*mTimeDetJFunc )( tTimeJt );

                // set bool for evaluation
                mTimeDetJEval = false;
            }

            // return member value
            return mTimeDetJ;
        }

        //------------------------------------------------------------------------------

        real Geometry_Interpolator::eval_space_detJ_side_line(
                const Matrix< DDRMat > & aSpaceJt )
        {
            real tDetJ = norm( aSpaceJt );

            MORIS_ASSERT( tDetJ > sDetJLowerLimit,
                    "Space determinant (side line) close to zero or negative: %e\n", tDetJ);

            return tDetJ;
        }

        //------------------------------------------------------------------------------

        real Geometry_Interpolator::eval_space_detJ_side_tri(
                const Matrix< DDRMat > & aSpaceJt )
        {
            real tDetJ =
                    norm( cross(
                            aSpaceJt.get_row( 0 ) - aSpaceJt.get_row( 2 ),
                            aSpaceJt.get_row( 1 ) - aSpaceJt.get_row( 2 ) ) ) / 2.0;

            MORIS_ASSERT( tDetJ > sDetJLowerLimit,
                    "Space determinant (side tri) close to zero or negative: %e\n", tDetJ);

            return tDetJ;
        }

        //------------------------------------------------------------------------------

        real Geometry_Interpolator::eval_space_detJ_side_quad(
                const Matrix< DDRMat > & aSpaceJt )
        {
            real tDetJ = norm( cross( aSpaceJt.get_row( 0 ), aSpaceJt.get_row( 1 ) ) );

            MORIS_ASSERT( tDetJ > sDetJLowerLimit,
                    "Space determinant (side quad) close to zero or negative: %e\n", tDetJ);

            return tDetJ;
        }

        //------------------------------------------------------------------------------

        real Geometry_Interpolator::eval_space_detJ_bulk_line(
                const Matrix< DDRMat > & aSpaceJt )
        {
            real tDetJ = aSpaceJt(0,0);

            MORIS_ASSERT( tDetJ > sDetJLowerLimit,
                    "Space determinant (bulk 1D) close to zero or negative: %e\n", tDetJ);

            MORIS_ASSERT( std::abs( det(aSpaceJt) - tDetJ ) < 1e-8*tDetJ,
                    "Inconsistent space determinant (bulk 1D): %e vs %e\n",
                    tDetJ,det(aSpaceJt));

            return tDetJ;
        }

        //------------------------------------------------------------------------------

        real Geometry_Interpolator::eval_space_detJ_bulk_quad(
                const Matrix< DDRMat > & aSpaceJt )
        {
            real tDetJ = aSpaceJt(0,0)*aSpaceJt(1,1)-aSpaceJt(0,1)*aSpaceJt(1,0);

            MORIS_ASSERT( tDetJ > sDetJLowerLimit,
                    "Space determinant (bulk 2D) close to zero or negative: %e\n", tDetJ);

            MORIS_ASSERT( std::abs( det(aSpaceJt) - tDetJ ) < 1e-8*tDetJ,
                    "Inconsistent space determinant (bulk 2D): %e vs %e\n",
                    tDetJ,det(aSpaceJt));

            return tDetJ;
        }

        //------------------------------------------------------------------------------

        real Geometry_Interpolator::eval_space_detJ_bulk_hex(
                const Matrix< DDRMat > & aSpaceJt )
        {
            real tDetJ =
                    +aSpaceJt(0,0)*(aSpaceJt(1,1)*aSpaceJt(2,2)-aSpaceJt(2,1)*aSpaceJt(1,2))
                    -aSpaceJt(0,1)*(aSpaceJt(1,0)*aSpaceJt(2,2)-aSpaceJt(1,2)*aSpaceJt(2,0))
                    +aSpaceJt(0,2)*(aSpaceJt(1,0)*aSpaceJt(2,1)-aSpaceJt(1,1)*aSpaceJt(2,0));

            MORIS_ASSERT( tDetJ > sDetJLowerLimit,
                    "Space determinant (bulk 3D) close to zero or negative: %e\n", tDetJ);

            MORIS_ASSERT( std::abs( det(aSpaceJt) - tDetJ ) < 1e-8*tDetJ,
                    "Inconsistent space determinant (bulk 3D): %e vs %e\n",
                    tDetJ,det(aSpaceJt));

            return tDetJ;
        }

        //------------------------------------------------------------------------------

        real Geometry_Interpolator::eval_space_detJ_bulk_tri_param_2(
                const Matrix< DDRMat > & aSpaceJt )
        {
            real tDetJ = (aSpaceJt(0,0)*aSpaceJt(1,1)-aSpaceJt(0,1)*aSpaceJt(1,0))/ 2.0;

            MORIS_ASSERT( tDetJ > sDetJLowerLimit,
                    "Space determinant (Tri-P2) close to zero or negative: %e\n", tDetJ);

            MORIS_ASSERT( std::abs( det(aSpaceJt) - tDetJ ) < 1e-8*tDetJ,
                    "Inconsistent space determinant (Tri-P2): %e vs %e\n",
                    tDetJ,det(aSpaceJt));

            return tDetJ;
        }

        //------------------------------------------------------------------------------

        real Geometry_Interpolator::eval_space_detJ_bulk_tri_param_3(
                const Matrix< DDRMat > & aSpaceJt )
        {
            real tDetJ = (
                    +(aSpaceJt(1,0)*aSpaceJt(2,1)-aSpaceJt(1,1)*aSpaceJt(2,0))
                    -(aSpaceJt(0,0)*aSpaceJt(2,1)-aSpaceJt(0,1)*aSpaceJt(2,0))
                    +(aSpaceJt(0,0)*aSpaceJt(1,1)-aSpaceJt(0,1)*aSpaceJt(1,0))) / 2.0;

            MORIS_ASSERT( tDetJ > sDetJLowerLimit,
                    "Space determinant (Tri-P3) close to zero or negative: %e\n", tDetJ);

            return tDetJ;
        }

        //------------------------------------------------------------------------------

        real Geometry_Interpolator::eval_space_detJ_bulk_tet_param_3(
                const Matrix< DDRMat > & aSpaceJt )
        {
            real tDetJ = (
                    +aSpaceJt(0,0)*(aSpaceJt(1,1)*aSpaceJt(2,2)-aSpaceJt(2,1)*aSpaceJt(1,2))
                    -aSpaceJt(0,1)*(aSpaceJt(1,0)*aSpaceJt(2,2)-aSpaceJt(1,2)*aSpaceJt(2,0))
                    +aSpaceJt(0,2)*(aSpaceJt(1,0)*aSpaceJt(2,1)-aSpaceJt(1,1)*aSpaceJt(2,0))) / 6.0;

            MORIS_ASSERT( tDetJ > sDetJLowerLimit,
                    "Space determinant (Tet-P3) close to zero or negative: %e\n", tDetJ);

            MORIS_ASSERT( std::abs( det(aSpaceJt) - tDetJ ) < 1e-8*tDetJ,
                    "Inconsistent space determinant (Tet-P3): %e vs %e\n",
                    tDetJ,det(aSpaceJt));

            return tDetJ;
        }

        //------------------------------------------------------------------------------

        real Geometry_Interpolator::eval_space_detJ_bulk_tet_param_4(
                const Matrix< DDRMat > & aSpaceJt )
        {
            real tSubDet1 =
                    +aSpaceJt(1,0)*(aSpaceJt(2,1)*aSpaceJt(3,2)-aSpaceJt(2,2)*aSpaceJt(3,1))
                    -aSpaceJt(1,1)*(aSpaceJt(2,0)*aSpaceJt(3,2)-aSpaceJt(2,2)*aSpaceJt(3,0))
                    +aSpaceJt(1,2)*(aSpaceJt(2,0)*aSpaceJt(3,1)-aSpaceJt(2,1)*aSpaceJt(3,0));

            real tSubDet2 =
                    +aSpaceJt(0,0)*(aSpaceJt(2,1)*aSpaceJt(3,2)-aSpaceJt(2,2)*aSpaceJt(3,1))
                    -aSpaceJt(0,1)*(aSpaceJt(2,0)*aSpaceJt(3,2)-aSpaceJt(2,2)*aSpaceJt(3,0))
                    +aSpaceJt(0,2)*(aSpaceJt(2,0)*aSpaceJt(3,1)-aSpaceJt(2,1)*aSpaceJt(3,0));

            real tSubDet3 =
                    +aSpaceJt(0,0)*(aSpaceJt(1,1)*aSpaceJt(3,2)-aSpaceJt(1,2)*aSpaceJt(3,1))
                    -aSpaceJt(0,1)*(aSpaceJt(1,0)*aSpaceJt(3,2)-aSpaceJt(1,2)*aSpaceJt(3,0))
                    +aSpaceJt(0,2)*(aSpaceJt(1,0)*aSpaceJt(3,1)-aSpaceJt(1,1)*aSpaceJt(3,0));

            real tSubDet4 =
                    +aSpaceJt(0,0)*(aSpaceJt(1,1)*aSpaceJt(2,2)-aSpaceJt(1,2)*aSpaceJt(2,1))
                    -aSpaceJt(0,1)*(aSpaceJt(1,0)*aSpaceJt(2,2)-aSpaceJt(1,2)*aSpaceJt(2,0))
                    +aSpaceJt(0,2)*(aSpaceJt(1,0)*aSpaceJt(2,1)-aSpaceJt(1,1)*aSpaceJt(2,0));

            real tDetJ = ( tSubDet1 - tSubDet2 + tSubDet3 - tSubDet4 ) / 6.0;

            MORIS_ASSERT( tDetJ > sDetJLowerLimit,
                    "Space determinant (Tet-P4) close to zero or negative: %e\n", tDetJ);

            return tDetJ;
        }

        //------------------------------------------------------------------------------

        real Geometry_Interpolator::eval_time_detJ_side(
                const Matrix< DDRMat > & aTimeJt )
        {
            return 1.0;
        }

        //------------------------------------------------------------------------------

        real Geometry_Interpolator::eval_time_detJ_bulk(
                const Matrix< DDRMat > & aTimeJt )
        {
            //FIXME: Needs to be specialized
            real tDetJ = det(aTimeJt);

            MORIS_ASSERT( tDetJ > sDetJLowerLimit,
                    "Time determinant (bulk) close to zero or negative: %e\n", tDetJ);

            return tDetJ;
        }

        //------------------------------------------------------------------------------

        void Geometry_Interpolator::get_normal( Matrix< DDRMat > & aNormal )
        {
            // check that there is a side interpolation
            MORIS_ASSERT( mSpaceSideset,
                    "Geometry_Interpolator::normal - not a side." );

            // check that mXiLocal is set
            MORIS_ASSERT( mXiLocal.numel() > 0,
                    "Geometry_Interpolator::normal - mXiLocal is not set." );

            // evaluate side space interpolation shape functions first parametric derivatives at aParamPoint
            Matrix< DDRMat > tdNSpacedXi;
            mSpaceInterpolation->eval_dNdXi( mXiLocal, tdNSpacedXi );

            // evaluation of tangent vectors to the space side in the physical space
            Matrix< DDRMat > tRealTangents = trans( tdNSpacedXi * mXHat );

            // computing the normal from the real tangent vectors
            ( this->*mNormalFunc )( tRealTangents, aNormal );
        }

        //------------------------------------------------------------------------------

        void Geometry_Interpolator::eval_normal_side_line(
                Matrix< DDRMat > & aRealTangents,
                Matrix< DDRMat > & aNormal )
        {
            aNormal = {
                    {   aRealTangents( 1 ) },
                    { - aRealTangents( 0 ) }};

            aNormal = aNormal / norm( aNormal );
        }

        //------------------------------------------------------------------------------

        void Geometry_Interpolator::eval_normal_side_quad(
                Matrix< DDRMat > & aRealTangents,
                Matrix< DDRMat > & aNormal )
        {
            aNormal = cross( aRealTangents.get_column( 0 ), aRealTangents.get_column( 1 ) );
            aNormal = aNormal / norm( aNormal );
        }

        //------------------------------------------------------------------------------

        void Geometry_Interpolator::eval_normal_side_tri(
                Matrix< DDRMat > & aRealTangents,
                Matrix< DDRMat > & aNormal )
        {
            aNormal = cross(
                    aRealTangents.get_column( 0 ) - aRealTangents.get_column( 2 ),
                    aRealTangents.get_column( 1 ) - aRealTangents.get_column( 2 ) );

            aNormal = aNormal / norm( aNormal );
        }

        //------------------------------------------------------------------------------

        Matrix< DDRMat > Geometry_Interpolator::valx()
        {
            // check that mTHat is set
            MORIS_ASSERT( mXHat.numel() > 0,
                    "Geometry_Interpolator::valx - mXHat is not set." );

            //evaluate the field
            return this->NXi() * mXHat ;
        }

        //------------------------------------------------------------------------------

        Matrix< DDRMat > Geometry_Interpolator::valt()
        {
            // check that mTHat is set
            MORIS_ASSERT( mTHat.numel()>0,
                    "Geometry_Interpolator::valt - mTHat is not set." );

            //evaluate the field
            return this->NTau() * mTHat;
        }

        //------------------------------------------------------------------------------

        const Matrix< DDRMat > & Geometry_Interpolator::map_integration_point()
        {
            // if eval mapping
            if( mMapFlag )
            {
                // check that mXiHat and mTauHat are set
                MORIS_ASSERT( mXiHat.numel() > 0,
                        "Geometry_Interpolator::eval_mapping - mXiHat is not set." );
                MORIS_ASSERT( mTauHat.numel() > 0,
                        "Geometry_Interpolator::eval_mapping - mTauHat is not set." );

                uint tSize = mXiHat.n_cols();

                // set mapped space coordinates
                mMappedPoint( { 0, tSize - 1 } ) = trans( this->NXi() * mXiHat );

                // set mapped time coordinates
                mMappedPoint( tSize ) = dot( this->NTau(), mTauHat );
            }

            return mMappedPoint;
        }

        //------------------------------------------------------------------------------

        void Geometry_Interpolator::update_local_coordinates(
                Matrix< DDRMat > & aPhysCoordinates,
                Matrix< DDRMat > & aParamCoordinates )
        {
            // set max iteration
            const uint tMaxIter = 5;

            // set convergence criterion
            const real tConvCrit = 1e-12;

            // Newton loop
            for( uint iIter = 0; iIter <= tMaxIter; iIter++ )
            {
                // compute NXi
                Matrix< DDRMat > tNXi;
                mSpaceInterpolation->eval_N( aParamCoordinates, tNXi );

                // compute residual
                Matrix< DDRMat > tR = trans( aPhysCoordinates - tNXi * mXHat );

                // check for convergence
                if( norm(tR) < tConvCrit )
                {
                    return;
                }

                // compute dNdXI
                Matrix< DDRMat > tdNdXi;
                mSpaceInterpolation->eval_dNdXi( aParamCoordinates, tdNdXi );

                // solve
                aParamCoordinates += trans( inv( trans( tdNdXi * mXHat ) ) * tR );
            }

            // getting here means that iterations exceeded maximum number
            MORIS_ASSERT(true, "Geometry_Interpolator::update_local_coordinates - No convergence.");
        }

        //------------------------------------------------------------------------------

        void Geometry_Interpolator::space_jacobian_and_matrices_for_second_derivatives(
                Matrix< DDRMat >       & aJt,
                Matrix< DDRMat >       & aKt,
                Matrix< DDRMat >       & aLt,
                const Matrix< DDRMat > & adNdXi,
                const Matrix< DDRMat > & ad2NdXi2 )
        {
            // check that mXHat is set
            MORIS_ASSERT( mXHat.numel() > 0,
                    "Geometry_Interpolator::space_jacobian_and_matrices_for_second_derivatives - mXHat is not set." );

            // evaluate transposed of geometry Jacobian
            aJt = this->space_jacobian();

            // call calculator for second derivatives
            this->mSecondDerivativeMatricesSpace(
                    aJt, // contains first geometric derivs
                    aKt,
                    aLt,
                    ad2NdXi2,
                    mXHat );
        }

        //------------------------------------------------------------------------------

        void Geometry_Interpolator::space_jacobian_and_matrices_for_third_derivatives(
                Matrix< DDRMat >       & aJt,   // contains first geometric derivs
                Matrix< DDRMat >       & aJ2bt, // contains second geometric derivs = second help matrix for 2nd field derivs
                Matrix< DDRMat >       & aJ3at, // first help matrix for 3rd field derivs
                Matrix< DDRMat >       & aJ3bt, // second help matrix for 3rd field derivs
                Matrix< DDRMat >       & aJ3ct, // third help matrix for 3rd field derivs
                const Matrix< DDRMat > & adNdXi,
                const Matrix< DDRMat > & ad2NdXi2,
                const Matrix< DDRMat > & ad3NdXi3 )
        {
            // check that mXHat is set
            MORIS_ASSERT( mXHat.numel() > 0,
                    "Geometry_Interpolator::space_jacobian_and_matrices_for_third_derivatives - mXHat is not set." );

            // evaluate geometry Jacobians
            aJt = this->space_jacobian();
            this->second_space_jacobian( aJ2bt );

            // call calculator for second derivatives
            this->mThirdDerivativeMatricesSpace(
                    aJt,
                    aJ2bt,
                    aJ3at,
                    aJ3bt,
                    aJ3ct,
                    ad3NdXi3,
                    mXHat );
        }

        //------------------------------------------------------------------------------

        void Geometry_Interpolator::time_jacobian_and_matrices_for_second_derivatives(
                Matrix< DDRMat >       & aJt,
                Matrix< DDRMat >       & aKt,
                Matrix< DDRMat >       & aLt,
                const Matrix< DDRMat > & adNdTau,
                const Matrix< DDRMat > & ad2NdTau2 )
        {
            // check that mTHat is set
            MORIS_ASSERT( mTHat.numel() > 0,
                    "Geometry_Interpolator::time_jacobian_and_matrices_for_second_derivatives - mTHat is not set." );

            // evaluate transposed of geometry Jacobian
            aJt = this->time_jacobian();

            // call calculator for second derivatives
            this->mSecondDerivativeMatricesTime(
                    aJt,
                    aKt,
                    aLt,
                    ad2NdTau2,
                    mTHat );
        }

        //------------------------------------------------------------------------------

        void Geometry_Interpolator::eval_matrices_for_second_derivative_1d(
                const Matrix< DDRMat > & aJt,
                Matrix< DDRMat >       & aKt,
                Matrix< DDRMat >       & aLt,
                const Matrix< DDRMat > & ad2NdXi2,
                const Matrix< DDRMat > & aXHat )
        {
            // help matrix K
            aKt = ad2NdXi2 * aXHat;

            // help matrix L
            aLt.set_size( 1, 1 );
            aLt( 0, 0 ) = std::pow( aJt( 0, 0 ), 2 );
        }

        //------------------------------------------------------------------------------

        void Geometry_Interpolator::eval_matrices_for_third_derivative_1d(
                const Matrix< DDRMat > & aJt,
                const Matrix< DDRMat > & aJ2bt,
                Matrix< DDRMat >       & aJ3at,
                Matrix< DDRMat >       & aJ3bt,
                Matrix< DDRMat >       & aJ3ct,
                const Matrix< DDRMat > & ad3NdXi3,
                const Matrix< DDRMat > & aXHat )
        {
            // first help matrix
            aJ3at.set_size( 1, 1, std::pow( aJt( 0, 0 ), 3 ) );

            // second help matrix
            aJ3bt.set_size( 1, 1, 3 * aJ2bt( 0, 0 ) * aJt( 0, 0 ) );

            // third help matrix
            aJ3ct = ad3NdXi3 * aXHat;
        }

        //------------------------------------------------------------------------------

        void Geometry_Interpolator::eval_matrices_for_second_derivative_2d(
                const Matrix< DDRMat > & aJt,
                Matrix< DDRMat >       & aKt,
                Matrix< DDRMat >       & aLt,
                const Matrix< DDRMat > & ad2NdXi2,
                const Matrix< DDRMat > & aXHat )
        {
            // help matrix K
            aKt = ad2NdXi2 * aXHat;

            // help matrix L
            aLt.set_size( 3, 3 );
            aLt( 0, 0 ) = std::pow( aJt( 0, 0 ), 2 );
            aLt( 1, 0 ) = std::pow( aJt( 1, 0 ), 2 );
            aLt( 2, 0 ) = aJt( 0 , 0 ) * aJt( 1 , 0 );

            aLt( 0, 1 ) = std::pow( aJt( 0, 1 ), 2 );
            aLt( 1, 1 ) = std::pow( aJt( 1, 1 ), 2 );
            aLt( 2, 1 ) = aJt( 0 , 1 ) * aJt( 1, 1 );

            aLt( 0, 2 ) = 2.0 * aJt( 0, 0 ) * aJt( 0, 1 );
            aLt( 1, 2 ) = 2.0 * aJt( 1, 0 ) * aJt( 1, 1 );
            aLt( 2, 2 ) = aJt( 0, 0 ) * aJt( 1, 1 ) + aJt( 0, 1 ) * aJt( 1, 0 );
        }

        //------------------------------------------------------------------------------

        void Geometry_Interpolator::eval_matrices_for_third_derivative_2d(
                const Matrix< DDRMat > & aJt,
                const Matrix< DDRMat > & aJ2bt,
                Matrix< DDRMat >       & aJ3at,
                Matrix< DDRMat >       & aJ3bt,
                Matrix< DDRMat >       & aJ3ct,
                const Matrix< DDRMat > & ad3NdXi3,
                const Matrix< DDRMat > & aXHat )
        {
            // first help matrix
            aJ3at.set_size( 4, 4 );

            /* matrix structured into 4 parts
             *  _____________     ________
             *  |(1)* |(2)* |     | ,xxx |
             *  |_*_*_|_*_*_|  *  | ,yyy |
             *  |(3)* |(4)* |     | ,xxy |
             *  |_*_*_|_*_*_|     |_,xyy_|
             */

            // Block (1) ------------------------------------------------
            for( uint j = 0; j < 2; ++j )
            {
                aJ3at( 0, j ) = std::pow( aJt( 0, j ), 3 );
                aJ3at( 1, j ) = std::pow( aJt( 1, j ), 3 );
            }

            // Block (2) ------------------------------------------------
            aJ3at( 0, 2 ) = 3 * std::pow( aJt( 0, 0 ), 2 ) * aJt( 0, 1 );
            aJ3at( 1, 2 ) = 3 * std::pow( aJt( 1, 0 ), 2 ) * aJt( 1, 1 );

            aJ3at( 0, 3 ) = 3 * std::pow( aJt( 0, 1 ), 2 ) * aJt( 0, 0 );
            aJ3at( 1, 3 ) = 3 * std::pow( aJt( 1, 1 ), 2 ) * aJt( 1, 0 );

            // Block (3) ------------------------------------------------
            for( uint j = 0; j < 2; ++j )
            {
                aJ3at( 2, j ) = std::pow( aJt( 0, j ), 2 ) * aJt( 1, j );
                aJ3at( 3, j ) = std::pow( aJt( 1, j ), 2 ) * aJt( 0, j );
            }

            // Block (4) ------------------------------------------------
            aJ3at( 2, 2 ) = std::pow( aJt( 0, 0 ), 2 ) * aJt( 1, 1 )  +  2 * aJt( 0, 0 ) * aJt( 1, 0 ) * aJt( 0, 1 );
            aJ3at( 3, 2 ) = std::pow( aJt( 1, 0 ), 2 ) * aJt( 0, 1 )  +  2 * aJt( 1, 0 ) * aJt( 0, 0 ) * aJt( 1, 1 );

            aJ3at( 2, 3 ) = std::pow( aJt( 0, 1 ), 2 ) * aJt( 1, 0 )  +  2 * aJt( 0, 1 ) * aJt( 1, 1 ) * aJt( 0, 0 );
            aJ3at( 3, 3 ) = std::pow( aJt( 1, 1 ), 2 ) * aJt( 0, 0 )  +  2 * aJt( 1, 1 ) * aJt( 0, 1 ) * aJt( 1, 0 );

            // second help matrix
            aJ3bt.set_size( 4, 3 );

            /* matrix structured into 4 parts
             *  ___________     _______
             *  |(1)* |(2)|     | ,xx |
             *  |_*_*_|_*_|  *  | ,yy |
             *  |(3)* |(4)|     |_,xy_|
             *  |_*_*_|_*_|
             */

            // Block (1) ------------------------------------------------
            for( uint j=0; j<2; ++j )
            {
                aJ3bt( 0, j ) = 3 * aJ2bt( 0, j ) * aJt( 0, j );
                aJ3bt( 1, j ) = 3 * aJ2bt( 1, j ) * aJt( 1, j );
            }

            // Block (2) ------------------------------------------------
            aJ3bt( 0, 2 ) =   3 * aJ2bt( 0, 0 ) * aJt( 0, 1 ) + 3 * aJ2bt( 0, 1 ) * aJt( 0, 0 );
            aJ3bt( 1, 2 ) =   3 * aJ2bt( 1, 0 ) * aJt( 1, 1 ) + 3 * aJ2bt( 1, 1 ) * aJt( 1, 0 );

            // Block (3) ------------------------------------------------
            for( uint j=0; j<2; ++j )
            {
                aJ3bt( 2, j ) = 2 * aJ2bt( 2, j ) * aJt( 0, j )  +  aJ2bt( 0, j ) * aJt( 1, j );
                aJ3bt( 3, j ) = 2 * aJ2bt( 2, j ) * aJt( 1, j )  +  aJ2bt( 1, j ) * aJt( 0, j );
            }

            // Block (4) ------------------------------------------------
            aJ3bt( 2, 2 ) =
                    2 * aJ2bt( 2, 0 ) * aJt( 0, 1 )  +  2 * aJ2bt( 2, 1 ) * aJt( 0, 0 ) +
                    1 * aJ2bt( 0, 1 ) * aJt( 1, 0 )  +  1 * aJ2bt( 0, 0 ) * aJt( 1, 1 );
            aJ3bt( 3, 2 ) =
                    2 * aJ2bt( 2, 0 ) * aJt( 1, 1 )  +  2 * aJ2bt( 2, 1 ) * aJt( 1, 0 ) +
                    1 * aJ2bt( 1, 1 ) * aJt( 0, 0 )  +  1 * aJ2bt( 1, 0 ) * aJt( 0, 1 );

            // third help matrix
            aJ3ct = ad3NdXi3 * aXHat;
        }

        //------------------------------------------------------------------------------

        void Geometry_Interpolator::eval_matrices_for_second_derivative_3d(
                const Matrix< DDRMat > & aJt,
                Matrix< DDRMat >       & aKt,
                Matrix< DDRMat >       & aLt,
                const Matrix< DDRMat > & ad2NdXi2,
                const Matrix< DDRMat > & aXHat )
        {
            // help matrix K
            aKt = ad2NdXi2 * aXHat;

            // help matrix L
            aLt.set_size( 6, 6 );
            for( uint j = 0; j < 3; ++j )
            {
                aLt( 0, j ) = std::pow( aJt( 0, j ), 2 );
                aLt( 1, j ) = std::pow( aJt( 1, j ), 2 );
                aLt( 2, j ) = std::pow( aJt( 2, j ), 2 );
                aLt( 3, j ) = aJt( 1 , j ) * aJt( 2 , j );
                aLt( 4, j ) = aJt( 0 , j ) * aJt( 2 , j );
                aLt( 5, j ) = aJt( 0 , j ) * aJt( 1 , j );
            }

            aLt( 0, 3 ) = 2.0 * aJt( 0, 1 ) * aJt( 0, 2 );
            aLt( 1, 3 ) = 2.0 * aJt( 1, 1 ) * aJt( 1, 2 );
            aLt( 2, 3 ) = 2.0 * aJt( 2, 1 ) * aJt( 2, 2 );
            aLt( 3, 3 ) = aJt( 1, 1 ) * aJt( 2, 2 ) + aJt( 2, 1 ) * aJt( 1, 2 );
            aLt( 4, 3 ) = aJt( 0, 1 ) * aJt( 2, 2 ) + aJt( 2, 1 ) * aJt( 0, 2 );
            aLt( 5, 3 ) = aJt( 0, 1 ) * aJt( 1, 2 ) + aJt( 1, 1 ) * aJt( 0, 2 );

            aLt( 0, 4 ) = 2.0 * aJt( 0, 0 ) * aJt( 0, 2 );
            aLt( 1, 4 ) = 2.0 * aJt( 1, 0 ) * aJt( 1, 2 );
            aLt( 2, 4 ) = 2.0 * aJt( 2, 0 ) * aJt( 2, 2 );
            aLt( 3, 4 ) = aJt( 1, 0 ) * aJt( 2, 2 ) + aJt( 2, 0 ) * aJt( 1, 2 );
            aLt( 4, 4 ) = aJt( 0, 0 ) * aJt( 2, 2 ) + aJt( 2, 0 ) * aJt( 0, 2 );
            aLt( 5, 4 ) = aJt( 0, 0 ) * aJt( 1, 2 ) + aJt( 1, 0 ) * aJt( 0, 2 );

            aLt( 0, 5 ) = 2.0 * aJt( 0, 0 ) * aJt( 0, 1 );
            aLt( 1, 5 ) = 2.0 * aJt( 1, 0 ) * aJt( 1, 1 );
            aLt( 2, 5 ) = 2.0 * aJt( 2, 0 ) * aJt( 2, 1 );
            aLt( 3, 5 ) = aJt( 1, 0 ) * aJt( 2, 1 ) + aJt( 2, 0 ) * aJt( 1, 1 );
            aLt( 4, 5 ) = aJt( 0, 0 ) * aJt( 2, 1 ) + aJt( 2, 0 ) * aJt( 0, 1 );
            aLt( 5, 5 ) = aJt( 0, 0 ) * aJt( 1, 1 ) + aJt( 1, 0 ) * aJt( 0, 1 );
        }

        //------------------------------------------------------------------------------

        void Geometry_Interpolator::eval_matrices_for_third_derivative_3d(
                const Matrix< DDRMat > & aJt,
                const Matrix< DDRMat > & aJ2bt,
                Matrix< DDRMat >       & aJ3at,
                Matrix< DDRMat >       & aJ3bt,
                Matrix< DDRMat >       & aJ3ct,
                const Matrix< DDRMat > & ad3NdXi3,
                const Matrix< DDRMat > & aXHat )
        {
            // first help matrix
            aJ3at.set_size( 10, 10 );

            /* matrix structured into 9 parts
             *  ___________________________     ________
             *  | * * * | * * * * * * | * |     | ,xxx |
             *  | *(1)* | * *(2)* * * |(3)|     | ,yyy |
             *  |_*_*_*_|_*_*_*_*_*_*_|_*_|     | ,zzz |
             *  | * * * | * * * * * * | * |     | ,xxy |
             *  | * * * | * * * * * * | * |     | ,xxz |
             *  | *(4)* | * *(5)* * * |(6)|  *  | ,xyy |
             *  | * * * | * * * * * * | * |     | ,yyz |
             *  | * * * | * * * * * * | * |     | ,xzz |
             *  |_*_*_*_|_*_*_*_*_*_*_|_*_|     | ,yzz |
             *  |_*(7)*_|_*_*(8)*_*_*_|(9)|     |_,xyz_|
             */

            // Block (1) ------------------------------------------------
            for( uint j=0; j<3; ++j )
            {
                aJ3at( 0, j ) = std::pow( aJt( 0, j ), 3 );
                aJ3at( 1, j ) = std::pow( aJt( 1, j ), 3 );
                aJ3at( 2, j ) = std::pow( aJt( 2, j ), 3 );
            }

            // Block (2) ------------------------------------------------
            aJ3at( 0, 3 ) = 3 * std::pow( aJt( 0, 0 ), 2 ) * aJt( 0, 1 );
            aJ3at( 1, 3 ) = 3 * std::pow( aJt( 1, 0 ), 2 ) * aJt( 1, 1 );
            aJ3at( 2, 3 ) = 3 * std::pow( aJt( 2, 0 ), 2 ) * aJt( 2, 1 );

            aJ3at( 0, 4 ) = 3 * std::pow( aJt( 0, 0 ), 2 ) * aJt( 0, 2 );
            aJ3at( 1, 4 ) = 3 * std::pow( aJt( 1, 0 ), 2 ) * aJt( 1, 2 );
            aJ3at( 2, 4 ) = 3 * std::pow( aJt( 2, 0 ), 2 ) * aJt( 2, 2 );

            aJ3at( 0, 5 ) = 3 * std::pow( aJt( 0, 1 ), 2 ) * aJt( 0, 0 );
            aJ3at( 1, 5 ) = 3 * std::pow( aJt( 1, 1 ), 2 ) * aJt( 1, 0 );
            aJ3at( 2, 5 ) = 3 * std::pow( aJt( 2, 1 ), 2 ) * aJt( 2, 0 );

            aJ3at( 0, 6 ) = 3 * std::pow( aJt( 0, 1 ), 2 ) * aJt( 0, 2 );
            aJ3at( 1, 6 ) = 3 * std::pow( aJt( 1, 1 ), 2 ) * aJt( 1, 2 );
            aJ3at( 2, 6 ) = 3 * std::pow( aJt( 2, 1 ), 2 ) * aJt( 2, 2 );

            aJ3at( 0, 7 ) = 3 * std::pow( aJt( 0, 2 ), 2 ) * aJt( 0, 0 );
            aJ3at( 1, 7 ) = 3 * std::pow( aJt( 1, 2 ), 2 ) * aJt( 1, 0 );
            aJ3at( 2, 7 ) = 3 * std::pow( aJt( 2, 2 ), 2 ) * aJt( 2, 0 );

            aJ3at( 0, 8 ) = 3 * std::pow( aJt( 0, 2 ), 2 ) * aJt( 0, 1 );
            aJ3at( 1, 8 ) = 3 * std::pow( aJt( 1, 2 ), 2 ) * aJt( 1, 1 );
            aJ3at( 2, 8 ) = 3 * std::pow( aJt( 2, 2 ), 2 ) * aJt( 2, 1 );


            // Block (3) ------------------------------------------------
            aJ3at( 0, 9 ) = 6 * aJt( 0, 0 ) * aJt( 0, 1 ) * aJt( 0, 2 );
            aJ3at( 1, 9 ) = 6 * aJt( 1, 0 ) * aJt( 1, 1 ) * aJt( 1, 2 );
            aJ3at( 2, 9 ) = 6 * aJt( 2, 0 ) * aJt( 2, 1 ) * aJt( 2, 2 );

            // Block (4) ------------------------------------------------
            for( uint j=0; j<3; ++j )
            {
                aJ3at( 3, j ) = std::pow( aJt( 0, j ) , 2 ) * aJt( 1, j );
                aJ3at( 4, j ) = std::pow( aJt( 0, j ) , 2 ) * aJt( 2, j );
                aJ3at( 5, j ) = std::pow( aJt( 1, j ) , 2 ) * aJt( 0, j );
                aJ3at( 6, j ) = std::pow( aJt( 1, j ) , 2 ) * aJt( 2, j );
                aJ3at( 7, j ) = std::pow( aJt( 2, j ) , 2 ) * aJt( 0, j );
                aJ3at( 8, j ) = std::pow( aJt( 2, j ) , 2 ) * aJt( 1, j );
            }

            // Block (5) ------------------------------------------------
            aJ3at( 3, 3 ) = std::pow( aJt( 0, 0 ), 2 ) * aJt( 1, 1 ) + 2 * aJt( 0, 0 ) * aJt( 1, 0 ) * aJt( 0, 1 );
            aJ3at( 4, 3 ) = std::pow( aJt( 0, 0 ), 2 ) * aJt( 2, 1 ) + 2 * aJt( 0, 0 ) * aJt( 2, 0 ) * aJt( 0, 1 );
            aJ3at( 5, 3 ) = std::pow( aJt( 1, 0 ), 2 ) * aJt( 0, 1 ) + 2 * aJt( 1, 0 ) * aJt( 0, 0 ) * aJt( 1, 1 );
            aJ3at( 6, 3 ) = std::pow( aJt( 1, 0 ), 2 ) * aJt( 2, 1 ) + 2 * aJt( 1, 0 ) * aJt( 2, 0 ) * aJt( 1, 1 );
            aJ3at( 7, 3 ) = std::pow( aJt( 2, 0 ), 2 ) * aJt( 0, 1 ) + 2 * aJt( 2, 0 ) * aJt( 0, 0 ) * aJt( 2, 1 );
            aJ3at( 8, 3 ) = std::pow( aJt( 2, 0 ), 2 ) * aJt( 1, 1 ) + 2 * aJt( 2, 0 ) * aJt( 1, 0 ) * aJt( 2, 1 );

            aJ3at( 3, 4 ) = std::pow( aJt( 0, 0 ), 2 ) * aJt( 1, 2 ) + 2 * aJt( 0, 0 ) * aJt( 1, 0 ) * aJt( 0, 2 );
            aJ3at( 4, 4 ) = std::pow( aJt( 0, 0 ), 2 ) * aJt( 2, 2 ) + 2 * aJt( 0, 0 ) * aJt( 2, 0 ) * aJt( 0, 2 );
            aJ3at( 5, 4 ) = std::pow( aJt( 1, 0 ), 2 ) * aJt( 0, 2 ) + 2 * aJt( 1, 0 ) * aJt( 0, 0 ) * aJt( 1, 2 );
            aJ3at( 6, 4 ) = std::pow( aJt( 1, 0 ), 2 ) * aJt( 2, 2 ) + 2 * aJt( 1, 0 ) * aJt( 2, 0 ) * aJt( 1, 2 );
            aJ3at( 7, 4 ) = std::pow( aJt( 2, 0 ), 2 ) * aJt( 0, 2 ) + 2 * aJt( 2, 0 ) * aJt( 0, 0 ) * aJt( 2, 2 );
            aJ3at( 8, 4 ) = std::pow( aJt( 2, 0 ), 2 ) * aJt( 1, 2 ) + 2 * aJt( 2, 0 ) * aJt( 1, 0 ) * aJt( 2, 2 );

            aJ3at( 3, 5 ) = std::pow( aJt( 0, 1 ), 2 ) * aJt( 1, 0 ) + 2 * aJt( 0, 1 ) * aJt( 1, 1 ) * aJt( 0, 0 );
            aJ3at( 4, 5 ) = std::pow( aJt( 0, 1 ), 2 ) * aJt( 2, 0 ) + 2 * aJt( 0, 1 ) * aJt( 2, 1 ) * aJt( 0, 0 );
            aJ3at( 5, 5 ) = std::pow( aJt( 1, 1 ), 2 ) * aJt( 0, 0 ) + 2 * aJt( 1, 1 ) * aJt( 0, 1 ) * aJt( 1, 0 );
            aJ3at( 6, 5 ) = std::pow( aJt( 1, 1 ), 2 ) * aJt( 2, 0 ) + 2 * aJt( 1, 1 ) * aJt( 2, 1 ) * aJt( 1, 0 );
            aJ3at( 7, 5 ) = std::pow( aJt( 2, 1 ), 2 ) * aJt( 0, 0 ) + 2 * aJt( 2, 1 ) * aJt( 0, 1 ) * aJt( 2, 0 );
            aJ3at( 8, 5 ) = std::pow( aJt( 2, 1 ), 2 ) * aJt( 1, 0 ) + 2 * aJt( 2, 1 ) * aJt( 1, 1 ) * aJt( 2, 0 );

            aJ3at( 3, 6 ) = std::pow( aJt( 0, 1 ), 2 ) * aJt( 1, 2 ) + 2 * aJt( 0, 1 ) * aJt( 1, 1 ) * aJt( 0, 2 );
            aJ3at( 4, 6 ) = std::pow( aJt( 0, 1 ), 2 ) * aJt( 2, 2 ) + 2 * aJt( 0, 1 ) * aJt( 2, 1 ) * aJt( 0, 2 );
            aJ3at( 5, 6 ) = std::pow( aJt( 1, 1 ), 2 ) * aJt( 0, 2 ) + 2 * aJt( 1, 1 ) * aJt( 0, 1 ) * aJt( 1, 2 );
            aJ3at( 6, 6 ) = std::pow( aJt( 1, 1 ), 2 ) * aJt( 2, 2 ) + 2 * aJt( 1, 1 ) * aJt( 2, 1 ) * aJt( 1, 2 );
            aJ3at( 7, 6 ) = std::pow( aJt( 2, 1 ), 2 ) * aJt( 0, 2 ) + 2 * aJt( 2, 1 ) * aJt( 0, 1 ) * aJt( 2, 2 );
            aJ3at( 8, 6 ) = std::pow( aJt( 2, 1 ), 2 ) * aJt( 1, 2 ) + 2 * aJt( 2, 1 ) * aJt( 1, 1 ) * aJt( 2, 2 );

            aJ3at( 3, 7 ) = std::pow( aJt( 0, 2 ), 2 ) * aJt( 1, 0 ) + 2 * aJt( 0, 2 ) * aJt( 1, 2 ) * aJt( 0, 0 );
            aJ3at( 4, 7 ) = std::pow( aJt( 0, 2 ), 2 ) * aJt( 2, 0 ) + 2 * aJt( 0, 2 ) * aJt( 2, 2 ) * aJt( 0, 0 );
            aJ3at( 5, 7 ) = std::pow( aJt( 1, 2 ), 2 ) * aJt( 0, 0 ) + 2 * aJt( 1, 2 ) * aJt( 0, 2 ) * aJt( 1, 0 );
            aJ3at( 6, 7 ) = std::pow( aJt( 1, 2 ), 2 ) * aJt( 2, 0 ) + 2 * aJt( 1, 2 ) * aJt( 2, 2 ) * aJt( 1, 0 );
            aJ3at( 7, 7 ) = std::pow( aJt( 2, 2 ), 2 ) * aJt( 0, 0 ) + 2 * aJt( 2, 2 ) * aJt( 0, 2 ) * aJt( 2, 0 );
            aJ3at( 8, 7 ) = std::pow( aJt( 2, 2 ), 2 ) * aJt( 1, 0 ) + 2 * aJt( 2, 2 ) * aJt( 1, 2 ) * aJt( 2, 0 );

            aJ3at( 3, 8 ) = std::pow( aJt( 0, 2 ), 2 ) * aJt( 1, 1 ) + 2 * aJt( 0, 2 ) * aJt( 1, 2 ) * aJt( 0, 1 );
            aJ3at( 4, 8 ) = std::pow( aJt( 0, 2 ), 2 ) * aJt( 2, 1 ) + 2 * aJt( 0, 2 ) * aJt( 2, 2 ) * aJt( 0, 1 );
            aJ3at( 5, 8 ) = std::pow( aJt( 1, 2 ), 2 ) * aJt( 0, 1 ) + 2 * aJt( 1, 2 ) * aJt( 0, 2 ) * aJt( 1, 1 );
            aJ3at( 6, 8 ) = std::pow( aJt( 1, 2 ), 2 ) * aJt( 2, 1 ) + 2 * aJt( 1, 2 ) * aJt( 2, 2 ) * aJt( 1, 1 );
            aJ3at( 7, 8 ) = std::pow( aJt( 2, 2 ), 2 ) * aJt( 0, 1 ) + 2 * aJt( 2, 2 ) * aJt( 0, 2 ) * aJt( 2, 1 );
            aJ3at( 8, 8 ) = std::pow( aJt( 2, 2 ), 2 ) * aJt( 1, 1 ) + 2 * aJt( 2, 2 ) * aJt( 1, 2 ) * aJt( 2, 1 );


            // Block (6) ------------------------------------------------
            aJ3at( 3, 9 ) =
                    2 * aJt( 0, 0 ) * aJt( 0, 1 ) * aJt( 1, 2 ) +
                    2 * aJt( 0, 0 ) * aJt( 1, 1 ) * aJt( 0, 2 ) +
                    2 * aJt( 1, 0 ) * aJt( 0, 1 ) * aJt( 0, 2 );
            aJ3at( 4, 9 ) =
                    2 * aJt( 0, 0 ) * aJt( 0, 1 ) * aJt( 2, 2 ) +
                    2 * aJt( 0, 0 ) * aJt( 2, 1 ) * aJt( 0, 2 ) +
                    2 * aJt( 2, 0 ) * aJt( 0, 1 ) * aJt( 0, 2 );
            aJ3at( 5, 9 ) =
                    2 * aJt( 1, 0 ) * aJt( 1, 1 ) * aJt( 0, 2 ) +
                    2 * aJt( 1, 0 ) * aJt( 0, 1 ) * aJt( 1, 2 ) +
                    2 * aJt( 0, 0 ) * aJt( 1, 1 ) * aJt( 1, 2 );
            aJ3at( 6, 9 ) =
                    2 * aJt( 1, 0 ) * aJt( 1, 1 ) * aJt( 2, 2 ) +
                    2 * aJt( 1, 0 ) * aJt( 2, 1 ) * aJt( 1, 2 ) +
                    2 * aJt( 2, 0 ) * aJt( 1, 1 ) * aJt( 1, 2 );
            aJ3at( 7, 9 ) =
                    2 * aJt( 2, 0 ) * aJt( 2, 1 ) * aJt( 0, 2 ) +
                    2 * aJt( 2, 0 ) * aJt( 0, 1 ) * aJt( 2, 2 ) +
                    2 * aJt( 0, 0 ) * aJt( 2, 1 ) * aJt( 2, 2 );
            aJ3at( 8, 9 ) =
                    2 * aJt( 2, 0 ) * aJt( 2, 1 ) * aJt( 1, 2 ) +
                    2 * aJt( 2, 0 ) * aJt( 1, 1 ) * aJt( 2, 2 ) +
                    2 * aJt( 1, 0 ) * aJt( 2, 1 ) * aJt( 2, 2 );

            // Block (7) ------------------------------------------------
            for( uint j=0; j<3; ++j )
            {
                aJ3at( 9, j ) = aJt( 0, j ) * aJt( 1, j ) * aJt( 2, j );
            }

            // Block (8) ------------------------------------------------
            aJ3at( 9, 3 ) =
                    aJt( 0, 0 ) * aJt( 1, 0 ) * aJt( 2, 1 ) +
                    aJt( 0, 0 ) * aJt( 1, 1 ) * aJt( 2, 0 ) +
                    aJt( 0, 1 ) * aJt( 1, 0 ) * aJt( 2, 0 ) ;

            aJ3at( 9, 4 ) =
                    aJt( 0, 0 ) * aJt( 1, 0 ) * aJt( 2, 2 ) +
                    aJt( 0, 0 ) * aJt( 1, 2 ) * aJt( 2, 0 ) +
                    aJt( 0, 2 ) * aJt( 1, 0 ) * aJt( 2, 0 );

            aJ3at( 9, 5 ) =
                    aJt( 0, 1 ) * aJt( 1, 1 ) * aJt( 2, 0 ) +
                    aJt( 0, 1 ) * aJt( 1, 0 ) * aJt( 2, 1 ) +
                    aJt( 0, 0 ) * aJt( 1, 1 ) * aJt( 2, 1 );

            aJ3at( 9, 6 ) =
                    aJt( 0, 1 ) * aJt( 1, 1 ) * aJt( 2, 2 ) +
                    aJt( 0, 1 ) * aJt( 1, 2 ) * aJt( 2, 1 ) +
                    aJt( 0, 2 ) * aJt( 1, 1 ) * aJt( 2, 1 );

            aJ3at( 9, 7 ) =
                    aJt( 0, 2 ) * aJt( 1, 2 ) * aJt( 2, 0 ) +
                    aJt( 0, 2 ) * aJt( 1, 0 ) * aJt( 2, 2 ) +
                    aJt( 0, 0 ) * aJt( 1, 2 ) * aJt( 2, 2 );

            aJ3at( 9, 8 ) =
                    aJt( 0, 2 ) * aJt( 1, 2 ) * aJt( 2, 1 ) +
                    aJt( 0, 2 ) * aJt( 1, 1 ) * aJt( 2, 2 ) +
                    aJt( 0, 1 ) * aJt( 1, 2 ) * aJt( 2, 2 );

            // Block (9) ------------------------------------------------
            aJ3at( 9, 9 ) =
                    aJt( 0, 0 ) * aJt( 1, 1 ) * aJt( 2, 2 ) +
                    aJt( 0, 2 ) * aJt( 1, 1 ) * aJt( 2, 0 ) +
                    aJt( 0, 1 ) * aJt( 1, 2 ) * aJt( 2, 0 ) +
                    aJt( 0, 0 ) * aJt( 1, 2 ) * aJt( 2, 1 ) +
                    aJt( 0, 2 ) * aJt( 1, 0 ) * aJt( 2, 1 ) +
                    aJt( 0, 1 ) * aJt( 1, 0 ) * aJt( 2, 2 );

            // second help matrix
            aJ3bt.set_size( 10, 6 );

            /* matrix structured into 6 parts
             *  _________________
             *  | * * * | * * * |
             *  | *(1)* | *(2)* |    _______
             *  |_*_*_*_|_*_*_*_|    | ,xx |
             *  | * * * | * * * |    | ,yy |
             *  | * * * | * * * |    | ,zz |
             *  | *(3)* | *(4)* |  * | ,yz |
             *  | * * * | * * * |    | ,xz |
             *  | * * * | * * * |    |_,xy_|
             *  |_*_*_*_|_*_*_*_|
             *  |_*(5)*_|_*(6)*_|
             */

            // Block (1) ------------------------------------------------
            for( uint j=0; j<3; ++j )
            {
                aJ3bt( 0, j ) = 3 * aJ2bt( 0, j ) * aJt( 0, j );
                aJ3bt( 1, j ) = 3 * aJ2bt( 1, j ) * aJt( 1, j );
                aJ3bt( 2, j ) = 3 * aJ2bt( 2, j ) * aJt( 2, j );
            }

            // Block (2) ------------------------------------------------
            aJ3bt( 0, 5 ) =
                    3 * aJ2bt( 0, 0 ) * aJt( 0, 1 ) +
                    3 * aJ2bt( 0, 1 ) * aJt( 0, 0 );
            aJ3bt( 1, 5 ) =
                    3 * aJ2bt( 1, 0 ) * aJt( 1, 1 ) +
                    3 * aJ2bt( 1, 1 ) * aJt( 1, 0 );
            aJ3bt( 2, 5 ) =
                    3 * aJ2bt( 2, 0 ) * aJt( 2, 1 ) +
                    3 * aJ2bt( 2, 1 ) * aJt( 2, 0 );

            aJ3bt( 0, 3 ) =
                    3 * aJ2bt( 0, 1 ) * aJt( 0, 2 ) +
                    3 * aJ2bt( 0, 2 ) * aJt( 0, 1 );
            aJ3bt( 1, 3 ) =
                    3 * aJ2bt( 1, 1 ) * aJt( 1, 2 ) +
                    3 * aJ2bt( 1, 2 ) * aJt( 1, 1 );
            aJ3bt( 2, 3 ) =
                    3 * aJ2bt( 2, 1 ) * aJt( 2, 2 ) +
                    3 * aJ2bt( 2, 2 ) * aJt( 2, 1 );

            aJ3bt( 0, 4 ) =
                    3 * aJ2bt( 0, 0 ) * aJt( 0, 2 ) +
                    3 * aJ2bt( 0, 2 ) * aJt( 0, 0 );
            aJ3bt( 1, 4 ) =
                    3 * aJ2bt( 1, 0 ) * aJt( 1, 2 ) +
                    3 * aJ2bt( 1, 2 ) * aJt( 1, 0 );
            aJ3bt( 2, 4 ) =
                    3 * aJ2bt( 2, 0 ) * aJt( 2, 2 ) +
                    3 * aJ2bt( 2, 2 ) * aJt( 2, 0 );

            // Block (3) ------------------------------------------------
            for( uint j=0; j<3; ++j )
            {
                aJ3bt( 3, j ) = 2 * aJ2bt( 5, j ) * aJt( 0, j )  +  aJ2bt( 0, j ) * aJt( 1, j );
                aJ3bt( 4, j ) = 2 * aJ2bt( 4, j ) * aJt( 0, j )  +  aJ2bt( 0, j ) * aJt( 2, j );
                aJ3bt( 5, j ) = 2 * aJ2bt( 5, j ) * aJt( 1, j )  +  aJ2bt( 1, j ) * aJt( 0, j );
                aJ3bt( 6, j ) = 2 * aJ2bt( 3, j ) * aJt( 1, j )  +  aJ2bt( 1, j ) * aJt( 2, j );
                aJ3bt( 7, j ) = 2 * aJ2bt( 4, j ) * aJt( 2, j )  +  aJ2bt( 2, j ) * aJt( 0, j );
                aJ3bt( 8, j ) = 2 * aJ2bt( 3, j ) * aJt( 2, j )  +  aJ2bt( 2, j ) * aJt( 1, j );
            }

            // Block (4) ------------------------------------------------
            aJ3bt( 3, 5 ) =  2 * aJ2bt( 5, 0 ) * aJt( 0, 1 )  +  2 * aJ2bt( 5, 1 ) * aJt( 0, 0 )  +  aJ2bt( 0, 1 ) * aJt( 1, 0 )  +  aJ2bt( 0, 0 ) * aJt( 1, 1 );
            aJ3bt( 4, 5 ) =  2 * aJ2bt( 4, 0 ) * aJt( 0, 1 )  +  2 * aJ2bt( 4, 1 ) * aJt( 0, 0 )  +  aJ2bt( 0, 1 ) * aJt( 2, 0 )  +  aJ2bt( 0, 0 ) * aJt( 2, 1 );
            aJ3bt( 5, 5 ) =  2 * aJ2bt( 5, 0 ) * aJt( 1, 1 )  +  2 * aJ2bt( 5, 1 ) * aJt( 1, 0 )  +  aJ2bt( 1, 1 ) * aJt( 0, 0 )  +  aJ2bt( 1, 0 ) * aJt( 0, 1 );
            aJ3bt( 6, 5 ) =  2 * aJ2bt( 3, 0 ) * aJt( 1, 1 )  +  2 * aJ2bt( 3, 1 ) * aJt( 1, 0 )  +  aJ2bt( 1, 1 ) * aJt( 2, 0 )  +  aJ2bt( 1, 0 ) * aJt( 2, 1 );
            aJ3bt( 7, 5 ) =  2 * aJ2bt( 4, 0 ) * aJt( 2, 1 )  +  2 * aJ2bt( 4, 1 ) * aJt( 2, 0 )  +  aJ2bt( 2, 1 ) * aJt( 0, 0 )  +  aJ2bt( 2, 0 ) * aJt( 0, 1 );
            aJ3bt( 8, 5 ) =  2 * aJ2bt( 3, 0 ) * aJt( 2, 1 )  +  2 * aJ2bt( 3, 1 ) * aJt( 2, 0 )  +  aJ2bt( 2, 1 ) * aJt( 1, 0 )  +  aJ2bt( 2, 0 ) * aJt( 1, 1 );

            aJ3bt( 3, 3 ) =  2 * aJ2bt( 5, 1 ) * aJt( 0, 2 )  +  2 * aJ2bt( 5, 2 ) * aJt( 0, 1 )  +  aJ2bt( 0, 2 ) * aJt( 1, 1 )  +  aJ2bt( 0, 1 ) * aJt( 1, 2 );
            aJ3bt( 4, 3 ) =  2 * aJ2bt( 4, 1 ) * aJt( 0, 2 )  +  2 * aJ2bt( 4, 2 ) * aJt( 0, 1 )  +  aJ2bt( 0, 2 ) * aJt( 2, 1 )  +  aJ2bt( 0, 1 ) * aJt( 2, 2 );
            aJ3bt( 5, 3 ) =  2 * aJ2bt( 5, 1 ) * aJt( 1, 2 )  +  2 * aJ2bt( 5, 2 ) * aJt( 1, 1 )  +  aJ2bt( 1, 2 ) * aJt( 0, 1 )  +  aJ2bt( 1, 1 ) * aJt( 0, 2 );
            aJ3bt( 6, 3 ) =  2 * aJ2bt( 3, 1 ) * aJt( 1, 2 )  +  2 * aJ2bt( 3, 2 ) * aJt( 1, 1 )  +  aJ2bt( 1, 2 ) * aJt( 2, 1 )  +  aJ2bt( 1, 1 ) * aJt( 2, 2 );
            aJ3bt( 7, 3 ) =  2 * aJ2bt( 4, 1 ) * aJt( 2, 2 )  +  2 * aJ2bt( 4, 2 ) * aJt( 2, 1 )  +  aJ2bt( 2, 2 ) * aJt( 0, 1 )  +  aJ2bt( 2, 1 ) * aJt( 0, 2 );
            aJ3bt( 8, 3 ) =  2 * aJ2bt( 3, 1 ) * aJt( 2, 2 )  +  2 * aJ2bt( 3, 2 ) * aJt( 2, 1 )  +  aJ2bt( 2, 2 ) * aJt( 1, 1 )  +  aJ2bt( 2, 1 ) * aJt( 1, 2 );

            aJ3bt( 3, 4 ) =  2 * aJ2bt( 5, 0 ) * aJt( 0, 2 )  +  2 * aJ2bt( 5, 2 ) * aJt( 0, 0 )  +  aJ2bt( 0, 2 ) * aJt( 1, 0 )  +  aJ2bt( 0, 0 ) * aJt( 1, 2 );
            aJ3bt( 4, 4 ) =  2 * aJ2bt( 4, 0 ) * aJt( 0, 2 )  +  2 * aJ2bt( 4, 2 ) * aJt( 0, 0 )  +  aJ2bt( 0, 2 ) * aJt( 2, 0 )  +  aJ2bt( 0, 0 ) * aJt( 2, 2 );
            aJ3bt( 5, 4 ) =  2 * aJ2bt( 5, 0 ) * aJt( 1, 2 )  +  2 * aJ2bt( 5, 2 ) * aJt( 1, 0 )  +  aJ2bt( 1, 2 ) * aJt( 0, 0 )  +  aJ2bt( 1, 0 ) * aJt( 0, 2 );
            aJ3bt( 6, 4 ) =  2 * aJ2bt( 3, 0 ) * aJt( 1, 2 )  +  2 * aJ2bt( 3, 2 ) * aJt( 1, 0 )  +  aJ2bt( 1, 2 ) * aJt( 2, 0 )  +  aJ2bt( 1, 0 ) * aJt( 2, 2 );
            aJ3bt( 7, 4 ) =  2 * aJ2bt( 4, 0 ) * aJt( 2, 2 )  +  2 * aJ2bt( 4, 2 ) * aJt( 2, 0 )  +  aJ2bt( 2, 2 ) * aJt( 0, 0 )  +  aJ2bt( 2, 0 ) * aJt( 0, 2 );
            aJ3bt( 8, 4 ) =  2 * aJ2bt( 3, 0 ) * aJt( 2, 2 )  +  2 * aJ2bt( 3, 2 ) * aJt( 2, 0 )  +  aJ2bt( 2, 2 ) * aJt( 1, 0 )  +  aJ2bt( 2, 0 ) * aJt( 1, 2 );

            // Block (5) ------------------------------------------------
            for( uint j=0; j<3; ++j )
            {
                aJ3bt( 9, j ) =
                        aJ2bt( 4, j ) * aJt( 1, j ) +
                        aJ2bt( 3, j ) * aJt( 0, j ) +
                        aJ2bt( 5, j ) * aJt( 2, j );
            }

            // Block (6) ------------------------------------------------
            aJ3bt( 9, 5 ) =
                    aJ2bt( 5, 0 ) * aJt( 2, 1 ) + aJ2bt( 5, 1 ) * aJt( 2, 0 ) +
                    aJ2bt( 3, 0 ) * aJt( 0, 1 ) + aJ2bt( 3, 1 ) * aJt( 0, 0 ) +
                    aJ2bt( 4, 0 ) * aJt( 1, 1 ) + aJ2bt( 4, 1 ) * aJt( 1, 0 );

            aJ3bt( 9, 3 ) =
                    aJ2bt( 5, 1 ) * aJt( 2, 2 ) + aJ2bt( 5, 2 ) * aJt( 2, 1 ) +
                    aJ2bt( 3, 1 ) * aJt( 0, 2 ) + aJ2bt( 3, 2 ) * aJt( 0, 1 ) +
                    aJ2bt( 4, 1 ) * aJt( 1, 2 ) + aJ2bt( 4, 2 ) * aJt( 1, 1 );

            aJ3bt( 9, 4 ) =
                    aJ2bt( 5, 0 ) * aJt( 2, 2 ) + aJ2bt( 5, 2 ) * aJt( 2, 0 ) +
                    aJ2bt( 3, 0 ) * aJt( 0, 2 ) + aJ2bt( 3, 2 ) * aJt( 0, 0 ) +
                    aJ2bt( 4, 0 ) * aJt( 1, 2 ) + aJ2bt( 4, 2 ) * aJt( 1, 0 );

            // third help matrix
            aJ3ct = ad3NdXi3 * aXHat;
        }

        //------------------------------------------------------------------------------

        void Geometry_Interpolator::set_function_pointers()
        {
            // get number of dimensions and set pointer to function
            // for second space derivative
            switch ( mNumSpaceDim )
            {
                case 1 :
                {
                    mInvSpaceJacFunc               = &Geometry_Interpolator::eval_inverse_space_jacobian_1d;
                    mSecondDerivativeMatricesSpace = this->eval_matrices_for_second_derivative_1d;
                    mThirdDerivativeMatricesSpace  = this->eval_matrices_for_third_derivative_1d;
                    break;
                }
                case 2 :
                {
                    mInvSpaceJacFunc               = &Geometry_Interpolator::eval_inverse_space_jacobian_2d;
                    mSecondDerivativeMatricesSpace = this->eval_matrices_for_second_derivative_2d;
                    mThirdDerivativeMatricesSpace  = this->eval_matrices_for_third_derivative_2d;
                    break;
                }
                case 3 :
                {
                    mInvSpaceJacFunc               = &Geometry_Interpolator::eval_inverse_space_jacobian_3d;
                    mSecondDerivativeMatricesSpace = this->eval_matrices_for_second_derivative_3d;
                    mThirdDerivativeMatricesSpace  = this->eval_matrices_for_third_derivative_3d;
                    break;
                }
                default :
                {
                    MORIS_ERROR( false, " Geometry_Interpolator::set_function_pointers - unknown number of dimensions. " );
                }
            }

            // get number of dimensions and set pointer to function
            // for second time derivative
            switch ( mNumTimeDim )
            {
                case 1 :
                {
                    mInvTimeJacFunc               = &Geometry_Interpolator::eval_inverse_time_jacobian_1d;
                    mSecondDerivativeMatricesTime = this->eval_matrices_for_second_derivative_1d;
                    break;
                }
                case 2 :
                {
                    mInvTimeJacFunc               = &Geometry_Interpolator::eval_inverse_time_jacobian_2d;
                    mSecondDerivativeMatricesTime = this->eval_matrices_for_second_derivative_2d;
                    break;
                }
                case 3 :
                {
                    mInvTimeJacFunc               = &Geometry_Interpolator::eval_inverse_time_jacobian_3d;
                    mSecondDerivativeMatricesTime = this->eval_matrices_for_second_derivative_3d;
                    break;
                }
                default :
                {
                    MORIS_ERROR( false, " Geometry_Interpolator::set_function_pointers - unknown number of dimensions. " );
                }
            }

            // switch on geometry type
            if( mSpaceSideset )
            {
                switch( mGeometryType )
                {
                    case mtk::Geometry_Type::LINE :
                    {
                        mSpaceDetJFunc = &Geometry_Interpolator::eval_space_detJ_side_line;
                        mNormalFunc    = &Geometry_Interpolator::eval_normal_side_line;

                        // set size for storage
                        mMapFlag = true;
                        mMappedPoint.set_size( 3, 1, 0.0 );
                        break;
                    }
                    case mtk::Geometry_Type::TRI :
                    {
                        mSpaceDetJFunc = &Geometry_Interpolator::eval_space_detJ_side_tri;
                        mNormalFunc    = &Geometry_Interpolator::eval_normal_side_tri;

                        // set size for storage
                        mMapFlag = true;
                        mMappedPoint.set_size( 4, 1, 0.0 );
                        break;
                    }
                    case mtk::Geometry_Type::QUAD :
                    {
                        mSpaceDetJFunc = &Geometry_Interpolator::eval_space_detJ_side_quad;
                        mNormalFunc    = &Geometry_Interpolator::eval_normal_side_quad;

                        // set size for storage
                        mMapFlag = true;
                        mMappedPoint.set_size( 4, 1, 0.0 );
                        break;
                    }
                    default :
                    {
                        MORIS_ERROR( false, "Geometry_Interpolator::set_function_pointers - unknown or not implemented side space geometry type ");
                    }
                }
            }
            else
            {
                switch( mGeometryType )
                {
                    case mtk::Geometry_Type::LINE :
                    {
                        mSpaceDetJFunc = &Geometry_Interpolator::eval_space_detJ_bulk_line;

                        // set size for storage
                        mMappedPoint.set_size( 2, 1, 0.0 );
                        break;
                    }

                    case mtk::Geometry_Type::QUAD :
                    {
                        mSpaceDetJFunc = &Geometry_Interpolator::eval_space_detJ_bulk_quad;

                        // set size for storage
                        mMappedPoint.set_size( 3, 1, 0.0 );
                        break;
                    }

                    case mtk::Geometry_Type::HEX :
                    {
                        mSpaceDetJFunc = &Geometry_Interpolator::eval_space_detJ_bulk_hex;

                        // set size for storage
                        mMappedPoint.set_size( 4, 1, 0.0 );
                        break;
                    }

                    case mtk::Geometry_Type::TRI :
                    {
                        switch( mNumSpaceParamDim )
                        {
                            case 2 :
                                mSpaceDetJFunc = &Geometry_Interpolator::eval_space_detJ_bulk_tri_param_2;
                                break;
                            case 3 :
                                mSpaceDetJFunc = &Geometry_Interpolator::eval_space_detJ_bulk_tri_param_3;
                                break;
                            default :
                                MORIS_ERROR( false, " Geometry_Interpolator::set_function_pointers - Parametric space dimensions can only be 2 or 3." );
                        }
                        // set size for storage
                        mMapFlag = true;
                        mMappedPoint.set_size( 3, 1, 0.0 );
                        break;
                    }

                    case mtk::Geometry_Type::TET :
                    {
                        switch( mNumSpaceParamDim )
                        {
                            case 3 :
                                mSpaceDetJFunc = &Geometry_Interpolator::eval_space_detJ_bulk_tet_param_3;
                                break;
                            case 4 :
                                mSpaceDetJFunc = &Geometry_Interpolator::eval_space_detJ_bulk_tet_param_4;
                                break;
                            default :
                                MORIS_ERROR( false, " Geometry_Interpolator::set_function_pointers - Parametric space dimensions can only be 3 or 4." );
                        }
                        // set size for storage
                        mMapFlag = true;
                        mMappedPoint.set_size( 4, 1, 0.0 );
                        break;
                    }

                    default :
                    {
                        MORIS_ERROR( false, "Geometry_Interpolator::set_function_pointers - unknown or not implemented space geometry type ");
                    }
                }
            }

            // switch Geometry_Type
            switch ( mTimeGeometryType )
            {
                case mtk::Geometry_Type::POINT :
                {
                    mMapFlag      = true;
                    mTimeDetJFunc = &Geometry_Interpolator::eval_time_detJ_side;
                    break;
                }
                case mtk::Geometry_Type::LINE :
                {
                    mTimeDetJFunc = &Geometry_Interpolator::eval_time_detJ_bulk;
                    break;
                }
                default:
                {
                    MORIS_ERROR( false, "Geometry_Interpolator::set_function_pointers - unknown or not implemented time geometry type ");
                }
            }
        }

        //------------------------------------------------------------------------------
    } /* namespace fem */
} /* namespace moris */<|MERGE_RESOLUTION|>--- conflicted
+++ resolved
@@ -628,11 +628,6 @@
             // compute inverse of 3x3 matrix
             real tInvDet = 1.0/(this->space_det_J());
 
-<<<<<<< HEAD
-//            MORIS_ASSERT(tInvDet > 1e+18," space determinate close to zero.\n");
-
-=======
->>>>>>> 2b60ae0a
             // compute inverse
             mInvSpaceJac.set_size(2,2);
 
@@ -657,11 +652,6 @@
             // compute inverse of 3x3 matrix
             real tInvDet = 1.0/(this->space_det_J());
 
-<<<<<<< HEAD
-//            MORIS_ASSERT(tInvDet > 1e+18," space determinate close to zero.\n");
-
-=======
->>>>>>> 2b60ae0a
             // compute inverse
             mInvSpaceJac.set_size(3,3);
 
