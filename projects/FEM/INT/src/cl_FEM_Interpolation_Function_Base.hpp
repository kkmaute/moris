/*
 * cl_FEM_Interpolation_Function.hpp
 *
 *  Created on: Jul 9, 2018
 *      Author: messe
 */

#ifndef SRC_FEM_CL_FEM_INTERPOLATION_FUNCTION_BASE_HPP_
#define SRC_FEM_CL_FEM_INTERPOLATION_FUNCTION_BASE_HPP_

#include "cl_FEM_Interpolation_Matrix.hpp"
#include "cl_MTK_Enums.hpp" //MTK/src
#include "cl_FEM_Enums.hpp" //FEM/INT/src

namespace moris
{
    namespace fem
    {

//------------------------------------------------------------------------------

        /**
         * shape function base class
         */
        class Interpolation_Function_Base
        {

//------------------------------------------------------------------------------
        public:
//------------------------------------------------------------------------------

            /**
             * trivial constructor
             */
            Interpolation_Function_Base(){};

//------------------------------------------------------------------------------

            /**
             * trivial destructor
             */
            virtual ~Interpolation_Function_Base(){};

//------------------------------------------------------------------------------
            /**
             * evaluates the shape function at a given point
             *
             * @param[ out ] aN  shape function as
             *                   ( 1 x <number of nodes> )
             *
             * @param[ in ]  aXi parameter coordinates
             *                   ( <number of dimensions>  x 1 )
             */
            virtual void
<<<<<<< HEAD
            eval_N(        Interpolation_Matrix  & aN,
                     const Matrix< DDRMat >      & aXi  ) const = 0;
=======
            eval_N(       Interpolation_Matrix  & aN,
                    const Matrix< DDRMat > 		& aXi  ) const = 0;
>>>>>>> bfef57d5

//------------------------------------------------------------------------------

            /**
             * calculates the first derivative of the shape function
             * in parameter space
             *
             * @param[ out ] adNdXi ( <number of dimensions> x <number of nodes> )
             *
             * @param[ in ] aXi    point where function is evaluated
             *                     ( <number of dimensions>  x 1 )
             *
             */
            virtual void
            eval_dNdXi (  		Interpolation_Matrix & adNdXi,
                          const Matrix< DDRMat > 	 & aXi  ) const = 0;

//------------------------------------------------------------------------------

            /**
             * calculates the second derivative of the shape function
             * in parameter space
             *
             * @param[ out ] ad2NdXi2 ( <number of dimensions> x <number of nodes> )
             *
             * @param[ in ] aXi    point where function is evaluated
             *                     ( <number of dimensions>  x 1 )
             *
             */
            virtual void
            eval_d2NdXi2 (        Interpolation_Matrix & ad2NdXi2,
                            const Matrix< DDRMat > 	& aXi 		) const = 0;

//------------------------------------------------------------------------------

            /**
             * returns a matrix containing the parameter coordinates
             * < number of dimensions * number of basis >
             */
            virtual void
            get_param_coords( Matrix< DDRMat > & aXihat ) const = 0;

//------------------------------------------------------------------------------

            /**
             * returns the number of basis for this shape function
             */
            virtual uint
            get_number_of_basis() const = 0;

//------------------------------------------------------------------------------

            /**
             * returns the number of dimensions for this shape function
             */
            virtual uint
            get_number_of_dimensions() const = 0;

//------------------------------------------------------------------------------

            /**
             * returns the interpolation order
             */
            virtual mtk::Interpolation_Order
            get_interpolation_order() const = 0;

//------------------------------------------------------------------------------

            /**
             * returns the interpolation type
             */
            virtual Interpolation_Type
            get_interpolation_type() const = 0;

//------------------------------------------------------------------------------

            /**
             * creates an interpolation matrix
             *
             * @param[ in ]  aDerivativeInSpace, 0, 1 or 2
             * @param[ in ]  aDerivativeInTime   0, 1 or 2
             * @param[ in ]  aCoeffsSwitch :
             *                      0: evaluated value
             *                      1: vector N, N_x or N_x2
             */
            virtual Interpolation_Matrix
            create_matrix( const uint & aNumberOfFields,
                           const uint & aDerivativeInSpace,
                           const uint & aDerivativeInTime ) const = 0;

//------------------------------------------------------------------------------

            /**
             * creates a pointer to a new interpolation matrix
             *
             * @param[ in ]  aDerivativeInSpace, 0, 1 or 2
             * @param[ in ]  aDerivativeInTime   0, 1 or 2
             * @param[ in ]  aCoeffsSwitch :
             *                      0: evaluated value
             *                      1: vector N, N_x or N_x2
             */
<<<<<<< HEAD
             virtual Interpolation_Matrix * create_matrix_pointer( const uint & aNumberOfFields,
                                                                   const uint & aDerivativeInSpace,
                                                                   const uint & aDerivativeInTime ) const = 0;
=======
             virtual Interpolation_Matrix *
             create_matrix_pointer( const uint & aNumberOfFields,
            		 	 	 	 	const uint & aDerivativeInSpace,
									const uint & aDerivativeInTime ) const = 0;
>>>>>>> bfef57d5

//------------------------------------------------------------------------------
        };
//------------------------------------------------------------------------------

    } /* namespace fem */
} /* namespace moris */



#endif /* SRC_FEM_CL_FEM_INTERPOLATION_FUNCTION_BASE_HPP_ */<|MERGE_RESOLUTION|>--- conflicted
+++ resolved
@@ -51,14 +51,8 @@
              * @param[ in ]  aXi parameter coordinates
              *                   ( <number of dimensions>  x 1 )
              */
-            virtual void
-<<<<<<< HEAD
-            eval_N(        Interpolation_Matrix  & aN,
-                     const Matrix< DDRMat >      & aXi  ) const = 0;
-=======
-            eval_N(       Interpolation_Matrix  & aN,
-                    const Matrix< DDRMat > 		& aXi  ) const = 0;
->>>>>>> bfef57d5
+            virtual void eval_N(       Interpolation_Matrix  & aN,
+                                 const Matrix< DDRMat >      & aXi  ) const = 0;
 
 //------------------------------------------------------------------------------
 
@@ -160,16 +154,10 @@
              *                      0: evaluated value
              *                      1: vector N, N_x or N_x2
              */
-<<<<<<< HEAD
              virtual Interpolation_Matrix * create_matrix_pointer( const uint & aNumberOfFields,
                                                                    const uint & aDerivativeInSpace,
                                                                    const uint & aDerivativeInTime ) const = 0;
-=======
-             virtual Interpolation_Matrix *
-             create_matrix_pointer( const uint & aNumberOfFields,
-            		 	 	 	 	const uint & aDerivativeInSpace,
-									const uint & aDerivativeInTime ) const = 0;
->>>>>>> bfef57d5
+
 
 //------------------------------------------------------------------------------
         };
