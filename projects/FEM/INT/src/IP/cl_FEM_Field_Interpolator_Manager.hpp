/*
 * Copyright (c) 2022 University of Colorado
 * Licensed under the MIT license. See LICENSE.txt file in the MORIS root for details.
 *
 *------------------------------------------------------------------------------------
 *
 * cl_FEM_Field_Interpolator_Manager.hpp
 *
 */

#ifndef SRC_FEM_CL_FEM_FIELD_INTERPLATOR_MANAGER_HPP_
#define SRC_FEM_CL_FEM_FIELD_INTERPLATOR_MANAGER_HPP_

#include "assert.h"
#include <cmath>

#include "typedefs.hpp"    //MRS/COR/src
#include "cl_Matrix.hpp"
#include "linalg_typedefs.hpp"
#include "cl_Cell.hpp"
#include "cl_MTK_Cell.hpp"                      //MTK/src
#include "cl_MTK_Enums.hpp"                     //MTK/src
#include "cl_MTK_Enums.hpp"                    //MTK/src
#include "cl_MSI_Equation_Object.hpp"           //FEM/MSI/src
#include "cl_MSI_Equation_Set.hpp"              //FEM/MSI/src
#include "cl_MSI_Model_Solver_Interface.hpp"    //FEM/MSI/src
#include "cl_FEM_Enums.hpp"                     //FEM/INT/src
#include "cl_FEM_Node.hpp"                      //FEM/INT/src
#include "cl_FEM_IWG.hpp"                       //FEM/INT/src
#include "cl_FEM_Geometry_Interpolator.hpp"     //FEM/INT/src
#include "cl_FEM_Field_Interpolator.hpp"        //FEM/INT/src
#include "cl_MTK_Integrator.hpp"                //FEM/INT/src
#include "cl_FEM_Element_Factory.hpp"           //FEM/INT/src

namespace moris
{
    namespace fem
    {
        class Set;
        //------------------------------------------------------------------------------
        /**
         * Field interpolator manager
         */
        class Field_Interpolator_Manager
        {

          private:
            // dof type list for the FI manager
            const moris::Cell< moris::Cell< enum MSI::Dof_Type > >& mDofTypes;

            // pointer to the equation set
            MSI::Equation_Set* mEquationSet = nullptr;

            // enum for leader or follower
            mtk::Leader_Follower mIsLeader;

            // dof type map
            moris::Matrix< DDSMat > mDofTypeMap;

            // list of field interpolators
            moris::Cell< Field_Interpolator* > mFI;

            // maximum number of field interpolators for all dof types
            moris::uint mMaxNumDofFI;

            // number of solution sets
            moris::uint mNumSolutionSets = 1;

            // dof type list for the FI manager
            const moris::Cell< moris::Cell< enum ge::PDV_Type > > mDvTypes;

            // dof type map
            moris::Matrix< DDSMat > mDvTypeMap;

            // list of field interpolators
            moris::Cell< Field_Interpolator* > mDvFI;

            // maximum number of field interpolators
            moris::uint mMaxNumDvFI;

            // field type list for the FI manager
            const moris::Cell< moris::Cell< mtk::Field_Type > > mFieldTypes;

            // field type map
            moris::Matrix< DDSMat > mFieldTypeMap;

            // list of field interpolators
            moris::Cell< Field_Interpolator* > mFieldFI;

            // maximum number of mtk::field field interpolators
            moris::uint mMaxNumFieldFI;

            // pointer to geometry interpolator for IP element
            Geometry_Interpolator* mIPGeometryInterpolator = nullptr;

            // pointer to geometry interpolator for IG element
            Geometry_Interpolator* mIGGeometryInterpolator = nullptr;

            // flag to indicate that geometry interpolators are owned
            bool mGeometryInterpolatorOwned = false;

            // cell shape used for interpolation
            mtk::CellShape mIGCellShape = mtk::CellShape::GENERAL;
            mtk::CellShape mIPCellShape = mtk::CellShape::GENERAL;

            // point to previous time slab field manager
            Field_Interpolator_Manager* mFieldManagerPrevious = nullptr;

            //------------------------------------------------------------------------------

          public:
            //------------------------------------------------------------------------------
            /**
             * constructor
             * @param[ in ] aDofTypes    a list of group of dof types
             * @param[ in ] aEquationSet a pointer to the corresponding equation set
             * @param[ in ] aIsLeader    enum for leader or follower
             */
            Field_Interpolator_Manager(
                    const moris::Cell< moris::Cell< enum MSI::Dof_Type > >& aDofTypes,
                    MSI::Equation_Set*                                      aEquationSet,
                    mtk::Leader_Follower                                       aIsLeader = mtk::Leader_Follower::LEADER );

            /**
             * constructor
             * @param[ in ] aDofTypes    a list of group of dof types
             * @param[ in ] aDvTypes     a list of group of dv types
             * @param[ in ] aEquationSet a pointer to the corresponding equation set
             * @param[ in ] aIsLeader    enum for leader or follower
             */
            Field_Interpolator_Manager(
                    const moris::Cell< moris::Cell< enum MSI::Dof_Type > >&   aDofTypes,
<<<<<<< HEAD
                    const moris::Cell< moris::Cell< enum ge::PDV_Type > >&        aDvTypes,
                    const moris::Cell< moris::Cell< enum mtk::Field_Type > >& aFieldTypes,
=======
                    const moris::Cell< moris::Cell< enum PDV_Type > >&        aDvTypes,
                    const moris::Cell< moris::Cell< mtk::Field_Type > >& aFieldTypes,
>>>>>>> b0a5f5d8
                    MSI::Equation_Set*                                        aEquationSet,
                    mtk::Leader_Follower                                         aIsLeader = mtk::Leader_Follower::LEADER );

            /**
             * constructor
             * @param[ in ] aDofTypes a list of group of dof types
             * @param[ in ] aEquationSet a pointer to the corresponding equation set
             * @param[ in ] aModelSolverInterface a pointer to the corresponding model solver interface
             * @param[ in ] aIsLeader    enum for leader or follower
             */
            Field_Interpolator_Manager(
                    const moris::Cell< moris::Cell< enum MSI::Dof_Type > >& aDofTypes,
                    MSI::Equation_Set*                                      aEquationSet,
                    MSI::Model_Solver_Interface*                            aModelSolverInterface,
                    mtk::Leader_Follower                                       aIsLeader = mtk::Leader_Follower::LEADER );

            //------------------------------------------------------------------------------
            /**
             * destructor
             */
            ~Field_Interpolator_Manager();

            //------------------------------------------------------------------------------
            /**
             * delete pointers
             */
            void delete_pointers();

            //------------------------------------------------------------------------------
            /**
             * create the field interpolator for the FI manager
             * @param[ in ] aModelSolverInterface  pointer to the corresponding model solver interface
             * @param[ in ] tNumSolutionSets       number of solutions sets (e.g. eigen vectors)
             */
            void create_field_interpolators(
                    MSI::Model_Solver_Interface* aModelSolverInterface,
                    uint                         tNumSolutionSets = 1 );

            //------------------------------------------------------------------------------
            /**
             * create IP and IG geometry interpolator for the FI manager
             */
            void create_geometry_interpolators();

            //------------------------------------------------------------------------------
            /**
             * get IP geometry interpolator pointer
             */
            Geometry_Interpolator*
            get_IP_geometry_interpolator()
            {
                return mIPGeometryInterpolator;
            }

            //------------------------------------------------------------------------------
            /**
             * get IG geometry interpolator pointer
             */
            Geometry_Interpolator*
            get_IG_geometry_interpolator()
            {
                return mIGGeometryInterpolator;
            }

            //------------------------------------------------------------------------------
            /**
             * get the dof field interpolators
             */
            moris::Cell< Field_Interpolator* >&
            get_dof_field_interpolators()
            {
                return mFI;
            }

            //------------------------------------------------------------------------------
            /**
             * get the dv field interpolators
             */
            moris::Cell< Field_Interpolator* >&
            get_dv_field_interpolators()
            {
                return mDvFI;
            }

            //------------------------------------------------------------------------------
            /**
             * get the maximum number of dof field interpolators on the manager
             * @param[ out ] mMaxNumDofFI the maximum number of dof FI on the manager
             */
            moris::uint
            get_max_num_field_interpolators()
            {
                return mMaxNumDofFI;
            }

            //------------------------------------------------------------------------------
            /**
             * get the number of solution sets
             * @param[ out ] mMaxNumDofFI the maximum number of dof FI on the manager
             */
            moris::uint
            get_num_set_field_interpolators()
            {
                return mNumSolutionSets;
            }

            //------------------------------------------------------------------------------
            /**
             * get the maximum number of dv field interpolators on the manager
             * @param[ out ] mMaxNumDvFI the maximum number of dv FI on the manager
             */
            moris::uint
            get_max_num_dv_field_interpolators()
            {
                return mMaxNumDvFI;
            }

            //------------------------------------------------------------------------------
            /**
             * get the field interpolator for a given dof type
             * @param[ in ] aDofType a dof type enum
             */
            Field_Interpolator* get_field_interpolators_for_type(
                    const enum MSI::Dof_Type aDofType,
                    const uint               aSolutionSetIndex = 0 );

            //------------------------------------------------------------------------------
            /**
             * get the field interpolator for a given dv type
             * @param[ in ] aDvType a dv type enum
             */
            Field_Interpolator* get_field_interpolators_for_type( enum ge::PDV_Type aDvType );

            //------------------------------------------------------------------------------
            /**
             * get the field interpolator for a given field type
             * @param[ in ] aFieldType a field type enum
             */
            Field_Interpolator* get_field_interpolators_for_type( mtk::Field_Type aFieldType );

            //------------------------------------------------------------------------------
            /**
             * set an evaluation point in space and time
             * @param[ in ] aParamPoint coordinates of an evaluation point
             */
            void set_space_time( const Matrix< DDRMat >& aParamPoint );

            //------------------------------------------------------------------------------
            /**
             * set an evaluation point in space and time
             * @param[ in ] aParamPoint coordinates of an evaluation point
             */
            void set_space_time_from_local_IG_point( const Matrix< DDRMat >& aLocalParamPoint );

            //------------------------------------------------------------------------------
            /**
             * set coefficients for field interpolator with specific dof type
             * @param[ in ] aDofType a dof type for which the coeff will be set
             * @param[ in ] aCoeff   coefficients to be set
             */
            void set_coeff_for_type(
                    const enum MSI::Dof_Type aDofType,
                    const Matrix< DDRMat >&  aCoeff,
                    const uint               aSolutionSetIndex = 0 );

            //------------------------------------------------------------------------------
            /**
             * set coefficients for field interpolator with specific dv type
             * @param[ in ] aDvType a dv type for which the coeff will be set
             * @param[ in ] aCoeff   coefficients to be set
             */
            void set_coeff_for_type(
                    enum ge::PDV_Type           aDvType,
                    const Matrix< DDRMat >& aCoeff );

            //------------------------------------------------------------------------------
            /**
             * set coefficients for field interpolator with specific field type
             * @param[ in ] aFieldType a field type for which the coeff will be set
             * @param[ in ] aCoeff     coefficients to be set
             */
            void set_coeff_for_type(
                    mtk::Field_Type    aFieldType,
                    const Matrix< DDRMat >& aCoeff );

            //------------------------------------------------------------------------------
            /**
             * sets the cell shape used for interpolation
             * @param[ in ] aCellShape cell shape, ie, rectangular, straight, general
             */
            void set_IG_cell_shape( mtk::CellShape aCellShape );

            //------------------------------------------------------------------------------
            /**
             * sets the cell shape used for interpolation
             * @param[ in ] aCellShape cell shape, ie, rectangular, straight, general
             */
            void set_IP_cell_shape( mtk::CellShape aCellShape );

            //------------------------------------------------------------------------------
            /**
             * sets the field manager for the previous time step
             */
            void
            set_field_interpolator_manager_previous( Field_Interpolator_Manager* aFieldManagerPrevious )
            {
                mFieldManagerPrevious = aFieldManagerPrevious;
            }

            //------------------------------------------------------------------------------
            /**
             * gets the field manager for the previous time step
             */
            Field_Interpolator_Manager*
            get_field_interpolator_manager_previous()
            {
                return mFieldManagerPrevious;
            }
            //------------------------------------------------------------------------------
        };

        //------------------------------------------------------------------------------
    } /* namespace fem */
} /* namespace moris */

#endif /* SRC_FEM_CL_FEM_FIELD_INTERPLATOR_MANAGER_HPP_ */<|MERGE_RESOLUTION|>--- conflicted
+++ resolved
@@ -130,13 +130,8 @@
              */
             Field_Interpolator_Manager(
                     const moris::Cell< moris::Cell< enum MSI::Dof_Type > >&   aDofTypes,
-<<<<<<< HEAD
                     const moris::Cell< moris::Cell< enum ge::PDV_Type > >&        aDvTypes,
                     const moris::Cell< moris::Cell< enum mtk::Field_Type > >& aFieldTypes,
-=======
-                    const moris::Cell< moris::Cell< enum PDV_Type > >&        aDvTypes,
-                    const moris::Cell< moris::Cell< mtk::Field_Type > >& aFieldTypes,
->>>>>>> b0a5f5d8
                     MSI::Equation_Set*                                        aEquationSet,
                     mtk::Leader_Follower                                         aIsLeader = mtk::Leader_Follower::LEADER );
 
