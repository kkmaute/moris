--- conflicted
+++ resolved
@@ -36,20 +36,11 @@
 
                 //------------------------------------------------------------------------------
             private:
-<<<<<<< HEAD
-
                 // element size
                 real mElementSize = 1.0;
 
                 // default dof type
                 MSI::Dof_Type mMasterDofTemp = MSI::Dof_Type::TEMP;
-=======
-                // element size
-                real mElementSize = 1.0;
-
-                // default dof type for GGLS for Diffusion problems
-                MSI::Dof_Type mTempDof = MSI::Dof_Type::TEMP;
->>>>>>> 61b7ad27
 
             public:
 
@@ -89,7 +80,6 @@
                 /**
                  * reset the cluster measures required for this SP
                  */
-<<<<<<< HEAD
                 void reset_cluster_measures();
 
                 //------------------------------------------------------------------------------
@@ -103,14 +93,6 @@
                         moris::Cell< moris::Cell< MSI::Dof_Type > > & aDofTypes,
                         moris::Cell< std::string >                  & aDofStrings,
                         mtk::Master_Slave                             aIsMaster = mtk::Master_Slave::MASTER );
-=======
-                void reset_cluster_measures()
-                {
-                    // evaluate element size from the cluster
-                    mElementSize = mCluster->compute_cluster_cell_length_measure( mtk::Primary_Void::PRIMARY,
-                            mtk::Master_Slave::MASTER );
-                };
->>>>>>> 61b7ad27
 
                 //------------------------------------------------------------------------------
                 /**
@@ -137,10 +119,6 @@
                  */
                 void eval_dSPdMasterDOF( const moris::Cell< MSI::Dof_Type > & aDofTypes );
 
-<<<<<<< HEAD
-=======
-
->>>>>>> 61b7ad27
                 //------------------------------------------------------------------------------
                 /**
                  * evaluate the penalty parameter derivative wrt to a master dv type
@@ -150,11 +128,6 @@
                 {
                     MORIS_ERROR( false, "SP_SUPG_Advection::eval_dSPdMasterDV - not implemented." );
                 }
-
-<<<<<<< HEAD
-=======
-                //------------------------------------------------------------------------------
->>>>>>> 61b7ad27
         };
         //------------------------------------------------------------------------------
     } /* namespace fem */
