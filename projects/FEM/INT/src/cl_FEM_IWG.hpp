--- conflicted
+++ resolved
@@ -16,12 +16,8 @@
 #include "cl_FEM_Constitutive_Model.hpp"    //FEM/INT/src
 #include "cl_MSI_Dof_Type_Enums.hpp"        //FEM/MSI/src
 #include "cl_FEM_Enums.hpp"                 //FEM/MSI/src
-<<<<<<< HEAD
-#include "fn_reshape.hpp"                 //FEM/MSI/src
-=======
+
 #include "fn_reshape.hpp"
-
->>>>>>> f532cc54
 
 namespace moris
 {
@@ -1126,42 +1122,7 @@
 
                     // coefficients for dof type wrt which derivative is computed
                     Matrix< DDRMat > tCoeff = mMasterFI( iFI )->get_coeff();
-                    tCoeff = reshape( tCoeff, tDerNumDof, 1 );
-
-                    // setting the perturbed coefficients
-                    uint tNumBases =  mMasterFI( iFI )->get_number_of_space_time_bases();
-                    uint tNumFields =  mMasterFI( iFI )->get_number_of_fields();
-
-<<<<<<< HEAD
-                    for( uint iCoeff = 0; iCoeff < tDerNumDof; iCoeff++ )
-                    {
-                        // perturbation of the coefficent
-                        Matrix< DDRMat > tCoeffPert = tCoeff;
-                        tCoeffPert( iCoeff ) = tCoeffPert( iCoeff ) + aPerturbation * tCoeffPert( iCoeff );
-
-                        mMasterFI( iFI )->set_coeff( reshape( tCoeffPert, tNumBases, tNumFields) );
-
-                        // reset properties
-                        for ( uint iProp = 0; iProp < tNumProps; iProp++ )
-                        {
-                            mMasterProp( iProp )->reset_eval_flags();
-                        }
-
-                        // evaluate the residual
-                        moris::Cell< Matrix< DDRMat > > tResidual_Plus;
-                        this->set_residual( tResidual_Plus );
-                        this->compute_residual( tResidual_Plus );
-
-                        // perturbation of the coefficent
-                        tCoeffPert = tCoeff;
-                        tCoeffPert( iCoeff ) = tCoeffPert( iCoeff ) - aPerturbation * tCoeffPert( iCoeff );
-
-                        // setting the perturbed coefficients
-                        mMasterFI( iFI )->set_coeff( reshape( tCoeffPert, tNumBases, tNumFields) );
-
-                        // reset properties
-                        for ( uint iProp = 0; iProp < tNumProps; iProp++ )
-=======
+
                     // init dof counter
                     uint tDofCounter = 0;
 
@@ -1170,7 +1131,6 @@
                     {
                         // loop over the coefficient row
                         for( uint iCoeffRow = 0; iCoeffRow< tDerNumBases; iCoeffRow++  )
->>>>>>> f532cc54
                         {
                             // perturbation of the coefficent
                             Matrix< DDRMat > tCoeffPert = tCoeff;
@@ -1227,7 +1187,7 @@
                         }
                     }
                     // reset the coefficients values
-                    mMasterFI( iFI )->set_coeff( reshape( tCoeff, tNumBases, tNumFields ) );
+                    mMasterFI( iFI )->set_coeff( tCoeff );
                 }
             }
 
@@ -1259,25 +1219,13 @@
                 // loop over the master dof types
                 for( uint iFI = 0; iFI < tMasterNumDofType; iFI++ )
                 {
-<<<<<<< HEAD
-                    // get number of master dofs for derivative
-//                    uint tDerNumDof = mMasterFI( iFI )->get_number_of_space_time_coefficients();
-=======
                     // get number of master FI bases and fields
                     uint tDerNumBases  = mMasterFI( iFI )->get_number_of_space_time_bases();
                     uint tDerNumFields = mMasterFI( iFI )->get_number_of_fields();
->>>>>>> f532cc54
 
                     // coefficients for dof type wrt which derivative is computed
                     Matrix< DDRMat > tCoeff = mMasterFI( iFI )->get_coeff();
 
-<<<<<<< HEAD
-                    uint tCounter = 0;
-                    // loop over the coefficients
-                    for( uint iCoeffCol = 0; iCoeffCol < tCoeff.n_cols(); iCoeffCol++ )
-                    {
-                        for( uint iCoeffRow = 0; iCoeffRow < tCoeff.n_rows(); iCoeffRow++ )
-=======
                     // init dof counter
                     uint tDofCounter = 0;
 
@@ -1286,7 +1234,6 @@
                     {
                         // loop over the coefficients row
                         for( uint iCoeffRow = 0; iCoeffRow < tDerNumBases; iCoeffRow++ )
->>>>>>> f532cc54
                         {
                             // perturbation of the coefficent
                             Matrix< DDRMat > tCoeffPert = tCoeff;
@@ -1305,8 +1252,6 @@
                                 mSlaveProp( iProp )->reset_eval_flags();
                             }
 
-<<<<<<< HEAD
-=======
                             // reset constitutive model
                             for ( uint iCM = 0; iCM < tMasterNumCMs; iCM++ )
                             {
@@ -1317,7 +1262,6 @@
                                 mSlaveCM( iCM )->reset_eval_flags();
                             }
 
->>>>>>> f532cc54
                             // evaluate the residual
                             moris::Cell< Matrix< DDRMat > > tResidual_Plus;
                             this->set_residual_double( tResidual_Plus );
@@ -1325,11 +1269,8 @@
 
                             // perturbation of the coefficent
                             tCoeffPert = tCoeff;
-<<<<<<< HEAD
-                            tCoeffPert( iCoeffRow, iCoeffCol  ) = tCoeffPert( iCoeffRow, iCoeffCol  ) - aPerturbation * tCoeffPert( iCoeffRow, iCoeffCol );
-=======
+
                             tCoeffPert( iCoeffRow, iCoeffCol ) = tCoeffPert( iCoeffRow, iCoeffCol ) - aPerturbation * tCoeffPert( iCoeffRow, iCoeffCol );
->>>>>>> f532cc54
 
                             // setting the perturbed coefficients
                             mMasterFI( iFI )->set_coeff( tCoeffPert );
@@ -1344,8 +1285,6 @@
                                 mSlaveProp( iProp )->reset_eval_flags();
                             }
 
-<<<<<<< HEAD
-=======
                             // reset constitutive model
                             for ( uint iCM = 0; iCM < tMasterNumCMs; iCM++ )
                             {
@@ -1356,25 +1295,17 @@
                                 mSlaveCM( iCM )->reset_eval_flags();
                             }
 
->>>>>>> f532cc54
                             // evaluate the residual
                             moris::Cell< Matrix< DDRMat > > tResidual_Minus;
                             this->set_residual_double( tResidual_Minus );
                             this->compute_residual( tResidual_Minus );
 
                             // evaluate Jacobian
-<<<<<<< HEAD
-                            aJacobiansFD( 0 )( iFI ).get_column( tCounter ) = ( tResidual_Plus( 0 ) - tResidual_Minus( 0 ) )/ ( 2.0 * aPerturbation * tCoeff( iCoeffRow, iCoeffCol ) );
-                            aJacobiansFD( 1 )( iFI ).get_column( tCounter ) = ( tResidual_Plus( 1 ) - tResidual_Minus( 1 ) )/ ( 2.0 * aPerturbation * tCoeff( iCoeffRow, iCoeffCol ) );
-
-                            tCounter++;
-=======
                             aJacobiansFD( 0 )( iFI ).get_column( tDofCounter ) = ( tResidual_Plus( 0 ) - tResidual_Minus( 0 ) )/ ( 2.0 * aPerturbation * tCoeff( iCoeffRow, iCoeffCol ) );
                             aJacobiansFD( 1 )( iFI ).get_column( tDofCounter ) = ( tResidual_Plus( 1 ) - tResidual_Minus( 1 ) )/ ( 2.0 * aPerturbation * tCoeff( iCoeffRow, iCoeffCol ) );
 
                             // update dof counter
                             tDofCounter++;
->>>>>>> f532cc54
                         }
                     }
                     // reset the coefficients values
@@ -1384,25 +1315,13 @@
                 // loop over the slave dof types
                 for( uint iFI = 0; iFI < tSlaveNumDofType; iFI++ )
                 {
-<<<<<<< HEAD
-                    // get number of master dofs for derivative
-//                    uint tDerNumDof = mSlaveFI( iFI )->get_number_of_space_time_coefficients();
-=======
                     // get number of master FI bases and fields
                     uint tDerNumBases  = mSlaveFI( iFI )->get_number_of_space_time_bases();
                     uint tDerNumFields = mSlaveFI( iFI )->get_number_of_fields();
->>>>>>> f532cc54
 
                     // coefficients for dof type wrt which derivative is computed
                     Matrix< DDRMat > tCoeff = mSlaveFI( iFI )->get_coeff();
 
-<<<<<<< HEAD
-                    uint tCounter = 0;
-                    // loop over the coefficients
-                    for( uint iCoeffCol = 0; iCoeffCol < tCoeff.n_cols(); iCoeffCol++ )
-                    {
-                        for( uint iCoeffRow = 0; iCoeffRow < tCoeff.n_rows(); iCoeffRow++ )
-=======
                     // init dof counter
                     uint tDofCounter = 0;
 
@@ -1411,7 +1330,6 @@
                     {
                         // loop over the coefficients rows
                         for( uint iCoeffRow = 0; iCoeffRow < tDerNumBases; iCoeffRow++ )
->>>>>>> f532cc54
                         {
                             // perturbation of the coefficent
                             Matrix< DDRMat > tCoeffPert = tCoeff;
@@ -1458,18 +1376,11 @@
                             this->compute_residual( tResidual_Minus );
 
                             // evaluate Jacobian
-<<<<<<< HEAD
-                            aJacobiansFD( 0 )( tMasterNumDofType + iFI ).get_column( tCounter ) = ( tResidual_Plus( 0 ) - tResidual_Minus( 0 ) ) / ( 2.0 * aPerturbation * tCoeff( iCoeffRow, iCoeffCol ) );
-                            aJacobiansFD( 1 )( tMasterNumDofType + iFI ).get_column( tCounter ) = ( tResidual_Plus( 1 ) - tResidual_Minus( 1 ) ) / ( 2.0 * aPerturbation * tCoeff( iCoeffRow, iCoeffCol ));
-
-                            tCounter++;
-=======
                             aJacobiansFD( 0 )( tMasterNumDofType + iFI ).get_column( tDofCounter ) = ( tResidual_Plus( 0 ) - tResidual_Minus( 0 ) ) / ( 2.0 * aPerturbation * tCoeff( iCoeffRow, iCoeffCol ) );
                             aJacobiansFD( 1 )( tMasterNumDofType + iFI ).get_column( tDofCounter ) = ( tResidual_Plus( 1 ) - tResidual_Minus( 1 ) ) / ( 2.0 * aPerturbation * tCoeff( iCoeffRow, iCoeffCol ) );
 
                             // update dof counter
                             tDofCounter++;
->>>>>>> f532cc54
                         }
                     }
                     // reset the coefficients values
