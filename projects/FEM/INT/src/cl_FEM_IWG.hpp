/*
 * cl_FEM_IWG.hpp
 *
 *  Created on: Aug 13, 2018
 *      Author: messe/noel
 */
#ifndef SRC_FEM_CL_FEM_IWG_HPP_
#define SRC_FEM_CL_FEM_IWG_HPP_

#include "typedefs.hpp"                     //MRS/COR/src
#include "cl_Cell.hpp"                      //MRS/CON/src
#include "cl_Matrix.hpp"                    //LNA/src
#include "linalg_typedefs.hpp"              //MRS/COR/src           // note: linalg_typedefs.hpp must be included AFTER the cl_Matrix.hpp
#include "cl_FEM_Field_Interpolator.hpp"    //FEM/INT/src
#include "cl_FEM_Property.hpp"              //FEM/INT/src
#include "cl_FEM_Constitutive_Model.hpp"    //FEM/INT/src
#include "cl_FEM_Stabilization_Parameter.hpp"    //FEM/INT/src
#include "cl_MSI_Dof_Type_Enums.hpp"        //FEM/MSI/src
#include "cl_FEM_Enums.hpp"                 //FEM/MSI/src

#include "fn_reshape.hpp"

namespace moris
{
    namespace fem
    {
        class Set;
        class Field_Interpolator_Manager;
//------------------------------------------------------------------------------
        /**
         * Integrand of Weak Form of Governing Equations
         */
        class IWG
       {
        protected :

            fem::Set * mSet = nullptr;

            // nodal weak BCs
            Matrix< DDRMat > mNodalWeakBCs;

            // normal
            Matrix< DDRMat > mNormal;

            // residual dof type
            moris::Cell< MSI::Dof_Type > mResidualDofType;

            bool mResidualDofTypeRequested = false;

            // master and slave dof type lists
            moris::Cell< moris::Cell< MSI::Dof_Type > > mMasterDofTypes;
            moris::Cell< moris::Cell< MSI::Dof_Type > > mSlaveDofTypes;

            // bool for building global dof type list and map
            bool mGlobalDofBuild = true;
            bool mGlobalDvBuild = true;

            // master and slave global dof type lists
            moris::Cell< moris::Cell< MSI::Dof_Type > > mMasterGlobalDofTypes;
            moris::Cell< moris::Cell< MSI::Dof_Type > > mSlaveGlobalDofTypes;

            // master and slave global dof type lists
            moris::Cell< moris::Cell< MSI::Dof_Type > > mRequestedMasterGlobalDofTypes;
            moris::Cell< moris::Cell< MSI::Dof_Type > > mRequestedSlaveGlobalDofTypes;

            // master and slave dof field interpolators
            moris::Cell< Field_Interpolator* > mMasterFI;
            moris::Cell< Field_Interpolator* > mSlaveFI;

            Field_Interpolator_Manager * mFieldInterpolatorManager = nullptr;

            // master and slave dv type lists
            moris::Cell< moris::Cell< MSI::Dv_Type > > mMasterDvTypes;
            moris::Cell< moris::Cell< MSI::Dv_Type > > mSlaveDvTypes;

            // master and slave global dv type list
            moris::Cell< moris::Cell< MSI::Dv_Type > > mMasterGlobalDvTypes;
            moris::Cell< moris::Cell< MSI::Dv_Type > > mSlaveGlobalDvTypes;

            // master and slave global dv type maps
            Matrix< DDSMat > mMasterGlobalDvTypeMap;
            Matrix< DDSMat > mSlaveGlobalDvTypeMap;

            // master and slave dv field interpolators
            moris::Cell< Field_Interpolator* > mMasterDvFI;
            moris::Cell< Field_Interpolator* > mSlaveDvFI;

            // master and slave properties
            moris::Cell< std::shared_ptr< Property > > mMasterProp;
            moris::Cell< std::shared_ptr< Property > > mSlaveProp;

            // master and slave constitutive models
            moris::Cell< std::shared_ptr< fem::Constitutive_Model > > mMasterCM;
            moris::Cell< std::shared_ptr< fem::Constitutive_Model > > mSlaveCM;

            // stabilization parameters
            moris::Cell< std::shared_ptr< fem::Stabilization_Parameter > > mStabilizationParam;

//------------------------------------------------------------------------------
        public :

//------------------------------------------------------------------------------
            /**
             * constructor
             */
            IWG(){};

//------------------------------------------------------------------------------
            /**
             * virtual destructor
             */
            virtual ~IWG(){};

//------------------------------------------------------------------------------
            /*
             * set member set pointer
             */
            void set_set_pointer( Set * aSetPointer )
            {
                mSet = aSetPointer;
            }

//------------------------------------------------------------------------------
            /*
             * set member set pointer
             */
            void set_field_interpolator_manager( Field_Interpolator_Manager * aFieldInterpolatorManager )
            {
                mFieldInterpolatorManager = aFieldInterpolatorManager;
            }

//------------------------------------------------------------------------------
            /*
             * set member set pointer
             */
            void free_memory()
            {
                mResidualDofTypeRequested = false;
            }


//------------------------------------------------------------------------------
            /**
             * set nodal weak BCs
             * @param[ in ] aNodalWeakBCs matrix with nodal values
             */
            void set_nodal_weak_bcs( Matrix< DDRMat > & aNodalWeakBCs )
            {
                mNodalWeakBCs = aNodalWeakBCs;
            }

//------------------------------------------------------------------------------
            /**
             * set normal
             * @param[ in ] aNormal normal vector
             */
            void set_normal( Matrix< DDRMat > & aNormal )
            {
                mNormal = aNormal;
            }

//------------------------------------------------------------------------------
            /**
             * set residual dof type
             * @param[ in ] aResidualdofType a cell of residual dof types
             */
            void set_residual_dof_type( const moris::Cell< MSI::Dof_Type > & aResidualDofType )
            {
                mResidualDofType = aResidualDofType;
            }

//------------------------------------------------------------------------------
            /**
             * return a dof type for the residual
             * @param[ out ] aResidualdofType a cell of residual dof types
             */
            const moris::Cell< MSI::Dof_Type > & get_residual_dof_type() const
            {
                return mResidualDofType;
            };

//------------------------------------------------------------------------------
            /**
             * set IWG active dof types
             * @param[ in ] aDofTypes a list of group of dof types
             * @param[ in ] aIsMaster enum for master or slave
             */
            void set_dof_type_list( const moris::Cell< moris::Cell< MSI::Dof_Type > > & aDofTypes,
                                    mtk::Master_Slave                                   aIsMaster = mtk::Master_Slave::MASTER )
            {
                switch ( aIsMaster )
                {
                    case( mtk::Master_Slave::MASTER ) :
                    {
                        mMasterDofTypes = aDofTypes;
                        break;
                    }
                    case( mtk::Master_Slave::SLAVE ) :
                    {
                        mSlaveDofTypes = aDofTypes;
                        break;
                    }
                    default :
                    {
                        MORIS_ERROR( false, "IWG::set_dof_type_list - can only be MASTER or SLAVE.");
                        break;
                    }
                }
            }

//------------------------------------------------------------------------------
            /**
             * return a cell of dof types active for the IWG
             * @param[ in ] aIsMaster enum master or slave
             * @param[ out ] aDofTypes a list of group of dof types
             */
            const moris::Cell< moris::Cell< MSI::Dof_Type > > & get_dof_type_list( mtk::Master_Slave aIsMaster = mtk::Master_Slave::MASTER ) const
            {
                // switch on master/slave
                switch( aIsMaster )
                {
                    // if master
                    case( mtk::Master_Slave::MASTER ):
                    {
                        // return master global dof type list
                        return mMasterDofTypes;
                        break;
                    }
                    // if slave
                    case( mtk::Master_Slave::SLAVE ):
                    {
                        // return slave global dof type list
                        return mSlaveDofTypes;
                        break;
                    }
                    // if none
                    default:
                    {
                        MORIS_ASSERT( false, "IWG::get_dof_type_list - can only be master or slave." );
                        return mMasterDofTypes;
                        break;
                    }
                }
            };

//------------------------------------------------------------------------------
            /**
             * set IWG active dv types
             * @param[ in ] aDvTypes a list of group of dv types
             * @param[ in ] aIsMaster enum for master or slave
             */
            void set_dv_type_list( const moris::Cell< moris::Cell< MSI::Dv_Type > > & aDvTypes,
                                    mtk::Master_Slave                                 aIsMaster = mtk::Master_Slave::MASTER )
            {
                switch ( aIsMaster )
                {
                    case( mtk::Master_Slave::MASTER ) :
                    {
                        mMasterDvTypes = aDvTypes;
                        break;
                    }
                    case( mtk::Master_Slave::SLAVE ) :
                    {
                        mSlaveDvTypes = aDvTypes;
                        break;
                    }
                    default :
                    {
                        MORIS_ERROR( false, "IWG::set_dv_type_list - can only be MASTER or SLAVE.");
                        break;
                    }
                }
            }

//------------------------------------------------------------------------------
            /**
             * return a cell of dv types active for the IWG
             * @param[ in ]  aIsMaster enum master or slave
             * @param[ out ] aDvTypes a list of group of dv types
             */
            const moris::Cell< moris::Cell< MSI::Dv_Type > > & get_dv_type_list( mtk::Master_Slave aIsMaster = mtk::Master_Slave::MASTER ) const
            {
                // switch on master/slave
                switch( aIsMaster )
                {
                    // if master
                    case( mtk::Master_Slave::MASTER ):
                    {
                        // return master global dof type list
                        return mMasterDvTypes;
                        break;
                    }
                    // if slave
                    case( mtk::Master_Slave::SLAVE ):
                    {
                        // return slave global dof type list
                        return mSlaveDvTypes;
                        break;
                    }
                    // if none
                    default:
                    {
                        MORIS_ASSERT( false, "IWG::get_dv_type_list - can only be master or slave." );
                        return mMasterDvTypes;
                        break;
                    }
                }
            };

//------------------------------------------------------------------------------
            /**
             * set dof field interpolators
             */
            void set_dof_field_interpolators( mtk::Master_Slave aIsMaster );

//------------------------------------------------------------------------------
            /**
             * set only field interpolator manager and set to properties and CM
             */
            void set_dof_field_interpolators()
            {
                // set field interpolators for the SP
                for( std::shared_ptr< Stabilization_Parameter > tSP : this->get_stabilization_parameters() )
                {
<<<<<<< HEAD
                    if( tSP != nullptr )
                    {
                        // get the list of dof types for the SP
                        moris::Cell< moris::Cell< MSI::Dof_Type > > tSPDofTypes = tSP->get_global_dof_type_list( aIsMaster );

                        // get the number of dof type for the SP
                        uint tNumDofTypes = tSPDofTypes.size();

                        // set the size of the field interpolators list for the SP
                        moris::Cell< Field_Interpolator* > tSPFIs( tNumDofTypes, nullptr );

                        // loop over the dof types
                        for( uint iDof = 0; iDof < tNumDofTypes; iDof++ )
                        {
                            // get the dof type index in set
                            uint tDofIndexInSet = this->get_global_dof_type_map( aIsMaster )( static_cast< uint >( tSPDofTypes( iDof )( 0 ) ) );

                            // fill the field interpolators list for the SP
                            tSPFIs( iDof ) = this->get_dof_field_interpolators( aIsMaster )( tDofIndexInSet );
                        }

                        // set the field interpolators for the SP
                        tSP->set_dof_field_interpolators( tSPFIs, aIsMaster );
                    }
=======
                    tSP->set_field_interpolator_manager( mFieldInterpolatorManager );

                    tSP->set_set_pointer( mSet );
>>>>>>> d65d3337
                }

                // set field interpolators for constitutive models
                for( std::shared_ptr< Constitutive_Model > tCM : this->get_constitutive_models( mtk::Master_Slave::MASTER  ) )
                {
<<<<<<< HEAD
                    if( tCM != nullptr )
                    {
                        // get the list of dof types for the CM
                        moris::Cell< moris::Cell< MSI::Dof_Type > > tCMDofTypes = tCM->get_global_dof_type_list();

                        // get the number of dof type for the CM
                        uint tNumDofTypes = tCMDofTypes.size();

                        // set the size of the field interpolators list for the CM
                        moris::Cell< Field_Interpolator* > tCMFIs( tNumDofTypes, nullptr );

                        // loop over the dof types
                        for( uint iDof = 0; iDof < tNumDofTypes; iDof++ )
                        {
                            // get the dof type index in set
                            uint tDofIndexInSet = this->get_global_dof_type_map( aIsMaster )( static_cast< uint >( tCMDofTypes( iDof )( 0 ) ) );

                            // fill the field interpolators list for the CM
                            tCMFIs( iDof ) = this->get_dof_field_interpolators( aIsMaster )( tDofIndexInSet );
                        }

                        // set the field interpolators for the CM
                        tCM->set_dof_field_interpolators( tCMFIs );
                    }
=======
                    tCM->set_field_interpolator_manager( mFieldInterpolatorManager );

                    tCM->set_set_pointer( mSet );
                }
                // set field interpolators for constitutive models
                for( std::shared_ptr< Constitutive_Model > tCM : this->get_constitutive_models( mtk::Master_Slave::SLAVE ) )
                {
                    tCM->set_field_interpolator_manager( mFieldInterpolatorManager );

                    tCM->set_set_pointer( mSet );
>>>>>>> d65d3337
                }

                // set field interpolators for properties
                for( std::shared_ptr< Property > tProp : this->get_properties( mtk::Master_Slave::MASTER ) )
                {
<<<<<<< HEAD
                    if( tProp != nullptr )
                    {
                        // get the list of dof types for the property
                        moris::Cell< moris::Cell< MSI::Dof_Type > > tPropDofTypes = tProp->get_dof_type_list();

                        // get the number of dof type for the property
                        uint tNumDofTypes = tPropDofTypes.size();

                        // set the size of the field interpolators list for the property
                        moris::Cell< Field_Interpolator* > tPropFIs( tNumDofTypes, nullptr );

                        // loop over the dof types
                        for( uint iDof = 0; iDof < tNumDofTypes; iDof++ )
                        {
                            // get the dof type index in set
                            uint tDofIndexInSet = this->get_global_dof_type_map( aIsMaster )( static_cast< uint >( tPropDofTypes( iDof )( 0 ) ) );

                            // fill the field interpolators list for the property
                            tPropFIs( iDof ) = this->get_dof_field_interpolators( aIsMaster )( tDofIndexInSet );
                        }

                        // set the field interpolators for the property
                        tProp->set_dof_field_interpolators( tPropFIs );
                    }
=======
                    tProp->set_field_interpolator_manager( mFieldInterpolatorManager );

                    tProp->set_set_pointer( mSet );
                }
                // set field interpolators for properties
                for( std::shared_ptr< Property > tProp : this->get_properties( mtk::Master_Slave::SLAVE ) )
                {
                    tProp->set_field_interpolator_manager( mFieldInterpolatorManager );

                    tProp->set_set_pointer( mSet );
>>>>>>> d65d3337
                }
            }

//------------------------------------------------------------------------------
            /**
             * set geometry interpolator
             * @param[ in ] aGeometryInterpolator geometry interpolator pointers
             * @param[ in ] aIsMaster             enum for master or slave
             */
            void set_geometry_interpolator( Geometry_Interpolator* aGeometryInterpolator,
                                            mtk::Master_Slave    aIsMaster = mtk::Master_Slave::MASTER )
            {
                // set geometry interpolator for the SP
                for( std::shared_ptr< Stabilization_Parameter > tSP : this->get_stabilization_parameters() )
                {
                    if( tSP != nullptr )
                    {
                        tSP->set_geometry_interpolator( aGeometryInterpolator, aIsMaster );
                    }
                }

                // set geometry interpolator for constitutive models
                for( std::shared_ptr< Constitutive_Model > tCM : this->get_constitutive_models( aIsMaster ) )
                {
                    if( tCM != nullptr )
                    {
                        tCM->set_geometry_interpolator( aGeometryInterpolator );
                    }
                }

                // set geometry interpolator for properties
                for( std::shared_ptr< Property > tProp : this->get_properties( aIsMaster ) )
                {
                    if( tProp != nullptr )
                    {
                        tProp->set_geometry_interpolator( aGeometryInterpolator );
                    }
                }
            }

<<<<<<< HEAD
//------------------------------------------------------------------------------
            /**
             * get dof field interpolators
             * @param[ in ]  aIsMaster           enum master or slave
             * @param[ out ] aFieldInterpolators cell of dof field interpolator pointers
             */
            moris::Cell< Field_Interpolator* > & get_dof_field_interpolators( mtk::Master_Slave aIsMaster = mtk::Master_Slave::MASTER )
            {
                // switch on master/slave
                switch( aIsMaster )
                {
                    // if master
                    case( mtk::Master_Slave::MASTER ):
                    {
                        // return master field interpolator pointers
                        return mMasterFI;
                    }
                    // if slave
                    case( mtk::Master_Slave::SLAVE ):
                    {
                        // return slave field interpolator pointers
                        return mSlaveFI;
                    }
                    // if none
                    default:
                    {
                        MORIS_ASSERT( false, "IWG::set_dof_field_interpolators - can only be master or slave." );
                        return mMasterFI;
                    }
                }
            }

=======
>>>>>>> d65d3337
//------------------------------------------------------------------------------
            /**
             * check that dof field interpolators were assigned
             * @param[ in ]  aIsMaster enum master or slave
             */
             void check_dof_field_interpolators( mtk::Master_Slave aIsMaster = mtk::Master_Slave::MASTER );

//------------------------------------------------------------------------------
            /**
             * set dv field interpolators
             * @param[ in ] aFieldInterpolators cell of dv field interpolator pointers
             * @param[ in ] aIsMaster           enum for master or slave
             */
            void set_dv_field_interpolators( moris::Cell< Field_Interpolator* > & aFieldInterpolators,
                                              mtk::Master_Slave                   aIsMaster = mtk::Master_Slave::MASTER )
            {
                // get input size
                uint tInputNumFI = aFieldInterpolators.size();

                // check input size
                MORIS_ASSERT( tInputNumFI == this->get_global_dv_type_list( aIsMaster ).size(),
                              "IWG::set_dv_field_interpolators - wrong input size. " );

                // check dv field interpolator type
                bool tCheckFI = true;
                for( uint iFI = 0; iFI < tInputNumFI; iFI++ )
                {
                    tCheckFI = tCheckFI && ( aFieldInterpolators( iFI )->get_dv_type()( 0 ) == this->get_global_dv_type_list( aIsMaster )( iFI )( 0 ) );
                }
                MORIS_ASSERT( tCheckFI, "IWG::set_dv_field_interpolators - wrong field interpolator dv type. ");

                // set field interpolators
                this->get_dv_field_interpolators( aIsMaster ) = aFieldInterpolators;
            }

//------------------------------------------------------------------------------
            /**
             * get dv field interpolators
             * @param[ in ]  aIsMaster           enum master or slave
             * @param[ out ] aFieldInterpolators cell of dv field interpolator pointers
             */
            moris::Cell< Field_Interpolator* > & get_dv_field_interpolators( mtk::Master_Slave aIsMaster = mtk::Master_Slave::MASTER )
            {
                // switch on master/slave
                switch( aIsMaster )
                {
                    // if master
                    case( mtk::Master_Slave::MASTER ):
                    {
                        // return master field interpolator pointers
                        return mMasterDvFI;
                    }
                    // if slave
                    case( mtk::Master_Slave::SLAVE ):
                    {
                        // return slave field interpolator pointers
                        return mSlaveDvFI;
                    }
                    // if none
                    default:
                    {
                        MORIS_ASSERT( false, "IWG::set_dv_field_interpolators - can only be master or slave." );
                        return mMasterDvFI;
                    }
                }
            }

//------------------------------------------------------------------------------
            /**
             * check that dv field interpolators were assigned
             * @param[ in ]  aIsMaster enum master or slave
             */
             void check_dv_field_interpolators( mtk::Master_Slave aIsMaster = mtk::Master_Slave::MASTER )
             {
                 // check field interpolators cell size
                 MORIS_ASSERT( this->get_dv_field_interpolators( aIsMaster ).size() == this->get_global_dv_type_list( aIsMaster ).size(),
                               "IWG::check_dv_field_interpolators - wrong FI size. " );

                // loop over the field interpolator pointers
                for( uint iFI = 0; iFI < this->get_global_dv_type_list( aIsMaster ).size(); iFI++ )
                {
                    // check that the field interpolator was set
                    MORIS_ASSERT( this->get_dv_field_interpolators( aIsMaster )( iFI ) != nullptr,
                                  "IWG::check_dv_field_interpolators - FI missing. " );
                }
             }

//------------------------------------------------------------------------------
             /**
              * set properties
              * @param[ in ] aProperties cell of property pointers
              * @param[ in ]  aIsMaster   enum master or slave
              */
             void set_properties( moris::Cell< std::shared_ptr< Property > > aProperties,
                                  mtk::Master_Slave                          aIsMaster = mtk::Master_Slave::MASTER )
             {
                 // set properties
                 this->get_properties( aIsMaster ) = aProperties;
             }

//------------------------------------------------------------------------------
             /**
              * set property
              * @param[ in ] aProperty       a property pointers
              * @param[ in ] aPropertyString a property string
              * @param[ in ] aIsMaster       enum master or slave
              */
              virtual void set_property( std::shared_ptr< Property > aProperty,
                                         std::string                 aPropertyString,
                                         mtk::Master_Slave           aIsMaster = mtk::Master_Slave::MASTER )
              {
                  MORIS_ASSERT( false, "IWG::set_property - This function does nothing.");
              }

//------------------------------------------------------------------------------
             /**
              * get properties
              * @param[ in ]  aIsMaster   enum master or slave
              * @param[ out ] aProperties cell of property pointers
              */
             moris::Cell< std::shared_ptr< Property > > & get_properties( mtk::Master_Slave aIsMaster = mtk::Master_Slave::MASTER )
             {
                 // switch on master/slave
                 switch( aIsMaster )
                 {
                     // if master
                     case( mtk::Master_Slave::MASTER ):
                     {
                         // return master property pointers
                         return mMasterProp;
                     }
                     // if slave
                     case( mtk::Master_Slave::SLAVE ):
                     {
                         // return slave property pointers
                         return mSlaveProp;
                     }
                     // if none
                     default:
                     {
                         MORIS_ASSERT( false, "IWG::get_properties - can only be master or slave." );
                         return mMasterProp;
                     }
                 }
             }

//------------------------------------------------------------------------------
             /**
              * set constitutive models
              * @param[ in ] aConstitutiveModels cell of constitutive model pointers
              * @param[ in ] aIsMaster           enum master or slave
              */
             void set_constitutive_models( moris::Cell< std::shared_ptr< Constitutive_Model > > aConstitutiveModels,
                                           mtk::Master_Slave                                    aIsMaster = mtk::Master_Slave::MASTER )
             {
                 // set constitutive models
                 this->get_constitutive_models( aIsMaster ) = aConstitutiveModels;
             }

//------------------------------------------------------------------------------
             /**
              * set constitutive model
              * @param[ in ] aConstitutiveModel  a constitutive model pointer
              * @param[ in ] aConstitutiveString a string defining the constitutive model
              * @param[ in ] aIsMaster           an enum for master or slave
              */
             virtual void set_constitutive_model( std::shared_ptr< Constitutive_Model > aConstitutiveModel,
                                                  std::string                           aConstitutiveString,
                                                  mtk::Master_Slave                     aIsMaster = mtk::Master_Slave::MASTER )
             {
                 MORIS_ERROR( false, "IWG::set_constitutive_model - This function does nothing." );
             }

//------------------------------------------------------------------------------
             /**
              * get constitutive models
              * @param[ in ]  aIsMaster           enum master or slave
              * @param[ out ] aConstitutiveModels cell of constitutive model pointers
              */
             moris::Cell< std::shared_ptr< Constitutive_Model > > & get_constitutive_models( mtk::Master_Slave aIsMaster = mtk::Master_Slave::MASTER )
             {
                 // switch on master/slave
                 switch( aIsMaster )
                 {
                     // if master
                     case( mtk::Master_Slave::MASTER ):
                     {
                         // return master property pointers
                         return mMasterCM;
                     }
                     // if slave
                     case( mtk::Master_Slave::SLAVE ):
                     {
                         // return slave property pointers
                         return mSlaveCM;
                     }
                     // if none
                     default:
                     {
                         MORIS_ASSERT( false, "IWG::get_constitutive_models - can only be master or slave." );
                         return mMasterCM;
                     }
                 }
             }

//------------------------------------------------------------------------------
             /**
              * set stabilization parameters
              * @param[ in ] aStabilizationParameters cell of stabilization parameter pointers
              */
             void set_stabilization_parameters( moris::Cell< std::shared_ptr< Stabilization_Parameter > > aStabilizationParameters )
             {
                 // set stabilization parameters
                 mStabilizationParam = aStabilizationParameters;
             }

//------------------------------------------------------------------------------
            /**
             * set stabilization parameter
             * @param[ in ] aStabilizationParameter a stabilization parameter pointer
             * @param[ in ] aStabilizationString    a string defining the stabilization parameter
             */
            virtual void set_stabilization_parameter( std::shared_ptr< Stabilization_Parameter > aStabilizationParameter,
                                                      std::string                                aStabilizationString )
            {
                MORIS_ERROR( false, "IWG::set_stabilization_parameter - This function does nothing." );
            }

//------------------------------------------------------------------------------
             /**
              * get stabilization parameters
              * @param[ out ] mStabilizationParam cell of stabilization parameter pointers
              */
             moris::Cell< std::shared_ptr< Stabilization_Parameter > > & get_stabilization_parameters()
             {
                 // return penalty parameter pointers
                 return mStabilizationParam;
             }

//------------------------------------------------------------------------------
<<<<<<< HEAD
              /**
               * create a global dof type list including IWG, property and constitutive dependencies
               */
              void build_global_dof_type_list()
              {
                  // MASTER-------------------------------------------------------
                  // get the size of the dof type list
                  uint tCounterMax = 0;

                  // get number of dof types from IWG
                  tCounterMax += mMasterDofTypes.size();

                  // get number of dof types from properties
                  for ( std::shared_ptr< Property > tProperty : mMasterProp )
                  {
                      if ( tProperty != nullptr )
                      {
                          tCounterMax += tProperty->get_dof_type_list().size();
                      }
                  }

                  // get number of dof types from constitutive models
                  for ( std::shared_ptr< Constitutive_Model > tCM : mMasterCM )
                  {
                      if( tCM != nullptr )
                      {
                          tCounterMax += tCM->get_global_dof_type_list().size();
                      }
                  }

                  // get number of dof types from stabilization parameters
                  for ( std::shared_ptr< Stabilization_Parameter > tSP : mStabilizationParam )
                  {
                      if( tSP != nullptr )
                      {
                          tCounterMax += tSP->get_global_dof_type_list( mtk::Master_Slave::MASTER ).size();
                      }
                  }

                  // set size for the global dof type list
                  mMasterGlobalDofTypes.resize( tCounterMax );

                  // set a size for the checkList (used to avoid repeating a dof type)
                  moris::Cell< sint > tCheckList( tCounterMax, -1 );

                  // init total dof counter
                  uint tCounter = 0;

                  // get dof type from penalty parameter
                  for ( uint iDOF = 0; iDOF < mMasterDofTypes.size(); iDOF++ )
                  {
                      // put the dof type in the checklist
                      tCheckList( tCounter ) = static_cast< uint >( mMasterDofTypes( iDOF )( 0 ) );

                      // put the dof type in the global type list
                      mMasterGlobalDofTypes( tCounter ) = mMasterDofTypes( iDOF );

                      // update the dof counter
                      tCounter++;
                  }

                  // get dof type from properties
                  for ( std::shared_ptr< Property > tProperty : mMasterProp )
                  {
                      if ( tProperty != nullptr )
                      {
                          // get dof types for property
                          moris::Cell< moris::Cell< MSI::Dof_Type > > tActiveDofType = tProperty->get_dof_type_list();

                          // loop on property dof type
                          for ( uint iDOF = 0; iDOF < tActiveDofType.size(); iDOF++ )
                          {
                              // check enum is not already in the list
                              bool tCheck = false;
                              for( uint i = 0; i < tCounter; i++ )
                              {
                                  tCheck = tCheck || equal_to( tCheckList( i ), static_cast< uint >( tActiveDofType( iDOF )( 0 ) ) );
                              }

                              // if dof enum not in the list
                              if ( !tCheck )
                              {
                                  // put the dof type in the checklist
                                  tCheckList( tCounter ) = static_cast< uint >( tActiveDofType( iDOF )( 0 ) );

                                  // put the dof type in the global type list
                                  mMasterGlobalDofTypes( tCounter ) = tActiveDofType( iDOF );

                                  // update dof counter
                                  tCounter++;
                              }
                          }
                      }
                  }

                  // get dof type from constitutive models
                  for ( std::shared_ptr< Constitutive_Model > tCM : mMasterCM )
                  {
                      if( tCM != nullptr )
                      {
                          // get dof types for constitutive model
                          moris::Cell< moris::Cell< MSI::Dof_Type > > tActiveDofType = tCM->get_global_dof_type_list();

                          // loop on property dof type
                          for ( uint iDOF = 0; iDOF < tActiveDofType.size(); iDOF++ )
                          {
                              // check enum is not already in the list
                              bool tCheck = false;
                              for( uint i = 0; i < tCounter; i++ )
                              {
                                  tCheck = tCheck || equal_to( tCheckList( i ), static_cast< uint >( tActiveDofType( iDOF )( 0 ) ) );
                              }

                              // if dof enum not in the list
                              if ( !tCheck )
                              {
                                  // put the dof type in the checklist
                                  tCheckList( tCounter ) = static_cast< uint >( tActiveDofType( iDOF )( 0 ) );

                                  // put the dof type in the global type list
                                  mMasterGlobalDofTypes( tCounter ) = tActiveDofType( iDOF );

                                  // update dof counter
                                  tCounter++;
                              }
                          }
                      }
                  }

                  // get dof type from stabilization parameters
                  for ( std::shared_ptr< Stabilization_Parameter > tSP : mStabilizationParam )
                  {
                      if( tSP != nullptr )
                      {
                          // get dof types for constitutive model
                          moris::Cell< moris::Cell< MSI::Dof_Type > > tActiveDofType = tSP->get_global_dof_type_list( mtk::Master_Slave::MASTER );

                          // loop on property dof type
                          for ( uint iDOF = 0; iDOF < tActiveDofType.size(); iDOF++ )
                          {
                              // check enum is not already in the list
                              bool tCheck = false;
                              for( uint i = 0; i < tCounter; i++ )
                              {
                                  tCheck = tCheck || equal_to( tCheckList( i ), static_cast< uint >( tActiveDofType( iDOF )( 0 ) ) );
                              }

                              // if dof enum not in the list
                              if ( !tCheck )
                              {
                                  // put the dof type in the checklist
                                  tCheckList( tCounter ) = static_cast< uint >( tActiveDofType( iDOF )( 0 ) );

                                  // put the dof type in the global type list
                                  mMasterGlobalDofTypes( tCounter ) = tActiveDofType( iDOF );

                                  // update dof counter
                                  tCounter++;
                              }
                          }
                      }
                  }

                  // get the number of unique dof type groups for the penalty parameter
                  mMasterGlobalDofTypes.resize( tCounter );

                  // SLAVE--------------------------------------------------------
                  // get the size of the dof type list
                  tCounterMax = 0;

                  // get number of dof types from penalty parameter
                  tCounterMax += mSlaveDofTypes.size();

                  // get number of dof types from properties
                  for ( std::shared_ptr< Property > tProperty : mSlaveProp )
                  {
                      if( tProperty != nullptr )
                      {
                          tCounterMax += tProperty->get_dof_type_list().size();
                      }
                  }

                  // get number of dof types from constitutive models
                  for ( std::shared_ptr< Constitutive_Model > tCM : mSlaveCM )
                  {
                      if( tCM != nullptr )
                      {
                          tCounterMax += tCM->get_global_dof_type_list().size();
                      }
                  }

                  // get number of dof types from stabilization parameters
                  for ( std::shared_ptr< Stabilization_Parameter > tSP : mStabilizationParam )
                  {
                      if( tSP != nullptr )
                      {
                          tCounterMax += tSP->get_global_dof_type_list( mtk::Master_Slave::SLAVE ).size();
                      }
                  }

                  // set size for the global dof type list
                  mSlaveGlobalDofTypes.resize( tCounterMax );

                  // set a size for the checkList (used to avoid repeating a dof type)
                  tCheckList.resize( tCounterMax, -1 );

                  // init total dof counter
                  tCounter = 0;

                  // get dof type from penalty parameter
                  for ( uint iDOF = 0; iDOF < mSlaveDofTypes.size(); iDOF++ )
                  {
                      // put the dof type in the checklist
                      tCheckList( tCounter ) = static_cast< uint >( mSlaveDofTypes( iDOF )( 0 ) );

                      // put the dof type in the global type list
                      mSlaveGlobalDofTypes( tCounter ) = mSlaveDofTypes( iDOF );

                      // update the dof counter
                      tCounter++;
                  }

                  // get dof type from properties
                  for ( std::shared_ptr< Property > tProperty : mSlaveProp )
                  {
                      if( tProperty != nullptr )
                      {
                          // get dof types for property
                          moris::Cell< moris::Cell< MSI::Dof_Type > > tActiveDofType = tProperty->get_dof_type_list();

                          // loop on property dof type
                          for ( uint iDOF = 0; iDOF < tActiveDofType.size(); iDOF++ )
                          {
                              // check enum is not already in the list
                              bool tCheck = false;
                              for( uint i = 0; i < tCounter; i++ )
                              {
                                  tCheck = tCheck || equal_to( tCheckList( i ), static_cast< uint >( tActiveDofType( iDOF )( 0 ) ) );
                              }

                              // if dof enum not in the list
                              if ( !tCheck )
                              {
                                  // put the dof type in the checklist
                                  tCheckList( tCounter ) = static_cast< uint >( tActiveDofType( iDOF )( 0 ) );

                                  // put the dof type in the global type list
                                  mSlaveGlobalDofTypes( tCounter ) = tActiveDofType( iDOF );

                                  // update dof counter
                                  tCounter++;
                              }
                          }
                      }
                  }

                  // get dof type from constitutive models
                  for ( std::shared_ptr< Constitutive_Model > tCM : mSlaveCM )
                  {
                      if( tCM != nullptr )
                      {
                          // get dof types for constitutive model
                          moris::Cell< moris::Cell< MSI::Dof_Type > > tActiveDofType = tCM->get_global_dof_type_list();

                          // loop on property dof type
                          for ( uint iDOF = 0; iDOF < tActiveDofType.size(); iDOF++ )
                          {
                              // check enum is not already in the list
                              bool tCheck = false;
                              for( uint i = 0; i < tCounter; i++ )
                              {
                                  tCheck = tCheck || equal_to( tCheckList( i ), static_cast< uint >( tActiveDofType( iDOF )( 0 ) ) );
                              }

                              // if dof enum not in the list
                              if ( !tCheck )
                              {
                                  // put the dof type in the checklist
                                  tCheckList( tCounter ) = static_cast< uint >( tActiveDofType( iDOF )( 0 ) );

                                  // put the dof type in the global type list
                                  mSlaveGlobalDofTypes( tCounter ) = tActiveDofType( iDOF );

                                  // update dof counter
                                  tCounter++;
                              }
                          }
                      }
                  }

                  // get dof type from stabilization parameters
                  for ( std::shared_ptr< Stabilization_Parameter > tSP : mStabilizationParam )
                  {
                      if( tSP != nullptr )
                      {
                          // get dof types for constitutive model
                          moris::Cell< moris::Cell< MSI::Dof_Type > > tActiveDofType = tSP->get_global_dof_type_list( mtk::Master_Slave::SLAVE );

                          // loop on property dof type
                          for ( uint iDOF = 0; iDOF < tActiveDofType.size(); iDOF++ )
                          {
                              // check enum is not already in the list
                              bool tCheck = false;
                              for( uint i = 0; i < tCounter; i++ )
                              {
                                  tCheck = tCheck || equal_to( tCheckList( i ), static_cast< uint >( tActiveDofType( iDOF )( 0 ) ) );
                              }

                              // if dof enum not in the list
                              if ( !tCheck )
                              {
                                  // put the dof type in the checklist
                                  tCheckList( tCounter ) = static_cast< uint >( tActiveDofType( iDOF )( 0 ) );

                                  // put the dof type in the global type list
                                  mSlaveGlobalDofTypes( tCounter ) = tActiveDofType( iDOF );

                                  // update dof counter
                                  tCounter++;
                              }
                          }
                      }
                  }

                  // get the number of unique dof type groups for the penalty parameter
                  mSlaveGlobalDofTypes.resize( tCounter );
              };
=======
             /**
              * create a global dof type list including IWG, property and constitutive dependencies
              */
             void build_global_dof_type_list();
>>>>>>> d65d3337

//------------------------------------------------------------------------------

             void get_non_unique_dof_types( moris::Cell< MSI::Dof_Type > & aDofTypes );

//------------------------------------------------------------------------------
              /**
               * create a global dv type list including IWG, property and constitutive dependencies
               * @param[ in ] aIsMaster enum master or slave
               */
              void build_global_dv_type_list()
              {
                  // MASTER-------------------------------------------------------
                  // get the size of the dv type list
                  uint tCounterMax = 0;

                  // get number of dv types from IWG
                  tCounterMax += mMasterDvTypes.size();

                  // get number of dv types from properties
                  for ( std::shared_ptr< Property > tProperty : mMasterProp )
                  {
                      if( tProperty != nullptr )
                      {
                          tCounterMax += tProperty->get_dv_type_list().size();
                      }
                  }

                  // get number of dv types from constitutive models
                  for ( std::shared_ptr< Constitutive_Model > tCM : mMasterCM )
                  {
                      if( tCM != nullptr )
                      {
                          tCounterMax += tCM->get_global_dv_type_list().size();
                      }
                  }

                  // get number of dv types from stabilization parameters
                  for ( std::shared_ptr< Stabilization_Parameter > tSP : mStabilizationParam )
                  {
                      if( tSP != nullptr )
                      {
                          tCounterMax += tSP->get_global_dv_type_list( mtk::Master_Slave::MASTER ).size();
                      }
                  }

                  // set size for the global dv type list
                  mMasterGlobalDvTypes.resize( tCounterMax );

                  // set a size for the checkList (used to avoid repeating a dv type)
                  moris::Cell< sint > tCheckList( tCounterMax, -1 );

                  // init total dv counter
                  uint tCounter = 0;

                  // get dv type from penalty parameter
                  for ( uint iDv = 0; iDv < mMasterDvTypes.size(); iDv++ )
                  {
                      // put the dv type in the checklist
                      tCheckList( tCounter ) = static_cast< uint >( mMasterDvTypes( iDv )( 0 ) );

                      // put the dv type in the global type list
                      mMasterGlobalDvTypes( tCounter ) = mMasterDvTypes( iDv );

                      // update the dv counter
                      tCounter++;
                  }

                  // get dv type from properties
                  for ( std::shared_ptr< Property > tProperty : mMasterProp )
                  {
                      if( tProperty != nullptr )
                      {
                          // get dv types for property
                          moris::Cell< moris::Cell< MSI::Dv_Type > > tActiveDvType = tProperty->get_dv_type_list();

                          // loop on property dv type
                          for ( uint iDv = 0; iDv < tActiveDvType.size(); iDv++ )
                          {
                              // check enum is not already in the list
                              bool tCheck = false;
                              for( uint i = 0; i < tCounter; i++ )
                              {
                                  tCheck = tCheck || equal_to( tCheckList( i ), static_cast< uint >( tActiveDvType( iDv )( 0 ) ) );
                              }

                              // if dv enum not in the list
                              if ( !tCheck )
                              {
                                  // put the dv type in the checklist
                                  tCheckList( tCounter ) = static_cast< uint >( tActiveDvType( iDv )( 0 ) );

                                  // put the dv type in the global type list
                                  mMasterGlobalDvTypes( tCounter ) = tActiveDvType( iDv );

                                  // update dv counter
                                  tCounter++;
                              }
                          }
                      }
                  }

                  // get dv type from constitutive models
                  for ( std::shared_ptr< Constitutive_Model > tCM : mMasterCM )
                  {
                      if( tCM != nullptr )
                      {
                          // get dv types for constitutive model
                          moris::Cell< moris::Cell< MSI::Dv_Type > > tActiveDvType = tCM->get_global_dv_type_list();

                          // loop on property dv type
                          for ( uint iDv = 0; iDv < tActiveDvType.size(); iDv++ )
                          {
                              // check enum is not already in the list
                              bool tCheck = false;
                              for( uint i = 0; i < tCounter; i++ )
                              {
                                  tCheck = tCheck || equal_to( tCheckList( i ), static_cast< uint >( tActiveDvType( iDv )( 0 ) ) );
                              }

                              // if dv enum not in the list
                              if ( !tCheck )
                              {
                                  // put the dv type in the checklist
                                  tCheckList( tCounter ) = static_cast< uint >( tActiveDvType( iDv )( 0 ) );

                                  // put the dv type in the global type list
                                  mMasterGlobalDvTypes( tCounter ) = tActiveDvType( iDv );

                                  // update dv counter
                                  tCounter++;
                              }
                          }
                      }
                  }

                  // get dv type from stabilization parameters
                  for ( std::shared_ptr< Stabilization_Parameter > tSP : mStabilizationParam )
                  {
                      if( tSP != nullptr )
                      {
                          // get dv types for constitutive model
                          moris::Cell< moris::Cell< MSI::Dv_Type > > tActiveDvType = tSP->get_global_dv_type_list( mtk::Master_Slave::MASTER );

                          // loop on property dv type
                          for ( uint iDv = 0; iDv < tActiveDvType.size(); iDv++ )
                          {
                              // check enum is not already in the list
                              bool tCheck = false;
                              for( uint i = 0; i < tCounter; i++ )
                              {
                                  tCheck = tCheck || equal_to( tCheckList( i ), static_cast< uint >( tActiveDvType( iDv )( 0 ) ) );
                              }

                              // if dv enum not in the list
                              if ( !tCheck )
                              {
                                  // put the dv type in the checklist
                                  tCheckList( tCounter ) = static_cast< uint >( tActiveDvType( iDv )( 0 ) );

                                  // put the dv type in the global type list
                                  mMasterGlobalDvTypes( tCounter ) = tActiveDvType( iDv );

                                  // update dv counter
                                  tCounter++;
                              }
                          }
                      }
                  }

                  // get the number of unique dv type groups for the penalty parameter
                  mMasterGlobalDvTypes.resize( tCounter );

                  // SLAVE--------------------------------------------------------
                  // get the size of the dv type list
                  tCounterMax = 0;

                  // get number of dv types from penalty parameter
                  tCounterMax += mSlaveDvTypes.size();

                  // get number of dv types from properties
                  for ( std::shared_ptr< Property > tProperty : mSlaveProp )
                  {
                      if( tProperty != nullptr )
                      {
                          tCounterMax += tProperty->get_dv_type_list().size();
                      }
                  }

                  // get number of dv types from constitutive models
                  for ( std::shared_ptr< Constitutive_Model > tCM : mSlaveCM )
                  {
                      if( tCM != nullptr )
                      {
                          tCounterMax += tCM->get_global_dv_type_list().size();
                      }
                  }

                  // get number of dv types from stabilization parameters
                  for ( std::shared_ptr< Stabilization_Parameter > tSP : mStabilizationParam )
                  {
                      if( tSP != nullptr )
                      {
                          tCounterMax += tSP->get_global_dv_type_list( mtk::Master_Slave::SLAVE ).size();
                      }
                  }

                  // set size for the global dv type list
                  mSlaveGlobalDvTypes.resize( tCounterMax );

                  // set a size for the checkList (used to avoid repeating a dv type)
                  tCheckList.resize( tCounterMax, -1 );

                  // init total dv counter
                  tCounter = 0;

                  // get dv type from penalty parameter
                  for ( uint iDv = 0; iDv < mSlaveDvTypes.size(); iDv++ )
                  {
                      // put the dv type in the checklist
                      tCheckList( tCounter ) = static_cast< uint >( mSlaveDvTypes( iDv )( 0 ) );

                      // put the dv type in the global type list
                      mSlaveGlobalDvTypes( tCounter ) = mSlaveDvTypes( iDv );

                      // update the dv counter
                      tCounter++;
                  }

                  // get dv type from properties
                  for ( std::shared_ptr< Property > tProperty : mSlaveProp )
                  {
                      if( tProperty != nullptr )
                      {
                          // get dv types for property
                          moris::Cell< moris::Cell< MSI::Dv_Type > > tActiveDvType = tProperty->get_dv_type_list();

                          // loop on property dv type
                          for ( uint iDv = 0; iDv < tActiveDvType.size(); iDv++ )
                          {
                              // check enum is not already in the list
                              bool tCheck = false;
                              for( uint i = 0; i < tCounter; i++ )
                              {
                                  tCheck = tCheck || equal_to( tCheckList( i ), static_cast< uint >( tActiveDvType( iDv )( 0 ) ) );
                              }

                              // if dv enum not in the list
                              if ( !tCheck )
                              {
                                  // put the dv type in the checklist
                                  tCheckList( tCounter ) = static_cast< uint >( tActiveDvType( iDv )( 0 ) );

                                  // put the dv type in the global type list
                                  mSlaveGlobalDvTypes( tCounter ) = tActiveDvType( iDv );

                                  // update dv counter
                                  tCounter++;
                              }
                          }
                      }
                  }

                  // get dv type from constitutive models
                  for ( std::shared_ptr< Constitutive_Model > tCM : mSlaveCM )
                  {
                      if( tCM != nullptr )
                      {
                          // get dv types for constitutive model
                          moris::Cell< moris::Cell< MSI::Dv_Type > > tActiveDvType = tCM->get_global_dv_type_list();

                          // loop on property dv type
                          for ( uint iDv = 0; iDv < tActiveDvType.size(); iDv++ )
                          {
                              // check enum is not already in the list
                              bool tCheck = false;
                              for( uint i = 0; i < tCounter; i++ )
                              {
                                  tCheck = tCheck || equal_to( tCheckList( i ), static_cast< uint >( tActiveDvType( iDv )( 0 ) ) );
                              }

                              // if dv enum not in the list
                              if ( !tCheck )
                              {
                                  // put the dv type in the checklist
                                  tCheckList( tCounter ) = static_cast< uint >( tActiveDvType( iDv )( 0 ) );

                                  // put the dv type in the global type list
                                  mSlaveGlobalDvTypes( tCounter ) = tActiveDvType( iDv );

                                  // update dv counter
                                  tCounter++;
                              }
                          }
                      }
                  }

                  // get dv type from stabilization parameters
                  for ( std::shared_ptr< Stabilization_Parameter > tSP : mStabilizationParam )
                  {
                      if( tSP != nullptr )
                      {
                          // get dv types for constitutive model
                          moris::Cell< moris::Cell< MSI::Dv_Type > > tActiveDvType = tSP->get_global_dv_type_list( mtk::Master_Slave::SLAVE );

                          // loop on property dv type
                          for ( uint iDv = 0; iDv < tActiveDvType.size(); iDv++ )
                          {
                              // check enum is not already in the list
                              bool tCheck = false;
                              for( uint i = 0; i < tCounter; i++ )
                              {
                                  tCheck = tCheck || equal_to( tCheckList( i ), static_cast< uint >( tActiveDvType( iDv )( 0 ) ) );
                              }

                              // if dv enum not in the list
                              if ( !tCheck )
                              {
                                  // put the dv type in the checklist
                                  tCheckList( tCounter ) = static_cast< uint >( tActiveDvType( iDv )( 0 ) );

                                  // put the dv type in the global type list
                                  mSlaveGlobalDvTypes( tCounter ) = tActiveDvType( iDv );

                                  // update dv counter
                                  tCounter++;
                              }
                          }
                      }
                  }

                  // get the number of unique dv type groups for the penalty parameter
                  mSlaveGlobalDvTypes.resize( tCounter );
              };

//------------------------------------------------------------------------------
            /**
             * build global dof type map
             */
            void build_global_dv_type_map()
            {
                // MASTER-------------------------------------------------------
                // get number of global dv types
                uint tNumDvTypes = mMasterGlobalDvTypes.size();

                // determine the max Dv_Type enum
                sint tMaxEnum = 0;
                for( uint iDv = 0; iDv < tNumDvTypes; iDv++ )
                {
                    tMaxEnum = std::max( tMaxEnum, static_cast< int >( mMasterGlobalDvTypes( iDv )( 0 ) ) );
                }
                tMaxEnum++;

                // set the Dv_Type map size
                mMasterGlobalDvTypeMap.set_size( tMaxEnum, 1, -1 );

                // fill the Dv_Type map
                for( uint iDv = 0; iDv < tNumDvTypes; iDv++ )
                {
                    // fill the property map
                    mMasterGlobalDvTypeMap( static_cast< int >( mMasterGlobalDvTypes( iDv )( 0 ) ), 0 ) = iDv;
                }

                // SLAVE-------------------------------------------------------
                // get number v global dv types
                tNumDvTypes = mSlaveGlobalDvTypes.size();

                // determine the max Dv_Type enum
                tMaxEnum = 0;
                for( uint iDv = 0; iDv < tNumDvTypes; iDv++ )
                {
                    tMaxEnum = std::max( tMaxEnum, static_cast< int >( mSlaveGlobalDvTypes( iDv )( 0 ) ) );
                }
                tMaxEnum++;

                // set the dv type map size
                mSlaveGlobalDvTypeMap.set_size( tMaxEnum, 1, -1 );

                // fill the dv type map
                for( uint iDv = 0; iDv < tNumDvTypes; iDv++ )
                {
                    // fill the property map
                    mSlaveGlobalDvTypeMap( static_cast< int >( mSlaveGlobalDvTypes( iDv )( 0 ) ), 0 ) = iDv;
                }
            }

//------------------------------------------------------------------------------
            /**
             * get global dv type map
             */
            const Matrix< DDSMat > & get_global_dv_type_map( mtk::Master_Slave aIsMaster = mtk::Master_Slave::MASTER )
            {
                // switch on master/slave
                switch( aIsMaster )
                {
                    // if master
                    case( mtk::Master_Slave::MASTER ):
                    {
                        // return master global dv type map
                        return mMasterGlobalDvTypeMap;
                        break;
                    }
                    // if slave
                    case( mtk::Master_Slave::SLAVE ):
                    {
                        // return slave global dv type map
                        return mSlaveGlobalDvTypeMap;
                        break;
                    }
                    // if none
                    default:
                    {
                        MORIS_ASSERT( false, "Penalty_Parameter::get_global_dv_type_map - can only be master or slave." );
                        return mMasterGlobalDvTypeMap;
                        break;
                    }
                }
            }


//------------------------------------------------------------------------------
              /**
               * get global dof type list
               * @param[ in ]  aIsMaster       enum master or slave
               * @param[ out ] mGlobalDofTypes global list of group of dof types
               */
              moris::Cell< moris::Cell< MSI::Dof_Type > > & get_global_dof_type_list( mtk::Master_Slave aIsMaster = mtk::Master_Slave::MASTER )
              {
                  // if the global list was not yet built
                  if( mGlobalDofBuild )
                  {
                      // build the stabilization parameter global dof type list
                      this->build_global_dof_type_list();

                      // update build flag
                      mGlobalDofBuild = false;
                  }

                  // switch on master/slave
                  switch( aIsMaster )
                  {
                      // if master
                      case( mtk::Master_Slave::MASTER ):
                      {
                          // return master global dof type list
                          return mMasterGlobalDofTypes;
                          break;
                      }
                      // if slave
                      case( mtk::Master_Slave::SLAVE ):
                      {
                          // return slave global dof type list
                          return mSlaveGlobalDofTypes;
                          break;
                      }
                      // if none
                      default:
                      {
                          MORIS_ASSERT( false, "IWG::get_global_dof_type_list - can only be master or slave." );
                          return mMasterGlobalDofTypes;
                          break;
                      }
                  }
              };

//------------------------------------------------------------------------------
              /**
               * get global dv type list
               * @param[ in ]  aIsMaster       enum master or slave
               * @param[ out ] mGlobalDvTypes global list of group of dv types
               */
              moris::Cell< moris::Cell< MSI::Dv_Type > > & get_global_dv_type_list( mtk::Master_Slave aIsMaster = mtk::Master_Slave::MASTER )
              {
                  // if the global list was not yet built
                  if( mGlobalDvBuild )
                  {
                      // build the stabilization parameter global dof type list
                      this->build_global_dv_type_list();

                      // build the stabilization parameter global dof type map
                      this->build_global_dv_type_map();

                      // update build flag
                      mGlobalDvBuild = false;
                  }

                  // switch on master/slave
                  switch( aIsMaster )
                  {
                      // if master
                      case( mtk::Master_Slave::MASTER ):
                      {
                          // return master global dof type list
                          return mMasterGlobalDvTypes;
                          break;
                      }
                      // if slave
                      case( mtk::Master_Slave::SLAVE ):
                      {
                          // return slave global dof type list
                          return mSlaveGlobalDvTypes;
                          break;
                      }
                      // if none
                      default:
                      {
                          MORIS_ASSERT( false, "IWG::get_global_dv_type_list - can only be master or slave." );
                          return mMasterGlobalDvTypes;
                          break;
                      }
                  }
              };

//------------------------------------------------------------------------------
            /**
             * evaluate the residual
             * @param[ in ] aResidual matrix to fill with residual
             */
            virtual void compute_residual( real tWStar ) = 0;

//------------------------------------------------------------------------------
            /**
             * evaluate the Jacobian
             * @param[ in ] aJacobians cell of matrices to fill with Jacobians
             */
            virtual void compute_jacobian( real tWStar ) = 0;

//------------------------------------------------------------------------------
            /**
             * evaluate the residual and the Jacobian
             * @param[ in ] aResidual matrix to fill with residual
             * @param[ in ] aJacobians cell of matrices to fill with Jacobians
             */
            virtual void compute_jacobian_and_residual( moris::Cell< moris::Cell< Matrix< DDRMat > > > & aJacobians,
                                                        moris::Cell< Matrix< DDRMat > >                & aResidual )
            {
                MORIS_ERROR( false, " IWG::compute_jacobian_and_residual - This function does nothing. " );
            }

//------------------------------------------------------------------------------
            /**
             * check the Jacobian with FD
             * @param[ in ] aPerturbation real to perturb for FD
             * @param[ in ] aEpsilon      real for check
             * @param[ in ] aJacobians    cell of cell of matrices to fill with Jacobians
             * @param[ in ] aJacobians_FD cell of cell of matrices to fill with Jacobians by FD
             */
            bool check_jacobian( real                                             aPerturbation,
                                 real                                             aEpsilon,
                                 real                                             aWStar,
                                 moris::Cell< moris::Cell< Matrix< DDRMat > > > & aJacobians,
                                 moris::Cell< moris::Cell< Matrix< DDRMat > > > & aJacobiansFD );

//------------------------------------------------------------------------------
            /**
             * check the Jacobian with FD double
             * @param[ in ] aPerturbation real to perturb for FD
             * @param[ in ] aEpsilon      real for check
             * @param[ in ] aJacobians    cell of cell of matrices to fill with Jacobians
             * @param[ in ] aJacobians_FD cell of cell of matrices to fill with Jacobians by FD
             */
            bool check_jacobian_double( real                                             aPerturbation,
                                        real                                             aEpsilon,
                                        real                                             aWStar,
                                        moris::Cell< moris::Cell< Matrix< DDRMat > > > & aJacobians,
                                        moris::Cell< moris::Cell< Matrix< DDRMat > > > & aJacobiansFDs );

//------------------------------------------------------------------------------
            /**
             * reset evaluation flags
             */
            void reset_eval_flags()
            {
                // reset properties
                for ( std::shared_ptr< Property > tProp : mMasterProp )
                {
                    if ( tProp != nullptr )
                    {
                        tProp->reset_eval_flags();
                    }
                }
                for ( std::shared_ptr< Property > tProp : mSlaveProp )
                {
                    if( tProp != nullptr )
                    {
                        tProp->reset_eval_flags();
                    }
                }

                // reset constitutive models
                for ( std::shared_ptr< Constitutive_Model > tCM : mMasterCM )
                {
                    if( tCM != nullptr )
                    {
                        tCM->reset_eval_flags();
                    }
                }
                for ( std::shared_ptr< Constitutive_Model > tCM : mSlaveCM )
                {
                    if( tCM != nullptr )
                    {
                        tCM->reset_eval_flags();
                    }
                }

                // reset stabilization parameters
                for ( std::shared_ptr< Stabilization_Parameter > tSP : mStabilizationParam )
                {
                    if( tSP != nullptr )
                    {
                        tSP->reset_eval_flags();
                    }
                }
            }

//------------------------------------------------------------------------------
            /**
             * evaluate the Jacobian by finite difference
             * @param[ in ] aJacobiansFD  cell of cell of matrices to fill with Jacobians evaluated by FD
             * @param[ in ] aPerturbation real to perturb for FD
             */
<<<<<<< HEAD
            virtual void compute_jacobian_FD( moris::Cell< moris::Cell< Matrix< DDRMat > > > & aJacobiansFD,
                                              real                                             aPerturbation )
            {
                // get master number of dof types
                uint tNumDofType = this->get_global_dof_type_list().size();

                // set the jacobian size
                this->set_jacobian( aJacobiansFD );

                // loop over the IWG dof types
                for( uint iFI = 0; iFI < tNumDofType; iFI++ )
                {
                    // get number of master FI bases and fields
                    uint tDerNumBases  = mMasterFI( iFI )->get_number_of_space_time_bases();
                    uint tDerNumFields = mMasterFI( iFI )->get_number_of_fields();

                    // coefficients for dof type wrt which derivative is computed
                    Matrix< DDRMat > tCoeff = mMasterFI( iFI )->get_coeff();

                    // init dof counter
                    uint tDofCounter = 0;

                    // loop over the coefficient column
                    for( uint iCoeffCol = 0; iCoeffCol< tDerNumFields; iCoeffCol++ )
                    {
                        // loop over the coefficient row
                        for( uint iCoeffRow = 0; iCoeffRow< tDerNumBases; iCoeffRow++  )
                        {
                            // perturbation of the coefficent
                            Matrix< DDRMat > tCoeffPert = tCoeff;
                            tCoeffPert( iCoeffRow, iCoeffCol ) = tCoeffPert( iCoeffRow, iCoeffCol ) + aPerturbation * tCoeffPert( iCoeffRow, iCoeffCol );

                            // setting the perturbed coefficients
                            mMasterFI( iFI )->set_coeff( tCoeffPert );

                            // reset properties, CM and SP for IWG
                            this->reset_eval_flags();

                            // evaluate the residual
                            moris::Cell< Matrix< DDRMat > > tResidual_Plus;
                            this->set_residual( tResidual_Plus );
                            this->compute_residual( tResidual_Plus );

                            // perturbation of the coefficent
                            tCoeffPert = tCoeff;
                            tCoeffPert( iCoeffRow, iCoeffCol ) = tCoeffPert( iCoeffRow, iCoeffCol ) - aPerturbation * tCoeffPert( iCoeffRow, iCoeffCol );

                            // setting the perturbed coefficients
                            mMasterFI( iFI )->set_coeff( tCoeffPert );

                            // reset properties, CM and SP for IWG
                            this->reset_eval_flags();

                            // evaluate the residual
                            moris::Cell< Matrix< DDRMat > > tResidual_Minus;
                            this->set_residual( tResidual_Minus );
                            this->compute_residual( tResidual_Minus );

                            // evaluate Jacobian
                            aJacobiansFD( 0 )( iFI ).get_column( tDofCounter ) = ( tResidual_Plus( 0 ) - tResidual_Minus( 0 ) ) / ( 2.0 * aPerturbation * tCoeff( iCoeffRow, iCoeffCol ) );

                            // update dof counter
                            tDofCounter++;
                        }
                    }
                    // reset the coefficients values
                    mMasterFI( iFI )->set_coeff( tCoeff );
                }
            }
=======
             void compute_jacobian_FD( real                                             aWStar,
                                       real                                             aPerturbation,
                                       moris::Cell< moris::Cell< Matrix< DDRMat > > > & aJacobiansFD );
>>>>>>> d65d3337

//------------------------------------------------------------------------------
            /**
             * evaluate the Jacobian by finite difference double
             * @param[ in ] aJacobiansFD  cell of cell of matrices to fill with Jacobians evaluated by FD
             * @param[ in ] aPerturbation real to perturb for FD
             * @param[ in ] aIsMaster     enum master or slave
             */
<<<<<<< HEAD
            virtual void compute_jacobian_FD_double( moris::Cell< moris::Cell< Matrix< DDRMat > > > & aJacobiansFD,
                                                     real                                             aPerturbation )
            {
                // get master and slave number of dof types
                uint tMasterNumDofType = this->get_global_dof_type_list().size();
                uint tSlaveNumDofType  = this->get_global_dof_type_list( mtk::Master_Slave::SLAVE ).size();

                // set the jacobian size
                this->set_jacobian_double( aJacobiansFD );

                // loop over the master dof types
                for( uint iFI = 0; iFI < tMasterNumDofType; iFI++ )
                {
                    // get number of master FI bases and fields
                    uint tDerNumBases  = mMasterFI( iFI )->get_number_of_space_time_bases();
                    uint tDerNumFields = mMasterFI( iFI )->get_number_of_fields();

                    // coefficients for dof type wrt which derivative is computed
                    Matrix< DDRMat > tCoeff = mMasterFI( iFI )->get_coeff();

                    // init dof counter
                    uint tDofCounter = 0;

                    // loop over the coefficients column
                    for( uint iCoeffCol = 0; iCoeffCol < tDerNumFields; iCoeffCol++ )
                    {
                        // loop over the coefficients row
                        for( uint iCoeffRow = 0; iCoeffRow < tDerNumBases; iCoeffRow++ )
                        {
                            // perturbation of the coefficent
                            Matrix< DDRMat > tCoeffPert = tCoeff;
                            tCoeffPert( iCoeffRow, iCoeffCol ) = tCoeffPert( iCoeffRow, iCoeffCol ) + aPerturbation * tCoeffPert( iCoeffRow, iCoeffCol );

                            // setting the perturbed coefficients
                            mMasterFI( iFI )->set_coeff( tCoeffPert );

                            // reset properties, CM and SP for IWG
                            this->reset_eval_flags();

                            // evaluate the residual
                            moris::Cell< Matrix< DDRMat > > tResidual_Plus;
                            this->set_residual_double( tResidual_Plus );
                            this->compute_residual( tResidual_Plus );

                            // perturbation of the coefficent
                            tCoeffPert = tCoeff;

                            tCoeffPert( iCoeffRow, iCoeffCol ) = tCoeffPert( iCoeffRow, iCoeffCol ) - aPerturbation * tCoeffPert( iCoeffRow, iCoeffCol );

                            // setting the perturbed coefficients
                            mMasterFI( iFI )->set_coeff( tCoeffPert );

                            // reset properties, CM and SP for IWG
                            this->reset_eval_flags();

                            // evaluate the residual
                            moris::Cell< Matrix< DDRMat > > tResidual_Minus;
                            this->set_residual_double( tResidual_Minus );
                            this->compute_residual( tResidual_Minus );

                            // evaluate Jacobian
                            aJacobiansFD( 0 )( iFI ).get_column( tDofCounter ) = ( tResidual_Plus( 0 ) - tResidual_Minus( 0 ) )/ ( 2.0 * aPerturbation * tCoeff( iCoeffRow, iCoeffCol ) );
                            aJacobiansFD( 1 )( iFI ).get_column( tDofCounter ) = ( tResidual_Plus( 1 ) - tResidual_Minus( 1 ) )/ ( 2.0 * aPerturbation * tCoeff( iCoeffRow, iCoeffCol ) );

                            // update dof counter
                            tDofCounter++;
                        }
                    }
                    // reset the coefficients values
                    mMasterFI( iFI )->set_coeff( tCoeff );
                }

                // loop over the slave dof types
                for( uint iFI = 0; iFI < tSlaveNumDofType; iFI++ )
                {
                    // get number of master FI bases and fields
                    uint tDerNumBases  = mSlaveFI( iFI )->get_number_of_space_time_bases();
                    uint tDerNumFields = mSlaveFI( iFI )->get_number_of_fields();

                    // coefficients for dof type wrt which derivative is computed
                    Matrix< DDRMat > tCoeff = mSlaveFI( iFI )->get_coeff();

                    // init dof counter
                    uint tDofCounter = 0;

                    // loop over the coefficients columns
                    for( uint iCoeffCol = 0; iCoeffCol < tDerNumFields; iCoeffCol++ )
                    {
                        // loop over the coefficients rows
                        for( uint iCoeffRow = 0; iCoeffRow < tDerNumBases; iCoeffRow++ )
                        {
                            // perturbation of the coefficent
                            Matrix< DDRMat > tCoeffPert = tCoeff;
                            tCoeffPert( iCoeffRow, iCoeffCol ) = tCoeffPert( iCoeffRow, iCoeffCol ) + aPerturbation * tCoeffPert( iCoeffRow, iCoeffCol );

                            // setting the perturbed coefficients
                            mSlaveFI( iFI )->set_coeff( tCoeffPert );

                            // reset properties, CM and SP for IWG
                            this->reset_eval_flags();

                            // evaluate the residual
                            moris::Cell< Matrix< DDRMat > > tResidual_Plus;
                            this->set_residual_double( tResidual_Plus );
                            this->compute_residual( tResidual_Plus );

                            // perturbation of the coefficent
                            tCoeffPert = tCoeff;
                            tCoeffPert( iCoeffRow, iCoeffCol ) = tCoeffPert( iCoeffRow, iCoeffCol ) - aPerturbation * tCoeffPert( iCoeffRow, iCoeffCol );

                            // setting the perturbed coefficients
                            mSlaveFI( iFI )->set_coeff( tCoeffPert );

                            // reset properties, CM and SP for IWG
                            this->reset_eval_flags();

                            // evaluate the residual
                            moris::Cell< Matrix< DDRMat > > tResidual_Minus;
                            this->set_residual_double( tResidual_Minus );
                            this->compute_residual( tResidual_Minus );

                            // evaluate Jacobian
                            aJacobiansFD( 0 )( tMasterNumDofType + iFI ).get_column( tDofCounter ) = ( tResidual_Plus( 0 ) - tResidual_Minus( 0 ) ) / ( 2.0 * aPerturbation * tCoeff( iCoeffRow, iCoeffCol ) );
                            aJacobiansFD( 1 )( tMasterNumDofType + iFI ).get_column( tDofCounter ) = ( tResidual_Plus( 1 ) - tResidual_Minus( 1 ) ) / ( 2.0 * aPerturbation * tCoeff( iCoeffRow, iCoeffCol ) );

                            // update dof counter
                            tDofCounter++;
                        }
                    }
                    // reset the coefficients values
                    mSlaveFI( iFI )->set_coeff( tCoeff );
                }
            }

//------------------------------------------------------------------------------
            /**
             * set the residual size
             * @param[ in ] aResidual matrix to fill with residual
             */
            void set_residual( moris::Cell< Matrix< DDRMat > > & aResidual )
            {
                // set the size of the residual cell
                aResidual.resize( 1 );

                // set size of each residual matrix
                aResidual( 0 ).set_size( mMasterFI( 0 )->get_number_of_space_time_coefficients(), 1, 0.0 );
            }

//------------------------------------------------------------------------------
            /**
             * set the residual size double
             * @param[ in ] aResidual matrix to fill with residual
             */
            void set_residual_double( moris::Cell< Matrix< DDRMat > > & aResidual )
            {
                // set the size of the residual cell
                aResidual.resize( 2 );

                // set size of each residual matrix
                aResidual( 0 ).set_size( mMasterFI( 0 )->get_number_of_space_time_coefficients(), 1, 0.0 );
                aResidual( 1 ).set_size( mSlaveFI( 0 )->get_number_of_space_time_coefficients(), 1, 0.0 );
            }
=======
            void compute_jacobian_FD_double( real                                             aWStar,
                                             real                                             aPerturbation,
                                             moris::Cell< moris::Cell< Matrix< DDRMat > > > & aJacobiansFD );
>>>>>>> d65d3337

//------------------------------------------------------------------------------
            /**
             * build a list of dof types requested by the solver and owned by the IWG
             */
            void build_requested_dof_type_list( const bool aItResidual );

//------------------------------------------------------------------------------
//
//            virtual real compute_integration_error( const Matrix< DDRMat > & aNodalDOF,
//                                                    real (*aFunction)( const Matrix< DDRMat > & aPoint ) ,
//                                                    const uint        & aPointIndex )
//            {
//                MORIS_ERROR( false, "This function does nothing" );
//                return 0.0;
//            }

//------------------------------------------------------------------------------
//
//            real interpolate_scalar_at_point( const Matrix< DDRMat > & aNodalWeakBC,
//                                              const uint             & aPointIndex )
//            {
//                MORIS_ERROR( false, "This function does nothing" );
//                return 0.0;
//            }


        };
//------------------------------------------------------------------------------


    } /* namespace fem */
} /* namespace moris */
#endif /* SRC_FEM_CL_FEM_IWG_HPP_ */<|MERGE_RESOLUTION|>--- conflicted
+++ resolved
@@ -31,9 +31,10 @@
          * Integrand of Weak Form of Governing Equations
          */
         class IWG
-       {
+        {
         protected :
 
+            // FEM set pointer
             fem::Set * mSet = nullptr;
 
             // nodal weak BCs
@@ -45,6 +46,7 @@
             // residual dof type
             moris::Cell< MSI::Dof_Type > mResidualDofType;
 
+            // bool true if residual dof type requested
             bool mResidualDofTypeRequested = false;
 
             // master and slave dof type lists
@@ -114,6 +116,7 @@
 //------------------------------------------------------------------------------
             /*
              * set member set pointer
+             * @param[ in ] aSetPointer a FEM set pointer
              */
             void set_set_pointer( Set * aSetPointer )
             {
@@ -123,6 +126,7 @@
 //------------------------------------------------------------------------------
             /*
              * set member set pointer
+             * @param[ in ] aFieldInterpolatorManager a field interpolator manager pointer
              */
             void set_field_interpolator_manager( Field_Interpolator_Manager * aFieldInterpolatorManager )
             {
@@ -131,13 +135,12 @@
 
 //------------------------------------------------------------------------------
             /*
-             * set member set pointer
+             * free memory
              */
             void free_memory()
             {
                 mResidualDofTypeRequested = false;
             }
-
 
 //------------------------------------------------------------------------------
             /**
@@ -315,138 +318,12 @@
 
 //------------------------------------------------------------------------------
             /**
-             * set only field interpolator manager and set to properties and CM
-             */
-            void set_dof_field_interpolators()
-            {
-                // set field interpolators for the SP
-                for( std::shared_ptr< Stabilization_Parameter > tSP : this->get_stabilization_parameters() )
-                {
-<<<<<<< HEAD
-                    if( tSP != nullptr )
-                    {
-                        // get the list of dof types for the SP
-                        moris::Cell< moris::Cell< MSI::Dof_Type > > tSPDofTypes = tSP->get_global_dof_type_list( aIsMaster );
-
-                        // get the number of dof type for the SP
-                        uint tNumDofTypes = tSPDofTypes.size();
-
-                        // set the size of the field interpolators list for the SP
-                        moris::Cell< Field_Interpolator* > tSPFIs( tNumDofTypes, nullptr );
-
-                        // loop over the dof types
-                        for( uint iDof = 0; iDof < tNumDofTypes; iDof++ )
-                        {
-                            // get the dof type index in set
-                            uint tDofIndexInSet = this->get_global_dof_type_map( aIsMaster )( static_cast< uint >( tSPDofTypes( iDof )( 0 ) ) );
-
-                            // fill the field interpolators list for the SP
-                            tSPFIs( iDof ) = this->get_dof_field_interpolators( aIsMaster )( tDofIndexInSet );
-                        }
-
-                        // set the field interpolators for the SP
-                        tSP->set_dof_field_interpolators( tSPFIs, aIsMaster );
-                    }
-=======
-                    tSP->set_field_interpolator_manager( mFieldInterpolatorManager );
-
-                    tSP->set_set_pointer( mSet );
->>>>>>> d65d3337
-                }
-
-                // set field interpolators for constitutive models
-                for( std::shared_ptr< Constitutive_Model > tCM : this->get_constitutive_models( mtk::Master_Slave::MASTER  ) )
-                {
-<<<<<<< HEAD
-                    if( tCM != nullptr )
-                    {
-                        // get the list of dof types for the CM
-                        moris::Cell< moris::Cell< MSI::Dof_Type > > tCMDofTypes = tCM->get_global_dof_type_list();
-
-                        // get the number of dof type for the CM
-                        uint tNumDofTypes = tCMDofTypes.size();
-
-                        // set the size of the field interpolators list for the CM
-                        moris::Cell< Field_Interpolator* > tCMFIs( tNumDofTypes, nullptr );
-
-                        // loop over the dof types
-                        for( uint iDof = 0; iDof < tNumDofTypes; iDof++ )
-                        {
-                            // get the dof type index in set
-                            uint tDofIndexInSet = this->get_global_dof_type_map( aIsMaster )( static_cast< uint >( tCMDofTypes( iDof )( 0 ) ) );
-
-                            // fill the field interpolators list for the CM
-                            tCMFIs( iDof ) = this->get_dof_field_interpolators( aIsMaster )( tDofIndexInSet );
-                        }
-
-                        // set the field interpolators for the CM
-                        tCM->set_dof_field_interpolators( tCMFIs );
-                    }
-=======
-                    tCM->set_field_interpolator_manager( mFieldInterpolatorManager );
-
-                    tCM->set_set_pointer( mSet );
-                }
-                // set field interpolators for constitutive models
-                for( std::shared_ptr< Constitutive_Model > tCM : this->get_constitutive_models( mtk::Master_Slave::SLAVE ) )
-                {
-                    tCM->set_field_interpolator_manager( mFieldInterpolatorManager );
-
-                    tCM->set_set_pointer( mSet );
->>>>>>> d65d3337
-                }
-
-                // set field interpolators for properties
-                for( std::shared_ptr< Property > tProp : this->get_properties( mtk::Master_Slave::MASTER ) )
-                {
-<<<<<<< HEAD
-                    if( tProp != nullptr )
-                    {
-                        // get the list of dof types for the property
-                        moris::Cell< moris::Cell< MSI::Dof_Type > > tPropDofTypes = tProp->get_dof_type_list();
-
-                        // get the number of dof type for the property
-                        uint tNumDofTypes = tPropDofTypes.size();
-
-                        // set the size of the field interpolators list for the property
-                        moris::Cell< Field_Interpolator* > tPropFIs( tNumDofTypes, nullptr );
-
-                        // loop over the dof types
-                        for( uint iDof = 0; iDof < tNumDofTypes; iDof++ )
-                        {
-                            // get the dof type index in set
-                            uint tDofIndexInSet = this->get_global_dof_type_map( aIsMaster )( static_cast< uint >( tPropDofTypes( iDof )( 0 ) ) );
-
-                            // fill the field interpolators list for the property
-                            tPropFIs( iDof ) = this->get_dof_field_interpolators( aIsMaster )( tDofIndexInSet );
-                        }
-
-                        // set the field interpolators for the property
-                        tProp->set_dof_field_interpolators( tPropFIs );
-                    }
-=======
-                    tProp->set_field_interpolator_manager( mFieldInterpolatorManager );
-
-                    tProp->set_set_pointer( mSet );
-                }
-                // set field interpolators for properties
-                for( std::shared_ptr< Property > tProp : this->get_properties( mtk::Master_Slave::SLAVE ) )
-                {
-                    tProp->set_field_interpolator_manager( mFieldInterpolatorManager );
-
-                    tProp->set_set_pointer( mSet );
->>>>>>> d65d3337
-                }
-            }
-
-//------------------------------------------------------------------------------
-            /**
              * set geometry interpolator
              * @param[ in ] aGeometryInterpolator geometry interpolator pointers
              * @param[ in ] aIsMaster             enum for master or slave
              */
             void set_geometry_interpolator( Geometry_Interpolator* aGeometryInterpolator,
-                                            mtk::Master_Slave    aIsMaster = mtk::Master_Slave::MASTER )
+                                            mtk::Master_Slave      aIsMaster = mtk::Master_Slave::MASTER )
             {
                 // set geometry interpolator for the SP
                 for( std::shared_ptr< Stabilization_Parameter > tSP : this->get_stabilization_parameters() )
@@ -476,41 +353,6 @@
                 }
             }
 
-<<<<<<< HEAD
-//------------------------------------------------------------------------------
-            /**
-             * get dof field interpolators
-             * @param[ in ]  aIsMaster           enum master or slave
-             * @param[ out ] aFieldInterpolators cell of dof field interpolator pointers
-             */
-            moris::Cell< Field_Interpolator* > & get_dof_field_interpolators( mtk::Master_Slave aIsMaster = mtk::Master_Slave::MASTER )
-            {
-                // switch on master/slave
-                switch( aIsMaster )
-                {
-                    // if master
-                    case( mtk::Master_Slave::MASTER ):
-                    {
-                        // return master field interpolator pointers
-                        return mMasterFI;
-                    }
-                    // if slave
-                    case( mtk::Master_Slave::SLAVE ):
-                    {
-                        // return slave field interpolator pointers
-                        return mSlaveFI;
-                    }
-                    // if none
-                    default:
-                    {
-                        MORIS_ASSERT( false, "IWG::set_dof_field_interpolators - can only be master or slave." );
-                        return mMasterFI;
-                    }
-                }
-            }
-
-=======
->>>>>>> d65d3337
 //------------------------------------------------------------------------------
             /**
              * check that dof field interpolators were assigned
@@ -572,7 +414,7 @@
                     // if none
                     default:
                     {
-                        MORIS_ASSERT( false, "IWG::set_dv_field_interpolators - can only be master or slave." );
+                        MORIS_ASSERT( false, "IWG::get_dv_field_interpolators - can only be master or slave." );
                         return mMasterDvFI;
                     }
                 }
@@ -600,22 +442,9 @@
 
 //------------------------------------------------------------------------------
              /**
-              * set properties
-              * @param[ in ] aProperties cell of property pointers
-              * @param[ in ]  aIsMaster   enum master or slave
-              */
-             void set_properties( moris::Cell< std::shared_ptr< Property > > aProperties,
-                                  mtk::Master_Slave                          aIsMaster = mtk::Master_Slave::MASTER )
-             {
-                 // set properties
-                 this->get_properties( aIsMaster ) = aProperties;
-             }
-
-//------------------------------------------------------------------------------
-             /**
               * set property
-              * @param[ in ] aProperty       a property pointers
-              * @param[ in ] aPropertyString a property string
+              * @param[ in ] aProperty       a property pointer
+              * @param[ in ] aPropertyString a string describing the property
               * @param[ in ] aIsMaster       enum master or slave
               */
               virtual void set_property( std::shared_ptr< Property > aProperty,
@@ -659,19 +488,6 @@
 
 //------------------------------------------------------------------------------
              /**
-              * set constitutive models
-              * @param[ in ] aConstitutiveModels cell of constitutive model pointers
-              * @param[ in ] aIsMaster           enum master or slave
-              */
-             void set_constitutive_models( moris::Cell< std::shared_ptr< Constitutive_Model > > aConstitutiveModels,
-                                           mtk::Master_Slave                                    aIsMaster = mtk::Master_Slave::MASTER )
-             {
-                 // set constitutive models
-                 this->get_constitutive_models( aIsMaster ) = aConstitutiveModels;
-             }
-
-//------------------------------------------------------------------------------
-             /**
               * set constitutive model
               * @param[ in ] aConstitutiveModel  a constitutive model pointer
               * @param[ in ] aConstitutiveString a string defining the constitutive model
@@ -717,17 +533,6 @@
              }
 
 //------------------------------------------------------------------------------
-             /**
-              * set stabilization parameters
-              * @param[ in ] aStabilizationParameters cell of stabilization parameter pointers
-              */
-             void set_stabilization_parameters( moris::Cell< std::shared_ptr< Stabilization_Parameter > > aStabilizationParameters )
-             {
-                 // set stabilization parameters
-                 mStabilizationParam = aStabilizationParameters;
-             }
-
-//------------------------------------------------------------------------------
             /**
              * set stabilization parameter
              * @param[ in ] aStabilizationParameter a stabilization parameter pointer
@@ -751,343 +556,18 @@
              }
 
 //------------------------------------------------------------------------------
-<<<<<<< HEAD
-              /**
-               * create a global dof type list including IWG, property and constitutive dependencies
-               */
-              void build_global_dof_type_list()
-              {
-                  // MASTER-------------------------------------------------------
-                  // get the size of the dof type list
-                  uint tCounterMax = 0;
-
-                  // get number of dof types from IWG
-                  tCounterMax += mMasterDofTypes.size();
-
-                  // get number of dof types from properties
-                  for ( std::shared_ptr< Property > tProperty : mMasterProp )
-                  {
-                      if ( tProperty != nullptr )
-                      {
-                          tCounterMax += tProperty->get_dof_type_list().size();
-                      }
-                  }
-
-                  // get number of dof types from constitutive models
-                  for ( std::shared_ptr< Constitutive_Model > tCM : mMasterCM )
-                  {
-                      if( tCM != nullptr )
-                      {
-                          tCounterMax += tCM->get_global_dof_type_list().size();
-                      }
-                  }
-
-                  // get number of dof types from stabilization parameters
-                  for ( std::shared_ptr< Stabilization_Parameter > tSP : mStabilizationParam )
-                  {
-                      if( tSP != nullptr )
-                      {
-                          tCounterMax += tSP->get_global_dof_type_list( mtk::Master_Slave::MASTER ).size();
-                      }
-                  }
-
-                  // set size for the global dof type list
-                  mMasterGlobalDofTypes.resize( tCounterMax );
-
-                  // set a size for the checkList (used to avoid repeating a dof type)
-                  moris::Cell< sint > tCheckList( tCounterMax, -1 );
-
-                  // init total dof counter
-                  uint tCounter = 0;
-
-                  // get dof type from penalty parameter
-                  for ( uint iDOF = 0; iDOF < mMasterDofTypes.size(); iDOF++ )
-                  {
-                      // put the dof type in the checklist
-                      tCheckList( tCounter ) = static_cast< uint >( mMasterDofTypes( iDOF )( 0 ) );
-
-                      // put the dof type in the global type list
-                      mMasterGlobalDofTypes( tCounter ) = mMasterDofTypes( iDOF );
-
-                      // update the dof counter
-                      tCounter++;
-                  }
-
-                  // get dof type from properties
-                  for ( std::shared_ptr< Property > tProperty : mMasterProp )
-                  {
-                      if ( tProperty != nullptr )
-                      {
-                          // get dof types for property
-                          moris::Cell< moris::Cell< MSI::Dof_Type > > tActiveDofType = tProperty->get_dof_type_list();
-
-                          // loop on property dof type
-                          for ( uint iDOF = 0; iDOF < tActiveDofType.size(); iDOF++ )
-                          {
-                              // check enum is not already in the list
-                              bool tCheck = false;
-                              for( uint i = 0; i < tCounter; i++ )
-                              {
-                                  tCheck = tCheck || equal_to( tCheckList( i ), static_cast< uint >( tActiveDofType( iDOF )( 0 ) ) );
-                              }
-
-                              // if dof enum not in the list
-                              if ( !tCheck )
-                              {
-                                  // put the dof type in the checklist
-                                  tCheckList( tCounter ) = static_cast< uint >( tActiveDofType( iDOF )( 0 ) );
-
-                                  // put the dof type in the global type list
-                                  mMasterGlobalDofTypes( tCounter ) = tActiveDofType( iDOF );
-
-                                  // update dof counter
-                                  tCounter++;
-                              }
-                          }
-                      }
-                  }
-
-                  // get dof type from constitutive models
-                  for ( std::shared_ptr< Constitutive_Model > tCM : mMasterCM )
-                  {
-                      if( tCM != nullptr )
-                      {
-                          // get dof types for constitutive model
-                          moris::Cell< moris::Cell< MSI::Dof_Type > > tActiveDofType = tCM->get_global_dof_type_list();
-
-                          // loop on property dof type
-                          for ( uint iDOF = 0; iDOF < tActiveDofType.size(); iDOF++ )
-                          {
-                              // check enum is not already in the list
-                              bool tCheck = false;
-                              for( uint i = 0; i < tCounter; i++ )
-                              {
-                                  tCheck = tCheck || equal_to( tCheckList( i ), static_cast< uint >( tActiveDofType( iDOF )( 0 ) ) );
-                              }
-
-                              // if dof enum not in the list
-                              if ( !tCheck )
-                              {
-                                  // put the dof type in the checklist
-                                  tCheckList( tCounter ) = static_cast< uint >( tActiveDofType( iDOF )( 0 ) );
-
-                                  // put the dof type in the global type list
-                                  mMasterGlobalDofTypes( tCounter ) = tActiveDofType( iDOF );
-
-                                  // update dof counter
-                                  tCounter++;
-                              }
-                          }
-                      }
-                  }
-
-                  // get dof type from stabilization parameters
-                  for ( std::shared_ptr< Stabilization_Parameter > tSP : mStabilizationParam )
-                  {
-                      if( tSP != nullptr )
-                      {
-                          // get dof types for constitutive model
-                          moris::Cell< moris::Cell< MSI::Dof_Type > > tActiveDofType = tSP->get_global_dof_type_list( mtk::Master_Slave::MASTER );
-
-                          // loop on property dof type
-                          for ( uint iDOF = 0; iDOF < tActiveDofType.size(); iDOF++ )
-                          {
-                              // check enum is not already in the list
-                              bool tCheck = false;
-                              for( uint i = 0; i < tCounter; i++ )
-                              {
-                                  tCheck = tCheck || equal_to( tCheckList( i ), static_cast< uint >( tActiveDofType( iDOF )( 0 ) ) );
-                              }
-
-                              // if dof enum not in the list
-                              if ( !tCheck )
-                              {
-                                  // put the dof type in the checklist
-                                  tCheckList( tCounter ) = static_cast< uint >( tActiveDofType( iDOF )( 0 ) );
-
-                                  // put the dof type in the global type list
-                                  mMasterGlobalDofTypes( tCounter ) = tActiveDofType( iDOF );
-
-                                  // update dof counter
-                                  tCounter++;
-                              }
-                          }
-                      }
-                  }
-
-                  // get the number of unique dof type groups for the penalty parameter
-                  mMasterGlobalDofTypes.resize( tCounter );
-
-                  // SLAVE--------------------------------------------------------
-                  // get the size of the dof type list
-                  tCounterMax = 0;
-
-                  // get number of dof types from penalty parameter
-                  tCounterMax += mSlaveDofTypes.size();
-
-                  // get number of dof types from properties
-                  for ( std::shared_ptr< Property > tProperty : mSlaveProp )
-                  {
-                      if( tProperty != nullptr )
-                      {
-                          tCounterMax += tProperty->get_dof_type_list().size();
-                      }
-                  }
-
-                  // get number of dof types from constitutive models
-                  for ( std::shared_ptr< Constitutive_Model > tCM : mSlaveCM )
-                  {
-                      if( tCM != nullptr )
-                      {
-                          tCounterMax += tCM->get_global_dof_type_list().size();
-                      }
-                  }
-
-                  // get number of dof types from stabilization parameters
-                  for ( std::shared_ptr< Stabilization_Parameter > tSP : mStabilizationParam )
-                  {
-                      if( tSP != nullptr )
-                      {
-                          tCounterMax += tSP->get_global_dof_type_list( mtk::Master_Slave::SLAVE ).size();
-                      }
-                  }
-
-                  // set size for the global dof type list
-                  mSlaveGlobalDofTypes.resize( tCounterMax );
-
-                  // set a size for the checkList (used to avoid repeating a dof type)
-                  tCheckList.resize( tCounterMax, -1 );
-
-                  // init total dof counter
-                  tCounter = 0;
-
-                  // get dof type from penalty parameter
-                  for ( uint iDOF = 0; iDOF < mSlaveDofTypes.size(); iDOF++ )
-                  {
-                      // put the dof type in the checklist
-                      tCheckList( tCounter ) = static_cast< uint >( mSlaveDofTypes( iDOF )( 0 ) );
-
-                      // put the dof type in the global type list
-                      mSlaveGlobalDofTypes( tCounter ) = mSlaveDofTypes( iDOF );
-
-                      // update the dof counter
-                      tCounter++;
-                  }
-
-                  // get dof type from properties
-                  for ( std::shared_ptr< Property > tProperty : mSlaveProp )
-                  {
-                      if( tProperty != nullptr )
-                      {
-                          // get dof types for property
-                          moris::Cell< moris::Cell< MSI::Dof_Type > > tActiveDofType = tProperty->get_dof_type_list();
-
-                          // loop on property dof type
-                          for ( uint iDOF = 0; iDOF < tActiveDofType.size(); iDOF++ )
-                          {
-                              // check enum is not already in the list
-                              bool tCheck = false;
-                              for( uint i = 0; i < tCounter; i++ )
-                              {
-                                  tCheck = tCheck || equal_to( tCheckList( i ), static_cast< uint >( tActiveDofType( iDOF )( 0 ) ) );
-                              }
-
-                              // if dof enum not in the list
-                              if ( !tCheck )
-                              {
-                                  // put the dof type in the checklist
-                                  tCheckList( tCounter ) = static_cast< uint >( tActiveDofType( iDOF )( 0 ) );
-
-                                  // put the dof type in the global type list
-                                  mSlaveGlobalDofTypes( tCounter ) = tActiveDofType( iDOF );
-
-                                  // update dof counter
-                                  tCounter++;
-                              }
-                          }
-                      }
-                  }
-
-                  // get dof type from constitutive models
-                  for ( std::shared_ptr< Constitutive_Model > tCM : mSlaveCM )
-                  {
-                      if( tCM != nullptr )
-                      {
-                          // get dof types for constitutive model
-                          moris::Cell< moris::Cell< MSI::Dof_Type > > tActiveDofType = tCM->get_global_dof_type_list();
-
-                          // loop on property dof type
-                          for ( uint iDOF = 0; iDOF < tActiveDofType.size(); iDOF++ )
-                          {
-                              // check enum is not already in the list
-                              bool tCheck = false;
-                              for( uint i = 0; i < tCounter; i++ )
-                              {
-                                  tCheck = tCheck || equal_to( tCheckList( i ), static_cast< uint >( tActiveDofType( iDOF )( 0 ) ) );
-                              }
-
-                              // if dof enum not in the list
-                              if ( !tCheck )
-                              {
-                                  // put the dof type in the checklist
-                                  tCheckList( tCounter ) = static_cast< uint >( tActiveDofType( iDOF )( 0 ) );
-
-                                  // put the dof type in the global type list
-                                  mSlaveGlobalDofTypes( tCounter ) = tActiveDofType( iDOF );
-
-                                  // update dof counter
-                                  tCounter++;
-                              }
-                          }
-                      }
-                  }
-
-                  // get dof type from stabilization parameters
-                  for ( std::shared_ptr< Stabilization_Parameter > tSP : mStabilizationParam )
-                  {
-                      if( tSP != nullptr )
-                      {
-                          // get dof types for constitutive model
-                          moris::Cell< moris::Cell< MSI::Dof_Type > > tActiveDofType = tSP->get_global_dof_type_list( mtk::Master_Slave::SLAVE );
-
-                          // loop on property dof type
-                          for ( uint iDOF = 0; iDOF < tActiveDofType.size(); iDOF++ )
-                          {
-                              // check enum is not already in the list
-                              bool tCheck = false;
-                              for( uint i = 0; i < tCounter; i++ )
-                              {
-                                  tCheck = tCheck || equal_to( tCheckList( i ), static_cast< uint >( tActiveDofType( iDOF )( 0 ) ) );
-                              }
-
-                              // if dof enum not in the list
-                              if ( !tCheck )
-                              {
-                                  // put the dof type in the checklist
-                                  tCheckList( tCounter ) = static_cast< uint >( tActiveDofType( iDOF )( 0 ) );
-
-                                  // put the dof type in the global type list
-                                  mSlaveGlobalDofTypes( tCounter ) = tActiveDofType( iDOF );
-
-                                  // update dof counter
-                                  tCounter++;
-                              }
-                          }
-                      }
-                  }
-
-                  // get the number of unique dof type groups for the penalty parameter
-                  mSlaveGlobalDofTypes.resize( tCounter );
-              };
-=======
              /**
-              * create a global dof type list including IWG, property and constitutive dependencies
+              * create a global dof type list including
+              * IWG, property, constitutive and stabilization dependencies
               */
              void build_global_dof_type_list();
->>>>>>> d65d3337
-
-//------------------------------------------------------------------------------
-
+
+//------------------------------------------------------------------------------
+             /**
+              * get a non unique list of dof type including
+              * IWG, property, constitutive and stabilization dependencies
+              * for both master and slave
+              */
              void get_non_unique_dof_types( moris::Cell< MSI::Dof_Type > & aDofTypes );
 
 //------------------------------------------------------------------------------
@@ -1629,6 +1109,7 @@
              * check the Jacobian with FD
              * @param[ in ] aPerturbation real to perturb for FD
              * @param[ in ] aEpsilon      real for check
+             * @param[ in ] aWStar        real weight associated to evaluation point
              * @param[ in ] aJacobians    cell of cell of matrices to fill with Jacobians
              * @param[ in ] aJacobians_FD cell of cell of matrices to fill with Jacobians by FD
              */
@@ -1643,6 +1124,7 @@
              * check the Jacobian with FD double
              * @param[ in ] aPerturbation real to perturb for FD
              * @param[ in ] aEpsilon      real for check
+             * @param[ in ] aWStar        real weight associated to evaluation point
              * @param[ in ] aJacobians    cell of cell of matrices to fill with Jacobians
              * @param[ in ] aJacobians_FD cell of cell of matrices to fill with Jacobians by FD
              */
@@ -1703,264 +1185,29 @@
 //------------------------------------------------------------------------------
             /**
              * evaluate the Jacobian by finite difference
+             * @param[ in ] aPerturbation real to perturb for FD
+             * @param[ in ] aWStar        weight associated to evaluation point
              * @param[ in ] aJacobiansFD  cell of cell of matrices to fill with Jacobians evaluated by FD
-             * @param[ in ] aPerturbation real to perturb for FD
-             */
-<<<<<<< HEAD
-            virtual void compute_jacobian_FD( moris::Cell< moris::Cell< Matrix< DDRMat > > > & aJacobiansFD,
-                                              real                                             aPerturbation )
-            {
-                // get master number of dof types
-                uint tNumDofType = this->get_global_dof_type_list().size();
-
-                // set the jacobian size
-                this->set_jacobian( aJacobiansFD );
-
-                // loop over the IWG dof types
-                for( uint iFI = 0; iFI < tNumDofType; iFI++ )
-                {
-                    // get number of master FI bases and fields
-                    uint tDerNumBases  = mMasterFI( iFI )->get_number_of_space_time_bases();
-                    uint tDerNumFields = mMasterFI( iFI )->get_number_of_fields();
-
-                    // coefficients for dof type wrt which derivative is computed
-                    Matrix< DDRMat > tCoeff = mMasterFI( iFI )->get_coeff();
-
-                    // init dof counter
-                    uint tDofCounter = 0;
-
-                    // loop over the coefficient column
-                    for( uint iCoeffCol = 0; iCoeffCol< tDerNumFields; iCoeffCol++ )
-                    {
-                        // loop over the coefficient row
-                        for( uint iCoeffRow = 0; iCoeffRow< tDerNumBases; iCoeffRow++  )
-                        {
-                            // perturbation of the coefficent
-                            Matrix< DDRMat > tCoeffPert = tCoeff;
-                            tCoeffPert( iCoeffRow, iCoeffCol ) = tCoeffPert( iCoeffRow, iCoeffCol ) + aPerturbation * tCoeffPert( iCoeffRow, iCoeffCol );
-
-                            // setting the perturbed coefficients
-                            mMasterFI( iFI )->set_coeff( tCoeffPert );
-
-                            // reset properties, CM and SP for IWG
-                            this->reset_eval_flags();
-
-                            // evaluate the residual
-                            moris::Cell< Matrix< DDRMat > > tResidual_Plus;
-                            this->set_residual( tResidual_Plus );
-                            this->compute_residual( tResidual_Plus );
-
-                            // perturbation of the coefficent
-                            tCoeffPert = tCoeff;
-                            tCoeffPert( iCoeffRow, iCoeffCol ) = tCoeffPert( iCoeffRow, iCoeffCol ) - aPerturbation * tCoeffPert( iCoeffRow, iCoeffCol );
-
-                            // setting the perturbed coefficients
-                            mMasterFI( iFI )->set_coeff( tCoeffPert );
-
-                            // reset properties, CM and SP for IWG
-                            this->reset_eval_flags();
-
-                            // evaluate the residual
-                            moris::Cell< Matrix< DDRMat > > tResidual_Minus;
-                            this->set_residual( tResidual_Minus );
-                            this->compute_residual( tResidual_Minus );
-
-                            // evaluate Jacobian
-                            aJacobiansFD( 0 )( iFI ).get_column( tDofCounter ) = ( tResidual_Plus( 0 ) - tResidual_Minus( 0 ) ) / ( 2.0 * aPerturbation * tCoeff( iCoeffRow, iCoeffCol ) );
-
-                            // update dof counter
-                            tDofCounter++;
-                        }
-                    }
-                    // reset the coefficients values
-                    mMasterFI( iFI )->set_coeff( tCoeff );
-                }
-            }
-=======
-             void compute_jacobian_FD( real                                             aWStar,
-                                       real                                             aPerturbation,
-                                       moris::Cell< moris::Cell< Matrix< DDRMat > > > & aJacobiansFD );
->>>>>>> d65d3337
-
-//------------------------------------------------------------------------------
-            /**
-             * evaluate the Jacobian by finite difference double
-             * @param[ in ] aJacobiansFD  cell of cell of matrices to fill with Jacobians evaluated by FD
-             * @param[ in ] aPerturbation real to perturb for FD
-             * @param[ in ] aIsMaster     enum master or slave
-             */
-<<<<<<< HEAD
-            virtual void compute_jacobian_FD_double( moris::Cell< moris::Cell< Matrix< DDRMat > > > & aJacobiansFD,
-                                                     real                                             aPerturbation )
-            {
-                // get master and slave number of dof types
-                uint tMasterNumDofType = this->get_global_dof_type_list().size();
-                uint tSlaveNumDofType  = this->get_global_dof_type_list( mtk::Master_Slave::SLAVE ).size();
-
-                // set the jacobian size
-                this->set_jacobian_double( aJacobiansFD );
-
-                // loop over the master dof types
-                for( uint iFI = 0; iFI < tMasterNumDofType; iFI++ )
-                {
-                    // get number of master FI bases and fields
-                    uint tDerNumBases  = mMasterFI( iFI )->get_number_of_space_time_bases();
-                    uint tDerNumFields = mMasterFI( iFI )->get_number_of_fields();
-
-                    // coefficients for dof type wrt which derivative is computed
-                    Matrix< DDRMat > tCoeff = mMasterFI( iFI )->get_coeff();
-
-                    // init dof counter
-                    uint tDofCounter = 0;
-
-                    // loop over the coefficients column
-                    for( uint iCoeffCol = 0; iCoeffCol < tDerNumFields; iCoeffCol++ )
-                    {
-                        // loop over the coefficients row
-                        for( uint iCoeffRow = 0; iCoeffRow < tDerNumBases; iCoeffRow++ )
-                        {
-                            // perturbation of the coefficent
-                            Matrix< DDRMat > tCoeffPert = tCoeff;
-                            tCoeffPert( iCoeffRow, iCoeffCol ) = tCoeffPert( iCoeffRow, iCoeffCol ) + aPerturbation * tCoeffPert( iCoeffRow, iCoeffCol );
-
-                            // setting the perturbed coefficients
-                            mMasterFI( iFI )->set_coeff( tCoeffPert );
-
-                            // reset properties, CM and SP for IWG
-                            this->reset_eval_flags();
-
-                            // evaluate the residual
-                            moris::Cell< Matrix< DDRMat > > tResidual_Plus;
-                            this->set_residual_double( tResidual_Plus );
-                            this->compute_residual( tResidual_Plus );
-
-                            // perturbation of the coefficent
-                            tCoeffPert = tCoeff;
-
-                            tCoeffPert( iCoeffRow, iCoeffCol ) = tCoeffPert( iCoeffRow, iCoeffCol ) - aPerturbation * tCoeffPert( iCoeffRow, iCoeffCol );
-
-                            // setting the perturbed coefficients
-                            mMasterFI( iFI )->set_coeff( tCoeffPert );
-
-                            // reset properties, CM and SP for IWG
-                            this->reset_eval_flags();
-
-                            // evaluate the residual
-                            moris::Cell< Matrix< DDRMat > > tResidual_Minus;
-                            this->set_residual_double( tResidual_Minus );
-                            this->compute_residual( tResidual_Minus );
-
-                            // evaluate Jacobian
-                            aJacobiansFD( 0 )( iFI ).get_column( tDofCounter ) = ( tResidual_Plus( 0 ) - tResidual_Minus( 0 ) )/ ( 2.0 * aPerturbation * tCoeff( iCoeffRow, iCoeffCol ) );
-                            aJacobiansFD( 1 )( iFI ).get_column( tDofCounter ) = ( tResidual_Plus( 1 ) - tResidual_Minus( 1 ) )/ ( 2.0 * aPerturbation * tCoeff( iCoeffRow, iCoeffCol ) );
-
-                            // update dof counter
-                            tDofCounter++;
-                        }
-                    }
-                    // reset the coefficients values
-                    mMasterFI( iFI )->set_coeff( tCoeff );
-                }
-
-                // loop over the slave dof types
-                for( uint iFI = 0; iFI < tSlaveNumDofType; iFI++ )
-                {
-                    // get number of master FI bases and fields
-                    uint tDerNumBases  = mSlaveFI( iFI )->get_number_of_space_time_bases();
-                    uint tDerNumFields = mSlaveFI( iFI )->get_number_of_fields();
-
-                    // coefficients for dof type wrt which derivative is computed
-                    Matrix< DDRMat > tCoeff = mSlaveFI( iFI )->get_coeff();
-
-                    // init dof counter
-                    uint tDofCounter = 0;
-
-                    // loop over the coefficients columns
-                    for( uint iCoeffCol = 0; iCoeffCol < tDerNumFields; iCoeffCol++ )
-                    {
-                        // loop over the coefficients rows
-                        for( uint iCoeffRow = 0; iCoeffRow < tDerNumBases; iCoeffRow++ )
-                        {
-                            // perturbation of the coefficent
-                            Matrix< DDRMat > tCoeffPert = tCoeff;
-                            tCoeffPert( iCoeffRow, iCoeffCol ) = tCoeffPert( iCoeffRow, iCoeffCol ) + aPerturbation * tCoeffPert( iCoeffRow, iCoeffCol );
-
-                            // setting the perturbed coefficients
-                            mSlaveFI( iFI )->set_coeff( tCoeffPert );
-
-                            // reset properties, CM and SP for IWG
-                            this->reset_eval_flags();
-
-                            // evaluate the residual
-                            moris::Cell< Matrix< DDRMat > > tResidual_Plus;
-                            this->set_residual_double( tResidual_Plus );
-                            this->compute_residual( tResidual_Plus );
-
-                            // perturbation of the coefficent
-                            tCoeffPert = tCoeff;
-                            tCoeffPert( iCoeffRow, iCoeffCol ) = tCoeffPert( iCoeffRow, iCoeffCol ) - aPerturbation * tCoeffPert( iCoeffRow, iCoeffCol );
-
-                            // setting the perturbed coefficients
-                            mSlaveFI( iFI )->set_coeff( tCoeffPert );
-
-                            // reset properties, CM and SP for IWG
-                            this->reset_eval_flags();
-
-                            // evaluate the residual
-                            moris::Cell< Matrix< DDRMat > > tResidual_Minus;
-                            this->set_residual_double( tResidual_Minus );
-                            this->compute_residual( tResidual_Minus );
-
-                            // evaluate Jacobian
-                            aJacobiansFD( 0 )( tMasterNumDofType + iFI ).get_column( tDofCounter ) = ( tResidual_Plus( 0 ) - tResidual_Minus( 0 ) ) / ( 2.0 * aPerturbation * tCoeff( iCoeffRow, iCoeffCol ) );
-                            aJacobiansFD( 1 )( tMasterNumDofType + iFI ).get_column( tDofCounter ) = ( tResidual_Plus( 1 ) - tResidual_Minus( 1 ) ) / ( 2.0 * aPerturbation * tCoeff( iCoeffRow, iCoeffCol ) );
-
-                            // update dof counter
-                            tDofCounter++;
-                        }
-                    }
-                    // reset the coefficients values
-                    mSlaveFI( iFI )->set_coeff( tCoeff );
-                }
-            }
-
-//------------------------------------------------------------------------------
-            /**
-             * set the residual size
-             * @param[ in ] aResidual matrix to fill with residual
-             */
-            void set_residual( moris::Cell< Matrix< DDRMat > > & aResidual )
-            {
-                // set the size of the residual cell
-                aResidual.resize( 1 );
-
-                // set size of each residual matrix
-                aResidual( 0 ).set_size( mMasterFI( 0 )->get_number_of_space_time_coefficients(), 1, 0.0 );
-            }
-
-//------------------------------------------------------------------------------
-            /**
-             * set the residual size double
-             * @param[ in ] aResidual matrix to fill with residual
-             */
-            void set_residual_double( moris::Cell< Matrix< DDRMat > > & aResidual )
-            {
-                // set the size of the residual cell
-                aResidual.resize( 2 );
-
-                // set size of each residual matrix
-                aResidual( 0 ).set_size( mMasterFI( 0 )->get_number_of_space_time_coefficients(), 1, 0.0 );
-                aResidual( 1 ).set_size( mSlaveFI( 0 )->get_number_of_space_time_coefficients(), 1, 0.0 );
-            }
-=======
+             */
+            void compute_jacobian_FD( real                                             aWStar,
+                                      real                                             aPerturbation,
+                                      moris::Cell< moris::Cell< Matrix< DDRMat > > > & aJacobiansFD );
+
+//------------------------------------------------------------------------------
+            /**
+            * evaluate the Jacobian by finite difference
+            * @param[ in ] aWStar        weight associated with evaluation point
+            * @param[ in ] aPerturbation real to perturb for FD
+            * @param[ in ] aJacobiansFD  cell of cell of matrices to fill with Jacobians evaluated by FD
+            */
             void compute_jacobian_FD_double( real                                             aWStar,
                                              real                                             aPerturbation,
                                              moris::Cell< moris::Cell< Matrix< DDRMat > > > & aJacobiansFD );
->>>>>>> d65d3337
 
 //------------------------------------------------------------------------------
             /**
              * build a list of dof types requested by the solver and owned by the IWG
+             * @param[ in ] aItResidual bool true if ???
              */
             void build_requested_dof_type_list( const bool aItResidual );
 
