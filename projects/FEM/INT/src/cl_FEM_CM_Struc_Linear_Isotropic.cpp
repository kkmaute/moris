
#include "cl_FEM_CM_Struc_Linear_Isotropic.hpp"

#include "fn_trans.hpp"
#include "fn_norm.hpp"
#include "fn_eye.hpp"

namespace moris
{
    namespace fem
    {
//------------------------------------------------------------------------------
        void CM_Struc_Linear_Isotropic::eval_flux()
        {
            // compute flux
            mFlux = this->constitutive() * this->strain();
        }

//------------------------------------------------------------------------------
        void CM_Struc_Linear_Isotropic::eval_traction( const Matrix< DDRMat > & aNormal )
        {
            Matrix< DDRMat > tNormal;

            // flatten normal
            this->flatten_normal( aNormal, tNormal );

            // compute traction
            mTraction = tNormal * this->flux();
        }

//------------------------------------------------------------------------------
        void CM_Struc_Linear_Isotropic::eval_testTraction( const Matrix< DDRMat > & aNormal )
        {
            Matrix< DDRMat > tNormal;

            // flatten normal
            this->flatten_normal( aNormal, tNormal );

            // compute test traction
            mTestTraction = trans( this->testStrain() ) * this->constitutive() * trans( tNormal );
        }

//------------------------------------------------------------------------------
        void CM_Struc_Linear_Isotropic::eval_strain()
        {
            // compute displacement gradient
            Matrix< DDRMat > tGradx;
            tGradx = mDofFI( 0 )->gradx( 1 );

<<<<<<< HEAD
            // set strain matrix size
            mStrain.set_size( 3, 1 , 0.0 );

            // fill with strain
            mStrain( 0, 0 ) = tGradx( 0, 0 );
            mStrain( 1, 0 ) = tGradx( 1, 1 );
            mStrain( 2, 0 ) = tGradx( 1, 0 ) + tGradx( 0, 1 ); // FIXME 1/2?
=======
            switch ( mSpaceDim )
            {
                case ( 2 ):
                {
                    mStrain.set_size( 3, 1 , 0.0 );
                    mStrain( 0, 0 ) = tGradx( 0, 0 );
                    mStrain( 1, 0 ) = tGradx( 1, 1 );
                    mStrain( 2, 0 ) = tGradx( 1, 0 ) + tGradx( 0, 1 );
                     break;
                }
                case( 3 ):
                {
                    mStrain.set_size( 6, 1 , 0.0 );
                    mStrain( 0, 0 ) = tGradx( 0, 0 );
                    mStrain( 1, 0 ) = tGradx( 1, 1 );
                    mStrain( 2, 0 ) = tGradx( 1, 1 );
                    mStrain( 2, 0 ) = tGradx( 1, 2 ) + tGradx( 2, 1 );
                    mStrain( 2, 0 ) = tGradx( 0, 2 ) + tGradx( 2, 0 );
                    mStrain( 2, 0 ) = tGradx( 0, 1 ) + tGradx( 1, 0 );
                    break;
                }
                default:
                {
                    MORIS_ERROR(false, "CM_Struc_Linear_Isotropic::eval_strain - Flattening of strain tensor only implemented in 2 and 3 D");
                }
            }
>>>>>>> bde2a421
        }

//------------------------------------------------------------------------------

        void CM_Struc_Linear_Isotropic::eval_testStrain()
        {
            // compute temp gradient
            Matrix< DDRMat > tdnNdxn;
            tdnNdxn = mDofFI( 0 )->dnNdxn( 1 );

<<<<<<< HEAD
            mTestStrain.set_size( 3, 8, 0.0 );
            mTestStrain( {0,0},{0,3} ) = mDofFI( 0 )->dnNdxn( 1 )({0,0},{0,3});
            mTestStrain( {2,2},{0,3} ) = mDofFI( 0 )->dnNdxn( 1 )({1,1},{0,3});
=======
            uint tNumSpaceTimeBasis = mDofFI( 0 )->get_number_of_space_time_bases();
>>>>>>> bde2a421

            switch ( mSpaceDim )
            {
                case ( 2 ):
                {
                     mTestStrain.set_size( 3, tNumSpaceTimeBasis * mSpaceDim, 0.0 );
                     mTestStrain( {0,0},{0,tNumSpaceTimeBasis-1} ) = mDofFI( 0 )->dnNdxn( 1 )({0,0},{0,tNumSpaceTimeBasis-1});
                     mTestStrain( {2,2},{0,tNumSpaceTimeBasis-1} ) = mDofFI( 0 )->dnNdxn( 1 )({1,1},{0,tNumSpaceTimeBasis-1});

                     mTestStrain( {1,1},{tNumSpaceTimeBasis,2*tNumSpaceTimeBasis-1} ) = mDofFI( 0 )->dnNdxn( 1 )({1,1},{0,tNumSpaceTimeBasis-1});
                     mTestStrain( {2,2},{tNumSpaceTimeBasis,2*tNumSpaceTimeBasis-1} ) = mDofFI( 0 )->dnNdxn( 1 )({0,0},{0,tNumSpaceTimeBasis-1});
                     break;
                }
                case( 3 ):
                {
                    mTestStrain.set_size( 6, tNumSpaceTimeBasis * mSpaceDim , 0.0 );
                    mTestStrain( {0,0},{0,tNumSpaceTimeBasis-1} ) = mDofFI( 0 )->dnNdxn( 1 )({0,0},{0,tNumSpaceTimeBasis-1});
                    mTestStrain( {3,3},{0,tNumSpaceTimeBasis-1} ) = mDofFI( 0 )->dnNdxn( 1 )({1,1},{0,tNumSpaceTimeBasis-1});
                    mTestStrain( {5,5},{0,tNumSpaceTimeBasis-1} ) = mDofFI( 0 )->dnNdxn( 1 )({2,2},{0,tNumSpaceTimeBasis-1});

                    mTestStrain( {1,1},{tNumSpaceTimeBasis,2*tNumSpaceTimeBasis-1} ) = mDofFI( 0 )->dnNdxn( 1 )({1,1},{0,tNumSpaceTimeBasis-1});
                    mTestStrain( {3,3},{tNumSpaceTimeBasis,2*tNumSpaceTimeBasis-1} ) = mDofFI( 0 )->dnNdxn( 1 )({0,0},{0,tNumSpaceTimeBasis-1});
                    mTestStrain( {4,4},{tNumSpaceTimeBasis,2*tNumSpaceTimeBasis-1} ) = mDofFI( 0 )->dnNdxn( 1 )({2,2},{0,tNumSpaceTimeBasis-1});

                    mTestStrain( {2,2},{2*tNumSpaceTimeBasis,3*tNumSpaceTimeBasis-1} ) = mDofFI( 0 )->dnNdxn( 1 )({2,2},{0,tNumSpaceTimeBasis-1});
                    mTestStrain( {4,4},{2*tNumSpaceTimeBasis,3*tNumSpaceTimeBasis-1} ) = mDofFI( 0 )->dnNdxn( 1 )({1,1},{0,tNumSpaceTimeBasis-1});
                    mTestStrain( {5,5},{2*tNumSpaceTimeBasis,3*tNumSpaceTimeBasis-1} ) = mDofFI( 0 )->dnNdxn( 1 )({0,0},{0,tNumSpaceTimeBasis-1});
                    break;
                }
                default:
                {
                    MORIS_ERROR(false, "CM_Struc_Linear_Isotropic::eval_strain - Flattening of strain tensor only implemented in 2 and 3 D");
                }
            }
        }

//------------------------------------------------------------------------------
        void CM_Struc_Linear_Isotropic::eval_const()
        {
            moris::real tNu = mProperties( 1 )->val()( 0 );

            switch ( mSpaceDim )
            {
                case ( 2 ):
                {
                    uint tPlainStrainOrStress = 1;

                    switch ( tPlainStrainOrStress )
                    {
                        case ( 1 ):
                        {
                            moris::real tPre = mProperties( 0 )->val()( 0 ) / (1 - std::pow( tNu, 2));

                            // compute conductivity matrix
                            mConst.set_size( 3, 3, 0.0 );
                            mConst( 0, 0 ) = tPre;
                            mConst( 1, 1 ) = tPre;
                            mConst( 0, 1 ) = tPre * tNu;
                            mConst( 1, 0 ) = tPre * tNu;
                            mConst( 2, 2 ) = tPre * 0.5 * (1.0 - tNu );
                            break;
                        }
                        case ( 2 ):
                        {
                            moris::real tPre = mProperties( 0 )->val()( 0 ) / (1.0 + tNu ) / (1.0 - 2.0 * tNu ) ;

                            mConst.set_size( 4, 4, 0.0 );
                            mConst( 0, 0 ) = tPre * ( 1.0 - tNu );
                            mConst( 0, 1 ) = tPre * tNu;
                            mConst( 0, 2 ) = tPre * tNu;

                            mConst( 1, 0 ) = tPre * tNu;
                            mConst( 1, 1 ) = tPre * ( 1.0 - tNu );
                            mConst( 1, 2 ) = tPre * tNu;

                            mConst( 2, 0 ) = tPre * tNu;
                            mConst( 2, 1 ) = tPre * tNu;
                            mConst( 2, 2 ) = tPre * ( 1.0 - tNu );

                            mConst( 3, 3 ) = tPre * ( 1.0 - 2.0 * tNu ) / 2.0;
                            break;
                        }
                        default:
                        {
                            MORIS_ERROR(false, "CM_Struc_Linear_Isotropic::eval_const - In 2D only plain strain or plain stress implemented");
                        }
                }
                break;
            }
            case( 3 ):
            {
                moris::real tPre = mProperties( 0 )->val()( 0 ) / (1.0 + tNu ) / (1.0 - 2.0 * tNu ) ;

                mConst.set_size( 6, 6, 0.0 );
                mConst( 0, 0 ) = tPre * ( 1.0 - tNu );
                mConst( 0, 1 ) = tPre * tNu;
                mConst( 0, 2 ) = tPre * tNu;

                mConst( 1, 0 ) = tPre * tNu;
                mConst( 1, 1 ) = tPre * ( 1.0 - tNu );
                mConst( 1, 2 ) = tPre * tNu;

                mConst( 2, 0 ) = tPre * tNu;
                mConst( 2, 1 ) = tPre * tNu;
                mConst( 2, 2 ) = tPre * ( 1.0 - tNu );

                mConst( 3, 3 ) = tPre * ( 1.0 - 2.0 * tNu ) / 2.0;
                mConst( 4, 4 ) = tPre * ( 1.0 - 2.0 * tNu ) / 2.0;
                mConst( 5, 5 ) = tPre * ( 1.0 - 2.0 * tNu ) / 2.0;
                break;
            }
            default:
            {
                MORIS_ERROR(false, "CM_Struc_Linear_Isotropic::eval_strain - Flattening of strain tensor only implemented in 2 and 3 D");
            }
        }
    }

//------------------------------------------------------------------------------
        void CM_Struc_Linear_Isotropic::eval_dFluxdDOF( const moris::Cell< MSI::Dof_Type > & aDofTypes )
        {
            // get the dof type as a uint
            uint tDofType = static_cast< uint >( aDofTypes( 0 ) );

            // get the dof type index
            uint tDofIndex = mGlobalDofTypeMap( tDofType );

            // if direct dependency on the dof type
            if( tDofType < mDofTypeMap.numel() && mDofTypeMap( tDofType ) != -1 )
            {
                // compute derivative with direct dependency
                mdFluxdDof( tDofIndex ) = this->constitutive() * this->testStrain();
            }
            else
            {
                // reset the matrix
                mdFluxdDof( tDofIndex ).set_size( 3, mDofFI( tDofIndex )->get_number_of_space_time_coefficients(), 0.0 );
            }

            // if indirect dependency on the dof type
            if ( mProperties( 0 )->check_dof_dependency( aDofTypes ) )
            {
                // compute derivative with indirect dependency through properties
                mdFluxdDof( tDofIndex ).matrix_data() += mDofFI( 0 )->gradx( 1 ) * mProperties( 0 )->dPropdDOF( aDofTypes );
            }
        }

//------------------------------------------------------------------------------
        void CM_Struc_Linear_Isotropic::eval_dTractiondDOF( const moris::Cell< MSI::Dof_Type > & aDofTypes,
                                                            const Matrix< DDRMat >             & aNormal )
        {
            // get the dof type as a uint
            uint tDofType = static_cast< uint >( aDofTypes( 0 ) );

            // get the dof type index
            uint tDofIndex = mGlobalDofTypeMap( tDofType );

            Matrix< DDRMat > tNormal;

            // flatten normal
            this->flatten_normal( aNormal, tNormal );

            // compute derivative
            mdTractiondDof( tDofIndex ) = tNormal * this->dFluxdDOF( aDofTypes );
        }

//------------------------------------------------------------------------------
        void CM_Struc_Linear_Isotropic::eval_dTestTractiondDOF( const moris::Cell< MSI::Dof_Type > & aDofTypes,
                                                                const Matrix< DDRMat >             & aNormal )
        {
            MORIS_ERROR( false, "CM_Struc_Linear_Isotropic::eval_dTestTractiondDOF - Not implemented.");
        }

//------------------------------------------------------------------------------
        void CM_Struc_Linear_Isotropic::eval_dStraindDOF( const moris::Cell< MSI::Dof_Type > & aDofTypes )
        {
            // get the dof type as a uint
            uint tDofType = static_cast< uint >( aDofTypes( 0 ) );

            // get the dof type index
            uint tDofIndex = mGlobalDofTypeMap( tDofType );

            // if direct dependency on the dof type
            if( tDofType < mDofTypeMap.numel() && mDofTypeMap( tDofType ) != -1 )
            {
                // compute derivative with direct dependency
                mdStraindDof( tDofIndex ) = this->testStrain();
            }
            else
            {
                // reset the matrix
                mdStraindDof( tDofIndex ).set_size( 3, mDofFI( tDofIndex )->get_number_of_space_time_coefficients(), 0.0 );
            }
        }

//------------------------------------------------------------------------------

        void CM_Struc_Linear_Isotropic::eval_dConstdDOF( const moris::Cell< MSI::Dof_Type > & aDofTypes )
        {
            MORIS_ERROR( false, "CM_Struc_Linear_Isotropic::eval_dConstdDOF - Not implemented." );
        }

//------------------------------------------------------------------------------

        void CM_Struc_Linear_Isotropic::flatten_normal( const Matrix< DDRMat > & aNormal,
                                                              Matrix< DDRMat > & aFlattenedNormal)
        {
            switch ( mSpaceDim )
            {
                case ( 2 ):
                {
                    aFlattenedNormal.set_size( 2, 3, 0.0 );
                    aFlattenedNormal( 0, 0 ) = aNormal( 0,0 );
                    aFlattenedNormal( 0, 2 ) = aNormal( 1,0 );
                    aFlattenedNormal( 1, 1 ) = aNormal( 1,0 );
                    aFlattenedNormal( 1, 2 ) = aNormal( 0,0 );
                     break;
                }
                case( 3 ):
                {
                    aFlattenedNormal.set_size( 3, 6, 0.0 );
                    aFlattenedNormal( 0, 0 ) = aNormal( 0,0 );
                    aFlattenedNormal( 1, 1 ) = aNormal( 1,0 );
                    aFlattenedNormal( 2, 2 ) = aNormal( 2,0 );
                    aFlattenedNormal( 0, 4 ) = aNormal( 2,0 );
                    aFlattenedNormal( 0, 5 ) = aNormal( 1,0 );
                    aFlattenedNormal( 1, 3 ) = aNormal( 2,0 );
                    aFlattenedNormal( 1, 5 ) = aNormal( 0,0 );
                    aFlattenedNormal( 2, 3 ) = aNormal( 1,0 );
                    aFlattenedNormal( 2, 4 ) = aNormal( 0,0 );
                    break;
                }
                default:
                {
                    MORIS_ERROR(false, "CM_Struc_Linear_Isotropic::flatten_normal - Flattening for normal only implemented in 2 and 3 D");
                }
            }
        }

//------------------------------------------------------------------------------
    } /* namespace fem */
} /* namespace moris */<|MERGE_RESOLUTION|>--- conflicted
+++ resolved
@@ -47,15 +47,6 @@
             Matrix< DDRMat > tGradx;
             tGradx = mDofFI( 0 )->gradx( 1 );
 
-<<<<<<< HEAD
-            // set strain matrix size
-            mStrain.set_size( 3, 1 , 0.0 );
-
-            // fill with strain
-            mStrain( 0, 0 ) = tGradx( 0, 0 );
-            mStrain( 1, 0 ) = tGradx( 1, 1 );
-            mStrain( 2, 0 ) = tGradx( 1, 0 ) + tGradx( 0, 1 ); // FIXME 1/2?
-=======
             switch ( mSpaceDim )
             {
                 case ( 2 ):
@@ -82,7 +73,6 @@
                     MORIS_ERROR(false, "CM_Struc_Linear_Isotropic::eval_strain - Flattening of strain tensor only implemented in 2 and 3 D");
                 }
             }
->>>>>>> bde2a421
         }
 
 //------------------------------------------------------------------------------
@@ -93,13 +83,7 @@
             Matrix< DDRMat > tdnNdxn;
             tdnNdxn = mDofFI( 0 )->dnNdxn( 1 );
 
-<<<<<<< HEAD
-            mTestStrain.set_size( 3, 8, 0.0 );
-            mTestStrain( {0,0},{0,3} ) = mDofFI( 0 )->dnNdxn( 1 )({0,0},{0,3});
-            mTestStrain( {2,2},{0,3} ) = mDofFI( 0 )->dnNdxn( 1 )({1,1},{0,3});
-=======
             uint tNumSpaceTimeBasis = mDofFI( 0 )->get_number_of_space_time_bases();
->>>>>>> bde2a421
 
             switch ( mSpaceDim )
             {
