
#include "cl_FEM_CM_Struc_Linear_Isotropic.hpp"

#include "fn_trans.hpp"
#include "fn_norm.hpp"
#include "fn_eye.hpp"

namespace moris
{
    namespace fem
    {
//------------------------------------------------------------------------------
        void CM_Struc_Linear_Isotropic::eval_flux()
        {
            // compute flux
            mFlux = this->constitutive() * this->strain();
        }

//------------------------------------------------------------------------------
        void CM_Struc_Linear_Isotropic::eval_traction( const Matrix< DDRMat > & aNormal )
        {
            Matrix< DDRMat > tNormal;

            // flatten normal
            this->flatten_normal( aNormal, tNormal );

            // compute traction
            mTraction = tNormal * this->flux();
        }

//------------------------------------------------------------------------------
        void CM_Struc_Linear_Isotropic::eval_testTraction( const Matrix< DDRMat > & aNormal )
        {
            Matrix< DDRMat > tNormal;

            // flatten normal
            this->flatten_normal( aNormal, tNormal );

            // compute test traction
            mTestTraction = trans( this->testStrain() ) * this->constitutive() * trans( tNormal );
        }

//------------------------------------------------------------------------------
        void CM_Struc_Linear_Isotropic::eval_strain()
        {
            // compute displacement gradient
            Matrix< DDRMat > tGradx;
            tGradx = mDofFI( 0 )->gradx( 1 );

            switch ( mSpaceDim )
            {
                case ( 2 ):
                {
                    mStrain.set_size( 3, 1 , 0.0 );
                    mStrain( 0, 0 ) = tGradx( 0, 0 );
                    mStrain( 1, 0 ) = tGradx( 1, 1 );
                    mStrain( 2, 0 ) = tGradx( 1, 0 ) + tGradx( 0, 1 );
                     break;
                }
                case( 3 ):
                {
                    mStrain.set_size( 6, 1 , 0.0 );
                    mStrain( 0, 0 ) = tGradx( 0, 0 );
                    mStrain( 1, 0 ) = tGradx( 1, 1 );
                    mStrain( 2, 0 ) = tGradx( 1, 1 );
                    mStrain( 2, 0 ) = tGradx( 1, 2 ) + tGradx( 2, 1 );
                    mStrain( 2, 0 ) = tGradx( 0, 2 ) + tGradx( 2, 0 );
                    mStrain( 2, 0 ) = tGradx( 0, 1 ) + tGradx( 1, 0 );
                    break;
                }
                default:
                {
                    MORIS_ERROR(false, "CM_Struc_Linear_Isotropic::eval_strain - Flattening of strain tensor only implemented in 2 and 3 D");
                }
            }

            // if thermal expansion
            if ( mProperties.size() > 2 )
            {
                if ( mProperties( 2 )->get_property_type() == fem::Property_Type::CTE )
//                if ( mGlobalDofTypeMap( static_cast<int>( fem::Property_Type::CTE)) != -1 )
                {
                    // build thermal expansion vector
                    Matrix< DDRMat > tTheramlExpansionVector;
                    this->get_isotropic_thermal_expansion_vector( tTheramlExpansionVector );

                    // get reference Temerature
                    moris::real tTref = mProperties( 3 )->val()( 0 );

                    moris::real tTgp = mDofFI( 1 )->val()( 0 );

                    // add thermal contribution to the strain
                    mStrain.matrix_data() += tTheramlExpansionVector * ( - tTgp + tTref );
                }
            }
        }

//------------------------------------------------------------------------------

        void CM_Struc_Linear_Isotropic::eval_testStrain()
        {
            // compute temp gradient
            Matrix< DDRMat > tdnNdxn;
            tdnNdxn = mDofFI( 0 )->dnNdxn( 1 );

            uint tNumSpaceTimeBasis = mDofFI( 0 )->get_number_of_space_time_bases();

            switch ( mSpaceDim )
            {
                case ( 2 ):
                {
                     mTestStrain.set_size( 3, tNumSpaceTimeBasis * mSpaceDim, 0.0 );
                     mTestStrain( {0,0},{0,tNumSpaceTimeBasis-1} ) = mDofFI( 0 )->dnNdxn( 1 )({0,0},{0,tNumSpaceTimeBasis-1});
                     mTestStrain( {2,2},{0,tNumSpaceTimeBasis-1} ) = mDofFI( 0 )->dnNdxn( 1 )({1,1},{0,tNumSpaceTimeBasis-1});

                     mTestStrain( {1,1},{tNumSpaceTimeBasis,2*tNumSpaceTimeBasis-1} ) = mDofFI( 0 )->dnNdxn( 1 )({1,1},{0,tNumSpaceTimeBasis-1});
                     mTestStrain( {2,2},{tNumSpaceTimeBasis,2*tNumSpaceTimeBasis-1} ) = mDofFI( 0 )->dnNdxn( 1 )({0,0},{0,tNumSpaceTimeBasis-1});
                     break;
                }
                case( 3 ):
                {
                    mTestStrain.set_size( 6, tNumSpaceTimeBasis * mSpaceDim , 0.0 );
                    mTestStrain( {0,0},{0,tNumSpaceTimeBasis-1} ) = mDofFI( 0 )->dnNdxn( 1 )({0,0},{0,tNumSpaceTimeBasis-1});
                    mTestStrain( {3,3},{0,tNumSpaceTimeBasis-1} ) = mDofFI( 0 )->dnNdxn( 1 )({1,1},{0,tNumSpaceTimeBasis-1});
                    mTestStrain( {5,5},{0,tNumSpaceTimeBasis-1} ) = mDofFI( 0 )->dnNdxn( 1 )({2,2},{0,tNumSpaceTimeBasis-1});

                    mTestStrain( {1,1},{tNumSpaceTimeBasis,2*tNumSpaceTimeBasis-1} ) = mDofFI( 0 )->dnNdxn( 1 )({1,1},{0,tNumSpaceTimeBasis-1});
                    mTestStrain( {3,3},{tNumSpaceTimeBasis,2*tNumSpaceTimeBasis-1} ) = mDofFI( 0 )->dnNdxn( 1 )({0,0},{0,tNumSpaceTimeBasis-1});
                    mTestStrain( {4,4},{tNumSpaceTimeBasis,2*tNumSpaceTimeBasis-1} ) = mDofFI( 0 )->dnNdxn( 1 )({2,2},{0,tNumSpaceTimeBasis-1});

                    mTestStrain( {2,2},{2*tNumSpaceTimeBasis,3*tNumSpaceTimeBasis-1} ) = mDofFI( 0 )->dnNdxn( 1 )({2,2},{0,tNumSpaceTimeBasis-1});
                    mTestStrain( {4,4},{2*tNumSpaceTimeBasis,3*tNumSpaceTimeBasis-1} ) = mDofFI( 0 )->dnNdxn( 1 )({1,1},{0,tNumSpaceTimeBasis-1});
                    mTestStrain( {5,5},{2*tNumSpaceTimeBasis,3*tNumSpaceTimeBasis-1} ) = mDofFI( 0 )->dnNdxn( 1 )({0,0},{0,tNumSpaceTimeBasis-1});
                    break;
                }
                default:
                {
                    MORIS_ERROR(false, "CM_Struc_Linear_Isotropic::eval_strain - Flattening of strain tensor only implemented in 2 and 3 D");
                }
            }
        }

//------------------------------------------------------------------------------
        void CM_Struc_Linear_Isotropic::eval_const()
        {
            moris::real tNu = mProperties( static_cast< uint >( Property_Type::NU ) )->val()( 0 );

            switch ( mSpaceDim )
            {
                case ( 2 ):
                {
                    uint tPlainStrainOrStress = 1;

                    switch ( tPlainStrainOrStress )
                    {
                        case ( 1 ):
                        {
                            moris::real tPre = mProperties( static_cast< uint >( Property_Type::EMOD ) )->val()( 0 ) / (1 - std::pow( tNu, 2));

                            // compute conductivity matrix
                            mConst.set_size( 3, 3, 0.0 );
                            mConst( 0, 0 ) = tPre;
                            mConst( 1, 1 ) = tPre;
                            mConst( 0, 1 ) = tPre * tNu;
                            mConst( 1, 0 ) = tPre * tNu;
                            mConst( 2, 2 ) = tPre * 0.5 * (1.0 - tNu );
                            break;
                        }
                        case ( 2 ):
                        {
                            moris::real tPre = mProperties( static_cast< uint >( Property_Type::EMOD ) )->val()( 0 ) / (1.0 + tNu ) / (1.0 - 2.0 * tNu ) ;

                            mConst.set_size( 4, 4, 0.0 );
                            mConst( 0, 0 ) = tPre * ( 1.0 - tNu );
                            mConst( 0, 1 ) = tPre * tNu;
                            mConst( 0, 2 ) = tPre * tNu;

                            mConst( 1, 0 ) = tPre * tNu;
                            mConst( 1, 1 ) = tPre * ( 1.0 - tNu );
                            mConst( 1, 2 ) = tPre * tNu;

                            mConst( 2, 0 ) = tPre * tNu;
                            mConst( 2, 1 ) = tPre * tNu;
                            mConst( 2, 2 ) = tPre * ( 1.0 - tNu );

                            mConst( 3, 3 ) = tPre * ( 1.0 - 2.0 * tNu ) / 2.0;
                            break;
                        }
                        default:
                        {
                            MORIS_ERROR(false, "CM_Struc_Linear_Isotropic::eval_const - In 2D only plain strain or plain stress implemented");
                        }
                }
                break;
            }
            case( 3 ):
            {
                moris::real tPre = mProperties( static_cast< uint >( Property_Type::EMOD ) )->val()( 0 ) / (1.0 + tNu ) / (1.0 - 2.0 * tNu ) ;

                mConst.set_size( 6, 6, 0.0 );
                mConst( 0, 0 ) = tPre * ( 1.0 - tNu );
                mConst( 0, 1 ) = tPre * tNu;
                mConst( 0, 2 ) = tPre * tNu;

                mConst( 1, 0 ) = tPre * tNu;
                mConst( 1, 1 ) = tPre * ( 1.0 - tNu );
                mConst( 1, 2 ) = tPre * tNu;

                mConst( 2, 0 ) = tPre * tNu;
                mConst( 2, 1 ) = tPre * tNu;
                mConst( 2, 2 ) = tPre * ( 1.0 - tNu );

                mConst( 3, 3 ) = tPre * ( 1.0 - 2.0 * tNu ) / 2.0;
                mConst( 4, 4 ) = tPre * ( 1.0 - 2.0 * tNu ) / 2.0;
                mConst( 5, 5 ) = tPre * ( 1.0 - 2.0 * tNu ) / 2.0;
                break;
            }
            default:
            {
                MORIS_ERROR(false, "CM_Struc_Linear_Isotropic::eval_strain - Flattening of strain tensor only implemented in 2 and 3 D");
            }
        }
    }

//------------------------------------------------------------------------------
        void CM_Struc_Linear_Isotropic::eval_dFluxdDOF( const moris::Cell< MSI::Dof_Type > & aDofTypes )
        {
            // get the dof type as a uint
            uint tDofType = static_cast< uint >( aDofTypes( 0 ) );

            // get the dof type index
            uint tDofIndex = mGlobalDofTypeMap( tDofType );

            // if direct dependency on the dof type
            if( tDofType < mDofTypeMap.numel() && mDofTypeMap( tDofType ) != -1 )
            {
                // compute derivative with direct dependency
//                mdFluxdDof( tDofIndex ) = this->constitutive() * this->testStrain();
                mdFluxdDof( tDofIndex ) = this->constitutive() * this->dStraindDOF( aDofTypes );
            }
            else
            {
                // reset the matrix
                mdFluxdDof( tDofIndex ).set_size( 3, mDofFI( tDofIndex )->get_number_of_space_time_coefficients(), 0.0 );
            }

            // if indirect dependency on the dof type
            if ( mProperties( static_cast< uint >( Property_Type::EMOD ) )->check_dof_dependency( aDofTypes ) )
            {
                // compute derivative with indirect dependency through properties
<<<<<<< HEAD
                mdFluxdDof( tDofIndex ).matrix_data() += mDofFI( 0 )->gradx( 1 ) * mProperties( static_cast< uint >( Property_Type::EMOD ) )->dPropdDOF( aDofTypes );
=======
                mdFluxdDof( tDofIndex ).matrix_data() += ( 1.0 / mProperties( 0 )->val()( 0 ) ) * this->constitutive() * this->strain() * mProperties( 0 )->dPropdDOF( aDofTypes );
>>>>>>> d65d3337
            }
        }

//------------------------------------------------------------------------------
        void CM_Struc_Linear_Isotropic::eval_dTractiondDOF( const moris::Cell< MSI::Dof_Type > & aDofTypes,
                                                            const Matrix< DDRMat >             & aNormal )
        {
            // get the dof type as a uint
            uint tDofType = static_cast< uint >( aDofTypes( 0 ) );

            // get the dof type index
            uint tDofIndex = mGlobalDofTypeMap( tDofType );

            Matrix< DDRMat > tNormal;

            // flatten normal
            this->flatten_normal( aNormal, tNormal );

            // compute derivative
            mdTractiondDof( tDofIndex ) = tNormal * this->dFluxdDOF( aDofTypes );
        }

//------------------------------------------------------------------------------
        void CM_Struc_Linear_Isotropic::eval_dTestTractiondDOF( const moris::Cell< MSI::Dof_Type > & aDofTypes,
                                                                const Matrix< DDRMat >             & aNormal,
                                                                const Matrix< DDRMat >             & aJump )
        {
            // get the dof type as a uint
            uint tDofType = static_cast< uint >( aDofTypes( 0 ) );

            // get the dof type index
            uint tDofIndex = mGlobalDofTypeMap( tDofType );

            Matrix< DDRMat > tNormal;

            // flatten normal
            this->flatten_normal( aNormal, tNormal );

            // if indirect dependency on the dof type
            if ( mProperties( 0 )->check_dof_dependency( aDofTypes ) )
            {
                mdTestTractiondDof( tDofIndex ).set_size( mDofFI( 0 )->get_number_of_space_time_coefficients(), mDofFI( tDofIndex )->get_number_of_space_bases(), 0.0 );

                // compute derivative with indirect dependency through properties
                mdTestTractiondDof( tDofIndex ).matrix_data() +=  ( 1.0 / mProperties( 0 )->val()( 0 ) ) * this->testTraction( tNormal ) * trans( aJump )
                        * mProperties( 0 )->dPropdDOF( aDofTypes );
            }
            else
            {
                mdTestTractiondDof( tDofIndex ).set_size( mDofFI( 0 )->get_number_of_space_time_coefficients(), mDofFI( tDofIndex )->get_number_of_space_time_coefficients(), 0.0 );
            }
        }

//------------------------------------------------------------------------------
        void CM_Struc_Linear_Isotropic::eval_dStraindDOF( const moris::Cell< MSI::Dof_Type > & aDofTypes )
        {
            // get the dof type as a uint
            uint tDofType = static_cast< uint >( aDofTypes( 0 ) );

            // get the dof type index
            uint tDofIndex = mGlobalDofTypeMap( tDofType );

            // if direct dependency on the dof type
            if( tDofType < mDofTypeMap.numel() && mDofTypeMap( tDofType ) != -1 && aDofTypes(0) == MSI::Dof_Type::UX )
            {
                // compute derivative with direct dependency
                mdStraindDof( tDofIndex ) = this->testStrain();
            }
            else
            {
                // reset the matrix
                mdStraindDof( tDofIndex ).set_size( 3, mDofFI( tDofIndex )->get_number_of_space_time_coefficients(), 0.0 );
            }

            // if thermal expansion
            if ( mProperties.size() > 2 )
            {
                if ( mProperties( 2 )->get_property_type() == fem::Property_Type::CTE && aDofTypes(0) == MSI::Dof_Type::TEMP )
                {
                    // build thermal expansion vector
                    Matrix< DDRMat > tTheramlExpansionVector;
                    this->get_isotropic_thermal_expansion_vector( tTheramlExpansionVector );

                    mdStraindDof( tDofIndex ).matrix_data() += (- 1.0) * tTheramlExpansionVector * mDofFI( tDofIndex )->NBuild();
                }
            }
        }

//------------------------------------------------------------------------------

        void CM_Struc_Linear_Isotropic::eval_dConstdDOF( const moris::Cell< MSI::Dof_Type > & aDofTypes )
        {
            MORIS_ERROR( false, "CM_Struc_Linear_Isotropic::eval_dConstdDOF - Not implemented." );
        }

//------------------------------------------------------------------------------

        void CM_Struc_Linear_Isotropic::flatten_normal( const Matrix< DDRMat > & aNormal,
                                                              Matrix< DDRMat > & aFlattenedNormal)
        {
            switch ( mSpaceDim )
            {
                case ( 2 ):
                {
                    aFlattenedNormal.set_size( 2, 3, 0.0 );
                    aFlattenedNormal( 0, 0 ) = aNormal( 0,0 );
                    aFlattenedNormal( 0, 2 ) = aNormal( 1,0 );
                    aFlattenedNormal( 1, 1 ) = aNormal( 1,0 );
                    aFlattenedNormal( 1, 2 ) = aNormal( 0,0 );
                     break;
                }
                case( 3 ):
                {
                    aFlattenedNormal.set_size( 3, 6, 0.0 );
                    aFlattenedNormal( 0, 0 ) = aNormal( 0,0 );
                    aFlattenedNormal( 1, 1 ) = aNormal( 1,0 );
                    aFlattenedNormal( 2, 2 ) = aNormal( 2,0 );
                    aFlattenedNormal( 0, 4 ) = aNormal( 2,0 );
                    aFlattenedNormal( 0, 5 ) = aNormal( 1,0 );
                    aFlattenedNormal( 1, 3 ) = aNormal( 2,0 );
                    aFlattenedNormal( 1, 5 ) = aNormal( 0,0 );
                    aFlattenedNormal( 2, 3 ) = aNormal( 1,0 );
                    aFlattenedNormal( 2, 4 ) = aNormal( 0,0 );
                    break;
                }
                default:
                {
                    MORIS_ERROR(false, "CM_Struc_Linear_Isotropic::flatten_normal - Flattening for normal only implemented in 2 and 3 D");
                }
            }
        }

        void CM_Struc_Linear_Isotropic::get_isotropic_thermal_expansion_vector( Matrix< DDRMat > & aTheramlExpansionVector )
        {
            switch ( mSpaceDim )
            {
                case ( 2 ):
                {
                    uint tPlainStrainOrStress = 1;

                    switch ( tPlainStrainOrStress )
                    {
                        case ( 1 ):
                        {
                            aTheramlExpansionVector.set_size( 3, 1, 0.0);
                            aTheramlExpansionVector( 0 ) = mProperties( 2 )->val()( 0 );
                            aTheramlExpansionVector( 1 ) = mProperties( 2 )->val()( 0 );
                            break;
                        }
                        case ( 2 ):
                        {
                            MORIS_ERROR(false, "CM_Struc_Linear_Isotropic::get_isotropic_thermal_expansion_vector - plain strain not implemented");
                            break;
                        }
                        default:
                        {
                            MORIS_ERROR(false, "CM_Struc_Linear_Isotropic::get_isotropic_thermal_expansion_vector - In 2D only plain strain or plain stress implemented");
                        }
                }
                break;
            }
            case( 3 ):
            {
                aTheramlExpansionVector.set_size( 6, 1, 0.0);
                aTheramlExpansionVector( 0 ) = mProperties( 2 )->val()( 0 );
                aTheramlExpansionVector( 1 ) = mProperties( 2 )->val()( 0 );
                aTheramlExpansionVector( 2 ) = mProperties( 2 )->val()( 0 );
                break;
            }
            default:
            {
                MORIS_ERROR(false, "CM_Struc_Linear_Isotropic::get_isotropic_thermal_expansion_vector - Flattening of strain tensor only implemented in 2 and 3 D");
            }
        }
    }

//------------------------------------------------------------------------------
    } /* namespace fem */
} /* namespace moris */<|MERGE_RESOLUTION|>--- conflicted
+++ resolved
@@ -75,23 +75,22 @@
             }
 
             // if thermal expansion
-            if ( mProperties.size() > 2 )
-            {
-                if ( mProperties( 2 )->get_property_type() == fem::Property_Type::CTE )
-//                if ( mGlobalDofTypeMap( static_cast<int>( fem::Property_Type::CTE)) != -1 )
-                {
-                    // build thermal expansion vector
-                    Matrix< DDRMat > tTheramlExpansionVector;
-                    this->get_isotropic_thermal_expansion_vector( tTheramlExpansionVector );
-
-                    // get reference Temerature
-                    moris::real tTref = mProperties( 3 )->val()( 0 );
-
-                    moris::real tTgp = mDofFI( 1 )->val()( 0 );
-
-                    // add thermal contribution to the strain
-                    mStrain.matrix_data() += tTheramlExpansionVector * ( - tTgp + tTref );
-                }
+            uint tCTEIndex     = static_cast< uint >( Property_Type::CTE );
+            uint tTempRefIndex = static_cast< uint >( Property_Type::TEMP_REF );
+            if ( mProperties( tCTEIndex ) != nullptr )
+            {
+                // build thermal expansion vector
+                Matrix< DDRMat > tTheramlExpansionVector;
+                this->get_isotropic_thermal_expansion_vector( tTheramlExpansionVector );
+
+                // get reference Temperature
+                moris::real tTref = mProperties( tTempRefIndex )->val()( 0 );
+
+                // get temperature from field interpolator
+                moris::real tTgp = mDofFI( 1 )->val()( 0 );
+
+                // add thermal contribution to the strain
+                mStrain.matrix_data() += tTheramlExpansionVector * ( - tTgp + tTref );
             }
         }
 
@@ -143,8 +142,10 @@
 //------------------------------------------------------------------------------
         void CM_Struc_Linear_Isotropic::eval_const()
         {
-            moris::real tNu = mProperties( static_cast< uint >( Property_Type::NU ) )->val()( 0 );
-
+            uint tNuIndex = static_cast< uint >( Property_Type::NU );
+            moris::real tNu = mProperties( tNuIndex )->val()( 0 );
+
+            uint tEModIndex = static_cast< uint >( Property_Type::EMOD );
             switch ( mSpaceDim )
             {
                 case ( 2 ):
@@ -155,7 +156,7 @@
                     {
                         case ( 1 ):
                         {
-                            moris::real tPre = mProperties( static_cast< uint >( Property_Type::EMOD ) )->val()( 0 ) / (1 - std::pow( tNu, 2));
+                            moris::real tPre = mProperties( tEModIndex )->val()( 0 ) / (1 - std::pow( tNu, 2));
 
                             // compute conductivity matrix
                             mConst.set_size( 3, 3, 0.0 );
@@ -168,7 +169,7 @@
                         }
                         case ( 2 ):
                         {
-                            moris::real tPre = mProperties( static_cast< uint >( Property_Type::EMOD ) )->val()( 0 ) / (1.0 + tNu ) / (1.0 - 2.0 * tNu ) ;
+                            moris::real tPre = mProperties( tEModIndex )->val()( 0 ) / (1.0 + tNu ) / (1.0 - 2.0 * tNu ) ;
 
                             mConst.set_size( 4, 4, 0.0 );
                             mConst( 0, 0 ) = tPre * ( 1.0 - tNu );
@@ -195,7 +196,7 @@
             }
             case( 3 ):
             {
-                moris::real tPre = mProperties( static_cast< uint >( Property_Type::EMOD ) )->val()( 0 ) / (1.0 + tNu ) / (1.0 - 2.0 * tNu ) ;
+                moris::real tPre = mProperties( tEModIndex )->val()( 0 ) / (1.0 + tNu ) / (1.0 - 2.0 * tNu ) ;
 
                 mConst.set_size( 6, 6, 0.0 );
                 mConst( 0, 0 ) = tPre * ( 1.0 - tNu );
@@ -245,14 +246,11 @@
             }
 
             // if indirect dependency on the dof type
-            if ( mProperties( static_cast< uint >( Property_Type::EMOD ) )->check_dof_dependency( aDofTypes ) )
+            uint tEModIndex = static_cast< uint >( Property_Type::EMOD );
+            if ( mProperties( tEModIndex )->check_dof_dependency( aDofTypes ) )
             {
                 // compute derivative with indirect dependency through properties
-<<<<<<< HEAD
-                mdFluxdDof( tDofIndex ).matrix_data() += mDofFI( 0 )->gradx( 1 ) * mProperties( static_cast< uint >( Property_Type::EMOD ) )->dPropdDOF( aDofTypes );
-=======
-                mdFluxdDof( tDofIndex ).matrix_data() += ( 1.0 / mProperties( 0 )->val()( 0 ) ) * this->constitutive() * this->strain() * mProperties( 0 )->dPropdDOF( aDofTypes );
->>>>>>> d65d3337
+                mdFluxdDof( tDofIndex ).matrix_data() += ( 1.0 / mProperties( tEModIndex )->val()( 0 ) ) * this->constitutive() * this->strain() * mProperties( tEModIndex )->dPropdDOF( aDofTypes );
             }
         }
 
@@ -292,13 +290,15 @@
             this->flatten_normal( aNormal, tNormal );
 
             // if indirect dependency on the dof type
-            if ( mProperties( 0 )->check_dof_dependency( aDofTypes ) )
+            uint tEModIndex = static_cast< uint >( Property_Type::EMOD );
+            if ( mProperties( tEModIndex )->check_dof_dependency( aDofTypes ) )
             {
                 mdTestTractiondDof( tDofIndex ).set_size( mDofFI( 0 )->get_number_of_space_time_coefficients(), mDofFI( tDofIndex )->get_number_of_space_bases(), 0.0 );
 
                 // compute derivative with indirect dependency through properties
-                mdTestTractiondDof( tDofIndex ).matrix_data() +=  ( 1.0 / mProperties( 0 )->val()( 0 ) ) * this->testTraction( tNormal ) * trans( aJump )
-                        * mProperties( 0 )->dPropdDOF( aDofTypes );
+                mdTestTractiondDof( tDofIndex ).matrix_data()
+                +=  ( 1.0 / mProperties( tEModIndex )->val()( 0 ) ) * this->testTraction( tNormal ) * trans( aJump )
+                    * mProperties( tEModIndex )->dPropdDOF( aDofTypes );
             }
             else
             {
@@ -328,16 +328,14 @@
             }
 
             // if thermal expansion
-            if ( mProperties.size() > 2 )
-            {
-                if ( mProperties( 2 )->get_property_type() == fem::Property_Type::CTE && aDofTypes(0) == MSI::Dof_Type::TEMP )
-                {
-                    // build thermal expansion vector
-                    Matrix< DDRMat > tTheramlExpansionVector;
-                    this->get_isotropic_thermal_expansion_vector( tTheramlExpansionVector );
-
-                    mdStraindDof( tDofIndex ).matrix_data() += (- 1.0) * tTheramlExpansionVector * mDofFI( tDofIndex )->NBuild();
-                }
+            uint tCTEIndex     = static_cast< uint >( Property_Type::CTE );
+            if ( mProperties( tCTEIndex ) != nullptr && aDofTypes( 0 ) == MSI::Dof_Type::TEMP )
+            {
+                // build thermal expansion vector
+                Matrix< DDRMat > tTheramlExpansionVector;
+                this->get_isotropic_thermal_expansion_vector( tTheramlExpansionVector );
+
+                mdStraindDof( tDofIndex ).matrix_data() += (- 1.0 ) * tTheramlExpansionVector * mDofFI( tDofIndex )->NBuild();
             }
         }
 
@@ -387,6 +385,8 @@
 
         void CM_Struc_Linear_Isotropic::get_isotropic_thermal_expansion_vector( Matrix< DDRMat > & aTheramlExpansionVector )
         {
+            uint tCTEIndex     = static_cast< uint >( Property_Type::CTE );
+
             switch ( mSpaceDim )
             {
                 case ( 2 ):
@@ -398,8 +398,8 @@
                         case ( 1 ):
                         {
                             aTheramlExpansionVector.set_size( 3, 1, 0.0);
-                            aTheramlExpansionVector( 0 ) = mProperties( 2 )->val()( 0 );
-                            aTheramlExpansionVector( 1 ) = mProperties( 2 )->val()( 0 );
+                            aTheramlExpansionVector( 0 ) = mProperties( tCTEIndex )->val()( 0 );
+                            aTheramlExpansionVector( 1 ) = mProperties( tCTEIndex )->val()( 0 );
                             break;
                         }
                         case ( 2 ):
@@ -417,9 +417,9 @@
             case( 3 ):
             {
                 aTheramlExpansionVector.set_size( 6, 1, 0.0);
-                aTheramlExpansionVector( 0 ) = mProperties( 2 )->val()( 0 );
-                aTheramlExpansionVector( 1 ) = mProperties( 2 )->val()( 0 );
-                aTheramlExpansionVector( 2 ) = mProperties( 2 )->val()( 0 );
+                aTheramlExpansionVector( 0 ) = mProperties( tCTEIndex )->val()( 0 );
+                aTheramlExpansionVector( 1 ) = mProperties( tCTEIndex )->val()( 0 );
+                aTheramlExpansionVector( 2 ) = mProperties( tCTEIndex )->val()( 0 );
                 break;
             }
             default:
