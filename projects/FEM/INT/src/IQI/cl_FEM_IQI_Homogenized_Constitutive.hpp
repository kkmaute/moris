/*
 * Copyright (c) 2022 University of Colorado
 * Licensed under the MIT license. See LICENSE.txt file in the MORIS root for details.
 *
 *------------------------------------------------------------------------------------
 *
 * cl_FEM_IQI_Homogenized_Constitutive.hpp
 *
 */

#ifndef PROJECTS_FEM_INT_SRC_IQI_CL_FEM_IQI_HOMOGENIZED_CONSTITUTIVE_HPP_
#define PROJECTS_FEM_INT_SRC_IQI_CL_FEM_IQI_HOMOGENIZED_CONSTITUTIVE_HPP_

#include <map>

#include "cl_FEM_IQI.hpp"                   //FEM/INT/src
#include "cl_Matrix.hpp"                    //LINALG/src
#include "linalg_typedefs.hpp"              //LINALG/src
<<<<<<< HEAD
#include "cl_Vector.hpp"                      //MRS/CNT/src
=======
#include "cl_Vector.hpp"                    //MRS/CNT/src
>>>>>>> 1f8cbf7b
#include "moris_typedefs.hpp"                     //MRS/COR/src

namespace moris
{
    namespace fem
    {
        //------------------------------------------------------------------------------

        class IQI_Homogenized_Constitutive : public IQI
        {

                enum class IQI_Property_Type
                {
                        EIGEN_STRAIN,
                        MAX_ENUM
                };

                enum class IQI_Constitutive_Type
                {
                        ELAST_LIN_ISO,
                        MAX_ENUM
                };

            public:
                //------------------------------------------------------------------------------
                /*
                 * constructor
                 */
                IQI_Homogenized_Constitutive();

                //------------------------------------------------------------------------------
                /**
                 * trivial destructor
                 */
                ~IQI_Homogenized_Constitutive(){};

                //------------------------------------------------------------------------------

            private:
                //------------------------------------------------------------------------------
                /**
                 * compute the quantity of interest
                 * @param[ in ] aWStar weight associated to the evaluation point
                 */
                void compute_QI( real aWStar );

                //------------------------------------------------------------------------------
                /**
                 * Evaluate the quantity of interest and fill aQI with value
                 * @param[ in ] aQI IQI value at evaluation point
                 */
                void compute_QI( Matrix< DDRMat > & aQI );

                //------------------------------------------------------------------------------
                /**
                 * compute the derivative of the quantity of interest wrt dof types
                 * @param[ in ] aWStar weight associated to the evaluation point
                 */
                void compute_dQIdu( real aWStar )
                {
                    MORIS_ERROR( false, "IQI_Homogenized_Constitutive::compute_dQIdu - not implemented." );
                }

                //------------------------------------------------------------------------------
                /**
                 * compute the derivative of the quantity of interest wrt dof types
                 * @param[ in ] aDofType group of dof types wrt which derivatives are evaluated
                 * @param[ in ] adQIdu   derivative of quantity of interest matrix to fill
                 */
                void compute_dQIdu(
                        Vector< MSI::Dof_Type > & aDofType,
                        Matrix< DDRMat >             & adQIdu )
                {
                    MORIS_ERROR( false, "IQI_Homogenized_Constitutive::compute_dQIdu() - not implemented for a drag/lift coefficient IQI.");
                }

                //------------------------------------------------------------------------------

        };
    }/* end namespace fem */
} /* end namespace moris */

#endif /* PROJECTS_FEM_INT_SRC_IQI_CL_FEM_IQI_HOMOGENIZED_CONSTITUTIVE_HPP_ */
<|MERGE_RESOLUTION|>--- conflicted
+++ resolved
@@ -16,11 +16,7 @@
 #include "cl_FEM_IQI.hpp"                   //FEM/INT/src
 #include "cl_Matrix.hpp"                    //LINALG/src
 #include "linalg_typedefs.hpp"              //LINALG/src
-<<<<<<< HEAD
-#include "cl_Vector.hpp"                      //MRS/CNT/src
-=======
 #include "cl_Vector.hpp"                    //MRS/CNT/src
->>>>>>> 1f8cbf7b
 #include "moris_typedefs.hpp"                     //MRS/COR/src
 
 namespace moris
