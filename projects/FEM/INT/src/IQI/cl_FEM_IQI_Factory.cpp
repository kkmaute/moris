--- conflicted
+++ resolved
@@ -116,11 +116,7 @@
                     return std::make_shared< IQI_Homogenized_Constitutive >();
 
                 case IQI_Type::HEAT_METHOD_PENALTY:
-<<<<<<< HEAD
-                    return std::make_shared< IQI_Heat_Method_Penalty > ();
-=======
                     return std::make_shared< IQI_Heat_Method_Penalty >();
->>>>>>> bf728ade
 
                 default:
                     MORIS_ERROR( false, " IQI_Factory::create_IQI - No IQI type specified. " );
