--- conflicted
+++ resolved
@@ -72,11 +72,7 @@
             aQI.fill(0.0);
 
             // Compute phi tilde
-<<<<<<< HEAD
-            moris::real tPhiTilde = (2/(1+std::exp(-2*tFI->val()(0)/mPhiBound)) - 1 ) * mPhiBound;
-=======
             moris::real tPhiTilde = (2.0/(1.0+std::exp(-2.0*mPhiGradient*tFI->val()(0)/mPhiBound)) - 1.0) * mPhiBound;
->>>>>>> 31dacfd0
 
             // Compute alpha
             moris::real tAlpha = std::exp(-mPhiGamma * std::pow(tPhiTilde / mPhiBound,2));
