--- conflicted
+++ resolved
@@ -12,11 +12,7 @@
 #define SRC_FEM_CL_FEM_IQI_HPP_
 
 #include "moris_typedefs.hpp"     //MRS/COR/src
-<<<<<<< HEAD
-#include "cl_Vector.hpp"      //MRS/CNT/src
-=======
 #include "cl_Vector.hpp"          //MRS/CNT/src
->>>>>>> 1f8cbf7b
 #include "cl_Matrix.hpp"    //LNA/src
 // MRS/COR/src           // note: linalg_typedefs.hpp must be included AFTER the cl_Matrix.hpp
 #include "linalg_typedefs.hpp"
