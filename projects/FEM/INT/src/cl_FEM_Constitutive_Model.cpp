--- conflicted
+++ resolved
@@ -19,45 +19,6 @@
             // set the field interpolator manager for the constitutive model
             mFIManager = aFieldInterpolatorManager;
 
-<<<<<<< HEAD
-            // FIXME
-            // get the list of dof types for the CM
-            moris::Cell< moris::Cell< MSI::Dof_Type > > tCMDofTypes
-            = this->get_global_dof_type_list();
-
-            // get the number of dof type for the CM
-            uint tNumDofTypes = tCMDofTypes.size();
-
-            // set the size of the field interpolators list for the CM
-            mDofFI.resize( tNumDofTypes, nullptr );
-
-            // loop over the dof types
-            for( uint iDof = 0; iDof < tNumDofTypes; iDof++ )
-            {
-                // fill the field interpolators list for the CM
-                mDofFI( iDof ) = mFIManager->get_field_interpolators_for_type( tCMDofTypes( iDof )( 0 ) );
-            }
-            // END FIXME
-
-            // FIXME
-            // get the list of dv types for the CM
-            moris::Cell< moris::Cell< GEN_DV > > tCMDvTypes
-            = this->get_global_dv_type_list();
-
-            // get the number of dv type for the CM
-            uint tNumDvTypes = tCMDvTypes.size();
-
-            // set the size of the field interpolators list for the CM
-            mDvFI.resize( tNumDvTypes, nullptr );
-
-            // loop over the dof types
-            for( uint iDv = 0; iDv < tNumDvTypes; iDv++ )
-            {
-                // fill the field interpolator list for the CM
-                mDvFI( iDv ) = mFIManager->get_field_interpolators_for_type( tCMDvTypes( iDv )( 0 ) );
-            }
-            // END FIXME
-=======
 //            // FIXME
 //            // get the list of dof types for the CM
 //            moris::Cell< moris::Cell< MSI::Dof_Type > > tCMDofTypes
@@ -95,7 +56,6 @@
 //                mDvFI( iDv ) = mFIManager->get_field_interpolators_for_type( tCMDvTypes( iDv )( 0 ) );
 //            }
 //            // END FIXME
->>>>>>> db668e4c
 
             // loop over the underlying properties
             for( std::shared_ptr< Property > tProp : this->get_properties() )
