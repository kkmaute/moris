
#include "cl_FEM_IWG_Isotropic_Spatial_Diffusion_Bulk.hpp"
#include "cl_FEM_Set.hpp"
#include "cl_FEM_Field_Interpolator_Manager.hpp"

#include "fn_trans.hpp"
#include "fn_norm.hpp"
#include "fn_eye.hpp"

namespace moris
{
    namespace fem
    {

//------------------------------------------------------------------------------
        IWG_Isotropic_Spatial_Diffusion_Bulk::IWG_Isotropic_Spatial_Diffusion_Bulk()
        {
            // set size for the property pointer cell
            mMasterProp.resize( static_cast< uint >( IWG_Property_Type::MAX_ENUM ), nullptr );

            // populate the property map
            mPropertyMap[ "Load" ] = IWG_Property_Type::LOAD;

            // set size for the constitutive model pointer cell
            mMasterCM.resize( static_cast< uint >( IWG_Constitutive_Type::MAX_ENUM ), nullptr );

            // populate the constitutive map
            mConstitutiveMap[ "DiffLinIso" ] = IWG_Constitutive_Type::DIFF_LIN_ISO;
        }

//------------------------------------------------------------------------------
        void IWG_Isotropic_Spatial_Diffusion_Bulk::compute_residual( real tWStar )
        {
            // check master field interpolators, properties and constitutive models
#ifdef DEBUG
            this->check_dof_field_interpolators();
            this->check_dv_field_interpolators();
<<<<<<< HEAD
=======
//            this->check_properties();
//            this->check_constitutive_models();
#endif
>>>>>>> d65d3337

            uint tDofIndex = mSet->get_dof_index_for_type( mResidualDofType( 0 ), mtk::Master_Slave::MASTER );

            uint tStartRow = mSet->get_res_dof_assembly_map()( tDofIndex )( 0, 0 );
            uint tEndRow   = mSet->get_res_dof_assembly_map()( tDofIndex )( 0, 1 );

            // compute the residual
<<<<<<< HEAD
            aResidual( 0 ).matrix_data() += trans( mMasterCM( static_cast< uint >( IWG_Constitutive_Type::DIFF_LIN_ISO) )->testStrain() ) * mMasterCM( static_cast< uint >( IWG_Constitutive_Type::DIFF_LIN_ISO) )->flux();
=======
//            aResidual( 0 ).matrix_data() += trans( mMasterCM( 0 )->testStrain() ) * mMasterCM( 0 )->flux();
            mSet->get_residual()( { tStartRow, tEndRow }, { 0, 0 } )
                    += trans( mMasterCM( 0 )->testStrain() ) * mMasterCM( 0 )->flux() * tWStar;

            Field_Interpolator * tFI = mFieldInterpolatorManager->get_field_interpolators_for_type( mResidualDofType( 0 ), mtk::Master_Slave::MASTER );
>>>>>>> d65d3337

            // if body load
            if ( mMasterProp( static_cast< uint >( IWG_Property_Type::LOAD ) ) != nullptr )
            {
<<<<<<< HEAD
                aResidual( 0 ).matrix_data() += - trans( mMasterFI( 0 )->N() ) * mMasterProp( static_cast< uint >( IWG_Property_Type::LOAD) )->val()( 0 );
=======
            	mSet->get_residual()( { tStartRow, tEndRow }, { 0, 0 } )
                        += - trans( tFI->N() ) * mMasterProp( 0 )->val()( 0 ) * tWStar;
>>>>>>> d65d3337
            }
        }

//------------------------------------------------------------------------------
        void IWG_Isotropic_Spatial_Diffusion_Bulk::compute_jacobian( real tWStar )
        {
#ifdef DEBUG
            // check master field interpolators, properties and constitutive models
            this->check_dof_field_interpolators();
            this->check_dv_field_interpolators();
<<<<<<< HEAD
=======
//            this->check_properties();
//            this->check_constitutive_models();
#endif

            uint tDofIndex = mSet->get_dof_index_for_type( mResidualDofType( 0 ), mtk::Master_Slave::MASTER );
>>>>>>> d65d3337

            Field_Interpolator * tFI = mFieldInterpolatorManager->get_field_interpolators_for_type( mResidualDofType( 0 ), mtk::Master_Slave::MASTER );

            // compute the jacobian for direct dof dependencies
            // Here no direct dependencies

            // compute the jacobian for indirect dof dependencies through properties and constitutive model
            uint tNumDofDependencies = mRequestedMasterGlobalDofTypes.size();
            for( uint iDOF = 0; iDOF < tNumDofDependencies; iDOF++ )
            {
                // get the treated dof type
                Cell< MSI::Dof_Type > tDofType = mRequestedMasterGlobalDofTypes( iDOF );

                uint tIndexDep = mSet->get_dof_index_for_type( mRequestedMasterGlobalDofTypes( iDOF )( 0 ), mtk::Master_Slave::MASTER );

                // if we have a body load
                if ( mMasterProp( static_cast< uint >( IWG_Property_Type::LOAD ) ) != nullptr )
                {
                    // if property has dependency on the dof type
                    if ( mMasterProp( static_cast< uint >( IWG_Property_Type::LOAD ) )->check_dof_dependency( tDofType ) )
                    {
                        // compute the jacobian
<<<<<<< HEAD
                        aJacobians( 0 )( iDOF ).matrix_data()
                        += - trans( mMasterFI( 0 )->N() ) * mMasterProp( static_cast< uint >( IWG_Property_Type::LOAD ) )->dPropdDOF( tDofType );
=======
                        mSet->get_jacobian()( { mSet->get_res_dof_assembly_map()( tDofIndex )( 0, 0 ), mSet->get_res_dof_assembly_map()( tDofIndex )( 0, 1 ) },
                                              { mSet->get_jac_dof_assembly_map()( tDofIndex )( tIndexDep, 0 ), mSet->get_jac_dof_assembly_map()( tDofIndex )( tIndexDep, 1 ) } )
                                += - trans( tFI->N() ) * mMasterProp( 0 )->dPropdDOF( tDofType ) * tWStar;
>>>>>>> d65d3337
                    }
                }

                // if constitutive model has dependency on the dof type
                if ( mMasterCM( static_cast< uint >( IWG_Constitutive_Type::DIFF_LIN_ISO ) )->check_dof_dependency( tDofType ) )
                {
                    // compute the jacobian
<<<<<<< HEAD
                    aJacobians( 0 )( iDOF ).matrix_data()
                    += trans( mMasterCM( static_cast< uint >( IWG_Constitutive_Type::DIFF_LIN_ISO ) )->testStrain() ) * mMasterCM( static_cast< uint >( IWG_Constitutive_Type::DIFF_LIN_ISO ) )->dFluxdDOF( tDofType );
=======
                    // compute the jacobian
                    mSet->get_jacobian()( { mSet->get_res_dof_assembly_map()( tDofIndex )( 0, 0 ), mSet->get_res_dof_assembly_map()( tDofIndex )( 0, 1 ) },
                                          { mSet->get_jac_dof_assembly_map()( tDofIndex )( tIndexDep, 0 ), mSet->get_jac_dof_assembly_map()( tDofIndex )( tIndexDep, 1 ) } )
                                                      += trans( mMasterCM( 0 )->testStrain() ) * mMasterCM( 0 )->dFluxdDOF( tDofType ) * tWStar;
>>>>>>> d65d3337
                    // fixme add derivative of the test strain
                }
            }
        }

//------------------------------------------------------------------------------
        void IWG_Isotropic_Spatial_Diffusion_Bulk::compute_jacobian_and_residual( moris::Cell< moris::Cell< Matrix< DDRMat > > > & aJacobians,
                                                                                  moris::Cell< Matrix< DDRMat > >                & aResidual )
        {
            MORIS_ERROR( false, "IWG_Isotropic_Spatial_Diffusion_Bulk::compute_jacobian_and_residual - Not implemented." );
        }

//------------------------------------------------------------------------------
    } /* namespace fem */
} /* namespace moris */<|MERGE_RESOLUTION|>--- conflicted
+++ resolved
@@ -35,38 +35,32 @@
 #ifdef DEBUG
             this->check_dof_field_interpolators();
             this->check_dv_field_interpolators();
-<<<<<<< HEAD
-=======
-//            this->check_properties();
-//            this->check_constitutive_models();
 #endif
->>>>>>> d65d3337
 
+            // get index for a given dof type
             uint tDofIndex = mSet->get_dof_index_for_type( mResidualDofType( 0 ), mtk::Master_Slave::MASTER );
 
+            // get start and end indices for residual assembly
             uint tStartRow = mSet->get_res_dof_assembly_map()( tDofIndex )( 0, 0 );
             uint tEndRow   = mSet->get_res_dof_assembly_map()( tDofIndex )( 0, 1 );
 
+            // get indices for SP, CM and property
+            uint tDiffLinIsoIndex = static_cast< uint >( IWG_Constitutive_Type::DIFF_LIN_ISO );
+            uint tLoadIndex       = static_cast< uint >( IWG_Property_Type::LOAD );
+
             // compute the residual
-<<<<<<< HEAD
-            aResidual( 0 ).matrix_data() += trans( mMasterCM( static_cast< uint >( IWG_Constitutive_Type::DIFF_LIN_ISO) )->testStrain() ) * mMasterCM( static_cast< uint >( IWG_Constitutive_Type::DIFF_LIN_ISO) )->flux();
-=======
-//            aResidual( 0 ).matrix_data() += trans( mMasterCM( 0 )->testStrain() ) * mMasterCM( 0 )->flux();
             mSet->get_residual()( { tStartRow, tEndRow }, { 0, 0 } )
-                    += trans( mMasterCM( 0 )->testStrain() ) * mMasterCM( 0 )->flux() * tWStar;
-
-            Field_Interpolator * tFI = mFieldInterpolatorManager->get_field_interpolators_for_type( mResidualDofType( 0 ), mtk::Master_Slave::MASTER );
->>>>>>> d65d3337
+            += trans( mMasterCM( tDiffLinIsoIndex )->testStrain() ) * mMasterCM( tDiffLinIsoIndex )->flux() * tWStar;
 
             // if body load
-            if ( mMasterProp( static_cast< uint >( IWG_Property_Type::LOAD ) ) != nullptr )
+            if ( mMasterProp( tLoadIndex ) != nullptr )
             {
-<<<<<<< HEAD
-                aResidual( 0 ).matrix_data() += - trans( mMasterFI( 0 )->N() ) * mMasterProp( static_cast< uint >( IWG_Property_Type::LOAD) )->val()( 0 );
-=======
-            	mSet->get_residual()( { tStartRow, tEndRow }, { 0, 0 } )
-                        += - trans( tFI->N() ) * mMasterProp( 0 )->val()( 0 ) * tWStar;
->>>>>>> d65d3337
+                // get field interpolator for a given dof type
+                Field_Interpolator * tFI = mFieldInterpolatorManager->get_field_interpolators_for_type( mResidualDofType( 0 ), mtk::Master_Slave::MASTER );
+
+                // compute contribution of body load to residual
+                mSet->get_residual()( { tStartRow, tEndRow }, { 0, 0 } )
+                += - trans( tFI->N() ) * mMasterProp( tLoadIndex )->val()( 0 ) * tWStar;
             }
         }
 
@@ -77,16 +71,17 @@
             // check master field interpolators, properties and constitutive models
             this->check_dof_field_interpolators();
             this->check_dv_field_interpolators();
-<<<<<<< HEAD
-=======
-//            this->check_properties();
-//            this->check_constitutive_models();
 #endif
 
+            // get index for a given dof type
             uint tDofIndex = mSet->get_dof_index_for_type( mResidualDofType( 0 ), mtk::Master_Slave::MASTER );
->>>>>>> d65d3337
 
+            // get field interpolator for a given dof type
             Field_Interpolator * tFI = mFieldInterpolatorManager->get_field_interpolators_for_type( mResidualDofType( 0 ), mtk::Master_Slave::MASTER );
+
+            // get indices for SP, CM and property
+            uint tDiffLinIsoIndex = static_cast< uint >( IWG_Constitutive_Type::DIFF_LIN_ISO );
+            uint tLoadIndex       = static_cast< uint >( IWG_Property_Type::LOAD );
 
             // compute the jacobian for direct dof dependencies
             // Here no direct dependencies
@@ -98,39 +93,30 @@
                 // get the treated dof type
                 Cell< MSI::Dof_Type > tDofType = mRequestedMasterGlobalDofTypes( iDOF );
 
+                // get index for the treated dof type
                 uint tIndexDep = mSet->get_dof_index_for_type( mRequestedMasterGlobalDofTypes( iDOF )( 0 ), mtk::Master_Slave::MASTER );
 
-                // if we have a body load
-                if ( mMasterProp( static_cast< uint >( IWG_Property_Type::LOAD ) ) != nullptr )
+                // if body load
+                if ( mMasterProp( tLoadIndex ) != nullptr )
                 {
                     // if property has dependency on the dof type
-                    if ( mMasterProp( static_cast< uint >( IWG_Property_Type::LOAD ) )->check_dof_dependency( tDofType ) )
+                    if ( mMasterProp( tLoadIndex )->check_dof_dependency( tDofType ) )
                     {
                         // compute the jacobian
-<<<<<<< HEAD
-                        aJacobians( 0 )( iDOF ).matrix_data()
-                        += - trans( mMasterFI( 0 )->N() ) * mMasterProp( static_cast< uint >( IWG_Property_Type::LOAD ) )->dPropdDOF( tDofType );
-=======
                         mSet->get_jacobian()( { mSet->get_res_dof_assembly_map()( tDofIndex )( 0, 0 ), mSet->get_res_dof_assembly_map()( tDofIndex )( 0, 1 ) },
                                               { mSet->get_jac_dof_assembly_map()( tDofIndex )( tIndexDep, 0 ), mSet->get_jac_dof_assembly_map()( tDofIndex )( tIndexDep, 1 ) } )
-                                += - trans( tFI->N() ) * mMasterProp( 0 )->dPropdDOF( tDofType ) * tWStar;
->>>>>>> d65d3337
+                        += - trans( tFI->N() ) * mMasterProp( tLoadIndex )->dPropdDOF( tDofType ) * tWStar;
                     }
                 }
 
                 // if constitutive model has dependency on the dof type
-                if ( mMasterCM( static_cast< uint >( IWG_Constitutive_Type::DIFF_LIN_ISO ) )->check_dof_dependency( tDofType ) )
+                if ( mMasterCM( tDiffLinIsoIndex )->check_dof_dependency( tDofType ) )
                 {
                     // compute the jacobian
-<<<<<<< HEAD
-                    aJacobians( 0 )( iDOF ).matrix_data()
-                    += trans( mMasterCM( static_cast< uint >( IWG_Constitutive_Type::DIFF_LIN_ISO ) )->testStrain() ) * mMasterCM( static_cast< uint >( IWG_Constitutive_Type::DIFF_LIN_ISO ) )->dFluxdDOF( tDofType );
-=======
                     // compute the jacobian
                     mSet->get_jacobian()( { mSet->get_res_dof_assembly_map()( tDofIndex )( 0, 0 ), mSet->get_res_dof_assembly_map()( tDofIndex )( 0, 1 ) },
                                           { mSet->get_jac_dof_assembly_map()( tDofIndex )( tIndexDep, 0 ), mSet->get_jac_dof_assembly_map()( tDofIndex )( tIndexDep, 1 ) } )
-                                                      += trans( mMasterCM( 0 )->testStrain() ) * mMasterCM( 0 )->dFluxdDOF( tDofType ) * tWStar;
->>>>>>> d65d3337
+                    += ( trans( mMasterCM( tDiffLinIsoIndex )->testStrain() ) * mMasterCM( tDiffLinIsoIndex )->dFluxdDOF( tDofType ) ) * tWStar;
                     // fixme add derivative of the test strain
                 }
             }
