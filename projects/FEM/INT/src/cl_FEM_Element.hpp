--- conflicted
+++ resolved
@@ -15,19 +15,6 @@
 #include "cl_Matrix.hpp"
 #include "linalg_typedefs.hpp"
 #include "cl_Cell.hpp"
-<<<<<<< HEAD
-//#include "cl_MTK_Cell.hpp"                  //MTK/src
-//#include "cl_MSI_Equation_Object.hpp"       //FEM/MSI/src
-//#include "cl_FEM_Enums.hpp"                 //FEM/INT/src
-//#include "cl_FEM_Node.hpp"                  //FEM/INT/src
-//#include "cl_FEM_IWG.hpp"                   //FEM/INT/src
-//#include "cl_FEM_Geometry_Interpolator.hpp" //FEM/INT/src
-//#include "cl_FEM_Field_Interpolator.hpp"    //FEM/INT/src
-//#include "cl_FEM_Integrator.hpp"            //FEM/INT/src
-
-#include "cl_FEM_Element_Block.hpp" //FEM/INT/src
-#include "cl_FEM_Cluster.hpp"        //FEM/INT/src
-=======
 #include "cl_MTK_Cell.hpp"                  //MTK/src
 #include "cl_MSI_Equation_Object.hpp"       //FEM/MSI/src
 #include "cl_FEM_Enums.hpp"                 //FEM/INT/src
@@ -39,7 +26,6 @@
 
 #include "cl_FEM_Set.hpp"   //FEM/INT/src
 #include "cl_FEM_Cluster.hpp"   //FEM/INT/src
->>>>>>> 5e7e0135
 
 namespace moris
 {
@@ -69,7 +55,7 @@
         moris::Matrix< DDSMat >   mInterpDofTypeMap;
 
         Set      * mElementBlock = nullptr;
-        Cluster            * mCluster      = nullptr;
+        Cluster  * mCluster      = nullptr;
 //------------------------------------------------------------------------------
     public:
 //------------------------------------------------------------------------------
