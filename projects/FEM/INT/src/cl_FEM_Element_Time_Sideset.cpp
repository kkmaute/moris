--- conflicted
+++ resolved
@@ -30,7 +30,6 @@
                     mSet->get_field_interpolator_manager_previous_time()->get_IG_geometry_interpolator();
 
             // set the geometry interpolator physical space and time coefficients for integration cell
-<<<<<<< HEAD
             tIGGI->set_space_coeff( mMasterCell->get_vertex_coords());
             tIGGI->set_time_coeff( {{ mCluster->mInterpolationElement->get_time()( 0 ) }} );
 
@@ -45,38 +44,6 @@
             // set the geometry interpolator param space and time coefficients for integration cell
             tPreviousIGGI->set_space_param_coeff( mCluster->get_primary_cell_local_coords_on_side_wrt_interp_cell( mCellIndexInCluster) );
             tPreviousIGGI->set_time_param_coeff( {{ 1.0 }} );
-=======
-            mSet->get_field_interpolator_manager()->
-                    get_IG_geometry_interpolator()->
-                    set_space_coeff( mMasterCell->get_vertex_coords());
-            mSet->get_field_interpolator_manager()->
-                    get_IG_geometry_interpolator()->
-                    set_time_coeff( {{ mCluster->mInterpolationElement->get_time()( 0 ) }} );
-
-            // set the geometry interpolator physical space and time coefficients for integration cell
-            mSet->get_field_interpolator_manager_previous_time()->
-                    get_IG_geometry_interpolator()->
-                    set_space_coeff( mMasterCell->get_vertex_coords());
-            mSet->get_field_interpolator_manager_previous_time()->
-                    get_IG_geometry_interpolator()->
-                    set_time_coeff( {{ mCluster->mInterpolationElement->get_previous_time()( 1 ) }} );
-
-            // set the geometry interpolator param space and time coefficients for integration cell
-            mSet->get_field_interpolator_manager()->
-                    get_IG_geometry_interpolator()->
-                    set_space_param_coeff( mCluster->get_primary_cell_local_coords_on_side_wrt_interp_cell( mCellIndexInCluster) );
-            mSet->get_field_interpolator_manager()->
-                    get_IG_geometry_interpolator()->
-                    set_time_param_coeff( {{ -1.0 }} );
-
-            // set the geometry interpolator param space and time coefficients for integration cell
-            mSet->get_field_interpolator_manager_previous_time()->
-                    get_IG_geometry_interpolator()->
-                    set_space_param_coeff( mCluster->get_primary_cell_local_coords_on_side_wrt_interp_cell( mCellIndexInCluster) );
-            mSet->get_field_interpolator_manager_previous_time()->
-                    get_IG_geometry_interpolator()->
-                    set_time_param_coeff( {{ 1.0 }} );
->>>>>>> e65ab21f
         }
 
         //------------------------------------------------------------------------------
@@ -96,15 +63,10 @@
                 Matrix< DDRMat > tLocalIntegPoint = mSet->get_integration_points().get_column( iGP );
 
                 // set evaluation point for interpolators (FIs and GIs)
-<<<<<<< HEAD
-                mSet->get_field_interpolator_manager()->set_space_time_from_local_IG_point( tLocalIntegPoint );
-                mSet->get_field_interpolator_manager_previous_time()->set_space_time_from_local_IG_point( tLocalIntegPoint );
-=======
                 mSet->get_field_interpolator_manager()->
                         set_space_time_from_local_IG_point( tLocalIntegPoint );
                 mSet->get_field_interpolator_manager_previous_time()->
                         set_space_time_from_local_IG_point( tLocalIntegPoint );
->>>>>>> e65ab21f
 
                 // compute integration point weight
                 real tWStar = mSet->get_integration_weights()( iGP ) *
@@ -143,15 +105,10 @@
                 Matrix< DDRMat > tLocalIntegPoint = mSet->get_integration_points().get_column( iGP );
 
                 // set evaluation point for interpolators (FIs and GIs)
-<<<<<<< HEAD
-                mSet->get_field_interpolator_manager()->set_space_time_from_local_IG_point( tLocalIntegPoint );
-                mSet->get_field_interpolator_manager_previous_time()->set_space_time_from_local_IG_point( tLocalIntegPoint );
-=======
                 mSet->get_field_interpolator_manager()->
                         set_space_time_from_local_IG_point( tLocalIntegPoint );
                 mSet->get_field_interpolator_manager_previous_time()->
                         set_space_time_from_local_IG_point( tLocalIntegPoint );
->>>>>>> e65ab21f
 
                 // compute integration point weight
                 real tWStar = mSet->get_integration_weights()( iGP ) *
@@ -172,11 +129,7 @@
         //------------------------------------------------------------------------------
         void Element_Time_Sideset::compute_jacobian_and_residual()
         {
-<<<<<<< HEAD
-            // set the integtaion cell geometry interpolator
-=======
             // set the integration cell geometry interpolator
->>>>>>> e65ab21f
             this->init_ig_geometry_interpolator();
 
             // get number of IWGs
@@ -190,15 +143,10 @@
                 Matrix< DDRMat > tLocalIntegPoint = mSet->get_integration_points().get_column( iGP );
 
                 // set evaluation point for interpolators (FIs and GIs)
-<<<<<<< HEAD
-                mSet->get_field_interpolator_manager()->set_space_time_from_local_IG_point( tLocalIntegPoint );
-                mSet->get_field_interpolator_manager_previous_time()->set_space_time_from_local_IG_point( tLocalIntegPoint );
-=======
                 mSet->get_field_interpolator_manager()->
                         set_space_time_from_local_IG_point( tLocalIntegPoint );
                 mSet->get_field_interpolator_manager_previous_time()->
                         set_space_time_from_local_IG_point( tLocalIntegPoint );
->>>>>>> e65ab21f
 
                 // compute integration point weight
                 real tWStar = mSet->get_integration_weights()( iGP ) *
@@ -211,14 +159,10 @@
                     mSet->get_requested_IWGs()( iIWG )->reset_eval_flags();
 
                     // compute jacobian at evaluation point
-<<<<<<< HEAD
-                    mSet->get_requested_IWGs()( iIWG )->compute_jacobian_and_residual( tWStar );
-=======
                     mSet->get_requested_IWGs()( iIWG )->compute_residual( tWStar );
 
                     // compute jacobian at evaluation point
                     mSet->get_requested_IWGs()( iIWG )->compute_jacobian( tWStar );
->>>>>>> e65ab21f
                 }
             }
         }
