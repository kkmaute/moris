--- conflicted
+++ resolved
@@ -191,16 +191,9 @@
                     uint startDof = mElementBlock->get_interpolator_dof_assembly_map()( tIWGResDofIndex, 0 );
                     uint stopDof  = mElementBlock->get_interpolator_dof_assembly_map()( tIWGResDofIndex, 1 );
 
-<<<<<<< HEAD
-                // fill the global residual
-                mElementBlock->mResidual( { startI, stopI }, { 0 , 0 } ) = mElementBlock->mResidual( { startI, stopI }, { 0 , 0 } ) +
-                                                                      mCluster->mResidualElement( iBuild ).matrix_data();
-=======
                     // add contribution to residual from evaluation point
-                    mCluster->mResidual( { startDof, stopDof }, { 0, 0 } )
-                        = mCluster->mResidual( { startDof, stopDof }, { 0, 0 } ) + tResidual * tWStar;
->>>>>>> 12c13d3b
-
+                    mElementBlock->mResidual( { startDof, stopDof }, { 0, 0 } )
+                              = mElementBlock->mResidual( { startDof, stopDof }, { 0, 0 } ) + tResidual * tWStar;
                 }
             }
 
