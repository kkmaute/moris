#include <iostream>

#include "cl_FEM_Element_Bulk.hpp" //FEM/INT/src
#include "cl_FEM_Set.hpp"   //FEM/INT/src

namespace moris
{
    namespace fem
    {

//------------------------------------------------------------------------------

        Element_Bulk::Element_Bulk( mtk::Cell const  * aCell,
                                    Set              * aSet,
                                    Cluster          * aCluster,
                                    moris::moris_index aCellIndexInCluster ) : Element( aCell, aSet, aCluster, aCellIndexInCluster )
        {
        }

//------------------------------------------------------------------------------

        Element_Bulk::~Element_Bulk(){}

//------------------------------------------------------------------------------

        void Element_Bulk::compute_jacobian()
        {
            // set the geometry interpolator physical space and time coefficients for integration cell
            mSet->get_IG_geometry_interpolator()->set_space_coeff( mCell->get_vertex_coords());
            mSet->get_IG_geometry_interpolator()->set_time_coeff ( mCluster->mTime );

            // set the geometry interpolator param space and time coefficients for integration cell
            mSet->get_IG_geometry_interpolator()->set_space_param_coeff( mCluster->get_primary_cell_local_coords_on_side_wrt_interp_cell( mCellIndexInCluster) );
            mSet->get_IG_geometry_interpolator()->set_time_param_coeff( {{-1.0}, {1.0}} );//fixme

            // loop over the IWGs
            for( uint iIWG = 0; iIWG < mNumOfIWGs; iIWG++ )
            {
                // get the treated IWG
                IWG* tTreatedIWG = mSet->get_IWGs()( iIWG );

                // FIXME set nodal weak BCs
                tTreatedIWG->set_nodal_weak_bcs( mCluster->get_weak_bcs() );

                // get the index of the residual dof type for the ith IWG
                // in the list of element dof type
                uint tIWGResDofIndex = mInterpDofTypeMap( static_cast< int >( tTreatedIWG->get_residual_dof_type()( 0 ) ) );

                Cell< Cell< MSI::Dof_Type > > tIWGActiveDofType = tTreatedIWG->get_active_dof_types();
                uint tNumOfIWGActiveDof = tIWGActiveDofType.size();

                // get the field interpolators for the ith IWG
                // in the list of element dof type
                Cell< Field_Interpolator* > tIWGInterpolators
                    = mSet->get_IWG_field_interpolators( tTreatedIWG, mSet->get_field_interpolator() );

                // get number of integration points
                uint tNumOfIntegPoints = mSet->get_num_integration_points();

                // loop over integration points
                for( uint iGP = 0; iGP < tNumOfIntegPoints; iGP++ )
                {
                    // get the ith integration point in the IG param space
                    Matrix< DDRMat > tLocalIntegPoint = mSet->get_integration_points().get_column( iGP );

                    // bring the ith integration point in the IP param space
                    Matrix< DDRMat > tGlobalIntegPoint = mSet->get_IG_geometry_interpolator()->map_integration_point( tLocalIntegPoint );

                    // set evaluation point
                    for ( uint iIWGFI = 0; iIWGFI < tNumOfIWGActiveDof; iIWGFI++ )
                    {
                        tIWGInterpolators( iIWGFI )->set_space_time( tGlobalIntegPoint );
                    }

                    // compute integration point weight
                    real tWStar = mSet->get_integration_weights()( iGP )
                                * mSet->get_IG_geometry_interpolator()->det_J( tLocalIntegPoint );

                    // compute jacobian at evaluation point
                    moris::Cell< Matrix< DDRMat > > tJacobians;
                    tTreatedIWG->compute_jacobian( tJacobians, tIWGInterpolators );

                    // get location of computed jacobian in global element residual rows
                    uint startIDof = mSet->get_interpolator_dof_assembly_map()( tIWGResDofIndex, 0 );
                    uint stopIDof  = mSet->get_interpolator_dof_assembly_map()( tIWGResDofIndex, 1 );

                    // loop over the IWG active dof types
                    for ( uint iIWGFI = 0; iIWGFI < tNumOfIWGActiveDof; iIWGFI++)
                    {
                        // get the index of the active dof type
                        uint tIWGActiveDofIndex = mInterpDofTypeMap( static_cast< int >( tIWGActiveDofType( iIWGFI )( 0 ) ) );

                        // get location of computed jacobian in global element residual columns
                        uint startJDof = mSet->get_interpolator_dof_assembly_map()( tIWGActiveDofIndex, 0 );
                        uint stopJDof  = mSet->get_interpolator_dof_assembly_map()( tIWGActiveDofIndex, 1 );

                        // add contribution to jacobian from evaluation point
                        mSet->mJacobian( { startIDof, stopIDof }, { startJDof, stopJDof } )
                            = mSet->mJacobian( { startIDof, stopIDof }, { startJDof, stopJDof } )
                            + tWStar * tJacobians( iIWGFI );
                    }
                }
            }
//            // print jacobian for check
//            print( mCluster->mJacobian, " mJacobian " );
        }

//------------------------------------------------------------------------------

        void Element_Bulk::compute_residual()
        {
            // set the geometry interpolator physical space and time coefficients for integration cell
            mSet->get_IG_geometry_interpolator()->set_space_coeff( mCell->get_vertex_coords());
            mSet->get_IG_geometry_interpolator()->set_time_coeff(  mCluster->mTime );

            // set the geometry interpolator param space and time coefficients for integration cell
            mSet->get_IG_geometry_interpolator()->set_space_param_coeff( mCluster->get_primary_cell_local_coords_on_side_wrt_interp_cell( mCellIndexInCluster) );
            mSet->get_IG_geometry_interpolator()->set_time_param_coeff( {{-1.0}, {1.0}} ); //fixme

            // loop over the IWGs
            for( uint iIWG = 0; iIWG < mNumOfIWGs; iIWG++ )
            {
                // get the treated IWG
                IWG* tTreatedIWG = mSet->get_IWGs()( iIWG );

                // FIXME: enforced nodal weak bcs
                tTreatedIWG->set_nodal_weak_bcs( mCluster->get_weak_bcs() );

                // get the index of the residual dof type for the ith IWG
                // in the list of element dof type
                uint tIWGResDofIndex = mInterpDofTypeMap( static_cast< int >( tTreatedIWG->get_residual_dof_type()( 0 ) ) );

                Cell< Cell< MSI::Dof_Type > > tIWGActiveDofType = tTreatedIWG->get_active_dof_types();
                uint tNumOfIWGActiveDof = tIWGActiveDofType.size();

                // get the field interpolators for the ith IWG in the list of element dof type
                Cell< Field_Interpolator* > tIWGInterpolators
                    = mSet->get_IWG_field_interpolators( tTreatedIWG, mSet->get_field_interpolator() );

                //get number of integration points
                uint tNumOfIntegPoints = mSet->get_num_integration_points();

                // loop over integration points
                for( uint iGP = 0; iGP < tNumOfIntegPoints; iGP++ )
                {
                    // get the ith integration point in the IG param space
                    Matrix< DDRMat > tLocalIntegPoint = mSet->get_integration_points().get_column( iGP );

                    // bring the ith integration point in the IP param space
                    Matrix< DDRMat > tGlobalIntegPoint = mSet->get_IG_geometry_interpolator()->map_integration_point( tLocalIntegPoint );

                    // set evaluation point
                    for ( uint iIWGFI = 0; iIWGFI < tNumOfIWGActiveDof; iIWGFI++ )
                    {
                        tIWGInterpolators( iIWGFI )->set_space_time( tGlobalIntegPoint );
                    }

                    // compute integration point weight
                    real tWStar = mSet->get_integration_weights()( iGP )
                                * mSet->get_IG_geometry_interpolator()->det_J( tLocalIntegPoint );

                    // compute jacobian at evaluation point
                    Matrix< DDRMat > tResidual;
<<<<<<< HEAD
                    mSet->get_IWGs()( iIWG )->compute_residual( tResidual, tIWGInterpolators );
=======
                    mElementBlock->get_IWGs()( iIWG )->compute_residual( tResidual, tIWGInterpolators );
//                    print(tResidual, "tResidual");

//                    // option1 = add contribution to jacobian from evaluation point
//                    mCluster->mResidualElement( tIWGResDofIndex ) = mCluster->mResidualElement( tIWGResDofIndex ) + tResidual * tWStar;
>>>>>>> 1aabead2

                    // get location of computed residual in global element residual
                    uint startDof = mSet->get_interpolator_dof_assembly_map()( tIWGResDofIndex, 0 );
                    uint stopDof  = mSet->get_interpolator_dof_assembly_map()( tIWGResDofIndex, 1 );

                    // add contribution to residual from evaluation point
                    mSet->mResidual( { startDof, stopDof }, { 0, 0 } )
                        = mSet->mResidual( { startDof, stopDof }, { 0, 0 } ) + tResidual * tWStar;
                }
            }
//            // print residual for check
//            print( mSet->mResidual, " mResidual " );
        }

//------------------------------------------------------------------------------

        void Element_Bulk::compute_jacobian_and_residual()
        {
            MORIS_ERROR( false, " Element_Bulk::compute_jacobian_and_residual - not implemented. ");
        }

//------------------------------------------------------------------------------

//        real Element::compute_integration_error(
//                real (*aFunction)( const Matrix< DDRMat > & aPoint ) )
//        {
//            // create field interpolation rule
//            Interpolation_Rule tFieldInterpolationRule( this->get_geometry_type(),
//                                                        Interpolation_Type::LAGRANGE,
//                                                        this->get_interpolation_order() );
//            // <- add second type in order
//            //    to interpolate in space and time
//
//            // create geometry interpolation rule
//            Interpolation_Rule tGeometryInterpolationRule( this->get_geometry_type(),
//                                                           Interpolation_Type::LAGRANGE,
//                                                           this->get_interpolation_order() );
//
//            // create integration rule
//            Integration_Rule tIntegration_Rule( this->get_geometry_type(),
//                                                Integration_Type::GAUSS,
//                                                this->get_auto_integration_order() );
//
//            // set number of fields
//            uint tNumberOfFields = 1;
//
//            // create interpolator
//            Interpolator tInterpolator( this->get_node_coords(),
//                                        tNumberOfFields,
//                                        tFieldInterpolationRule,
//                                        tGeometryInterpolationRule,
//                                        tIntegration_Rule );
//
//            // get number of points
//            auto tNumberOfIntegrationPoints
//                = tInterpolator.get_number_of_integration_points();
//
//            real aError = 0.0;
//
//            mIWG->create_matrices( &tInterpolator );
//
//            for( uint k=0; k<tNumberOfIntegrationPoints; ++k )
//            {
//                 //evaluate shape function at given integration point
//                aError += mIWG->compute_integration_error( mPdofValues,
//                                                           aFunction,
//                                                           k )
//                        * tInterpolator.get_det_J( k )
//                        * tInterpolator.get_integration_weight( k );
//            }
//
//            //std::cout << "Element error " << aError << std::endl;
//            mIWG->delete_matrices();
//
//            return aError;
//        }

//------------------------------------------------------------------------------

//        real Element::compute_element_average_of_scalar_field()
//        {
//
//            // create field interpolation rule
//            Interpolation_Rule tFieldInterpolationRule( this->get_geometry_type(),
//                                                        Interpolation_Type::LAGRANGE,
//                                                        this->get_interpolation_order() );
//            // <- add second type in order
//            //    to interpolate in space and time
//
//            // create geometry interpolation rule
//            Interpolation_Rule tGeometryInterpolationRule( this->get_geometry_type(),
//                                                           Interpolation_Type::LAGRANGE,
//                                                           mtk::Interpolation_Order::LINEAR );
//
//            // create integration rule
//            Integration_Rule tIntegration_Rule( this->get_geometry_type(),
//                                                Integration_Type::GAUSS,
//                                                this->get_auto_integration_order() );
//
//            // set number of fields
//            uint tNumberOfFields = 1;
//
//            // create interpolator
//            Interpolator tInterpolator( this->get_node_coords(),
//                                        tNumberOfFields,
//                                        tFieldInterpolationRule,
//                                        tGeometryInterpolationRule,
//                                        tIntegration_Rule );
//
//            // get number of points
//            auto tNumberOfIntegrationPoints
//                = tInterpolator.get_number_of_integration_points();
//
//            mIWG->create_matrices( &tInterpolator );
//
//            real aValue  = 0.0;Cell< Field_Interpolator* > tFieldInterpolators
//            real tWeight = 0.0;
//
//            for( uint k=0; k<tNumberOfIntegrationPoints; ++k )
//            {
//                real tScale = tInterpolator.get_integration_weight( k )
//                            * tInterpolator.get_det_J( k );
//
//                aValue += mIWG->interpolate_scalar_at_point( mNodalWeakBCs, k )
//                        * tScale;
//
//                tWeight += tScale;
//
//            }
//
//            // close IWG object
//            mIWG->delete_matrices();
//
//            return aValue / tWeight;
//
//        }

//------------------------------------------------------------------------------

    } /* namespace fem */
} /* namespace moris */<|MERGE_RESOLUTION|>--- conflicted
+++ resolved
@@ -161,15 +161,11 @@
 
                     // compute jacobian at evaluation point
                     Matrix< DDRMat > tResidual;
-<<<<<<< HEAD
+
                     mSet->get_IWGs()( iIWG )->compute_residual( tResidual, tIWGInterpolators );
-=======
-                    mElementBlock->get_IWGs()( iIWG )->compute_residual( tResidual, tIWGInterpolators );
-//                    print(tResidual, "tResidual");
 
 //                    // option1 = add contribution to jacobian from evaluation point
 //                    mCluster->mResidualElement( tIWGResDofIndex ) = mCluster->mResidualElement( tIWGResDofIndex ) + tResidual * tWStar;
->>>>>>> 1aabead2
 
                     // get location of computed residual in global element residual
                     uint startDof = mSet->get_interpolator_dof_assembly_map()( tIWGResDofIndex, 0 );
