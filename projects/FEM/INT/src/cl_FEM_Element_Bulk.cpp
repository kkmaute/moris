--- conflicted
+++ resolved
@@ -180,10 +180,6 @@
 
             // loop over integration points
             uint tNumIntegPoints = mSet->get_number_of_integration_points();
-<<<<<<< HEAD
-=======
-
->>>>>>> e65ab21f
             for( uint iGP = 0; iGP < tNumIntegPoints; iGP++ )
             {
                 // get the ith integration point in the IG param space
@@ -202,14 +198,6 @@
                     // reset IWG
                     mSet->get_requested_IWGs()( iIWG )->reset_eval_flags();
 
-<<<<<<< HEAD
-                    // FIXME: enforced nodal weak bcs
-                    mSet->get_requested_IWGs()( iIWG )->set_nodal_weak_bcs( mCluster->mInterpolationElement->get_weak_bcs() );
-
-                    // compute residual at evaluation point
-                    mSet->get_requested_IWGs()( iIWG )->compute_jacobian( tWStar );
-                    mSet->get_requested_IWGs()( iIWG )->compute_residual( tWStar );
-=======
                     // FIXME set nodal weak BCs
                     mSet->get_requested_IWGs()( iIWG )->set_nodal_weak_bcs( mCluster->mInterpolationElement->get_weak_bcs() );
 
@@ -218,7 +206,6 @@
 
                     // compute jacobian at evaluation point
                     mSet->get_requested_IWGs()( iIWG )->compute_jacobian( tWStar );
->>>>>>> e65ab21f
                 }
             }
         }
