#include <iostream>

#include "cl_FEM_Element_Bulk.hpp" //FEM/INT/src
<<<<<<< HEAD
=======
#include "cl_FEM_Integrator.hpp"   //FEM/INT/src
#include "cl_FEM_Set.hpp"   //FEM/INT/src
>>>>>>> 5e7e0135

namespace moris
{
    namespace fem
    {

//------------------------------------------------------------------------------

        Element_Bulk::Element_Bulk( mtk::Cell    const * aCell,
                                    Set                * aElementBlock,
                                    Cluster            * aCluster ) : Element( aCell, aElementBlock, aCluster )
        {
        }

//------------------------------------------------------------------------------

        Element_Bulk::~Element_Bulk(){}

//------------------------------------------------------------------------------

        void Element_Bulk::compute_jacobian()
        {
            // set the geometry interpolator physical space and time coefficients for integration cell
            mElementBlock->get_block_IG_geometry_interpolator()->set_space_coeff( mCell->get_vertex_coords());
            mElementBlock->get_block_IG_geometry_interpolator()->set_time_coeff ( mCluster->mTime );

            // set the geometry interpolator param space and time coefficients for integration cell
            //FIXME for global param coords from mesh
            mElementBlock->get_block_IG_geometry_interpolator()->set_param_coeff();

            // loop over the IWGs
            for( uint iIWG = 0; iIWG < mNumOfIWGs; iIWG++ )
            {
                // get the treated IWG
                IWG* tTreatedIWG = mElementBlock->get_IWGs()( iIWG );

                // FIXME set nodal weak BCs
                tTreatedIWG->set_nodal_weak_bcs( mCluster->get_weak_bcs() );

                // get the index of the residual dof type for the ith IWG
                // in the list of element dof type
                uint tIWGResDofIndex = mInterpDofTypeMap( static_cast< int >( tTreatedIWG->get_residual_dof_type()( 0 ) ) );

                Cell< Cell< MSI::Dof_Type > > tIWGActiveDofType = tTreatedIWG->get_active_dof_types();
                uint tNumOfIWGActiveDof = tIWGActiveDofType.size();

                // get the field interpolators for the ith IWG
                // in the list of element dof type
                Cell< Field_Interpolator* > tIWGInterpolators
                    = mElementBlock->get_IWG_field_interpolators( tTreatedIWG, mElementBlock->get_block_field_interpolator() );

                // get number of integration points
                uint tNumOfIntegPoints = mElementBlock->get_num_integration_points();

                // loop over integration points
                for( uint iGP = 0; iGP < tNumOfIntegPoints; iGP++ )
                {
                    // get the ith integration point in the IG param space
                    Matrix< DDRMat > tLocalIntegPoint = mElementBlock->get_integration_points().get_column( iGP );

                    // bring the ith integration point in the IP param space
                    Matrix< DDRMat > tGlobalIntegPoint = mElementBlock->get_block_IG_geometry_interpolator()->map_integration_point( tLocalIntegPoint );

                    // set evaluation point
                    for ( uint iIWGFI = 0; iIWGFI < tNumOfIWGActiveDof; iIWGFI++ )
                    {
                        tIWGInterpolators( iIWGFI )->set_space_time( tGlobalIntegPoint );
                    }

                    // compute integration point weight
                    real tWStar = mElementBlock->get_integration_weights()( iGP )
                                * mElementBlock->get_block_IG_geometry_interpolator()->det_J( tLocalIntegPoint );

                    // compute jacobian at evaluation point
                    moris::Cell< Matrix< DDRMat > > tJacobians;
                    tTreatedIWG->compute_jacobian( tJacobians, tIWGInterpolators );

                    // get location of computed jacobian in global element residual rows
                    uint startIDof = mElementBlock->get_interpolator_dof_assembly_map()( tIWGResDofIndex, 0 );
                    uint stopIDof  = mElementBlock->get_interpolator_dof_assembly_map()( tIWGResDofIndex, 1 );

                    // loop over the IWG active dof types
                    for ( uint iIWGFI = 0; iIWGFI < tNumOfIWGActiveDof; iIWGFI++)
                    {
                        // get the index of the active dof type
                        uint tIWGActiveDofIndex = mInterpDofTypeMap( static_cast< int >( tIWGActiveDofType( iIWGFI )( 0 ) ) );

                        // get location of computed jacobian in global element residual columns
                        uint startJDof = mElementBlock->get_interpolator_dof_assembly_map()( tIWGActiveDofIndex, 0 );
                        uint stopJDof  = mElementBlock->get_interpolator_dof_assembly_map()( tIWGActiveDofIndex, 1 );

                        // add contribution to jacobian from evaluation point
                        mElementBlock->mJacobian( { startIDof, stopIDof }, { startJDof, stopJDof } )
                            = mElementBlock->mJacobian( { startIDof, stopIDof }, { startJDof, stopJDof } )
                            + tWStar * tJacobians( iIWGFI );
                    }
                }
            }

//            // jacobian assembly
//            uint tCounterI = 0;
//            uint tCounterJ = 0;
//            uint startI, stopI, startJ, stopJ;
//
//            for ( uint i = 0; i < mElementBlock->get_num_interpolators(); i++ )
//            {
//                startI = tCounterI;
//                stopI  = tCounterI + mElementBlock->get_block_field_interpolator()( i )->get_number_of_space_time_coefficients() - 1;
//
//                tCounterJ = 0;
//                for ( uint j = 0; j < mElementBlock->get_num_interpolators(); j++ )
//                {
//                    startJ = tCounterJ;
//                    stopJ  = tCounterJ + mElementBlock->get_block_field_interpolator()( j )->get_number_of_space_time_coefficients() - 1;
//
//                    mCluster->mJacobian({ startI, stopI },{ startJ, stopJ }) = mCluster->mJacobian({ startI, stopI },{ startJ, stopJ }) +
//                                                                               mCluster->mJacobianElement( i * mElementBlock->get_num_interpolators() + j ).matrix_data();
//
//                    tCounterJ = stopJ + 1;
//                }
//                tCounterI = stopI + 1;
//            }
//            // print jacobian for check
//            print( mCluster->mJacobian, " mJacobian " );
        }

//------------------------------------------------------------------------------

        void Element_Bulk::compute_residual()
        {
            // set the geometry interpolator physical space and time coefficients for integration cell
            mElementBlock->get_block_IG_geometry_interpolator()->set_space_coeff( mCell->get_vertex_coords());
            mElementBlock->get_block_IG_geometry_interpolator()->set_time_coeff(  mCluster->mTime );

            // set the geometry interpolator global param space and time coefficients for integration cell
            //FIXME for global param coords from mesh
            mElementBlock->get_block_IG_geometry_interpolator()->set_param_coeff();

            // loop over the IWGs
            for( uint iIWG = 0; iIWG < mNumOfIWGs; iIWG++ )
            {
                // get the treated IWG
                IWG* tTreatedIWG = mElementBlock->get_IWGs()( iIWG );

                // FIXME: enforced nodal weak bcs
                tTreatedIWG->set_nodal_weak_bcs( mCluster->get_weak_bcs() );

                // get the index of the residual dof type for the ith IWG
                // in the list of element dof type
                uint tIWGResDofIndex = mInterpDofTypeMap( static_cast< int >( tTreatedIWG->get_residual_dof_type()( 0 ) ) );

                Cell< Cell< MSI::Dof_Type > > tIWGActiveDofType = tTreatedIWG->get_active_dof_types();
                uint tNumOfIWGActiveDof = tIWGActiveDofType.size();

                // get the field interpolators for the ith IWG in the list of element dof type
                Cell< Field_Interpolator* > tIWGInterpolators
                    = mElementBlock->get_IWG_field_interpolators( tTreatedIWG, mElementBlock->get_block_field_interpolator() );

                //get number of integration points
                uint tNumOfIntegPoints = mElementBlock->get_num_integration_points();

                // loop over integration points
                for( uint iGP = 0; iGP < tNumOfIntegPoints; iGP++ )
                {
                    // get the ith integration point in the IG param space
                    Matrix< DDRMat > tLocalIntegPoint = mElementBlock->get_integration_points().get_column( iGP );
                    print(tLocalIntegPoint,"tLocalIntegPoint");

                    // bring the ith integration point in the IP param space
                    Matrix< DDRMat > tGlobalIntegPoint = mElementBlock->get_block_IG_geometry_interpolator()->map_integration_point( tLocalIntegPoint );
                    print(tGlobalIntegPoint,"tGlobalIntegPoint");

                    // set evaluation point
                    for ( uint iIWGFI = 0; iIWGFI < tNumOfIWGActiveDof; iIWGFI++ )
                    {
                        tIWGInterpolators( iIWGFI )->set_space_time( tGlobalIntegPoint );
                    }

                    // compute integration point weight
                    real tWStar = mElementBlock->get_integration_weights()( iGP )
                                * mElementBlock->get_block_IG_geometry_interpolator()->det_J( tLocalIntegPoint );

                    // compute jacobian at evaluation point
                    Matrix< DDRMat > tResidual;
                    mElementBlock->get_IWGs()( iIWG )->compute_residual( tResidual, tIWGInterpolators );

                    // get location of computed residual in global element residual
                    uint startDof = mElementBlock->get_interpolator_dof_assembly_map()( tIWGResDofIndex, 0 );
                    uint stopDof  = mElementBlock->get_interpolator_dof_assembly_map()( tIWGResDofIndex, 1 );

                    // add contribution to residual from evaluation point
                    mElementBlock->mResidual( { startDof, stopDof }, { 0, 0 } )
                              = mElementBlock->mResidual( { startDof, stopDof }, { 0, 0 } ) + tResidual * tWStar;
                }
            }

//            // residual assembly
//            uint tCounterI = 0;
//            uint startI, stopI;
//
//            // loop over the field interpolators
//            for ( uint iBuild = 0; iBuild < mElementBlock->get_num_interpolators(); iBuild++ )
//            {
//                // get the row position in the residual matrix
//                startI = tCounterI;
//                stopI  = tCounterI + mElementBlock->get_block_field_interpolator()( iBuild )->get_number_of_space_time_coefficients() - 1;
//
//                // fill the global residual
//                mCluster->mResidual( { startI, stopI }, { 0 , 0 } ) = mCluster->mResidual( { startI, stopI }, { 0 , 0 } ) +
//                                                                      mCluster->mResidualElement( iBuild ).matrix_data();
//
//                // update the row counter
//                tCounterI = stopI + 1;
//            }
//            // print residual for check
//            print( mCluster->mResidual, " mResidual " );
        }

//------------------------------------------------------------------------------

        void Element_Bulk::compute_jacobian_and_residual()
        {
            MORIS_ERROR( false, " Element_Bulk::compute_jacobian_and_residual - not implemented. ");
        }

//------------------------------------------------------------------------------

//        real Element::compute_integration_error(
//                real (*aFunction)( const Matrix< DDRMat > & aPoint ) )
//        {
//            // create field interpolation rule
//            Interpolation_Rule tFieldInterpolationRule( this->get_geometry_type(),
//                                                        Interpolation_Type::LAGRANGE,
//                                                        this->get_interpolation_order() );
//            // <- add second type in order
//            //    to interpolate in space and time
//
//            // create geometry interpolation rule
//            Interpolation_Rule tGeometryInterpolationRule( this->get_geometry_type(),
//                                                           Interpolation_Type::LAGRANGE,
//                                                           this->get_interpolation_order() );
//
//            // create integration rule
//            Integration_Rule tIntegration_Rule( this->get_geometry_type(),
//                                                Integration_Type::GAUSS,
//                                                this->get_auto_integration_order() );
//
//            // set number of fields
//            uint tNumberOfFields = 1;
//
//            // create interpolator
//            Interpolator tInterpolator( this->get_node_coords(),
//                                        tNumberOfFields,
//                                        tFieldInterpolationRule,
//                                        tGeometryInterpolationRule,
//                                        tIntegration_Rule );
//
//            // get number of points
//            auto tNumberOfIntegrationPoints
//                = tInterpolator.get_number_of_integration_points();
//
//            real aError = 0.0;
//
//            mIWG->create_matrices( &tInterpolator );
//
//            for( uint k=0; k<tNumberOfIntegrationPoints; ++k )
//            {
//                 //evaluate shape function at given integration point
//                aError += mIWG->compute_integration_error( mPdofValues,
//                                                           aFunction,
//                                                           k )
//                        * tInterpolator.get_det_J( k )
//                        * tInterpolator.get_integration_weight( k );
//            }
//
//            //std::cout << "Element error " << aError << std::endl;
//            mIWG->delete_matrices();
//
//            return aError;
//        }

//------------------------------------------------------------------------------

//        real Element::compute_element_average_of_scalar_field()
//        {
//
//            // create field interpolation rule
//            Interpolation_Rule tFieldInterpolationRule( this->get_geometry_type(),
//                                                        Interpolation_Type::LAGRANGE,
//                                                        this->get_interpolation_order() );
//            // <- add second type in order
//            //    to interpolate in space and time
//
//            // create geometry interpolation rule
//            Interpolation_Rule tGeometryInterpolationRule( this->get_geometry_type(),
//                                                           Interpolation_Type::LAGRANGE,
//                                                           mtk::Interpolation_Order::LINEAR );
//
//            // create integration rule
//            Integration_Rule tIntegration_Rule( this->get_geometry_type(),
//                                                Integration_Type::GAUSS,
//                                                this->get_auto_integration_order() );
//
//            // set number of fields
//            uint tNumberOfFields = 1;
//
//            // create interpolator
//            Interpolator tInterpolator( this->get_node_coords(),
//                                        tNumberOfFields,
//                                        tFieldInterpolationRule,
//                                        tGeometryInterpolationRule,
//                                        tIntegration_Rule );
//
//            // get number of points
//            auto tNumberOfIntegrationPoints
//                = tInterpolator.get_number_of_integration_points();
//
//            mIWG->create_matrices( &tInterpolator );
//
//            real aValue  = 0.0;Cell< Field_Interpolator* > tFieldInterpolators
//            real tWeight = 0.0;
//
//            for( uint k=0; k<tNumberOfIntegrationPoints; ++k )
//            {
//                real tScale = tInterpolator.get_integration_weight( k )
//                            * tInterpolator.get_det_J( k );
//
//                aValue += mIWG->interpolate_scalar_at_point( mNodalWeakBCs, k )
//                        * tScale;
//
//                tWeight += tScale;
//
//            }
//
//            // close IWG object
//            mIWG->delete_matrices();
//
//            return aValue / tWeight;
//
//        }

//------------------------------------------------------------------------------

    } /* namespace fem */
} /* namespace moris */<|MERGE_RESOLUTION|>--- conflicted
+++ resolved
@@ -1,11 +1,8 @@
 #include <iostream>
 
 #include "cl_FEM_Element_Bulk.hpp" //FEM/INT/src
-<<<<<<< HEAD
-=======
 #include "cl_FEM_Integrator.hpp"   //FEM/INT/src
 #include "cl_FEM_Set.hpp"   //FEM/INT/src
->>>>>>> 5e7e0135
 
 namespace moris
 {
@@ -172,11 +169,9 @@
                 {
                     // get the ith integration point in the IG param space
                     Matrix< DDRMat > tLocalIntegPoint = mElementBlock->get_integration_points().get_column( iGP );
-                    print(tLocalIntegPoint,"tLocalIntegPoint");
 
                     // bring the ith integration point in the IP param space
                     Matrix< DDRMat > tGlobalIntegPoint = mElementBlock->get_block_IG_geometry_interpolator()->map_integration_point( tLocalIntegPoint );
-                    print(tGlobalIntegPoint,"tGlobalIntegPoint");
 
                     // set evaluation point
                     for ( uint iIWGFI = 0; iIWGFI < tNumOfIWGActiveDof; iIWGFI++ )
