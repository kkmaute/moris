#include <iostream>
#include "cl_FEM_Element.hpp" //FEM/INT/src

#include "cl_Vector.hpp"
#include "cl_Matrix.hpp"
#include "op_times.hpp"
#include "op_plus.hpp"
#include "fn_det.hpp"
#include "fn_sort.hpp"
#include "fn_eye.hpp"

#include "cl_MTK_Vertex.hpp" //MTK/src
#include "cl_MTK_Cell.hpp"   //MTK/src

#include "cl_FEM_Enums.hpp"                 //FEM/INT/src
#include "cl_FEM_Node.hpp"                  //FEM/INT/src
#include "cl_FEM_Geometry_Interpolator.hpp" //FEM/INT/src
#include "cl_FEM_Integrator.hpp"            //FEM/INT/src
#include "cl_FEM_Field_Interpolator.hpp"    //FEM/INT/src

#include "cl_MSI_Dof_Type_Enums.hpp"

namespace moris
{
    namespace fem
    {
//------------------------------------------------------------------------------

        Element::Element( mtk::Cell          * aCell,
                          Cell< IWG* >       & aIWGs,
                          Cell< Node_Base* > & aNodes ) : mCell( aCell ),
                                                          mIWGs( aIWGs )
        {
            // begin: restrict mNodeObj to the element nodes
            //------------------------------------------------------------------------------
            // get vertices from cell
            Cell< mtk::Vertex* > tVertices = aCell->get_vertex_pointers();

            // get number of nodes from cell
            uint tNumOfNodes = tVertices.size();

            // assign node object
            mNodeObj.resize( tNumOfNodes, nullptr );

            // fill node objects
            for( uint i = 0; i < tNumOfNodes; i++)
            {
                mNodeObj( i ) = aNodes( tVertices( i )->get_index() );
            }
            // end: restrict mNodeObj to the element nodes
            //------------------------------------------------------------------------------

            // set size of Weak BCs
            mNodalWeakBCs.set_size( tNumOfNodes, 1 );

            // FIXME: Mathias, please comment
            mTimeSteps.set_size( 1, 1, 0 );

            // begin: create an element active dof type list from IWGs
            //------------------------------------------------------------------------------
            // get the number of IWGs
            mNumOfIWGs = mIWGs.size();

            // set the size of the element active dof type list
            mEqnObjDofTypeList.resize( mNumOfIWGs );
            mInterpDofTypeList.resize( mNumOfIWGs );

            // loop over the IWGs
            for ( uint i = 0; i < mNumOfIWGs; i++ )
            {
                // get the residual dof type of the ith IWG
                mEqnObjDofTypeList( i ) = mIWGs( i )->get_residual_dof_type();
                mInterpDofTypeList( i ) = { mIWGs( i )->get_residual_dof_type() };
            }

            // use std::unique and std::distance to create a unique list containing all used dof types
            auto last = std::unique( ( mEqnObjDofTypeList.data() ).data(), ( mEqnObjDofTypeList.data() ).data() + mEqnObjDofTypeList.size() );
            auto pos  = std::distance( ( mEqnObjDofTypeList.data() ).data(), last );
            mEqnObjDofTypeList.resize( pos );
            // end: create an element active dof type list from IWGs
            //------------------------------------------------------------------------------

            // begin: create a map of the element active dof type list
            //------------------------------------------------------------------------------
            // set number of unique pdof type of the element
            mNumOfElemDofTypes = mEqnObjDofTypeList.size();
            uint tNumOfInterp = mInterpDofTypeList.size();

            // get maximal dof type enum number
            sint tMaxDofTypeEnumNumber = 0;
            sint tMaxDofTypeEnumNumber2 = 0;

            // loop over all pdof types to get the highest enum index
            for ( uint i = 0; i < mNumOfElemDofTypes; i++ )
            {
                tMaxDofTypeEnumNumber = std::max( tMaxDofTypeEnumNumber, static_cast< int >( mEqnObjDofTypeList( i ) ) );
            }

            for ( uint i = 0; i < tNumOfInterp; i++ )
            {
                tMaxDofTypeEnumNumber2 = std::max( tMaxDofTypeEnumNumber2, static_cast< int >( mInterpDofTypeList( i )( 0 ) ) );
            }

            // +1 because c++ is 0 based
            tMaxDofTypeEnumNumber = tMaxDofTypeEnumNumber + 1;
            tMaxDofTypeEnumNumber2 = tMaxDofTypeEnumNumber2 + 1;

            // set size of mapping matrix
            mElemDofTypeMap.set_size( tMaxDofTypeEnumNumber, 1, -1 );
            mInterpDofTypeMap.set_size( tMaxDofTypeEnumNumber2, 1, -1 );

            // loop over all dof types to create the mapping matrix
            for ( uint i = 0; i < mNumOfElemDofTypes; i++ )
            {
                mElemDofTypeMap( static_cast< int >( mEqnObjDofTypeList( i ) ), 0 ) = i;
            }
            for ( uint i = 0; i < tNumOfInterp; i++ )
            {
                mInterpDofTypeMap( static_cast< int >( mInterpDofTypeList( i )( 0 ) ), 0 ) = i;
            }

            // end: create a map of the element active dof type list
            //------------------------------------------------------------------------------

            // begin: create a field interpolator for each element active dof type
            //------------------------------------------------------------------------------
            //create a geometry interpolation rule
            //FIXME: set values
            Interpolation_Rule tGeometryInterpolationRule( mCell->get_geometry_type(),
                                                           Interpolation_Type::LAGRANGE,
                                                           mCell->get_interpolation_order(),
                                                           Interpolation_Type::LAGRANGE,
                                                           mtk::Interpolation_Order::LINEAR );

            // create a geometry intepolator
            Geometry_Interpolator* tGeometryInterpolator
                = new Geometry_Interpolator( tGeometryInterpolationRule );

            // set the geometry interpolator coefficients xHat and THat
            //FIXME: tHat are set by default but should come from solver
            Matrix< DDRMat > tTHat( 2, 1); tTHat( 0 ) = 0.0; tTHat( 1 ) = 1.0;
            tGeometryInterpolator->set_coeff( mCell->get_vertex_coords(), tTHat );

            // create field interpolators for the element
            mFieldInterpolators = this->create_element_field_interpolators( tGeometryInterpolator );

            // end: create a field interpolator for each element active dof type
            //------------------------------------------------------------------------------

//            //set the jacobian matrix to identity
//            //FIXME not true for space time element
//            eye( tNumOfNodes, tNumOfNodes, mJacobian );
        }

//------------------------------------------------------------------------------

        Integration_Order Element::get_auto_integration_order()
        {
            switch( mCell->get_geometry_type() )
            {
                case( mtk::Geometry_Type::LINE ) :
                {
                    return Integration_Order::BAR_3;
                    break;
                }

                case( mtk::Geometry_Type::QUAD ) :
                {
                     return Integration_Order::QUAD_3x3;
                     break;
                }

                case( mtk::Geometry_Type::HEX ) :
                {
                    return Integration_Order::HEX_3x3x3;
                    break;
                }

                default :
                {
                    MORIS_ERROR( false, " Element::get_auto_integration_order - not defined for this geometry type. ");
                    return Integration_Order::UNDEFINED;
                    break;
                }
            }
        }

//------------------------------------------------------------------------------

        void Element::compute_jacobian()
        {
            // initialize mJacobianElement and mResidualElement
            this->initialize_mJacobianElement_and_mResidualElement( mFieldInterpolators );

            // get pdofs values for the element
            this->get_my_pdof_values();

            // set field interpolators coefficients
            this->set_element_field_interpolators_coefficients( mFieldInterpolators );

            // loop over the IWGs
            for( uint iIWG = 0; iIWG < mNumOfIWGs; iIWG++ )
            {
                // FIXME
                //mIWGs( iIWG )->set_element_pointer( this );
                mIWGs( iIWG )->set_nodal_weak_bcs( this->get_weak_bcs() );

                // get the index of the residual dof type for the ith IWG
                // in the list of element dof type
                uint tIWGResDofIndex
                    = mElemDofTypeMap( static_cast< int >( mIWGs( iIWG )->get_residual_dof_type() ) );

                Cell< MSI::Dof_Type > tIWGActiveDofType = mIWGs( iIWG )->get_active_dof_types();
                uint tNumOfIWGActiveDof = tIWGActiveDofType.size();

                // get the field interpolators for the ith IWG
                // in the list of element dof type
                Cell< Field_Interpolator* > tIWGInterpolators
                    = this->get_IWG_field_interpolators( mIWGs( iIWG ),
                                                         mFieldInterpolators );

                // create an integration rule for the ith IWG
                //FIXME: set by default
                Integration_Rule tIntegrationRule( mCell->get_geometry_type(),
                                                   Integration_Type::GAUSS,
                                                   this->get_auto_integration_order(),
                                                   Integration_Type::GAUSS,
                                                   Integration_Order::BAR_1 );

                // create an integrator for the ith IWG
                Integrator tIntegrator( tIntegrationRule );

                //get number of integration points
                uint tNumOfIntegPoints = tIntegrator.get_number_of_points();

                // get integration points
                Matrix< DDRMat > tIntegPoints = tIntegrator.get_points();

                // get integration weights
                Matrix< DDRMat > tIntegWeights = tIntegrator.get_weights();

                // loop over integration points
                for( uint iGP = 0; iGP < tNumOfIntegPoints; iGP++ )
                {
                    // set evaluation point
                    for ( uint iIWGFI = 0; iIWGFI < tNumOfIWGActiveDof; iIWGFI++ )
                    {
                        tIWGInterpolators( iIWGFI )->set_space_time( tIntegPoints.get_column( iGP ) );
                    }

                    // compute Integration point weight x detJ
                    real tWStar = tIWGInterpolators( 0 )->det_J() * tIntegWeights( iGP );

                    // compute jacobian at evaluation point
                    Cell< Matrix< DDRMat > > tJacobians( tNumOfIWGActiveDof );
                    mIWGs( iIWG )->compute_jacobian( tJacobians,
                                                     tIWGInterpolators );

                    // add contribution to jacobian from evaluation point
                    for ( uint l = 0; l < tNumOfIWGActiveDof; l++)
                    {
                        uint tIWGActiveDofIndex
                            = mElemDofTypeMap( static_cast< int >( tIWGActiveDofType( l ) ) );

                        uint tJacIndex
                            = tIWGResDofIndex * mNumOfElemDofTypes + tIWGActiveDofIndex;

                        mJacobianElement( tJacIndex )
                            = mJacobianElement( tJacIndex ) + tJacobians( l ) * tWStar;
                    }
                }
            }
            for ( uint iPrint = 0; iPrint < mJacobianElement.size(); iPrint++ )
            {
                //print( mJacobianElement( iPrint ), " mJacobianElement " );
            }
            mJacobian = mJacobianElement( 0 );
        }

//------------------------------------------------------------------------------
        void Element::compute_residual()
        {
            // initialize mJacobianElement and mResidualElement
            this->initialize_mJacobianElement_and_mResidualElement( mFieldInterpolators );

            // get pdofs values for the element
            this->get_my_pdof_values();

            // set field interpolators coefficients
            this->set_element_field_interpolators_coefficients( mFieldInterpolators );

<<<<<<< HEAD
            //print(mJacobian,"J");
            //mResidual.print("R");
            // close IWG object
            mIWG->delete_matrices();
      }
=======
            // loop over the IWGs
            for( uint i = 0; i < mNumOfIWGs; i++ )
            {
                // FIXME
                //mIWGs( i )->set_element_pointer( this );
                mIWGs( i )->set_nodal_weak_bcs( this->get_weak_bcs() );

                // get the index of the residual dof type for the ith IWG
                // in the list of element dof type
                uint tIWGResDofIndex
                    = mElemDofTypeMap( static_cast< int >( mIWGs( i )->get_residual_dof_type() ) );

                Cell< MSI::Dof_Type > tIWGActiveDofType = mIWGs( i )->get_active_dof_types();
                uint tNumOfIWGActiveDof = tIWGActiveDofType.size();

                // get the field interpolators for the ith IWG
                // in the list of element dof type
                Cell< Field_Interpolator* > tIWGInterpolators
                    = this->get_IWG_field_interpolators( mIWGs( i ),
                                                         mFieldInterpolators );

                // create an integration rule for the ith IWG
                //FIXME: set by default
                Integration_Rule tIntegrationRule( mCell->get_geometry_type(),
                                                   Integration_Type::GAUSS,
                                                   this->get_auto_integration_order(),
                                                   Integration_Type::GAUSS,
                                                   Integration_Order::BAR_1 );

                // create an integrator for the ith IWG
                Integrator tIntegrator( tIntegrationRule );

                //get number of integration points
                uint tNumOfIntegPoints = tIntegrator.get_number_of_points();

                // get integration points
                Matrix< DDRMat > tIntegPoints = tIntegrator.get_points();

                // get integration weights
                Matrix< DDRMat > tIntegWeights = tIntegrator.get_weights();

                // loop over integration points
                for( uint k = 0; k < tNumOfIntegPoints; k++ )
                {
                    // set evaluation point
                    for ( uint l = 0; l < tNumOfIWGActiveDof; l++ )
                    {
                        tIWGInterpolators( l )->set_space_time( tIntegPoints.get_column( k ) );
                    }

                    // compute integration point weight x detJ
                    real tWStar = tIWGInterpolators( 0 )->det_J() * tIntegWeights( k );

                    // compute jacobian at evaluation point
                    Matrix< DDRMat > tResidual;
                    mIWGs( i )->compute_residual( tResidual, tIWGInterpolators );

                    // add contribution to jacobian from evaluation point
                    mResidualElement( tIWGResDofIndex )
                        = mResidualElement( tIWGResDofIndex ) + tResidual * tWStar;
                }
                //print( mResidualElement( i ), " mResidualElement " );
            }
            mResidual = mResidualElement( 0 );
        }
>>>>>>> 2c9b913f

//------------------------------------------------------------------------------

        void Element::compute_jacobian_and_residual()
        {
            // initialize mJacobianElement and mResidualElement
            this->initialize_mJacobianElement_and_mResidualElement( mFieldInterpolators );

            // get pdofs values for the element
            this->get_my_pdof_values();

            // set field interpolators coefficients
            this->set_element_field_interpolators_coefficients( mFieldInterpolators );

            // loop over the IWGs
            for( uint iIWG = 0; iIWG < mNumOfIWGs; iIWG++ )
            {
                // FIXME
                //mIWGs( iIWG )->set_element_pointer( this );
                mIWGs( iIWG )->set_nodal_weak_bcs( this->get_weak_bcs() );

                // get the index of the residual dof type for the ith IWG
                // in the list of element dof type
                uint tIWGResDofIndex
                    = mElemDofTypeMap( static_cast< int >( mIWGs( iIWG )->get_residual_dof_type() ) );

                Cell< MSI::Dof_Type > tIWGActiveDofType = mIWGs( iIWG )->get_active_dof_types();
                uint tNumOfIWGActiveDof = tIWGActiveDofType.size();

                // get the field interpolators for the ith IWG
                // in the list of element dof type
                Cell< Field_Interpolator* > tIWGInterpolators
                    = this->get_IWG_field_interpolators( mIWGs( iIWG ),
                                                         mFieldInterpolators );

                // create an integration rule for the ith IWG
                //FIXME: set by default
                Integration_Rule tIntegrationRule( mCell->get_geometry_type(),
                                                   Integration_Type::GAUSS,
                                                   this->get_auto_integration_order(),
                                                   Integration_Type::GAUSS,
                                                   Integration_Order::BAR_1 );

                // create an integrator for the ith IWG
                Integrator tIntegrator( tIntegrationRule );

                //get number of integration points
                uint tNumOfIntegPoints = tIntegrator.get_number_of_points();

                // get integration points
                Matrix< DDRMat > tIntegPoints = tIntegrator.get_points();

                // get integration weights
                Matrix< DDRMat > tIntegWeights = tIntegrator.get_weights();

                // loop over integration points
                for( uint iGP = 0; iGP < tNumOfIntegPoints; iGP++ )
                {
                    // set evaluation point
                    for ( uint iIWGFI = 0; iIWGFI < tNumOfIWGActiveDof; iIWGFI++ )
                    {
                        tIWGInterpolators( iIWGFI )->set_space_time( tIntegPoints.get_column( iGP ) );
                    }

                    // compute jacobian at evaluation point
                    Cell< Matrix< DDRMat > > tJacobians( tNumOfIWGActiveDof );
                    Matrix< DDRMat > tResidual;
                    mIWGs( iIWG )->compute_jacobian_and_residual( tJacobians,
                                                                  tResidual,
                                                                  tIWGInterpolators );
                    // add contribution to residual from evaluation point
                    mResidualElement( tIWGResDofIndex )
                        = mResidualElement( tIWGResDofIndex )
                        + tResidual * tIWGInterpolators( 0 )->det_J() * tIntegWeights( iGP );

                    // add contribution to jacobian from evaluation point
                    for ( uint l = 0; l < tNumOfIWGActiveDof; l++)
                    {
                        uint tIWGActiveDofIndex
                            = mElemDofTypeMap( static_cast< int >( tIWGActiveDofType( l ) ) );

                        uint tJacIndex
                            = tIWGResDofIndex * mNumOfElemDofTypes + tIWGActiveDofIndex;

                        mJacobianElement( tJacIndex )
                            = mJacobianElement( tJacIndex )
                            + tJacobians( l ) * tIWGInterpolators( 0 )->det_J() * tIntegWeights( iGP );
                    }
                }
                print( mResidualElement( iIWG ), " mResidualElement " );
            }
            for ( uint iPrint = 0; iPrint < mJacobianElement.size(); iPrint++ )
            {
                print( mJacobianElement( iPrint ), " mJacobianElement " );
            }
        }
//------------------------------------------------------------------------------

//        real Element::compute_integration_error(
//                real (*aFunction)( const Matrix< DDRMat > & aPoint ) )
//        {
//            // create field interpolation rule
//            Interpolation_Rule tFieldInterpolationRule( this->get_geometry_type(),
//                                                        Interpolation_Type::LAGRANGE,
//                                                        this->get_interpolation_order() );
//            // <- add second type in order
//            //    to interpolate in space and time
//
//            // create geometry interpolation rule
//            Interpolation_Rule tGeometryInterpolationRule( this->get_geometry_type(),
//                                                           Interpolation_Type::LAGRANGE,
//                                                           this->get_interpolation_order() );
//
//            // create integration rule
//            Integration_Rule tIntegration_Rule( this->get_geometry_type(),
//                                                Integration_Type::GAUSS,
//                                                this->get_auto_integration_order() );
//
//            // set number of fields
//            uint tNumberOfFields = 1;
//
//            // create interpolator
//            Interpolator tInterpolator( this->get_node_coords(),
//                                        tNumberOfFields,
//                                        tFieldInterpolationRule,
//                                        tGeometryInterpolationRule,
//                                        tIntegration_Rule );
//
//            // get number of points
//            auto tNumberOfIntegrationPoints
//                = tInterpolator.get_number_of_integration_points();
//
//            real aError = 0.0;
//
//            mIWG->create_matrices( &tInterpolator );
//
//            for( uint k=0; k<tNumberOfIntegrationPoints; ++k )
//            {
//                 //evaluate shape function at given integration point
//                aError += mIWG->compute_integration_error( mPdofValues,
//                                                           aFunction,
//                                                           k )
//                        * tInterpolator.get_det_J( k )
//                        * tInterpolator.get_integration_weight( k );
//            }
//
//            //std::cout << "Element error " << aError << std::endl;
//            mIWG->delete_matrices();
//
//            return aError;
//        }


//------------------------------------------------------------------------------

//------------------------------------------------------------------------------

//        real Element::compute_element_average_of_scalar_field()
//        {
//
//            // create field interpolation rule
//            Interpolation_Rule tFieldInterpolationRule( this->get_geometry_type(),
//                                                        Interpolation_Type::LAGRANGE,
//                                                        this->get_interpolation_order() );
//            // <- add second type in order
//            //    to interpolate in space and time
//
//            // create geometry interpolation rule
//            Interpolation_Rule tGeometryInterpolationRule( this->get_geometry_type(),
//                                                           Interpolation_Type::LAGRANGE,
//                                                           mtk::Interpolation_Order::LINEAR );
//
//            // create integration rule
//            Integration_Rule tIntegration_Rule( this->get_geometry_type(),
//                                                Integration_Type::GAUSS,
//                                                this->get_auto_integration_order() );
//
//            // set number of fields
//            uint tNumberOfFields = 1;
//
//            // create interpolator
//            Interpolator tInterpolator( this->get_node_coords(),
//                                        tNumberOfFields,
//                                        tFieldInterpolationRule,
//                                        tGeometryInterpolationRule,
//                                        tIntegration_Rule );
//
//            // get number of points
//            auto tNumberOfIntegrationPoints
//                = tInterpolator.get_number_of_integration_points();

//            mIWG->create_matrices( &tInterpolator );
//
//            real aValue  = 0.0;Cell< Field_Interpolator* > tFieldInterpolators
//            real tWeight = 0.0;
//
//            for( uint k=0; k<tNumberOfIntegrationPoints; ++k )
//            {
//                real tScale = tInterpolator.get_integration_weight( k )
//                            * tInterpolator.get_det_J( k );
//
//                aValue += mIWG->interpolate_scalar_at_point( mNodalWeakBCs, k )
//                        * tScale;
//
//                tWeight += tScale;
//
//            }
//
//            // close IWG object
//            mIWG->delete_matrices();
//
//            return aValue / tWeight;
//
//        }

        /*Mat< moris_index >
        Element::get_adof_indices()
        {
            return sort( mCell->get_adof_indices() );
        }*/

//------------------------------------------------------------------------------

        Cell< Field_Interpolator* >
        Element::create_element_field_interpolators( Geometry_Interpolator* aGeometryInterpolator )
        {
            // cell of field interpolators
            Cell< Field_Interpolator* > tFieldInterpolators( mNumOfElemDofTypes, nullptr );

            // loop on the pdof types and create a field interpolator for each
            for( uint i = 0; i < mNumOfElemDofTypes; i++ )
            {
                // create the field interpolation rule for pdof type i
                //FIXME: space interpolation is based on the mtk::Cell
                //       time interpolation is set
                Interpolation_Rule tFieldInterpolationRule( mCell->get_geometry_type(),
                                                            Interpolation_Type::LAGRANGE,
                                                            mCell->get_interpolation_order(),
                                                            Interpolation_Type::CONSTANT,
                                                            mtk::Interpolation_Order::CONSTANT );

                // get number of field interpolated by the ith field interpolator
                //FIXME number of fields set to 1
                uint tNumOfFields = 1;

                // create an interpolator for pdof type i
                tFieldInterpolators( i ) = new Field_Interpolator( tNumOfFields,
                                                                   tFieldInterpolationRule,
                                                                   aGeometryInterpolator );
            }
            return tFieldInterpolators;
        }

//------------------------------------------------------------------------------

        void
        Element::set_element_field_interpolators_coefficients( Cell< Field_Interpolator* > & aFieldInterpolators )
        {
            // loop on the dof types
            for( uint i = 0; i < mNumOfElemDofTypes; i++ )
            {
                // get the ith dof type
                Cell< MSI::Dof_Type > tDofType = { mEqnObjDofTypeList( i ) };

                // get the pdof values for dof type i
                Matrix< DDRMat > tCoeff;
                this->get_my_pdof_values( tDofType, tCoeff );
                //print( mPdofValues, "mPdofValues" );
                //print( tCoeff, "tCoeff" );

                // set the field coefficients
                aFieldInterpolators( i )->set_coeff( tCoeff );
            }
        }

//------------------------------------------------------------------------------
        void
        Element::initialize_mJacobianElement_and_mResidualElement( Cell< Field_Interpolator* > & aFieldInterpolators )
        {
            mJacobianElement.resize( mNumOfElemDofTypes * mNumOfElemDofTypes );
            mResidualElement.resize( mNumOfElemDofTypes );

            for( uint i = 0; i < mNumOfElemDofTypes; i++ )
            {
                // get number of pdofs for the ith dof type
                uint tNumOfDofi = aFieldInterpolators( i )->get_number_of_space_time_bases();

                // set mResidualElement size
                mResidualElement( i ).set_size( tNumOfDofi, 1, 0.0 );

                for( uint j = 0; j < mNumOfElemDofTypes; j++ )
                {
                    // get number of pdofs for the ith dof type
                    uint tNumOfDofj = aFieldInterpolators( j )->get_number_of_space_time_bases();

                    // set mResidualElement size
                    mJacobianElement( i * mNumOfElemDofTypes + j ).set_size( tNumOfDofi, tNumOfDofj, 0.0 );
                }
            }
        }


//------------------------------------------------------------------------------
        Cell< Field_Interpolator* >
        Element::get_IWG_field_interpolators( IWG*                        & aIWG,
                                              Cell< Field_Interpolator* > & aFieldInterpolators )
        {
            // ask the IWG for its active dof types
            Cell< MSI::Dof_Type> tIWGActiveDof = aIWG->get_active_dof_types();

            // number of active dof type for the IWG
            uint tNumOfIWGActiveDof = tIWGActiveDof.size();

            // select associated active interpolators
            Cell< Field_Interpolator* > tIWGFieldInterpolators( tNumOfIWGActiveDof, nullptr );
            for( uint i = 0; i < tNumOfIWGActiveDof; i++ )
            {
                // find the index of active dof type in the list of element dof type
                uint tIWGDofIndex = mElemDofTypeMap( static_cast< int >( tIWGActiveDof( i ) ) );

                // select the corresponding interpolator
                tIWGFieldInterpolators( i ) = aFieldInterpolators( tIWGDofIndex );
            }
            return tIWGFieldInterpolators;
        }

//------------------------------------------------------------------------------

    } /* namespace fem */
} /* namespace moris */<|MERGE_RESOLUTION|>--- conflicted
+++ resolved
@@ -289,13 +289,6 @@
             // set field interpolators coefficients
             this->set_element_field_interpolators_coefficients( mFieldInterpolators );
 
-<<<<<<< HEAD
-            //print(mJacobian,"J");
-            //mResidual.print("R");
-            // close IWG object
-            mIWG->delete_matrices();
-      }
-=======
             // loop over the IWGs
             for( uint i = 0; i < mNumOfIWGs; i++ )
             {
@@ -361,7 +354,6 @@
             }
             mResidual = mResidualElement( 0 );
         }
->>>>>>> 2c9b913f
 
 //------------------------------------------------------------------------------
 
