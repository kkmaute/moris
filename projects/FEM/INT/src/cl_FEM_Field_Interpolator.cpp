
#include "cl_Matrix.hpp" //LNA/src
#include "linalg_typedefs.hpp" //LNA/src
#include "fn_linsolve.hpp" //LNA/src

#include "fn_det.hpp" //LNA/src
#include "fn_trans.hpp"
#include "fn_norm.hpp"
#include "fn_reshape.hpp"
#include "fn_det.hpp"
#include "op_times.hpp" //LNA/src
#include "op_equal_equal.hpp" //LNA/src

#include "cl_FEM_Field_Interpolator.hpp" //FEM/INT/src

namespace moris
{
    namespace fem
    {

//------------------------------------------------------------------------------

        Field_Interpolator::Field_Interpolator( const uint                   & aNumberOfFields,
                                                const Interpolation_Rule     & aFieldInterpolationRule,
                                                const Geometry_Interpolator*   aGeometryInterpolator )
                                              : mNumberOfFields( aNumberOfFields ),
                                                mGeometryInterpolator( aGeometryInterpolator )
        {
            // create space and time interpolation function
            mSpaceInterpolation = aFieldInterpolationRule.create_space_interpolation_function();
            mTimeInterpolation  = aFieldInterpolationRule.create_time_interpolation_function();

            // get number of space, time dimensions
            mNSpaceDim = mSpaceInterpolation->get_number_of_dimensions();
            mNTimeDim  = mTimeInterpolation ->get_number_of_dimensions();

            // get number of space parametric dimensions
            mNSpaceParamDim = mSpaceInterpolation->get_number_of_param_dimensions();

            // check dimensions consistency
            MORIS_ERROR( ( mNSpaceDim == mGeometryInterpolator->get_number_of_space_dimensions() ) ,
                         "Field_Interpolator - Space dimension inconsistency." );
            MORIS_ERROR( ( mNTimeDim  == mGeometryInterpolator->get_number_of_time_dimensions() ),
                         "Field_Interpolator - Time dimension inconsistency.");

            // get number of space, time, and space time basis
            mNSpaceBases = mSpaceInterpolation->get_number_of_bases();
            mNTimeBases  = mTimeInterpolation->get_number_of_bases();
            mNFieldBases = mNSpaceBases * mNTimeBases;

            // get number of coefficients
            mNFieldCoeff = mNFieldBases * mNumberOfFields;

//            // set default xi, tau
//            mXi.set_size( mNSpaceParamDim, 1, 0.0 );
//            mTau.set_size( mNTimeDim, 1, 0.0 );
//
//            // set default uHat
//            mUHat.set_size( mNFieldBases, mNumberOfFields, 0.0 );
        }

//------------------------------------------------------------------------------

        Field_Interpolator::~Field_Interpolator()
        {
            // delete interpolation functions
            if( mSpaceInterpolation != NULL )
            {
                delete mSpaceInterpolation;
            }

            if( mTimeInterpolation != NULL )
            {
                delete mTimeInterpolation;
            }
        }

//------------------------------------------------------------------------------

        void Field_Interpolator::set_space_time( const Matrix< DDRMat > & aParamPoint )
        {
            // check input size aParamPoint
            MORIS_ASSERT( ( ( aParamPoint.n_cols() == 1 ) && ( aParamPoint.n_rows() == mNSpaceParamDim + mNTimeDim )),
                         "Field_Interpolator::set_space_time - Wrong input size ( aParamPoint ).");

            // check input values are between -1 and 1
            // fixme what about TRI and TET
            for ( uint Ik = 0; Ik < mNSpaceParamDim + mNTimeDim; Ik++ )
            {
<<<<<<< HEAD
                MORIS_ASSERT( ( ( aParamPoint( Ik ) <= 1.0 + 1E-12 ) && ( aParamPoint( Ik ) >= -1.0 - 1E-12 ) ),
=======
                MORIS_ASSERT( ( ( aParamPoint( Ik ) <= 1+1E-12 ) && ( aParamPoint( Ik ) >= -1-1E-12 ) ),
>>>>>>> cc498a92
                             "Field_Interpolator::set_space_time - Wrong input value ( aParamPoint ).");
            }

            // set input values
            mXi.matrix_data()  = aParamPoint( { 0, mNSpaceParamDim-1 }, { 0, 0 } );
            mTau.matrix_data() = aParamPoint( mNSpaceParamDim );
        }

//------------------------------------------------------------------------------

        void Field_Interpolator::set_coeff( const Matrix< DDRMat > & aUHat )
        {
            // check the input size
            MORIS_ASSERT( ( ( aUHat.n_cols() == mNumberOfFields ) && ( aUHat.n_rows() == mNFieldBases )),
                          "Field_Interpolator::set_coeff - Wrong input size (aUHat).");

            // set the coefficients
            mUHat = aUHat;
        }

//------------------------------------------------------------------------------

         Matrix < DDRMat> Field_Interpolator::N()
         {
             //evaluate space and time SF at Xi, Tau
             Matrix < DDRMat > tNSpace = mSpaceInterpolation->eval_N( mXi );
             Matrix < DDRMat > tNTime  = mTimeInterpolation->eval_N( mTau );

             //evaluate space time SF by multiplying space and time SF
             return reshape( trans( tNSpace ) * tNTime, 1, mNFieldBases );

         }
//------------------------------------------------------------------------------

        Matrix< DDRMat > Field_Interpolator::Bx()
        {
            // evaluate dNSpacedXi for the field time interpolation and transpose
            Matrix< DDRMat> tdNSpacedXi = mSpaceInterpolation->eval_dNdXi( mXi );
            tdNSpacedXi = trans( tdNSpacedXi );

            // evaluate NTime for the field time interpolation
            Matrix < DDRMat > tNTime  = mTimeInterpolation->eval_N( mTau );

            // set size dNFielddXi for the field
            Matrix< DDRMat> tdNFielddXi ( mNSpaceDim, mNFieldBases );

            // build the space time dNFielddXi row by row
            for ( moris::uint Ik = 0; Ik < mNSpaceDim; Ik++ )
            {
                tdNFielddXi.get_row(Ik) = reshape( tdNSpacedXi.get_column(Ik) * tNTime , 1, mNFieldBases );
            }

            // evaluate the space Jacobian from the geometry interpolator
            Matrix< DDRMat > tdNGeodXi = mGeometryInterpolator->dNdXi( mXi );
            Matrix< DDRMat > tJGeot    = mGeometryInterpolator->space_jacobian( tdNGeodXi );

            // compute first derivative of the SF wrt x
            return solve( tJGeot, tdNFielddXi );
        }

//------------------------------------------------------------------------------

        Matrix< DDRMat > Field_Interpolator::eval_d2Ndx2()
        {
            // get first and second derivatives of space SF wrt xi
            Matrix< DDRMat > tdNGeodxi   = mGeometryInterpolator->dNdXi( mXi );
            Matrix< DDRMat > td2NGeodxi2 = mGeometryInterpolator->d2NdXi2( mXi );

            // get matrices for second space derivatives from geometry interpolator
            Matrix< DDRMat > tJGeot, tKGeot, tLGeot;
            mGeometryInterpolator->space_jacobian_and_matrices_for_second_derivatives( tJGeot,
                                                                                       tKGeot,
                                                                                       tLGeot,
                                                                                       tdNGeodxi,
                                                                                       td2NGeodxi2 );

            // get the derivatives of the space time SF wrt x
            Matrix< DDRMat > tdNFielddx = this->Bx();

            // evaluate N for the field time interpolation
            Matrix< DDRMat > tNTime = mTimeInterpolation->eval_N( mTau );

            // evaluate d2Ndxi2 for the field space interpolation
            Matrix< DDRMat > td2NSpacedxi2 = mSpaceInterpolation->eval_d2NdXi2( mXi );
            td2NSpacedxi2 = trans( td2NSpacedxi2 );

            // get the number of rows for td2NFielddxi2
            uint tNSecondDerivatives = td2NGeodxi2.n_rows();

            // compute td2NFielddxi2 row by row
            Matrix< DDRMat > td2NFielddxi2( tNSecondDerivatives, mNFieldBases );
            for ( moris::uint Ik = 0; Ik < tNSecondDerivatives; Ik++ )
            {
                td2NFielddxi2.get_row( Ik ) = reshape( td2NSpacedxi2.get_column(Ik) * tNTime , 1, mNFieldBases );
            }

            //build the second derivatives of the space time SF wrt x
            return inv( tLGeot ) * ( td2NFielddxi2 - tKGeot * tdNFielddx );
        }
//------------------------------------------------------------------------------

        Matrix< DDRMat > Field_Interpolator::Bt()
        {
            // evaluate dNdTau for the field time interpolation
            Matrix< DDRMat > tdNTimedTau = mTimeInterpolation->eval_dNdXi( mTau );

            // evaluate N for the field space interpolation
            Matrix < DDRMat > tNSpace = mSpaceInterpolation->eval_N( mXi );
            tNSpace = trans( tNSpace );

            // set size tdNFielddTau for the field
            Matrix< DDRMat> tdNFielddTau ( mNTimeDim, mNFieldBases );

            // build the space time dNdTau row by row
            for ( moris::uint Ik = 0; Ik < mNTimeDim; Ik++ )
            {
                tdNFielddTau.get_row( Ik ) = reshape( tNSpace * tdNTimedTau.get_row(Ik), 1, mNFieldBases);
            }

            // evaluate the Jacobian from the space geometry interpolator
            Matrix< DDRMat > tdNGeodTau = mGeometryInterpolator->dNdTau( mTau );
            Matrix< DDRMat > tJGeot = mGeometryInterpolator->time_jacobian( tdNGeodTau );

            // transform output matrix to dNdX
            return inv( tJGeot ) * tdNFielddTau;
        }

//------------------------------------------------------------------------------

        Matrix< DDRMat > Field_Interpolator::eval_d2Ndt2()
        {
            // get first and second derivatives of space SF wrt tau
            Matrix< DDRMat > tdNGeodtau   = mGeometryInterpolator->dNdTau( mTau );
            Matrix< DDRMat > td2NGeodtau2 = mGeometryInterpolator->d2NdTau2( mTau );

            // get matrices for second derivatives from space geometry interpolator
            Matrix< DDRMat > tJGeot, tKGeot, tLGeot;
            mGeometryInterpolator->time_jacobian_and_matrices_for_second_derivatives( tJGeot,
                                                                                      tKGeot,
                                                                                      tLGeot,
                                                                                      tdNGeodtau,
                                                                                      td2NGeodtau2 );

            // get the derivatives of the space time SF wrt t
            Matrix< DDRMat > tdNFielddt = this->Bt();

            //get the second derivatives of the space time SF wrt tau

            // get N for the field space interpolation and transpose
            Matrix< DDRMat > tNSpace = mSpaceInterpolation->eval_N( mXi );
            tNSpace = trans( tNSpace );

            // get d2Ndtau2 for the field time interpolation
            Matrix< DDRMat > td2NTimedtau2 = mTimeInterpolation->eval_d2NdXi2( mTau );

            // get the number of rows for td2NFielddtau2
            uint tNSecondDerivatives = td2NGeodtau2.n_rows();

            // compute second derivatives of the space time SF wrt tau row by row
            Matrix< DDRMat > td2NFielddtau2( tNSecondDerivatives, mNFieldBases );
            for ( uint Ik = 0; Ik < tNSecondDerivatives; Ik++ )
            {
                td2NFielddtau2.get_row(Ik) = reshape( tNSpace * td2NTimedtau2.get_row(Ik) , 1, mNFieldBases );
            }

            //build the second derivatives of the space time SF wrt t
            return inv( tLGeot ) * (td2NFielddtau2 - tKGeot * tdNFielddt);
        }
//------------------------------------------------------------------------------

        Matrix< DDRMat > Field_Interpolator::val()
        {
            //evaluate the field value
            return this->N() * mUHat ;
        }

//------------------------------------------------------------------------------

        Matrix< DDRMat > Field_Interpolator::gradx( const uint & aDerivativeOrder )
        {
            switch ( aDerivativeOrder )
            {
                case( 1 ) :
                    //evaluate the field first space derivative
                    return this->Bx() * mUHat ;
                    break;

                case ( 2 ) :
                    //evaluate the field second space derivative
                    return this->eval_d2Ndx2() * mUHat ;
                    break;

                default :
                    MORIS_ERROR( false, " Field_Interpolator::gradx - Derivative order not implemented. " );
                    Matrix< DDRMat > tEmpty;
                    return tEmpty;
                    break;
            }
        }

//------------------------------------------------------------------------------

        Matrix< DDRMat > Field_Interpolator::gradt( const uint & aDerivativeOrder )
        {
            switch ( aDerivativeOrder )
            {
                case( 1 ) :
                    //evaluate the field first time derivative
                    return this->Bt() * mUHat ;
                    break;

                case ( 2 ) :
                    //evaluate the field second time derivative
                    return this->eval_d2Ndt2() * mUHat ;
                    break;

                default :
                    MORIS_ERROR( false, " Field_Interpolator::gradt - Derivative order not implemented. " );
                    Matrix< DDRMat > tEmpty;
                    return tEmpty;
                    break;
            }
        }

//------------------------------------------------------------------------------

    } /* namespace fem */
} /* namespace moris */
<|MERGE_RESOLUTION|>--- conflicted
+++ resolved
@@ -50,13 +50,6 @@
 
             // get number of coefficients
             mNFieldCoeff = mNFieldBases * mNumberOfFields;
-
-//            // set default xi, tau
-//            mXi.set_size( mNSpaceParamDim, 1, 0.0 );
-//            mTau.set_size( mNTimeDim, 1, 0.0 );
-//
-//            // set default uHat
-//            mUHat.set_size( mNFieldBases, mNumberOfFields, 0.0 );
         }
 
 //------------------------------------------------------------------------------
@@ -87,11 +80,8 @@
             // fixme what about TRI and TET
             for ( uint Ik = 0; Ik < mNSpaceParamDim + mNTimeDim; Ik++ )
             {
-<<<<<<< HEAD
+
                 MORIS_ASSERT( ( ( aParamPoint( Ik ) <= 1.0 + 1E-12 ) && ( aParamPoint( Ik ) >= -1.0 - 1E-12 ) ),
-=======
-                MORIS_ASSERT( ( ( aParamPoint( Ik ) <= 1+1E-12 ) && ( aParamPoint( Ik ) >= -1-1E-12 ) ),
->>>>>>> cc498a92
                              "Field_Interpolator::set_space_time - Wrong input value ( aParamPoint ).");
             }
 
