--- conflicted
+++ resolved
@@ -17,8 +17,9 @@
 #include "cl_FEM_Node_Base.hpp"        //FEM/INT/src
 #include "cl_FEM_Property.hpp"                       //FEM/INT/src
 #include "cl_FEM_Constitutive_Model.hpp"             //FEM/INT/src
-#include "cl_FEM_CM_Factory.hpp"                     //FEM/INT/src
+#include "cl_FEM_Stabilization_Parameter.hpp"                     //FEM/INT/src
 #include "cl_FEM_Set_User_Info.hpp" //FEM/INT/src
+#include "cl_FEM_IQI.hpp"
 
 #include "cl_MTK_Cell_Cluster.hpp"
 #include "cl_MTK_Side_Cluster.hpp"
@@ -40,6 +41,7 @@
     namespace fem
     {
     class IWG;
+    class IQI;
     class Field_Interpolator;
     class Geometry_Interpolator;
     class Field_Interpolator_Manager;
@@ -55,13 +57,10 @@
         // pointer to the corresponding mesh set
         moris::mtk::Set * mMeshSet = nullptr;
 
-<<<<<<< HEAD
+        // pointer to the corresponding visualization mesh set
+        moris::mtk::Set * mVisMeshSet = nullptr;
+
         // list of mesh cluster pointers
-=======
-        moris::mtk::Set * mVisMeshSet = nullptr;
-
-        //! Mesh cluster
->>>>>>> dbcf0082
         moris::Cell< mtk::Cluster const* > mMeshClusterList;
 
         // space dimension
@@ -99,12 +98,14 @@
         // field interpolator manager pointers
         Field_Interpolator_Manager * mMasterFIManager = nullptr;
         Field_Interpolator_Manager * mSlaveFIManager  = nullptr;
-        //Field_Interpolator_Manager * mFieldInterpolatorManager = nullptr;
 
         // cell of pointers to IWG objects
         moris::Cell< std::shared_ptr< IWG > > mIWGs;
         moris::Cell< std::shared_ptr< IWG > > mRequestedIWGs;
 
+        // cell of pointer to IQI objects
+        moris::Cell< std::shared_ptr< IQI > > mIQIs;
+
         // enum for element type
         enum fem::Element_Type mElementType;
 
@@ -114,18 +115,14 @@
         // integration weights
         Matrix< DDRMat > mIntegWeights;
 
-<<<<<<< HEAD
         // map for the dof type
         Matrix< DDSMat > mDofTypeMap;
-=======
-        Matrix< DDSMat >        mDofTypeMap;
-
+
+        // map visualization cell id to position in vector
         moris::Matrix< DDSMat > mCellAssemblyMap;
->>>>>>> dbcf0082
 
         bool mIsTrivialMaster = false;
         bool mIsTrivialSlave  = false;
-
 
         friend class MSI::Equation_Object;
         friend class Cluster;
@@ -136,7 +133,6 @@
         friend class Element;
         friend class Field_Interpolator_Manager;
 
-
 //------------------------------------------------------------------------------
     public:
 //------------------------------------------------------------------------------
@@ -191,7 +187,10 @@
         void free_memory();
 
 //------------------------------------------------------------------------------
-
+        /**
+         * set visualization mesh set
+         * @param[ in ] aVisMeshSet a mesh set pointer for visualization
+         */
         void set_visualization_set( moris::mtk::Set * aVisMeshSet );
 
 //------------------------------------------------------------------------------
@@ -379,6 +378,33 @@
 
 //------------------------------------------------------------------------------
         /**
+         * get IQI from type
+         * param[ out ] aIWGs cell of IWG pointers
+         */
+        std::shared_ptr< IQI > get_requested_IQI( enum vis::Output_Type aOutputType )
+        {
+            // FIXME use a map
+
+            // init the IQI pointer for return
+            std::shared_ptr< IQI > tIQI = nullptr;
+
+            // select the IQI based on type
+            for ( uint iIQI = 0; iIQI < mIQIs.size(); iIQI++ )
+            {
+                // if the output type is the same as the IQI
+                if ( aOutputType == mIQIs( iIQI )->get_IQI_type() )
+                {
+                    // fill the return pointer to the IQI
+                    tIQI = mIQIs( iIQI );
+                }
+            }
+
+            // return the selected IQI
+            return tIQI;
+        }
+
+//------------------------------------------------------------------------------
+        /**
          * set the field interpolator managers for the IWGs
          */
         void set_IWG_field_interpolator_managers();
@@ -391,6 +417,18 @@
 
 //------------------------------------------------------------------------------
         /**
+         * set the field interpolator managers for the IQIs
+         */
+        void set_IQI_field_interpolator_managers();
+
+//------------------------------------------------------------------------------
+        /**
+         * set the field interpolators for the IQIs
+         */
+        void set_IQI_geometry_interpolators();
+
+//------------------------------------------------------------------------------
+        /**
          * create the dof assembly map for the residual/rows
          */
         void create_residual_dof_assembly_map();
@@ -403,22 +441,28 @@
 
 //------------------------------------------------------------------------------
         /**
-         * create the dof assembly map for the jacobian/cols.
+         * create the dof assembly map for the jacobian/cols
          */
         void create_jacobian_dof_assembly_map();
 
 //------------------------------------------------------------------------------
         /**
-         * create the dof assembly map for the  of diagonal requested jacobian/cols for R = R_0 - A_{01} x_{1}
+         * create the dof assembly map
+         * for the off-diagonal requested jacobian/cols
+         * for R = R_0 - A_{01} x_{1}
          */
         void create_staggered_jacobian_dof_assembly_map();
 
 //------------------------------------------------------------------------------
-
+        /**
+         * create a list of IWGs requested by the solver
+         */
         void create_requested_IWG_list();
 
 //------------------------------------------------------------------------------
-
+        /**
+         * create a dof type list for the list of IWGs requested by the solver
+         */
         void build_requested_IWG_dof_type_list( const bool aItResidual );
 
 //------------------------------------------------------------------------------
@@ -535,11 +579,11 @@
         }
 
 //------------------------------------------------------------------------------
-
-//         Field_Interpolator_Manager * get_field_interpolators_manager( )
-//         {
-//             return mFieldInterpolatorManager;
-//         };
+        /**
+         * get the field interpolator manager
+         * @param[ in ]  aIsMaster an enum for master or slave
+         * @param[ out ] mFIManger a field interpolator manager pointer
+         */
         Field_Interpolator_Manager * get_field_interpolator_manager( mtk::Master_Slave aIsMaster = mtk::Master_Slave::MASTER )
         {
             switch ( aIsMaster )
@@ -561,7 +605,7 @@
 //------------------------------------------------------------------------------
         /**
          * auto detect full integration scheme
-         * @param[ in ] aGeometryType geometry type
+         * @param[ in ] aGeometryType a geometry type
          */
         fem::Integration_Order get_auto_integration_order( const mtk::Geometry_Type aGeometryType );
 
@@ -643,12 +687,19 @@
         }
 
 //------------------------------------------------------------------------------
-
-        void compute_quantitiy_of_interest( Matrix< DDRMat >      * aElementFieldValues,
-                                            Matrix< DDRMat >      * aNodalFieldValues,
-                                            moris::real           * aGlobalScalar,
-                                            enum vis::Output_Type   aOutputType,
-                                            enum vis::Field_Type    aFieldType );
+        /**
+         * compute a quantity of interest
+         * @param[ in ] aElementFieldValues
+         * @param[ in ] aNodelFieldValues
+         * @param[ in ] aGlobalScalar
+         * @param[ in ] aOutputType
+         * @param[ in ] aFieldType
+         */
+        void compute_quantity_of_interest( Matrix< DDRMat >      * aElementFieldValues,
+                                           Matrix< DDRMat >      * aNodalFieldValues,
+                                           moris::real           * aGlobalScalar,
+                                           enum vis::Output_Type   aOutputType,
+                                           enum vis::Field_Type    aFieldType );
 
     };
 //------------------------------------------------------------------------------
