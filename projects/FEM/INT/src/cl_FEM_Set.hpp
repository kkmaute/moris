--- conflicted
+++ resolved
@@ -162,13 +162,8 @@
                  */
                 Set()
                 {
-<<<<<<< HEAD
                     mIsEmptySet = true;    //FIXME this flag is a hack. find better solution
                 }
-=======
-                    mIsEmptySet  = true;                          //FIXME this flag is a hack. find better solution
-                };
->>>>>>> b2ca5d90
 
                 //------------------------------------------------------------------------------
                 /**
