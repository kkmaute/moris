/*
 * cl_FEM_Model.hpp
 *
 *  Created on: Aug 22, 2018
 *      Author: schmidt
 */

#ifndef PROJECTS_FEM_MDL_SRC_CL_FEM_MODEL_HPP_
#define PROJECTS_FEM_MDL_SRC_CL_FEM_MODEL_HPP_

#include "typedefs.hpp"                       //MRS/COR/src
#include "cl_Cell.hpp"                        //MRS/CON/src

#include "cl_Matrix.hpp"
#include "linalg_typedefs.hpp"
#include "cl_MTK_Enums.hpp"
#include "fn_Parsing_Tools.hpp"

#include "cl_FEM_Parameters.hpp" //FEM/INT/src
#include "cl_MSI_Dof_Type_Enums.hpp"
#include "cl_GEN_Dv_Enums.hpp"


#include "cl_MSI_Equation_Model.hpp"

namespace moris
{

//------------------------------------------------------------------------------
    namespace mtk
    {
       class Mesh_Manager;
    }

    namespace fem
    {
        class IWG;
        class Node_Base;
        class Cell;
        class Set;
        class Field_Interpolator;
        class Set_User_Info;
        class Property;
        class Constitutive_Model;
        class Stabilization_Parameter;
        class IWG;
        class IQI;
    }

    namespace MSI
    {
        class Model_Solver_Interface;
        class MSI_Solver_Interface;
        class Equation_Set;
        class Equation_Object;
        class Design_Variable_Interface;
        enum class Dof_Type;
    }

    namespace fem
    {
//------------------------------------------------------------------------------

        class FEM_Model : public  MSI::Equation_Model
        {
            // pointer to reference mesh
            mtk::Mesh_Manager* mMeshManager = nullptr;
            moris_index        mMeshPairIndex;

            // list of IP node pointers
            moris::Cell< fem::Node_Base* > mIPNodes;

            // list of IP cell pointers
            moris::Cell< fem::Cell* > mIPCells;

            moris::Cell< moris::real >       mQi;

            // parameter list to build the fem model
            moris::Cell< moris::Cell< ParameterList > > mParameterList;

            //
            std::string mFilePath;

//------------------------------------------------------------------------------
        public:
//------------------------------------------------------------------------------
            /**
             * constructor
             * @param[ in ] aMesh          mesh for this problem
             * @param[ in ] aMeshPairIndex mesh pair index
             * @param[ in ] aSetInfo       cell of set user info
             */
            FEM_Model(       mtk::Mesh_Manager                 * aMeshManager,
                       const moris_index                       & aMeshPairIndex,
                             moris::Cell< fem::Set_User_Info > & aSetInfo );
            /**
             * trivial constructor
             */
            FEM_Model(){};

//------------------------------------------------------------------------------
            /**
             * destructor
             */
            ~FEM_Model();

//------------------------------------------------------------------------------
<<<<<<< HEAD
            /**
             * initialize the FEM model from parameter lists
             * @param[ in ] aParameterList a list of list of parameter lists
             */
            void initialize( moris::Cell< moris::Cell< ParameterList > > & aParameterList );

//------------------------------------------------------------------------------
            /**
             * set file path
             * @param[ in ] aFilePath string for file path
             */
            void set_file_path( std::string aFilePath )
            {
                mFilePath = aFilePath;
            };

//------------------------------------------------------------------------------
            /**
             * get equation sets for test
             */
            moris::Cell< MSI::Equation_Set * > & get_equation_sets( )
            {
                return mFemSets;
            };

//------------------------------------------------------------------------------
            /**
             * get equation objects
             */
            moris::Cell< MSI::Equation_Object * > & get_equation_objects( )
            {
                return mFemClusters;
            };

//------------------------------------------------------------------------------
            /**
             * MTK set to fem set index map
             */
            map< moris_index, moris_index > & get_mesh_set_to_fem_set_index_map()
            {
                return mMeshSetToFemSetMap;
            };

//------------------------------------------------------------------------------
            /**
             * create a list of property pointers
             * param[ in ] aProperties    a list of property pointers to fill
             * param[ in ] aParameterList a list of parameter lists for properties
             * param[ in ] aMSIDofTypeMap a map from std::string to MSI::Dof_Type
             * param[ in ] aDvTypeMap     a map from std::string to GEN_DV
             */
            void create_properties
            ( moris::Cell< std::shared_ptr< fem::Property > > & aProperties,
              moris::map< std::string, uint >                 & aPropertyMap,
              moris::Cell< ParameterList >                    & aParameterList,
              moris::map< std::string, MSI::Dof_Type >        & aMSIDofTypeMap,
              moris::map< std::string, GEN_DV >               & aDvTypeMap );

//------------------------------------------------------------------------------
            /**
             * create a list of constitutive model pointers
             * param[ in ] aCMs           a list of CM pointers to fill
             * param[ in ] aParameterList a list of parameter lists for CMs
             * param[ in ] aProperties    a list of property pointers
             *                            to assign to CMs
             * param[ in ] aPropertyMap   a map from property name to property index
             * param[ in ] aMSIDofTypeMap a map from std::string to MSI::Dof_Type
             * param[ in ] aDvTypeMap     a map from std::string to GEN_DV
             */
            void create_constitutive_models
            ( moris::Cell< std::shared_ptr< fem::Constitutive_Model > > & aCMs,
              moris::map< std::string, uint >                           & aCMMap,
              moris::Cell< ParameterList >                              & aParameterList,
              moris::Cell< std::shared_ptr< fem::Property > >           & aProperties,
              moris::map< std::string, uint >                           & aPropertyMap,
              moris::map< std::string, MSI::Dof_Type >                  & aMSIDofTypeMap,
              moris::map< std::string, GEN_DV >                         & aDvTypeMap );

//------------------------------------------------------------------------------
            /**
             * create a list of stabilization parameter pointers
             * param[ in ] aSPs           a list of SP pointers to fill
             * param[ in ] aParameterList a list of parameter lists for SPs
             * param[ in ] aProperties    a list of property pointers
             *                            to assign to SPs
             * param[ in ] aPropertyMap   a map from property name to property
             *                            index in aProperties
             * param[ in ] aCMs           a list of CM pointers
             *                            to assign to SPs
             * param[ in ] aCMMap         a map from CM name to CM index
             *                            in aCMs
             * param[ in ] aMSIDofTypeMap a map from std::string to MSI::Dof_Type
             * param[ in ] aDvTypeMap     a map from std::string to GEN_DV
             */
            void create_stabilization_parameters
            ( moris::Cell< std::shared_ptr< fem::Stabilization_Parameter > > & aSPs,
              moris::map< std::string, uint >                                & aSPMap,
              moris::Cell< ParameterList >                                   & aParameterList,
              moris::Cell< std::shared_ptr< fem::Property > >                & aProperties,
              moris::map< std::string, uint >                                & aPropertyMap,
              moris::Cell< std::shared_ptr< fem::Constitutive_Model > >      & aCMs,
              moris::map< std::string, uint >                                & aCMMap,
              moris::map< std::string, MSI::Dof_Type >                       & aMSIDofTypeMap,
              moris::map< std::string, GEN_DV >                              & aDvTypeMap );

//------------------------------------------------------------------------------
            /**
             * create a list of IWG pointers
             * param[ in ] aIWGs          a list of IWG pointers to fill
             * param[ in ] aParameterList a list of parameter lists
             * param[ in ] aProperties    a list of property pointers
             *                            to assign to IWGs
             * param[ in ] aPropertyMap   a map from property name to property
             *                            index in aProperties
             * param[ in ] aCMs           a list of CM pointers
             *                            to assign to IWGs
             * param[ in ] aCMMap         a map from CM name to CM index
             *                            in aCMs
             * param[ in ] aSPs           a list of SP pointers
             *                            to assign to IWGs
             * param[ in ] aSPMap         a map from SP name to SP index
             *                            in aSPs
             * param[ in ] aMSIDofTypeMap a map from std::string to MSI::Dof_Type
             * param[ in ] aDvTypeMap     a map from std::string to GEN_DV
             */
            void create_IWGs
            ( moris::Cell< std::shared_ptr< fem::IWG > >                     & aIWGs,
              moris::Cell< ParameterList >                                   & aParameterList,
              moris::Cell< std::shared_ptr< fem::Property > >                & aProperties,
              moris::map< std::string, uint >                                & aPropertyMap,
              moris::Cell< std::shared_ptr< fem::Constitutive_Model > >      & aCMs,
              moris::map< std::string, uint >                                & aCMMap,
              moris::Cell< std::shared_ptr< fem::Stabilization_Parameter > > & aSPs,
              moris::map< std::string, uint >                                & aSPMap,
              moris::map< std::string, MSI::Dof_Type >                       & aMSIDofTypeMap,
              moris::map< std::string, GEN_DV >                              & aDvTypeMap );

//------------------------------------------------------------------------------
            /**
             * create an IQI
             * param[ in ] aIQIs          a list of IQI pointers to fill
             * param[ in ] aParameterList a list of parameter lists
             * param[ in ] aProperties    a list of property pointers
             *                            to assign to IQIs
             * param[ in ] aPropertyMap   a map from property name to property
             *                            index in aProperties
             * param[ in ] aCMs           a list of CM pointers
             *                            to assign to IQIs
             * param[ in ] aCMMap         a map from CM name to CM index
             *                            in aCMs
             * param[ in ] aSPs           a list of SP pointers
             *                            to assign to IQIs
             * param[ in ] aSPMap         a map from SP name to SP index
             *                            in aSPs
             * param[ in ] aMSIDofTypeMap a map from std::string to MSI::Dof_Type
             * param[ in ] aDvTypeMap     a map from std::string to GEN_DV
             */
            void create_IQIs
	        ( moris::Cell< std::shared_ptr< fem::IQI > >                     & aIQIs,
	          moris::Cell< ParameterList >                                   & aParameterList,
	          moris::Cell< std::shared_ptr< fem::Property > >                & aProperties,
	          moris::map< std::string, uint >                                & aPropertyMap,
	          moris::Cell< std::shared_ptr< fem::Constitutive_Model > >      & aCMs,
	          moris::map< std::string, uint >                                & aCMMap,
	          moris::Cell< std::shared_ptr< fem::Stabilization_Parameter > > & aSPs,
	          moris::map< std::string, uint >                                & aSPMap,
              moris::map< std::string, MSI::Dof_Type >                       & aMSIDofTypeMap,
              moris::map< std::string, GEN_DV >                              & aDvTypeMap );

//------------------------------------------------------------------------------
=======
>>>>>>> 75505ab0
        };
//------------------------------------------------------------------------------
    } /* namespace mdl */
} /* namespace moris */


#endif /* PROJECTS_FEM_MDL_SRC_CL_FEM_MODEL_HPP_ */<|MERGE_RESOLUTION|>--- conflicted
+++ resolved
@@ -19,7 +19,6 @@
 #include "cl_FEM_Parameters.hpp" //FEM/INT/src
 #include "cl_MSI_Dof_Type_Enums.hpp"
 #include "cl_GEN_Dv_Enums.hpp"
-
 
 #include "cl_MSI_Equation_Model.hpp"
 
@@ -105,7 +104,6 @@
             ~FEM_Model();
 
 //------------------------------------------------------------------------------
-<<<<<<< HEAD
             /**
              * initialize the FEM model from parameter lists
              * @param[ in ] aParameterList a list of list of parameter lists
@@ -276,8 +274,6 @@
               moris::map< std::string, GEN_DV >                              & aDvTypeMap );
 
 //------------------------------------------------------------------------------
-=======
->>>>>>> 75505ab0
         };
 //------------------------------------------------------------------------------
     } /* namespace mdl */
