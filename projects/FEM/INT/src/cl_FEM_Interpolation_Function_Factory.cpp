--- conflicted
+++ resolved
@@ -22,19 +22,10 @@
     {
 //------------------------------------------------------------------------------
 
-<<<<<<< HEAD
         Interpolation_Function_Base * Interpolation_Function_Factory::create_interpolation_function( const mtk::Geometry_Type       & aGeometryType,
                                                                                                      const Interpolation_Type       & aInterpolationType,
                                                                                                       const mtk::Interpolation_Order & aInterpolationOrder )
-=======
-        Interpolation_Function_Base *
-        Interpolation_Function_Factory::create_interpolation_function(
-                const mtk::Geometry_Type       	& aGeometryType,
-                const Interpolation_Type  		& aInterpolationType,
-                const mtk::Interpolation_Order 	& aInterpolationOrder )
->>>>>>> bfef57d5
         {
-
             // select type
             switch ( aInterpolationType )
             {
@@ -77,9 +68,7 @@
 
 //------------------------------------------------------------------------------
 
-        Interpolation_Function_Base *
-        Interpolation_Function_Factory::create_lagrange_quad(
-                const mtk::Interpolation_Order  & aInterpolationOrder )
+        Interpolation_Function_Base * Interpolation_Function_Factory::create_lagrange_quad( const mtk::Interpolation_Order  & aInterpolationOrder )
         {
             switch ( aInterpolationOrder )
             {
@@ -114,9 +103,7 @@
 
 //------------------------------------------------------------------------------
 
-        Interpolation_Function_Base *
-        Interpolation_Function_Factory::create_lagrange_hex(
-                const mtk::Interpolation_Order  & aInterpolationOrder )
+        Interpolation_Function_Base * Interpolation_Function_Factory::create_lagrange_hex( const mtk::Interpolation_Order  & aInterpolationOrder )
         {
 
             switch ( aInterpolationOrder )
@@ -152,8 +139,7 @@
 
 //------------------------------------------------------------------------------
 
-        Interpolation_Function_Base *
-        Interpolation_Function_Factory::create_lagrange_bar(const mtk::Interpolation_Order  & aInterpolationOrder)
+        Interpolation_Function_Base * Interpolation_Function_Factory::create_lagrange_bar( const mtk::Interpolation_Order  & aInterpolationOrder)
         {
             switch ( aInterpolationOrder )
             {
