--- conflicted
+++ resolved
@@ -930,20 +930,6 @@
 
 //------------------------------------------------------------------------------
             /**
-<<<<<<< HEAD
-             * evaluates the constitutive model test strain
-             * @param[ in ] aTestStrain a matrix to fill with test strain evaluation
-             */
-            virtual void eval_test_strain( Matrix< DDRMat > & aTestStrain )
-            {
-                MORIS_ERROR( false, " Constitutive_Model::eval_test_strain - This function does nothing. " );
-            }
-
-//------------------------------------------------------------------------------
-            /**
-             * evaluates the constitutive model constitutive matrix
-             * @param[ in ] aConst a matrix to fill with constitutive matrix evaluation
-=======
              * get the constitutive model test strain
              * @param[ out ] mTestStrain constitutive model test strain
              */
@@ -962,7 +948,6 @@
 //------------------------------------------------------------------------------
             /**
              * evaluate the constitutive model test strain
->>>>>>> f532cc54
              */
             virtual void eval_testStrain()
             {
