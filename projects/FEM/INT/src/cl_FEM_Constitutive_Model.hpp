--- conflicted
+++ resolved
@@ -142,30 +142,9 @@
             virtual ~Constitutive_Model(){};
 
 //------------------------------------------------------------------------------
-            /**
-<<<<<<< HEAD
-=======
-             * set a constitutive type for the constitutive model
-             * @param[ in ] aConstitutiveType a constitutive type
-             */
-            void set_constitutive_type( const fem::Constitutive_Type aConstitutiveType )
-            {
-                mConstitutiveType = aConstitutiveType;
-            }
-
-//------------------------------------------------------------------------------
-            /**
-             * return a constitutive type for the constitutive model
-             * @param[ out ] mConstitutiveType a constitutive type
-             */
-            const fem::Constitutive_Type & get_constitutive_type() const
-            {
-                return mConstitutiveType;
-            }
-
-//------------------------------------------------------------------------------
             /*
              * set member set pointer
+             * @param[ in ] aSetPointer a FEM set pointer
              */
             void set_set_pointer( Set * aSetPointer )
             {
@@ -174,7 +153,6 @@
 
 //------------------------------------------------------------------------------
             /**
->>>>>>> d65d3337
              * set space dimension
              * @param[ in ] aSpaceDim a spatial dimension
              */
@@ -514,15 +492,10 @@
 
 //------------------------------------------------------------------------------
             /**
-             * set properties
-             * @param[ in ] aProperties cell of property pointers
-             */
-            void set_properties( moris::Cell< std::shared_ptr< Property > > aProperties )
-            {
-                // set properties
-                mProperties = aProperties;
-            }
-
+             * set property
+             * @param[ in ] aProperty a property pointer
+             * @param[ in ] aPropertyString a string describing the property
+             */
             virtual void set_property( std::shared_ptr< fem::Property > aProperty,
                                        std::string                      aPropertyType )
             {
@@ -577,7 +550,8 @@
                     if( tProperty != nullptr )
                     {
                         // get active dof types
-                        moris::Cell< moris::Cell< MSI::Dof_Type > > tActiveDofType = tProperty->get_dof_type_list();
+                        moris::Cell< moris::Cell< MSI::Dof_Type > > tActiveDofType
+                        = tProperty->get_dof_type_list();
 
                         for ( uint iDOF = 0; iDOF < tActiveDofType.size(); iDOF++ )
                         {
@@ -643,46 +617,65 @@
             };
 
 //------------------------------------------------------------------------------
-
+            /**
+             * get non unique list of dof type for the constitutive model
+             * @param[ in ] aDofTypes a cell of dof type to fill
+             */
             void get_non_unique_dof_types( moris::Cell< MSI::Dof_Type > & aDofTypes )
             {
-                // set the size of the dof type list for the set
+                // init dof counter
                 uint tCounter = 0;
 
+                // loop over direct dof dependencies
                 for ( uint iDOF = 0; iDOF < mDofTypes.size(); iDOF++ )
                 {
+                    // update counter
                     tCounter += mDofTypes( iDOF ).size();
                 }
 
+                // loop over properties
                 for ( std::shared_ptr< Property > tProperty : mProperties )
                 {
-                    moris::Cell< moris::Cell< MSI::Dof_Type > > tActiveDofType = tProperty->get_dof_type_list();
-
-                    for ( uint iDOF = 0; iDOF < tActiveDofType.size(); iDOF++ )
+                    if ( tProperty != nullptr )
                     {
-                        tCounter += tActiveDofType( iDOF ).size();
+                        // get property dof type list
+                        moris::Cell< moris::Cell< MSI::Dof_Type > > tActiveDofType = tProperty->get_dof_type_list();
+
+                        // loop over property dof types
+                        for ( uint iDOF = 0; iDOF < tActiveDofType.size(); iDOF++ )
+                        {
+                            // update counter
+                            tCounter += tActiveDofType( iDOF ).size();
+                        }
                     }
                 }
 
-
+                // reserve memory for the non unique dof type list
                 aDofTypes.reserve( tCounter );
 
+                // loop over direct dof dependencies
                 for ( uint iDOF = 0; iDOF < mDofTypes.size(); iDOF++ )
                 {
+                    // populate the dof type list
                     aDofTypes.append( mDofTypes( iDOF ) );
                 }
 
-
+                // loop over the properties
                 for ( std::shared_ptr< Property > tProperty : mProperties )
                 {
-                    moris::Cell< moris::Cell< MSI::Dof_Type > > tActiveDofType = tProperty->get_dof_type_list();
-
-                    for ( uint iDOF = 0; iDOF < tActiveDofType.size(); iDOF++ )
+                    if ( tProperty != nullptr )
                     {
-                        aDofTypes.append( tActiveDofType( iDOF ) );
+                        // get property dof type list
+                        moris::Cell< moris::Cell< MSI::Dof_Type > > tActiveDofType = tProperty->get_dof_type_list();
+
+                        // loop over property dof types
+                        for ( uint iDOF = 0; iDOF < tActiveDofType.size(); iDOF++ )
+                        {
+                            // populate te dof type list
+                            aDofTypes.append( tActiveDofType( iDOF ) );
+                        }
                     }
                 }
-
             }
 
 //------------------------------------------------------------------------------
@@ -930,14 +923,8 @@
                     // evaluate the flux
                     this->eval_flux();
 
-<<<<<<< HEAD
                     // set bool for evaluation
                     mFluxEval = false;
-=======
-                    //set eval flag to false
-                    mFluxEval = false;
-
->>>>>>> d65d3337
                 }
                 // return the flux value
                 return mFlux;
@@ -967,10 +954,6 @@
                     this->eval_traction( aNormal );
 
                     // set bool for evaluation
-<<<<<<< HEAD
-=======
-
->>>>>>> d65d3337
                     mTractionEval = false;
                 }
                 // return the traction value
@@ -1193,6 +1176,49 @@
              * @param[ out ] mdTestTractiondDof derivative of the traction wrt dof
              */
             const Matrix< DDRMat > & dTestTractiondDOF( const moris::Cell< MSI::Dof_Type > & aDofType,
+                                                        const Matrix< DDRMat >             & aNormal )
+            {
+                // if aDofType is not an active dof type for the property
+                MORIS_ERROR( this->check_dof_dependency( aDofType ), "Constitutive_Model::dTestTractiondDOF - no dependency in this dof type." );
+
+                // get the dof index
+                uint tDofIndex = mGlobalDofTypeMap( static_cast< uint >( aDofType( 0 ) ) );
+
+                // if the derivative has not been evaluated yet
+                if( mdTestTractiondDofEval( tDofIndex ) )
+                {
+                    // evaluate the derivative
+                    this->eval_dTestTractiondDOF( aDofType, aNormal );
+
+                    // set bool for evaluation
+                    mdTestTractiondDofEval( tDofIndex ) = false;
+                }
+
+                // return the derivative
+                return mdTestTractiondDof( tDofIndex );
+            }
+
+//------------------------------------------------------------------------------
+            /**
+             * evaluate the constitutive model test traction derivative wrt to a dof type
+             * @param[ in ] aDofTypes      a dof type wrt which the derivative is evaluated
+             * @param[ in ] adTractiondDOF a matrix to fill with derivative evaluation
+             */
+            virtual void eval_dTestTractiondDOF( const moris::Cell< MSI::Dof_Type > & aDofTypes,
+                                                 const Matrix< DDRMat >             & aNormal )
+            {
+                MORIS_ERROR( false, " Constitutive_Model::eval_dTestTractiondDOF - This function does nothing. " );
+            }
+
+//------------------------------------------------------------------------------
+            /**
+             * FIXME this is not a test traction, used for elast lin iso!!!!
+             * get the derivative of the test traction wrt dof
+             * @param[ in ]  aDofType           group of dof type
+             * @param[ in ]  aNormal            normal
+             * @param[ out ] mdTestTractiondDof derivative of the traction wrt dof
+             */
+            const Matrix< DDRMat > & dTestTractiondDOF( const moris::Cell< MSI::Dof_Type > & aDofType,
                                                         const Matrix< DDRMat >             & aNormal,
                                                         const Matrix< DDRMat >             & aJump )
             {
@@ -1218,6 +1244,7 @@
 
 //------------------------------------------------------------------------------
             /**
+             * FIXME this is not a test traction, used for elast lin iso!!!!
              * evaluate the constitutive model test traction derivative wrt to a dof type
              * @param[ in ] aDofTypes      a dof type wrt which the derivative is evaluated
              * @param[ in ] adTractiondDOF a matrix to fill with derivative evaluation
