--- conflicted
+++ resolved
@@ -1517,90 +1517,10 @@
              * @param[ in ] adFluxdDV_FD  a matrix to fill with derivative evaluation
              * @param[ in ] aPerturbation real to perturb for FD
              */
-<<<<<<< HEAD
-            void eval_dFluxdDV_FD( const moris::Cell< GEN_DV > & aDvTypes,
-                                    Matrix< DDRMat >           & adFluxdDV_FD,
-                                    real                         aPerturbation )
-            {
-                // get the index for the considered dv type
-                uint iFI = mGlobalDvTypeMap( static_cast< uint >( aDvTypes( 0 ) ), 0 );
-
-                // get number of coefficients, fields and bases for the considered FI
-                uint tDerNumDv     = mDvFI( iFI )->get_number_of_space_time_coefficients();
-                uint tDerNumBases  = mDvFI( iFI )->get_number_of_space_time_bases();
-                uint tDerNumFields = mDvFI( iFI )->get_number_of_fields();
-
-                // FIXME works only for diffusion
-                // set size for derivative
-                adFluxdDV_FD.set_size( mSpaceDim, tDerNumDv, 0.0 );
-
-                // coefficients for dv type wrt which derivative is computed
-                Matrix< DDRMat > tCoeff = mDvFI( iFI )->get_coeff();
-
-                // init dv counter
-                uint tDvCounter = 0;
-
-                // loop over coefficients columns
-                for( uint iCoeffCol = 0; iCoeffCol < tDerNumFields; iCoeffCol++ )
-                {
-                    // loop over coefficients rows
-                    for( uint iCoeffRow = 0; iCoeffRow < tDerNumBases; iCoeffRow++ )
-                    {
-                        // perturbation of the coefficent
-                        Matrix< DDRMat > tCoeffPert = tCoeff;
-                        tCoeffPert( iCoeffRow, iCoeffCol ) = tCoeffPert( iCoeffRow, iCoeffCol ) + aPerturbation * tCoeffPert( iCoeffRow, iCoeffCol );
-
-                        // setting the perturbed coefficients
-                        mDvFI( iFI )->set_coeff( tCoeffPert );
-
-                        // reset properties
-                        uint tNumProps = mProperties.size();
-                        for ( uint iProp = 0; iProp < tNumProps; iProp++ )
-                        {
-                            mProperties( iProp )->reset_eval_flags();
-                        }
-
-                        // reset constitutive model
-                        this->reset_eval_flags();
-
-                        // evaluate the residual
-                        Matrix< DDRMat > tFlux_Plus = this->flux();
-
-                        // perturbation of the coefficent
-                        tCoeffPert = tCoeff;
-                        tCoeffPert( iCoeffRow, iCoeffCol ) = tCoeffPert( iCoeffRow, iCoeffCol ) - aPerturbation * tCoeffPert( iCoeffRow, iCoeffCol );
-
-                        // setting the perturbed coefficients
-                        mDvFI( iFI )->set_coeff( tCoeffPert );
-
-                        // reset properties
-                        for ( uint iProp = 0; iProp < tNumProps; iProp++ )
-                        {
-                            mProperties( iProp )->reset_eval_flags();
-                        }
-
-                        // reset constitutive model
-                        this->reset_eval_flags();
-
-                        // evaluate the residual
-                        Matrix< DDRMat > tFlux_Minus = this->flux();
-
-                        // evaluate Jacobian
-                        adFluxdDV_FD.get_column( tDvCounter ) = ( tFlux_Plus - tFlux_Minus ) / ( 2.0 * aPerturbation * tCoeff( iCoeffRow, iCoeffCol ) );
-
-                        // update dv counter
-                        tDvCounter++;
-                    }
-                }
-                // reset the coefficients values
-                mDvFI( iFI )->set_coeff( tCoeff );
-            }
-=======
+
             void eval_dFluxdDV_FD( const moris::Cell< MSI::Dv_Type > & aDvTypes,
                                          Matrix< DDRMat >            & adFluxdDV_FD,
                                          real                          aPerturbation );
->>>>>>> db668e4c
-
 //------------------------------------------------------------------------------
             /**
             * evaluate the constitutive model strain derivative wrt to a dv type
@@ -1608,89 +1528,10 @@
             * @param[ in ] adStraindDV_FD a matrix to fill with derivative evaluation
             * @param[ in ] aPerturbation  real to perturb for FD
             */
-<<<<<<< HEAD
-            void eval_dStraindDV_FD( const moris::Cell< GEN_DV > & aDvTypes,
-                                     Matrix< DDRMat >            & adStraindDV_FD,
-                                     real                          aPerturbation )
-            {
-                // get the index for the considered dof type
-                uint iFI = mGlobalDvTypeMap( static_cast< uint >( aDvTypes( 0 ) ), 0 );
-
-                // get number of coefficients, fields and bases for the considered FI
-                uint tDerNumDv     = mDvFI( iFI )->get_number_of_space_time_coefficients();
-                uint tDerNumBases  = mDvFI( iFI )->get_number_of_space_time_bases();
-                uint tDerNumFields = mDvFI( iFI )->get_number_of_fields();
-
-                // FIXME works only for diffusion
-                // set size for derivative
-                adStraindDV_FD.set_size( mSpaceDim, tDerNumDv, 0.0 );
-
-                // coefficients for dv type wrt which derivative is computed
-                Matrix< DDRMat > tCoeff = mDvFI( iFI )->get_coeff();
-
-                // init dv counter
-                uint tDvCounter = 0;
-
-                // loop over coefficients columns
-                for( uint iCoeffCol = 0; iCoeffCol < tDerNumFields; iCoeffCol++ )
-                {
-                    // loop over coefficients rows
-                    for( uint iCoeffRow = 0; iCoeffRow < tDerNumBases; iCoeffRow++ )
-                    {
-                        // perturbation of the coefficent
-                        Matrix< DDRMat > tCoeffPert = tCoeff;
-                        tCoeffPert( iCoeffRow, iCoeffCol ) = tCoeffPert( iCoeffRow, iCoeffCol ) + aPerturbation * tCoeffPert( iCoeffRow, iCoeffCol );
-
-                        // setting the perturbed coefficients
-                        mDvFI( iFI )->set_coeff( tCoeffPert );
-
-                        // reset properties
-                        uint tNumProps = mProperties.size();
-                        for ( uint iProp = 0; iProp < tNumProps; iProp++ )
-                        {
-                            mProperties( iProp )->reset_eval_flags();
-                        }
-
-                        // reset constitutive model
-                        this->reset_eval_flags();
-
-                        // evaluate the residual
-                        Matrix< DDRMat > tStrain_Plus = this->strain();
-
-                        // perturbation of the coefficent
-                        tCoeffPert = tCoeff;
-                        tCoeffPert( iCoeffRow, iCoeffCol ) = tCoeffPert( iCoeffRow, iCoeffCol ) - aPerturbation * tCoeffPert( iCoeffRow, iCoeffCol );
-
-                        // setting the perturbed coefficients
-                        mDvFI( iFI )->set_coeff( tCoeffPert );
-
-                        // reset properties
-                        for ( uint iProp = 0; iProp < tNumProps; iProp++ )
-                        {
-                            mProperties( iProp )->reset_eval_flags();
-                        }
-
-                        // reset constitutive model
-                        this->reset_eval_flags();
-
-                        // evaluate the residual
-                        Matrix< DDRMat > tStrain_Minus = this->strain();
-
-                        // evaluate Jacobian
-                        adStraindDV_FD.get_column( tDvCounter ) = ( tStrain_Plus - tStrain_Minus ) / ( 2.0 * aPerturbation * tCoeff( iCoeffRow, iCoeffCol ) );
-
-                        // update dv counter
-                        tDvCounter++;
-                    }
-                }
-                // reset the coefficients values
-                mDvFI( iFI )->set_coeff( tCoeff );
-            }
-=======
+
             void eval_dStraindDV_FD( const moris::Cell< MSI::Dv_Type > & aDvTypes,
                                      Matrix< DDRMat >                  & adStraindDV_FD,
                                      real                                aPerturbation );
->>>>>>> db668e4c
 
 //------------------------------------------------------------------------------
         };
