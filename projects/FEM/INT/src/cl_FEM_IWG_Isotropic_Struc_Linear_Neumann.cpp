
#include "cl_FEM_IWG_Isotropic_Struc_Linear_Neumann.hpp"
#include "cl_FEM_Field_Interpolator_Manager.hpp"
#include "cl_FEM_Set.hpp"

#include "fn_trans.hpp"
#include "fn_eye.hpp"
#include "fn_dot.hpp"

namespace moris
{
    namespace fem
    {

//------------------------------------------------------------------------------
        IWG_Isotropic_Struc_Linear_Neumann::IWG_Isotropic_Struc_Linear_Neumann()
        {
            // set size for the property pointer cell
            mMasterProp.resize( static_cast< uint >( IWG_Property_Type::MAX_ENUM ), nullptr );

            // populate the property map
            mPropertyMap[ "Neumann" ] = IWG_Property_Type::NEUMANN;
        }

//------------------------------------------------------------------------------
        void IWG_Isotropic_Struc_Linear_Neumann::compute_residual( real tWStar )
        {
#ifdef DEBUG
            // check master field interpolators, properties and constitutive models
            this->check_dof_field_interpolators();
            this->check_dv_field_interpolators();
#endif

            // get index for residual dof type
            uint tDofIndex = mSet->get_dof_index_for_type( mResidualDofType( 0 ), mtk::Master_Slave::MASTER );

            // get field interpolator for the residual dof type
            Field_Interpolator * tFI = mFieldInterpolatorManager->get_field_interpolators_for_type( mResidualDofType( 0 ), mtk::Master_Slave::MASTER );

            // get indices for SP, CM, properties
            uint tNeumannIndex = static_cast< uint >( IWG_Property_Type::NEUMANN );

            // compute the residual
            mSet->get_residual()( { mSet->get_res_dof_assembly_map()( tDofIndex )( 0, 0 ), mSet->get_res_dof_assembly_map()( tDofIndex )( 0, 1 ) }, { 0, 0 } )
<<<<<<< HEAD
                    += - trans( tFI->N() ) * mMasterProp( 0 )->val() * tWStar;

=======
            += - trans( tFI->N() ) * mMasterProp( tNeumannIndex )->val() * tWStar;
>>>>>>> 8cd43364
        }

//------------------------------------------------------------------------------
        void IWG_Isotropic_Struc_Linear_Neumann::compute_jacobian( real tWStar )
        {
#ifdef DEBUG
            // check master field interpolators, properties and constitutive models
            this->check_dof_field_interpolators();
            this->check_dv_field_interpolators();
#endif

            // get index for the residual dof type
            uint tDofIndex = mSet->get_dof_index_for_type( mResidualDofType( 0 ), mtk::Master_Slave::MASTER );

            // get field interpolator for the residual dof type
            Field_Interpolator * tFI = mFieldInterpolatorManager->get_field_interpolators_for_type( mResidualDofType( 0 ), mtk::Master_Slave::MASTER );

            // get indices for SP, CM, properties
            uint tNeumannIndex = static_cast< uint >( IWG_Property_Type::NEUMANN );

            // compute the jacobian for direct IWG dof dependencies
            // None

            // compute the jacobian for indirect IWG dof dependencies through properties
            for( uint iDOF = 0; iDOF < mRequestedMasterGlobalDofTypes.size(); iDOF++ )
            {
                // get dof type
                Cell< MSI::Dof_Type > tDofType = mRequestedMasterGlobalDofTypes( iDOF );

                // get index for the dof type
                uint tIndexDep = mSet->get_dof_index_for_type( mRequestedMasterGlobalDofTypes( iDOF )( 0 ), mtk::Master_Slave::MASTER );

                // if dependency in the dof type
                if ( mMasterProp( tNeumannIndex )->check_dof_dependency( tDofType ) )
                {
                    // add contribution to jacobian
                    mSet->get_jacobian()( { mSet->get_res_dof_assembly_map()( tDofIndex )( 0, 0 ), mSet->get_res_dof_assembly_map()( tDofIndex )( 0, 1 ) },
                                          { mSet->get_jac_dof_assembly_map()( tDofIndex )( tIndexDep, 0 ), mSet->get_jac_dof_assembly_map()( tDofIndex )( tIndexDep, 1 ) } )
                    += - trans( tFI->N() ) * mMasterProp( tNeumannIndex )->dPropdDOF( tDofType ) * tWStar;
                }
            }
        }

//------------------------------------------------------------------------------
        void IWG_Isotropic_Struc_Linear_Neumann::compute_jacobian_and_residual( moris::Cell< moris::Cell< Matrix< DDRMat > > > & aJacobians,
                                                                                moris::Cell< Matrix< DDRMat > >                & aResidual )
        {
            MORIS_ERROR( false, "IWG_Isotropic_Struc_Linear_Neumann::compute_jacobian_and_residual - Not implemented.");
        }

//------------------------------------------------------------------------------
    } /* namespace fem */
} /* namespace moris */<|MERGE_RESOLUTION|>--- conflicted
+++ resolved
@@ -42,12 +42,7 @@
 
             // compute the residual
             mSet->get_residual()( { mSet->get_res_dof_assembly_map()( tDofIndex )( 0, 0 ), mSet->get_res_dof_assembly_map()( tDofIndex )( 0, 1 ) }, { 0, 0 } )
-<<<<<<< HEAD
-                    += - trans( tFI->N() ) * mMasterProp( 0 )->val() * tWStar;
-
-=======
             += - trans( tFI->N() ) * mMasterProp( tNeumannIndex )->val() * tWStar;
->>>>>>> 8cd43364
         }
 
 //------------------------------------------------------------------------------
