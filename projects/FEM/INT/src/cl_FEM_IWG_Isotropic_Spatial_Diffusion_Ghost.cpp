--- conflicted
+++ resolved
@@ -26,57 +26,53 @@
 //------------------------------------------------------------------------------
         void IWG_Isotropic_Spatial_Diffusion_Ghost::compute_residual( real aWStar )
         {
-            Field_Interpolator * tFIMaster = mFieldInterpolatorManager->get_field_interpolators_for_type( mResidualDofType( 0 ), mtk::Master_Slave::MASTER );
-            Field_Interpolator * tFISlave  = mFieldInterpolatorManager->get_field_interpolators_for_type( mResidualDofType( 0 ), mtk::Master_Slave::SLAVE );
-            // FIXME the order should be set differently
-            switch ( tFIMaster->get_space_interpolation_order() )
-            {
-                case( mtk::Interpolation_Order::LINEAR ):
-                {
-                    mOrder = 1;
-                    break;
-                }
-                case( mtk::Interpolation_Order::QUADRATIC ):
-                {
-                    mOrder = 2;
-                    break;
-                }
-                case( mtk::Interpolation_Order::CUBIC ):
-                {
-                    mOrder = 3;
-                    break;
-                }
-                default:
-                {
-                    MORIS_ERROR( false, "IWG_Isotropic_Spatial_Diffusion_Virtual_Work_Ghost::compute_residual - order not supported");
-                    break;
-                }
-            }
-
-            // check, if order is supported
-            MORIS_ERROR( mOrder < 4, " IWG_Isotropic_Spatial_Diffusion_Ghost::compute_residual - Ghost stabilization for this order not supported yet. " );
-
+#ifdef DEBUG
             // check master and slave field interpolators
             this->check_dof_field_interpolators( mtk::Master_Slave::MASTER );
             this->check_dof_field_interpolators( mtk::Master_Slave::SLAVE );
             this->check_dv_field_interpolators( mtk::Master_Slave::MASTER );
             this->check_dv_field_interpolators( mtk::Master_Slave::SLAVE );
-
-<<<<<<< HEAD
-            // set residual cell size
-            this->set_residual_double( aResidual );
-=======
-//            // check master and slave properties
-//            this->check_properties( mtk::Master_Slave::MASTER );
-//            this->check_properties( mtk::Master_Slave::SLAVE );
-//
-//            // check master and slave constitutive models
-//            this->check_constitutive_models( mtk::Master_Slave::MASTER );
-//            this->check_constitutive_models( mtk::Master_Slave::SLAVE );
-
+#endif
+
+            // get the master field interpolator for the residual dof type
+            Field_Interpolator * tFIMaster = mFieldInterpolatorManager->get_field_interpolators_for_type( mResidualDofType( 0 ), mtk::Master_Slave::MASTER );
+
+            // get the slave field interpolator for the residual dof type
+            Field_Interpolator * tFISlave  = mFieldInterpolatorManager->get_field_interpolators_for_type( mResidualDofType( 0 ), mtk::Master_Slave::SLAVE );
+
+            // FIXME the order should be set differently
+            switch ( tFIMaster->get_space_interpolation_order() )
+            {
+                case( mtk::Interpolation_Order::LINEAR ):
+                {
+                    mOrder = 1;
+                    break;
+                }
+                case( mtk::Interpolation_Order::QUADRATIC ):
+                {
+                    mOrder = 2;
+                    break;
+                }
+                case( mtk::Interpolation_Order::CUBIC ):
+                {
+                    mOrder = 3;
+                    break;
+                }
+                default:
+                {
+                    MORIS_ERROR( false, "IWG_Isotropic_Spatial_Diffusion_Virtual_Work_Ghost::compute_residual - order not supported");
+                    break;
+                }
+            }
+
+            // check, if order is supported
+            MORIS_ERROR( mOrder < 4, " IWG_Isotropic_Spatial_Diffusion_Ghost::compute_residual - Ghost stabilization for this order not supported yet. " );
+
+            // get master index for residual dof type
             uint tDofIndexMaster = mSet->get_dof_index_for_type( mResidualDofType( 0 ), mtk::Master_Slave::MASTER );
+
+            // get slave index for residual dof type
             uint tDofIndexSlave  = mSet->get_dof_index_for_type( mResidualDofType( 0 ), mtk::Master_Slave::SLAVE );
->>>>>>> d65d3337
 
             // loop over the interpolation order
             for ( uint iOrder = 1; iOrder <= mOrder; iOrder++ )
@@ -89,74 +85,70 @@
                                                * trans( tNormalMatrix ) * tNormalMatrix                                // normals
                                                * ( tFIMaster->gradx( iOrder ) - tFISlave->gradx( iOrder ) ); // jump in iOrder order spatial gradient
 
-                 // compute master and slave residuals
+                 // compute master residual
                  mSet->get_residual()( { mSet->get_res_dof_assembly_map()( tDofIndexMaster )( 0, 0 ), mSet->get_res_dof_assembly_map()( tDofIndexMaster )( 0, 1 ) }, { 0, 0 } )
-                                        +=   trans( tFIMaster->dnNdxn( iOrder ) ) * tPreMultiply * aWStar;
+                 +=   trans( tFIMaster->dnNdxn( iOrder ) ) * tPreMultiply * aWStar;
+
+                 // compute slave residual
                  mSet->get_residual()( { mSet->get_res_dof_assembly_map()( tDofIndexSlave )( 0, 0 ), mSet->get_res_dof_assembly_map()( tDofIndexSlave )( 0, 1 ) }, { 0, 0 } )
-                                        += - trans( tFISlave->dnNdxn( iOrder ) )  * tPreMultiply* aWStar;
+                 += - trans( tFISlave->dnNdxn( iOrder ) )  * tPreMultiply* aWStar;
             }
         }
 
 //------------------------------------------------------------------------------
         void IWG_Isotropic_Spatial_Diffusion_Ghost::compute_jacobian( real aWStar )
         {
-            Field_Interpolator * tFIMaster = mFieldInterpolatorManager->get_field_interpolators_for_type( mResidualDofType( 0 ), mtk::Master_Slave::MASTER );
-            Field_Interpolator * tFISlave  = mFieldInterpolatorManager->get_field_interpolators_for_type( mResidualDofType( 0 ), mtk::Master_Slave::SLAVE );
-            // FIXME the order should be set differently
-            switch ( tFIMaster->get_space_interpolation_order() )
-            {
-                case( mtk::Interpolation_Order::LINEAR ):
-                {
-                    mOrder = 1;
-                    break;
-                }
-                case( mtk::Interpolation_Order::QUADRATIC ):
-                {
-                    mOrder = 2;
-                    break;
-                }
-                case( mtk::Interpolation_Order::CUBIC ):
-                {
-                    mOrder = 3;
-                    break;
-                }
-                default:
-                {
-                    MORIS_ERROR( false, "IWG_Isotropic_Spatial_Diffusion_Virtual_Work_Ghost::compute_residual - order not supported");
-                    break;
-                }
-            }
-
-            // check, if order is supported
-            MORIS_ERROR( mOrder < 4, " IWG_Isotropic_Spatial_Diffusion_Ghost::compute_jacobian - Ghost stabilization for this order not supported yet. " );
-
+
+#ifdef DEBUG
             // check master and slave field interpolators
             this->check_dof_field_interpolators( mtk::Master_Slave::MASTER );
             this->check_dof_field_interpolators( mtk::Master_Slave::SLAVE );
             this->check_dv_field_interpolators( mtk::Master_Slave::MASTER );
             this->check_dv_field_interpolators( mtk::Master_Slave::SLAVE );
-
-<<<<<<< HEAD
-            // set the jacobian cell size
-            this->set_jacobian_double( aJacobians );
-
-            // get number of master dependencies
-            uint tMasterNumDofDependencies = this->get_global_dof_type_list().size();
-=======
+#endif
+
+            // get the master field interpolator for residual dof type
+            Field_Interpolator * tFIMaster = mFieldInterpolatorManager->get_field_interpolators_for_type( mResidualDofType( 0 ), mtk::Master_Slave::MASTER );
+
+            // get the slave field interpolator for residual dof type
+            Field_Interpolator * tFISlave  = mFieldInterpolatorManager->get_field_interpolators_for_type( mResidualDofType( 0 ), mtk::Master_Slave::SLAVE );
+
+            // FIXME the order should be set differently
+            switch ( tFIMaster->get_space_interpolation_order() )
+            {
+                case( mtk::Interpolation_Order::LINEAR ):
+                {
+                    mOrder = 1;
+                    break;
+                }
+                case( mtk::Interpolation_Order::QUADRATIC ):
+                {
+                    mOrder = 2;
+                    break;
+                }
+                case( mtk::Interpolation_Order::CUBIC ):
+                {
+                    mOrder = 3;
+                    break;
+                }
+                default:
+                {
+                    MORIS_ERROR( false, "IWG_Isotropic_Spatial_Diffusion_Virtual_Work_Ghost::compute_residual - order not supported");
+                    break;
+                }
+            }
+
+            // check, if order is supported
+            MORIS_ERROR( mOrder < 4, " IWG_Isotropic_Spatial_Diffusion_Ghost::compute_jacobian - Ghost stabilization for this order not supported yet. " );
+
+            // get master index for residual dof type
             uint tDofIndexMaster = mSet->get_dof_index_for_type( mResidualDofType( 0 ), mtk::Master_Slave::MASTER );
+
+            // get slave dof for residual dof type
             uint tDofIndexSlave  = mSet->get_dof_index_for_type( mResidualDofType( 0 ), mtk::Master_Slave::SLAVE );
-
-//            // check master and slave properties
-//            this->check_properties( mtk::Master_Slave::MASTER );
-//            this->check_properties( mtk::Master_Slave::SLAVE );
-//
-//            // check master and slave constitutive models
-//            this->check_constitutive_models( mtk::Master_Slave::MASTER );
-//            this->check_constitutive_models( mtk::Master_Slave::SLAVE );
 
             // get number of master dependencies
             uint tMasterNumDofDependencies = mRequestedMasterGlobalDofTypes.size();
->>>>>>> d65d3337
 
             // loop over the interpolation orders
             for ( uint iOrder = 1; iOrder <= mOrder; iOrder++ )
@@ -167,21 +159,28 @@
                 // premultiply common terms
                 Matrix< DDRMat > tPreMultiply = mStabilizationParam( iOrder - 1 )->val()( 0 ) * trans( tNormalMatrix ) * tNormalMatrix;
 
-                if (mResidualDofTypeRequested)
-                {
                 // compute Jacobian direct dependencies
-                mSet->get_jacobian()( { mSet->get_res_dof_assembly_map()( tDofIndexMaster )( 0, 0 ), mSet->get_res_dof_assembly_map()( tDofIndexMaster )( 0, 1 ) },
-                                      { mSet->get_jac_dof_assembly_map()( tDofIndexMaster )( tDofIndexMaster, 0 ), mSet->get_jac_dof_assembly_map()( tDofIndexMaster )( tDofIndexMaster, 1 ) } )
-                        +=   trans( tFIMaster->dnNdxn( iOrder ) ) * tPreMultiply * tFIMaster->dnNdxn( iOrder ) * aWStar;
-                mSet->get_jacobian()( { mSet->get_res_dof_assembly_map()( tDofIndexMaster )( 0, 0 ), mSet->get_res_dof_assembly_map()( tDofIndexMaster )( 0, 1 ) },
-                                      { mSet->get_jac_dof_assembly_map()( tDofIndexMaster )( tDofIndexSlave, 0 ), mSet->get_jac_dof_assembly_map()( tDofIndexMaster )( tDofIndexSlave, 1 ) } )
-                        += - trans( tFIMaster->dnNdxn( iOrder ) ) * tPreMultiply * tFISlave->dnNdxn( iOrder ) * aWStar;
-                mSet->get_jacobian()( { mSet->get_res_dof_assembly_map()( tDofIndexSlave )( 0, 0 ), mSet->get_res_dof_assembly_map()( tDofIndexSlave )( 0, 1 ) },
-                                      { mSet->get_jac_dof_assembly_map()( tDofIndexSlave )( tDofIndexMaster, 0 ), mSet->get_jac_dof_assembly_map()( tDofIndexSlave )( tDofIndexMaster, 1 ) } )
-                        += - trans( tFISlave->dnNdxn( iOrder ) )  * tPreMultiply * tFIMaster->dnNdxn( iOrder ) * aWStar;
-                mSet->get_jacobian()( { mSet->get_res_dof_assembly_map()( tDofIndexSlave )( 0, 0 ), mSet->get_res_dof_assembly_map()( tDofIndexSlave )( 0, 1 ) },
-                                      { mSet->get_jac_dof_assembly_map()( tDofIndexSlave )( tDofIndexSlave, 0 ), mSet->get_jac_dof_assembly_map()( tDofIndexSlave )( tDofIndexSlave, 1 ) } )
-                        +=   trans( tFISlave->dnNdxn( iOrder ) )  * tPreMultiply * tFISlave->dnNdxn( iOrder ) * aWStar;
+                if ( mResidualDofTypeRequested )
+                {
+                    // dRM/dM
+                    mSet->get_jacobian()( { mSet->get_res_dof_assembly_map()( tDofIndexMaster )( 0, 0 ), mSet->get_res_dof_assembly_map()( tDofIndexMaster )( 0, 1 ) },
+                                          { mSet->get_jac_dof_assembly_map()( tDofIndexMaster )( tDofIndexMaster, 0 ), mSet->get_jac_dof_assembly_map()( tDofIndexMaster )( tDofIndexMaster, 1 ) } )
+                    +=   trans( tFIMaster->dnNdxn( iOrder ) ) * tPreMultiply * tFIMaster->dnNdxn( iOrder ) * aWStar;
+
+                    // dRM/dS
+                    mSet->get_jacobian()( { mSet->get_res_dof_assembly_map()( tDofIndexMaster )( 0, 0 ), mSet->get_res_dof_assembly_map()( tDofIndexMaster )( 0, 1 ) },
+                                          { mSet->get_jac_dof_assembly_map()( tDofIndexMaster )( tDofIndexSlave, 0 ), mSet->get_jac_dof_assembly_map()( tDofIndexMaster )( tDofIndexSlave, 1 ) } )
+                    += - trans( tFIMaster->dnNdxn( iOrder ) ) * tPreMultiply * tFISlave->dnNdxn( iOrder ) * aWStar;
+
+                    // dRS/dM
+                    mSet->get_jacobian()( { mSet->get_res_dof_assembly_map()( tDofIndexSlave )( 0, 0 ), mSet->get_res_dof_assembly_map()( tDofIndexSlave )( 0, 1 ) },
+                                          { mSet->get_jac_dof_assembly_map()( tDofIndexSlave )( tDofIndexMaster, 0 ), mSet->get_jac_dof_assembly_map()( tDofIndexSlave )( tDofIndexMaster, 1 ) } )
+                    += - trans( tFISlave->dnNdxn( iOrder ) )  * tPreMultiply * tFIMaster->dnNdxn( iOrder ) * aWStar;
+
+                    // dRS/dS
+                    mSet->get_jacobian()( { mSet->get_res_dof_assembly_map()( tDofIndexSlave )( 0, 0 ), mSet->get_res_dof_assembly_map()( tDofIndexSlave )( 0, 1 ) },
+                                          { mSet->get_jac_dof_assembly_map()( tDofIndexSlave )( tDofIndexSlave, 0 ), mSet->get_jac_dof_assembly_map()( tDofIndexSlave )( tDofIndexSlave, 1 ) } )
+                    +=   trans( tFISlave->dnNdxn( iOrder ) )  * tPreMultiply * tFISlave->dnNdxn( iOrder ) * aWStar;
                 }
 
                 // compute the jacobian for indirect dof dependencies through master properties
@@ -190,6 +189,7 @@
                     // get the dof type
                     Cell< MSI::Dof_Type > tDofType = mRequestedMasterGlobalDofTypes( iDOF );
 
+                    // get the index for the dof type
                     sint tIndexDep = mSet->get_dof_index_for_type( tDofType( 0 ), mtk::Master_Slave::MASTER );
 
                     // if dependency on the dof type
@@ -197,24 +197,17 @@
                     {
                         // premultiply common terms
                         Matrix< DDRMat > tPreMultiply2 = trans( tNormalMatrix ) * tNormalMatrix
-<<<<<<< HEAD
-                                                         * ( mMasterFI( 0 )->gradx( iOrder ) - mSlaveFI( 0 )->gradx( iOrder ) )
+                                                         * ( tFIMaster->gradx( iOrder ) - tFISlave->gradx( iOrder ) )
                                                          * mStabilizationParam( iOrder - 1 )->dSPdMasterDOF( tDofType );
-                        // add contribution to jacobian
-                        aJacobians( 0 )( iDOF ).matrix_data() +=   trans( mMasterFI( 0 )->dnNdxn( iOrder ) ) * tPreMultiply2;
-                        aJacobians( 1 )( iDOF ).matrix_data() += - trans( mSlaveFI( 0 )->dnNdxn( iOrder ) )  * tPreMultiply2;
-=======
-                                                         * ( tFIMaster->gradx( iOrder ) - tFISlave->gradx( iOrder ) )
-                                                         * tdGhostPenaltydDOF;
 
                         // add contribution to jacobian
                         mSet->get_jacobian()( { mSet->get_res_dof_assembly_map()( tDofIndexMaster )( 0, 0 ), mSet->get_res_dof_assembly_map()( tDofIndexMaster )( 0, 1 ) },
                                               { mSet->get_jac_dof_assembly_map()( tDofIndexMaster )( tIndexDep, 0 ), mSet->get_jac_dof_assembly_map()( tDofIndexMaster )( tIndexDep, 1 ) } )
-                                    +=   trans( tFIMaster->dnNdxn( iOrder ) )  * tPreMultiply2 * aWStar;
+                        +=   trans( tFIMaster->dnNdxn( iOrder ) )  * tPreMultiply2 * aWStar;
+
                         mSet->get_jacobian()( { mSet->get_res_dof_assembly_map()( tDofIndexSlave )( 0, 0 ), mSet->get_res_dof_assembly_map()( tDofIndexSlave )( 0, 1 ) },
                                               { mSet->get_jac_dof_assembly_map()( tDofIndexSlave )( tIndexDep, 0 ), mSet->get_jac_dof_assembly_map()( tDofIndexSlave )( tIndexDep, 1 ) } )
-                                    += - trans( tFISlave->dnNdxn( iOrder ) ) * tPreMultiply2 * aWStar;
->>>>>>> d65d3337
+                        += - trans( tFISlave->dnNdxn( iOrder ) ) * tPreMultiply2 * aWStar;
                     }
                 }
             }
