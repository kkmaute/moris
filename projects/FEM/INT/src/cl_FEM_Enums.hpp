--- conflicted
+++ resolved
@@ -108,13 +108,9 @@
         enum class IQI_Type
         {
             UNDEFINED,
-<<<<<<< HEAD
             VOLUME,         // volume
+            STRAIN_ENERGY,
             VOLUME_FRACTION,
-=======
-            VOLUME,
->>>>>>> 56a23b6c
-            STRAIN_ENERGY,
             DOF,
             PROPERTY,
             L2_ERROR_ANALYTIC,
