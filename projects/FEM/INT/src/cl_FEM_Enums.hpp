--- conflicted
+++ resolved
@@ -125,12 +125,9 @@
             H1_ERROR_ANALYTIC,
             H1_SEMI_ERROR,
             J_INTEGRAL,
-<<<<<<< HEAD
             K1_SENT,
-=======
             ANALYTIC,
             STRESS,
->>>>>>> 28a3e367
             END_IQI_TYPE
         };
 
