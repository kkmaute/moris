
#include "cl_FEM_IWG_Isotropic_Spatial_Diffusion_Virtual_Work_Ghost.hpp"
#include "cl_FEM_Set.hpp"
#include "fn_trans.hpp"
#include "fn_eye.hpp"
#include "fn_dot.hpp"

namespace moris
{
    namespace fem
    {
//------------------------------------------------------------------------------
        IWG_Isotropic_Spatial_Diffusion_Virtual_Work_Ghost::IWG_Isotropic_Spatial_Diffusion_Virtual_Work_Ghost()
        {
            // FIXME set penalty from outside
            // penalty parameter
            mGammaGhost = 1.0;

            // FIXME set mesh parameter from outside
            // mesh parameter
            mMeshParameter = 1.0;
        }

//------------------------------------------------------------------------------
        void IWG_Isotropic_Spatial_Diffusion_Virtual_Work_Ghost::compute_residual( real aWStar )
        {
            // FIXME the order should be set differently
            switch ( mMasterFI( 0 )->get_space_interpolation_order() )
            {
                case( mtk::Interpolation_Order::LINEAR ):
                {
                    mOrder = 1;
                    break;
                }
                case( mtk::Interpolation_Order::QUADRATIC ):
                {
                    mOrder = 2;
                    break;
                }
                case( mtk::Interpolation_Order::CUBIC ):
                {
                    mOrder = 3;
                    break;
                }
                default:
                {
                    MORIS_ERROR( false, "IWG_Isotropic_Spatial_Diffusion_Virtual_Work_Ghost::compute_residual - order not supported");
                    break;
                }
            }

            // check, if order is supported
            MORIS_ERROR( mOrder < 4, " IWG_Isotropic_Spatial_Diffusion_Virtual_Work_Ghost::compute_residual - order not supported. " );

            // check master and slave field interpolators
            this->check_dof_field_interpolators( mtk::Master_Slave::MASTER );
            this->check_dof_field_interpolators( mtk::Master_Slave::SLAVE );
            this->check_dv_field_interpolators( mtk::Master_Slave::MASTER );
            this->check_dv_field_interpolators( mtk::Master_Slave::SLAVE );

<<<<<<< HEAD
            // set residual cell size
            this->set_residual_double( aResidual );
=======
            uint tDofIndexMaster = mSet->get_dof_index_for_type( mResidualDofType( 0 ), mtk::Master_Slave::MASTER );
            uint tDofIndexSlave  = mSet->get_dof_index_for_type( mResidualDofType( 0 ), mtk::Master_Slave::SLAVE );

//            // check master and slave properties
//            this->check_properties( mtk::Master_Slave::MASTER );
//            this->check_properties( mtk::Master_Slave::SLAVE );
//
//            // check master and slave constitutive models
//            this->check_constitutive_models( mtk::Master_Slave::MASTER );
//            this->check_constitutive_models( mtk::Master_Slave::SLAVE );
>>>>>>> d65d3337

            if( mOrder >= 1 )
            {
                // penalty parameter
                real tGhostPenalty1 = mGammaGhost * mMeshParameter;

                // get flattened normal matrix
                Matrix< DDRMat > tNormalMatrix = this->get_normal_matrix( 1 );

                // compute the jump in traction
                Matrix< DDRMat > tGradJump = mMasterCM( 0 )->traction( mNormal ) - mSlaveCM( 0 )->traction( mNormal );

                if (mResidualDofTypeRequested)
                {
                // compute the residual
                mSet->get_residual()( { mSet->get_res_dof_assembly_map()( tDofIndexMaster )( 0, 0 ), mSet->get_res_dof_assembly_map()( tDofIndexMaster )( 0, 1 ) }, { 0, 0 } )
                                        +=   tGhostPenalty1 * trans( mMasterFI( 0 )->dnNdxn( 1 ) ) * trans( tNormalMatrix ) * tGradJump * aWStar;
                mSet->get_residual()( { mSet->get_res_dof_assembly_map()( tDofIndexSlave )( 0, 0 ), mSet->get_res_dof_assembly_map()( tDofIndexSlave )( 0, 1 ) }, { 0, 0 } )
                                        += - tGhostPenalty1 * trans( mSlaveFI( 0 )->dnNdxn( 1 ) )  * trans( tNormalMatrix ) * tGradJump * aWStar;
                }
            }
        }

//------------------------------------------------------------------------------
        void IWG_Isotropic_Spatial_Diffusion_Virtual_Work_Ghost::compute_jacobian( real aWStar )
        {
            // FIXME the order should be set differently
            switch ( mMasterFI( 0 )->get_space_interpolation_order() )
            {
                case( mtk::Interpolation_Order::LINEAR ):
                {
                    mOrder = 1;
                    break;
                }
                case( mtk::Interpolation_Order::QUADRATIC ):
                {
                    mOrder = 2;
                    break;
                }
                case( mtk::Interpolation_Order::CUBIC ):
                {
                    mOrder = 3;
                    break;
                }
                default:
                {
                    MORIS_ERROR( false, "IWG_Isotropic_Spatial_Diffusion_Virtual_Work_Ghost::compute_residual - order not supported");
                    break;
                }
            }

            // check, if order is supported
            MORIS_ERROR( mOrder < 4, " IWG_Isotropic_Spatial_Diffusion_Ghost::compute_jacobian - Ghost stabilization for this order not supported yet. " );

            // check master and slave field interpolators
            this->check_dof_field_interpolators( mtk::Master_Slave::MASTER );
            this->check_dof_field_interpolators( mtk::Master_Slave::SLAVE );
            this->check_dv_field_interpolators( mtk::Master_Slave::MASTER );
            this->check_dv_field_interpolators( mtk::Master_Slave::SLAVE );

<<<<<<< HEAD
            // set the jacobian cell size
            this->set_jacobian_double( aJacobians );
=======
            uint tDofIndexMaster = mSet->get_dof_index_for_type( mResidualDofType( 0 ), mtk::Master_Slave::MASTER );
            uint tDofIndexSlave  = mSet->get_dof_index_for_type( mResidualDofType( 0 ), mtk::Master_Slave::SLAVE );

//            // check master and slave properties
//            this->check_properties( mtk::Master_Slave::MASTER );
//            this->check_properties( mtk::Master_Slave::SLAVE );
//
//            // check master and slave constitutive models
//            this->check_constitutive_models( mtk::Master_Slave::MASTER );
//            this->check_constitutive_models( mtk::Master_Slave::SLAVE );
>>>>>>> d65d3337

            // get number of master dof dependencies
            uint tMasterNumDofDependencies = mRequestedMasterGlobalDofTypes.size();

            // order 1
            if ( mOrder >= 1 )
            {
                // get normal matrix
                Matrix< DDRMat > tNormalMatrix = this->get_normal_matrix( 1 );

                // penalty parameter
                real tGhostPenalty = mGammaGhost * mMeshParameter;

                // compute the jacobian for indirect dof dependencies through master constitutive models
                for( uint iDOF = 0; iDOF < tMasterNumDofDependencies; iDOF++ )
                {
                    // get the dof type
                    Cell< MSI::Dof_Type > tDofType = mRequestedMasterGlobalDofTypes( iDOF );

                    sint tIndexDep = mSet->get_dof_index_for_type( tDofType( 0 ), mtk::Master_Slave::MASTER );

                    // if dependency on the dof type
                    if ( mMasterCM( 0 )->check_dof_dependency( tDofType ) )
                    {
                        // add contribution to jacobian
                        mSet->get_jacobian()( { mSet->get_res_dof_assembly_map()( tDofIndexMaster )( 0, 0 ), mSet->get_res_dof_assembly_map()( tDofIndexMaster )( 0, 1 ) },
                                              { mSet->get_jac_dof_assembly_map()( tDofIndexMaster )( tIndexDep, 0 ), mSet->get_jac_dof_assembly_map()( tDofIndexMaster )( tIndexDep, 1 ) } )
                                +=   tGhostPenalty * trans( mMasterFI( 0 )->dnNdxn( 1 ) ) * trans( tNormalMatrix ) * mMasterCM( 0 )->dTractiondDOF( tDofType, mNormal ) * aWStar;

                        mSet->get_jacobian()( { mSet->get_res_dof_assembly_map()( tDofIndexMaster )( 0, 0 ), mSet->get_res_dof_assembly_map()( tDofIndexMaster )( 0, 1 ) },
                                              { mSet->get_jac_dof_assembly_map()( tDofIndexSlave )( tIndexDep, 0 ), mSet->get_jac_dof_assembly_map()( tDofIndexSlave )( tIndexDep, 1 ) } )
                                  += - tGhostPenalty * trans( mSlaveFI( 0 )->dnNdxn( 1 ) ) * trans( tNormalMatrix ) * mMasterCM( 0 )->dTractiondDOF( tDofType, mNormal ) * aWStar;
                    }
                }

                // compute the jacobian for indirect dof dependencies through slave constitutive models
                uint tSlaveNumDofDependencies = mRequestedSlaveGlobalDofTypes.size();
                for( uint iDOF = 0; iDOF < tSlaveNumDofDependencies; iDOF++ )
                {
                    // get dof type
                    Cell< MSI::Dof_Type > tDofType = mRequestedSlaveGlobalDofTypes( iDOF );

                    sint tIndexDep = mSet->get_dof_index_for_type( tDofType( 0 ), mtk::Master_Slave::SLAVE );

                    // if dependency on the dof type
                    if ( mSlaveCM( 0 )->check_dof_dependency( tDofType ) )
                    {
                        // add contribution to jacobian
                        mSet->get_jacobian()( { mSet->get_res_dof_assembly_map()( tDofIndexMaster )( 0, 0 ), mSet->get_res_dof_assembly_map()( tDofIndexMaster )( 0, 1 ) },
                                              { mSet->get_jac_dof_assembly_map()( tDofIndexMaster )( tIndexDep, 0 ), mSet->get_jac_dof_assembly_map()( tDofIndexMaster )( tIndexDep, 1 ) } )
                                += - tGhostPenalty * trans( mSlaveFI( 0 )->dnNdxn( 1 ) ) * trans( tNormalMatrix ) * mSlaveCM( 0 )->dTractiondDOF( tDofType, mNormal ) * aWStar;

                        mSet->get_jacobian()( { mSet->get_res_dof_assembly_map()( tDofIndexMaster )( 0, 0 ), mSet->get_res_dof_assembly_map()( tDofIndexMaster )( 0, 1 ) },
                                              { mSet->get_jac_dof_assembly_map()( tDofIndexSlave )( tIndexDep, 0 ), mSet->get_jac_dof_assembly_map()( tDofIndexSlave )( tIndexDep, 1 ) } )
                                  +=   tGhostPenalty * trans( mSlaveFI( 0 )->dnNdxn( 1 ) ) * trans( tNormalMatrix ) * mSlaveCM( 0 )->dTractiondDOF( tDofType, mNormal ) * aWStar;
                    }
                }
            }

            // FIXME higher orders
//            // loop over the interpolation orders
//            for ( uint iOrder = 1; iOrder <= mOrder; iOrder++ )
//            {
//                // get normal matrix
//                Matrix< DDRMat > tNormalMatrix = this->get_normal_matrix( iOrder );
//
//                // penalty parameter
//                real tGhostPenalty = mGammaGhost * std::pow( mMeshParameter, 2 * ( iOrder - 1 ) + 1 );
//
//                // compute Jacobian direct dependencies
//                aJacobians( 0 )( 0 ).matrix_data()
//                +=   tGhostPenalty * trans( mMasterFI( 0 )->dnNdxn( iOrder ) ) * trans( tNormalMatrix ) * mMasterCM( 0 )->constitutive() * tNormalMatrix * mMasterFI( 0 )->dnNdxn( iOrder );
//                aJacobians( 0 )( tMasterNumDofDependencies ).matrix_data()
//                += - tGhostPenalty * trans( mMasterFI( 0 )->dnNdxn( iOrder ) ) * trans( tNormalMatrix ) * mSlaveCM( 0 )->constitutive() * tNormalMatrix * mSlaveFI( 0 )->dnNdxn( iOrder );
//
//                aJacobians( 1 )( 0 ).matrix_data()
//                += - tGhostPenalty * trans( mSlaveFI( 0 )->dnNdxn( iOrder ) ) * trans( tNormalMatrix ) * mMasterCM( 0 )->constitutive() * tNormalMatrix * mMasterFI( 0 )->dnNdxn( iOrder );
//                aJacobians( 1 )( tMasterNumDofDependencies ).matrix_data()
//                +=   tGhostPenalty * trans( mSlaveFI( 0 )->dnNdxn( iOrder ) ) * trans( tNormalMatrix ) * mSlaveCM( 0 )->constitutive() * tNormalMatrix * mSlaveFI( 0 )->dnNdxn( iOrder );
//
//                // compute the jacobian for indirect dof dependencies through master constitutive models
//                for( uint iDOF = 0; iDOF < tMasterNumDofDependencies; iDOF++ )
//                {
//                    // get the dof type
//                    Cell< MSI::Dof_Type > tDofType = mMasterGlobalDofTypes( iDOF );
//
//                    // if dependency on the dof type
//                    if ( mMasterCM( 0 )->check_dof_dependency( tDofType ) )
//                    {
//
//                        Matrix< DDRMat > tPreMultiply = tGhostPenalty * trans( tNormalMatrix ) * tNormalMatrix;
//
//                        // add contribution to jacobian
//                        aJacobians( 0 )( iDOF ).matrix_data()
//                        +=   trans( mMasterFI( 0 )->dnNdxn( iOrder ) ) * tPreMultiply * mMasterFI( 0 )->gradx( iOrder ) * mMasterCM( 0 )->dConstdDOF( tDofType );
//
//                        aJacobians( 1 )( iDOF ).matrix_data()
//                        += - trans( mSlaveFI( 0 )->dnNdxn( iOrder ) ) * tPreMultiply * mMasterFI( 0 )->gradx( iOrder ) * mMasterCM( 0 )->dConstdDOF( tDofType );
//                    }
//                }
//
//                // compute the jacobian for indirect dof dependencies through slave constitutive models
//                uint tSlaveNumDofDependencies = mSlaveGlobalDofTypes.size();
//                for( uint iDOF = 0; iDOF < tSlaveNumDofDependencies; iDOF++ )
//                {
//                    // get dof type
//                    Cell< MSI::Dof_Type > tDofType = mSlaveGlobalDofTypes( iDOF );
//
//                    // if dependency on the dof type
//                    if ( mSlaveCM( 0 )->check_dof_dependency( tDofType ) )
//                    {
//
//                        Matrix< DDRMat > tPreMultiply = tGhostPenalty * trans( tNormalMatrix ) * tNormalMatrix;
//
//                        // add contribution to jacobian
//                        aJacobians( 0 )( tMasterNumDofDependencies + iDOF ).matrix_data()
//                        += - trans( mMasterFI( 0 )->dnNdxn( iOrder ) ) * tPreMultiply * mSlaveFI( 0 )->gradx( iOrder ) * mSlaveCM( 0 )->dConstdDOF( tDofType );
//
//                        aJacobians( 1 )( tMasterNumDofDependencies + iDOF ).matrix_data()
//                        +=   trans( mSlaveFI( 0 )->dnNdxn( iOrder ) ) * tPreMultiply * mSlaveFI( 0 )->gradx( iOrder ) * mSlaveCM( 0 )->dConstdDOF( tDofType );
//                    }
//                }
//            }
        }

//------------------------------------------------------------------------------
        void IWG_Isotropic_Spatial_Diffusion_Virtual_Work_Ghost::compute_jacobian_and_residual( moris::Cell< moris::Cell< Matrix< DDRMat > > > & aJacobians,
                                                                                                moris::Cell< Matrix< DDRMat > >                & aResidual )
        {
            MORIS_ERROR( false, "IWG_Isotropic_Spatial_Diffusion_Virtual_Work_Ghost::compute_jacobian_and_residual - Not implemented." );
        }

//------------------------------------------------------------------------------
        Matrix< DDRMat > IWG_Isotropic_Spatial_Diffusion_Virtual_Work_Ghost::get_normal_matrix ( uint aOrderGhost )
        {
            // init the normal matrix
            Matrix< DDRMat > tNormalMatrix;

            // get spatial dimensions
            uint tSpaceDim = mNormal.numel();

            // switch on the ghost order
            switch( aOrderGhost )
            {
                case ( 1 ):
                {
                    switch ( tSpaceDim )
                    {
                        case ( 2 ):
                        {
                            tNormalMatrix = trans( mNormal );
                            break;
                        }
                        case ( 3 ):
                        {
                            tNormalMatrix = trans( mNormal );
                            break;
                        }
                        default:
                        {
                            MORIS_ERROR( false, "IWG_Isotropic_Spatial_Diffusion_Virtual_Work_Ghost::get_normal_matrix - Spatial dimensions can only be 2, 3." );
                            break;
                        }
                    }
                    break;
                }

                case ( 2 ):
                {
                    switch ( tSpaceDim )
                    {
                        case ( 2 ):
                        {
                            // set the normal matrix size
                            tNormalMatrix.set_size( 2, 3, 0.0 );

                            // fill the normal matrix
                            tNormalMatrix( 0, 0 ) = mNormal( 0 );
                            tNormalMatrix( 1, 1 ) = mNormal( 1 );

                            tNormalMatrix( 0, 2 ) = mNormal( 1 );
                            tNormalMatrix( 1, 2 ) = mNormal( 0 );

                            break;
                        }
                        case ( 3 ):
                        {
                            // set the normal matrix size
                            tNormalMatrix.set_size( 3, 6, 0.0 );

                            // fill the normal matrix
                            tNormalMatrix( 0, 0 ) = mNormal( 0 );
                            tNormalMatrix( 1, 1 ) = mNormal( 1 );
                            tNormalMatrix( 2, 2 ) = mNormal( 2 );

                            tNormalMatrix( 1, 3 ) = mNormal( 2 );
                            tNormalMatrix( 2, 3 ) = mNormal( 1 );

                            tNormalMatrix( 0, 4 ) = mNormal( 2 );
                            tNormalMatrix( 2, 4 ) = mNormal( 0 );

                            tNormalMatrix( 0, 5 ) = mNormal( 1 );
                            tNormalMatrix( 1, 5 ) = mNormal( 0 );

                            break;
                        }
                        default:
                        {
                            MORIS_ERROR( false, "IWG_Isotropic_Spatial_Diffusion_Virtual_Work_Ghost::get_normal_matrix - Spatial dimensions can only be 2, 3." );
                            break;
                        }
                    }
                    break;
                }

                case ( 3 ):
                {
                    switch ( tSpaceDim )
                    {
                        case ( 2 ):
                        {
                            // set the normal matrix size
                            tNormalMatrix.set_size( 3, 4, 0.0 );

                            tNormalMatrix( 0, 0 ) = mNormal( 0 );
                            tNormalMatrix( 1, 1 ) = mNormal( 1 );

                            tNormalMatrix( 0, 2 ) = mNormal( 1 );
                            tNormalMatrix( 1, 3 ) = mNormal( 0 );

                            real tSqrtOf2 = std::sqrt( 2 );

                            tNormalMatrix( 2, 2 ) = tSqrtOf2 * mNormal( 0 );
                            tNormalMatrix( 2, 3 ) = tSqrtOf2 * mNormal( 1 );

                            break;
                        }
                        case ( 3 ):
                        {
                            // set the normal matrix size
                            tNormalMatrix.set_size( 6, 10, 0.0 );

                            tNormalMatrix( 0, 0 ) = mNormal( 0 );
                            tNormalMatrix( 1, 1 ) = mNormal( 1 );
                            tNormalMatrix( 2, 2 ) = mNormal( 2 );

                            tNormalMatrix( 0, 3 ) = mNormal( 1 );
                            tNormalMatrix( 0, 4 ) = mNormal( 2 );

                            tNormalMatrix( 1, 5 ) = mNormal( 0 );
                            tNormalMatrix( 1, 6 ) = mNormal( 2 );

                            tNormalMatrix( 2, 7 ) = mNormal( 0 );
                            tNormalMatrix( 2, 8 ) = mNormal( 1 );

                            real tSqrtOf2 = std::sqrt( 2 );

                            tNormalMatrix( 3, 3 ) = tSqrtOf2 * mNormal( 0 );
                            tNormalMatrix( 3, 5 ) = tSqrtOf2 * mNormal( 1 );
                            tNormalMatrix( 3, 9 ) = tSqrtOf2 * mNormal( 2 );

                            tNormalMatrix( 4, 6 ) = tSqrtOf2 * mNormal( 1 );
                            tNormalMatrix( 4, 8 ) = tSqrtOf2 * mNormal( 2 );
                            tNormalMatrix( 4, 9 ) = tSqrtOf2 * mNormal( 0 );

                            tNormalMatrix( 5, 4 ) = tSqrtOf2 * mNormal( 0 );
                            tNormalMatrix( 5, 7 ) = tSqrtOf2 * mNormal( 2 );
                            tNormalMatrix( 5, 9 ) = tSqrtOf2 * mNormal( 1 );

                            break;
                        }
                        default:
                        {
                            MORIS_ERROR( false, "IWG_Isotropic_Spatial_Diffusion_Virtual_Work_Ghost::get_normal_matrix - Spatial dimensions can only be 2, 3." );
                            break;
                        }
                    }
                    break;
                }

                default:
                {
                    MORIS_ERROR( false, "IWG_Isotropic_Spatial_Diffusion_Virtual_Work_Ghost::get_normal_matrix - order not supported." );
                    break;
                }
            }
            return tNormalMatrix;
        }

//------------------------------------------------------------------------------
    } /* namespace fem */
} /* namespace moris */<|MERGE_RESOLUTION|>--- conflicted
+++ resolved
@@ -1,6 +1,8 @@
 
 #include "cl_FEM_IWG_Isotropic_Spatial_Diffusion_Virtual_Work_Ghost.hpp"
 #include "cl_FEM_Set.hpp"
+#include "cl_FEM_Field_Interpolator_Manager.hpp"
+
 #include "fn_trans.hpp"
 #include "fn_eye.hpp"
 #include "fn_dot.hpp"
@@ -12,6 +14,13 @@
 //------------------------------------------------------------------------------
         IWG_Isotropic_Spatial_Diffusion_Virtual_Work_Ghost::IWG_Isotropic_Spatial_Diffusion_Virtual_Work_Ghost()
         {
+            // set size for the constitutive model pointer cell
+            mMasterCM.resize( static_cast< uint >( IWG_Constitutive_Type::MAX_ENUM ), nullptr );
+            mSlaveCM.resize( static_cast< uint >( IWG_Constitutive_Type::MAX_ENUM ), nullptr );
+
+            // populate the constitutive map
+            mConstitutiveMap[ "DiffLinIso" ] = IWG_Constitutive_Type::DIFF_LIN_ISO;
+
             // FIXME set penalty from outside
             // penalty parameter
             mGammaGhost = 1.0;
@@ -24,55 +33,56 @@
 //------------------------------------------------------------------------------
         void IWG_Isotropic_Spatial_Diffusion_Virtual_Work_Ghost::compute_residual( real aWStar )
         {
-            // FIXME the order should be set differently
-            switch ( mMasterFI( 0 )->get_space_interpolation_order() )
-            {
-                case( mtk::Interpolation_Order::LINEAR ):
-                {
-                    mOrder = 1;
-                    break;
-                }
-                case( mtk::Interpolation_Order::QUADRATIC ):
-                {
-                    mOrder = 2;
-                    break;
-                }
-                case( mtk::Interpolation_Order::CUBIC ):
-                {
-                    mOrder = 3;
-                    break;
-                }
-                default:
-                {
-                    MORIS_ERROR( false, "IWG_Isotropic_Spatial_Diffusion_Virtual_Work_Ghost::compute_residual - order not supported");
-                    break;
-                }
-            }
-
-            // check, if order is supported
-            MORIS_ERROR( mOrder < 4, " IWG_Isotropic_Spatial_Diffusion_Virtual_Work_Ghost::compute_residual - order not supported. " );
-
+#ifdef DEBUG
             // check master and slave field interpolators
             this->check_dof_field_interpolators( mtk::Master_Slave::MASTER );
             this->check_dof_field_interpolators( mtk::Master_Slave::SLAVE );
             this->check_dv_field_interpolators( mtk::Master_Slave::MASTER );
             this->check_dv_field_interpolators( mtk::Master_Slave::SLAVE );
-
-<<<<<<< HEAD
-            // set residual cell size
-            this->set_residual_double( aResidual );
-=======
+#endif
+
+            // get master index for residual dof type
             uint tDofIndexMaster = mSet->get_dof_index_for_type( mResidualDofType( 0 ), mtk::Master_Slave::MASTER );
+
+            // get slave index for residual dof type
             uint tDofIndexSlave  = mSet->get_dof_index_for_type( mResidualDofType( 0 ), mtk::Master_Slave::SLAVE );
 
-//            // check master and slave properties
-//            this->check_properties( mtk::Master_Slave::MASTER );
-//            this->check_properties( mtk::Master_Slave::SLAVE );
-//
-//            // check master and slave constitutive models
-//            this->check_constitutive_models( mtk::Master_Slave::MASTER );
-//            this->check_constitutive_models( mtk::Master_Slave::SLAVE );
->>>>>>> d65d3337
+            // get master field interpolator for the residual dof type
+            Field_Interpolator * tMasterFI = mFieldInterpolatorManager->get_field_interpolators_for_type( mResidualDofType( 0 ), mtk::Master_Slave::MASTER );
+
+            // get slave field interpolator for the residual dof type
+            Field_Interpolator * tSlaveFI  = mFieldInterpolatorManager->get_field_interpolators_for_type( mResidualDofType( 0 ), mtk::Master_Slave::SLAVE );
+
+            // FIXME the order should be set differently
+            switch ( tMasterFI->get_space_interpolation_order() )
+            {
+                case( mtk::Interpolation_Order::LINEAR ):
+                {
+                    mOrder = 1;
+                    break;
+                }
+                case( mtk::Interpolation_Order::QUADRATIC ):
+                {
+                    mOrder = 2;
+                    break;
+                }
+                case( mtk::Interpolation_Order::CUBIC ):
+                {
+                    mOrder = 3;
+                    break;
+                }
+                default:
+                {
+                    MORIS_ERROR( false, "IWG_Isotropic_Spatial_Diffusion_Virtual_Work_Ghost::compute_residual - order not supported");
+                    break;
+                }
+            }
+
+            // check, if order is supported
+            MORIS_ERROR( mOrder < 4, " IWG_Isotropic_Spatial_Diffusion_Virtual_Work_Ghost::compute_residual - order not supported. " );
+
+            // get indices for SP, CM and properties
+            uint tDiffLinIsoIndex = static_cast< uint >( IWG_Constitutive_Type::DIFF_LIN_ISO );
 
             if( mOrder >= 1 )
             {
@@ -83,74 +93,73 @@
                 Matrix< DDRMat > tNormalMatrix = this->get_normal_matrix( 1 );
 
                 // compute the jump in traction
-                Matrix< DDRMat > tGradJump = mMasterCM( 0 )->traction( mNormal ) - mSlaveCM( 0 )->traction( mNormal );
-
-                if (mResidualDofTypeRequested)
-                {
+                Matrix< DDRMat > tGradJump = mMasterCM( tDiffLinIsoIndex )->traction( mNormal ) - mSlaveCM( tDiffLinIsoIndex )->traction( mNormal );
+
                 // compute the residual
                 mSet->get_residual()( { mSet->get_res_dof_assembly_map()( tDofIndexMaster )( 0, 0 ), mSet->get_res_dof_assembly_map()( tDofIndexMaster )( 0, 1 ) }, { 0, 0 } )
-                                        +=   tGhostPenalty1 * trans( mMasterFI( 0 )->dnNdxn( 1 ) ) * trans( tNormalMatrix ) * tGradJump * aWStar;
+                +=   tGhostPenalty1 * trans( tMasterFI->dnNdxn( 1 ) ) * trans( tNormalMatrix ) * tGradJump * aWStar;
+
                 mSet->get_residual()( { mSet->get_res_dof_assembly_map()( tDofIndexSlave )( 0, 0 ), mSet->get_res_dof_assembly_map()( tDofIndexSlave )( 0, 1 ) }, { 0, 0 } )
-                                        += - tGhostPenalty1 * trans( mSlaveFI( 0 )->dnNdxn( 1 ) )  * trans( tNormalMatrix ) * tGradJump * aWStar;
-                }
+                += - tGhostPenalty1 * trans( tSlaveFI->dnNdxn( 1 ) )  * trans( tNormalMatrix ) * tGradJump * aWStar;
             }
         }
 
 //------------------------------------------------------------------------------
         void IWG_Isotropic_Spatial_Diffusion_Virtual_Work_Ghost::compute_jacobian( real aWStar )
         {
-            // FIXME the order should be set differently
-            switch ( mMasterFI( 0 )->get_space_interpolation_order() )
-            {
-                case( mtk::Interpolation_Order::LINEAR ):
-                {
-                    mOrder = 1;
-                    break;
-                }
-                case( mtk::Interpolation_Order::QUADRATIC ):
-                {
-                    mOrder = 2;
-                    break;
-                }
-                case( mtk::Interpolation_Order::CUBIC ):
-                {
-                    mOrder = 3;
-                    break;
-                }
-                default:
-                {
-                    MORIS_ERROR( false, "IWG_Isotropic_Spatial_Diffusion_Virtual_Work_Ghost::compute_residual - order not supported");
-                    break;
-                }
-            }
-
-            // check, if order is supported
-            MORIS_ERROR( mOrder < 4, " IWG_Isotropic_Spatial_Diffusion_Ghost::compute_jacobian - Ghost stabilization for this order not supported yet. " );
-
+#ifdef DEBUG
             // check master and slave field interpolators
             this->check_dof_field_interpolators( mtk::Master_Slave::MASTER );
             this->check_dof_field_interpolators( mtk::Master_Slave::SLAVE );
             this->check_dv_field_interpolators( mtk::Master_Slave::MASTER );
             this->check_dv_field_interpolators( mtk::Master_Slave::SLAVE );
-
-<<<<<<< HEAD
-            // set the jacobian cell size
-            this->set_jacobian_double( aJacobians );
-=======
+#endif
+
+            // get master index for residual dof type
             uint tDofIndexMaster = mSet->get_dof_index_for_type( mResidualDofType( 0 ), mtk::Master_Slave::MASTER );
+
+            // get slave index for residual dof type
             uint tDofIndexSlave  = mSet->get_dof_index_for_type( mResidualDofType( 0 ), mtk::Master_Slave::SLAVE );
 
-//            // check master and slave properties
-//            this->check_properties( mtk::Master_Slave::MASTER );
-//            this->check_properties( mtk::Master_Slave::SLAVE );
-//
-//            // check master and slave constitutive models
-//            this->check_constitutive_models( mtk::Master_Slave::MASTER );
-//            this->check_constitutive_models( mtk::Master_Slave::SLAVE );
->>>>>>> d65d3337
+            // get master field interpolator for the residual dof type
+            Field_Interpolator * tMasterFI = mFieldInterpolatorManager->get_field_interpolators_for_type( mResidualDofType( 0 ), mtk::Master_Slave::MASTER );
+
+            // get slave field interpolator for the residual dof type
+            Field_Interpolator * tSlaveFI  = mFieldInterpolatorManager->get_field_interpolators_for_type( mResidualDofType( 0 ), mtk::Master_Slave::SLAVE );
+
+            // FIXME the order should be set differently
+            switch ( tMasterFI->get_space_interpolation_order() )
+            {
+                case( mtk::Interpolation_Order::LINEAR ):
+                {
+                    mOrder = 1;
+                    break;
+                }
+                case( mtk::Interpolation_Order::QUADRATIC ):
+                {
+                    mOrder = 2;
+                    break;
+                }
+                case( mtk::Interpolation_Order::CUBIC ):
+                {
+                    mOrder = 3;
+                    break;
+                }
+                default:
+                {
+                    MORIS_ERROR( false, "IWG_Isotropic_Spatial_Diffusion_Virtual_Work_Ghost::compute_residual - order not supported");
+                    break;
+                }
+            }
+
+            // check, if order is supported
+            MORIS_ERROR( mOrder < 4, " IWG_Isotropic_Spatial_Diffusion_Ghost::compute_jacobian - Ghost stabilization for this order not supported yet. " );
 
             // get number of master dof dependencies
             uint tMasterNumDofDependencies = mRequestedMasterGlobalDofTypes.size();
+
+            // get indices for SP, CM and properties
+            uint tDiffLinIsoIndex = static_cast< uint >( IWG_Constitutive_Type::DIFF_LIN_ISO );
 
             // order 1
             if ( mOrder >= 1 )
@@ -167,19 +176,20 @@
                     // get the dof type
                     Cell< MSI::Dof_Type > tDofType = mRequestedMasterGlobalDofTypes( iDOF );
 
+                    // get the index for the dof type
                     sint tIndexDep = mSet->get_dof_index_for_type( tDofType( 0 ), mtk::Master_Slave::MASTER );
 
                     // if dependency on the dof type
-                    if ( mMasterCM( 0 )->check_dof_dependency( tDofType ) )
+                    if ( mMasterCM( tDiffLinIsoIndex )->check_dof_dependency( tDofType ) )
                     {
                         // add contribution to jacobian
                         mSet->get_jacobian()( { mSet->get_res_dof_assembly_map()( tDofIndexMaster )( 0, 0 ), mSet->get_res_dof_assembly_map()( tDofIndexMaster )( 0, 1 ) },
                                               { mSet->get_jac_dof_assembly_map()( tDofIndexMaster )( tIndexDep, 0 ), mSet->get_jac_dof_assembly_map()( tDofIndexMaster )( tIndexDep, 1 ) } )
-                                +=   tGhostPenalty * trans( mMasterFI( 0 )->dnNdxn( 1 ) ) * trans( tNormalMatrix ) * mMasterCM( 0 )->dTractiondDOF( tDofType, mNormal ) * aWStar;
-
-                        mSet->get_jacobian()( { mSet->get_res_dof_assembly_map()( tDofIndexMaster )( 0, 0 ), mSet->get_res_dof_assembly_map()( tDofIndexMaster )( 0, 1 ) },
-                                              { mSet->get_jac_dof_assembly_map()( tDofIndexSlave )( tIndexDep, 0 ), mSet->get_jac_dof_assembly_map()( tDofIndexSlave )( tIndexDep, 1 ) } )
-                                  += - tGhostPenalty * trans( mSlaveFI( 0 )->dnNdxn( 1 ) ) * trans( tNormalMatrix ) * mMasterCM( 0 )->dTractiondDOF( tDofType, mNormal ) * aWStar;
+                        +=   tGhostPenalty * trans( tMasterFI->dnNdxn( 1 ) ) * trans( tNormalMatrix ) * mMasterCM( tDiffLinIsoIndex )->dTractiondDOF( tDofType, mNormal ) * aWStar;
+
+                        mSet->get_jacobian()( { mSet->get_res_dof_assembly_map()( tDofIndexSlave )( 0, 0 ), mSet->get_res_dof_assembly_map()( tDofIndexSlave )( 0, 1 ) },
+                                              { mSet->get_jac_dof_assembly_map()( tDofIndexMaster )( tIndexDep, 0 ), mSet->get_jac_dof_assembly_map()( tDofIndexMaster )( tIndexDep, 1 ) } )
+                        += - tGhostPenalty * trans( tSlaveFI->dnNdxn( 1 ) ) * trans( tNormalMatrix ) * mMasterCM( tDiffLinIsoIndex )->dTractiondDOF( tDofType, mNormal ) * aWStar;
                     }
                 }
 
@@ -190,19 +200,20 @@
                     // get dof type
                     Cell< MSI::Dof_Type > tDofType = mRequestedSlaveGlobalDofTypes( iDOF );
 
+                    // get index for the dof type
                     sint tIndexDep = mSet->get_dof_index_for_type( tDofType( 0 ), mtk::Master_Slave::SLAVE );
 
                     // if dependency on the dof type
-                    if ( mSlaveCM( 0 )->check_dof_dependency( tDofType ) )
+                    if ( mSlaveCM( tDiffLinIsoIndex )->check_dof_dependency( tDofType ) )
                     {
                         // add contribution to jacobian
                         mSet->get_jacobian()( { mSet->get_res_dof_assembly_map()( tDofIndexMaster )( 0, 0 ), mSet->get_res_dof_assembly_map()( tDofIndexMaster )( 0, 1 ) },
-                                              { mSet->get_jac_dof_assembly_map()( tDofIndexMaster )( tIndexDep, 0 ), mSet->get_jac_dof_assembly_map()( tDofIndexMaster )( tIndexDep, 1 ) } )
-                                += - tGhostPenalty * trans( mSlaveFI( 0 )->dnNdxn( 1 ) ) * trans( tNormalMatrix ) * mSlaveCM( 0 )->dTractiondDOF( tDofType, mNormal ) * aWStar;
-
-                        mSet->get_jacobian()( { mSet->get_res_dof_assembly_map()( tDofIndexMaster )( 0, 0 ), mSet->get_res_dof_assembly_map()( tDofIndexMaster )( 0, 1 ) },
                                               { mSet->get_jac_dof_assembly_map()( tDofIndexSlave )( tIndexDep, 0 ), mSet->get_jac_dof_assembly_map()( tDofIndexSlave )( tIndexDep, 1 ) } )
-                                  +=   tGhostPenalty * trans( mSlaveFI( 0 )->dnNdxn( 1 ) ) * trans( tNormalMatrix ) * mSlaveCM( 0 )->dTractiondDOF( tDofType, mNormal ) * aWStar;
+                        += - tGhostPenalty * trans( tMasterFI->dnNdxn( 1 ) ) * trans( tNormalMatrix ) * mSlaveCM( tDiffLinIsoIndex )->dTractiondDOF( tDofType, mNormal ) * aWStar;
+
+                        mSet->get_jacobian()( { mSet->get_res_dof_assembly_map()( tDofIndexSlave )( 0, 0 ), mSet->get_res_dof_assembly_map()( tDofIndexSlave )( 0, 1 ) },
+                                              { mSet->get_jac_dof_assembly_map()( tDofIndexSlave )( tIndexDep, 0 ), mSet->get_jac_dof_assembly_map()( tDofIndexSlave )( tIndexDep, 1 ) } )
+                        +=   tGhostPenalty * trans( tSlaveFI->dnNdxn( 1 ) ) * trans( tNormalMatrix ) * mSlaveCM( tDiffLinIsoIndex )->dTractiondDOF( tDofType, mNormal ) * aWStar;
                     }
                 }
             }
