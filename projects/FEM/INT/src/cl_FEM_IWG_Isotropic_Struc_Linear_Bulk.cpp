--- conflicted
+++ resolved
@@ -25,49 +25,42 @@
 
             // populate the constitutive map
             mConstitutiveMap[ "ElastLinIso" ] = IWG_Constitutive_Type::ELAST_LIN_ISO;
-
-            // set size for the stabilization parameter pointer cell
-            mStabilizationParam.resize( static_cast< uint >( IWG_Stabilization_Type::MAX_ENUM ), nullptr );
         }
 
 //------------------------------------------------------------------------------
         void IWG_Isotropic_Struc_Linear_Bulk::compute_residual( real tWStar )
         {
+
 #ifdef DEBUG
             // check master field interpolators, properties and constitutive models
             this->check_dof_field_interpolators();
             this->check_dv_field_interpolators();
-<<<<<<< HEAD
-=======
-//            this->check_properties();
-//            this->check_constitutive_models();
 #endif
->>>>>>> d65d3337
 
+            // get index for a given dof type
             uint tDofIndex = mSet->get_dof_index_for_type( mResidualDofType( 0 ), mtk::Master_Slave::MASTER );
 
+            // get field interpolator for dof type
             Field_Interpolator * tFI = mFieldInterpolatorManager->get_field_interpolators_for_type( mResidualDofType( 0 ), mtk::Master_Slave::MASTER );
 
+            // get start and end index for residual assembly
             uint tStartRow = mSet->get_res_dof_assembly_map()( tDofIndex )( 0, 0 );
             uint tEndRow   = mSet->get_res_dof_assembly_map()( tDofIndex )( 0, 1 );
 
+            // get property, CM, SP indices
+            uint tLoadIndex        = static_cast< uint >( IWG_Property_Type::LOAD );
+            uint tElastLinIsoIndex = static_cast< uint >( IWG_Constitutive_Type::ELAST_LIN_ISO );
+
             // compute the residual
-<<<<<<< HEAD
-            aResidual( 0 ).matrix_data() += trans( mMasterCM( static_cast< uint >( IWG_Constitutive_Type::ELAST_LIN_ISO ) )->testStrain() ) * mMasterCM( static_cast< uint >( IWG_Constitutive_Type::ELAST_LIN_ISO ) )->flux();
-=======
             mSet->get_residual()( { tStartRow, tEndRow }, { 0, 0 } )
-                    += trans( mMasterCM( 0 )->testStrain() ) * mMasterCM( 0 )->flux() * tWStar;
->>>>>>> d65d3337
+            += trans( mMasterCM( tElastLinIsoIndex )->testStrain() ) * mMasterCM( tElastLinIsoIndex )->flux() * tWStar;
 
             // if body load
-            if ( mMasterProp( static_cast< uint >( IWG_Property_Type::LOAD ) ) != nullptr )
+            if ( mMasterProp( tLoadIndex ) != nullptr )
             {
-<<<<<<< HEAD
-                aResidual( 0 ).matrix_data() += - trans( mMasterFI( 0 )->N() ) * mMasterProp( static_cast< uint >( IWG_Property_Type::LOAD ) )->val()( 0 );
-=======
+                // compute body load contribution
                 mSet->get_residual()( { tStartRow, tEndRow }, { 0, 0 } )
-                        += - trans( tFI->N() ) * mMasterProp( 0 )->val()( 0 ) * tWStar;
->>>>>>> d65d3337
+                += - trans( tFI->N() ) * mMasterProp( tLoadIndex )->val()( 0 ) * tWStar;
             }
         }
 
@@ -78,16 +71,17 @@
             // check master field interpolators, properties and constitutive models
             this->check_dof_field_interpolators();
             this->check_dv_field_interpolators();
-<<<<<<< HEAD
-=======
-//            this->check_properties();
-//            this->check_constitutive_models();
 #endif
->>>>>>> d65d3337
 
+            // get index for given dof type
             uint tDofIndex = mSet->get_dof_index_for_type( mResidualDofType( 0 ), mtk::Master_Slave::MASTER );
 
+            // get field interpolator for given dof type
             Field_Interpolator * tFI = mFieldInterpolatorManager->get_field_interpolators_for_type( mResidualDofType( 0 ), mtk::Master_Slave::MASTER );
+
+            // get property, CM, SP indices
+            uint tLoadIndex        = static_cast< uint >( IWG_Property_Type::LOAD );
+            uint tElastLinIsoIndex = static_cast< uint >( IWG_Constitutive_Type::ELAST_LIN_ISO );
 
             // compute the jacobian for direct dof dependencies
             // Here no direct dependencies
@@ -101,36 +95,26 @@
 
                 uint tIndexDep = mSet->get_dof_index_for_type( mRequestedMasterGlobalDofTypes( iDOF )( 0 ), mtk::Master_Slave::MASTER );
 
-                // if we have a body load FIXME
-                if ( mMasterProp( static_cast< uint >( IWG_Property_Type::LOAD ) ) != nullptr )
+                // if body load
+                if ( mMasterProp( tLoadIndex ) != nullptr )
                 {
                     // if property has dependency on the dof type
-                    if ( mMasterProp( static_cast< uint >( IWG_Property_Type::LOAD )  )->check_dof_dependency( tDofType ) )
+                    if ( mMasterProp( tLoadIndex )->check_dof_dependency( tDofType ) )
                     {
                         // compute the jacobian
-<<<<<<< HEAD
-                        aJacobians( 0 )( iDOF ).matrix_data()
-                            += - trans( mMasterFI( 0 )->N() ) * mMasterProp( static_cast< uint >( IWG_Property_Type::LOAD ) )->dPropdDOF( tDofType );
-=======
                         mSet->get_jacobian()( { mSet->get_res_dof_assembly_map()( tDofIndex )( 0, 0 ), mSet->get_res_dof_assembly_map()( tDofIndex )( 0, 1 ) },
                                               { mSet->get_jac_dof_assembly_map()( tDofIndex )( tIndexDep, 0 ), mSet->get_jac_dof_assembly_map()( tDofIndex )( tIndexDep, 1 ) } )
-                                += - trans( tFI->N() ) * mMasterProp( 0 )->dPropdDOF( tDofType ) * tWStar;
->>>>>>> d65d3337
+                        += - trans( tFI->N() ) * mMasterProp( tLoadIndex )->dPropdDOF( tDofType ) * tWStar;
                     }
                 }
 
                 // if constitutive model has dependency on the dof type
-                if ( mMasterCM( static_cast< uint >( IWG_Constitutive_Type::ELAST_LIN_ISO ) )->check_dof_dependency( tDofType ) )
+                if ( mMasterCM( tElastLinIsoIndex )->check_dof_dependency( tDofType ) )
                 {
                     // compute the jacobian
-<<<<<<< HEAD
-                    aJacobians( 0 )( iDOF ).matrix_data()
-                    += trans( mMasterCM( static_cast< uint >( IWG_Constitutive_Type::ELAST_LIN_ISO ) )->testStrain() ) * mMasterCM( static_cast< uint >( IWG_Constitutive_Type::ELAST_LIN_ISO ) )->dFluxdDOF( tDofType );
-=======
                     mSet->get_jacobian()( { mSet->get_res_dof_assembly_map()( tDofIndex )( 0, 0 ), mSet->get_res_dof_assembly_map()( tDofIndex )( 0, 1 ) },
                                           { mSet->get_jac_dof_assembly_map()( tDofIndex )( tIndexDep, 0 ), mSet->get_jac_dof_assembly_map()( tDofIndex )( tIndexDep, 1 ) } )
-                            += trans( mMasterCM( 0 )->testStrain() ) * mMasterCM( 0 )->dFluxdDOF( tDofType ) * tWStar;
->>>>>>> d65d3337
+                    += trans( mMasterCM( tElastLinIsoIndex )->testStrain() ) * mMasterCM( tElastLinIsoIndex )->dFluxdDOF( tDofType ) * tWStar;
                     // fixme add derivative of the test strain
                 }
             }
