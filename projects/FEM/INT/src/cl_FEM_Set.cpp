/*
 * cl_FEM_Set.cpp
 *
 *  Created on: Apr 11, 2019
 *      Author: schmidt
 */
#include <iostream>

#include "cl_MSI_Model_Solver_Interface.hpp" //FEM/MSI/src
#include "cl_FEM_Set.hpp"                    //FEM/INT/src
#include "cl_FEM_Element_Factory.hpp"        //FEM/INT/src
#include "cl_FEM_Integrator.hpp"             //FEM/INT/src

namespace moris
{
    namespace fem
    {
//------------------------------------------------------------------------------

    Set::Set( moris::Cell< mtk::Cell_Cluster const * > & aMeshClusterList,
              enum fem::Element_Type                     aElementType,
              moris::Cell< IWG* >                      & aIWGs,
              moris::Cell< Node_Base* >                & aIPNodes) : mMeshCellClusterList( aMeshClusterList ),
                                                                     mNodes(aIPNodes),
                                                                     mIWGs( aIWGs ),
                                                                     mElementType( aElementType )
    {
        // create a unique dof type list
        this->create_unique_dof_type_lists();

        // create a dof type list for field interpolators
        this->create_dof_type_lists();

        // create a unique property type list for field interpolators
        this->create_unique_property_type_list();

        // init the equation object list
        mEquationObjList.resize( mMeshCellClusterList.size(), nullptr);

        // create a factory to create fem cluster
        fem::Element_Factory tClusterFactory;

        for( luint k = 0; k < mMeshCellClusterList.size(); ++k )
        {
            // create a cluster
            mEquationObjList( k ) = tClusterFactory.create_cluster( mElementType,
                                                                    mMeshCellClusterList( k ),
                                                                    mNodes,
                                                                    this );
        }
    }

    Set::Set( moris::Cell< mtk::Side_Cluster const * > & aMeshClusterList,
              enum fem::Element_Type                     aElementType,
              moris::Cell< IWG* >                      & aIWGs,
              moris::Cell< Node_Base* >                & aIPNodes) : mMeshSideClusterList( aMeshClusterList ),
                                                                     mNodes(aIPNodes),
                                                                     mIWGs( aIWGs ),
                                                                     mElementType( aElementType )
    {
        // create a unique dof type list
        this->create_unique_dof_type_lists();

        // create a dof type list for field interpolators
        this->create_dof_type_lists();

        // create a unique property type list for field interpolators
        this->create_unique_property_type_list();

        // init the equation object list
        mEquationObjList.resize( mMeshSideClusterList.size(), nullptr);

        // create a factory to create fem cluster
        fem::Element_Factory tClusterFactory;

        for( luint k = 0; k < mMeshSideClusterList.size(); ++k )
        {
            // create a side cluster
            mEquationObjList( k ) = tClusterFactory.create_cluster( mElementType,
                                                                    mMeshSideClusterList( k ),
                                                                    mNodes,
                                                                    this );
        }
    }


    Set::Set( moris::Cell< mtk::Double_Side_Cluster > const & aMeshClusterList,
              enum fem::Element_Type                          aElementType,
              moris::Cell< IWG* >                           & aIWGs,
              moris::Cell< Node_Base* >                     & aIPNodes) : mMeshDoubleSideClusterList( aMeshClusterList ),
                                                                          mNodes(aIPNodes),
                                                                          mIWGs( aIWGs ),
                                                                          mElementType( aElementType )
        {
            // create a unique dof type list
            this->create_unique_dof_type_lists();

            // create a dof type list for field interpolators
            this->create_dof_type_lists();

<<<<<<< HEAD
            // create the element
            //mElements( k ) = tElementFactory.create_element( mElementType,
=======
            // create a unique property type list for field interpolators
            this->create_unique_property_type_list();
>>>>>>> 467e1da2

            // init the equation object list
            mEquationObjList.resize( mMeshDoubleSideClusterList.size(), nullptr);

            // create a factory to create fem cluster
            fem::Element_Factory tClusterFactory;

            for( luint k = 0; k < mMeshDoubleSideClusterList.size(); ++k )
            {
                // create a side cluster
                mEquationObjList( k ) = tClusterFactory.create_cluster( mElementType,
                                                                        mMeshDoubleSideClusterList( k ),
                                                                        mNodes,
                                                                        this );
            }
        }

//------------------------------------------------------------------------------

    Set::~Set()
    {
        this->delete_pointers();

        for( auto tEquationObj : mEquationObjList )
        {
            delete tEquationObj;
        }
    }

//------------------------------------------------------------------------------

    void Set::delete_pointers()
    {
        // delete the interpolation geometry interpolator pointer
        if ( mIPGeometryInterpolator != nullptr )
        {
            delete mIPGeometryInterpolator;
        }

        if ( mLeftIPGeometryInterpolator != nullptr )
        {
            delete mLeftIPGeometryInterpolator;
        }
        if ( mRightIPGeometryInterpolator != nullptr )
        {
            delete mRightIPGeometryInterpolator;
        }

        // delete the integration geometry interpolator pointer
        if ( mIGGeometryInterpolator != nullptr )
        {
            delete mIGGeometryInterpolator;
        }

        if ( mLeftIGGeometryInterpolator != nullptr )
        {
            delete mLeftIGGeometryInterpolator;
        }
        if ( mRightIGGeometryInterpolator != nullptr )
        {
            delete mRightIGGeometryInterpolator;
        }

        // delete the list of field interpolator pointers
        mFieldInterpolators.clear();
        mLeftFieldInterpolators.clear();
        mRightFieldInterpolators.clear();

//        mEquationObjList.clear();        // FIXME memory leak
    }

//------------------------------------------------------------------------------

    void Set::finalize( MSI::Model_Solver_Interface * aModelSolverInterface )
    {
        this->delete_pointers();

        // if block-set
        if( mMeshCellClusterList.size() > 0 )
        {
                // set the integration geometry type
                mIPGeometryType = mMeshCellClusterList( 0 )->get_interpolation_cell().get_geometry_type();

                // set the integration geometry type
                mIGGeometryType = mMeshCellClusterList( 0 )->get_primary_cells_in_cluster()( 0 )->get_geometry_type();

                // space interpolation order for IP cells fixme
                mIPSpaceInterpolationOrder = this->get_auto_interpolation_order( mMeshCellClusterList( 0 )->get_interpolation_cell().get_number_of_vertices(),
                                                                                 mIPGeometryType );
                // space interpolation order for IG cells fixme
                mIGSpaceInterpolationOrder = this->get_auto_interpolation_order( mMeshCellClusterList( 0 )->get_primary_cells_in_cluster()( 0 )->get_number_of_vertices(),
                                                                                 mIGGeometryType );

                // time interpolation order for IP cells fixme not linear
                mIPTimeInterpolationOrder = mtk::Interpolation_Order::LINEAR;

                // time interpolation order for IG cells fixme not linear
                mIGTimeInterpolationOrder = mtk::Interpolation_Order::LINEAR;

                // geometry interpolation rule for interpolation cells
                Interpolation_Rule tIPGeometryInterpolationRule( mIPGeometryType,
                                                                 Interpolation_Type::LAGRANGE,
                                                                 mIPSpaceInterpolationOrder,
                                                                 Interpolation_Type::LAGRANGE,
                                                                 mIPTimeInterpolationOrder );

                // geometry interpolation rule for integration cells
                Interpolation_Rule tIGGeometryInterpolationRule( mIGGeometryType,
                                                                 Interpolation_Type::LAGRANGE,
                                                                 mIGSpaceInterpolationOrder,
                                                                 Interpolation_Type::LAGRANGE,
                                                                 mIGTimeInterpolationOrder );

                // create an interpolation geometry intepolator
                mIPGeometryInterpolator = new Geometry_Interpolator( tIPGeometryInterpolationRule, false );

                // create an integration geometry intepolator
                mIGGeometryInterpolator = new Geometry_Interpolator( tIGGeometryInterpolationRule, false );

                // create the element field interpolators
                this->create_field_interpolators( aModelSolverInterface );

                // create the element dof assembly map
                this->create_dof_assembly_map();

                // create an interpolation rule for the cell
                Integration_Rule tIntegrationRule = Integration_Rule( mIGGeometryType,
                                                                      Integration_Type::GAUSS,
                                                                      this->get_auto_integration_order( mIGGeometryType ),
                                                                      Integration_Type::GAUSS,
                                                                      Integration_Order::BAR_1 ); // fixme time integration

                // create an integrator
                Integrator tIntegrator( tIntegrationRule );

                //get number of integration points
                mNumOfIntegPoints = tIntegrator.get_number_of_points();

                // get integration points
                mIntegPoints = tIntegrator.get_points();

                // get integration weights
                mIntegWeights = tIntegrator.get_weights();
            }

            // if side-set
            else if( mMeshSideClusterList.size() > 0 )
            {
                // set the integration geometry type
                mIPGeometryType = mMeshSideClusterList( 0 )->get_interpolation_cell().get_geometry_type();

                // set the integration geometry type
                mIGGeometryType = get_auto_side_geometry_type( mMeshSideClusterList( 0 )->get_cells_in_side_cluster()( 0 )->get_geometry_type() );

                // interpolation order for IP cells fixme
                mIPSpaceInterpolationOrder = this->get_auto_interpolation_order( mMeshSideClusterList( 0 )->get_interpolation_cell().get_number_of_vertices(),
                                                                                 mIPGeometryType );

                // interpolation order for IG cells fixme
                mIGSpaceInterpolationOrder = this->get_auto_interpolation_order( mMeshSideClusterList( 0 )->get_cells_in_side_cluster()( 0 )->get_number_of_vertices(),
                                                                                 mMeshSideClusterList( 0 )->get_cells_in_side_cluster()( 0 )->get_geometry_type() );

                // time interpolation order for IP cells fixme not linear
                mIPTimeInterpolationOrder = mtk::Interpolation_Order::LINEAR;

                // time interpolation order for IG cells fixme not linear
                mIGTimeInterpolationOrder = mtk::Interpolation_Order::LINEAR;

                // geometry interpolation rule for interpolation cells
                Interpolation_Rule tIPGeometryInterpolationRule( mIPGeometryType,
                                                                 Interpolation_Type::LAGRANGE,
                                                                 mIPSpaceInterpolationOrder,
                                                                 Interpolation_Type::LAGRANGE,
                                                                 mIPTimeInterpolationOrder );

                // geometry interpolation rule for integration cells
                Interpolation_Rule tIGGeometryInterpolationRule( mIGGeometryType,
                                                                 Interpolation_Type::LAGRANGE,
                                                                 mIGSpaceInterpolationOrder,
                                                                 Interpolation_Type::LAGRANGE,
                                                                 mIGTimeInterpolationOrder );

                // create an interpolation geometry intepolator
                mIPGeometryInterpolator = new Geometry_Interpolator( tIPGeometryInterpolationRule, true );

                // create an integration geometry intepolator
                mIGGeometryInterpolator = new Geometry_Interpolator( tIGGeometryInterpolationRule, true );

                // create the element field interpolators
                this->create_field_interpolators( aModelSolverInterface );

                // create the element dof assembly map
                this->create_dof_assembly_map();

                // create an interpolation rule for the side
                Integration_Rule tIntegrationRule = Integration_Rule( mIGGeometryType,
                                                                      Integration_Type::GAUSS,
                                                                      this->get_auto_integration_order( mIGGeometryType ),
                                                                      Integration_Type::GAUSS,
                                                                      Integration_Order::BAR_1 ); // fixme time order

                // create an integrator
                Integrator tIntegrator( tIntegrationRule );

                //get number of integration points
                mNumOfIntegPoints = tIntegrator.get_number_of_points();

                // get integration points
                mIntegPoints = tIntegrator.get_points();

                // get integration weights
                mIntegWeights = tIntegrator.get_weights();
            }

            // if double side-set
            else if( mMeshDoubleSideClusterList.size() > 0 )
            {
                // set the integration geometry type
                mIPGeometryType = mMeshDoubleSideClusterList( 0 ).get_left_interpolation_cell().get_geometry_type();

                // set the integration geometry type
                mIGGeometryType = get_auto_side_geometry_type( mMeshDoubleSideClusterList( 0 ).get_left_integration_cells()( 0 )->get_geometry_type() );

                // interpolation order for IP cells fixme
                mIPSpaceInterpolationOrder = this->get_auto_interpolation_order( mMeshDoubleSideClusterList( 0 ).get_left_interpolation_cell().get_number_of_vertices(),
                                                                                 mIPGeometryType );

                // interpolation order for IG cells fixme
                mIGSpaceInterpolationOrder = this->get_auto_interpolation_order( mMeshDoubleSideClusterList( 0 ).get_left_integration_cells()( 0 )->get_number_of_vertices(),
                                                                                 mMeshDoubleSideClusterList( 0 ).get_left_integration_cells()( 0 )->get_geometry_type() );

                // time interpolation order for IP cells fixme not linear
                mIPTimeInterpolationOrder = mtk::Interpolation_Order::LINEAR;

                // time interpolation order for IG cells fixme not linear
                mIGTimeInterpolationOrder = mtk::Interpolation_Order::LINEAR;

                // geometry interpolation rule for interpolation cells
                Interpolation_Rule tIPGeometryInterpolationRule( mIPGeometryType,
                                                                 Interpolation_Type::LAGRANGE,
                                                                 mIPSpaceInterpolationOrder,
                                                                 Interpolation_Type::LAGRANGE,
                                                                 mIPTimeInterpolationOrder );

                // geometry interpolation rule for integration cells
                Interpolation_Rule tIGGeometryInterpolationRule( mIGGeometryType,
                                                                 Interpolation_Type::LAGRANGE,
                                                                 mIGSpaceInterpolationOrder,
                                                                 Interpolation_Type::LAGRANGE,
                                                                 mIGTimeInterpolationOrder );

                // create an interpolation geometry intepolator
                mLeftIPGeometryInterpolator  = new Geometry_Interpolator( tIPGeometryInterpolationRule, true );
                mRightIPGeometryInterpolator = new Geometry_Interpolator( tIPGeometryInterpolationRule, true );

                // create an integration geometry intepolator
                mLeftIGGeometryInterpolator  = new Geometry_Interpolator( tIGGeometryInterpolationRule, true );
                mRightIGGeometryInterpolator = new Geometry_Interpolator( tIGGeometryInterpolationRule, true );

                // create the element field interpolators
                this->create_field_interpolators_double( aModelSolverInterface );

                // create the element dof assembly map
                this->create_dof_assembly_map_double();

                // create an interpolation rule for the side
                Integration_Rule tIntegrationRule = Integration_Rule( mIGGeometryType,
                                                                      Integration_Type::GAUSS,
                                                                      this->get_auto_integration_order( mIGGeometryType ),
                                                                      Integration_Type::GAUSS,
                                                                      Integration_Order::BAR_1 ); // fixme time order

                // create an integrator
                Integrator tIntegrator( tIntegrationRule );

                //get number of integration points
                mNumOfIntegPoints = tIntegrator.get_number_of_points();

                // get integration points
                mIntegPoints = tIntegrator.get_points();

                // get integration weights
                mIntegWeights = tIntegrator.get_weights();
            }
    }

//------------------------------------------------------------------------------

    void Set::create_unique_dof_type_lists()
    {
        // set the size of the element active dof type list
        uint tCounter = 0;
        for ( IWG * tIWG : mIWGs )
        {
            tCounter = tCounter + tIWG->get_residual_dof_type().size();
        }
        mEqnObjDofTypeList.reserve( tCounter );

        // loop over the IWGs
        tCounter = 0;
        for ( IWG * tIWG : mIWGs )
        {
            mEqnObjDofTypeList.append( tIWG->get_residual_dof_type() );
        }

        auto last = std::unique( ( mEqnObjDofTypeList.data() ).data(),
                                 ( mEqnObjDofTypeList.data() ).data() + mEqnObjDofTypeList.size() );
        auto pos  = std::distance( ( mEqnObjDofTypeList.data() ).data(), last );
        mEqnObjDofTypeList.resize( pos );
    }

//------------------------------------------------------------------------------

    void Set::create_dof_type_lists()
    {
        // get the number of IWGs
        uint tNumOfIWGs = this->get_num_IWG();

        // create a list of the groups of dof types provided by the IWGs----------------
        // FIXME works as long as the dof type are always grouped in the same way
        moris::Cell< MSI::Dof_Type > tInterpDofTypeListBuild( tNumOfIWGs );

        // loop over the IWGs
        for ( uint i = 0; i < tNumOfIWGs; i++ )
        {
            // get the first dof type of each group
            tInterpDofTypeListBuild( i ) = mIWGs( i )->get_residual_dof_type()( 0 );
        }

        // get a unique list of the first dof type of each group
        Cell< moris::moris_index > tUniqueDofTypeGroupsIndices = unique_index( tInterpDofTypeListBuild );

        // get the number of unique dof type groups
        uint tNumOfUniqueDofTypeGroupsIndices = tUniqueDofTypeGroupsIndices.size();

        // set the size of the list of unique dof type groups
        mInterpDofTypeList.resize( tNumOfUniqueDofTypeGroupsIndices );

        // loop over the list of unique dof type groups
        for ( uint i = 0; i < tNumOfUniqueDofTypeGroupsIndices; i++ )
        {
            // get the unique residual dof type groups
            mInterpDofTypeList( i ) = mIWGs( tUniqueDofTypeGroupsIndices( i ) )->get_residual_dof_type();
        }

        // create a map of the element active dof type list------------------------
        // set number of unique pdof type of the element
        mNumOfInterp = tNumOfUniqueDofTypeGroupsIndices;

        // get maximal dof type enum number
        sint tMaxDofTypeEnumNumber = 0;

        // loop over all pdof types to get the highest enum index
        for ( uint i = 0; i < mNumOfInterp; i++ )
        {
            tMaxDofTypeEnumNumber = std::max( tMaxDofTypeEnumNumber, static_cast< int >( mInterpDofTypeList( i )( 0 ) ) );
        }

        // +1 because c++ is 0 based
        tMaxDofTypeEnumNumber = tMaxDofTypeEnumNumber + 1;

        // set size of mapping matrix
        mInterpDofTypeMap.set_size( tMaxDofTypeEnumNumber, 1, -1 );

        // loop over all dof types to create the mapping matrix
        for ( uint i = 0; i < mNumOfInterp; i++ )
        {
            mInterpDofTypeMap( static_cast< int >( mInterpDofTypeList( i )( 0 ) ), 0 ) = i;
        }
    }

//------------------------------------------------------------------------------

    void Set::create_unique_property_type_list()
       {
           // set the size of the active mp type list
           uint tCounter = 0;
           for ( IWG * tIWG : mIWGs )
           {
               tCounter = tCounter + tIWG->get_active_property_types().size();
           }
           mPropertyTypeList.reserve( tCounter );

           // loop over the IWGs
           tCounter = 0;
           for ( IWG * tIWG : mIWGs )
           {
               mPropertyTypeList.append( tIWG->get_active_property_types() );
           }

           auto last = std::unique( ( mPropertyTypeList.data() ).data(), ( mPropertyTypeList.data() ).data() + mPropertyTypeList.size() );
           auto pos  = std::distance( ( mPropertyTypeList.data() ).data(), last );
           mPropertyTypeList.resize( pos );
       }

//------------------------------------------------------------------------------

    void Set::create_dof_assembly_map( )
    {
        // set size of assembly mapping matrix
        mInterpDofAssemblyMap.set_size( mNumOfInterp, 2, -1 );

        // init dof counter
        uint tDofCounter = 0;

        // loop on the dof type groups and create a field interpolator for each
        for( uint i = 0; i < mNumOfInterp; i++ )
        {
            // fill the assembly map with starting dof counter
            mInterpDofAssemblyMap( i, 0 ) = tDofCounter;

            // update dof counter
            tDofCounter = tDofCounter + mFieldInterpolators( i )->get_number_of_space_time_coefficients()-1;

            // fill the assembly map with starting dof counter
            mInterpDofAssemblyMap( i, 1 ) = tDofCounter;

            // update dof counter
            tDofCounter = tDofCounter + 1;
        }

        // set mTotalDof
        mTotalDof = tDofCounter;
    }

    void Set::create_dof_assembly_map_double( )
    {
        // set size of assembly mapping matrix
        mInterpDofAssemblyMap.set_size( mNumOfInterp, 2, -1 );

        // init dof counter
        uint tDofCounter = 0;

        // loop on the dof type groups and create a field interpolator for each
        for( uint i = 0; i < mNumOfInterp; i++ )
        {
            // fill the assembly map with starting dof counter
            mInterpDofAssemblyMap( i, 0 ) = tDofCounter;

            // update dof counter
            //FIXME works if left and right field interpolators are the same
            tDofCounter = tDofCounter + 2 * mLeftFieldInterpolators( i )->get_number_of_space_time_coefficients()-1;

            // fill the assembly map with starting dof counter
            mInterpDofAssemblyMap( i, 1 ) = tDofCounter;

            // update dof counter
            tDofCounter = tDofCounter + 1;
        }

        // set mTotalDof (two times what we have on the left side)
        mTotalDof = tDofCounter;
    }


//------------------------------------------------------------------------------

    mtk::Interpolation_Order Set::get_auto_interpolation_order( const moris::uint        aNumVertices,
                                                                const mtk::Geometry_Type aGeometryType )
    {
        switch( aGeometryType )
        {
            case( mtk::Geometry_Type::LINE ) :
                switch( aNumVertices )
                {
                   case( 1 ) :
                       return mtk::Interpolation_Order::UNDEFINED;
                       break;
                   case( 2 ) :
                       return mtk::Interpolation_Order::LINEAR;
                       break;

                   case( 3 ) :
                       return mtk::Interpolation_Order::QUADRATIC;
                       break;

                   default :
                       MORIS_ERROR( false, " Element::get_auto_interpolation_order - not defined for LINE and number of vertices. ");
                       return mtk::Interpolation_Order::UNDEFINED;
                       break;
                }

            case( mtk::Geometry_Type::QUAD ) :
                switch( aNumVertices )
                {
                    case( 4 ) :
                        return mtk::Interpolation_Order::LINEAR;
                        break;

                    case( 8 ) :
                        return mtk::Interpolation_Order::SERENDIPITY;
                        break;

                    case( 9 ) :
                        return mtk::Interpolation_Order::QUADRATIC;
                        break;

                    case( 16 ) :
                        return mtk::Interpolation_Order::CUBIC;
                        break;

                    default :
                        MORIS_ERROR( false, " Element::get_auto_interpolation_order - not defined for QUAD and number of vertices. ");
                        return mtk::Interpolation_Order::UNDEFINED;
                        break;
                }

            case( mtk::Geometry_Type::HEX ) :
                switch( aNumVertices )
                {
                    case( 8 ) :
                        return mtk::Interpolation_Order::LINEAR;
                        break;

                    case( 20 ) :
                        return mtk::Interpolation_Order::SERENDIPITY;
                        break;

                    case( 27 ) :
                        return mtk::Interpolation_Order::QUADRATIC;
                        break;

                    case( 64 ) :
                        return mtk::Interpolation_Order::CUBIC;
                        break;

                    default :
                        MORIS_ERROR( false, " Element::get_auto_interpolation_order - not defined for HEX and number of vertices. ");
                        return mtk::Interpolation_Order::UNDEFINED;
                        break;
                }

                case( mtk::Geometry_Type::TET ) :
                switch( aNumVertices )
                {
                    case( 4 ) :
                        return mtk::Interpolation_Order::LINEAR;
                        break;

                    case( 10 ) :
                        return mtk::Interpolation_Order::QUADRATIC;
                        break;

                    case( 20 ) :
                        return mtk::Interpolation_Order::CUBIC;
                        break;

                    default :
                        MORIS_ERROR( false, " Element::get_auto_interpolation_order - not defined for TET and number of vertices. ");
                        return mtk::Interpolation_Order::UNDEFINED;
                        break;
                }


            default :
                MORIS_ERROR( false, " Element::get_auto_interpolation_order - not defined for this geometry type. ");
                return mtk::Interpolation_Order::UNDEFINED;
                break;
        }
    }

//------------------------------------------------------------------------------

    fem::Interpolation_Type Set::get_auto_time_interpolation_type( const moris::uint aNumVertices )
    {
        switch( aNumVertices )
        {
          case( 1 ) :
              return Interpolation_Type::CONSTANT;
              break;
          case( 2 ) :
          case( 3 ) :
          case( 4 ) :
              return Interpolation_Type::LAGRANGE;
              break;
          default :
              MORIS_ERROR( false, " Element::get_auto_time_interpolation_type - not defined this number of time vertices. ");
              return Interpolation_Type::UNDEFINED;
              break;
        }
    }

//------------------------------------------------------------------------------

    void Set::create_field_interpolators( MSI::Model_Solver_Interface * aModelSolverInterface )
    {
        // cell of field interpolators
        mFieldInterpolators.resize( mInterpDofTypeList.size() + mPropertyTypeList.size(), nullptr );

        // create a field interpolator for each dof type
        for( uint i = 0; i < mInterpDofTypeList.size(); i++ )
        {
            // get the ith dof type group
            Cell< MSI::Dof_Type > tDofTypeGroup = mInterpDofTypeList( i );

            moris::uint tNumTimeNodes = aModelSolverInterface->get_time_levels_for_type( tDofTypeGroup( 0 ) );

            // create the field interpolation rule for the ith dof type group
            Interpolation_Rule tFieldInterpolationRule( mIPGeometryType,
                                                        Interpolation_Type::LAGRANGE,
                                                        mIPSpaceInterpolationOrder,
                                                        this->get_auto_time_interpolation_type( tNumTimeNodes ), // fixme
                                                        // If interpolation type CONSTANT, iInterpolation order is not used
                                                        this->get_auto_interpolation_order( tNumTimeNodes, mtk::Geometry_Type::LINE ) ); //fixme

            // get number of field interpolated by the ith field interpolator
            uint tNumOfFields = tDofTypeGroup.size();

            // create an interpolator for the ith dof type group
            mFieldInterpolators( i ) = new Field_Interpolator( tNumOfFields,
                                                               tFieldInterpolationRule,
                                                               mIPGeometryInterpolator );
        }

        // create a field interpolator for each property type
        for( uint i = 0; i < mPropertyTypeList.size(); i++ )
        {
            // get the ith property type
            // fem::Property_Type tPropertyType = mPropertyTypeList( i );

            //moris::uint tNumTimeNodes = aModelSolverInterface->get_time_levels_for_type( tPropertyType );

            // create the field interpolation rule for the ith dof type group
            Interpolation_Rule tFieldInterpolationRule( mIPGeometryType,
                                                        Interpolation_Type::LAGRANGE,
                                                        mIPSpaceInterpolationOrder,
                                                        this->get_auto_time_interpolation_type( 2 ), // fixme
                                                        // If interpolation type CONSTANT, iInterpolation order is not used
                                                        this->get_auto_interpolation_order( 2, mtk::Geometry_Type::LINE ) ); //fixme

            // get number of field interpolated by the ith field interpolator
            uint tNumOfFields = 1; // fixme

            // create an interpolator for the ith dof type group
            mFieldInterpolators( mInterpDofTypeList.size() + i ) = new Field_Interpolator( tNumOfFields,
                                                                                           tFieldInterpolationRule,
                                                                                           mIPGeometryInterpolator );
        }
    }

    void Set::create_field_interpolators_double( MSI::Model_Solver_Interface * aModelSolverInterface )
    {
        // init the lists of field interpolators for left and right IP cells
        mLeftFieldInterpolators.resize( mNumOfInterp, nullptr );
        mRightFieldInterpolators.resize( mNumOfInterp, nullptr );

        // loop on the dof type groups and create a field interpolator for each
        for( uint i = 0; i < mNumOfInterp; i++ )
        {
            // get the ith dof type group
            Cell< MSI::Dof_Type > tDofTypeGroup = mInterpDofTypeList( i );

            moris::uint tNumTimeNodes = aModelSolverInterface->get_time_levels_for_type( tDofTypeGroup( 0 ) );

            // create the field interpolation rule for the ith dof type group
            Interpolation_Rule tFieldInterpolationRule( mIPGeometryType,
                                                        Interpolation_Type::LAGRANGE,
                                                        mIPSpaceInterpolationOrder,
                                                        this->get_auto_time_interpolation_type( tNumTimeNodes ), // fixme
                                                        // If interpolation type CONSTANT, iInterpolation order is not used
                                                        this->get_auto_interpolation_order( tNumTimeNodes, mtk::Geometry_Type::LINE ) ); //fixme

            // get number of field interpolated by the ith field interpolator
            uint tNumOfFields = tDofTypeGroup.size();

            // create an interpolator for the ith dof type group
            mLeftFieldInterpolators( i )  = new Field_Interpolator( tNumOfFields,
                                                                    tFieldInterpolationRule,
                                                                    mLeftIPGeometryInterpolator );
            mRightFieldInterpolators( i ) = new Field_Interpolator( tNumOfFields,
                                                                    tFieldInterpolationRule,
                                                                    mRightIPGeometryInterpolator );
        }
    }

//------------------------------------------------------------------------------

    moris::Cell< Field_Interpolator* > Set::get_IWG_field_interpolators ( IWG*                               & aIWG,
                                                                          moris::Cell< Field_Interpolator* > & aFieldInterpolators )
    {
        // ask the IWG for its active dof types
    	moris::Cell< moris::Cell< MSI::Dof_Type > > tIWGActiveDof = aIWG->get_active_dof_types();

        // number of active dof type for the IWG
        uint tNumOfIWGActiveDof = tIWGActiveDof.size();

        // select associated active interpolators
        moris::Cell< Field_Interpolator* > tIWGFieldInterpolators( tNumOfIWGActiveDof, nullptr );
        for( uint i = 0; i < tNumOfIWGActiveDof; i++ )
        {
            // find the index of active dof type in the list of element dof type
            uint tIWGDofIndex = mInterpDofTypeMap( static_cast< int >( tIWGActiveDof( i )( 0 ) ) );

            // select the corresponding interpolator
            tIWGFieldInterpolators( i ) = aFieldInterpolators( tIWGDofIndex );
        }
        return tIWGFieldInterpolators;
    }

//------------------------------------------------------------------------------

    fem::Integration_Order Set::get_auto_integration_order( const mtk::Geometry_Type aGeometryType )
    {
        switch( aGeometryType )
        {
            case( mtk::Geometry_Type::LINE ) :
                return fem::Integration_Order::BAR_3;
                break;

            case( mtk::Geometry_Type::QUAD ) :
                 return fem::Integration_Order::QUAD_3x3;
                 break;

            case( mtk::Geometry_Type::HEX ) :
                return fem::Integration_Order::HEX_3x3x3;
                break;

            case( mtk::Geometry_Type::TRI ) :
                return fem::Integration_Order::TRI_6;
                break;

            case( mtk::Geometry_Type::TET ) :
                return fem::Integration_Order::TET_5;
                break;

            default :
                MORIS_ERROR( false, " Element::get_auto_integration_order - not defined for this geometry type. ");
                return Integration_Order::UNDEFINED;
                break;
        }
    }

//------------------------------------------------------------------------------

    mtk::Geometry_Type Set::get_auto_side_geometry_type( const mtk::Geometry_Type aGeometryType )
    {
        mtk::Geometry_Type tSideGeometryType;

        // depending on the parent geometry type
        switch ( aGeometryType )
        {
            case ( mtk::Geometry_Type::LINE ):
            {
                tSideGeometryType = mtk::Geometry_Type::POINT;
                break;
            }
            case ( mtk::Geometry_Type::QUAD ):
            {
                tSideGeometryType = mtk::Geometry_Type::LINE;
                break;
            }
            case ( mtk::Geometry_Type::HEX ):
            {
                tSideGeometryType = mtk::Geometry_Type::QUAD;
                break;
            }
            case ( mtk::Geometry_Type::TRI ):
                {
                    tSideGeometryType = mtk::Geometry_Type::LINE;
                    break;
                }
            case ( mtk::Geometry_Type::TET ):
                {
                    tSideGeometryType = mtk::Geometry_Type::TRI;
                    break;
                }
            default:
            {
                MORIS_ERROR( false, " Geometry_Interpolator::get_auto_side_geometry_type - undefined geometry type. " );
                tSideGeometryType = mtk::Geometry_Type::UNDEFINED;
            }
        }
        return tSideGeometryType;
    }
//------------------------------------------------------------------------------

    void Set::initialize_mJacobian()
    {
        if ( !mJacobianExist )
        {
            uint tTotalDof = this->get_total_number_of_dofs();
            mJacobian.set_size( tTotalDof, tTotalDof, 0.0 );

            mJacobianExist = true;
        }
        else
        {
            MORIS_ASSERT( mJacobian.numel() > 0, "Set::initialize_mJacobian() - Jacobian not properly initialized.");

            mJacobian.fill( 0.0 );
        }
    }

//------------------------------------------------------------------------------

    void Set::initialize_mResidual()
    {
        if ( !mResidualExist )
        {
            mResidual.set_size( this->get_total_number_of_dofs(), 1, 0.0 );

            mResidualExist = true;
        }
        else
        {
            MORIS_ASSERT( mResidual.numel() > 0, "Set::initialize_mResidual() - Residual not properly initialized.");

            mResidual.fill( 0.0 );
        }
    }

//------------------------------------------------------------------------------


    } /* namespace fem */
} /* namespace moris */<|MERGE_RESOLUTION|>--- conflicted
+++ resolved
@@ -98,13 +98,8 @@
             // create a dof type list for field interpolators
             this->create_dof_type_lists();
 
-<<<<<<< HEAD
-            // create the element
-            //mElements( k ) = tElementFactory.create_element( mElementType,
-=======
             // create a unique property type list for field interpolators
             this->create_unique_property_type_list();
->>>>>>> 467e1da2
 
             // init the equation object list
             mEquationObjList.resize( mMeshDoubleSideClusterList.size(), nullptr);
