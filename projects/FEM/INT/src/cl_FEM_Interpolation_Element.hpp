--- conflicted
+++ resolved
@@ -37,30 +37,7 @@
         /**
          * \brief element class that communicates with the mesh interface
          */
-<<<<<<< HEAD
-        void compute_QI();
-
-//------------------------------------------------------------------------------
-        /**
-         * compute the quantity of interest on cluster
-         * @param[ in ] aMeshIndex  index for vis mesh used
-         * @param[ in ] aQIName     Name of QI
-         * @param[ in ] aFieldType  an enum for computation/return type
-         *                          GLOBAL, NODAL, ELEMENTAL
-         */
-        void compute_quantity_of_interest( const uint              aClusterIndex,
-                                           const std::string     & aQIName,
-                                           enum  vis::Field_Type   aFieldType );
-
-//------------------------------------------------------------------------------
-        /**
-         * FIXME get rid of mNodalWeakBCs
-         * gets the nodal values for the weak BCs
-         */
-        Matrix< DDRMat > & get_weak_bcs()
-=======
         class Interpolation_Element : public MSI::Equation_Object
->>>>>>> 5fad8bcd
         {
 
             protected:
@@ -184,9 +161,9 @@
                  *                          GLOBAL, NODAL, ELEMENTAL
                  */
                 void compute_quantity_of_interest(
-                        const uint             aClusterIndex,
-                        enum  vis::Output_Type aOutputType,
-                        enum  vis::Field_Type  aFieldType );
+                        const uint              aClusterIndex,
+                        const std::string     & aQIName,
+                        enum  vis::Field_Type   aFieldType );
 
                 //------------------------------------------------------------------------------
                 /**
