#include <iostream>
#include "cl_FEM_Element_Sideset.hpp" //FEM/INT/src
#include "cl_FEM_Integrator.hpp"      //FEM/INT/src
#include "cl_FEM_Element_Block.hpp"   //FEM/INT/src

namespace moris
{
    namespace fem
    {
//------------------------------------------------------------------------------

        Element_Sideset::Element_Sideset( mtk::Cell                 * aCell,
                                          moris::Cell< IWG* >       & aIWGs,
                                          moris::Cell< Node_Base* > & aNodes)
                                        : Element( aCell, aIWGs, aNodes )
        {
            //create the element geometry interpolation rule
            //FIXME: forced interpolation type and order
            Interpolation_Rule tGeometryInterpolationRule( mCell->get_geometry_type(),
                                                           Interpolation_Type::LAGRANGE,
                                                           this->get_auto_interpolation_order(),
                                                           Interpolation_Type::LAGRANGE,
                                                           mtk::Interpolation_Order::LINEAR );

            // create the element geometry intepolator
            bool tSpaceSideset = true;
            mGeometryInterpolator = new Geometry_Interpolator( tGeometryInterpolationRule,
                                                               tSpaceSideset );

            // create the element field interpolators
            mFieldInterpolators = this->create_field_interpolators( mGeometryInterpolator );
<<<<<<< HEAD
=======
        }

//------------------------------------------------------------------------------

        Element_Sideset::Element_Sideset( mtk::Cell                 * aCell,
                                          moris::Cell< IWG* >       & aIWGs,
                                          moris::Cell< Node_Base* > & aNodes,
                                          Element_Block             * aElementBlock) : Element( aCell, aIWGs, aNodes, aElementBlock )
        {

>>>>>>> cc498a92
        }

//------------------------------------------------------------------------------

        Element_Sideset::~Element_Sideset()
        {
        }

//------------------------------------------------------------------------------

        void Element_Sideset::compute_residual()
        {
            // get the number of side ordinals
            uint tNumOfSideSets = mListOfSideOrdinals.numel();

            // initialize mJacobianElement and mResidualElement
            this->initialize_mJacobianElement_and_mResidualElement( mFieldInterpolators );

            // get pdofs values for the element
            this->get_my_pdof_values();

            // set field interpolators coefficients
            this->set_field_interpolators_coefficients( mFieldInterpolators );

            // set the geometry interpolator coefficients
            //FIXME: tHat are set by default but should come from solver
            Matrix< DDRMat > tTHat = { {0.0}, {1.0} };
            mGeometryInterpolator->set_coeff( mCell->get_vertex_coords(), tTHat );

            // loop over the sideset faces
            for ( uint iSideset = 0; iSideset < tNumOfSideSets; iSideset++ )
            {
                // get the treatedSideOrdinal
                moris_index tTreatedSideOrdinal = mListOfSideOrdinals( iSideset );

                // loop over the IWGs
                for( uint iIWG = 0; iIWG < mNumOfIWGs; iIWG++ )
                {
                    // get the treated IWG
                    IWG* tTreatedIWG = mIWGs( iIWG );

                    // FIXME
                    tTreatedIWG->set_nodal_weak_bcs( this->get_weak_bcs() );

                    // get the number of active Dof_type for the ith IWG
                    uint tNumOfIWGActiveDof = tTreatedIWG->get_active_dof_types().size();

                    // get the field interpolators for the ith IWG in the list of element dof type
                    Cell< Field_Interpolator* > tIWGInterpolators
                        = this->get_IWG_field_interpolators( tTreatedIWG, mFieldInterpolators );

                    // create an integration rule for the ith IWG
                    mtk::Geometry_Type tSideGeometryType = mGeometryInterpolator->get_side_geometry_type();
                    Integration_Rule tIntegrationRule( tSideGeometryType,
                                                       Integration_Type::GAUSS,
                                                       this->get_auto_integration_order( tSideGeometryType ),
                                                       Integration_Type::GAUSS,
                                                       Integration_Order::BAR_1 );

                    // create an integrator for the ith IWG
                    Integrator tIntegrator( tIntegrationRule );

                    //get number of integration points
                    uint tNumOfIntegPoints = tIntegrator.get_number_of_points();

                    // get integration points
                    Matrix< DDRMat > tSurfRefIntegPoints = tIntegrator.get_points();

                    // get integration weights
                    Matrix< DDRMat > tIntegWeights = tIntegrator.get_weights();

                    for( uint iGP = 0; iGP < tNumOfIntegPoints; iGP++ )
                    {
                        // get integration point location in the reference surface
                        Matrix< DDRMat > tSurfRefIntegPointI = tSurfRefIntegPoints.get_column( iGP );

                        // get integration point location in the reference volume
                        Matrix< DDRMat > tVolRefIntegPointI
                            = mGeometryInterpolator->surf_val( tSurfRefIntegPointI, tTreatedSideOrdinal );

                        // set integration point
                        for ( uint iIWGFI = 0; iIWGFI < tNumOfIWGActiveDof; iIWGFI++ )
                        {
                            tIWGInterpolators( iIWGFI )->set_space_time( tVolRefIntegPointI );
                        }

                        // compute integration point weight x detJ
                        real tSurfDetJ;
                        Matrix< DDRMat > tNormal;
                        mGeometryInterpolator->surf_det_J( tSurfDetJ,
                                                           tNormal,
                                                           tSurfRefIntegPointI,
                                                           tTreatedSideOrdinal );
                        tTreatedIWG->set_normal( tNormal );

                        real tWStar = tIntegWeights( iGP ) * tSurfDetJ;

                        // compute jacobian at evaluation point
                        Matrix< DDRMat > tResidual;
                        tTreatedIWG->compute_residual( tResidual, tIWGInterpolators );

                        // get the index of the residual dof type for the ith IWG in the list of element dof type
                        uint tIWGResDofIndex
                            = mInterpDofTypeMap( static_cast< int >( tTreatedIWG->get_residual_dof_type()( 0 ) ) );

                        // add contribution to jacobian from evaluation point
                        mResidualElement( tIWGResDofIndex )
                            = mResidualElement( tIWGResDofIndex ) + tResidual * tWStar;
                    }
                }
            }
            // residual assembly
            uint tCounterI = 0;
            uint startI, stopI;

            // loop over the field interpolators
            for ( uint iBuild = 0; iBuild < mNumOfInterp; iBuild++ )
            {
                // get the row position in the residual matrix
                startI = tCounterI;
                stopI  = tCounterI + mFieldInterpolators( iBuild )->get_number_of_space_time_coefficients() - 1;

                // fill the global residual
                mResidual( { startI, stopI }, { 0 , 0 } ) = mResidualElement( iBuild ).matrix_data();

                // update the row counter
                tCounterI = stopI + 1;
            }
        }

//------------------------------------------------------------------------------

        void Element_Sideset::compute_jacobian()
        {
            // get the number of side ordinals
            uint tNumOfSideSets = mListOfSideOrdinals.numel();

            // initialize mJacobianElement and mResidualElement
            this->initialize_mJacobianElement_and_mResidualElement( mFieldInterpolators );

            // get pdofs values for the element
            this->get_my_pdof_values();

            // set field interpolators coefficients
            this->set_field_interpolators_coefficients( mFieldInterpolators );

            // set the geometry interpolator coefficients
            //FIXME: tHat are set by default but should come from solver
            Matrix< DDRMat > tTHat = { {0.0}, {1.0} };
            mGeometryInterpolator->set_coeff( mCell->get_vertex_coords(), tTHat );

            // loop over the sideset faces
            for ( uint iSideset = 0; iSideset < tNumOfSideSets; iSideset++ )
            {
                // get the treated side ordinal
                moris_index tTreatedSideOrdinal = mListOfSideOrdinals( iSideset );

                // loop over the IWGs
                for( uint iIWG = 0; iIWG < mNumOfIWGs; iIWG++ )
                {
                    // get the treated IWG
                    IWG* tTreatedIWG = mIWGs( iIWG );

                    // FIXME
                    tTreatedIWG->set_nodal_weak_bcs( this->get_weak_bcs() );

                    // get the index of the residual dof type for the ith IWG in the list of element dof type
                    uint tIWGResDofIndex
                        = mInterpDofTypeMap( static_cast< int >( tTreatedIWG->get_residual_dof_type()( 0 ) ) );

                    Cell< Cell< MSI::Dof_Type > > tIWGActiveDofType = tTreatedIWG->get_active_dof_types();
                    uint tNumOfIWGActiveDof = tIWGActiveDofType.size();

                    // get the field interpolators for the ith IWG in the list of element dof type
                    Cell< Field_Interpolator* > tIWGInterpolators
                        = this->get_IWG_field_interpolators( tTreatedIWG, mFieldInterpolators );

                    // create an integration rule for the ith IWG
                    mtk::Geometry_Type tSideGeometryType = mGeometryInterpolator->get_side_geometry_type();
                    Integration_Rule tIntegrationRule( tSideGeometryType,
                                                       Integration_Type::GAUSS,
                                                       this->get_auto_integration_order( tSideGeometryType ),
                                                       Integration_Type::GAUSS,
                                                       Integration_Order::BAR_1 );

                    // create an integrator for the ith IWG
                    Integrator tIntegrator( tIntegrationRule );

                    //get number of integration points
                    uint tNumOfIntegPoints = tIntegrator.get_number_of_points();

                    // get integration points
                    Matrix< DDRMat > tSurfRefIntegPoints = tIntegrator.get_points();

                   // get integration weights
                   Matrix< DDRMat > tIntegWeights = tIntegrator.get_weights();

                   for( uint iGP = 0; iGP < tNumOfIntegPoints; iGP++ )
                   {
                       // get integration point location in the reference surface
                       Matrix< DDRMat > tSurfRefIntegPointI = tSurfRefIntegPoints.get_column( iGP );

                       // get integration point location in the reference volume
                       Matrix< DDRMat > tVolRefIntegPointI
                           = mGeometryInterpolator->surf_val( tSurfRefIntegPointI,
                                                              tTreatedSideOrdinal );

                       // set integration point
                       for ( uint iIWGFI = 0; iIWGFI < tNumOfIWGActiveDof; iIWGFI++ )
                       {
                           tIWGInterpolators( iIWGFI )->set_space_time( tVolRefIntegPointI );
                       }

                       // compute integration point weight x detJ
                       real tSurfDetJ;
                       Matrix< DDRMat > tNormal;
                       mGeometryInterpolator->surf_det_J( tSurfDetJ,
                                                          tNormal,
                                                          tSurfRefIntegPointI,
                                                          tTreatedSideOrdinal );
                       tTreatedIWG->set_normal( tNormal );

                       real tWStar = tIntegWeights( iGP ) * tSurfDetJ;

                       // compute jacobian at evaluation point
                       Cell< Matrix< DDRMat > > tJacobians;
                       tTreatedIWG->compute_jacobian( tJacobians, tIWGInterpolators );

                       // add contribution to jacobian from evaluation point
                       for ( uint iIWGFI = 0; iIWGFI < tNumOfIWGActiveDof; iIWGFI++)
                       {
                           uint tIWGActiveDofIndex
                               = mInterpDofTypeMap( static_cast< int >( tIWGActiveDofType( iIWGFI )( 0 ) ) );

                           uint tJacIndex
                               = tIWGResDofIndex * mNumOfInterp + tIWGActiveDofIndex;

                           mJacobianElement( tJacIndex )
                               = mJacobianElement( tJacIndex ) + tWStar * tJacobians( iIWGFI );
                       }
                   }
                }

            }

            // jacobian assembly
            uint tCounterI = 0;
            uint tCounterJ = 0;
            uint startI, stopI, startJ, stopJ;

            for ( uint i = 0; i < mNumOfInterp; i++ )
            {
                startI = tCounterI;
                stopI  = tCounterI + mFieldInterpolators( i )->get_number_of_space_time_coefficients() - 1;

                tCounterJ = 0;
                for ( uint j = 0; j < mNumOfInterp; j++ )
                {
                    startJ = tCounterJ;
                    stopJ  = tCounterJ + mFieldInterpolators( j )->get_number_of_space_time_coefficients() - 1;

                    mJacobian({ startI, stopI },{ startJ, stopJ }) = mJacobianElement( i * mNumOfInterp + j ).matrix_data();

                    tCounterJ = stopJ + 1;
                }
                tCounterI = stopI + 1;
            }
            //print( mJacobian,"mJacobian" );
        }

//------------------------------------------------------------------------------

        void Element_Sideset::compute_jacobian_and_residual()
        {
            MORIS_ERROR( false, " Element_Sideset::compute_jacobian_and_residual - not implemented. ");
        }

//------------------------------------------------------------------------------

    } /* namespace fem */
} /* namespace moris */<|MERGE_RESOLUTION|>--- conflicted
+++ resolved
@@ -29,8 +29,6 @@
 
             // create the element field interpolators
             mFieldInterpolators = this->create_field_interpolators( mGeometryInterpolator );
-<<<<<<< HEAD
-=======
         }
 
 //------------------------------------------------------------------------------
@@ -38,10 +36,9 @@
         Element_Sideset::Element_Sideset( mtk::Cell                 * aCell,
                                           moris::Cell< IWG* >       & aIWGs,
                                           moris::Cell< Node_Base* > & aNodes,
-                                          Element_Block             * aElementBlock) : Element( aCell, aIWGs, aNodes, aElementBlock )
-        {
-
->>>>>>> cc498a92
+                                          Element_Block             * aElementBlock)
+                                        : Element( aCell, aIWGs, aNodes, aElementBlock )
+        {
         }
 
 //------------------------------------------------------------------------------
