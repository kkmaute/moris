#include <iostream>
#include "cl_FEM_Element_Sideset.hpp" //FEM/INT/src
#include "cl_FEM_Integrator.hpp"      //FEM/INT/src
#include "cl_FEM_Element_Block.hpp"   //FEM/INT/src

namespace moris
{
    namespace fem
    {

//------------------------------------------------------------------------------

        Element_Sideset::Element_Sideset( mtk::Cell    const * aCell,
                                          Element_Block      * aElementBlock,
                                          Cluster            * aCluster) : Element( aCell, aElementBlock, aCluster )
        { }

//------------------------------------------------------------------------------

        Element_Sideset::~Element_Sideset(){}

//------------------------------------------------------------------------------

        void Element_Sideset::compute_residual()
        {
            // get the number of side ordinals
            uint tNumOfSideSets = mCluster->mListOfSideOrdinals.numel();

            // set the geometry interpolator coefficients
            //FIXME: tHat are set by default but should come from solver
            mElementBlock->get_block_geometry_interpolator()->set_coeff( mCell->get_vertex_coords(), mCluster->mTime );

            // loop over the sideset faces
            for ( uint iSideset = 0; iSideset < tNumOfSideSets; iSideset++ )
            {
                // get the treatedSideOrdinal
                moris_index tTreatedSideOrdinal = mCluster->mListOfSideOrdinals( iSideset );

                // loop over the IWGs
                for( uint iIWG = 0; iIWG < mNumOfIWGs; iIWG++ )
                {
                    // get the treated IWG
                    IWG* tTreatedIWG = mElementBlock->get_IWGs()( iIWG );

                    // FIXME
                    tTreatedIWG->set_nodal_weak_bcs( mCluster->get_weak_bcs() );

                    // get the number of active Dof_type for the ith IWG
                    uint tNumOfIWGActiveDof = tTreatedIWG->get_active_dof_types().size();

                    // get the field interpolators for the ith IWG in the list of element dof type
                    Cell< Field_Interpolator* > tIWGInterpolators
                        = mElementBlock->get_IWG_field_interpolators( tTreatedIWG, mElementBlock->get_block_field_interpolator() );

                    //get number of integration points
                    uint tNumOfIntegPoints = mElementBlock->get_num_integration_points();

                    for( uint iGP = 0; iGP < tNumOfIntegPoints; iGP++ )
                    {
                        // get integration point location in the reference surface
                        Matrix< DDRMat > tSurfRefIntegPointI = mElementBlock->get_integration_points().get_column( iGP );

                        // get integration point location in the reference volume
                        Matrix< DDRMat > tVolRefIntegPointI
                            = mElementBlock->get_block_geometry_interpolator()->surf_val( tSurfRefIntegPointI, tTreatedSideOrdinal );

                        // set integration point
                        for ( uint iIWGFI = 0; iIWGFI < tNumOfIWGActiveDof; iIWGFI++ )
                        {
                            tIWGInterpolators( iIWGFI )->set_space_time( tVolRefIntegPointI );
                        }

                        // compute integration point weight x detJ
                        real tSurfDetJ;
                        Matrix< DDRMat > tNormal;
                        mElementBlock->get_block_geometry_interpolator()->surf_det_J( tSurfDetJ,
                                                           tNormal,
                                                           tSurfRefIntegPointI,
                                                           tTreatedSideOrdinal );
                        tTreatedIWG->set_normal( tNormal );

                        real tWStar = mElementBlock->get_integration_weights()( iGP ) * tSurfDetJ;

                        // compute jacobian at evaluation point
                        Matrix< DDRMat > tResidual;
                        tTreatedIWG->compute_residual( tResidual, tIWGInterpolators );

                        // get the index of the residual dof type for the ith IWG in the list of element dof type
                        uint tIWGResDofIndex
                            = mInterpDofTypeMap( static_cast< int >( tTreatedIWG->get_residual_dof_type()( 0 ) ) );

                        // get location of computed residual in global element residual
                        uint startDof = mElementBlock->get_interpolator_dof_assembly_map()( tIWGResDofIndex, 0 );
                        uint stopDof  = mElementBlock->get_interpolator_dof_assembly_map()( tIWGResDofIndex, 1 );

                        // add contribution to jacobian from evaluation point
                        mCluster->mResidual( { startDof, stopDof }, { 0, 0 } )
                            = mCluster->mResidual( { startDof, stopDof }, { 0, 0 } ) + tResidual * tWStar;
                    }
                }
            }
//            // print residual for check
//            print( mCluster->mResidual, " mResidual " );
        }

//------------------------------------------------------------------------------

        void Element_Sideset::compute_jacobian()
        {
            // get the number of side ordinals
            uint tNumOfSideSets = mCluster->mListOfSideOrdinals.numel();

            // set the geometry interpolator coefficients
            //FIXME: tHat are set by default but should come from solver
//            Matrix< DDRMat > tTHat = { {0.0}, {1.0} };
            mElementBlock->get_block_geometry_interpolator()->set_coeff( mCell->get_vertex_coords(), mCluster->mTime );

            // loop over the sideset faces
            for ( uint iSideset = 0; iSideset < tNumOfSideSets; iSideset++ )
            {
                // get the treated side ordinal
                moris_index tTreatedSideOrdinal = mCluster->mListOfSideOrdinals( iSideset );

                // loop over the IWGs
                for( uint iIWG = 0; iIWG < mNumOfIWGs; iIWG++ )
                {
                    // get the treated IWG
                    IWG* tTreatedIWG = mElementBlock->get_IWGs()( iIWG );

                    // FIXME
                    tTreatedIWG->set_nodal_weak_bcs( mCluster->get_weak_bcs() );

                    // get the index of the residual dof type for the ith IWG in the list of element dof type
                    uint tIWGResDofIndex
                        = mInterpDofTypeMap( static_cast< int >( tTreatedIWG->get_residual_dof_type()( 0 ) ) );

                    Cell< Cell< MSI::Dof_Type > > tIWGActiveDofType = tTreatedIWG->get_active_dof_types();
                    uint tNumOfIWGActiveDof = tIWGActiveDofType.size();

                    // get the field interpolators for the ith IWG in the list of element dof type
                    Cell< Field_Interpolator* > tIWGInterpolators
                        = mElementBlock->get_IWG_field_interpolators( tTreatedIWG, mElementBlock->get_block_field_interpolator() );

                    //get number of integration points
                    uint tNumOfIntegPoints = mElementBlock->get_num_integration_points();

                   for( uint iGP = 0; iGP < tNumOfIntegPoints; iGP++ )
                   {
                       // get integration point location in the reference surface
                       Matrix< DDRMat > tSurfRefIntegPointI = mElementBlock->get_integration_points().get_column( iGP );

                       // get integration point location in the reference volume
                       Matrix< DDRMat > tVolRefIntegPointI
                           = mElementBlock->get_block_geometry_interpolator()->surf_val( tSurfRefIntegPointI,
                                                              tTreatedSideOrdinal );

                       // set integration point
                       for ( uint iIWGFI = 0; iIWGFI < tNumOfIWGActiveDof; iIWGFI++ )
                       {
                           tIWGInterpolators( iIWGFI )->set_space_time( tVolRefIntegPointI );
                       }

                       // compute integration point weight x detJ
                       real tSurfDetJ;
                       Matrix< DDRMat > tNormal;
                       mElementBlock->get_block_geometry_interpolator()->surf_det_J( tSurfDetJ,
                                                          tNormal,
                                                          tSurfRefIntegPointI,
                                                          tTreatedSideOrdinal );
                       tTreatedIWG->set_normal( tNormal );

                       real tWStar = mElementBlock->get_integration_weights()( iGP ) * tSurfDetJ;

                       // compute jacobian at evaluation point
                       Cell< Matrix< DDRMat > > tJacobians;
                       tTreatedIWG->compute_jacobian( tJacobians, tIWGInterpolators );

                       // get location of computed jacobian in global element residual rows
                       uint startIDof = mElementBlock->get_interpolator_dof_assembly_map()( tIWGResDofIndex, 0 );
                       uint stopIDof  = mElementBlock->get_interpolator_dof_assembly_map()( tIWGResDofIndex, 1 );

                       // loop over the IWG active dof types
                       for ( uint iIWGFI = 0; iIWGFI < tNumOfIWGActiveDof; iIWGFI++)
                       {
                           // get the index of the active dof type
                           uint tIWGActiveDofIndex = mInterpDofTypeMap( static_cast< int >( tIWGActiveDofType( iIWGFI )( 0 ) ) );

                           // get location of computed jacobian in global element residual columns
                           uint startJDof = mElementBlock->get_interpolator_dof_assembly_map()( tIWGActiveDofIndex, 0 );
                           uint stopJDof  = mElementBlock->get_interpolator_dof_assembly_map()( tIWGActiveDofIndex, 1 );

                           // add contribution to jacobian from evaluation point
                           mCluster->mJacobian( { startIDof, stopIDof }, { startJDof, stopJDof } )
                               = mCluster->mJacobian( { startIDof, stopIDof }, { startJDof, stopJDof } )
                               + tWStar * tJacobians( iIWGFI );
                       }
<<<<<<< HEAD

                    }
=======
                   }
                }
            }

            // jacobian assembly
            uint tCounterI = 0;
            uint tCounterJ = 0;
            uint startI, stopI, startJ, stopJ;

            for ( uint i = 0; i < mElementBlock->get_num_interpolators(); i++ )
            {
                startI = tCounterI;
                stopI  = tCounterI + mElementBlock->get_block_field_interpolator()( i )->get_number_of_space_time_coefficients() - 1;

                tCounterJ = 0;
                for ( uint j = 0; j < mElementBlock->get_num_interpolators(); j++ )
                {
                    startJ = tCounterJ;
                    stopJ  = tCounterJ + mElementBlock->get_block_field_interpolator()( j )->get_number_of_space_time_coefficients() - 1;

                    mCluster->mJacobian({ startI, stopI },{ startJ, stopJ }) = mCluster->mJacobian({ startI, stopI },{ startJ, stopJ })+
                            mCluster->mJacobianElement( i * mElementBlock->get_num_interpolators() + j ).matrix_data();

                    tCounterJ = stopJ + 1;
>>>>>>> 7172bce7
                }
            }
//            // print jacobian for check
//            print( mCluster->mJacobian, " mJacobian " );
        }

//------------------------------------------------------------------------------

        void Element_Sideset::compute_jacobian_and_residual()
        {
            MORIS_ERROR( false, " Element_Sideset::compute_jacobian_and_residual - not implemented. ");
        }

//------------------------------------------------------------------------------

    } /* namespace fem */
} /* namespace moris */<|MERGE_RESOLUTION|>--- conflicted
+++ resolved
@@ -144,85 +144,57 @@
                     //get number of integration points
                     uint tNumOfIntegPoints = mElementBlock->get_num_integration_points();
 
-                   for( uint iGP = 0; iGP < tNumOfIntegPoints; iGP++ )
-                   {
-                       // get integration point location in the reference surface
-                       Matrix< DDRMat > tSurfRefIntegPointI = mElementBlock->get_integration_points().get_column( iGP );
-
-                       // get integration point location in the reference volume
-                       Matrix< DDRMat > tVolRefIntegPointI
-                           = mElementBlock->get_block_geometry_interpolator()->surf_val( tSurfRefIntegPointI,
-                                                              tTreatedSideOrdinal );
-
-                       // set integration point
-                       for ( uint iIWGFI = 0; iIWGFI < tNumOfIWGActiveDof; iIWGFI++ )
-                       {
-                           tIWGInterpolators( iIWGFI )->set_space_time( tVolRefIntegPointI );
-                       }
-
-                       // compute integration point weight x detJ
-                       real tSurfDetJ;
-                       Matrix< DDRMat > tNormal;
-                       mElementBlock->get_block_geometry_interpolator()->surf_det_J( tSurfDetJ,
-                                                          tNormal,
-                                                          tSurfRefIntegPointI,
-                                                          tTreatedSideOrdinal );
-                       tTreatedIWG->set_normal( tNormal );
-
-                       real tWStar = mElementBlock->get_integration_weights()( iGP ) * tSurfDetJ;
-
-                       // compute jacobian at evaluation point
-                       Cell< Matrix< DDRMat > > tJacobians;
-                       tTreatedIWG->compute_jacobian( tJacobians, tIWGInterpolators );
-
-                       // get location of computed jacobian in global element residual rows
-                       uint startIDof = mElementBlock->get_interpolator_dof_assembly_map()( tIWGResDofIndex, 0 );
-                       uint stopIDof  = mElementBlock->get_interpolator_dof_assembly_map()( tIWGResDofIndex, 1 );
-
-                       // loop over the IWG active dof types
-                       for ( uint iIWGFI = 0; iIWGFI < tNumOfIWGActiveDof; iIWGFI++)
-                       {
-                           // get the index of the active dof type
-                           uint tIWGActiveDofIndex = mInterpDofTypeMap( static_cast< int >( tIWGActiveDofType( iIWGFI )( 0 ) ) );
-
-                           // get location of computed jacobian in global element residual columns
-                           uint startJDof = mElementBlock->get_interpolator_dof_assembly_map()( tIWGActiveDofIndex, 0 );
-                           uint stopJDof  = mElementBlock->get_interpolator_dof_assembly_map()( tIWGActiveDofIndex, 1 );
-
-                           // add contribution to jacobian from evaluation point
-                           mCluster->mJacobian( { startIDof, stopIDof }, { startJDof, stopJDof } )
-                               = mCluster->mJacobian( { startIDof, stopIDof }, { startJDof, stopJDof } )
-                               + tWStar * tJacobians( iIWGFI );
-                       }
-<<<<<<< HEAD
-
+                    for( uint iGP = 0; iGP < tNumOfIntegPoints; iGP++ )
+                    {
+                        // get integration point location in the reference surface
+                        Matrix< DDRMat > tSurfRefIntegPointI = mElementBlock->get_integration_points().get_column( iGP );
+
+                        // get integration point location in the reference volume
+                        Matrix< DDRMat > tVolRefIntegPointI
+                            = mElementBlock->get_block_geometry_interpolator()->surf_val( tSurfRefIntegPointI,
+                                                               tTreatedSideOrdinal );
+
+                        // set integration point
+                        for ( uint iIWGFI = 0; iIWGFI < tNumOfIWGActiveDof; iIWGFI++ )
+                        {
+                            tIWGInterpolators( iIWGFI )->set_space_time( tVolRefIntegPointI );
+                        }
+
+                        // compute integration point weight x detJ
+                        real tSurfDetJ;
+                        Matrix< DDRMat > tNormal;
+                        mElementBlock->get_block_geometry_interpolator()->surf_det_J( tSurfDetJ,
+                                                           tNormal,
+                                                           tSurfRefIntegPointI,
+                                                           tTreatedSideOrdinal );
+                        tTreatedIWG->set_normal( tNormal );
+
+                        real tWStar = mElementBlock->get_integration_weights()( iGP ) * tSurfDetJ;
+
+                        // compute jacobian at evaluation point
+                        Cell< Matrix< DDRMat > > tJacobians;
+                        tTreatedIWG->compute_jacobian( tJacobians, tIWGInterpolators );
+
+                        // get location of computed jacobian in global element residual rows
+                        uint startIDof = mElementBlock->get_interpolator_dof_assembly_map()( tIWGResDofIndex, 0 );
+                        uint stopIDof  = mElementBlock->get_interpolator_dof_assembly_map()( tIWGResDofIndex, 1 );
+
+                        // loop over the IWG active dof types
+                        for ( uint iIWGFI = 0; iIWGFI < tNumOfIWGActiveDof; iIWGFI++)
+                        {
+                            // get the index of the active dof type
+                            uint tIWGActiveDofIndex = mInterpDofTypeMap( static_cast< int >( tIWGActiveDofType( iIWGFI )( 0 ) ) );
+
+                            // get location of computed jacobian in global element residual columns
+                            uint startJDof = mElementBlock->get_interpolator_dof_assembly_map()( tIWGActiveDofIndex, 0 );
+                            uint stopJDof  = mElementBlock->get_interpolator_dof_assembly_map()( tIWGActiveDofIndex, 1 );
+
+                            // add contribution to jacobian from evaluation point
+                            mCluster->mJacobian( { startIDof, stopIDof }, { startJDof, stopJDof } )
+                                = mCluster->mJacobian( { startIDof, stopIDof }, { startJDof, stopJDof } )
+                                + tWStar * tJacobians( iIWGFI );
+                        }
                     }
-=======
-                   }
-                }
-            }
-
-            // jacobian assembly
-            uint tCounterI = 0;
-            uint tCounterJ = 0;
-            uint startI, stopI, startJ, stopJ;
-
-            for ( uint i = 0; i < mElementBlock->get_num_interpolators(); i++ )
-            {
-                startI = tCounterI;
-                stopI  = tCounterI + mElementBlock->get_block_field_interpolator()( i )->get_number_of_space_time_coefficients() - 1;
-
-                tCounterJ = 0;
-                for ( uint j = 0; j < mElementBlock->get_num_interpolators(); j++ )
-                {
-                    startJ = tCounterJ;
-                    stopJ  = tCounterJ + mElementBlock->get_block_field_interpolator()( j )->get_number_of_space_time_coefficients() - 1;
-
-                    mCluster->mJacobian({ startI, stopI },{ startJ, stopJ }) = mCluster->mJacobian({ startI, stopI },{ startJ, stopJ })+
-                            mCluster->mJacobianElement( i * mElementBlock->get_num_interpolators() + j ).matrix_data();
-
-                    tCounterJ = stopJ + 1;
->>>>>>> 7172bce7
                 }
             }
 //            // print jacobian for check
