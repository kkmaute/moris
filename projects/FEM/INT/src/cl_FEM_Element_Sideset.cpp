#include <iostream>
#include "cl_FEM_Element_Sideset.hpp" //FEM/INT/src
#include "cl_FEM_Field_Interpolator_Manager.hpp" //FEM/INT/src
#include "cl_FEM_Set.hpp"   //FEM/INT/src
#include "cl_MSI_Equation_Model.hpp"

namespace moris
{
    namespace fem
    {

        //------------------------------------------------------------------------------
        Element_Sideset::Element_Sideset(
                mtk::Cell const    * aCell,
                Set                * aSet,
                Cluster            * aCluster,
                moris::moris_index   aCellIndexInCluster)
        : Element( aCell, aSet, aCluster, aCellIndexInCluster )
        {}

        //------------------------------------------------------------------------------
        Element_Sideset::~Element_Sideset(){}

        //------------------------------------------------------------------------------
        void Element_Sideset::init_ig_geometry_interpolator( uint aSideOrdinal )
        {
            // get IG geometry interpolator
            Geometry_Interpolator * tIGGI = mSet->get_field_interpolator_manager()->get_IG_geometry_interpolator();

            // set the geometry interpolator physical space and time coefficients for integration cell
            tIGGI->set_space_coeff( mMasterCell->get_cell_physical_coords_on_side_ordinal( aSideOrdinal ) );
            tIGGI->set_time_coeff( mCluster->mInterpolationElement->get_time() );

            // set the geometry interpolator param space and time coefficients for integration cell
            tIGGI->set_space_param_coeff( mCluster->get_cell_local_coords_on_side_wrt_interp_cell( mCellIndexInCluster, aSideOrdinal ) );
            tIGGI->set_time_param_coeff( {{-1.0}, {1.0}} ); //fixme
        }

        //------------------------------------------------------------------------------
        void Element_Sideset::init_ig_geometry_interpolator_with_pdv(
                uint                              aSideOrdinal,
                moris::Cell< Matrix< DDSMat > > & aIsActiveDv )
        {
            // get the vertices indices
            Matrix< IndexMat > tVertexIndices = mMasterCell->get_vertices_ind_on_side_ordinal( aSideOrdinal );

            // get the geometry XYZ values
            Matrix< DDRMat > tXYZValues =
                    mMasterCell->get_cell_physical_coords_on_side_ordinal( aSideOrdinal );

            // get the requested geo pdv types
            moris::Cell < enum PDV_Type > tGeoPdvType;
            mSet->get_ig_unique_dv_types_for_set( tGeoPdvType );

            // get space dimension
            uint tSpaceDim = tXYZValues.n_cols();

            // reshape the XYZ values into a cell of vectors
            moris::Cell< Matrix< DDRMat > > tPdvValueList( tSpaceDim );
            for( uint iSpaceDim = 0; iSpaceDim < tSpaceDim; iSpaceDim++ )
            {
                tPdvValueList( iSpaceDim ) = tXYZValues.get_column( iSpaceDim );
            }

            // get the pdv values from the MSI/GEN interface
            mSet->get_equation_model()->get_design_variable_interface()->get_ig_pdv_value(
                    tVertexIndices,
                    tGeoPdvType,
                    tPdvValueList,
                    aIsActiveDv );

            // reshape the cell of vectors tPdvValueList into a matrix tPdvValues
            Matrix< DDRMat > tPdvValues;
            mSet->get_equation_model()->get_design_variable_interface()->reshape_pdv_values(
                    tPdvValueList,
                    tPdvValues );

            // get IG geometry interpolator
            Geometry_Interpolator * tIGGI = mSet->get_field_interpolator_manager()->get_IG_geometry_interpolator();

            // set the geometry interpolator physical space and time coefficients for integration cell
            tIGGI->set_space_coeff( tPdvValues );
            tIGGI->set_time_coeff ( mCluster->mInterpolationElement->get_time() );

            // set the geometry interpolator param space and time coefficients for integration cell
            tIGGI->set_space_param_coeff( mCluster->get_cell_local_coords_on_side_wrt_interp_cell( mCellIndexInCluster, aSideOrdinal ) );
            tIGGI->set_time_param_coeff( {{-1.0}, {1.0}} ); // FIXME
        }

        //------------------------------------------------------------------------------
        void Element_Sideset::compute_residual()
        {
            // get treated side ordinal
            uint tSideOrd = mCluster->mMasterListOfSideOrdinals( mCellIndexInCluster );

            // set the ig geometry interpolator physical/param space and time coefficients
            this->init_ig_geometry_interpolator( tSideOrd );

            // get number of IWGs
            uint tNumIWGs = mSet->get_number_of_requested_IWGs();

            // loop over integration points
            uint tNumIntegPoints = mSet->get_number_of_integration_points();
            for( uint iGP = 0; iGP < tNumIntegPoints; iGP++ )
            {
                // get integration point location in the reference surface
                Matrix< DDRMat > tLocalIntegPoint = mSet->get_integration_points().get_column( iGP );

                // set evaluation point for interpolators (FIs and GIs)
                mSet->get_field_interpolator_manager()->set_space_time_from_local_IG_point( tLocalIntegPoint );

                // compute the integration point weight
                real tWStar = mSet->get_integration_weights()( iGP ) *
                        mSet->get_field_interpolator_manager()->get_IG_geometry_interpolator()->det_J();

                // get the normal from mesh
                Matrix< DDRMat > tNormal = mCluster->get_side_normal( mMasterCell, tSideOrd );

                // loop over the IWGs
                for( uint iIWG = 0; iIWG < tNumIWGs; iIWG++ )
                {
                    // reset IWG
                    mSet->get_requested_IWGs()( iIWG )->reset_eval_flags();

                    // FIXME
                    mSet->get_requested_IWGs()( iIWG )->set_nodal_weak_bcs( mCluster->mInterpolationElement->get_weak_bcs() );

                    // set the normal for the IWG
                    mSet->get_requested_IWGs()( iIWG )->set_normal( tNormal );

                    // compute residual at integration point
                    mSet->get_requested_IWGs()( iIWG )->compute_residual( tWStar );

                    // compute jacobian at evaluation point
                    // compute off-diagonal jacobian for staggered solve
                    mSet->get_requested_IWGs()( iIWG )->compute_jacobian( tWStar );
                }
            }
        }

        //------------------------------------------------------------------------------
        void Element_Sideset::compute_jacobian()
        {
            // get treated side ordinal
            uint tSideOrd = mCluster->mMasterListOfSideOrdinals( mCellIndexInCluster );

            // set the ig geometry interpolator physical/param space and time coefficients
            this->init_ig_geometry_interpolator( tSideOrd );

            // get number of IWGs
            uint tNumIWGs = mSet->get_number_of_requested_IWGs();

            // loop over integration points
            uint tNumIntegPoints = mSet->get_number_of_integration_points();
            for( uint iGP = 0; iGP < tNumIntegPoints; iGP++ )
            {
                // get integration point location in the reference surface
                Matrix< DDRMat > tLocalIntegPoint = mSet->get_integration_points().get_column( iGP );

                // set evaluation point for interpolators (FIs and GIs)
                mSet->get_field_interpolator_manager()->set_space_time_from_local_IG_point( tLocalIntegPoint );

                // compute integration point weight
                real tWStar = mSet->get_integration_weights()( iGP ) *
                        mSet->get_field_interpolator_manager()->get_IG_geometry_interpolator()->det_J();

                // get the normal from mesh
                Matrix< DDRMat > tNormal = mCluster->get_side_normal( mMasterCell, tSideOrd );

                // loop over the IWGs
                for( uint iIWG = 0; iIWG < tNumIWGs; iIWG++ )
                {
                    // reset IWG
                    mSet->get_requested_IWGs()( iIWG )->reset_eval_flags();

                    // FIXME set BCs
                    mSet->get_requested_IWGs()( iIWG )->set_nodal_weak_bcs( mCluster->mInterpolationElement->get_weak_bcs() );

                    // set the normal for the IWG
                    mSet->get_requested_IWGs()( iIWG )->set_normal( tNormal );

                    // compute jacobian at evaluation point
                    mSet->get_requested_IWGs()( iIWG )->compute_jacobian( tWStar );
                }
            }
        }

        //------------------------------------------------------------------------------
        void Element_Sideset::compute_jacobian_and_residual()
        {
            MORIS_ERROR( false, " Element_Sideset::compute_jacobian_and_residual - not implemented. ");
        }

        //------------------------------------------------------------------------------
        void Element_Sideset::compute_dRdp()
        {
            // get treated side ordinal
            uint tSideOrd = mCluster->mMasterListOfSideOrdinals( mCellIndexInCluster );

            // get the vertices indices
            Matrix< IndexMat > tVertexIndices = mMasterCell->get_vertices_ind_on_side_ordinal( tSideOrd );

            // set the IG geometry interpolator physical/param space and time coefficients
            moris::Cell< Matrix< DDSMat > > tIsActiveDv;
            this->init_ig_geometry_interpolator_with_pdv(
                    tSideOrd,
                    tIsActiveDv );

            // get number of IWGs
            uint tNumIWGs = mSet->get_number_of_requested_IWGs();

            // loop over integration points
            uint tNumIntegPoints = mSet->get_number_of_integration_points();

            for( uint iGP = 0; iGP < tNumIntegPoints; iGP++ )
            {
                // get the ith integration point in the IG param space
                Matrix< DDRMat > tLocalIntegPoint = mSet->get_integration_points().get_column( iGP );

                // set evaluation point for interpolators (FIs and GIs)
                mSet->get_field_interpolator_manager()->set_space_time_from_local_IG_point( tLocalIntegPoint );

                // compute integration point weight
                real tWStar =
                        mSet->get_integration_weights()( iGP ) *
                        mSet->get_field_interpolator_manager()->get_IG_geometry_interpolator()->det_J();

                // loop over the IWGs
                for( uint iIWG = 0; iIWG < tNumIWGs; iIWG++ )
                {
                    // reset IWG
                    mSet->get_requested_IWGs()( iIWG )->reset_eval_flags();

                    // FIXME set nodal weak BCs
                    mSet->get_requested_IWGs()( iIWG )->set_nodal_weak_bcs( mCluster->mInterpolationElement->get_weak_bcs() );

                    // set a perturbation size
                    real tPerturbation = 1E-6;

                    // compute dRdpMat at evaluation point
                    mSet->get_requested_IWGs()( iIWG )->compute_dRdp_FD_material(
                            tWStar,
                            tPerturbation );

                    // compute dRdpGeo at evaluation point
                    if( tIsActiveDv.size() != 0 )
                    {
                        mSet->get_requested_IWGs()( iIWG )->compute_dRdp_FD_geometry(
                                tWStar,
                                tPerturbation,
                                tIsActiveDv,
                                tVertexIndices );
                    }
                }
            }
        }

        //------------------------------------------------------------------------------
        void Element_Sideset::compute_QI()
        {
            // get treated side ordinal
            uint tSideOrd = mCluster->mMasterListOfSideOrdinals( mCellIndexInCluster );

            // set the ig geometry interpolator physical/param space and time coefficients
            this->init_ig_geometry_interpolator( tSideOrd );

            // get number of IQIs
            uint tNumIQIs = mSet->get_number_of_requested_IQIs();

            // loop over integration points
            uint tNumIntegPoints = mSet->get_number_of_integration_points();
            for( uint iGP = 0; iGP < tNumIntegPoints; iGP++ )
            {
                // get the ith integration point in the IG param space
                Matrix< DDRMat > tLocalIntegPoint = mSet->get_integration_points().get_column( iGP );

                // set evaluation point for interpolators (FIs and GIs)
                mSet->get_field_interpolator_manager()->set_space_time_from_local_IG_point( tLocalIntegPoint );

                // compute integration point weight
                real tWStar = mSet->get_integration_weights()( iGP ) *
                        mSet->get_field_interpolator_manager()->get_IG_geometry_interpolator()->det_J();

                // loop over the IQIs
                for( uint iIQI = 0; iIQI < tNumIQIs; iIQI++ )
                {
                    // reset IQI
                    mSet->get_requested_IQIs()( iIQI )->reset_eval_flags();

                    // compute QI at evaluation point
                    mSet->get_requested_IQIs()( iIQI )->compute_QI( tWStar );
                }
            }
        }

        //------------------------------------------------------------------------------
        void Element_Sideset::compute_dQIdp_explicit()
        {
            // get treated side ordinal
            uint tSideOrd = mCluster->mMasterListOfSideOrdinals( mCellIndexInCluster );

            // get the vertices indices
            Matrix< IndexMat > tVertexIndices = mMasterCell->get_vertices_ind_on_side_ordinal( tSideOrd );

            // set the IG geometry interpolator physical/param space and time coefficients
            moris::Cell< Matrix< DDSMat > > tIsActiveDv;
            this->init_ig_geometry_interpolator_with_pdv(
                    tSideOrd,
                    tIsActiveDv );

            // get number of IWGs
            uint tNumIQIs = mSet->get_number_of_requested_IQIs();

            // loop over integration points
            uint tNumIntegPoints = mSet->get_number_of_integration_points();
            for( uint iGP = 0; iGP < tNumIntegPoints; iGP++ )
            {
                // get the ith integration point in the IG param space
                Matrix< DDRMat > tLocalIntegPoint = mSet->get_integration_points().get_column( iGP );

                // set evaluation point for interpolators (FIs and GIs)
                mSet->get_field_interpolator_manager()->set_space_time_from_local_IG_point( tLocalIntegPoint );

                // compute integration point weight
                real tWStar = mSet->get_integration_weights()( iGP ) *
                        mSet->get_field_interpolator_manager()->get_IG_geometry_interpolator()->det_J();

                // loop over the IQIs
                for( uint iIQI = 0; iIQI < tNumIQIs; iIQI++ )
                {
                    // reset IWG
                    mSet->get_requested_IQIs()( iIQI )->reset_eval_flags();

                    // relative perturbation size
                    real tPerturbation = 1E-6;

                    // compute dQIdpMat at evaluation point
                    mSet->get_requested_IQIs()( iIQI )->compute_dQIdp_FD_material(
                            tWStar,
                            tPerturbation );

                    // compute dQIdpGeo at evaluation point
<<<<<<< HEAD
                    Matrix< DDRMat > tdQIdpGeoFD;
//                    mSet->get_requested_IQIs()( iIQI )->compute_dQIdp_FD_geometry(
//                            tWStar,
//                            tPerturbation,
//                            tIsActiveDv,
//                            tVertexIndices );
=======
                    if( tIsActiveDv.size() != 0 )
                    {
                        mSet->get_requested_IQIs()( iIQI )->compute_dQIdp_FD_geometry(
                                tWStar,
                                tPerturbation,
                                tIsActiveDv,
                                tVertexIndices );
                    }
>>>>>>> 379ab3c3
                }
            }
        }

        //------------------------------------------------------------------------------
        void Element_Sideset::compute_quantity_of_interest_global(
                const uint             aMeshIndex,
                enum  vis::Output_Type aOutputType )
        {
            // get treated side ordinal
            uint tSideOrd = mCluster->mMasterListOfSideOrdinals( mCellIndexInCluster );

            // set the ig geometry interpolator physical/param space and time coefficients
            this->init_ig_geometry_interpolator( tSideOrd );

            // loop over integration points
            uint tNumIntegPoints = mSet->get_number_of_integration_points();
            for( uint iGP = 0; iGP < tNumIntegPoints; iGP++ )
            {
                // get the ith integration point in the IG param space
                Matrix< DDRMat > tLocalIntegPoint = mSet->get_integration_points().get_column( iGP );

                // set evaluation point for interpolators (FIs and GIs)
                mSet->get_field_interpolator_manager()->set_space_time_from_local_IG_point( tLocalIntegPoint );

                // compute integration point weight
                real tWStar = mSet->get_integration_weights()( iGP ) *
                        mSet->get_field_interpolator_manager()->get_IG_geometry_interpolator()->det_J();

                // reset the requested IQI
                mSet->get_IQI_for_vis( aOutputType )->reset_eval_flags();

                // compute quantity of interest at evaluation point
                Matrix< DDRMat > tQIValue;
                mSet->get_IQI_for_vis( aOutputType )->compute_QI( tQIValue );

                // FIXME assemble on the set here or inside the compute QI?
                *( mSet->mSetGlobalValues ) += tQIValue( 0 ) * tWStar;
            }
        }

        //------------------------------------------------------------------------------
        void Element_Sideset::compute_quantity_of_interest_nodal(
                const uint             aMeshIndex,
                enum  vis::Output_Type aOutputType )
        {
            // get treated side ordinal
            uint tSideOrd = mCluster->mMasterListOfSideOrdinals( mCellIndexInCluster );

            // set the ig geometry interpolator physical/param space and time coefficients
            this->init_ig_geometry_interpolator( tSideOrd );

            // get the vertices
            moris::Cell< mtk::Vertex const * > tVertices = mMasterCell->get_vertices_on_side_ordinal( tSideOrd );

            // loop over the vertices
            uint tNumNodes = tVertices.size();
            for( uint iVertex = 0; iVertex < tNumNodes; iVertex++ )
            {
                // get the ith vertex coordinates in the IP param space
                Matrix< DDRMat > tGlobalIntegPoint = mCluster->get_primary_cell_local_coords_on_side_wrt_interp_cell( mCellIndexInCluster ).get_row( iVertex );
                tGlobalIntegPoint.resize( 1, tGlobalIntegPoint.numel() + 1 );
                tGlobalIntegPoint( tGlobalIntegPoint.numel() - 1 ) = mCluster->mInterpolationElement->get_time()( 0 );
                tGlobalIntegPoint = trans( tGlobalIntegPoint );

                // set vertex coordinates for field interpolator
                mSet->get_field_interpolator_manager()->set_space_time( tGlobalIntegPoint );

                // reset the requested IQI
                mSet->get_IQI_for_vis( aOutputType )->reset_eval_flags();

                // compute quantity of interest at evaluation point
                Matrix< DDRMat > tQIValue;
                mSet->get_IQI_for_vis( aOutputType )->compute_QI( tQIValue );

                // FIXME assemble on the set here or inside the compute QI?
                // FIXME add up on shared node and divide or overwrite
                (*mSet->mSetNodalValues)( tVertices( iVertex )->get_index(), 0 ) += tQIValue( 0 );

                mSet->mSetNodalCounter( tVertices( iVertex )->get_index(), 0 ) += 1;
            }
        }

        //------------------------------------------------------------------------------
        void Element_Sideset::compute_quantity_of_interest_elemental(
                const uint             aMeshIndex,
                enum  vis::Output_Type aOutputType )
        {
            // get treated side ordinal
            uint tSideOrd = mCluster->mMasterListOfSideOrdinals( mCellIndexInCluster );

            // set the ig geometry interpolator physical/param space and time coefficients
            this->init_ig_geometry_interpolator( tSideOrd );

            // loop over integration points
            uint tNumIntegPoints = mSet->get_number_of_integration_points();
            for( uint iGP = 0; iGP < tNumIntegPoints; iGP++ )
            {
                // get the ith integration point in the IG param space
                Matrix< DDRMat > tLocalIntegPoint = mSet->get_integration_points().get_column( iGP );

                // set evaluation point for interpolators (FIs and GIs)
                mSet->get_field_interpolator_manager()->set_space_time_from_local_IG_point( tLocalIntegPoint );

                // compute integration point weight
                real tWStar = mSet->get_integration_weights()( iGP ) *
                        mSet->get_field_interpolator_manager()->get_IG_geometry_interpolator()->det_J();

                // reset the requested IQI
                mSet->get_IQI_for_vis( aOutputType )->reset_eval_flags();

                // compute quantity of interest at evaluation point
                Matrix< DDRMat > tQIValue;
                mSet->get_IQI_for_vis( aOutputType )->compute_QI( tQIValue );

                // FIXME assemble on the set here or inside the compute QI?
                ( *mSet->mSetElementalValues )( mSet->mCellAssemblyMap( aMeshIndex )( mMasterCell->get_index() ), 0 ) +=
                        tQIValue( 0 ) * tWStar / tNumIntegPoints;
            }
        }

        //------------------------------------------------------------------------------
        real Element_Sideset::compute_volume( mtk::Master_Slave aIsMaster )
        {
            // get treated side ordinal
            uint tSideOrd = mCluster->mMasterListOfSideOrdinals( mCellIndexInCluster );

            // set the ig geometry interpolator physical/param space and time coefficients
            this->init_ig_geometry_interpolator( tSideOrd );

            //get number of integration points
            uint tNumOfIntegPoints = mSet->get_number_of_integration_points();

            // init volume
            real tVolume = 0;

            // get IG geometry interpolator
            Geometry_Interpolator * tIGGI =
                    mSet->get_field_interpolator_manager( aIsMaster )->get_IG_geometry_interpolator();

            // loop over integration points
            for( uint iGP = 0; iGP < tNumOfIntegPoints; iGP++ )
            {
                // set integration point for geometry interpolator
                tIGGI->set_space_time( mSet->get_integration_points().get_column( iGP ) );

                // compute and add integration point contribution to volume
                tVolume += tIGGI->det_J() * mSet->get_integration_weights()( iGP );
            }

            // return the volume value
            return tVolume;
        }

        //------------------------------------------------------------------------------

    } /* namespace fem */
} /* namespace moris */<|MERGE_RESOLUTION|>--- conflicted
+++ resolved
@@ -340,14 +340,6 @@
                             tPerturbation );
 
                     // compute dQIdpGeo at evaluation point
-<<<<<<< HEAD
-                    Matrix< DDRMat > tdQIdpGeoFD;
-//                    mSet->get_requested_IQIs()( iIQI )->compute_dQIdp_FD_geometry(
-//                            tWStar,
-//                            tPerturbation,
-//                            tIsActiveDv,
-//                            tVertexIndices );
-=======
                     if( tIsActiveDv.size() != 0 )
                     {
                         mSet->get_requested_IQIs()( iIQI )->compute_dQIdp_FD_geometry(
@@ -356,7 +348,6 @@
                                 tIsActiveDv,
                                 tVertexIndices );
                     }
->>>>>>> 379ab3c3
                 }
             }
         }
