
#include "cl_FEM_IWG_Incompressible_NS_Pressure_Bulk.hpp"
#include "cl_FEM_Set.hpp"
#include "cl_FEM_Field_Interpolator_Manager.hpp"

#include "fn_trans.hpp"

namespace moris
{
    namespace fem
    {

        //------------------------------------------------------------------------------
        IWG_Incompressible_NS_Pressure_Bulk::IWG_Incompressible_NS_Pressure_Bulk()
        {
            // set size for the property pointer cell
            mMasterProp.resize( static_cast< uint >( IWG_Property_Type::MAX_ENUM ), nullptr );

            // populate the property map
            mPropertyMap[ "Density" ]          = IWG_Property_Type::DENSITY;
            mPropertyMap[ "Gravity" ]          = IWG_Property_Type::GRAVITY;
            mPropertyMap[ "ThermalExpansion" ] = IWG_Property_Type::THERMAL_EXPANSION;
            mPropertyMap[ "ReferenceTemp" ]    = IWG_Property_Type::REF_TEMP;
            mPropertyMap[ "MassSource" ]       = IWG_Property_Type::MASS_SOURCE;

            // set size for the constitutive model pointer cell
            mMasterCM.resize( static_cast< uint >( IWG_Constitutive_Type::MAX_ENUM ), nullptr );

            // populate the constitutive map
            mConstitutiveMap[ "IncompressibleFluid" ] = IWG_Constitutive_Type::INCOMPRESSIBLE_FLUID;

            // set size for the stabilization parameter pointer cell
            mStabilizationParam.resize( static_cast< uint >( IWG_Stabilization_Type::MAX_ENUM ), nullptr );

            // populate the stabilization map
            mStabilizationMap[ "IncompressibleFlow" ] = IWG_Stabilization_Type::INCOMPRESSIBLE_FLOW;
        }

        //------------------------------------------------------------------------------
        void IWG_Incompressible_NS_Pressure_Bulk::set_property(
                std::shared_ptr< Property > aProperty,
                std::string                 aPropertyString,
                mtk::Master_Slave           aIsMaster )
        {
            // check that aPropertyString makes sense
            std::string tErrMsg =
                    std::string( "IWG_Incompressible_NS_Pressure_Bulk::set_property - Unknown aPropertyString: " ) +
                    aPropertyString;
            MORIS_ERROR( mPropertyMap.find( aPropertyString ) != mPropertyMap.end(), tErrMsg.c_str() );

            // check no slave allowed
            MORIS_ERROR( aIsMaster == mtk::Master_Slave::MASTER,
                    "IWG_Incompressible_NS_Pressure_Bulk::set_property - No slave allowed." );

            // set the property in the property cell
            this->get_properties( aIsMaster )( static_cast< uint >( mPropertyMap[ aPropertyString ] ) ) = aProperty;
        }

        //------------------------------------------------------------------------------
        void IWG_Incompressible_NS_Pressure_Bulk::set_constitutive_model(
                std::shared_ptr< Constitutive_Model > aConstitutiveModel,
                std::string                           aConstitutiveString,
                mtk::Master_Slave                     aIsMaster )
        {
            // check that aConstitutiveString makes sense
            std::string tErrMsg =
                    std::string( "IWG_Incompressible_NS_Pressure_Bulk::set_constitutive_model - Unknown aConstitutiveString: " ) +
                    aConstitutiveString;
            MORIS_ERROR( mConstitutiveMap.find( aConstitutiveString ) != mConstitutiveMap.end(), tErrMsg.c_str() );

            // check no slave allowed
            MORIS_ERROR( aIsMaster == mtk::Master_Slave::MASTER,
                    "IWG_Incompressible_NS_Pressure_Bulk::set_constitutive_model - No slave allowed." );

            // set the constitutive model in the constitutive model cell
            this->get_constitutive_models( aIsMaster )( static_cast< uint >( mConstitutiveMap[ aConstitutiveString ] ) ) = aConstitutiveModel;
        }

        //------------------------------------------------------------------------------
        void IWG_Incompressible_NS_Pressure_Bulk::set_stabilization_parameter(
                std::shared_ptr< Stabilization_Parameter > aStabilizationParameter,
                std::string                                aStabilizationString )
        {
            // check that aStabilizationString makes sense
            std::string tErrMsg =
                    std::string( "IWG_Incompressible_NS_Pressure_Bulk::set_stabilization_parameter - Unknown aStabilizationString: " ) +
                    aStabilizationString;
            MORIS_ERROR( mStabilizationMap.find( aStabilizationString ) != mStabilizationMap.end(), tErrMsg.c_str() );

            // set the stabilization parameter in the stabilization parameter cell
            this->get_stabilization_parameters()( static_cast< uint >( mStabilizationMap[ aStabilizationString ] ) ) = aStabilizationParameter;
        }

        //------------------------------------------------------------------------------
        void IWG_Incompressible_NS_Pressure_Bulk::compute_residual( real aWStar )
        {
            // check master field interpolators
#ifdef DEBUG
            this->check_field_interpolators();
#endif

            // get master index for residual dof type (here pressure), indices for assembly
            uint tMasterDofIndex      = mSet->get_dof_index_for_type( mResidualDofType( 0 ), mtk::Master_Slave::MASTER );
            uint tMasterResStartIndex = mSet->get_res_dof_assembly_map()( tMasterDofIndex )( 0, 0 );
            uint tMasterResStopIndex  = mSet->get_res_dof_assembly_map()( tMasterDofIndex )( 0, 1 );

            // get the pressure and velocity FIs
            Field_Interpolator * tPressureFI = mMasterFIManager->get_field_interpolators_for_type( mResidualDofType( 0 ) );
            Field_Interpolator * tVelocityFI = mMasterFIManager->get_field_interpolators_for_type( MSI::Dof_Type::VX ); //FIXME this need to be protected

            // get the source property
            std::shared_ptr< Property > tPropSource =
                    mMasterProp( static_cast< uint >( IWG_Property_Type::MASS_SOURCE ) );

            // get the density
            real tDensity = mMasterProp( static_cast< uint >( IWG_Property_Type::DENSITY ) )->val()(0);

            // get the incompressible flow stabilization parameter
            std::shared_ptr< Stabilization_Parameter > tIncFlowSP
            = mStabilizationParam( static_cast< uint >( IWG_Stabilization_Type::INCOMPRESSIBLE_FLOW ) );

            // compute residual strong form
            Matrix< DDRMat > tRM;
            this->compute_residual_strong_form( tRM );

            // compute the residual weak form
            mSet->get_residual()( 0 )( { tMasterResStartIndex, tMasterResStopIndex }, { 0, 0 } )
<<<<<<< HEAD
                    += aWStar
                    * (   trans( tPressureFI->N() ) * tVelocityFI->div()
                            + trans( tPressureFI->dnNdxn( 1 ) ) * tIncFlowSP->val()( 0 ) * tRM );
=======
            += aWStar
            * (   trans( tPressureFI->N() ) * tVelocityFI->div()
                + trans( tPressureFI->dnNdxn( 1 ) ) * tIncFlowSP->val()( 0 ) * tRM );

            // if source term is defined
            if (tPropSource != nullptr)
            {
                // add contribution of source term
                mSet->get_residual()( 0 )( { tMasterResStartIndex, tMasterResStopIndex }, { 0, 0 } )
                += aWStar *
                (   trans( tPressureFI->N() ) * tPropSource->val()(0) / tDensity );
            }

>>>>>>> 0122ec41
        }

        //------------------------------------------------------------------------------
        void IWG_Incompressible_NS_Pressure_Bulk::compute_jacobian( real aWStar )
        {
#ifdef DEBUG
            // check master field interpolators
            this->check_field_interpolators();
#endif

            // get master index for residual dof type (here pressure), indices for assembly
            uint tMasterDofIndex      = mSet->get_dof_index_for_type( mResidualDofType( 0 ), mtk::Master_Slave::MASTER );
            uint tMasterResStartIndex = mSet->get_res_dof_assembly_map()( tMasterDofIndex )( 0, 0 );
            uint tMasterResStopIndex  = mSet->get_res_dof_assembly_map()( tMasterDofIndex )( 0, 1 );

            // get the pressure FIs
            Field_Interpolator * tPressureFI = mMasterFIManager->get_field_interpolators_for_type( mResidualDofType( 0 ) );

            // get the source property
            std::shared_ptr< Property > tPropSource =
                    mMasterProp( static_cast< uint >( IWG_Property_Type::MASS_SOURCE ) );

            // get the density
            real tDensity = mMasterProp( static_cast< uint >( IWG_Property_Type::DENSITY ) )->val()(0);

            // get the incompressible flow stabilization parameter
            std::shared_ptr< Stabilization_Parameter > tIncFlowSP
            = mStabilizationParam( static_cast< uint >( IWG_Stabilization_Type::INCOMPRESSIBLE_FLOW ) );

            // compute the residual strong form
            Matrix< DDRMat > tRM;
            compute_residual_strong_form( tRM );

            // compute the jacobian for dof dependencies
            uint tNumDofDependencies = mRequestedMasterGlobalDofTypes.size();
            for( uint iDOF = 0; iDOF < tNumDofDependencies; iDOF++ )
            {
                // get the treated dof type
                Cell< MSI::Dof_Type > tDofType = mRequestedMasterGlobalDofTypes( iDOF );

                // get the index for dof type, indices for assembly
                sint tDofDepIndex         = mSet->get_dof_index_for_type( tDofType( 0 ), mtk::Master_Slave::MASTER );
                uint tMasterDepStartIndex = mSet->get_jac_dof_assembly_map()( tMasterDofIndex )( tDofDepIndex, 0 );
                uint tMasterDepStopIndex  = mSet->get_jac_dof_assembly_map()( tMasterDofIndex )( tDofDepIndex, 1 );

                // if dof type is velocity
                // FIXME protect velocity dof type
                if( tDofType( 0 ) == MSI::Dof_Type::VX )
                {
                    Field_Interpolator * tVelocityFI = mMasterFIManager->get_field_interpolators_for_type( tDofType( 0 ) );

                    // compute the jacobian
                    mSet->get_jacobian()( { tMasterResStartIndex, tMasterResStopIndex },
                            { tMasterDepStartIndex, tMasterDepStopIndex } )
                            += aWStar * ( trans( tPressureFI->N() ) * tVelocityFI->div_operator() );
                }

                // compute the jacobian strong form
                Matrix< DDRMat > tJM;
                compute_jacobian_strong_form( tDofType, tJM );

                // compute the jacobian contribution from strong form
                mSet->get_jacobian()( { tMasterResStartIndex, tMasterResStopIndex },
                        { tMasterDepStartIndex, tMasterDepStopIndex } )
                        += aWStar * ( trans( tPressureFI->dnNdxn( 1 ) ) * tIncFlowSP->val()( 0 ) * tJM );

                // if source term has dependency on the dof type
                if (tPropSource != nullptr)
                {
                    if ( tPropSource->check_dof_dependency( tDofType ) )
                    {
                        // add contribution of source term
                        mSet->get_residual()( 0 )( { tMasterResStartIndex, tMasterResStopIndex }, { 0, 0 } )
                            += aWStar *
                            (   trans( tPressureFI->N() ) * 1/tDensity * tPropSource->dPropdDOF( tDofType )   );
                    }
                }

                // if stabilization parameter has dependency on the dof type
                if ( tIncFlowSP->check_dof_dependency( tDofType ) )
                {
                    // compute the jacobian
                    mSet->get_jacobian()( { tMasterResStartIndex, tMasterResStopIndex },
                            { tMasterDepStartIndex, tMasterDepStopIndex } )
                            += aWStar * ( trans( tPressureFI->dnNdxn( 1 ) ) * tRM * tIncFlowSP->dSPdMasterDOF( tDofType ).get_row( 0 ) );
                }
            }
        }

        //------------------------------------------------------------------------------
        void IWG_Incompressible_NS_Pressure_Bulk::compute_jacobian_and_residual( real aWStar )
        {
#ifdef DEBUG
            // check master field interpolators
            this->check_field_interpolators();
#endif

            MORIS_ERROR( false, "IWG_Incompressible_NS_Pressure_Bulk::compute_jacobian_and_residual - Not implemented." );
        }

        //------------------------------------------------------------------------------
        void IWG_Incompressible_NS_Pressure_Bulk::compute_dRdp( real aWStar )
        {
#ifdef DEBUG
            // check master field interpolators, properties and constitutive models
            this->check_field_interpolators();
#endif

            MORIS_ERROR( false, "IWG_Incompressible_NS_Pressure_Bulk::compute_dRdp - Not implemented." );
        }

        //------------------------------------------------------------------------------
        void IWG_Incompressible_NS_Pressure_Bulk::compute_residual_strong_form( Matrix< DDRMat > & aRM )
        {
            // get the velocity and pressure FIs
            Field_Interpolator * tVelocityFI = mMasterFIManager->get_field_interpolators_for_type( MSI::Dof_Type::VX ); //FIXME

            // get the density and gravity properties
            std::shared_ptr< Property > tDensityProp = mMasterProp( static_cast< uint >( IWG_Property_Type::DENSITY ) );
            std::shared_ptr< Property > tGravityProp = mMasterProp( static_cast< uint >( IWG_Property_Type::GRAVITY ) );
            std::shared_ptr< Property > tThermalExpProp = mMasterProp( static_cast< uint >( IWG_Property_Type::THERMAL_EXPANSION ) );
            std::shared_ptr< Property > tRefTempProp    = mMasterProp( static_cast< uint >( IWG_Property_Type::REF_TEMP ) );

            // get the incompressible fluid constitutive model
            std::shared_ptr< Constitutive_Model > tIncFluidCM =
                    mMasterCM( static_cast< uint >( IWG_Constitutive_Type::INCOMPRESSIBLE_FLUID ) );

            // get the incompressible flow stabilization parameter
            std::shared_ptr< Stabilization_Parameter > tIncFlowSP =
                    mStabilizationParam( static_cast< uint >( IWG_Stabilization_Type::INCOMPRESSIBLE_FLOW ) );

            // get the density value
            real tDensity = tDensityProp->val()( 0 );

            // compute the residual strong form
            aRM = tDensity * trans( tVelocityFI->gradt( 1 ) )
            + tDensity * trans( tVelocityFI->gradx( 1 ) ) * tVelocityFI->val()
            - tIncFluidCM->divflux();

            // if gravity
            if ( tGravityProp != nullptr )
            {
                // add gravity to residual strong form
                aRM.matrix_data() += tDensity * tGravityProp->val();

                // if thermal expansion and reference temperature
                if( tThermalExpProp != nullptr && tRefTempProp != nullptr )
                {
                    // get the temperature field interpolator
                    // FIXME protect FI
                    Field_Interpolator * tTempFI
                    = mMasterFIManager->get_field_interpolators_for_type( MSI::Dof_Type::TEMP );

                    // add contribution to residual
                    aRM.matrix_data()
                            -= tDensity * tGravityProp->val() * tThermalExpProp->val() * ( tTempFI->val() - tRefTempProp->val() );
                }
            }
        }

        //------------------------------------------------------------------------------
        void IWG_Incompressible_NS_Pressure_Bulk::compute_jacobian_strong_form(
                moris::Cell< MSI::Dof_Type > & aDofTypes,
                Matrix< DDRMat >             & aJM )
        {
            // get the velocity dof and the derivative dof FIs
            Field_Interpolator * tVelocityFI = mMasterFIManager->get_field_interpolators_for_type( MSI::Dof_Type::VX ); //FIXME
            Field_Interpolator * tDerFI      = mMasterFIManager->get_field_interpolators_for_type( aDofTypes( 0 ) );

            // init aJM and aJC
            aJM.set_size( tVelocityFI->get_number_of_fields(),
                    tDerFI->get_number_of_space_time_coefficients(), 0.0 );

            // get the density and gravity properties
            std::shared_ptr< Property > tDensityProp = mMasterProp( static_cast< uint >( IWG_Property_Type::DENSITY ) );
            std::shared_ptr< Property > tGravityProp = mMasterProp( static_cast< uint >( IWG_Property_Type::GRAVITY ) );
            std::shared_ptr< Property > tThermalExpProp = mMasterProp( static_cast< uint >( IWG_Property_Type::THERMAL_EXPANSION ) );
            std::shared_ptr< Property > tRefTempProp    = mMasterProp( static_cast< uint >( IWG_Property_Type::REF_TEMP ) );

            // get the incompressible fluid constitutive model
            std::shared_ptr< Constitutive_Model > tIncFluidCM
            = mMasterCM( static_cast< uint >( IWG_Constitutive_Type::INCOMPRESSIBLE_FLUID ) );

            // get the incompressible flow stabilization parameter
            std::shared_ptr< Stabilization_Parameter > tIncFlowSP
            = mStabilizationParam( static_cast< uint >( IWG_Stabilization_Type::INCOMPRESSIBLE_FLOW ) );

            // get the density value
            real tDensity = tDensityProp->val()( 0 );

            // if derivative wrt to velocity dof type
            // FIXME protect the velocity dof type
            if( aDofTypes( 0 ) == MSI::Dof_Type::VX )
            {
                // compute the term uj vij
                Matrix< DDRMat > tujvij;
                this->compute_ujvij( tujvij );

                // compute the term dnNdtn
                Matrix< DDRMat > tdnNdtn;
                this->compute_dnNdtn( tdnNdtn );

                // compute the jacobian strong form
                aJM.matrix_data() += tDensity * tdnNdtn
                        + tDensity * trans( tVelocityFI->gradx( 1 ) ) * tVelocityFI->N()
                        + tDensity * tujvij ;
            }

            // if density depends on dof type
            if( tDensityProp->check_dof_dependency( aDofTypes ) )
            {
                // compute contribution to jacobian strong form
                aJM.matrix_data() += trans( tVelocityFI->gradt( 1 ) ) * tDensityProp->dPropdDOF( aDofTypes )
                                           + trans( tVelocityFI->gradx( 1 ) ) * tVelocityFI->val() * tDensityProp->dPropdDOF( aDofTypes );
            }

            // if CM depends on dof type
            if( tIncFluidCM->check_dof_dependency( aDofTypes ) )
            {
                // add contribution to jacobian
                aJM.matrix_data() -= tIncFluidCM->ddivfluxdu( aDofTypes ).matrix_data();
            }

            // if gravity
            if ( tGravityProp != nullptr )
            {
                // if gravity depends on dof type
                if( tGravityProp->check_dof_dependency( aDofTypes ) )
                {
                    // add contribution to jacobian
                    aJM.matrix_data() += tDensity * tGravityProp->dPropdDOF( aDofTypes ).matrix_data();
                }

                // if density depends on dof type
                if( tDensityProp->check_dof_dependency( aDofTypes ) )
                {
                    // add contribution to jacobian
                    aJM.matrix_data() += tGravityProp->val() * tDensityProp->dPropdDOF( aDofTypes );
                }

                // if thermal expansion and reference temperature
                if( tThermalExpProp != nullptr && tRefTempProp != nullptr )
                {
                    // get the temperature field interpolator
                    // FIXME protect FI
                    Field_Interpolator * tTempFI
                    = mMasterFIManager->get_field_interpolators_for_type( MSI::Dof_Type::TEMP );

                    // if dof type is temperature
                    if( aDofTypes( 0 ) == MSI::Dof_Type::TEMP )
                    {
                        // add contribution to jacobian
                        aJM.matrix_data() -= tDensity * tGravityProp->val() * tThermalExpProp->val() * tTempFI->N();
                    }

                    // if thermal expansion property depends on dof type
                    if( tThermalExpProp->check_dof_dependency( aDofTypes ) )
                    {
                        // add contribution to jacobian
                        aJM.matrix_data() -= tDensity * tGravityProp->val()
                                                   * ( tTempFI->val() - tRefTempProp->val() ) * tThermalExpProp->dPropdDOF( aDofTypes );
                    }

                    // if reference temperature property depends on dof type
                    if( tRefTempProp->check_dof_dependency( aDofTypes ) )
                    {
                        // add contribution to jacobian
                        aJM.matrix_data() += tDensity * tGravityProp->val()
                                                   * tThermalExpProp->val() * tRefTempProp->dPropdDOF( aDofTypes );
                    }

                    // if gravity property has dependency on the dof type
                    if ( tGravityProp->check_dof_dependency( aDofTypes ) )
                    {
                        // compute the jacobian
                        aJM.matrix_data() -= tDensity
                                * tThermalExpProp->val()( 0 ) * ( tTempFI->val()( 0 ) - tRefTempProp->val()( 0 ) )
                                * tGravityProp->dPropdDOF( aDofTypes );
                    }

                    // if density depends on dof type
                    if( tDensityProp->check_dof_dependency( aDofTypes ) )
                    {
                        // add density contribution to residual strong form
                        aJM.matrix_data() -= tGravityProp->val()
                                                   * tThermalExpProp->val() * ( tTempFI->val() - tRefTempProp->val() )
                                                   * tDensityProp->dPropdDOF( aDofTypes );
                    }
                }
            }
        }

        //------------------------------------------------------------------------------
        void IWG_Incompressible_NS_Pressure_Bulk::compute_ujvij( Matrix< DDRMat > & aujvij )
        {
            // get the velocity dof type FI
            // FIXME protect velocity dof type
            Field_Interpolator * tVelocityFI
            = mMasterFIManager->get_field_interpolators_for_type( MSI::Dof_Type::VX );

            // init size for uj vij
            uint tNumRow = tVelocityFI->dnNdxn( 1 ).n_rows();
            uint tNumCol = tVelocityFI->dnNdxn( 1 ).n_cols();
            aujvij.set_size( tNumRow, tNumRow * tNumCol, 0.0 );

            // loop over the number of rows
            for( uint i = 0; i < tNumRow; i++ )
            {
                // compute uj vij
                aujvij( { i, i }, { i * tNumCol, ( i + 1 ) * tNumCol -1 })
                        = trans( tVelocityFI->val() ) * tVelocityFI->dnNdxn( 1 );
            }
        }

        //------------------------------------------------------------------------------
        void IWG_Incompressible_NS_Pressure_Bulk::compute_ujvijrm(
                Matrix< DDRMat > & aujvijrm,
                Matrix< DDRMat > & arm )
        {
            // get the velocity dof type FI
            // FIXME protect velocity dof type
            Field_Interpolator * tVelocityFI
            = mMasterFIManager->get_field_interpolators_for_type( MSI::Dof_Type::VX );

            // set size for uj vij rM
            uint tNumField = tVelocityFI->get_number_of_fields();
            uint tNumBases = tVelocityFI->get_number_of_space_time_bases();
            aujvijrm.set_size( tNumField * tNumBases, tNumField * tNumBases , 0.0 );

            // loop over the number of fields
            for( uint iField = 0; iField < tNumField; iField++ )
            {
                // loop over the number of fields
                for( uint iField2 = 0; iField2 < tNumField; iField2++ )
                {
                    // compute uj vij rm
                    aujvijrm( { iField  * tNumBases, ( iField + 1 )  * tNumBases - 1 },
                            { iField2 * tNumBases, ( iField2 + 1 ) * tNumBases - 1 } )
                            = trans( tVelocityFI->dnNdxn( 1 ).get_row( iField2 ) ) * tVelocityFI->NBuild() * arm( iField );
                }
            }
        }

        //------------------------------------------------------------------------------
        // FIXME provided directly by the field interpolator?
        void IWG_Incompressible_NS_Pressure_Bulk::compute_dnNdtn( Matrix< DDRMat > & adnNdtn )
        {
            // get the velocity dof type FI
            Field_Interpolator * tVelocityFI
            = mMasterFIManager->get_field_interpolators_for_type( MSI::Dof_Type::VX );

            // init size for dnNdtn
            uint tNumRowt = tVelocityFI->get_number_of_fields();
            uint tNumColt = tVelocityFI->dnNdtn( 1 ).n_cols();
            adnNdtn.set_size( tNumRowt, tNumRowt * tNumColt , 0.0 );

            // loop over the fields
            for( uint iField = 0; iField < tNumRowt; iField++ )
            {
                // fill the matrix for each dimension
                adnNdtn( { iField, iField }, { iField * tNumColt, ( iField + 1 ) * tNumColt - 1 } )
                        = tVelocityFI->dnNdtn( 1 ).matrix_data();
            }
        }

        //------------------------------------------------------------------------------
    } /* namespace fem */
} /* namespace moris */




<|MERGE_RESOLUTION|>--- conflicted
+++ resolved
@@ -116,34 +116,26 @@
             real tDensity = mMasterProp( static_cast< uint >( IWG_Property_Type::DENSITY ) )->val()(0);
 
             // get the incompressible flow stabilization parameter
-            std::shared_ptr< Stabilization_Parameter > tIncFlowSP
-            = mStabilizationParam( static_cast< uint >( IWG_Stabilization_Type::INCOMPRESSIBLE_FLOW ) );
+            std::shared_ptr< Stabilization_Parameter > tIncFlowSP =
+                    mStabilizationParam( static_cast< uint >( IWG_Stabilization_Type::INCOMPRESSIBLE_FLOW ) );
 
             // compute residual strong form
             Matrix< DDRMat > tRM;
             this->compute_residual_strong_form( tRM );
 
             // compute the residual weak form
-            mSet->get_residual()( 0 )( { tMasterResStartIndex, tMasterResStopIndex }, { 0, 0 } )
-<<<<<<< HEAD
-                    += aWStar
-                    * (   trans( tPressureFI->N() ) * tVelocityFI->div()
-                            + trans( tPressureFI->dnNdxn( 1 ) ) * tIncFlowSP->val()( 0 ) * tRM );
-=======
-            += aWStar
-            * (   trans( tPressureFI->N() ) * tVelocityFI->div()
-                + trans( tPressureFI->dnNdxn( 1 ) ) * tIncFlowSP->val()( 0 ) * tRM );
+            mSet->get_residual()( 0 )( { tMasterResStartIndex, tMasterResStopIndex }, { 0, 0 } ) += aWStar * (
+                    trans( tPressureFI->N() ) * tVelocityFI->div()
+                    + trans( tPressureFI->dnNdxn( 1 ) ) * tIncFlowSP->val()( 0 ) * tRM );
 
             // if source term is defined
             if (tPropSource != nullptr)
             {
                 // add contribution of source term
-                mSet->get_residual()( 0 )( { tMasterResStartIndex, tMasterResStopIndex }, { 0, 0 } )
-                += aWStar *
-                (   trans( tPressureFI->N() ) * tPropSource->val()(0) / tDensity );
-            }
-
->>>>>>> 0122ec41
+                mSet->get_residual()( 0 )( { tMasterResStartIndex, tMasterResStopIndex }, { 0, 0 } ) += aWStar * (
+                        trans( tPressureFI->N() ) * tPropSource->val()( 0 ) / tDensity );
+            }
+
         }
 
         //------------------------------------------------------------------------------
@@ -170,8 +162,8 @@
             real tDensity = mMasterProp( static_cast< uint >( IWG_Property_Type::DENSITY ) )->val()(0);
 
             // get the incompressible flow stabilization parameter
-            std::shared_ptr< Stabilization_Parameter > tIncFlowSP
-            = mStabilizationParam( static_cast< uint >( IWG_Stabilization_Type::INCOMPRESSIBLE_FLOW ) );
+            std::shared_ptr< Stabilization_Parameter > tIncFlowSP =
+                    mStabilizationParam( static_cast< uint >( IWG_Stabilization_Type::INCOMPRESSIBLE_FLOW ) );
 
             // compute the residual strong form
             Matrix< DDRMat > tRM;
@@ -196,9 +188,10 @@
                     Field_Interpolator * tVelocityFI = mMasterFIManager->get_field_interpolators_for_type( tDofType( 0 ) );
 
                     // compute the jacobian
-                    mSet->get_jacobian()( { tMasterResStartIndex, tMasterResStopIndex },
-                            { tMasterDepStartIndex, tMasterDepStopIndex } )
-                            += aWStar * ( trans( tPressureFI->N() ) * tVelocityFI->div_operator() );
+                    mSet->get_jacobian()(
+                            { tMasterResStartIndex, tMasterResStopIndex },
+                            { tMasterDepStartIndex, tMasterDepStopIndex } ) += aWStar * (
+                                    trans( tPressureFI->N() ) * tVelocityFI->div_operator() );
                 }
 
                 // compute the jacobian strong form
@@ -206,19 +199,22 @@
                 compute_jacobian_strong_form( tDofType, tJM );
 
                 // compute the jacobian contribution from strong form
-                mSet->get_jacobian()( { tMasterResStartIndex, tMasterResStopIndex },
-                        { tMasterDepStartIndex, tMasterDepStopIndex } )
-                        += aWStar * ( trans( tPressureFI->dnNdxn( 1 ) ) * tIncFlowSP->val()( 0 ) * tJM );
+                mSet->get_jacobian()(
+                        { tMasterResStartIndex, tMasterResStopIndex },
+                        { tMasterDepStartIndex, tMasterDepStopIndex } ) += aWStar * (
+                                trans( tPressureFI->dnNdxn( 1 ) ) * tIncFlowSP->val()( 0 ) * tJM );
 
                 // if source term has dependency on the dof type
-                if (tPropSource != nullptr)
-                {
+                if ( tPropSource != nullptr )
+                {
+                    // if source property depends on dof type
                     if ( tPropSource->check_dof_dependency( tDofType ) )
                     {
-                        // add contribution of source term
-                        mSet->get_residual()( 0 )( { tMasterResStartIndex, tMasterResStopIndex }, { 0, 0 } )
-                            += aWStar *
-                            (   trans( tPressureFI->N() ) * 1/tDensity * tPropSource->dPropdDOF( tDofType )   );
+                        // add contribution to jacobian
+                        mSet->get_jacobian()(
+                                { tMasterResStartIndex, tMasterResStopIndex },
+                                { tMasterDepStartIndex, tMasterDepStopIndex } ) += aWStar * (
+                                        trans( tPressureFI->N() ) * 1/tDensity * tPropSource->dPropdDOF( tDofType ) );
                     }
                 }
 
@@ -226,9 +222,10 @@
                 if ( tIncFlowSP->check_dof_dependency( tDofType ) )
                 {
                     // compute the jacobian
-                    mSet->get_jacobian()( { tMasterResStartIndex, tMasterResStopIndex },
-                            { tMasterDepStartIndex, tMasterDepStopIndex } )
-                            += aWStar * ( trans( tPressureFI->dnNdxn( 1 ) ) * tRM * tIncFlowSP->dSPdMasterDOF( tDofType ).get_row( 0 ) );
+                    mSet->get_jacobian()(
+                            { tMasterResStartIndex, tMasterResStopIndex },
+                            { tMasterDepStartIndex, tMasterDepStopIndex } ) += aWStar * (
+                                    trans( tPressureFI->dnNdxn( 1 ) ) * tRM * tIncFlowSP->dSPdMasterDOF( tDofType ).get_row( 0 ) );
                 }
             }
         }
@@ -279,9 +276,10 @@
             real tDensity = tDensityProp->val()( 0 );
 
             // compute the residual strong form
-            aRM = tDensity * trans( tVelocityFI->gradt( 1 ) )
-            + tDensity * trans( tVelocityFI->gradx( 1 ) ) * tVelocityFI->val()
-            - tIncFluidCM->divflux();
+            aRM =
+                    tDensity * trans( tVelocityFI->gradt( 1 ) ) +
+                    tDensity * trans( tVelocityFI->gradx( 1 ) ) * tVelocityFI->val() -
+                    tIncFluidCM->divflux();
 
             // if gravity
             if ( tGravityProp != nullptr )
@@ -294,12 +292,13 @@
                 {
                     // get the temperature field interpolator
                     // FIXME protect FI
-                    Field_Interpolator * tTempFI
-                    = mMasterFIManager->get_field_interpolators_for_type( MSI::Dof_Type::TEMP );
+                    Field_Interpolator * tTempFI =
+                            mMasterFIManager->get_field_interpolators_for_type( MSI::Dof_Type::TEMP );
 
                     // add contribution to residual
-                    aRM.matrix_data()
-                            -= tDensity * tGravityProp->val() * tThermalExpProp->val() * ( tTempFI->val() - tRefTempProp->val() );
+                    aRM.matrix_data() -=
+                            tDensity * tGravityProp->val() * tThermalExpProp->val() *
+                            ( tTempFI->val() - tRefTempProp->val() );
                 }
             }
         }
@@ -324,12 +323,12 @@
             std::shared_ptr< Property > tRefTempProp    = mMasterProp( static_cast< uint >( IWG_Property_Type::REF_TEMP ) );
 
             // get the incompressible fluid constitutive model
-            std::shared_ptr< Constitutive_Model > tIncFluidCM
-            = mMasterCM( static_cast< uint >( IWG_Constitutive_Type::INCOMPRESSIBLE_FLUID ) );
+            std::shared_ptr< Constitutive_Model > tIncFluidCM =
+                    mMasterCM( static_cast< uint >( IWG_Constitutive_Type::INCOMPRESSIBLE_FLUID ) );
 
             // get the incompressible flow stabilization parameter
-            std::shared_ptr< Stabilization_Parameter > tIncFlowSP
-            = mStabilizationParam( static_cast< uint >( IWG_Stabilization_Type::INCOMPRESSIBLE_FLOW ) );
+            std::shared_ptr< Stabilization_Parameter > tIncFlowSP =
+                    mStabilizationParam( static_cast< uint >( IWG_Stabilization_Type::INCOMPRESSIBLE_FLOW ) );
 
             // get the density value
             real tDensity = tDensityProp->val()( 0 );
@@ -347,7 +346,8 @@
                 this->compute_dnNdtn( tdnNdtn );
 
                 // compute the jacobian strong form
-                aJM.matrix_data() += tDensity * tdnNdtn
+                aJM.matrix_data() +=
+                        tDensity * tdnNdtn
                         + tDensity * trans( tVelocityFI->gradx( 1 ) ) * tVelocityFI->N()
                         + tDensity * tujvij ;
             }
@@ -356,8 +356,9 @@
             if( tDensityProp->check_dof_dependency( aDofTypes ) )
             {
                 // compute contribution to jacobian strong form
-                aJM.matrix_data() += trans( tVelocityFI->gradt( 1 ) ) * tDensityProp->dPropdDOF( aDofTypes )
-                                           + trans( tVelocityFI->gradx( 1 ) ) * tVelocityFI->val() * tDensityProp->dPropdDOF( aDofTypes );
+                aJM.matrix_data() +=
+                        trans( tVelocityFI->gradt( 1 ) ) * tDensityProp->dPropdDOF( aDofTypes )
+                        + trans( tVelocityFI->gradx( 1 ) ) * tVelocityFI->val() * tDensityProp->dPropdDOF( aDofTypes );
             }
 
             // if CM depends on dof type
@@ -403,34 +404,38 @@
                     if( tThermalExpProp->check_dof_dependency( aDofTypes ) )
                     {
                         // add contribution to jacobian
-                        aJM.matrix_data() -= tDensity * tGravityProp->val()
-                                                   * ( tTempFI->val() - tRefTempProp->val() ) * tThermalExpProp->dPropdDOF( aDofTypes );
+                        aJM.matrix_data() -=
+                                tDensity * tGravityProp->val() *
+                                ( tTempFI->val() - tRefTempProp->val() ) * tThermalExpProp->dPropdDOF( aDofTypes );
                     }
 
                     // if reference temperature property depends on dof type
                     if( tRefTempProp->check_dof_dependency( aDofTypes ) )
                     {
                         // add contribution to jacobian
-                        aJM.matrix_data() += tDensity * tGravityProp->val()
-                                                   * tThermalExpProp->val() * tRefTempProp->dPropdDOF( aDofTypes );
+                        aJM.matrix_data() +=
+                                tDensity * tGravityProp->val() *
+                                tThermalExpProp->val() * tRefTempProp->dPropdDOF( aDofTypes );
                     }
 
                     // if gravity property has dependency on the dof type
                     if ( tGravityProp->check_dof_dependency( aDofTypes ) )
                     {
                         // compute the jacobian
-                        aJM.matrix_data() -= tDensity
-                                * tThermalExpProp->val()( 0 ) * ( tTempFI->val()( 0 ) - tRefTempProp->val()( 0 ) )
-                                * tGravityProp->dPropdDOF( aDofTypes );
+                        aJM.matrix_data() -=
+                                tDensity *
+                                tThermalExpProp->val()( 0 ) * ( tTempFI->val()( 0 ) - tRefTempProp->val()( 0 ) ) *
+                                tGravityProp->dPropdDOF( aDofTypes );
                     }
 
                     // if density depends on dof type
                     if( tDensityProp->check_dof_dependency( aDofTypes ) )
                     {
                         // add density contribution to residual strong form
-                        aJM.matrix_data() -= tGravityProp->val()
-                                                   * tThermalExpProp->val() * ( tTempFI->val() - tRefTempProp->val() )
-                                                   * tDensityProp->dPropdDOF( aDofTypes );
+                        aJM.matrix_data() -=
+                                tGravityProp->val() *
+                                tThermalExpProp->val() * ( tTempFI->val() - tRefTempProp->val() ) *
+                                tDensityProp->dPropdDOF( aDofTypes );
                     }
                 }
             }
@@ -441,8 +446,8 @@
         {
             // get the velocity dof type FI
             // FIXME protect velocity dof type
-            Field_Interpolator * tVelocityFI
-            = mMasterFIManager->get_field_interpolators_for_type( MSI::Dof_Type::VX );
+            Field_Interpolator * tVelocityFI =
+                    mMasterFIManager->get_field_interpolators_for_type( MSI::Dof_Type::VX );
 
             // init size for uj vij
             uint tNumRow = tVelocityFI->dnNdxn( 1 ).n_rows();
@@ -453,8 +458,8 @@
             for( uint i = 0; i < tNumRow; i++ )
             {
                 // compute uj vij
-                aujvij( { i, i }, { i * tNumCol, ( i + 1 ) * tNumCol -1 })
-                        = trans( tVelocityFI->val() ) * tVelocityFI->dnNdxn( 1 );
+                aujvij( { i, i }, { i * tNumCol, ( i + 1 ) * tNumCol -1 } ) =
+                        trans( tVelocityFI->val() ) * tVelocityFI->dnNdxn( 1 );
             }
         }
 
@@ -465,8 +470,8 @@
         {
             // get the velocity dof type FI
             // FIXME protect velocity dof type
-            Field_Interpolator * tVelocityFI
-            = mMasterFIManager->get_field_interpolators_for_type( MSI::Dof_Type::VX );
+            Field_Interpolator * tVelocityFI =
+                    mMasterFIManager->get_field_interpolators_for_type( MSI::Dof_Type::VX );
 
             // set size for uj vij rM
             uint tNumField = tVelocityFI->get_number_of_fields();
@@ -480,9 +485,10 @@
                 for( uint iField2 = 0; iField2 < tNumField; iField2++ )
                 {
                     // compute uj vij rm
-                    aujvijrm( { iField  * tNumBases, ( iField + 1 )  * tNumBases - 1 },
-                            { iField2 * tNumBases, ( iField2 + 1 ) * tNumBases - 1 } )
-                            = trans( tVelocityFI->dnNdxn( 1 ).get_row( iField2 ) ) * tVelocityFI->NBuild() * arm( iField );
+                    aujvijrm(
+                            { iField  * tNumBases, ( iField + 1 )  * tNumBases - 1 },
+                            { iField2 * tNumBases, ( iField2 + 1 ) * tNumBases - 1 } ) =
+                                    trans( tVelocityFI->dnNdxn( 1 ).get_row( iField2 ) ) * tVelocityFI->NBuild() * arm( iField );
                 }
             }
         }
@@ -492,8 +498,8 @@
         void IWG_Incompressible_NS_Pressure_Bulk::compute_dnNdtn( Matrix< DDRMat > & adnNdtn )
         {
             // get the velocity dof type FI
-            Field_Interpolator * tVelocityFI
-            = mMasterFIManager->get_field_interpolators_for_type( MSI::Dof_Type::VX );
+            Field_Interpolator * tVelocityFI =
+                    mMasterFIManager->get_field_interpolators_for_type( MSI::Dof_Type::VX );
 
             // init size for dnNdtn
             uint tNumRowt = tVelocityFI->get_number_of_fields();
@@ -504,8 +510,8 @@
             for( uint iField = 0; iField < tNumRowt; iField++ )
             {
                 // fill the matrix for each dimension
-                adnNdtn( { iField, iField }, { iField * tNumColt, ( iField + 1 ) * tNumColt - 1 } )
-                        = tVelocityFI->dnNdtn( 1 ).matrix_data();
+                adnNdtn( { iField, iField }, { iField * tNumColt, ( iField + 1 ) * tNumColt - 1 } ) =
+                        tVelocityFI->dnNdtn( 1 ).matrix_data();
             }
         }
 
