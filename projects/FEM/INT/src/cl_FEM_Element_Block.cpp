--- conflicted
+++ resolved
@@ -24,14 +24,13 @@
                                                                        mIWGs( aIWGs ),
                                                                        mElementType(aElementType)
     {
-<<<<<<< HEAD
-    	this->create_unique_dof_type_lists();
-    	this->create_unique_list_of_first_dof_type_of_group();
-    	this->create_dof_type_lists();
-=======
+
+//    	this->create_unique_dof_type_lists();
+//    	this->create_unique_list_of_first_dof_type_of_group();
+//    	this->create_dof_type_lists();
+
         this->create_unique_dof_type_lists();
         this->create_dof_type_lists();
->>>>>>> c44d4f90
 
     	mElements.resize( mMeshElementPointer.size(), nullptr);
 
@@ -40,13 +39,12 @@
 
         for( luint k=0; k < mMeshElementPointer.size(); ++k )
         {
-<<<<<<< HEAD
+
         	// create the element
-            mElements( k ) = tElementFactory.create_element( mElementType,
-=======
+            //mElements( k ) = tElementFactory.create_element( mElementType,
+
             // create the element // FIXME replace with mtk::cluster information
             mElements( k ) = tElementFactory.create_cluster( mElementType,
->>>>>>> c44d4f90
                                                              mMeshElementPointer( k ),
                                                              mNodes,
                                                              this );
