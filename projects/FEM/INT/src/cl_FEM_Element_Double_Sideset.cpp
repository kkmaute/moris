--- conflicted
+++ resolved
@@ -201,11 +201,7 @@
                 mSet->get_field_interpolator_manager( mtk::Master_Slave::SLAVE )->
                         set_space_time_from_local_IG_point( tSlaveLocalIntegPoint );
 
-<<<<<<< HEAD
                 // compute the integration point weight
-=======
-                // compute the integration point weight // fixme both side?
->>>>>>> e65ab21f
                 real tWStar = mSet->get_integration_weights()( iGP ) *
                         mSet->get_field_interpolator_manager()->get_IG_geometry_interpolator()->det_J();
 
@@ -265,12 +261,7 @@
 
                 // get local integration point for the slave integration cell
                 Matrix< DDRMat > tSlaveLocalIntegPoint = tMasterLocalIntegPoint;
-<<<<<<< HEAD
                 tSlaveLocalIntegPoint({0,tMasterLocalIntegPoint.numel()-2},{0,0}) =
-=======
-
-                tSlaveLocalIntegPoint({0,tMasterLocalIntegPoint.numel()-2},{0,0}) +
->>>>>>> e65ab21f
                         tR * tMasterLocalIntegPoint({0,tSlaveLocalIntegPoint.numel()-2},{0,0}); //fixme better way?
 
                 // set evaluation point for master and slave interpolators
@@ -279,11 +270,7 @@
                 mSet->get_field_interpolator_manager( mtk::Master_Slave::SLAVE )->
                         set_space_time_from_local_IG_point( tSlaveLocalIntegPoint );
 
-<<<<<<< HEAD
                 // compute the integration point weight
-=======
-                // compute the integration point weight // fixme both side?
->>>>>>> e65ab21f
                 real tWStar = mSet->get_integration_weights()( iGP ) *
                         mSet->get_field_interpolator_manager()->get_IG_geometry_interpolator()->det_J();
 
@@ -318,14 +305,8 @@
             // get first corresponding node from master to slave
             moris::mtk::Vertex const * tSlaveNode =
                     mCluster->get_left_vertex_pair( mMasterCell->get_vertices_on_side_ordinal( tMasterSideOrd )( 0 ) );
-<<<<<<< HEAD
             moris_index tSlaveNodeOrdOnSide =
                     mCluster->get_right_vertex_ordinal_on_facet( mCellIndexInCluster, tSlaveNode );
-=======
-
-            moris_index tSlaveNodeOrdOnSide =
-                    mCluster->get_right_vertex_ordinal_on_facet(mCellIndexInCluster,tSlaveNode);
->>>>>>> e65ab21f
 
             // get rotation matrix from left to right
             Matrix< DDRMat> tR;
@@ -336,10 +317,6 @@
 
             // loop over the integration points
             uint tNumIntegPoints = mSet->get_number_of_integration_points();
-<<<<<<< HEAD
-=======
-
->>>>>>> e65ab21f
             for( uint iGP = 0; iGP < tNumIntegPoints; iGP++ )
             {
                 // get local integration point for the master integration cell
@@ -347,11 +324,7 @@
 
                 // get local integration point for the slave integration cell
                 Matrix< DDRMat > tSlaveLocalIntegPoint = tMasterLocalIntegPoint;
-<<<<<<< HEAD
                 tSlaveLocalIntegPoint({0,tSlaveLocalIntegPoint.numel()-2},{0,0}) =
-=======
-                tSlaveLocalIntegPoint({0,tMasterLocalIntegPoint.numel()-2},{0,0})=
->>>>>>> e65ab21f
                         tR * tMasterLocalIntegPoint({0,tSlaveLocalIntegPoint.numel()-2},{0,0}); //fixme better way?
 
                 // set evaluation point for master and slave interpolators
@@ -360,19 +333,11 @@
                 mSet->get_field_interpolator_manager( mtk::Master_Slave::SLAVE )->
                         set_space_time_from_local_IG_point( tSlaveLocalIntegPoint );
 
-<<<<<<< HEAD
                 // compute the integration point weight
                 real tWStar = mSet->get_integration_weights()( iGP ) *
                         mSet->get_field_interpolator_manager()->get_IG_geometry_interpolator()->det_J();
 
                 // get the normal from mesh
-=======
-                // compute the integration point weight // fixme both side?
-                real tWStar = mSet->get_integration_weights()( iGP ) *
-                        mSet->get_field_interpolator_manager()->get_IG_geometry_interpolator()->det_J();
-
-                // get the normal from mesh and set if for the IWG
->>>>>>> e65ab21f
                 Matrix< DDRMat > tNormal = mCluster->get_side_normal( mMasterCell, tMasterSideOrd );
 
                 // loop over the IWGs
@@ -384,15 +349,10 @@
                     // set the normal for the IWG
                     mSet->get_requested_IWGs()( iIWG )->set_normal( tNormal );
 
-<<<<<<< HEAD
-                    // compute jacobian and residual at integration point
-                    mSet->get_requested_IWGs()( iIWG )->compute_residual( tWStar );
-=======
                     // compute residual at integration point
                     mSet->get_requested_IWGs()( iIWG )->compute_residual( tWStar );
 
-                    // compute residual at integration point
->>>>>>> e65ab21f
+                    // compute jacobian at integration point
                     mSet->get_requested_IWGs()( iIWG )->compute_jacobian( tWStar );
                 }
             }
