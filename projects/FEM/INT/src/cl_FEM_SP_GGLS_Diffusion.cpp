--- conflicted
+++ resolved
@@ -11,10 +11,6 @@
 {
     namespace fem
     {
-<<<<<<< HEAD
-=======
-
->>>>>>> 61b7ad27
         //------------------------------------------------------------------------------
         SP_GGLS_Diffusion::SP_GGLS_Diffusion()
         {
@@ -32,7 +28,6 @@
         }
 
         //------------------------------------------------------------------------------
-<<<<<<< HEAD
         void SP_GGLS_Diffusion::reset_cluster_measures()
         {
             // evaluate element size from the cluster
@@ -73,8 +68,10 @@
                         {
                             // create error message
                             std::string tErrMsg =
-                                    std::string( "SP_GGLS_Diffusion::set_dof_type_list - Unknown aDofString : ") +
+                                    "SP_GGLS_Diffusion::set_dof_type_list - Unknown aDofString : " +
                                     tDofString;
+
+                            // error
                             MORIS_ERROR( false , tErrMsg.c_str() );
                         }
                     }
@@ -88,30 +85,23 @@
         }
 
         //------------------------------------------------------------------------------
-=======
-
->>>>>>> 61b7ad27
         void SP_GGLS_Diffusion::set_property(
                 std::shared_ptr< Property > aProperty,
                 std::string                 aPropertyString,
                 mtk::Master_Slave           aIsMaster )
         {
             // check that aPropertyString makes sense
-<<<<<<< HEAD
-            MORIS_ERROR(
-                    mPropertyMap.find( aPropertyString ) != mPropertyMap.end(),
-                    "SP_SUPG_Advection::set_property - Unknown aPropertyString." );
-
-=======
             if ( mPropertyMap.find( aPropertyString ) == mPropertyMap.end() )
             {
+                // create error message
                 std::string tErrMsg =
-                        "SP_GGLS_Diffusion::set_property - Unknown aPropertyString: " + aPropertyString;
-
+                        "SP_GGLS_Diffusion::set_property - Unknown aPropertyString: " +
+                        aPropertyString;
+
+                // error
                 MORIS_ERROR( false , tErrMsg.c_str() );
             }
 
->>>>>>> 61b7ad27
             // set the property in the property cell
             this->get_properties( aIsMaster )( static_cast< uint >( mPropertyMap[ aPropertyString ] ) ) = aProperty;
         }
@@ -142,12 +132,8 @@
                 real tPSfunc     = mMasterProp( static_cast< uint >( Property_Type::PHASE_STATE_FUNCTION ) )->val()( 0 );
 
                 // get the dof type FI
-<<<<<<< HEAD
                 Field_Interpolator * tFIDer =
                         mMasterFIManager->get_field_interpolators_for_type( mMasterDofTemp );
-=======
-                Field_Interpolator * tFIDer = mMasterFIManager->get_field_interpolators_for_type( mTempDof );
->>>>>>> 61b7ad27
 
                 // get phase state function
                 moris::real tdfdT = eval_dFdTemp( tMeltTemp, tPCconst, tPSfunc, tFIDer);
@@ -170,11 +156,10 @@
         // FIXME: this function needs separate testing
         void SP_GGLS_Diffusion::eval_dSPdMasterDOF( const moris::Cell< MSI::Dof_Type > & aDofTypes )
         {
-            // get the property values
+            // get the properties
             std::shared_ptr< Property > tPropConductivity = mMasterProp( static_cast< uint >( Property_Type::CONDUCTIVITY ) );
             std::shared_ptr< Property > tPropDensity      = mMasterProp( static_cast< uint >( Property_Type::DENSITY ) );
             std::shared_ptr< Property > tPropHeatCapacity = mMasterProp( static_cast< uint >( Property_Type::HEAT_CAPACITY ) );
-
             std::shared_ptr< Property > tPropLatentHeat   = mMasterProp( static_cast< uint >( Property_Type::LATENT_HEAT ) );
             std::shared_ptr< Property > tPropMeltTemp     = mMasterProp( static_cast< uint >( Property_Type::PC_TEMP ) );
             std::shared_ptr< Property > tPropPCconst      = mMasterProp( static_cast< uint >( Property_Type::PHASE_CHANGE_CONST ) );
@@ -215,7 +200,7 @@
                 // get phase state function
                 tdfdT = eval_dFdTemp( tMeltTemp, tPCconst, tPSfunc, tFIDer);
 
-                tAlpha = ( tDensity * (tHeatCapacity + tLatentHeat * tdfdT) * std::pow(mElementSize, 2.0) ) / ( 6.0 * tConductivity * tDeltat );
+                tAlpha = ( tDensity * ( tHeatCapacity + tLatentHeat * tdfdT ) * std::pow(mElementSize, 2.0) ) / ( 6.0 * tConductivity * tDeltat );
             }
 
             // if there is no phase change
@@ -226,103 +211,86 @@
 
             // get derivative of SP wrt to alpha d(k*tau)/d(alpha)
             real dGammadAlpha =
-<<<<<<< HEAD
-                    -(   4 * std::cosh(std::sqrt(6*tAlpha))
-            - 2 * std::pow(std::cosh(std::sqrt(6*tAlpha)), 2)
-            + 3 * std::sqrt(6 * std::pow(tAlpha,3) ) * std::sinh(std::sqrt(6*tAlpha))
-            - 2 ) /
-            ( 2 * std::pow(tAlpha,2) * std::pow((std::cosh(std::sqrt(6*tAlpha)) - 1), 2) );
-
-            // if dof type is termperature
-            if( aDofTypes( 0 ) == mMasterDofTemp )
-=======
                     -1.0 * (4.0 * std::cosh(std::sqrt(6*tAlpha)) -
                             2.0 * std::pow(std::cosh(std::sqrt(6*tAlpha)), 2.0) +
                             3.0 * std::sqrt(6 * std::pow(tAlpha,3) ) * std::sinh(std::sqrt(6*tAlpha)) - 2.0 ) /
                             ( 2.0 * std::pow(tAlpha,2) * std::pow((std::cosh(std::sqrt(6*tAlpha)) - 1), 2) );
 
-            // if dof type is temperature
-            if( aDofTypes( 0 ) == mTempDof )
->>>>>>> 61b7ad27
-            {
-
+            // if dof type is termperature
+            if( aDofTypes( 0 ) == mMasterDofTemp )
+            {
                 // if there is a phase change
                 if (tPropLatentHeat != nullptr)
                 {
                     // get Dof-deriv of phase state function
-                    moris::Matrix<DDRMat> td2fdTdDOF = eval_dFdTempdDOF( tMeltTemp, tPCconst, tPSfunc, tFIDer);
+                    moris::Matrix<DDRMat> td2fdTdDOF =
+                            eval_dFdTempdDOF( tMeltTemp, tPCconst, tPSfunc, tFIDer);
 
                     mdPPdMasterDof( tDofIndex ).matrix_data() +=
-                            dGammadAlpha * td2fdTdDOF * tDensity * tLatentHeat * std::pow(mElementSize, 2.0) / ( 6.0 * tConductivity * tDeltat );
+                            dGammadAlpha * td2fdTdDOF * tDensity * tLatentHeat * std::pow(mElementSize, 2.0) /
+                            ( 6.0 * tConductivity * tDeltat );
                 }
                 // if no phase change defined, do nothing
-
             }
 
             // if there is a phase change
             if (tPropLatentHeat != nullptr)
             {
-                // if indirect dependency of conductivity
-                if ( mMasterProp( static_cast< uint >( Property_Type::CONDUCTIVITY ) )->check_dof_dependency( aDofTypes ) )
+                // if indirect dependency on conductivity
+                if ( tPropConductivity->check_dof_dependency( aDofTypes ) )
                 {
                     mdPPdMasterDof( tDofIndex ).matrix_data() -=
                             dGammadAlpha * tPropConductivity->dPropdDOF( aDofTypes ) *
-                            (tHeatCapacity + tLatentHeat * tdfdT) * std::pow(mElementSize, 2.0)  / ( 6.0 * std::pow(tConductivity,2) * tDeltat );
-                }
-
-                // if indirect dependency of density
-                if ( mMasterProp( static_cast< uint >( Property_Type::DENSITY ) )->check_dof_dependency( aDofTypes ) )
+                            ( tHeatCapacity + tLatentHeat * tdfdT ) * std::pow( mElementSize, 2 ) /
+                            ( 6.0 * std::pow( tConductivity, 2 ) * tDeltat );
+                }
+
+                // if indirect dependency on density
+                if ( tPropDensity->check_dof_dependency( aDofTypes ) )
                 {
                     mdPPdMasterDof( tDofIndex ).matrix_data() +=
                             dGammadAlpha * tPropDensity->dPropdDOF( aDofTypes ) *
-                            (tHeatCapacity + tLatentHeat * tdfdT) * std::pow(mElementSize, 2.0)  / ( 6.0 * tConductivity * tDeltat );
+                            ( tHeatCapacity + tLatentHeat * tdfdT ) * std::pow( mElementSize, 2 ) /
+                            ( 6.0 * tConductivity * tDeltat );
                 }
 
                 // if indirect dependency of latent heat
-                if ( mMasterProp( static_cast< uint >( Property_Type::LATENT_HEAT ) )->check_dof_dependency( aDofTypes ) )
+                if ( tPropLatentHeat->check_dof_dependency( aDofTypes ) )
                 {
                     mdPPdMasterDof( tDofIndex ).matrix_data() +=
-<<<<<<< HEAD
-                            dGammadAlpha * tDensity * tPropLatentHeat->dPropdDOF( aDofTypes ) * tdfdT
-                            * std::pow(mElementSize, 2.0)  / ( 6.0 * tConductivity * tDeltat );
-=======
                             dGammadAlpha * tDensity * tPropLatentHeat->dPropdDOF( aDofTypes ) * tdfdT *
-                            std::pow(mElementSize, 2.0)  / ( 6.0 * tConductivity * tDeltat );
->>>>>>> 61b7ad27
+                            std::pow( mElementSize, 2 ) / ( 6.0 * tConductivity * tDeltat );
                 }
             }
 
             // else if there is no phase change
             else
             {
-                // if indirect dependency of conductivity
-                if ( mMasterProp( static_cast< uint >( Property_Type::CONDUCTIVITY ) )->check_dof_dependency( aDofTypes ) )
+                // if indirect dependency on conductivity
+                if ( tPropConductivity->check_dof_dependency( aDofTypes ) )
                 {
                     mdPPdMasterDof( tDofIndex ).matrix_data() -=
                             dGammadAlpha * tPropConductivity->dPropdDOF( aDofTypes ) *
-                            tHeatCapacity * std::pow(mElementSize, 2.0)  / ( 6.0 * std::pow(tConductivity,2) * tDeltat );
-                }
-
-                // if indirect dependency of density
-                if ( mMasterProp( static_cast< uint >( Property_Type::DENSITY ) )->check_dof_dependency( aDofTypes ) )
+                            tHeatCapacity * std::pow(mElementSize, 2.0) /
+                            ( 6.0 * std::pow(tConductivity,2) * tDeltat );
+                }
+
+                // if indirect dependency on density
+                if ( tPropDensity->check_dof_dependency( aDofTypes ) )
                 {
                     mdPPdMasterDof( tDofIndex ).matrix_data() +=
                             dGammadAlpha * tPropDensity->dPropdDOF( aDofTypes ) *
-                            tHeatCapacity * std::pow(mElementSize, 2.0)  / ( 6.0 * tConductivity * tDeltat );
-                }
-            }
-
-            // if indirect dependency of heat capacity
-            if ( mMasterProp( static_cast< uint >( Property_Type::HEAT_CAPACITY ) )->check_dof_dependency( aDofTypes ) )
+                            tHeatCapacity * std::pow( mElementSize, 2 ) /
+                            ( 6.0 * tConductivity * tDeltat );
+                }
+            }
+
+            // if indirect dependency on heat capacity
+            if ( tPropHeatCapacity->check_dof_dependency( aDofTypes ) )
             {
                 mdPPdMasterDof( tDofIndex ).matrix_data() +=
-<<<<<<< HEAD
-                        dGammadAlpha * tDensity * tPropHeatCapacity->dPropdDOF( aDofTypes )
-                        * std::pow(mElementSize, 2.0)  / ( 6.0 * tConductivity * tDeltat );
-=======
                         dGammadAlpha * tDensity * tPropHeatCapacity->dPropdDOF( aDofTypes ) *
-                        std::pow(mElementSize, 2.0)  / ( 6.0 * tConductivity * tDeltat );
->>>>>>> 61b7ad27
+                        std::pow( mElementSize, 2 )  / ( 6.0 * tConductivity * tDeltat );
             }
         }
 
