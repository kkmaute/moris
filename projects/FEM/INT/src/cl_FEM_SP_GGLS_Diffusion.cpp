
//FEM/INT/src
#include "cl_FEM_SP_GGLS_Diffusion.hpp"
#include "cl_FEM_Cluster.hpp"
#include "cl_FEM_Field_Interpolator_Manager.hpp"
#include "fn_FEM_CM_Phase_State_Functions.hpp"
//LINALG/src
#include "fn_norm.hpp"

namespace moris
{
    namespace fem
    {
        //------------------------------------------------------------------------------
        SP_GGLS_Diffusion::SP_GGLS_Diffusion()
        {
            // set the property pointer cell size
            mMasterProp.resize( static_cast< uint >( Property_Type::MAX_ENUM ), nullptr );

            // populate the map
<<<<<<< HEAD
            mPropertyMap[ "Conductivity" ]         = Property_Type::CONDUCTIVITY;
            mPropertyMap[ "Density" ]              = Property_Type::DENSITY;
            mPropertyMap[ "HeatCapacity" ]        = Property_Type::HEAT_CAPACITY;
            mPropertyMap[ "LatentHeat" ]          = Property_Type::LATENT_HEAT;
            mPropertyMap[ "PCTemp" ]              = Property_Type::PC_TEMP;
=======
            mPropertyMap[ "Conductivity" ]       = Property_Type::CONDUCTIVITY;
            mPropertyMap[ "Density" ]            = Property_Type::DENSITY;
            mPropertyMap[ "HeatCapacity" ]       = Property_Type::HEAT_CAPACITY;
            mPropertyMap[ "LatentHeat" ]         = Property_Type::LATENT_HEAT;
            mPropertyMap[ "PCTemp" ]             = Property_Type::PC_TEMP;
>>>>>>> 4eab6082
            mPropertyMap[ "PhaseStateFunction" ] = Property_Type::PHASE_STATE_FUNCTION;
            mPropertyMap[ "PhaseChangeConst" ]   = Property_Type::PHASE_CHANGE_CONST;
        }

        //------------------------------------------------------------------------------
        void SP_GGLS_Diffusion::reset_cluster_measures()
        {
            // evaluate element size from the cluster
            mElementSize = mCluster->compute_cluster_cell_length_measure(
                    mtk::Primary_Void::PRIMARY,
                    mtk::Master_Slave::MASTER );
        }

        //------------------------------------------------------------------------------
        void SP_GGLS_Diffusion::set_dof_type_list(
                moris::Cell< moris::Cell< MSI::Dof_Type > > & aDofTypes,
                moris::Cell< std::string >                  & aDofStrings,
                mtk::Master_Slave                             aIsMaster )
        {

            // switch on master slave
            switch ( aIsMaster )
            {
                case mtk::Master_Slave::MASTER :
                {
                    // set dof type list
                    mMasterDofTypes = aDofTypes;

                    // loop on dof type
                    for( uint iDof = 0; iDof < aDofTypes.size(); iDof++ )
                    {
                        // get dof string
                        std::string tDofString = aDofStrings( iDof );

                        // get dof type
                        MSI::Dof_Type tDofType = aDofTypes( iDof )( 0 );

                        // if velocity
                        if( tDofString == "Temperature" )
                        {
                            mMasterDofTemp = tDofType;
                        }
                        else
                        {
                            // create error message
                            std::string tErrMsg =
                                    "SP_GGLS_Diffusion::set_dof_type_list - Unknown aDofString : " +
                                    tDofString;

                            // error
                            MORIS_ERROR( false , tErrMsg.c_str() );
                        }
                    }
                    break;
                }

                case mtk::Master_Slave::SLAVE :
                {
                    // set dof type list
                    mSlaveDofTypes = aDofTypes;
                    break;
                }

                default:
                    MORIS_ERROR( false, "SP_GGLS_Diffusion::set_dof_type_list - unknown master slave type." );
                    break;
            }
        }

        //------------------------------------------------------------------------------
        void SP_GGLS_Diffusion::set_property(
                std::shared_ptr< Property > aProperty,
                std::string                 aPropertyString,
                mtk::Master_Slave           aIsMaster )
        {
            // check that aPropertyString makes sense
            if ( mPropertyMap.find( aPropertyString ) == mPropertyMap.end() )
            {
                // create error message
                std::string tErrMsg =
                        "SP_GGLS_Diffusion::set_property - Unknown aPropertyString: " +
                        aPropertyString;

                // error
                MORIS_ERROR( false , tErrMsg.c_str() );
            }

            // set the property in the property cell
            this->get_properties( aIsMaster )( static_cast< uint >( mPropertyMap[ aPropertyString ] ) ) = aProperty;
        }

        //------------------------------------------------------------------------------
        void SP_GGLS_Diffusion::eval_SP()
        {
            // get the property values
            real tConductivity = mMasterProp( static_cast< uint >( Property_Type::CONDUCTIVITY ) )->val()( 0 );
            real tDensity      = mMasterProp( static_cast< uint >( Property_Type::DENSITY ) )->val()( 0 );
            real tHeatCapacity = mMasterProp( static_cast< uint >( Property_Type::HEAT_CAPACITY ) )->val()( 0 );

            std::shared_ptr< Property > tPropLatentHeat   = mMasterProp( static_cast< uint >( Property_Type::LATENT_HEAT ) );

            // time step size
            real tDeltat = mMasterFIManager->get_IP_geometry_interpolator()->get_time_step();

            // get alpha
            real tAlpha = 0.0;

            // if there is a phase change
            if (tPropLatentHeat != nullptr)
            {
                // get values of properties
                real tLatentHeat = tPropLatentHeat->val()( 0 );
                real tMeltTemp   = mMasterProp( static_cast< uint >( Property_Type::PC_TEMP ) )->val()( 0 );
                real tPCconst    = mMasterProp( static_cast< uint >( Property_Type::PHASE_CHANGE_CONST ) )->val()( 0 );
                real tPSfunc     = mMasterProp( static_cast< uint >( Property_Type::PHASE_STATE_FUNCTION ) )->val()( 0 );

                // get the dof type FI
                Field_Interpolator * tFITemp =
                        mMasterFIManager->get_field_interpolators_for_type( mMasterDofTemp );

                // get phase state function
                moris::real tdfdT = eval_dFdTemp( tMeltTemp, tPCconst, tPSfunc, tFITemp );

                tAlpha = ( tDensity * (tHeatCapacity + tLatentHeat * tdfdT) * std::pow(mElementSize, 2.0) ) / ( 6.0 * tConductivity * tDeltat );
            }
            // if there is no phase change
            else
            {
                tAlpha = ( tDensity * tHeatCapacity * std::pow(mElementSize, 2.0) ) / ( 6.0 * tConductivity * tDeltat );
            }

            // xi-bar value
            moris::real tXibar = ( std::cosh( std::sqrt(6.0*tAlpha) ) + 2.0 ) / ( std::cosh( std::sqrt(6.0*tAlpha) ) - 1.0 )  -  (1.0/tAlpha);

            // compute stabilization parameter value
            mPPVal = {{  std::pow(mElementSize, 2.0) / 6.0  * tXibar }};

            /* Note:
             * the artificial GGLS conductivity is returned as the stabilization parameter,
             * which is equal to k*tau_GGLS as defined in Alberto Pizzolato's Thesis,
             * or equal to just tau as defined in Franca's 1988 paper on GGLS
             */
        }


        //------------------------------------------------------------------------------
        void SP_GGLS_Diffusion::eval_dSPdMasterDOF( const moris::Cell< MSI::Dof_Type > & aDofTypes )
        {
            // get the properties
            std::shared_ptr< Property > tPropConductivity = mMasterProp( static_cast< uint >( Property_Type::CONDUCTIVITY ) );
            std::shared_ptr< Property > tPropDensity      = mMasterProp( static_cast< uint >( Property_Type::DENSITY ) );
            std::shared_ptr< Property > tPropHeatCapacity = mMasterProp( static_cast< uint >( Property_Type::HEAT_CAPACITY ) );
            std::shared_ptr< Property > tPropLatentHeat   = mMasterProp( static_cast< uint >( Property_Type::LATENT_HEAT ) );
            std::shared_ptr< Property > tPropMeltTemp     = mMasterProp( static_cast< uint >( Property_Type::PC_TEMP ) );
            std::shared_ptr< Property > tPropPCconst      = mMasterProp( static_cast< uint >( Property_Type::PHASE_CHANGE_CONST ) );
            std::shared_ptr< Property > tPropPSfunc       = mMasterProp( static_cast< uint >( Property_Type::PHASE_STATE_FUNCTION ) );

            // get the dof type index
            uint tDofIndex = mMasterGlobalDofTypeMap( static_cast< uint >( aDofTypes( 0 ) ) );

            // get the dof type FI
            Field_Interpolator * tFIDer = mMasterFIManager->get_field_interpolators_for_type( aDofTypes( 0 ) );

            // set size for dSPdMasterDof
            mdPPdMasterDof( tDofIndex ).set_size( 1, tFIDer->get_number_of_space_time_coefficients(), 0.0 );

            // time step size
            real tDeltat = mMasterFIManager->get_IP_geometry_interpolator()->get_time_step();

            // initialize values
            real tConductivity = tPropConductivity->val()( 0 );
            real tDensity      = tPropDensity->val()( 0 );
            real tHeatCapacity = tPropHeatCapacity->val()( 0 );
            real tLatentHeat   = 0.0;
            real tMeltTemp     = 0.0;
            real tPCconst      = 0.0;
            real tPSfunc       = 0.0;
            real tAlpha        = 0.0;
            real tdfdT         = 0.0;

            // if there is a phase change
            if (tPropLatentHeat != nullptr)
            {
                // get values of properties
                tLatentHeat = tPropLatentHeat->val()( 0 );
                tMeltTemp   = tPropMeltTemp->val()( 0 );
                tPCconst    = tPropPCconst->val()( 0 );
                tPSfunc     = tPropPSfunc->val()( 0 );

                // get phase state function
                tdfdT = eval_dFdTemp( tMeltTemp, tPCconst, tPSfunc, tFIDer );

                tAlpha = ( tDensity * ( tHeatCapacity + tLatentHeat * tdfdT ) * std::pow(mElementSize, 2.0) ) / ( 6.0 * tConductivity * tDeltat );
            }

            // if there is no phase change
            else
            {
                tAlpha = ( tDensity * tHeatCapacity * std::pow(mElementSize, 2.0) ) / ( 6.0 * tConductivity * tDeltat );
            }

            // get derivative of SP wrt to alpha d(k*tau)/d(alpha)
            real dXibardAlpha =
                    (4.0 -
                    8.0 * std::cosh( std::sqrt(6.0*tAlpha) ) +
                    4.0 * std::pow( std::cosh( std::sqrt(6.0*tAlpha) ) , 2.0 ) -
                    std::pow( 6.0*tAlpha , 1.5 ) * std::sinh( std::sqrt(6.0*tAlpha) ) )
                                    / ( 4.0 * std::pow( tAlpha , 2.0 ) * std::pow( ( std::cosh( std::sqrt(6.0*tAlpha) ) - 1.0 ) , 2.0 ) );

            moris::real tdSPdAlpha = std::pow(mElementSize, 2.0) / 6.0 * dXibardAlpha;

            // indirect contributions for both with and without phase change ---------------------------

            // if indirect dependency on conductivity
            if ( tPropConductivity->check_dof_dependency( aDofTypes ) )
            {
                mdPPdMasterDof( tDofIndex ).matrix_data() -=
                        tdSPdAlpha *
                        ( tDensity * tHeatCapacity * std::pow(mElementSize, 2.0) /
                                ( 6.0 * std::pow(tConductivity, 2.0) * tDeltat ) ) *
                                tPropConductivity->dPropdDOF( aDofTypes );
            }

            // if indirect dependency on density
            if ( tPropDensity->check_dof_dependency( aDofTypes ) )
            {
                mdPPdMasterDof( tDofIndex ).matrix_data() +=
                        tdSPdAlpha *
                        ( tHeatCapacity * std::pow(mElementSize, 2.0) /
                                ( 6.0 * tConductivity * tDeltat ) ) *
                                tPropDensity->dPropdDOF( aDofTypes );
            }

            // if indirect dependency on heat capacity
            if ( tPropHeatCapacity->check_dof_dependency( aDofTypes ) )
            {
                mdPPdMasterDof( tDofIndex ).matrix_data() +=
                        tdSPdAlpha *
                        ( tDensity * std::pow(mElementSize, 2.0) /
                                ( 6.0 * tConductivity * tDeltat ) ) *
                                tPropHeatCapacity->dPropdDOF( aDofTypes );
            }

            // if there is a phase change --------------------------------------------------------------
            if (tPropLatentHeat != nullptr)
            {

                // if dof type is temperature
                if( aDofTypes( 0 ) == mMasterDofTemp )
                {
                    // get Dof-deriv of phase state function
                    moris::Matrix<DDRMat> td2fdTdDOF =
                            eval_dFdTempdDOF( tMeltTemp, tPCconst, tPSfunc, tFIDer);

                    // derivative of tau wrt temperature DOFs
                    mdPPdMasterDof( tDofIndex ).matrix_data() +=
                            tdSPdAlpha *
                            ( tDensity * tLatentHeat * std::pow(mElementSize, 2.0) /
                                    ( 6.0 * tConductivity * tDeltat ) ) *
                                    td2fdTdDOF;
                }

                // if indirect dependency on conductivity
                if ( tPropConductivity->check_dof_dependency( aDofTypes ) )
                {
                    mdPPdMasterDof( tDofIndex ).matrix_data() -=
                            tdSPdAlpha *
                            ( tDensity * tLatentHeat * tdfdT * std::pow(mElementSize, 2.0) /
                                    ( 6.0 * std::pow(tConductivity, 2.0) * tDeltat ) ) *
                                    tPropConductivity->dPropdDOF( aDofTypes );
                }

                // if indirect dependency on density
                if ( tPropDensity->check_dof_dependency( aDofTypes ) )
                {
                    mdPPdMasterDof( tDofIndex ).matrix_data() +=
                            tdSPdAlpha *
                            ( tLatentHeat * tdfdT * std::pow(mElementSize, 2.0) /
                                    ( 6.0 * tConductivity * tDeltat ) ) *
                                    tPropDensity->dPropdDOF( aDofTypes );
                }

            }

        }

        //------------------------------------------------------------------------------
    } /* namespace fem */
} /* namespace moris */


// BACKUP -----------------------------------------------
// -1.0 * (4.0 * std::cosh(std::sqrt(6.0*tAlpha)) -
//         2.0 * std::pow(std::cosh(std::sqrt(6.0*tAlpha)), 2.0) +
//         3.0 * std::sqrt(6.0 * std::pow(tAlpha,3.0) ) * std::sinh(std::sqrt(6.0*tAlpha)) - 2.0 ) /
//         ( 2.0 * std::pow(tAlpha,2.0) * std::pow((std::cosh(std::sqrt(6.0*tAlpha)) - 1.0), 2.0) );
<|MERGE_RESOLUTION|>--- conflicted
+++ resolved
@@ -18,19 +18,11 @@
             mMasterProp.resize( static_cast< uint >( Property_Type::MAX_ENUM ), nullptr );
 
             // populate the map
-<<<<<<< HEAD
-            mPropertyMap[ "Conductivity" ]         = Property_Type::CONDUCTIVITY;
-            mPropertyMap[ "Density" ]              = Property_Type::DENSITY;
-            mPropertyMap[ "HeatCapacity" ]        = Property_Type::HEAT_CAPACITY;
-            mPropertyMap[ "LatentHeat" ]          = Property_Type::LATENT_HEAT;
-            mPropertyMap[ "PCTemp" ]              = Property_Type::PC_TEMP;
-=======
             mPropertyMap[ "Conductivity" ]       = Property_Type::CONDUCTIVITY;
             mPropertyMap[ "Density" ]            = Property_Type::DENSITY;
             mPropertyMap[ "HeatCapacity" ]       = Property_Type::HEAT_CAPACITY;
             mPropertyMap[ "LatentHeat" ]         = Property_Type::LATENT_HEAT;
             mPropertyMap[ "PCTemp" ]             = Property_Type::PC_TEMP;
->>>>>>> 4eab6082
             mPropertyMap[ "PhaseStateFunction" ] = Property_Type::PHASE_STATE_FUNCTION;
             mPropertyMap[ "PhaseChangeConst" ]   = Property_Type::PHASE_CHANGE_CONST;
         }
