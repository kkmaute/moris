/*
 * Copyright (c) 2022 University of Colorado
 * Licensed under the MIT license. See LICENSE.txt file in the MORIS root for details.
 *
 *------------------------------------------------------------------------------------
 *
 * cl_FEM_Phase_User_Info.hpp
 *
 */

#ifndef SRC_FEM_CL_FEM_PHASE_USER_INFO_HPP_
#define SRC_FEM_CL_FEM_PHASE_USER_INFO_HPP_

//MRS/COR/src
#include "moris_typedefs.hpp"
#include "cl_Vector.hpp"
//FEM/INT/src
#include "cl_FEM_Enums.hpp"
#include "cl_FEM_Material_Model.hpp"
#include "cl_FEM_Constitutive_Model.hpp"
#include "cl_FEM_Stabilization_Parameter.hpp"
namespace moris
{
    namespace fem
    {

        class Constitutive_Model;
        class Stabilization_Parameter;

        //------------------------------------------------------------------------------
        /**
         * Phase_User_Info
         */
        class Phase_User_Info
        {
            protected :

                // phase name
                std::string mPhaseName;

                // phase index
                moris::Matrix< moris::IndexMat > mPhaseIndex;

                // phase dof type list
                Vector< Vector< MSI::Dof_Type > > mDofTypes;

                // matrix to check if a dof type was already set to the phase
                Matrix< DDSMat > mDofCheck;

                // phase dv type list
<<<<<<< HEAD
                Vector< Vector< PDV_Type > > mDvTypes;
=======
                moris::Cell< moris::Cell< gen::PDV_Type > > mDvTypes;
>>>>>>> 659c9214

                // matrix to check if a pdv type was already set to the phase
                Matrix< DDSMat > mPdvCheck;

                // constitutive models
                Vector< std::shared_ptr< fem::Constitutive_Model > > mCMs;
                uint mNumCMs = 0;

                // constitutive model map
                std::map< std::string, uint > mCMMap;

                // material models
                Vector< std::shared_ptr< fem::Material_Model > > mMMs;
                uint mNumMMs = 0;

                // constitutive model map
                std::map< std::string, uint > mMMMap;

                //------------------------------------------------------------------------------
            public :

                //------------------------------------------------------------------------------
                /**
                 * trivial constructor
                 */
                Phase_User_Info()
                {
                    // set size for mDofCheck
                    mDofCheck.set_size( static_cast< uint >( MSI::Dof_Type::END_ENUM ), 1, -1 );

                    // set size for mPdvCheck
                    mPdvCheck.set_size( static_cast< uint >( gen::PDV_Type::UNDEFINED ), 1, -1 );
                }

                //------------------------------------------------------------------------------
                /**
                 * trivial destructor
                 */
                ~Phase_User_Info(){};

                //------------------------------------------------------------------------------
                /**
                 * print names
                 */
                void print_names()
                {
                    // print the phase name
                    std::cout<<"Phase name: "<<mPhaseName<<std::endl;

                    // print the phase indices
                    for( uint iPhaseIndex = 0; iPhaseIndex < mPhaseIndex.numel(); iPhaseIndex++ )
                    {
                        std::cout << "Phase index: " << mPhaseIndex( iPhaseIndex ) << std::endl;
                    }

                    // print CM names
                    for ( uint iCM = 0; iCM < mCMs.size(); iCM++ )
                    {
                        std::cout << "CM name: " << mCMs( iCM )->get_name() << std::endl;
                    }

                    // print mM names
                    for ( uint iMM = 0; iMM < mMMs.size(); iMM++ )
                    {
                        std::cout << "MM name: " << mMMs( iMM )->get_name() << std::endl;
                    }

                }

                //------------------------------------------------------------------------------
                /**
                 * set the phase name
                 * @param[ in ] aPhaseName mesh set name
                 */
                void set_phase_name( std::string aPhaseName )
                {
                    mPhaseName = aPhaseName;
                }

                //------------------------------------------------------------------------------
                /**
                 * get the phase index
                 * @param[ out ] mPhaseName mesh set name
                 */
                std::string get_phase_name()
                {
                    return mPhaseName;
                }

                //------------------------------------------------------------------------------
                /**
                 * set phase mesh indices
                 * @param[ in ] aPhaseIndex cell of mesh indices for phase
                 */
                void set_phase_indices( moris::Matrix< moris::IndexMat > aPhaseIndex )
                {
                    mPhaseIndex = aPhaseIndex;
                }

                //------------------------------------------------------------------------------
                /**
                 * get phase mesh indices
                 * @param[ out ] mPhaseIndex cell of mesh indices for phase
                 */
                moris::Matrix< moris::IndexMat > & get_phase_indices()
                {
                    return mPhaseIndex;
                }

                //------------------------------------------------------------------------------
                /**
                 * set dof type list
                 * @param[ in ] aDofTypes list of group of dof types
                 */
                void set_dof_type_list(
                        const Vector< Vector< MSI::Dof_Type > > & aDofTypes )
                {
                    mDofTypes = aDofTypes;
                }

                //------------------------------------------------------------------------------
                /**
                 * add dof type to list
                 * @param[ in ] aDofTypes group of dof types to add to list of dof type
                 */
                void add_dof_type_to_list( const Vector< Vector< MSI::Dof_Type > > & aDofTypes )
                {
                    // loop over all dof types
                    for ( uint iType = 0; iType < aDofTypes.size(); ++iType )
                    {
                        // get dof type index in enum list
                        uint tDofIndex = static_cast< uint >( aDofTypes( iType )( 0 ) );

                        // if dof type not added to phase dof type list
                        if( mDofCheck( tDofIndex ) == -1 )
                        {
                            // add dof type group to dof type list
                            mDofTypes.push_back( aDofTypes( iType ) );

                            // set check to 1
                            mDofCheck( tDofIndex ) = 1;
                        }
                    }
                }

                //------------------------------------------------------------------------------

                const Matrix< DDSMat > & get_dof_type_check_list()
                {
                    return mDofCheck;
                }

                //------------------------------------------------------------------------------
                /**
                 * get dof type list
                 * @param[ out ] mDofTypes list of group of dof types
                 */
                const
                Vector< Vector< MSI::Dof_Type > > & get_dof_type_list()
                {
                    return mDofTypes;
                }

                //------------------------------------------------------------------------------
                /**
                 * set dv type list
                 * @param[ out ] mDvTypes list of group of dv types
                 */
<<<<<<< HEAD
                void set_dv_type_list( const Vector< Vector< PDV_Type > > & aDvTypes )
=======
                void set_dv_type_list( const moris::Cell< moris::Cell< gen::PDV_Type > > & aDvTypes )
>>>>>>> 659c9214
                {
                    mDvTypes = aDvTypes;
                }

                //------------------------------------------------------------------------------
                /**
                 * get dv type list
                 * @param[ out ] mDvTypes list of group of dv types
                 */
                const
<<<<<<< HEAD
                Vector< Vector< PDV_Type > > & get_dv_type_list()
=======
                moris::Cell< moris::Cell< gen::PDV_Type > > & get_dv_type_list()
>>>>>>> 659c9214
                {
                    return mDvTypes;
                }

                //------------------------------------------------------------------------------
                /**
                 * add pdv type to list
                 * @param[ in ] aPdvTypes group of pdv types to add to list of pdv type
                 */
<<<<<<< HEAD
                void add_pdv_type_to_list( Vector< PDV_Type > & aPdvTypes )
=======
                void add_pdv_type_to_list( moris::Cell< gen::PDV_Type > & aPdvTypes )
>>>>>>> 659c9214
                {
                    // get pdv type index in enum list
                    uint tPdvIndex = static_cast< uint >( aPdvTypes( 0 ) );

                    // if pdv type not added to phase pdv type list
                    if( mPdvCheck( tPdvIndex ) == -1 )
                    {
                        // add pdv type group to pdv type list
                        mDvTypes.push_back( aPdvTypes );

                        // set check to 1
                        mPdvCheck( tPdvIndex ) = 1;
                    }
                }

                Matrix< DDSMat > & get_pdv_type_check_list()
                {
                    return mPdvCheck;
                }

                //------------------------------------------------------------------------------
                //------------------------------------------------------------------------------
                /**
                 * set CMs
                 * @param[ in ] aCMs list of CM pointers
                 */
                void set_CMs( const Vector< std::shared_ptr< fem::Constitutive_Model > > & aCMs )
                {
                    mCMs = aCMs;
                }

                //------------------------------------------------------------------------------
                /**
                 * set CM
                 * @param[ in ] aCM constitutive model pointer
                 */
                void set_CM( std::shared_ptr< fem::Constitutive_Model > aCM )
                {
                    // get CM name
                    std::string tCMName = aCM->get_name();

                    // if CM was not set before
                    if ( mCMMap.find( tCMName ) == mCMMap.end() )
                    {
                        // add CM to list
                        mCMs.push_back( aCM );

                        // add CM index to map
                        mCMMap[ tCMName ] = mNumCMs++;
                    }
                }

                //------------------------------------------------------------------------------
                /**
                 * get CM by name
                 * @param[ out ] aCMName constitutive model name requested
                 */
                std::shared_ptr< fem::Constitutive_Model > get_CM_by_name( std::string aCMName )
                {
                    // check for unknown CM name
                    MORIS_ERROR( mCMMap.find( aCMName ) != mCMMap.end(),
                            "Phase_User_Info::get_CM_by_name - Unknown aCMName for %s : %s \n",
                            mPhaseName.c_str(),
                            aCMName.c_str() );

                    // return CM for name
                    return mCMs( mCMMap[ aCMName ] );
                }

                //------------------------------------------------------------------------------
                /**
                 * get CMs
                 * @param[ out ] mCMs list of constitutive model pointers
                 */
                const
                Vector< std::shared_ptr< fem::Constitutive_Model > > & get_CMs() const
                {
                    return mCMs;
                }

                //------------------------------------------------------------------------------
                //------------------------------------------------------------------------------
                /**
                 * set MMs
                 * @param[ in ] aMMs list of MM pointers
                 */
                void set_MMs( const Vector< std::shared_ptr< fem::Material_Model > > & aMMs )
                {
                    mMMs = aMMs;
                }

                //------------------------------------------------------------------------------
                /**
                 * set MM
                 * @param[ in ] aMM material model pointer
                 */
                void set_MM( std::shared_ptr< fem::Material_Model > aMM )
                {
                    // get MM name
                    std::string tMMName = aMM->get_name();

                    // if MM was not set before
                    if ( mMMMap.find( tMMName ) == mMMMap.end() )
                    {
                        // add MM to list
                        mMMs.push_back( aMM );

                        // add MM index to map
                        mMMMap[ tMMName ] = mNumMMs++;
                    }
                }

                //------------------------------------------------------------------------------
                /**
                 * get MM by name
                 * @param[ out ] aMMName material model name requested
                 */
                std::shared_ptr< fem::Material_Model > get_MM_by_name( std::string aMMName )
                {
                    // check for unknown MM name
                    MORIS_ERROR( mMMMap.find( aMMName ) != mMMMap.end(),
                            "Phase_User_Info::get_MM_by_name - Unknown aMMName for %s : %s \n",
                            mPhaseName.c_str(),
                            aMMName.c_str() );

                    // return MM for name
                    return mMMs( mMMMap[ aMMName ] );
                }

                //------------------------------------------------------------------------------
                /**
                 * get MMs
                 * @param[ out ] mMMs list of material model pointers
                 */
                const
                Vector< std::shared_ptr< fem::Material_Model > > & get_MMs() const
                {
                    return mMMs;
                }

                //------------------------------------------------------------------------------
        };

        //------------------------------------------------------------------------------
    } /* namespace fem */
} /* namespace moris */
#endif /* SRC_FEM_CL_FEM_PHASE_USER_INFO_HPP_ */
<|MERGE_RESOLUTION|>--- conflicted
+++ resolved
@@ -48,11 +48,7 @@
                 Matrix< DDSMat > mDofCheck;
 
                 // phase dv type list
-<<<<<<< HEAD
-                Vector< Vector< PDV_Type > > mDvTypes;
-=======
-                moris::Cell< moris::Cell< gen::PDV_Type > > mDvTypes;
->>>>>>> 659c9214
+                Vector< Vector< gen::PDV_Type > > mDvTypes;
 
                 // matrix to check if a pdv type was already set to the phase
                 Matrix< DDSMat > mPdvCheck;
@@ -221,11 +217,7 @@
                  * set dv type list
                  * @param[ out ] mDvTypes list of group of dv types
                  */
-<<<<<<< HEAD
-                void set_dv_type_list( const Vector< Vector< PDV_Type > > & aDvTypes )
-=======
-                void set_dv_type_list( const moris::Cell< moris::Cell< gen::PDV_Type > > & aDvTypes )
->>>>>>> 659c9214
+                void set_dv_type_list( const Vector< Vector< gen::PDV_Type > > & aDvTypes )
                 {
                     mDvTypes = aDvTypes;
                 }
@@ -236,11 +228,7 @@
                  * @param[ out ] mDvTypes list of group of dv types
                  */
                 const
-<<<<<<< HEAD
-                Vector< Vector< PDV_Type > > & get_dv_type_list()
-=======
-                moris::Cell< moris::Cell< gen::PDV_Type > > & get_dv_type_list()
->>>>>>> 659c9214
+                Vector< Vector< gen::PDV_Type > > & get_dv_type_list()
                 {
                     return mDvTypes;
                 }
@@ -250,11 +238,7 @@
                  * add pdv type to list
                  * @param[ in ] aPdvTypes group of pdv types to add to list of pdv type
                  */
-<<<<<<< HEAD
-                void add_pdv_type_to_list( Vector< PDV_Type > & aPdvTypes )
-=======
-                void add_pdv_type_to_list( moris::Cell< gen::PDV_Type > & aPdvTypes )
->>>>>>> 659c9214
+                void add_pdv_type_to_list( Vector< gen::PDV_Type > & aPdvTypes )
                 {
                     // get pdv type index in enum list
                     uint tPdvIndex = static_cast< uint >( aPdvTypes( 0 ) );
