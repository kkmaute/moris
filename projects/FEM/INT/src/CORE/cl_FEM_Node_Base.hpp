--- conflicted
+++ resolved
@@ -182,11 +182,7 @@
             virtual void
             get_vertex_xyz_active_flags(
                     Matrix< DDSMat >                   &aIsActiveDv,
-<<<<<<< HEAD
-                    const Vector< enum PDV_Type > &aPdvTypes )
-=======
-                    const moris::Cell< enum gen::PDV_Type > &aPdvTypes )
->>>>>>> 659c9214
+                    const Vector< enum gen::PDV_Type > &aPdvTypes )
             {
                 MORIS_ERROR( false, "fem::Node_Base::get_vertex_xyz_active_flags() - not implemented in base class" );
             }
@@ -212,11 +208,7 @@
             virtual void
             get_vertex_xyz_pdv_ids(
                     Matrix< DDSMat >                   &aXYZPdvIds,
-<<<<<<< HEAD
-                    const Vector< enum PDV_Type > &aPdvTypes )
-=======
-                    const moris::Cell< enum gen::PDV_Type > &aPdvTypes )
->>>>>>> 659c9214
+                    const Vector< enum gen::PDV_Type > &aPdvTypes )
             {
                 MORIS_ERROR( false, "fem::Node_Base::get_vertex_xyz_pdv_ids() - not implemented in base class" );
             }
@@ -257,11 +249,7 @@
             virtual void
             get_local_xyz_pdv_assembly_indices(
                     Matrix< DDSMat >                   &aXYZLocalAssemblyIndices,
-<<<<<<< HEAD
-                    const Vector< enum PDV_Type > &aPdvTypes )
-=======
-                    const moris::Cell< enum gen::PDV_Type > &aPdvTypes )
->>>>>>> 659c9214
+                    const Vector< enum gen::PDV_Type > &aPdvTypes )
             {
                 MORIS_ERROR( false, "fem::Node_Base::get_local_xyz_pdv_assembly_indices() - not implemented in base class" );
             }
