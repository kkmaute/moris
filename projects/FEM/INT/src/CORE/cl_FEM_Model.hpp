--- conflicted
+++ resolved
@@ -103,44 +103,18 @@
             // column number : showing activation based on type
             Matrix< DDSMat > mXYZLocalAssemblyIndices;
 
-<<<<<<< HEAD
-=======
-            // list of QI values
-            Vector< moris::real > mQi;
-
->>>>>>> 1f8cbf7b
             // parameter list to build the fem model
             Vector< Vector< ParameterList > > mParameterList;
 
             // unpacked fem inputs
             Vector< fem::Set_User_Info > mSetInfo;
-<<<<<<< HEAD
-=======
-
-            // unpacked phase inputs
-            Vector< fem::Phase_User_Info > mPhaseInfo;
-            std::map< std::string, uint >       mPhaseMap;
->>>>>>> 1f8cbf7b
 
             // space dimension
             uint mSpaceDim;
 
-<<<<<<< HEAD
             Vector< std::shared_ptr< fem::Field > > mFields;
             Vector< moris::sint >                   mFieldTypes;
             Vector< std::shared_ptr< fem::IQI > >   mIQIs;
-=======
-            // fixme remove ?
-            Vector< std::shared_ptr< fem::Property > >                mProperties;
-            Vector< std::shared_ptr< fem::Field > >                   mFields;
-            Vector< std::shared_ptr< fem::Material_Model > >          mMMs;
-            Vector< std::shared_ptr< fem::Constitutive_Model > >      mCMs;
-            Vector< std::shared_ptr< fem::Stabilization_Parameter > > mSPs;
-            Vector< std::shared_ptr< fem::IWG > >                     mIWGs;
-            Vector< std::shared_ptr< fem::IQI > >                     mIQIs;
-
-            Vector< moris::sint > mFieldTypeMap;
->>>>>>> 1f8cbf7b
 
             //! requested IQI Names
             Vector< std::string > mRequestedIQINames;
@@ -168,11 +142,7 @@
             FEM_Model(
                     std::shared_ptr< mtk::Mesh_Manager > aMeshManager,
                     const moris_index                   &aMeshPairIndex,
-<<<<<<< HEAD
                     Vector< fem::Set_User_Info >        &aSetInfo );
-=======
-                    Vector< fem::Set_User_Info >   &aSetInfo );
->>>>>>> 1f8cbf7b
 
             /**
              * @brief constructor
@@ -184,11 +154,7 @@
             FEM_Model(
                     std::shared_ptr< mtk::Mesh_Manager > aMeshManager,
                     const moris_index                   &aMeshPairIndex,
-<<<<<<< HEAD
                     Vector< fem::Set_User_Info >        &aSetInfo,
-=======
-                    Vector< fem::Set_User_Info >   &aSetInfo,
->>>>>>> 1f8cbf7b
                     MSI::Design_Variable_Interface      *aDesignVariableInterface );
 
             /**
@@ -199,17 +165,10 @@
              * @param[ in ] aLibrary       a file path for property functions
              */
             FEM_Model(
-<<<<<<< HEAD
                     std::shared_ptr< mtk::Mesh_Manager >     aMeshManager,
                     const moris_index                       &aMeshPairIndex,
                     const Vector< Vector< ParameterList > > &aParameterList,
                     std::shared_ptr< Library_IO >            aLibrary );
-=======
-                    std::shared_ptr< mtk::Mesh_Manager >        aMeshManager,
-                    const moris_index                          &aMeshPairIndex,
-                    Vector< Vector< ParameterList > > aParameterList,
-                    std::shared_ptr< Library_IO >               aLibrary );
->>>>>>> 1f8cbf7b
 
             /**
              * @brief constructor with fem input
@@ -220,17 +179,10 @@
              * @param[ in ] aDesignVariableInterface a design variable interface pointer
              */
             FEM_Model(
-<<<<<<< HEAD
                     std::shared_ptr< mtk::Mesh_Manager > aMeshManager,
                     const moris_index                   &aMeshPairIndex,
                     Vector< Vector< ParameterList > >    aParameterList,
                     MSI::Design_Variable_Interface      *aDesignVariableInterface );
-=======
-                    std::shared_ptr< mtk::Mesh_Manager >        aMeshManager,
-                    const moris_index                          &aMeshPairIndex,
-                    Vector< Vector< ParameterList > > aParameterList,
-                    MSI::Design_Variable_Interface             *aDesignVariableInterface );
->>>>>>> 1f8cbf7b
 
             /**
              * @brief trivial constructor
@@ -311,11 +263,7 @@
             void get_integration_xyz_active_flags(
                     const Matrix< IndexMat >      &aNodeIndices,
                     const Vector< gen::PDV_Type > &aPdvTypes,
-<<<<<<< HEAD
                     Matrix< DDSMat >              &aIsActiveDv ) override;
-=======
-                    Matrix< DDSMat >              &aIsActiveDv );
->>>>>>> 1f8cbf7b
 
             /**
              * @brief get integration xyz pdv ids
@@ -327,11 +275,7 @@
             void get_integration_xyz_pdv_ids(
                     const Matrix< IndexMat >      &aNodeIndices,
                     const Vector< gen::PDV_Type > &aRequestedPdvTypes,
-<<<<<<< HEAD
                     Matrix< DDSMat >              &aXYZPdvIds ) override;
-=======
-                    Matrix< DDSMat >              &aXYZPdvIds );
->>>>>>> 1f8cbf7b
 
             /**
              * @brief get integration xyz pdv ids
@@ -358,12 +302,8 @@
             void get_integration_xyz_pdv_assembly_indices(
                     const Matrix< IndexMat >      &aNodeIndices,
                     const Vector< gen::PDV_Type > &aRequestedPdvTypes,
-<<<<<<< HEAD
                     Matrix< DDSMat >              &aXYZPdvAssemblyIndices ) override;
 
-=======
-                    Matrix< DDSMat >              &aXYZPdvAssemblyIndices );
->>>>>>> 1f8cbf7b
 
             Matrix< DDSMat >
             get_XYZ_local_pdv_assembly_map() const override;
@@ -401,13 +341,8 @@
              * @param[ in ] aSetInfo cell of set user info
              */
             void create_fem_sets(
-<<<<<<< HEAD
                     mtk::Interpolation_Mesh      *aIPMesh,
                     mtk::Integration_Mesh        *aIGMesh,
-=======
-                    mtk::Interpolation_Mesh           *aIPMesh,
-                    mtk::Integration_Mesh             *aIGMesh,
->>>>>>> 1f8cbf7b
                     Vector< fem::Set_User_Info > &aSetInfo );
 
             /**
@@ -420,11 +355,7 @@
              * @param[ in ] aParameterList a list of parameter for the FEM model
              */
             void
-<<<<<<< HEAD
             set_parameter_list( const Vector< Vector< ParameterList > > &aParameterList )
-=======
-            set_parameter_list( Vector< Vector< ParameterList > > aParameterList )
->>>>>>> 1f8cbf7b
             {
                 mParameterList = aParameterList;
             }
@@ -439,8 +370,6 @@
                 mSpaceDim = aSpaceDim;
             }
 
-<<<<<<< HEAD
-=======
             //------------------------------------------------------------------------------
             /**
              * get equation sets for test
@@ -453,37 +382,11 @@
 
             //------------------------------------------------------------------------------
             /**
-             * get equation objects
-             */
-            Vector< MSI::Equation_Object * > &
-            get_equation_objects()
-            {
-                return mFemClusters;
-            }
-
-            //------------------------------------------------------------------------------
-            /**
-             * MTK set to fem set index map
-             */
-            map< std::tuple< moris_index, bool, bool >, moris_index > &
-            get_mesh_set_to_fem_set_index_map()
-            {
-                return mMeshSetToFemSetMap;
-            }
-
-            //------------------------------------------------------------------------------
-
->>>>>>> 1f8cbf7b
-            /**
              * @brief set requested IQI names
              * @param[ in ] aRequestedIQINames List of requested IQI names
              */
             void
-<<<<<<< HEAD
             set_requested_IQI_names( const Vector< std::string > &aRequestedIQINames ) override
-=======
-            set_requested_IQI_names( const Vector< std::string > &aRequestedIQINames )
->>>>>>> 1f8cbf7b
             {
                 mRequestedIQINames = aRequestedIQINames;
             }
@@ -492,11 +395,7 @@
              * @brief get requested IQI names
              */
             const Vector< std::string > &
-<<<<<<< HEAD
             get_requested_IQI_names() override
-=======
-            get_requested_IQI_names()
->>>>>>> 1f8cbf7b
             {
                 return mRequestedIQINames;
             }
@@ -522,208 +421,14 @@
             void normalize_IQIs() override;
 
             /**
-<<<<<<< HEAD
              * @brief return field by type
-=======
-             * create a list of constitutive model pointers
-             * @param[ in ] aPropertyMap   a map from property name to property index
-             * @param[ in ] aMSIDofTypeMap a map from std::string to MSI::Dof_Type
-             * @param[ in ] aDvTypeMap     a map from std::string to gen::PDV_Type
-             */
-            void create_constitutive_models(
-                    std::map< std::string, uint >            &aPropertyMap,
-                    moris::map< std::string, MSI::Dof_Type > &aMSIDofTypeMap,
-                    moris::map< std::string, gen::PDV_Type >      &aDvTypeMap );
-
-            //------------------------------------------------------------------------------
-            /**
-             * create a list of stabilization parameter pointers
-             * @param[ in ] aSPMap         a map from SP name to index in mSPs to fill
-             * @param[ in ] aPropertyMap   a map from property name to index in mProperties
-             * @param[ in ] aMSIDofTypeMap a map from std::string to MSI::Dof_Type
-             * @param[ in ] aDvTypeMap     a map from std::string to gen::PDV_Type
-             */
-            void create_stabilization_parameters(
-                    std::map< std::string, uint >            &aSPMap,
-                    std::map< std::string, uint >            &aPropertyMap,
-                    moris::map< std::string, MSI::Dof_Type > &aMSIDofTypeMap,
-                    moris::map< std::string, gen::PDV_Type >      &aDvTypeMap );
-
-            //------------------------------------------------------------------------------
-            /**
-             * create a list of IWG pointers
-             * @param[ in ] aPropertyMap   a map from property name to index in mProperties
-             * @param[ in ] aSPMap         a map from SP name to index in aSPs
-             * @param[ in ] aMSIDofTypeMap a map from std::string to MSI::Dof_Type
-             */
-            void create_IWGs(
-                    std::map< std::string, uint >            &aPropertyMap,
-                    std::map< std::string, uint >            &aSPMap,
-                    moris::map< std::string, MSI::Dof_Type > &aMSIDofTypeMap );
-
-            //------------------------------------------------------------------------------
-            /**
-             * create an IQI
-             * @param[ in ] aPropertyMap   a map from property name to index in mProperties
-             * @param[ in ] aSPMap         a map from SP name to index in aSPs
-             * @param[ in ] aMSIDofTypeMap a map from std::string to MSI::Dof_Type
-             */
-            void create_IQIs(
-                    std::map< std::string, uint >            &aPropertyMap,
-                    std::map< std::string, uint >            &aSPMap,
-                    moris::map< std::string, MSI::Dof_Type > &aMSIDofTypeMap );
-
-            //------------------------------------------------------------------------------
-            /**
-             * create fem set info
-             * @param[ in ] aWithPhase FIXME remove just there to overload
-             */
-            void create_fem_set_info( bool aWithPhase );
-
-            //------------------------------------------------------------------------------
-            /**
-             * create phase info
-             */
-            void create_phases();
-
-            //------------------------------------------------------------------------------
-            /**
-             * scale the IQIs according to user input.
-             */
-            void normalize_IQIs();
-
-            //------------------------------------------------------------------------------
-            /**
-             * get mesh set name from input
-             * @param[ in ] aBulkType             enum for bulk type
-             *                                    (bulk, single sideset, double sideset, ...)
-             * @param[ in ] aLeaderPhaseName      name for leader phase
-             * @param[ in ] aFollowerPhaseName       name for follower phase
-             * @param[ in ] aNeighborPhasesString string with neighboring phases for single sideset
-             * @param[ in ] aSideOrdinalsString   string with side ordinals for single sideset
-             * @param[ in ] aIsGhost              bool true if ghost IWG
-             * @param[ in ] aMeshSetNames         cell of mesh set names to fill
-             */
-            void get_mesh_set_names(
-                    fem::Element_Type           aBulkType,
-                    std::string                 aLeaderPhaseName,
-                    std::string                 aFollowerPhaseName,
-                    std::string                 aNeighborPhasesString,
-                    std::string                 aSideOrdinalsString,
-                    bool                        aIsGhost,
-                    Vector< std::string > &aMeshSetNames );
-
-            //------------------------------------------------------------------------------
-            // FIXME Old version of FEM inputs to be removed
-            //------------------------------------------------------------------------------
-            /**
-             * create a list of material model pointers
-             * @param[ in ] aMMMap         a map from MM name to index in aMMs
-             * @param[ in ] aPropertyMap   a map from property name to property index
-             * @param[ in ] aMSIDofTypeMap a map from std::string to MSI::Dof_Type
-             * @param[ in ] aDvTypeMap     a map from std::string to gen::PDV_Type
-             */
-            void create_material_models(
-                    std::map< std::string, uint >            &aMMMap,
-                    std::map< std::string, uint >            &aPropertyMap,
-                    moris::map< std::string, MSI::Dof_Type > &aMSIDofTypeMap,
-                    moris::map< std::string, gen::PDV_Type >      &aDvTypeMap );
-
-            //------------------------------------------------------------------------------
-            /**
-             * create a list of constitutive model pointers
-             * @param[ in ] aCMMap         a map from CM name to index in aCMs
-             * @param[ in ] aPropertyMap   a map from property name to property index
-             * @param[ in ] aMSIDofTypeMap a map from std::string to MSI::Dof_Type
-             * @param[ in ] aDvTypeMap     a map from std::string to gen::PDV_Type
-             */
-            void create_constitutive_models(
-                    std::map< std::string, uint >            &aCMMap,
-                    std::map< std::string, uint >            &aPropertyMap,
-                    std::map< std::string, uint >            &aMMMap,
-                    moris::map< std::string, MSI::Dof_Type > &aMSIDofTypeMap,
-                    moris::map< std::string, gen::PDV_Type >      &aDvTypeMap );
-
-            //------------------------------------------------------------------------------
-            /**
-             * create a list of stabilization parameter pointers
-             * @param[ in ] aPropertyMap   a map from property name to index in mProperties
-             * @param[ in ] aCMMap         a map from CM name to index in aCMs
-             * @param[ in ] aMSIDofTypeMap a map from std::string to MSI::Dof_Type
-             * @param[ in ] aDvTypeMap     a map from std::string to gen::PDV_Type
-             */
-            void create_stabilization_parameters(
-                    std::map< std::string, uint >            &aSPMap,
-                    std::map< std::string, uint >            &aPropertyMap,
-                    std::map< std::string, uint >            &aCMMap,
-                    moris::map< std::string, MSI::Dof_Type > &aMSIDofTypeMap,
-                    moris::map< std::string, gen::PDV_Type >      &aDvTypeMap );
-
-            //------------------------------------------------------------------------------
-            /**
-             * create a list of IWG pointers
-             * @param[ in ] aPropertyMap   a map from property name to property
-             *                             index in aProperties
-             * @param[ in ] aCMMap         a map from CM name to CM index in aCMs
-             * @param[ in ] aSPMap         a map from SP name to SP index in aSPs
-             * @param[ in ] aFieldMap      a map from SP name to index in aFields
-             * @param[ in ] aMSIDofTypeMap a map from std::string to MSI::Dof_Type
-             * @param[ in ] aDvTypeMap     a map from std::string to gen::PDV_Type
-             * @param[ in ] aFieldTypeMap  a map from std::string to Field_Type
-             */
-            void create_IWGs(
-                    std::map< std::string, uint >              &aIWGMap,
-                    std::map< std::string, uint >              &aPropertyMap,
-                    std::map< std::string, uint >              &aMMMap,
-                    std::map< std::string, uint >              &aCMMap,
-                    std::map< std::string, uint >              &aSPMap,
-                    std::map< std::string, uint >              &aFieldMap,
-                    moris::map< std::string, MSI::Dof_Type >   &aMSIDofTypeMap,
-                    moris::map< std::string, gen::PDV_Type >        &aDvTypeMap,
-                    moris::map< std::string, mtk::Field_Type > &aFieldTypeMap );
-
-            //------------------------------------------------------------------------------
-            /**
-             * create an IQI
-             * @param[ in ] aPropertyMap   a map from property name to index in mProperties
-             * @param[ in ] aCMMap         a map from CM name to index in aCMs
-             * @param[ in ] aSPMap         a map from SP name to index in aSPs
-             * @param[ in ] aFieldMap      a map from SP name to index in aFields
-             * @param[ in ] aMSIDofTypeMap a map from std::string to MSI::Dof_Type
-             * @param[ in ] aDvTypeMap     a map from std::string to gen::PDV_Type
-             * @param[ in ] aFieldTypeMap  a map from std::string to Field_Type
-             */
-            void create_IQIs(
-                    std::map< std::string, uint >              &aIQIMap,
-                    std::map< std::string, uint >              &aPropertyMap,
-                    std::map< std::string, uint >              &aCMMap,
-                    std::map< std::string, uint >              &aSPMap,
-                    std::map< std::string, uint >              &aFieldMap,
-                    moris::map< std::string, MSI::Dof_Type >   &aMSIDofTypeMap,
-                    moris::map< std::string, gen::PDV_Type >        &aDvTypeMap,
-                    moris::map< std::string, mtk::Field_Type > &aFieldTypeMap );
-
-            //------------------------------------------------------------------------------
-            /**
-             * create fem set info
-             */
-            void create_fem_set_info();
-
-            //------------------------------------------------------------------------------
-            /**
-             * return field by type
->>>>>>> 1f8cbf7b
              */
             const std::shared_ptr< fem::Field > &get_field( mtk::Field_Type tFieldType );
 
             /**
              * @brief return fields
              */
-<<<<<<< HEAD
             Vector< std::shared_ptr< mtk::Field > > get_fields() override;
-=======
-            Vector< std::shared_ptr< mtk::Field > > get_fields();
->>>>>>> 1f8cbf7b
 
 
             void populate_fields() override;
@@ -743,14 +448,8 @@
              * @param[ in ] aVeretxIndex
              * @param[ out ] aIsActiveDv
              */
-<<<<<<< HEAD
             void set_vertex_xyz_active_flags( moris_index aVeretxIndex,
                     Vector< Vector< bool > >             &aIsActiveDv );
-=======
-            void set_vertex_xyz_active_flags(
-                    moris_index                 aVertexIndex,
-                    const Vector< Vector< bool > >& aIsActiveDv );
->>>>>>> 1f8cbf7b
 
             /**
              * @brief set vertex active flags (if relevant)  based on the index of the vertex
@@ -758,11 +457,7 @@
              * @param[ in ] aXYZPvIds list of xyz pdv ids
              */
             void set_vertex_xyz_pdv_ids( moris_index aVeretxIndex,
-<<<<<<< HEAD
                     Vector< Matrix< DDSMat > >      &aXYZPvIds );
-=======
-                    Vector< Matrix< DDSMat > > &aXYZPvIds );
->>>>>>> 1f8cbf7b
 
             /**
              * @brief get vertex xyz pdv ids (if relevant)  based on the index of the vertex
@@ -783,12 +478,6 @@
             void get_local_xyz_pdv_assembly_indices( moris_index aVeretxIndex,
                     Matrix< DDSMat >                            &aXYZLocalAssemblyIndices,
                     const Vector< enum gen::PDV_Type >          &aPdvTypes );
-<<<<<<< HEAD
-=======
-
-
-            //------------------------------------------------------------------------------
->>>>>>> 1f8cbf7b
 
             /**
              * @brief Set the dof type to Bspline mesh index map
