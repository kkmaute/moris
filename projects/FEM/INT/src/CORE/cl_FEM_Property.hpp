/*
 * Copyright (c) 2022 University of Colorado
 * Licensed under the MIT license. See LICENSE.txt file in the MORIS root for details.
 *
 *------------------------------------------------------------------------------------
 *
 * cl_FEM_Property.hpp
 *
 */

#ifndef SRC_FEM_CL_FEM_PROPERTY_HPP_
#define SRC_FEM_CL_FEM_PROPERTY_HPP_

#include "moris_typedefs.hpp"                     //MRS/COR/src
#include "cl_Matrix.hpp"                    //LNA/src
#include "cl_Vector.hpp"                      //MRS/CNT/src
#include "cl_FEM_Field_Interpolator.hpp"    //FEM/INT/src
#include "cl_MSI_Dof_Type_Enums.hpp"        //FEM/MSI/src
#include "cl_FEM_Enums.hpp"                 //FEM/MSI/src
#include "fn_equal_to.hpp"

#include "GEN_Data_Types.hpp"

#include <functional>

namespace moris
{
    namespace fem
    {
        class Set;
        class Field_Interpolator_Manager;

        // definition of a property value/derivative function
        typedef std::function< void(
                moris::Matrix< moris::DDRMat >&         aPropMatrix,
                Vector< Matrix< DDRMat > >&        aCoeff,
                moris::fem::Field_Interpolator_Manager* aFIManager ) >
                PropertyFunc;

        // default constant property value function
        inline void
        Property_Function_Constant(
                moris::Matrix< moris::DDRMat >&                aPropMatrix,
                Vector< moris::Matrix< moris::DDRMat > >& aParameters,
                moris::fem::Field_Interpolator_Manager*        aFIManager )
        {
            aPropMatrix = aParameters( 0 );
        }

        //------------------------------------------------------------------------------
        /**
         * Property
         */
        class Property
        {
          protected:
            // field interpolator manager pointer
            Field_Interpolator_Manager* mFIManager = nullptr;

            // FEM set pointer
            Set* mSet = nullptr;

            // active dof types
            Vector< Vector< MSI::Dof_Type > > mDofTypes;

            // active dof type map
            Matrix< DDSMat > mDofTypeMap;

            // active dv types
<<<<<<< HEAD
            Vector< Vector< PDV_Type > > mDvTypes;
=======
            moris::Cell< moris::Cell< gen::PDV_Type > > mDvTypes;
>>>>>>> 659c9214

            // active dv type map
            Matrix< DDSMat > mDvTypeMap;

            // active dv types
            Vector< Vector< mtk::Field_Type > > mFieldTypes;

            // active dv type map
            Matrix< DDSMat > mFieldTypeMap;

            // parameters
            Vector< Matrix< DDRMat > > mParameters;

            // value function
            PropertyFunc mValFunction = Property_Function_Constant;

            // space derivative functions
            Vector< PropertyFunc > mSpaceDerFunctions;

            // dof and dv derivative functions
            Vector< PropertyFunc > mDofDerFunctions;
            Vector< PropertyFunc > mDvDerFunctions;

            // storage
            Matrix< DDRMat >                mProp;
            Vector< Matrix< DDRMat > > mPropDofDer;
            Vector< Matrix< DDRMat > > mPropDvDer;
            Vector< Matrix< DDRMat > > mdPropdx;

            // property name
            std::string mName;

          private:
            // flag for evaluation
            bool                    mPropEval = true;
            moris::Matrix< DDBMat > mdPropdxEval;
            moris::Matrix< DDBMat > mPropDofDerEval;
            moris::Matrix< DDBMat > mPropDvDerEval;

            // flag for setting mValFunction, mSpaceDerFunction, mDofDerFunctions, mDvDerFunctions
            bool                    mSetValFunction = false;
            moris::Matrix< DDBMat > mSetSpaceDerFunctions;
            bool                    mSetDofDerFunctions = false;
            bool                    mSetDvDerFunctions  = false;

            //------------------------------------------------------------------------------

          public:
            //------------------------------------------------------------------------------
            /**
             * constructor
             */
            Property();

            //------------------------------------------------------------------------------
            /**
             * virtual destructor
             */
            virtual ~Property(){};

            //------------------------------------------------------------------------------
            /**
             * set name
             * param[ in ] aName a string for property name
             */
            void
            set_name( std::string aName )
            {
                mName = aName;
            }

            //------------------------------------------------------------------------------
            /**
             * get name
             * param[ out ] mName a string for property name
             */
            std::string
            get_name()
            {
                return mName;
            }

            //------------------------------------------------------------------------------
            /**
             * set field interpolator manager
             * @param[ in ] aFieldInterpolatorManager a field interpolator manager pointer
             */
            void set_field_interpolator_manager(
                    Field_Interpolator_Manager* aFieldInterpolatorManager );

            //------------------------------------------------------------------------------
            /*
             * set member set pointer
             * @param[ in ] aSetPointer a FEM set pointer
             */
            void
            set_set_pointer( Set* aSetPointer )
            {
                mSet = aSetPointer;
            }

            //------------------------------------------------------------------------------
            /**
             * set parameters
             * @param[ in ] aParameters list of parameters for property evaluation
             */
            void
            set_parameters(
                    const Vector< moris::Matrix< DDRMat > >& aParameters )
            {
                mParameters = aParameters;
            }

            //------------------------------------------------------------------------------
            /**
             * get parameters
             * @param[ out ] mParameters list of parameters for property evaluation
             */
            const Vector< moris::Matrix< DDRMat > >&
            get_parameters() const
            {
                return mParameters;
            }

            //------------------------------------------------------------------------------
            /**
             * set val function
             * @param[ in ] aValFunction function for property evaluation
             */
            void
            set_val_function( PropertyFunc aValFunction )
            {
                // set the value function
                mValFunction = aValFunction;

                // set setting flag
                mSetValFunction = true;
            }

            //------------------------------------------------------------------------------
            /**
             * set space derivative function
             * @param[ in ] aSpaceDerFunctions cell of functions for dnPropdxn evaluation
             */
            void set_space_der_functions(
                    const Vector< PropertyFunc >& aSpaceDerFunctions );

            //------------------------------------------------------------------------------
            /**
             * get val function
             * @param[ out ] mValFunction function for property evaluation
             */
            const PropertyFunc&
            get_val_function() const
            {
                return mValFunction;
            }

            //------------------------------------------------------------------------------
            /**
             * set dof derivative functions
             * @param[ in ] aDofDerFunctions list function for property derivatives wrt dof
             */
            void
            set_dof_derivative_functions(
                    const Vector< PropertyFunc >& aDofDerFunctions )
            {
                // set functions for derivatives wrt dof
                mDofDerFunctions = aDofDerFunctions;

                // set setting flag
                mSetDofDerFunctions = true;
            }

            //------------------------------------------------------------------------------
            /**
             * get dof derivative functions
             * @param[ out ] mDofDerFunctions list function for property derivatives wrt dof
             */
            const Vector< PropertyFunc >&
            get_dof_derivative_functions() const
            {
                return mDofDerFunctions;
            }

            //------------------------------------------------------------------------------
            /**
             * set dv derivative functions
             * @param[ in ] aDofDerFunctions list function for property derivatives wrt dv
             */
            void
            set_dv_derivative_functions(
                    const Vector< PropertyFunc >& aDvDerFunctions )
            {
                // set functions for derivatives wrt dv
                mDvDerFunctions = aDvDerFunctions;

                // set setting flag
                mSetDvDerFunctions = true;
            }

            //------------------------------------------------------------------------------
            /**
             * get dv derivative functions
             * @param[ out ] mDofDerFunctions list function for property derivatives wrt dv
             */
            const Vector< PropertyFunc >&
            get_dv_derivative_functions() const
            {
                return mDvDerFunctions;
            }

            //------------------------------------------------------------------------------
            /**
             * set a list of active dof types
             * @param[ in ] aDofTypes list of dof types
             */
            void set_dof_type_list(
                    const Vector< Vector< MSI::Dof_Type > >& aDofTypes );

            //------------------------------------------------------------------------------
            /**
             * return a list of active dof types
             * @param[ out ] mDofTypes list of dof types
             */
            const Vector< Vector< MSI::Dof_Type > >&
            get_dof_type_list() const
            {
                return mDofTypes;
            }

            //------------------------------------------------------------------------------
            /**
             * build a dof type map
             */
            void build_dof_type_map();

            //------------------------------------------------------------------------------
            /**
             * get a dof type map
             * @param[ out ] mDofTypeMap map of the dof types
             */
            const moris::Matrix< DDSMat >&
            get_dof_type_map() const
            {
                return mDofTypeMap;
            }

            //------------------------------------------------------------------------------
            /**
             * check if the property depends on a particular group of dof type
             * @param[ in ]  aDofType cell of dof type
             * @param[ out ] aBool    boolean, true if dependency on the dof type
             */
            bool check_dof_dependency( const Vector< MSI::Dof_Type >& aDofType );

            //------------------------------------------------------------------------------
            /**
             * set a list of dv types
             * @param[ in ] aDvTypes list of dv type
             */
<<<<<<< HEAD
            void set_dv_type_list( const Vector< Vector< PDV_Type > >& aDvTypes );
=======
            void set_dv_type_list( const moris::Cell< moris::Cell< gen::PDV_Type > >& aDvTypes );
>>>>>>> 659c9214

            //------------------------------------------------------------------------------
            /**
             * return a list of dv types
             * @param[ out ] mDvTypes list of dv type
             */
<<<<<<< HEAD
            const Vector< Vector< PDV_Type > >&
=======
            const moris::Cell< moris::Cell< gen::PDV_Type > >&
>>>>>>> 659c9214
            get_dv_type_list() const
            {
                return mDvTypes;
            }

            //------------------------------------------------------------------------------
            /**
             * build a dv type map
             */
            void build_dv_type_map();

            //------------------------------------------------------------------------------
            /**
             * get a dv type map
             * @param[ out ] mDvTypeMap map of the dv types
             */
            const moris::Matrix< DDSMat >&
            get_dv_type_map() const
            {
                return mDvTypeMap;
            }

            //------------------------------------------------------------------------------
            /**
             * check if the property depends on a particular group of dv types
             * @param[ in ]  aDvType cell of dv type
             * @param[ out ] aBool   boolean, true if dependency on the dv type
             */
<<<<<<< HEAD
            bool check_dv_dependency( const Vector< PDV_Type >& aDvType );
=======
            bool check_dv_dependency( const moris::Cell< gen::PDV_Type >& aDvType );
>>>>>>> 659c9214

            //------------------------------------------------------------------------------
            /**
             * set a list of field types
             * @param[ in ] aFieldTypes list of dv type
             */
            void set_field_type_list( const Vector< Vector< mtk::Field_Type > >& aFieldTypes );

            //------------------------------------------------------------------------------
            /**
             * return a list of field types
             * @param[ out ] mFieldTypes list of field type
             */
            const Vector< Vector< mtk::Field_Type > >&
            get_field_type_list() const
            {
                return mFieldTypes;
            }

            //------------------------------------------------------------------------------
            /**
             * build a field type map
             */
            void build_field_type_map();

            //------------------------------------------------------------------------------
            /**
             * get a field type map
             * @param[ out ] mFieldTypeMap map of the field types
             */
            const moris::Matrix< DDSMat >&
            get_field_type_map() const
            {
                return mFieldTypeMap;
            }

            //------------------------------------------------------------------------------
            /**
             * check if the property depends on a particular group of field types
             * @param[ in ]  aFieldType cell of dv type
             * @param[ out ] aBool   boolean, true if dependency on the field type
             */
            bool check_field_dependency( const Vector< mtk::Field_Type >& aFieldType );

            //------------------------------------------------------------------------------
            /**
             * reset evaluation flags
             */
            void reset_eval_flags();

            //------------------------------------------------------------------------------
            /**
             * get the property value
             * @param[ out ] aVal matrix with property value
             */
            const Matrix< DDRMat >& val();

            //------------------------------------------------------------------------------
            /**
             * evaluate property in terms of coefficients and variables
             */
            void eval_Prop();

            //------------------------------------------------------------------------------
            /**
             * get property derivatives wrt a dof type
             * @param[ in ]  aDofType   cell of dof type
             * @param[ out ] adPropdDOF matrix with derivative wrt to the dof type
             */
            const Matrix< DDRMat >& dPropdDOF( const Vector< MSI::Dof_Type >& aDofType );

            //------------------------------------------------------------------------------
            /**
             * evaluate property derivatives wrt a dof type
             * @param[ in ] aDofType cell of dof type
             */
            void eval_dPropdDOF( const Vector< MSI::Dof_Type >& aDofType );

            //------------------------------------------------------------------------------
            /**
             * get the property derivatives wrt a design variable
             * @param[ in ]  aDvType   cell of dv type
             * @param[ out ] adPropdDV matrix with derivative wrt to the dv type
             */
<<<<<<< HEAD
            const Matrix< DDRMat >& dPropdDV( const Vector< PDV_Type >& aDvType );
=======
            const Matrix< DDRMat >& dPropdDV( const moris::Cell< gen::PDV_Type >& aDvType );
>>>>>>> 659c9214

            //------------------------------------------------------------------------------
            /**
             * evaluate property derivatives wrt a design variable
             * @param[ in ] aDvType cell of dv type
             */
<<<<<<< HEAD
            void eval_dPropdDV( const Vector< PDV_Type >& aDvType );
=======
            void eval_dPropdDV( const moris::Cell< gen::PDV_Type >& aDvType );
>>>>>>> 659c9214

            //------------------------------------------------------------------------------
            /**
             * check if the property depends on space
             * @param[ in ]  aOrder   order of derivative wrt x
             * @param[ out ] aBool    boolean, true if dependency on the space order
             */
            bool check_space_dependency( const uint& aOrder );

            //------------------------------------------------------------------------------
            /**
             * get property derivative wrt x
             * @param[ in ]  aOrder   order of derivative wrt x
             * @param[ out ] mdPropdx matrix with derivative wrt x
             */
            const Matrix< DDRMat >& dnPropdxn( const uint& aOrder );

            //------------------------------------------------------------------------------
            /**
             * evaluate property derivative wrt x
             * @param[ in ]  aOrder   order of derivative wrt x
             */
            void eval_dnPropdxn( const uint& aOrder );

            //------------------------------------------------------------------------------
            /**
             * get non unique dof type list
             * @param[ in ] aDofType cell of dof type
             */
            void get_non_unique_dof_types( Vector< MSI::Dof_Type >& aDofTypes );

            //------------------------------------------------------------------------------
            /**
             * get non unique dof type list
             * @param[ in ] aDofType    cell of dof types
             * @param[ in ] aDvType     cell of dv types
             * @param[ in ] aFioeldType cell of field types
             */
            void get_non_unique_dof_dv_and_field_types(
<<<<<<< HEAD
                    Vector< MSI::Dof_Type >&   aDofTypes,
                    Vector< PDV_Type >&        aDvTypes,
                    Vector< mtk::Field_Type >& aFieldTypes );
=======
                    moris::Cell< MSI::Dof_Type >&   aDofTypes,
                    moris::Cell< gen::PDV_Type >&        aDvTypes,
                    moris::Cell< mtk::Field_Type >& aFieldTypes );
>>>>>>> 659c9214

            //------------------------------------------------------------------------------
        };

        //------------------------------------------------------------------------------
    } /* namespace fem */
} /* namespace moris */
#endif /* SRC_FEM_CL_FEM_PROPERTY_HPP_ */
<|MERGE_RESOLUTION|>--- conflicted
+++ resolved
@@ -67,11 +67,7 @@
             Matrix< DDSMat > mDofTypeMap;
 
             // active dv types
-<<<<<<< HEAD
-            Vector< Vector< PDV_Type > > mDvTypes;
-=======
-            moris::Cell< moris::Cell< gen::PDV_Type > > mDvTypes;
->>>>>>> 659c9214
+            Vector< Vector< gen::PDV_Type > > mDvTypes;
 
             // active dv type map
             Matrix< DDSMat > mDvTypeMap;
@@ -333,22 +329,14 @@
              * set a list of dv types
              * @param[ in ] aDvTypes list of dv type
              */
-<<<<<<< HEAD
-            void set_dv_type_list( const Vector< Vector< PDV_Type > >& aDvTypes );
-=======
-            void set_dv_type_list( const moris::Cell< moris::Cell< gen::PDV_Type > >& aDvTypes );
->>>>>>> 659c9214
+            void set_dv_type_list( const Vector< Vector< gen::PDV_Type > >& aDvTypes );
 
             //------------------------------------------------------------------------------
             /**
              * return a list of dv types
              * @param[ out ] mDvTypes list of dv type
              */
-<<<<<<< HEAD
-            const Vector< Vector< PDV_Type > >&
-=======
-            const moris::Cell< moris::Cell< gen::PDV_Type > >&
->>>>>>> 659c9214
+            const Vector< Vector< gen::PDV_Type > >&
             get_dv_type_list() const
             {
                 return mDvTypes;
@@ -377,11 +365,7 @@
              * @param[ in ]  aDvType cell of dv type
              * @param[ out ] aBool   boolean, true if dependency on the dv type
              */
-<<<<<<< HEAD
-            bool check_dv_dependency( const Vector< PDV_Type >& aDvType );
-=======
-            bool check_dv_dependency( const moris::Cell< gen::PDV_Type >& aDvType );
->>>>>>> 659c9214
+            bool check_dv_dependency( const Vector< gen::PDV_Type >& aDvType );
 
             //------------------------------------------------------------------------------
             /**
@@ -466,22 +450,14 @@
              * @param[ in ]  aDvType   cell of dv type
              * @param[ out ] adPropdDV matrix with derivative wrt to the dv type
              */
-<<<<<<< HEAD
-            const Matrix< DDRMat >& dPropdDV( const Vector< PDV_Type >& aDvType );
-=======
-            const Matrix< DDRMat >& dPropdDV( const moris::Cell< gen::PDV_Type >& aDvType );
->>>>>>> 659c9214
+            const Matrix< DDRMat >& dPropdDV( const Vector< gen::PDV_Type >& aDvType );
 
             //------------------------------------------------------------------------------
             /**
              * evaluate property derivatives wrt a design variable
              * @param[ in ] aDvType cell of dv type
              */
-<<<<<<< HEAD
-            void eval_dPropdDV( const Vector< PDV_Type >& aDvType );
-=======
-            void eval_dPropdDV( const moris::Cell< gen::PDV_Type >& aDvType );
->>>>>>> 659c9214
+            void eval_dPropdDV( const Vector< gen::PDV_Type >& aDvType );
 
             //------------------------------------------------------------------------------
             /**
@@ -521,15 +497,9 @@
              * @param[ in ] aFioeldType cell of field types
              */
             void get_non_unique_dof_dv_and_field_types(
-<<<<<<< HEAD
                     Vector< MSI::Dof_Type >&   aDofTypes,
-                    Vector< PDV_Type >&        aDvTypes,
+                    Vector< gen::PDV_Type >&        aDvTypes,
                     Vector< mtk::Field_Type >& aFieldTypes );
-=======
-                    moris::Cell< MSI::Dof_Type >&   aDofTypes,
-                    moris::Cell< gen::PDV_Type >&        aDvTypes,
-                    moris::Cell< mtk::Field_Type >& aFieldTypes );
->>>>>>> 659c9214
 
             //------------------------------------------------------------------------------
         };
