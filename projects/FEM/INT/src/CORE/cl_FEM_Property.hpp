--- conflicted
+++ resolved
@@ -13,11 +13,7 @@
 
 #include "moris_typedefs.hpp"                     //MRS/COR/src
 #include "cl_Matrix.hpp"                    //LNA/src
-<<<<<<< HEAD
-#include "cl_Vector.hpp"                      //MRS/CNT/src
-=======
 #include "cl_Vector.hpp"                    //MRS/CNT/src
->>>>>>> 1f8cbf7b
 #include "cl_FEM_Field_Interpolator.hpp"    //FEM/INT/src
 #include "cl_MSI_Dof_Type_Enums.hpp"        //FEM/MSI/src
 #include "cl_FEM_Enums.hpp"                 //FEM/MSI/src
