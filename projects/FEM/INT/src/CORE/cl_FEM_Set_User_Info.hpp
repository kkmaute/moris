/*
 * Copyright (c) 2022 University of Colorado
 * Licensed under the MIT license. See LICENSE.txt file in the MORIS root for details.
 *
 *------------------------------------------------------------------------------------
 *
 * cl_FEM_Set_User_Info.hpp
 *
 */

#ifndef SRC_FEM_CL_FEM_SET_USER_INFO_HPP_
#define SRC_FEM_CL_FEM_SET_USER_INFO_HPP_

#include "moris_typedefs.hpp"                     //MRS/COR/src
<<<<<<< HEAD
#include "cl_Vector.hpp"                      //MRS/CNT/src
=======
#include "cl_Vector.hpp"                          //MRS/CNT/src
>>>>>>> 1f8cbf7b
#include "cl_FEM_Enums.hpp"                 //FEM/MSI/src
#include "cl_FEM_IWG.hpp"                 //FEM/MSI/src
#include "cl_FEM_IQI.hpp"                 //FEM/MSI/src

namespace moris
{
    namespace fem
    {
        class IWG;
        class IQI;

        //------------------------------------------------------------------------------
        /**
         * Set_User_Info
         */
        class Set_User_Info
        {
            protected :

                // cell of IWG pointers
                Vector< std::shared_ptr< IWG > > mIWGs;

                // cell of IQIs pointers
                Vector< std::shared_ptr< IQI > > mIQIs;

                // set mesh index
                uint mMeshIndex;

                // mesh set name
                std::string mMeshSetName;

                // bool for time sideset
                bool mTimeContinuity = false;

                // bool for time boundary
                bool mTimeBoundary = false;

                // bool for sensitivity analysis computation type
                bool mIsAnalyticalSA = false;

                // enum for FD scheme used for FD SA
                fem::FDScheme_Type mFDSchemeForSA = fem::FDScheme_Type::UNDEFINED;

                // real for finite difference perturbation size
                real mFDPerturbation;

                // bool for forward analysis computation type
                bool mIsAnalyticalFA = true;

                // enum for FD scheme used for FD for forward analysis
                fem::FDScheme_Type mFDSchemeForFA = fem::FDScheme_Type::UNDEFINED;

                // real for finite difference perturbation size for forward analysis
                real mFDPerturbationFA;

               // enum for perturbation strategy used for FD (FA and SA)
                fem::Perturbation_Type mPerturbationStrategy = fem::Perturbation_Type::RELATIVE;

                //------------------------------------------------------------------------------
            public :

                //------------------------------------------------------------------------------
                /**
                 * trivial constructor
                 */
                Set_User_Info(){};

                //------------------------------------------------------------------------------
                /**
                 * trivial destructor
                 */
                ~Set_User_Info(){};

                //------------------------------------------------------------------------------
                /**
                 * print names
                 */
                void print_names()
                {
                    // print the mesh set name
                    std::cout<<"Mesh set name: "<<mMeshSetName<<std::endl;

                    // print the bool for time sideset
                    std::cout<<"Bool for time sideset: "<<mTimeContinuity<<std::endl;

                    // print IWG names
                    for ( uint iIWG = 0; iIWG < mIWGs.size(); iIWG++ )
                    {
                        std::cout<<"IWG name: "<<mIWGs( iIWG )->get_name()<<std::endl;
                    }

                    // print IQI names
                    for ( uint iIQI = 0; iIQI < mIQIs.size(); iIQI++ )
                    {
                        std::cout<<"IQI name: "<<mIQIs( iIQI )->get_name()<<std::endl;
                    }
                }

                //------------------------------------------------------------------------------
                /**
                 * set the mesh index
                 * @param[ in ] aMeshIndex mesh index for set
                 */
                void set_mesh_index( uint aMeshIndex )
                {
                    mMeshIndex = aMeshIndex;
                }

                //------------------------------------------------------------------------------
                /**
                 * get the mesh index
                 * @param[ out ] mMeshIndex mesh index for set
                 */
                uint get_mesh_index()
                {
                    return mMeshIndex;
                }

                //------------------------------------------------------------------------------
                /**
                 * set the mesh set name
                 * @param[ in ] aMeshSetName mesh set name
                 */
                void set_mesh_set_name( std::string aMeshSetName )
                {
                    mMeshSetName = aMeshSetName;
                }

                //------------------------------------------------------------------------------
                /**
                 * get the mesh index
                 * @param[ out ] mMeshSetName mesh set name
                 */
                std::string get_mesh_set_name()
                {
                    return mMeshSetName;
                }

                //------------------------------------------------------------------------------
                /**
                 * set the time continuity bool
                 * @param[ in ] aTimeContinuity bool for time sideset
                 */
                void set_time_continuity( bool aTimeContinuity )
                {
                    mTimeContinuity = aTimeContinuity;
                }

                //------------------------------------------------------------------------------
                /**
                 * get the time continuity bool
                 * @param[ out ] mTimeContinuity bool for time sideset
                 */
                const
                bool & get_time_continuity() const
                {
                    return mTimeContinuity;
                }

                //------------------------------------------------------------------------------
                /**
                 * set the time boundary bool
                 * @param[ in ] aTimeBoundary bool for time boundary integral
                 */
                void set_time_boundary( bool aTimeBoundary )
                {
                    mTimeBoundary = aTimeBoundary;
                }

                //------------------------------------------------------------------------------
                /**
                 * get the time boundary bool
                 * @param[ out ] mTimeBoundary bool for time boundary integral
                 */
                const
                bool & get_time_boundary() const
                {
                    return mTimeBoundary;
                }

                //------------------------------------------------------------------------------
                /**
                 * set flag for sensitivity analysis on the set (analytical or finite difference)
                 * @param[ in ] aIsAnalyticalSA bool for sensitivity analysis computation type
                 */
                void set_is_analytical_sensitivity_analysis( bool aIsAnalyticalSA )
                {
                    mIsAnalyticalSA = aIsAnalyticalSA;
                }

                //------------------------------------------------------------------------------
                /**
                 * get flag for sensitivity analysis on the set (analytical or finite difference)
                 * @param[ in ] aIsAnalyticalSA bool for sensitivity analysis computation type
                 */
                const
                bool & get_is_analytical_sensitivity_analysis() const
                {
                    return mIsAnalyticalSA;
                }

                //------------------------------------------------------------------------------
                /**
                 * set FD scheme enum for sensitivity analysis on the set
                 * @param[ in ] aFDSchemeForSA enum for FD scheme used for
                 */
                void set_finite_difference_scheme_for_sensitivity_analysis(
                        enum fem::FDScheme_Type aFDSchemeForSA )
                {
                    mFDSchemeForSA = aFDSchemeForSA;
                }

                //------------------------------------------------------------------------------
                /**
                 * get enum for FD scheme for sensitivity analysis on the set
                 * @param[ out ] mFDSchemeForSA enum for FD scheme used for
                 */
                enum fem::FDScheme_Type get_finite_difference_scheme_for_sensitivity_analysis() const
                {
                    return mFDSchemeForSA;
                }

                //------------------------------------------------------------------------------
                /**
                 * set perturbation size for finite difference
                 * @param[ in ] aFDPerturbation perturbation size
                 */
                void set_finite_difference_perturbation_size( real aFDPerturbation )
                {
                    mFDPerturbation = aFDPerturbation;
                }

                //------------------------------------------------------------------------------
                /**
                 * get perturbation size for finite difference
                 * @param[ out ] mFDPerturbation perturbation size
                 */
                const
                real & get_finite_difference_perturbation_size() const
                {
                    return mFDPerturbation;
                }

                //------------------------------------------------------------------------------
                /**
                 * set flag for forward analysis on the set (analytical or finite difference)
                 * @param[ in ] aIsAnalyticalFA bool for forward analysis computation type
                 */
                void set_is_analytical_forward_analysis( bool aIsAnalyticalFA )
                {
                    mIsAnalyticalFA = aIsAnalyticalFA;
                }

                //------------------------------------------------------------------------------
                /**
                 * get flag for forward analysis on the set (analytical or finite difference)
                 * @param[ in ] aIsAnalyticalFA bool for forward analysis computation type
                 */
                const
                bool & get_is_analytical_forward_analysis() const
                {
                    return mIsAnalyticalFA;
                }

                //------------------------------------------------------------------------------
                /**
                 * set FD scheme enum for forward analysis on the set
                 * @param[ in ] aFDSchemeForFA enum for FD scheme used for
                 */
                void set_finite_difference_scheme_for_forward_analysis(
                        enum fem::FDScheme_Type aFDSchemeForFA )
                {
                    mFDSchemeForFA = aFDSchemeForFA;
                }

                //------------------------------------------------------------------------------
                /**
                 * get enum for FD scheme for forward analysis on the set
                 * @param[ out ] mFDSchemeForFA enum for FD scheme used for
                 */
                enum fem::FDScheme_Type get_finite_difference_scheme_for_forward_analysis() const
                {
                    return mFDSchemeForFA;
                }

                //------------------------------------------------------------------------------
                /**
                 * set perturbation size for finite difference for forward analysis
                 * @param[ in ] aFDPerturbationFA perturbation size
                 */
                void set_finite_difference_perturbation_size_for_forward_analysis( real aFDPerturbationFA )
                {
                    mFDPerturbationFA = aFDPerturbationFA;
                }

                //------------------------------------------------------------------------------
                /**
                 * get perturbation size for finite difference for forward analysis
                 * @param[ out ] mFDPerturbationFA perturbation size
                 */
                const
                real & get_finite_difference_perturbation_size_for_forward_analysis() const
                {
                    return mFDPerturbationFA;
                }

                //------------------------------------------------------------------------------
                /**
                 * set perturbation strategy enum for sensitivity analysis on the set
                 * @param[ in ] aPerturbationStrategy enum for perturbation strategy used for
                 * FA and SA if computed by FD
                 */
                void set_perturbation_strategy(
                        enum fem::Perturbation_Type aPerturbationStrategy )
                {
                    mPerturbationStrategy = aPerturbationStrategy;
                }

                //------------------------------------------------------------------------------
                /**
                 * get perturbation strategy enum for sensitivity analysis on the set
                 * @param[ out ] aPerturbationStrategy enum for perturbation strategy used for
                 * FA and SA if computed by FD
                 */
                enum fem::Perturbation_Type get_perturbation_strategy() const
                {
                    return mPerturbationStrategy;
                }

                //------------------------------------------------------------------------------
                /**
                 * set IWGs
                 * @param[ in ] aIWGs list of IWG pointers
                 */
                void set_IWGs( const Vector< std::shared_ptr< fem::IWG > > & aIWGs )
                {
                    mIWGs = aIWGs;
                }

                //------------------------------------------------------------------------------
                /**
                 * set IWG
                 * @param[ in ] aIWG IWG pointer
                 */
                void add_IWG( std::shared_ptr< fem::IWG > aIWG )
                {
                    mIWGs.push_back( aIWG );
                }

                //------------------------------------------------------------------------------
                /**
                 * get IWGs
                 * @param[ out ] mIWGs list of IWG pointers
                 */
                const
                Vector< std::shared_ptr< fem::IWG > > & get_IWGs() const
                {
                    return mIWGs;
                }

                //------------------------------------------------------------------------------
                /**
                 * set IQIs
                 * @param[ in ] aIQIs list of IQI pointers
                 */
                void set_IQIs( const Vector< std::shared_ptr< fem::IQI > > & aIQIs )
                {
                    mIQIs = aIQIs;
                }

                //------------------------------------------------------------------------------
                /**
                 * set IQI
                 * @param[ in ] aIQI IQI pointer
                 */
                void add_IQI( std::shared_ptr< fem::IQI > aIQI )
                {
                    mIQIs.push_back( aIQI );
                }

                //------------------------------------------------------------------------------
                /**
                 * get IQIs
                 * @param[ out ] mIQIs list of IQI pointers
                 */
                const
                Vector< std::shared_ptr< fem::IQI > > & get_IQIs() const
                {
                    return mIQIs;
                }

                //------------------------------------------------------------------------------
        };

        //------------------------------------------------------------------------------
    } /* namespace fem */
} /* namespace moris */
#endif /* SRC_FEM_CL_FEM_SET_USER_INFO_HPP_ */
<|MERGE_RESOLUTION|>--- conflicted
+++ resolved
@@ -12,11 +12,7 @@
 #define SRC_FEM_CL_FEM_SET_USER_INFO_HPP_
 
 #include "moris_typedefs.hpp"                     //MRS/COR/src
-<<<<<<< HEAD
-#include "cl_Vector.hpp"                      //MRS/CNT/src
-=======
 #include "cl_Vector.hpp"                          //MRS/CNT/src
->>>>>>> 1f8cbf7b
 #include "cl_FEM_Enums.hpp"                 //FEM/MSI/src
 #include "cl_FEM_IWG.hpp"                 //FEM/MSI/src
 #include "cl_FEM_IQI.hpp"                 //FEM/MSI/src
