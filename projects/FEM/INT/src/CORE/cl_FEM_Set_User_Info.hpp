--- conflicted
+++ resolved
@@ -53,29 +53,19 @@
         bool mIsAnalyticalSA = false;
 
         // enum for FD scheme used for FD SA
-        fem::FDScheme_Type mFDSchemeForSA = fem::FDScheme_Type::UNDEFINED;
-
-<<<<<<< HEAD
-            // enum for FD scheme used for FD SA
-            fem::FDScheme_Type mFDSchemeForSA = fem::FDScheme_Type::END_FD_SCHEME;
-=======
+        fem::FDScheme_Type mFDSchemeForSA = fem::FDScheme_Type::END_FD_SCHEME;
+
         // real for finite difference perturbation size
         real mFDPerturbation;
->>>>>>> 41897dc1
 
         // bool for forward analysis computation type
         bool mIsAnalyticalFA = true;
 
         // enum for FD scheme used for FD for forward analysis
-        fem::FDScheme_Type mFDSchemeForFA = fem::FDScheme_Type::UNDEFINED;
-
-<<<<<<< HEAD
-            // enum for FD scheme used for FD for forward analysis
-            fem::FDScheme_Type mFDSchemeForFA = fem::FDScheme_Type::END_FD_SCHEME;
-=======
+        fem::FDScheme_Type mFDSchemeForFA = fem::FDScheme_Type::END_FD_SCHEME;
+
         // real for finite difference perturbation size for forward analysis
         real mFDPerturbationFA;
->>>>>>> 41897dc1
 
         // enum for perturbation strategy used for FD (FA and SA)
         fem::Perturbation_Type mPerturbationStrategy = fem::Perturbation_Type::RELATIVE;
