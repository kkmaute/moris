--- conflicted
+++ resolved
@@ -30,17 +30,10 @@
         //------------------------------------------------------------------------------
 
         Set::Set(
-<<<<<<< HEAD
                 fem::FEM_Model*                    aFemModel,
                 moris::mtk::Set*                   aMeshSet,
                 const fem::Set_User_Info&          aSetInfo,
-                const moris::Vector< Node_Base* >& aIPNodes )
-=======
-                fem::FEM_Model*                  aFemModel,
-                moris::mtk::Set*                 aMeshSet,
-                const fem::Set_User_Info&        aSetInfo,
                 const Vector< Node_Base* >& aIPNodes )
->>>>>>> 003e7406
                 : mFemModel( aFemModel )
                 , mMeshSet( aMeshSet )
                 , mIWGs( aSetInfo.get_IWGs() )
@@ -2111,13 +2104,8 @@
                     mEquationModel->get_design_variable_interface();
 
             // get the geo dv types requested by the opt
-<<<<<<< HEAD
             moris::Vector< enum PDV_Type > tRequestedDvTypes;
-            moris_index                    tMeshSetIndex = mMeshSet->get_set_index();
-=======
-            Vector< enum PDV_Type > tRequestedDvTypes;
             moris_index                  tMeshSetIndex = mMeshSet->get_set_index();
->>>>>>> 003e7406
             tDVInterface->get_ig_unique_dv_types_for_set(
                     tMeshSetIndex,
                     tRequestedDvTypes );
@@ -2425,12 +2413,8 @@
             if ( !mJacobianExist )
             {
                 // get the dof types requested by the solver
-<<<<<<< HEAD
-                Vector< enum MSI::Dof_Type > const & tRequestedDofTypes = this->get_requested_dof_types();
-=======
-                const Vector< enum MSI::Dof_Type >& tRequestedDofTypes =
+                const moris::Vector< enum MSI::Dof_Type >& tRequestedDofTypes =
                         this->get_requested_dof_types();
->>>>>>> 003e7406
 
                 // init dof coefficient counter
                 uint tNumCols = 0;
@@ -2477,12 +2461,8 @@
                 else
                 {
                     // get the secondary dof types from the solver
-<<<<<<< HEAD
-                    Vector< enum MSI::Dof_Type > const tSecDofTypes = this->get_secondary_dof_types();
-=======
-                    Vector< enum MSI::Dof_Type > tSecDofTypes =
+                    moris::Vector< enum MSI::Dof_Type > tSecDofTypes =
                             this->get_secondary_dof_types();
->>>>>>> 003e7406
 
                     // init dof coefficient counter for rows
                     uint tNumRows = 0;
@@ -3478,15 +3458,9 @@
 
         void
         Set::compute_quantity_of_interest_nodal(
-<<<<<<< HEAD
-                const uint                          aVisMeshIndex,
-                Matrix< DDRMat >*                   aNodalFieldValues,
-                const moris::Vector< std::string >& aQINames )
-=======
                 const uint                        aVisMeshIndex,
                 Matrix< DDRMat >*                 aNodalFieldValues,
-                const Vector< std::string >& aQINames )
->>>>>>> 003e7406
+                const moris::Vector< std::string >& aQINames )
         {
             // FEM mesh index is VIS mesh index +1
             moris_index tFemMeshIndex = aVisMeshIndex + 1;
@@ -3533,15 +3507,9 @@
 
         void
         Set::compute_quantity_of_interest_global(
-<<<<<<< HEAD
-                const uint                          aVisMeshIndex,
-                Matrix< DDRMat >*                   aGlobalFieldValues,
-                const moris::Vector< std::string >& aQINames )
-=======
                 const uint                        aVisMeshIndex,
                 Matrix< DDRMat >*                 aGlobalFieldValues,
-                const Vector< std::string >& aQINames )
->>>>>>> 003e7406
+                const moris::Vector< std::string >& aQINames )
         {
             // FEM mesh index is VIS mesh index +1
             moris_index tFemMeshIndex = aVisMeshIndex + 1;
@@ -3588,17 +3556,10 @@
 
         void
         Set::compute_quantity_of_interest_elemental(
-<<<<<<< HEAD
-                const uint                          aVisMeshIndex,
-                Matrix< DDRMat >*                   aElementalFieldValues,
-                const moris::Vector< std::string >& aQINames,
-                const bool                          aOutputAverageValue )
-=======
                 const uint                        aVisMeshIndex,
                 Matrix< DDRMat >*                 aElementalFieldValues,
-                const Vector< std::string >& aQINames,
+                const moris::Vector< std::string >& aQINames,
                 const bool                        aOutputAverageValue )
->>>>>>> 003e7406
         {
             // FEM mesh index is VIS mesh index +1
             moris_index tFemMeshIndex = aVisMeshIndex + 1;
@@ -3801,13 +3762,8 @@
 
         void
         Set::get_ip_dv_types_for_set(
-<<<<<<< HEAD
                 moris::Vector< moris::Vector< enum PDV_Type > >& aMatPdvType,
-                mtk::Leader_Follower                             aIsLeader )
-=======
-                Vector< Vector< enum PDV_Type > >& aMatPdvType,
                 mtk::Leader_Follower                         aIsLeader )
->>>>>>> 003e7406
         {
             // choose based on the leader, follower type
             // the output here is gather from fem
