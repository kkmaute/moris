/*
 * cl_FEM_Set.cpp
 *
 *  Created on: Apr 11, 2019
 *      Author: schmidt/noel
 */
#include <iostream>

#include "cl_MSI_Model_Solver_Interface.hpp"     //FEM/MSI/src
#include "cl_MSI_Solver_Interface.hpp"           //FEM/MSI/src
#include "cl_FEM_Model.hpp"                      //FEM/INT/src
#include "cl_FEM_Set.hpp"                        //FEM/INT/src
#include "cl_FEM_Set_User_Info.hpp"              //FEM/INT/src
#include "cl_FEM_Element_Factory.hpp"            //FEM/INT/src
#include "cl_MTK_Integrator.hpp"                 //MTK/src
#include "cl_FEM_Field_Interpolator_Manager.hpp" //FEM/INT/src
#include "cl_FEM_Interpolation_Element.hpp"      //FEM/INT/src
#include "cl_FEM_Cluster.hpp"                    //FEM/INT/src
#include "cl_MTK_Set.hpp"                        //FEM/INT/src
#include "fn_equal_to.hpp"

namespace moris
{
    namespace fem
    {
        //------------------------------------------------------------------------------

        Set::Set(
                fem::FEM_Model                  * aFemModel,
                moris::mtk::Set                 * aMeshSet,
                const fem::Set_User_Info        & aSetInfo,
                const moris::Cell< Node_Base* > & aIPNodes )
        : mFemModel( aFemModel ),
          mMeshSet( aMeshSet ),
          mNodes( aIPNodes ),
          mIWGs( aSetInfo.get_IWGs() ),
          mIQIs( aSetInfo.get_IQIs() ),
          mTimeContinuity( aSetInfo.get_time_continuity() ),
          mIsAnalyticalFA( aSetInfo.get_is_analytical_forward_analysis() ),
          mFDSchemeForFA( aSetInfo.get_finite_difference_scheme_for_forward_analysis() ),
          mFDPerturbationFA( aSetInfo.get_finite_difference_perturbation_size_for_forward_analysis() ),
          mIsAnalyticalSA( aSetInfo.get_is_analytical_sensitivity_analysis() ),
          mFDSchemeForSA( aSetInfo.get_finite_difference_scheme_for_sensitivity_analysis() ),
          mFDPerturbation( aSetInfo.get_finite_difference_perturbation_size() ),
          mPerturbationStrategy( aSetInfo.get_perturbation_strategy() )
        {
            // get the set type (BULK, SIDESET, DOUBLE_SIDESET, TIME_SIDESET)
            this->determine_set_type();

            // loop over the IWGs on the set
            for(  const std::shared_ptr< IWG > & tIWG : mIWGs )
            {
                // set the fem set pointer to the IWG
                tIWG->set_set_pointer( this );
            }

            // loop over the IQIs on the set
            for(  const std::shared_ptr< IQI > & tIQI : mIQIs )
            {
                // set the fem set pointer to the IQI
                tIQI->set_set_pointer( this );
            }

            // get mesh clusters on set
            mMeshClusterList = mMeshSet->get_clusters_on_set();

            // get number of mesh clusters on set
            uint tNumMeshClusters = mMeshClusterList.size();

            // set size for the equation objects list
            mEquationObjList.resize( tNumMeshClusters, nullptr );

            // get cluster measures used on set
            this->build_cluster_measure_tuples_and_map();

            // create a fem cluster factory
            fem::Element_Factory tClusterFactory;

            // loop over mesh clusters on set
            for( luint iCluster = 0; iCluster < tNumMeshClusters; iCluster++ )
            {
                // init list of pointers to IP mesh cell
                moris::Cell< const mtk::Cell * > tInterpolationCell;

                // switch on set type
                switch ( mElementType )
                {
                    // if bulk or sideset
                    case fem::Element_Type::BULK:
                    case fem::Element_Type::SIDESET:
                    case fem::Element_Type::TIME_SIDESET:
                    case fem::Element_Type::TIME_BOUNDARY:
                    {
                        tInterpolationCell.resize( 1, &mMeshClusterList( iCluster )->get_interpolation_cell() );
                        break;
                    }
                    // if double sideset
                    case fem::Element_Type::DOUBLE_SIDESET:
                    {                                         
                        tInterpolationCell.resize( 2 );
                        tInterpolationCell( 0 ) = &mMeshClusterList( iCluster )->get_interpolation_cell( mtk::Master_Slave::MASTER );
                        tInterpolationCell( 1 ) = &mMeshClusterList( iCluster )->get_interpolation_cell( mtk::Master_Slave::SLAVE );
                        break;
                    }                                               
                    // if none of the above
                    default:
                    {
                        MORIS_ERROR(false, "Set::Set - unknown element type");
                    }
                }

                // create an interpolation element
                mEquationObjList( iCluster ) = new fem::Interpolation_Element(
                        mElementType,
                        tInterpolationCell,
                        mNodes,
                        this );

                // create a fem cluster
                std::shared_ptr< fem::Cluster > tCluster = std::make_shared< fem::Cluster >(
                        mElementType,
                        mMeshClusterList( iCluster ),
                        this,
                        mEquationObjList( iCluster ) );

                // set the cluster to the interpolation element
                reinterpret_cast< fem::Interpolation_Element* >( mEquationObjList( iCluster ) )->set_cluster( tCluster, 0 );
            }

            // geometry and interpolation info----------------------------------------------
            //------------------------------------------------------------------------------
            // get interpolation geometry type
            mIPGeometryType = mMeshSet->get_interpolation_cell_geometry_type();

            // get integration geometry type
            mIGGeometryType = mMeshSet->get_integration_cell_geometry_type();

            // get space interpolation order for IP cells
            // FIXME if different for different fields
            mIPSpaceInterpolationOrder = mMeshSet->get_interpolation_cell_interpolation_order();

            // get space interpolation order for IG cells
            // FIXME if different for different fields
            mIGSpaceInterpolationOrder = mMeshSet->get_integration_cell_interpolation_order();

            // dof and dv dependencies info-------------------------------------------------
            //------------------------------------------------------------------------------
            // create a unique dof and dv type lists for solver
            this->create_unique_dof_and_dv_type_lists();

            // create a unique dof and dv type maps
            this->create_unique_dof_dv_and_field_type_maps();

            // create a dof and dv type lists
            this->create_dof_and_dv_type_lists();

            // create a dof and dv type maps
            this->create_dof_and_dv_type_maps();

            // create IQI map
            this->create_IQI_map();
        }

        //------------------------------------------------------------------------------

        Set::~Set()
        {
            // delete the equation object pointers
            for( MSI::Equation_Object* tEquationObj : mEquationObjList )
            {
                delete tEquationObj;
            }
            mEquationObjList.clear();

            // delete the field interpolator pointers
            this->delete_pointers();
        }

        //------------------------------------------------------------------------------

        void Set::initialize_set( const bool aIsStaggered )
        {
            if ( !mIsEmptySet )    //FIXME this flag is a hack. find better solution
            {
                mIsStaggered = aIsStaggered;

                this->create_residual_dof_assembly_map();

                this->create_dof_assembly_map( aIsStaggered );

                this->create_mat_pdv_assembly_map();

                this->create_requested_IWG_list();

                this->create_requested_IQI_list();

                this->create_requested_IQI_type_map();

                this->build_requested_IWG_dof_type_list( aIsStaggered );

                this->build_requested_IQI_dof_type_list();

                // set fem set pointer to IWGs FIXME still needed done in constructor?
                for( const std::shared_ptr< IWG > & tIWG : mRequestedIWGs )
                {
                    tIWG->set_set_pointer( this );
                }

                // set fem set pointer to IQIs FIXME still needed done in constructor?
                for( const std::shared_ptr< IQI > & tIQI : mRequestedIQIs )
                {
                    tIQI->set_set_pointer( this );
                }
            }
        }

        //------------------------------------------------------------------------------

        void Set::finalize( MSI::Model_Solver_Interface * aModelSolverInterface )
        {
            if ( !mIsEmptySet )    //FIXME this flag is a hack. find better solution
            {
                // delete the field interpolator pointers
                this->delete_pointers();

                // create integration information
                this->create_integrator( aModelSolverInterface );

                // create the field interpolators
                this->create_field_interpolator_managers( aModelSolverInterface );

                // set field interpolator managers for the IWGs
                this->set_IWG_field_interpolator_managers();

                // set field interpolator managers for the IQIs
                this->set_IQI_field_interpolator_managers();
            }
        }

        //------------------------------------------------------------------------------

        void Set::free_memory()
        {
            for( const std::shared_ptr< IWG > & tIWG : mIWGs )
            {
                tIWG->free_memory();
            }
        }

        //------------------------------------------------------------------------------

        void Set::delete_pointers()
        {
            if( mMasterFIManager != nullptr )
            {
                delete mMasterFIManager;
                mMasterFIManager = nullptr;
            }
            if( mSlaveFIManager != nullptr )
            {
                delete mSlaveFIManager;
                mSlaveFIManager = nullptr;
            }
            if( mMasterPreviousFIManager != nullptr )
            {
                delete mMasterPreviousFIManager;
                mMasterPreviousFIManager = nullptr;
            }
        }

        //------------------------------------------------------------------------------

        void Set::create_integrator( MSI::Model_Solver_Interface * aModelSolverInterface )
        {
<<<<<<< HEAD
            MORIS_ERROR(0,"FIXME KEENAN");
            // // get time levels from model solver interface
            // const Matrix< DDUMat > & tTimeLevels = aModelSolverInterface->get_dof_manager()->get_time_levels();
            // uint tMaxTimeLevels = tTimeLevels.max();

            // // init time geometry type
            // mtk::Geometry_Type tTimeGeometryType         = mtk::Geometry_Type::UNDEFINED;

            // // init time integration order
            // mtk::Integration_Order tTimeIntegrationOrder = mtk::Integration_Order::UNDEFINED;

            // // switch on maximum time level
            // switch ( tMaxTimeLevels )
            // {
            //     case 1 :
            //     {
            //         tTimeGeometryType     = mtk::Geometry_Type::LINE;
            //         tTimeIntegrationOrder = mtk::Integration_Order::BAR_1;
            //         break;
            //     }
            //     case 2 :
            //     {
            //         tTimeGeometryType     = mtk::Geometry_Type::LINE;
            //         tTimeIntegrationOrder = mtk::Integration_Order::BAR_2;
            //         break;
            //     }
            //     default :
            //     {
            //         MORIS_ERROR( false, "Set::create_integrator - only 1 or 2 time levels handled so far.");
            //     }
            // }

            // // if a time sideset or boundary
            // if( mTimeContinuity || mTimeBoundary )
            // {
            //     tTimeGeometryType     = mtk::Geometry_Type::POINT;
            //     tTimeIntegrationOrder = mtk::Integration_Order::POINT;
            // }

            // // create an integration rule
            // mtk::Integration_Rule tIntegrationRule(
            //         mIGGeometryType,
            //         mtk::Integration_Type::GAUSS,
            //         this->get_auto_integration_order(
            //                 mElementType,
            //                 mIGGeometryType,
            //                 mIPSpaceInterpolationOrder ),
            //                 tTimeGeometryType,
            //                 mtk::Integration_Type::GAUSS,
            //                 tTimeIntegrationOrder );

            // // // create an integrator
            // // moris::mtk::Integrator tIntegrator( tIntegrationRule );

            // // // get integration points
            // // tIntegrator.get_points( mIntegPoints );

            // // // get integration weights
            // // tIntegrator.get_weights( mIntegWeights );
=======
            // get time levels from model solver interface
            const Matrix< DDUMat > & tTimeLevels = aModelSolverInterface->get_dof_manager()->get_time_levels();
            uint tMaxTimeLevels = tTimeLevels.max();

            // initialize time geometry type
            mtk::Geometry_Type tTimeGeometryType         = mtk::Geometry_Type::UNDEFINED;

            // init time integration order
            mtk::Integration_Order tTimeIntegrationOrder = mtk::Integration_Order::UNDEFINED;

            // switch on maximum time level
            switch ( tMaxTimeLevels )
            {
                case 1 :
                {
                    tTimeGeometryType     = mtk::Geometry_Type::LINE;
                    tTimeIntegrationOrder = mtk::Integration_Order::BAR_1;
                    break;
                }
                case 2 :
                {
                    tTimeGeometryType     = mtk::Geometry_Type::LINE;
                    tTimeIntegrationOrder = mtk::Integration_Order::BAR_2;
                    break;
                }
                default :
                {
                    MORIS_ERROR( false, "Set::create_integrator - only 1 or 2 time levels handled so far.");
                }
            }

            // if a time sideset or boundary
            if( mTimeContinuity || mTimeBoundary )
            {
                tTimeGeometryType     = mtk::Geometry_Type::POINT;
                tTimeIntegrationOrder = mtk::Integration_Order::POINT;
            }

            // create an integration rule
            mtk::Integration_Rule tIntegrationRule(
                    mIGGeometryType,
                    mtk::Integration_Type::GAUSS,
                    this->get_auto_integration_order(
                            mElementType,
                            mIGGeometryType,
                            mIPSpaceInterpolationOrder ),
                            tTimeGeometryType,
                            mtk::Integration_Type::GAUSS,
                            tTimeIntegrationOrder );

            // create an integrator
            mtk::Integrator tIntegrator( tIntegrationRule );

            // get integration points
            tIntegrator.get_points( mIntegPoints );

            // get integration weights
            tIntegrator.get_weights( mIntegWeights );
>>>>>>> 4a14b3f2
        }

        //------------------------------------------------------------------------------

        void Set::create_unique_dof_and_dv_type_lists()
        {
            // init dof and dv type counter
            uint tMasterDofCounter = 0;
            uint tMasterDvCounter  = 0;
            uint tMasterFieldCounter  = 0;
            uint tSlaveDofCounter = 0;
            uint tSlaveDvCounter  = 0;
            uint tSlaveFieldCounter  = 0;

            // loop over the IWGs
            for ( const std::shared_ptr< IWG > & tIWG : mIWGs )
            {
                // get an IWG non unique dof and dv types
                moris::Cell< moris::Cell< MSI::Dof_Type > >   tActiveDofType;
                moris::Cell< moris::Cell< PDV_Type > >        tActiveDvType;
                moris::Cell< moris::Cell< mtk::Field_Type > > tActiveFieldType;

                tIWG->get_non_unique_dof_dv_and_field_types( tActiveDofType, tActiveDvType, tActiveFieldType );

                // update dof and dv type counters
                tMasterDofCounter    += tActiveDofType( 0 ).size();
                tMasterDvCounter     += tActiveDvType ( 0 ).size();
                tMasterFieldCounter  += tActiveFieldType ( 0 ).size();
                tSlaveDofCounter     += tActiveDofType( 1 ).size();
                tSlaveDvCounter      += tActiveDvType ( 1 ).size();
                tSlaveFieldCounter   += tActiveFieldType ( 1 ).size();
            }

            // loop over the IQIs
            for ( const std::shared_ptr< IQI > & tIQI : mIQIs )
            {
                // get an IWG non unique dof and dv types
                moris::Cell< moris::Cell< MSI::Dof_Type > > tActiveDofType;
                moris::Cell< moris::Cell< PDV_Type > >      tActiveDvType;
                moris::Cell< moris::Cell< mtk::Field_Type > > tActiveFieldType;

                tIQI->get_non_unique_dof_dv_and_field_types( tActiveDofType, tActiveDvType, tActiveFieldType );

                // update dof and dv type counter
                tMasterDofCounter    += tActiveDofType( 0 ).size();
                tMasterDvCounter     += tActiveDvType ( 0 ).size();
                tMasterFieldCounter  += tActiveFieldType ( 0 ).size();
                tSlaveDofCounter     += tActiveDofType( 1 ).size();
                tSlaveDvCounter      += tActiveDvType ( 1 ).size();
                tSlaveFieldCounter   += tActiveFieldType ( 1 ).size();
            }

            mUniqueDofTypeListMasterSlave.resize( 2 );
            mUniqueDvTypeListMasterSlave.resize( 2 );
            mUniqueFieldTypeListMasterSlave.resize( 2 );

            mUniqueDofTypeListMasterSlave  ( 0 ).reserve( tMasterDofCounter );
            mUniqueDofTypeListMasterSlave  ( 1 ).reserve( tSlaveDofCounter );
            mUniqueDvTypeListMasterSlave   ( 0 ).reserve( tMasterDvCounter );
            mUniqueDvTypeListMasterSlave   ( 1 ).reserve( tSlaveDvCounter );
            mUniqueFieldTypeListMasterSlave( 0 ).reserve( tMasterFieldCounter );
            mUniqueFieldTypeListMasterSlave( 1 ).reserve( tSlaveFieldCounter );

            // set max size for the unique dof and dv type lists
            mUniqueDofTypeList  .reserve( tMasterDofCounter   + tSlaveDofCounter );
            mUniqueDvTypeList   .reserve( tMasterDvCounter    + tSlaveDvCounter );
            mUniqueFieldTypeList.reserve( tMasterFieldCounter + tSlaveFieldCounter );

            // loop over the IWGs
            for ( const std::shared_ptr< IWG > & tIWG : mIWGs )
            {
                // get non unique dof and dv types
                moris::Cell< moris::Cell< MSI::Dof_Type > >   tActiveDofType;
                moris::Cell< moris::Cell< PDV_Type > >        tActiveDvType;
                moris::Cell< moris::Cell< mtk::Field_Type > > tActiveFieldType;

                tIWG->get_non_unique_dof_dv_and_field_types( tActiveDofType, tActiveDvType, tActiveFieldType );

                // populate the corresponding unique dof and dv type lists
                mUniqueDofTypeListMasterSlave   ( 0 ).append( tActiveDofType  ( 0 ) );
                mUniqueDofTypeListMasterSlave   ( 1 ).append( tActiveDofType  ( 1 ) );
                mUniqueDvTypeListMasterSlave    ( 0 ).append( tActiveDvType   ( 0 ) );
                mUniqueDvTypeListMasterSlave    ( 1 ).append( tActiveDvType   ( 1 ) );
                mUniqueFieldTypeListMasterSlave ( 0 ).append( tActiveFieldType( 0 ) );
                mUniqueFieldTypeListMasterSlave ( 1 ).append( tActiveFieldType( 1 ) );

                mUniqueDofTypeList  .append( tActiveDofType  ( 0 ) );
                mUniqueDofTypeList  .append( tActiveDofType  ( 1 ) );
                mUniqueDvTypeList   .append( tActiveDvType   ( 0 ) );
                mUniqueDvTypeList   .append( tActiveDvType   ( 1 ) );
                mUniqueFieldTypeList.append( tActiveFieldType( 0 ) );
                mUniqueFieldTypeList.append( tActiveFieldType( 1 ) );
            }

            // loop over the IQIs
            for ( const std::shared_ptr< IQI > & tIQI : mIQIs )
            {
                // get non unique dof and dv types
                moris::Cell< moris::Cell< MSI::Dof_Type > >   tActiveDofType;
                moris::Cell< moris::Cell< PDV_Type > >        tActiveDvType;
                moris::Cell< moris::Cell< mtk::Field_Type > > tActiveFieldType;

                tIQI->get_non_unique_dof_dv_and_field_types( tActiveDofType, tActiveDvType, tActiveFieldType );

                // populate the corresponding unique dof and dv type lists
                mUniqueDofTypeListMasterSlave   ( 0 ).append( tActiveDofType  ( 0 ) );
                mUniqueDofTypeListMasterSlave   ( 1 ).append( tActiveDofType  ( 1 ) );
                mUniqueDvTypeListMasterSlave    ( 0 ).append( tActiveDvType   ( 0 ) );
                mUniqueDvTypeListMasterSlave    ( 1 ).append( tActiveDvType   ( 1 ) );
                mUniqueFieldTypeListMasterSlave ( 0 ).append( tActiveFieldType( 0 ) );
                mUniqueFieldTypeListMasterSlave ( 1 ).append( tActiveFieldType( 1 ) );

                mUniqueDofTypeList  .append( tActiveDofType  ( 0 ) );
                mUniqueDofTypeList  .append( tActiveDofType  ( 1 ) );
                mUniqueDvTypeList   .append( tActiveDvType   ( 0 ) );
                mUniqueDvTypeList   .append( tActiveDvType   ( 1 ) );
                mUniqueFieldTypeList.append( tActiveFieldType( 0 ) );
                mUniqueFieldTypeList.append( tActiveFieldType( 1 ) );
            }

            {
                // make the dof type list unique
                std::sort( ( mUniqueDofTypeListMasterSlave( 0 ).data() ).data(),
                        ( mUniqueDofTypeListMasterSlave( 0 ).data() ).data() + mUniqueDofTypeListMasterSlave( 0 ).size());
                auto last = std::unique( ( mUniqueDofTypeListMasterSlave( 0 ).data() ).data(),
                        ( mUniqueDofTypeListMasterSlave( 0 ).data() ).data() + mUniqueDofTypeListMasterSlave( 0 ).size() );
                auto pos  = std::distance( ( mUniqueDofTypeListMasterSlave( 0 ).data() ).data(), last );
                mUniqueDofTypeListMasterSlave( 0 ).resize( pos );
            }

            {
                // make the dof type list unique
                std::sort( ( mUniqueDofTypeListMasterSlave( 1 ).data() ).data(),
                        ( mUniqueDofTypeListMasterSlave( 1 ).data() ).data() + mUniqueDofTypeListMasterSlave( 1 ).size());
                auto last = std::unique( ( mUniqueDofTypeListMasterSlave( 1 ).data() ).data(),
                        ( mUniqueDofTypeListMasterSlave( 1 ).data() ).data() + mUniqueDofTypeListMasterSlave( 1 ).size() );
                auto pos  = std::distance( ( mUniqueDofTypeListMasterSlave( 1 ).data() ).data(), last );
                mUniqueDofTypeListMasterSlave( 1 ).resize( pos );
            }

            {
                // make the dv type list unique
                std::sort( ( mUniqueDvTypeListMasterSlave( 0 ).data() ).data(),
                        ( mUniqueDvTypeListMasterSlave( 0 ).data() ).data() + mUniqueDvTypeListMasterSlave( 0 ).size());
                auto last = std::unique( ( mUniqueDvTypeListMasterSlave( 0 ).data() ).data(),
                        ( mUniqueDvTypeListMasterSlave( 0 ).data() ).data() + mUniqueDvTypeListMasterSlave( 0 ).size() );
                auto pos  = std::distance( ( mUniqueDvTypeListMasterSlave( 0 ).data() ).data(), last );
                mUniqueDvTypeListMasterSlave( 0 ).resize( pos );
            }

            {
                // make the dv type list unique
                std::sort( ( mUniqueDvTypeListMasterSlave( 1 ).data() ).data(),
                        ( mUniqueDvTypeListMasterSlave( 1 ).data() ).data() + mUniqueDvTypeListMasterSlave( 1 ).size());
                auto last = std::unique( ( mUniqueDvTypeListMasterSlave( 1 ).data() ).data(),
                        ( mUniqueDvTypeListMasterSlave( 1 ).data() ).data() + mUniqueDvTypeListMasterSlave( 1 ).size() );
                auto pos  = std::distance( ( mUniqueDvTypeListMasterSlave( 1 ).data() ).data(), last );
                mUniqueDvTypeListMasterSlave( 1 ).resize( pos );
            }

            {
                // make the field type list unique
                std::sort( ( mUniqueFieldTypeListMasterSlave( 0 ).data() ).data(),
                        ( mUniqueFieldTypeListMasterSlave( 0 ).data() ).data() + mUniqueFieldTypeListMasterSlave( 0 ).size());
                auto last = std::unique( ( mUniqueFieldTypeListMasterSlave( 0 ).data() ).data(),
                        ( mUniqueFieldTypeListMasterSlave( 0 ).data() ).data() + mUniqueFieldTypeListMasterSlave( 0 ).size() );
                auto pos  = std::distance( ( mUniqueFieldTypeListMasterSlave( 0 ).data() ).data(), last );
                mUniqueFieldTypeListMasterSlave( 0 ).resize( pos );
            }

            {
                // make the field type list unique
                std::sort( ( mUniqueFieldTypeListMasterSlave( 1 ).data() ).data(),
                        ( mUniqueFieldTypeListMasterSlave( 1 ).data() ).data() + mUniqueFieldTypeListMasterSlave( 1 ).size());
                auto last = std::unique( ( mUniqueFieldTypeListMasterSlave( 1 ).data() ).data(),
                        ( mUniqueFieldTypeListMasterSlave( 1 ).data() ).data() + mUniqueFieldTypeListMasterSlave( 1 ).size() );
                auto pos  = std::distance( ( mUniqueFieldTypeListMasterSlave( 1 ).data() ).data(), last );
                mUniqueFieldTypeListMasterSlave( 1 ).resize( pos );
            }

            {
                // make the dof type list unique
                std::sort( ( mUniqueDofTypeList.data() ).data(),
                        ( mUniqueDofTypeList.data() ).data() + mUniqueDofTypeList.size());
                auto last = std::unique( ( mUniqueDofTypeList.data() ).data(),
                        ( mUniqueDofTypeList.data() ).data() + mUniqueDofTypeList.size() );
                auto pos  = std::distance( ( mUniqueDofTypeList.data() ).data(), last );
                mUniqueDofTypeList.resize( pos );
            }

            {
                // make the dv type list unique
                std::sort( ( mUniqueDvTypeList.data() ).data(),
                        ( mUniqueDvTypeList.data() ).data() + mUniqueDvTypeList.size());
                auto last = std::unique( ( mUniqueDvTypeList.data() ).data(),
                        ( mUniqueDvTypeList.data() ).data() + mUniqueDvTypeList.size() );
                auto pos  = std::distance( ( mUniqueDvTypeList.data() ).data(), last );
                mUniqueDvTypeList.resize( pos );
            }

            {
                // make the field type list unique
                std::sort( ( mUniqueFieldTypeList.data() ).data(),
                        ( mUniqueFieldTypeList.data() ).data() + mUniqueFieldTypeList.size());
                auto last = std::unique( ( mUniqueFieldTypeList.data() ).data(),
                        ( mUniqueFieldTypeList.data() ).data() + mUniqueFieldTypeList.size() );
                auto pos  = std::distance( ( mUniqueFieldTypeList.data() ).data(), last );
                mUniqueFieldTypeList.resize( pos );
            }
        }

        //------------------------------------------------------------------------------

        void Set::create_dof_and_dv_type_lists()
        {
            // get number of dof and dv types
            uint tNumDofTypes    = this->get_num_unique_dof_types();
            uint tNumDvTypes     = this->get_num_unique_dv_types();
            uint tNumFieldTypes  = this->get_num_unique_field_types();

            // set size for the global dof type list
            mMasterDofTypes  .reserve( tNumDofTypes   );
            mSlaveDofTypes   .reserve( tNumDofTypes   );
            mMasterDvTypes   .reserve( tNumDvTypes    );
            mSlaveDvTypes    .reserve( tNumDvTypes    );
            mMasterFieldTypes.reserve( tNumFieldTypes );
            mSlaveFieldTypes .reserve( tNumFieldTypes );

            // create a list to check if dof type is already in the list
            Matrix< DDSMat > tMasterCheckList     ( tNumDofTypes  , 1, -1 );
            Matrix< DDSMat > tSlaveCheckList      ( tNumDofTypes  , 1, -1 );
            Matrix< DDSMat > tMasterDvCheckList   ( tNumDvTypes   , 1, -1 );
            Matrix< DDSMat > tSlaveDvCheckList    ( tNumDvTypes   , 1, -1 );
            Matrix< DDSMat > tMasterFieldCheckList( tNumFieldTypes, 1, -1 );
            Matrix< DDSMat > tSlaveFieldCheckList ( tNumFieldTypes, 1, -1 );

            // loop over the IWGs
            for ( const std::shared_ptr< IWG > & tIWG : mIWGs )
            {
                // get master dof and dv types for the IWG
                const moris::Cell< moris::Cell< MSI::Dof_Type > > & tDofTypeMaster =
                        tIWG->get_global_dof_type_list();

                const moris::Cell< moris::Cell< PDV_Type > > & tDvTypeMaster =
                        tIWG->get_global_dv_type_list();

                const moris::Cell< moris::Cell< mtk::Field_Type > > & tFieldTypeMaster =
                        tIWG->get_global_field_type_list();

                // loop over the IWG active master dof type
                for ( uint iDOF = 0; iDOF < tDofTypeMaster.size(); iDOF++ )
                {
                    // get set index for the treated master dof type
                    sint tDofTypeindex = this->get_index_from_unique_dof_type_map( tDofTypeMaster( iDOF )( 0 ) );

                    // if dof enum not in the list
                    if ( tMasterCheckList( tDofTypeindex ) != 1 )
                    {
                        // put the dof type in the checklist
                        tMasterCheckList( tDofTypeindex ) = 1;

                        // put the dof type in the global type list
                        mMasterDofTypes.push_back( tDofTypeMaster( iDOF ) );
                    }
                }

                // loop over the IWG active master dv type
                for ( uint iDv = 0; iDv < tDvTypeMaster.size(); iDv++ )
                {
                    // get set index for the treated master dof type
                    sint tDvTypeindex = this->get_index_from_unique_dv_type_map( tDvTypeMaster( iDv )( 0 ) );

                    // if dv enum not in the list
                    if ( tMasterDvCheckList( tDvTypeindex ) != 1 )
                    {
                        // put the dof type in the checklist
                        tMasterDvCheckList( tDvTypeindex ) = 1;

                        // put the dof type in the global type list
                        mMasterDvTypes.push_back( tDvTypeMaster( iDv ) );
                    }
                }

                // loop over the IWG active master field type
                for ( uint iFi = 0; iFi < tFieldTypeMaster.size(); iFi++ )
                {
                    // get set index for the treated master dof type
                    sint tFieldTypeindex = this->get_index_from_unique_field_type_map( tFieldTypeMaster( iFi )( 0 ) );

                    // if dv enum not in the list
                    if ( tMasterFieldCheckList( tFieldTypeindex ) != 1 )
                    {
                        // put the dof type in the checklist
                        tMasterFieldCheckList( tFieldTypeindex ) = 1;

                        // put the dof type in the global type list
                        mMasterFieldTypes.push_back( tFieldTypeMaster( iFi ) );
                    }
                }

                // get slave dof and dv types for the IWG
                const moris::Cell< moris::Cell< MSI::Dof_Type > > & tDofTypeSlave =
                        tIWG->get_global_dof_type_list( mtk::Master_Slave::SLAVE );

                const moris::Cell< moris::Cell< PDV_Type > > & tDvTypeSlave =
                        tIWG->get_global_dv_type_list( mtk::Master_Slave::SLAVE );

                const moris::Cell< moris::Cell< mtk::Field_Type > > & tFieldTypeSlave =
                        tIWG->get_global_field_type_list( mtk::Master_Slave::SLAVE );

                // loop over the IWG active slave dof type
                for ( uint iDOF = 0; iDOF < tDofTypeSlave.size(); iDOF++ )
                {
                    // get set index for the treated slave dof type
                    sint tDofTypeindex = this->get_index_from_unique_dof_type_map( tDofTypeSlave( iDOF )( 0 ) );

                    // if dof enum not in the list
                    if ( tSlaveCheckList( tDofTypeindex ) != 1 )
                    {
                        // put the dof type in the check list
                        tSlaveCheckList( tDofTypeindex ) = 1;

                        // put the dof type in the global type list
                        mSlaveDofTypes.push_back( tDofTypeSlave( iDOF ) );
                    }
                }

                // loop over the IWG active slave dv type
                for ( uint iDv = 0; iDv < tDvTypeSlave.size(); iDv++ )
                {
                    // get set index for the treated slave dv type
                    sint tDvTypeindex = this->get_index_from_unique_dv_type_map( tDvTypeSlave( iDv )( 0 ) );

                    // if dv enum not in the list
                    if ( tSlaveDvCheckList( tDvTypeindex ) != 1 )
                    {
                        // put the dv type in the checklist
                        tSlaveDvCheckList( tDvTypeindex ) = 1;

                        // put the dv type in the global type list
                        mSlaveDvTypes.push_back( tDvTypeSlave( iDv ) );
                    }
                }

                // loop over the IWG active master field type
                for ( uint iFi = 0; iFi < tFieldTypeSlave.size(); iFi++ )
                {
                    // get set index for the treated master dof type
                    sint tFieldTypeindex = this->get_index_from_unique_field_type_map( tFieldTypeSlave( iFi )( 0 ) );

                    // if dv enum not in the list
                    if ( tSlaveFieldCheckList( tFieldTypeindex ) != 1 )
                    {
                        // put the dof type in the checklist
                        tSlaveFieldCheckList( tFieldTypeindex ) = 1;

                        // put the dof type in the global type list
                        mSlaveFieldTypes.push_back( tFieldTypeSlave( iFi ) );
                    }
                }
            }

            // loop over the IQIs
            for ( const std::shared_ptr< IQI > & tIQI : mIQIs )
            {
                // get master dof and dv types for the IWG
                const moris::Cell< moris::Cell< MSI::Dof_Type > > & tDofTypeMaster =
                        tIQI->get_global_dof_type_list();

                const moris::Cell< moris::Cell< PDV_Type > > & tDvTypeMaster =
                        tIQI->get_global_dv_type_list();

                const moris::Cell< moris::Cell< mtk::Field_Type > > & tFieldTypeMaster =
                        tIQI->get_global_field_type_list();

                // loop over the IQI active master dof type
                for ( uint iDOF = 0; iDOF < tDofTypeMaster.size(); iDOF++ )
                {
                    // get set index for the treated master dof type
                    sint tDofTypeindex = this->get_index_from_unique_dof_type_map( tDofTypeMaster( iDOF )( 0 ) );

                    // if dof enum not in the list
                    if ( tMasterCheckList( tDofTypeindex ) != 1 )
                    {
                        // put the dof type in the checklist
                        tMasterCheckList( tDofTypeindex ) = 1;

                        // put the dof type in the global type list
                        mMasterDofTypes.push_back( tDofTypeMaster( iDOF ) );
                    }
                }

                // loop over the IQI active master dv type
                for ( uint iDv = 0; iDv < tDvTypeMaster.size(); iDv++ )
                {
                    // get set index for the treated master dv type
                    sint tDvTypeindex = this->get_index_from_unique_dv_type_map( tDvTypeMaster( iDv )( 0 ) );

                    // if dv enum not in the list
                    if ( tMasterDvCheckList( tDvTypeindex ) != 1 )
                    {
                        // put the dv type in the checklist
                        tMasterDvCheckList( tDvTypeindex ) = 1;

                        // put the dv type in the global type list
                        mMasterDvTypes.push_back( tDvTypeMaster( iDv ) );
                    }
                }

                // loop over the IWG active master field type
                for ( uint iFi = 0; iFi < tFieldTypeMaster.size(); iFi++ )
                {
                    // get set index for the treated master dof type
                    sint tFieldTypeindex = this->get_index_from_unique_field_type_map( tFieldTypeMaster( iFi )( 0 ) );

                    // if dv enum not in the list
                    if ( tMasterFieldCheckList( tFieldTypeindex ) != 1 )
                    {
                        // put the dof type in the checklist
                        tMasterFieldCheckList( tFieldTypeindex ) = 1;

                        // put the dof type in the global type list
                        mMasterFieldTypes.push_back( tFieldTypeMaster( iFi ) );
                    }
                }

                // get slave dof and dv types for the IWG
                const moris::Cell< moris::Cell< MSI::Dof_Type > > & tDofTypeSlave =
                        tIQI->get_global_dof_type_list( mtk::Master_Slave::SLAVE );
                const moris::Cell< moris::Cell< PDV_Type > > & tDvTypeSlave =
                        tIQI->get_global_dv_type_list( mtk::Master_Slave::SLAVE );
                const moris::Cell< moris::Cell< mtk::Field_Type > > & tFieldTypeSlave =
                        tIQI->get_global_field_type_list( mtk::Master_Slave::SLAVE );

                // loop over the IWG active slave dof type
                for ( uint iDOF = 0; iDOF < tDofTypeSlave.size(); iDOF++ )
                {
                    // get set index for the treated slave dof type
                    sint tDofTypeindex = this->get_index_from_unique_dof_type_map( tDofTypeSlave( iDOF )( 0 ) );

                    // if dof enum not in the list
                    if ( tSlaveCheckList( tDofTypeindex ) != 1 )
                    {
                        // put the dof type in the checklist
                        tSlaveCheckList( tDofTypeindex ) = 1;

                        // put the dof type in the global type list
                        mSlaveDofTypes.push_back( tDofTypeSlave( iDOF ) );
                    }
                }

                // loop over the IWG active slave dv type
                for ( uint iDv = 0; iDv < tDvTypeSlave.size(); iDv++ )
                {
                    // get set index for the treated slave dv type
                    sint tDvTypeindex = this->get_index_from_unique_dv_type_map( tDvTypeSlave( iDv )( 0 ) );

                    // if dv enum not in the list
                    if ( tSlaveDvCheckList( tDvTypeindex ) != 1 )
                    {
                        // put the dv type in the checklist
                        tSlaveDvCheckList( tDvTypeindex ) = 1;

                        // put the dv type in the global type list
                        mSlaveDvTypes.push_back( tDvTypeSlave( iDv ) );
                    }
                }

                // loop over the IWG active master field type
                for ( uint iFi = 0; iFi < tFieldTypeSlave.size(); iFi++ )
                {
                    // get set index for the treated master dof type
                    sint tFieldTypeindex = this->get_index_from_unique_field_type_map( tFieldTypeSlave( iFi )( 0 ) );

                    // if dv enum not in the list
                    if ( tSlaveFieldCheckList( tFieldTypeindex ) != 1 )
                    {
                        // put the dof type in the checklist
                        tSlaveFieldCheckList( tFieldTypeindex ) = 1;

                        // put the dof type in the global type list
                        mSlaveFieldTypes.push_back( tFieldTypeSlave( iFi ) );
                    }
                }
            }

            // shrink list to fit to number of unique dof and dv types
            mMasterDofTypes  .shrink_to_fit();
            mSlaveDofTypes   .shrink_to_fit();
            mMasterDvTypes   .shrink_to_fit();
            mSlaveDvTypes    .shrink_to_fit();
            mMasterFieldTypes.shrink_to_fit();
            mSlaveFieldTypes .shrink_to_fit();
        }

        //------------------------------------------------------------------------------

        void Set::create_unique_dof_dv_and_field_type_maps()
        {
            // dof types
            //------------------------------------------------------------------------------
            // Create temporary dof type list
            const moris::Cell< enum MSI::Dof_Type > & tDofType = get_unique_dof_type_list();

            //Get number of unique adofs of this equation object
            moris::uint tNumUniqueDofTypes = tDofType.size();

            // Get maximal dof type enum number
            moris::sint tMaxDofTypeEnumNumber = 0;

            // Loop over all pdof types to get the highest enum index
            for ( moris::uint Ii = 0; Ii < tNumUniqueDofTypes; Ii++ )
            {
                tMaxDofTypeEnumNumber = std::max( tMaxDofTypeEnumNumber, static_cast< int >( tDofType( Ii ) ) );
            }

            // +1 because c++ is 0 based
            tMaxDofTypeEnumNumber++;

            // Set size of mapping matrix
            mUniqueDofTypeMap.set_size( tMaxDofTypeEnumNumber, 1, -1 );

            // Loop over all pdof types to create the mapping matrix
            for ( moris::uint Ii = 0; Ii < tNumUniqueDofTypes; Ii++ )
            {
                mUniqueDofTypeMap( static_cast< int >( tDofType( Ii ) ), 0 ) = Ii;
            }

            // dv types
            //------------------------------------------------------------------------------
            // Create temporary dv type list
            const moris::Cell< enum PDV_Type > & tDvType = get_unique_dv_type_list();

            //Get number of unique dvs of this equation object
            moris::uint tNumUniqueDvTypes = tDvType.size();

            // Get maximal dv type enum number
            moris::sint tMaxDvTypeEnumNumber = 0;

            // Loop over all dv types to get the highest enum index
            for ( moris::uint Ii = 0; Ii < tNumUniqueDvTypes; Ii++ )
            {
                tMaxDvTypeEnumNumber =
                        std::max( tMaxDvTypeEnumNumber, static_cast< int >( tDvType( Ii ) ) );
            }

            // +1 because c++ is 0 based
            tMaxDvTypeEnumNumber++;

            // Set size of mapping matrix
            mUniqueDvTypeMap.set_size( tMaxDvTypeEnumNumber, 1, -1 );

            // Loop over all dv types to create the mapping matrix
            for ( moris::uint Ii = 0; Ii < tNumUniqueDvTypes; Ii++ )
            {
                mUniqueDvTypeMap( static_cast< int >( tDvType( Ii ) ), 0 ) = Ii;
            }

            // field types
            //------------------------------------------------------------------------------
            // Create temporary field type list
            const moris::Cell< enum mtk::Field_Type > & tFieldType = get_unique_field_type_list();

            //Get number of unique dvs of this equation object
            moris::uint tNumUniqueFieldTypes = tFieldType.size();

            // Get maximal dv type enum number
            moris::sint tMaxFieldTypeEnumNumber = 0;

            // Loop over all dv types to get the highest enum index
            for ( moris::uint Ii = 0; Ii < tNumUniqueFieldTypes; Ii++ )
            {
                tMaxFieldTypeEnumNumber =
                        std::max( tMaxFieldTypeEnumNumber, static_cast< int >( tFieldType( Ii ) ) );
            }

            // +1 because c++ is 0 based
            tMaxFieldTypeEnumNumber++;

            // Set size of mapping matrix
            mUniqueFieldTypeMap.set_size( tMaxFieldTypeEnumNumber, 1, -1 );

            // Loop over all dv types to create the mapping matrix
            for ( moris::uint Ii = 0; Ii < tNumUniqueFieldTypes; Ii++ )
            {
                mUniqueFieldTypeMap( static_cast< int >( tFieldType( Ii ) ), 0 ) = Ii;
            }
        }

        //------------------------------------------------------------------------------

        void Set::create_dof_and_dv_type_maps()
        {
            // get number of master dof types
            uint tMasterNumDofs = this->get_dof_type_list().size();

            // get maximal dof type enum
            sint tMaxEnum = -1;

            // loop over the IWGs
            for ( uint iDOF = 0; iDOF < tMasterNumDofs; iDOF++ )
            {
                for ( uint Ik = 0; Ik < mMasterDofTypes( iDOF ).size(); Ik++ )
                {
                    // get the highest dof type enum
                    tMaxEnum = std::max( tMaxEnum, static_cast< int >( mMasterDofTypes( iDOF )( Ik ) ) );
                }
            }

            // get number of slave dof types
            uint tSlaveNumDofs = this->get_dof_type_list( mtk::Master_Slave::SLAVE ).size();

            // loop over the IWGs
            for ( uint iDOF = 0; iDOF < tSlaveNumDofs; iDOF++ )
            {
                for ( uint Ik = 0; Ik < mSlaveDofTypes( iDOF ).size(); Ik++ )
                {
                    // get the highest dof type enum
                    tMaxEnum = std::max( tMaxEnum, static_cast< int >( mSlaveDofTypes( iDOF )( Ik ) ) );
                }
            }
            // +1 since start at 0
            tMaxEnum++;

            MORIS_ASSERT( tMaxEnum != -1, "Set::create_dof_and_dv_type_maps(), no information to build dof type map" );

            tMaxEnum = static_cast< int >( MSI::Dof_Type::END_ENUM );

            // set size of dof type map    // FIXME replace with map
            mMasterDofTypeMap.set_size( tMaxEnum, 1, -1 );

            // loop over dof types
            for ( uint iDOF = 0; iDOF < tMasterNumDofs; iDOF++ )
            {
                mMasterDofTypeMap( static_cast< int >( mMasterDofTypes( iDOF )( 0 ) ), 0 ) = iDOF;
            }

            // set size of dof type map
            mSlaveDofTypeMap.set_size( tMaxEnum, 1, -1 );

            // loop over dof types
            for ( uint iDOF = 0; iDOF < tSlaveNumDofs; iDOF++ )
            {
                mSlaveDofTypeMap( static_cast< int >( mSlaveDofTypes( iDOF )( 0 ) ), 0 ) = iDOF;
            }

            // dv type maps -------------------------------------------------------
            // get number of master dv types
            uint tMasterNumDvs  = this->get_dv_type_list().size();

            // get maximal dv type enum
            tMaxEnum = -1;

            // loop over the dv types
            for ( uint iDv = 0; iDv < tMasterNumDvs; iDv++ )
            {
                for ( uint Ik = 0; Ik < mMasterDvTypes( iDv ).size(); Ik++ )
                {
                    // get the highest dof type enum
                    tMaxEnum = std::max( tMaxEnum, static_cast< int >( mMasterDvTypes( iDv )( Ik ) ) );
                }
            }

            // get number of slave dv types
            uint tSlaveNumDvs =  this->get_dv_type_list( mtk::Master_Slave::SLAVE ).size();

            // loop over the IWGs
            for ( uint iDOF = 0; iDOF < tSlaveNumDvs; iDOF++ )
            {
                for ( uint Ik = 0; Ik < mSlaveDvTypes( iDOF ).size(); Ik++ )
                {
                    // get the highest dof type enum
                    tMaxEnum = std::max( tMaxEnum, static_cast< int >( mSlaveDvTypes( iDOF )( Ik ) ) );
                }
            }
            // +1 since start at 0
            tMaxEnum++;

            MORIS_ASSERT( tMaxEnum != -1, "Set::create_dv_type_map(), no information to build dv type map" );

            // set size of dv type map    // FIXME replace with map
            mMasterDvTypeMap.set_size( tMaxEnum, 1, -1 );

            // loop over dv types
            for ( uint iDv = 0; iDv < tMasterNumDvs; iDv++ )
            {
                mMasterDvTypeMap( static_cast< int >( mMasterDvTypes( iDv )( 0 ) ), 0 ) = iDv;
            }

            // set size of dv type map
            mSlaveDvTypeMap.set_size( tMaxEnum, 1, -1 );

            // loop over dv types
            for ( uint iDv = 0; iDv < tSlaveNumDvs; iDv++ )
            {
                mSlaveDvTypeMap( static_cast< int >( mSlaveDvTypes( iDv )( 0 ) ), 0 ) = iDv;
            }

            // field type maps -------------------------------------------------------
            // get number of master field types
            uint tMasterNumFields  = this->get_field_type_list().size();

            // get maximal field type enum
            tMaxEnum = -1;

            // loop over the field types
            for ( uint iFi = 0; iFi < tMasterNumFields; iFi++ )
            {
                for ( uint Ik = 0; Ik < mMasterFieldTypes( iFi ).size(); Ik++ )
                {
                    // get the highest field type enum
                    tMaxEnum = std::max( tMaxEnum, static_cast< int >( mMasterFieldTypes( iFi )( Ik ) ) );
                }
            }

            // get number of slave dv types
            uint tSlaveNumFields =  this->get_field_type_list( mtk::Master_Slave::SLAVE ).size();

            // loop over the IWGs
            for ( uint iFi = 0; iFi < tSlaveNumFields; iFi++ )
            {
                for ( uint Ik = 0; Ik < mSlaveFieldTypes( iFi ).size(); Ik++ )
                {
                    // get the highest dof type enum
                    tMaxEnum = std::max( tMaxEnum, static_cast< int >( mSlaveFieldTypes( iFi )( Ik ) ) );
                }
            }
            // +1 since start at 0
            tMaxEnum++;

            MORIS_ASSERT( tMaxEnum != -1, "Set::create_field_type_map(), no information to build field type map" );

            // set size of field type map    // FIXME replace with map
            mMasterFieldTypeMap.set_size( tMaxEnum, 1, -1 );

            // loop over field types
            for ( uint iFi = 0; iFi < tMasterNumFields; iFi++ )
            {
                mMasterFieldTypeMap( static_cast< int >( mMasterFieldTypes( iFi )( 0 ) ), 0 ) = iFi;
            }

            // set size of field type map
            mSlaveFieldTypeMap.set_size( tMaxEnum, 1, -1 );

            // loop over field types
            for ( uint iFi = 0; iFi < tSlaveNumFields; iFi++ )
            {
                mSlaveFieldTypeMap( static_cast< int >( mSlaveFieldTypes( iFi )( 0 ) ), 0 ) = iFi;
            }
        }

        //-----------------------------------------------------------------------------

        void Set::create_field_interpolator_managers(
                MSI::Model_Solver_Interface * aModelSolverInterface )
        {
            // create the master field interpolator manager
            mMasterFIManager = new Field_Interpolator_Manager(
                    mMasterDofTypes,
                    mMasterDvTypes,
                    mMasterFieldTypes,
                    this );

            // assign cell shape to the field interpolator manager
            mMasterFIManager->set_IG_cell_shape( mMeshSet->get_IG_cell_shape() );
            mMasterFIManager->set_IP_cell_shape( mMeshSet->get_IP_cell_shape() );

            // create the geometry interpolators on the master FI manager
            mMasterFIManager->create_geometry_interpolators();

            // create the field interpolators on the master FI manager
            mMasterFIManager->create_field_interpolators( aModelSolverInterface );

            // create the slave field interpolator manager
            mSlaveFIManager = new Field_Interpolator_Manager(
                    mSlaveDofTypes,
                    mSlaveDvTypes,
                    mSlaveFieldTypes,
                    this,
                    mtk::Master_Slave::SLAVE );

            // assign cell shape to the field interpolator manager
            mSlaveFIManager->set_IG_cell_shape( mMeshSet->get_IG_cell_shape() );
            mSlaveFIManager->set_IP_cell_shape( mMeshSet->get_IP_cell_shape() );

            // create the geometry interpolators on the slave FI manager
            mSlaveFIManager->create_geometry_interpolators();

            // create the field interpolators on the slave FI manager
            mSlaveFIManager->create_field_interpolators( aModelSolverInterface );

            // if time sideset
            if( mElementType == fem::Element_Type::TIME_SIDESET )
            {
                // create the master field interpolator manager
                mMasterPreviousFIManager = new Field_Interpolator_Manager(
                        mMasterDofTypes,
                        mMasterDvTypes,
                        mMasterFieldTypes,
                        this );

                // assign cell shape to the field interpolator manager
                mMasterPreviousFIManager->set_IG_cell_shape( mMeshSet->get_IG_cell_shape() );
                mMasterPreviousFIManager->set_IP_cell_shape( mMeshSet->get_IP_cell_shape() );

                // create the geometry interpolators on the master FI manager
                mMasterPreviousFIManager->create_geometry_interpolators();

                // create the field interpolators on the master FI manager
                mMasterPreviousFIManager->create_field_interpolators( aModelSolverInterface );
            }

        }

        //------------------------------------------------------------------------------

        Field_Interpolator_Manager * Set::get_field_interpolator_manager(
                mtk::Master_Slave aIsMaster )
        {
            switch ( aIsMaster )
            {
                case mtk::Master_Slave::MASTER :
                    return mMasterFIManager;

                case mtk::Master_Slave::SLAVE :
                    return mSlaveFIManager;

                default :
                    MORIS_ERROR( false, "Set::get_field_interpolator_manager - can only be master or slave.");
                    return mMasterFIManager;
            }
        }

        //------------------------------------------------------------------------------

        Field_Interpolator_Manager * Set::get_field_interpolator_manager_previous_time(
                mtk::Master_Slave aIsMaster )
        {
            switch ( aIsMaster )
            {
                case mtk::Master_Slave::MASTER :
                    return mMasterPreviousFIManager;

                default :
                    MORIS_ERROR( false, "Set::get_field_interpolator_manager - can only be master.");
                    return mMasterPreviousFIManager;
            }
        }

        //------------------------------------------------------------------------------

        void Set::set_IWG_field_interpolator_managers()
        {
            // loop over the IWGs
            for ( const std::shared_ptr< IWG > & tIWG : mIWGs )
            {
                // set the master FI manager
                tIWG->set_field_interpolator_manager( mMasterFIManager );

                // if double sideset, set slave
                if( mElementType == fem::Element_Type::DOUBLE_SIDESET )
                {
                    // set IWG slave field interpolator manager
                    tIWG->set_field_interpolator_manager(
                            mSlaveFIManager,
                            mtk::Master_Slave::SLAVE );
                }

                // if time sideset, set previous
                if( mElementType == fem::Element_Type::TIME_SIDESET )
                {
                    // set IWG master field interpolator manager for previous time step
                    tIWG->set_field_interpolator_manager_previous_time(
                            mMasterPreviousFIManager,
                            mtk::Master_Slave::MASTER );
                }
            }
        }

        //------------------------------------------------------------------------------

        void Set::set_IWG_cluster_for_stabilization_parameters( fem::Cluster * aCluster )
        {
            // loop over the IWGs
            for( auto tIWG : mIWGs)
            {
                // set the fem cluster to IWG
                tIWG->set_cluster_pointer( aCluster );

                // get the SP from the IWG
                moris::Cell< std::shared_ptr< Stabilization_Parameter > > & tSPs =
                        tIWG->get_stabilization_parameters();

                // loop over the SP
                for( const std::shared_ptr< Stabilization_Parameter > & tSP : tSPs )
                {
                    // check if SP is null
                    if( tSP != nullptr )
                    {
                        // set the fem cluster
                        tSP->set_cluster( aCluster );
                    }
                }
            }
        }

        //------------------------------------------------------------------------------

        void Set::set_IQI_cluster_for_stabilization_parameters( fem::Cluster * aCluster )
        {
            // loop over the IQIs
            for( auto tIQI : mIQIs)
            {
                // set the fem cluster to IQI
                tIQI->set_cluster_pointer( aCluster );

                // get the SP from the IQI
                moris::Cell< std::shared_ptr< Stabilization_Parameter > > & tSPs =
                        tIQI->get_stabilization_parameters();

                // loop over the SPs
                for( const std::shared_ptr< Stabilization_Parameter > & tSP : tSPs )
                {
                    // check if SP is null
                    if( tSP != nullptr )
                    {
                        // set the fem cluster
                        tSP->set_cluster( aCluster );
                    }
                }
            }
        }

        //------------------------------------------------------------------------------

        void Set::build_cluster_measure_tuples_and_map()
        {
            // init cluster measure counter
            uint tCMEACounter = 0;

            // loop over the IWGs
            for( auto tIWG : mIWGs)
            {
                // get the SP from the IWG
                moris::Cell< std::shared_ptr< Stabilization_Parameter > > & tSPs =
                        tIWG->get_stabilization_parameters();

                // loop over the SP
                for( const std::shared_ptr< Stabilization_Parameter > & tSP : tSPs )
                {
                    // check if SP is null
                    if( tSP != nullptr )
                    {
                        // get list of cluster measure tuple from SP
                        moris::Cell< std::tuple<
                        fem::Measure_Type,
                        mtk::Primary_Void,
                        mtk::Master_Slave > > tClusterMEASPTuples =
                                tSP->get_cluster_measure_tuple_list();

                        // add number of cluster measure tuple to counter
                        tCMEACounter += tClusterMEASPTuples.size();
                    }
                }
            }

            // loop over the IQIs
            for( auto tIQI : mIQIs)
            {
                // get the SP from the IQI
                moris::Cell< std::shared_ptr< Stabilization_Parameter > > & tSPs =
                        tIQI->get_stabilization_parameters();

                // loop over the SPs
                for( const std::shared_ptr< Stabilization_Parameter > & tSP : tSPs )
                {
                    // check if SP is null
                    if( tSP != nullptr )
                    {
                        // get list of cluster measure tuple from SP
                        moris::Cell< std::tuple<
                        fem::Measure_Type,
                        mtk::Primary_Void,
                        mtk::Master_Slave > > tClusterMEASPTuples =
                                tSP->get_cluster_measure_tuple_list();

                        // add number of cluster measure tuple to counter
                        tCMEACounter += tClusterMEASPTuples.size();
                    }
                }
            }
            // init size for cell of cluster measure tuples
            mClusterMEATuples.resize( tCMEACounter );

            // reset CMECounter
            tCMEACounter = 0;

            // loop over the IWGs
            for( auto tIWG : mIWGs)
            {
                // get the SP from the IWG
                moris::Cell< std::shared_ptr< Stabilization_Parameter > > & tSPs =
                        tIWG->get_stabilization_parameters();

                // loop over the SP
                for( const std::shared_ptr< Stabilization_Parameter > & tSP : tSPs )
                {
                    // check if SP is null
                    if( tSP != nullptr )
                    {
                        // get list of cluster measure tuple from SP
                        moris::Cell< std::tuple<
                        fem::Measure_Type,
                        mtk::Primary_Void,
                        mtk::Master_Slave > > tClusterMEASPTuples =
                                tSP->get_cluster_measure_tuple_list();

                        // loop over the cluster measure tuples from SP
                        for( uint iCMEA = 0; iCMEA < tClusterMEASPTuples.size(); iCMEA++ )
                        {
                            // check if the cluster measure tuple already in map
                            if( mClusterMEAMap.find( tClusterMEASPTuples( iCMEA ) ) == mClusterMEAMap.end() )
                            {
                                // add cluster measure tuple in map
                                mClusterMEAMap[ tClusterMEASPTuples( iCMEA ) ] = tCMEACounter;

                                // add cluster measure tuple to list
                                mClusterMEATuples( tCMEACounter ) = tClusterMEASPTuples( iCMEA );

                                // update counter
                                tCMEACounter++;
                            }
                        }
                    }
                }
            }

            // loop over the IQIs
            for( auto tIQI : mIQIs)
            {
                // get the SP from the IQI
                moris::Cell< std::shared_ptr< Stabilization_Parameter > > & tSPs =
                        tIQI->get_stabilization_parameters();

                // loop over the SPs
                for( const std::shared_ptr< Stabilization_Parameter > & tSP : tSPs )
                {
                    // check if SP is null
                    if( tSP != nullptr )
                    {
                        // get list of cluster measure tuple from SP
                        moris::Cell< std::tuple<
                        fem::Measure_Type,
                        mtk::Primary_Void,
                        mtk::Master_Slave > > tClusterMEASPTuples =
                                tSP->get_cluster_measure_tuple_list();

                        // loop over the cluster measure tuples from SP
                        for( uint iCMEA = 0; iCMEA < tClusterMEASPTuples.size(); iCMEA++ )
                        {
                            // check if the cluster measure tuple already in map
                            if( mClusterMEAMap.find( tClusterMEASPTuples( iCMEA ) ) == mClusterMEAMap.end() )
                            {
                                // add cluster measure tuple in map
                                mClusterMEAMap[ tClusterMEASPTuples( iCMEA ) ] = tCMEACounter;

                                // add cluster measure tuple to list
                                mClusterMEATuples( tCMEACounter ) = tClusterMEASPTuples( iCMEA );

                                // update counter
                                tCMEACounter++;
                            }
                        }
                    }
                }
            }
            // shrink to fit as list of tuples shorter than what was reserved
            mClusterMEATuples.resize( tCMEACounter );

            // set build bool to true
            mBuildClusterMEA = true;
        }

        //------------------------------------------------------------------------------

        moris::Cell< std::tuple<
        fem::Measure_Type,
        mtk::Primary_Void,
        mtk::Master_Slave > > & Set::get_cluster_measure_tuples()
        {
            // check that tuples were built
            if( mBuildClusterMEA == false )
            {
                // if not build list
                this->build_cluster_measure_tuples_and_map();
            }

            return mClusterMEATuples;
        }

        //------------------------------------------------------------------------------

        std::map< std::tuple<
        fem::Measure_Type,
        mtk::Primary_Void,
        mtk::Master_Slave >, uint > & Set::get_cluster_measure_map()
        {
            // check that map was built
            if( mBuildClusterMEA == false )
            {
                // if not build map
                this->build_cluster_measure_tuples_and_map();
            }

            return mClusterMEAMap;
        }

        //------------------------------------------------------------------------------

        void Set::set_IQI_field_interpolator_managers()
        {
            // loop over the IQIs
            for ( const std::shared_ptr< IQI > & tIQI : mIQIs )
            {
                // set IQI master FI manager
                tIQI->set_field_interpolator_manager( mMasterFIManager );

                // if double sideset, set slave
                if( mElementType == fem::Element_Type::DOUBLE_SIDESET )
                {
                    // set IQI slave FI manager
                    tIQI->set_field_interpolator_manager(
                            mSlaveFIManager,
                            mtk::Master_Slave::SLAVE );
                }
            }
        }

        //------------------------------------------------------------------------------

        void Set::create_residual_dof_assembly_map()
        {
            // get the list of requested dof types by the solver
            const moris::Cell < enum MSI::Dof_Type > & tRequestedDofTypes =
                    this->get_requested_dof_types();

            // init the max index for dof types
            sint tMaxDofIndex = -1;

            // loop over the requested dof types
            for( uint Ik = 0; Ik < tRequestedDofTypes.size(); Ik++ )
            {
                // get the set index for the requested master dof type
                sint tDofIndex = this->get_dof_index_for_type(
                        tRequestedDofTypes( Ik ),
                        mtk::Master_Slave::MASTER );

                // if the index was set (and is different from -1)
                if( tDofIndex != -1 )
                {
                    // update the max index for dof type
                    tMaxDofIndex = std::max( tMaxDofIndex, tDofIndex );
                }

                // get the set index for the requested slave dof type
                tDofIndex = this->get_dof_index_for_type(
                        tRequestedDofTypes( Ik ),
                        mtk::Master_Slave::SLAVE );

                // if the index was set (and is different -1)
                if( tDofIndex != -1 )
                {
                    // update the max index for dof type
                    tMaxDofIndex = std::max( tMaxDofIndex, tDofIndex );
                }
            }
            // add +1 to the max index for dof type (since 0 based)
            tMaxDofIndex++;

            // set size for the residual assembly map
            mResDofAssemblyMap.resize( tMaxDofIndex );

            // init the residual assembly map
            for( uint Ik = 0; Ik < mResDofAssemblyMap.size(); Ik++ )
            {
                mResDofAssemblyMap( Ik ).set_size( 1, 2, -1 );
            }

            // initialize dof coefficients counter
            uint tCounter = 0;

            // loop over the requested dof types
            for( uint Ik = 0; Ik < tRequestedDofTypes.size(); Ik++ )
            {
                // get the set index for the requested master dof type
                sint tDofIndex = this->get_dof_index_for_type(
                        tRequestedDofTypes( Ik ),
                        mtk::Master_Slave::MASTER );

                // if the index was set (and is different from -1)
                if( tDofIndex != -1 )
                {
                    // get the number of coefficients re;ated to the master dof type
                    uint tNumCoeff = mMasterFIManager->
                            get_field_interpolators_for_type( tRequestedDofTypes( Ik ) )->
                            get_number_of_space_time_coefficients();

                    // fill the residual assembly map with starting and ending indices for the master dof type
                    mResDofAssemblyMap( tDofIndex )( 0 ) = tCounter;
                    mResDofAssemblyMap( tDofIndex )( 1 ) = tCounter + tNumCoeff - 1;

                    // update the dof coefficient counter
                    tCounter += tNumCoeff;
                }
            }

            // loop over the requested dof types
            for( uint Ik = 0; Ik < tRequestedDofTypes.size(); Ik++ )
            {
                //get the set index for the requested slave dof type
                sint tDofIndex = this->get_dof_index_for_type( tRequestedDofTypes( Ik ),
                        mtk::Master_Slave::SLAVE );

                // if the dof type was set (its set index is different from -1)
                if( tDofIndex != -1 )
                {
                    // get the number of coefficients for the slave dof type
                    uint tNumCoeff = mSlaveFIManager->
                            get_field_interpolators_for_type( tRequestedDofTypes( Ik ) )->
                            get_number_of_space_time_coefficients();

                    // fill the residual assembly map with starting and ending indices for the slave dof type
                    mResDofAssemblyMap( tDofIndex )( 0 ) = tCounter;
                    mResDofAssemblyMap( tDofIndex )( 1 ) = tCounter + tNumCoeff - 1;

                    // update the dof coefficient counter
                    tCounter += tNumCoeff;
                }
            }
        }

        //------------------------------------------------------------------------------

        void Set::create_dof_assembly_map( const bool aIsStaggered )
        {
            if( aIsStaggered )
            {
                this->create_staggered_jacobian_dof_assembly_map();
            }
            else
            {
                this->create_jacobian_dof_assembly_map();
            }
        }

        //------------------------------------------------------------------------------

        void Set::create_jacobian_dof_assembly_map()
        {
            // get list of requested dof types (by the solver)
            const moris::Cell < enum MSI::Dof_Type > & tRequestedDofTypes =
                    this->get_requested_dof_types();

            sint tMaxDofIndex = -1;

            // master
            for( uint Ik = 0; Ik < tRequestedDofTypes.size(); Ik++ )
            {
                sint tDofIndex = this->get_dof_index_for_type(
                        tRequestedDofTypes( Ik ),
                        mtk::Master_Slave::MASTER );

                if( tDofIndex != -1 )
                {
                    tMaxDofIndex = std::max( tMaxDofIndex, tDofIndex );
                }

                tDofIndex = this->get_dof_index_for_type(
                        tRequestedDofTypes( Ik ),
                        mtk::Master_Slave::SLAVE );

                if( tDofIndex != -1 )
                {
                    tMaxDofIndex = std::max( tMaxDofIndex, tDofIndex );
                }
            }

            tMaxDofIndex++;

            mJacDofAssemblyMap.resize( tMaxDofIndex );

            for( uint Ik = 0; Ik < mResDofAssemblyMap.size(); Ik++ )
            {
                mJacDofAssemblyMap( Ik ).set_size( tMaxDofIndex, 2, -1 );
            }

            for( uint Ik = 0; Ik < tRequestedDofTypes.size(); Ik++ )
            {
                sint tDofIndex = this->get_dof_index_for_type(
                        tRequestedDofTypes( Ik ),
                        mtk::Master_Slave::MASTER );

                if( tDofIndex != -1 )
                {
                    uint tCounter_2 = 0;

                    for( uint Ii = 0; Ii < tRequestedDofTypes.size(); Ii++ )
                    {
                        sint tDofIndex_2 = this->get_dof_index_for_type(
                                tRequestedDofTypes( Ii ),
                                mtk::Master_Slave::MASTER );

                        if( tDofIndex_2 != -1 )
                        {
                            uint tNumCoeff_2 = mMasterFIManager->
                                    get_field_interpolators_for_type( tRequestedDofTypes( Ii ) )->
                                    get_number_of_space_time_coefficients();

                            mJacDofAssemblyMap( tDofIndex )( tDofIndex_2, 0 ) = tCounter_2;
                            mJacDofAssemblyMap( tDofIndex )( tDofIndex_2, 1 ) = tCounter_2 + tNumCoeff_2 - 1;

                            tCounter_2 += tNumCoeff_2;
                        }
                    }

                    // slave
                    for( uint Ii = 0; Ii < tRequestedDofTypes.size(); Ii++ )
                    {
                        sint tDofIndex_2 = this->get_dof_index_for_type(
                                tRequestedDofTypes( Ii ),
                                mtk::Master_Slave::SLAVE );

                        if( tDofIndex_2 != -1 )
                        {
                            uint tNumCoeff_2 = mSlaveFIManager->
                                    get_field_interpolators_for_type( tRequestedDofTypes( Ii ) )->
                                    get_number_of_space_time_coefficients();

                            mJacDofAssemblyMap( tDofIndex )( tDofIndex_2, 0 ) = tCounter_2;
                            mJacDofAssemblyMap( tDofIndex )( tDofIndex_2, 1 ) = tCounter_2 + tNumCoeff_2 - 1;

                            tCounter_2 += tNumCoeff_2;
                        }
                    }
                }
            }

            for( uint Ik = 0; Ik < tRequestedDofTypes.size(); Ik++ )
            {
                sint tDofIndex = this->get_dof_index_for_type(
                        tRequestedDofTypes( Ik ),
                        mtk::Master_Slave::SLAVE  );

                if( tDofIndex != -1 )
                {
                    uint tCounter_2 = 0;

                    for( uint Ii = 0; Ii < tRequestedDofTypes.size(); Ii++ )
                    {
                        sint tDofIndex_2 = this->get_dof_index_for_type(
                                tRequestedDofTypes( Ii ),
                                mtk::Master_Slave::MASTER  );

                        if( tDofIndex_2 != -1 )
                        {
                            uint tNumCoeff_2 = mMasterFIManager->
                                    get_field_interpolators_for_type( tRequestedDofTypes( Ii ) )->
                                    get_number_of_space_time_coefficients();

                            mJacDofAssemblyMap( tDofIndex )( tDofIndex_2, 0 ) = tCounter_2;
                            mJacDofAssemblyMap( tDofIndex )( tDofIndex_2, 1 ) = tCounter_2 + tNumCoeff_2 - 1;

                            tCounter_2 += tNumCoeff_2;
                        }
                    }

                    for( uint Ii = 0; Ii < tRequestedDofTypes.size(); Ii++ )
                    {
                        sint tDofIndex_2 = this->get_dof_index_for_type(
                                tRequestedDofTypes( Ii ),
                                mtk::Master_Slave::SLAVE  );

                        if( tDofIndex_2 != -1 )
                        {
                            uint tNumCoeff_2 = mSlaveFIManager->
                                    get_field_interpolators_for_type( tRequestedDofTypes( Ii ) )->
                                    get_number_of_space_time_coefficients();

                            mJacDofAssemblyMap( tDofIndex )( tDofIndex_2, 0 ) = tCounter_2;
                            mJacDofAssemblyMap( tDofIndex )( tDofIndex_2, 1 ) = tCounter_2 + tNumCoeff_2 - 1;

                            tCounter_2 += tNumCoeff_2;
                        }
                    }
                }
            }
        }

        //------------------------------------------------------------------------------

        void Set::create_staggered_jacobian_dof_assembly_map()
        {
            // get list of requested dof types
            const moris::Cell < enum MSI::Dof_Type > & tRequestedDofTypes =
                    this->get_requested_dof_types();

            const moris::Cell < enum MSI::Dof_Type > & tSecondaryDofTypes =
                    this->get_secondary_dof_types();

            sint tMaxDofIndex = -1;

            for( uint Ik = 0; Ik < tRequestedDofTypes.size(); Ik++ )
            {
                sint tDofIndex = this->get_dof_index_for_type(
                        tRequestedDofTypes( Ik ),
                        mtk::Master_Slave::MASTER );

                if( tDofIndex != -1 )
                {
                    tMaxDofIndex = std::max( tMaxDofIndex, tDofIndex );
                }

                tDofIndex = this->get_dof_index_for_type(
                        tRequestedDofTypes( Ik ),
                        mtk::Master_Slave::SLAVE );

                if( tDofIndex != -1 )
                {
                    tMaxDofIndex = std::max( tMaxDofIndex, tDofIndex );
                }
            }
            tMaxDofIndex++;

            sint tMaxDofIndexSec = -1;

            for( uint Ik = 0; Ik < tSecondaryDofTypes.size(); Ik++ )
            {
                sint tDofIndex = this->get_dof_index_for_type(
                        tSecondaryDofTypes( Ik ),
                        mtk::Master_Slave::MASTER );

                if( tDofIndex != -1 )
                {
                    tMaxDofIndexSec = std::max( tMaxDofIndexSec, tDofIndex );
                }

                tDofIndex = this->get_dof_index_for_type(
                        tSecondaryDofTypes( Ik ),
                        mtk::Master_Slave::SLAVE );

                if( tDofIndex != -1 )
                {
                    tMaxDofIndexSec = std::max( tMaxDofIndexSec, tDofIndex );
                }
            }
            tMaxDofIndexSec++;

            mJacDofAssemblyMap.resize( tMaxDofIndex );

            for( uint Ik = 0; Ik < mResDofAssemblyMap.size(); Ik++ )
            {
                mJacDofAssemblyMap( Ik ).set_size( tMaxDofIndexSec, 2, -1 );
            }

            for( uint Ik = 0; Ik < tRequestedDofTypes.size(); Ik++ )
            {
                sint tDofIndex = this->get_dof_index_for_type(
                        tRequestedDofTypes( Ik ),
                        mtk::Master_Slave::MASTER );

                if( tDofIndex != -1 )
                {
                    uint tCounter_2 = 0;

                    for( uint Ii = 0; Ii < tSecondaryDofTypes.size(); Ii++ )
                    {
                        sint tDofIndex_2 = this->get_dof_index_for_type(
                                tSecondaryDofTypes( Ii ),
                                mtk::Master_Slave::MASTER );

                        if( tDofIndex_2 != -1 )
                        {
                            uint tNumCoeff_2 = mMasterFIManager->
                                    get_field_interpolators_for_type( tSecondaryDofTypes( Ii ) )->
                                    get_number_of_space_time_coefficients();

                            mJacDofAssemblyMap( tDofIndex )( tDofIndex_2, 0 ) = tCounter_2;
                            mJacDofAssemblyMap( tDofIndex )( tDofIndex_2, 1 ) = tCounter_2 + tNumCoeff_2 - 1;

                            tCounter_2 += tNumCoeff_2;
                        }
                    }

                    for( uint Ii = 0; Ii < tSecondaryDofTypes.size(); Ii++ )
                    {
                        sint tDofIndex_2 = this->get_dof_index_for_type(
                                tSecondaryDofTypes( Ii ),
                                mtk::Master_Slave::SLAVE );

                        if( tDofIndex_2 != -1 )
                        {
                            uint tNumCoeff_2 = mSlaveFIManager->
                                    get_field_interpolators_for_type( tSecondaryDofTypes( Ii ) )->
                                    get_number_of_space_time_coefficients();

                            mJacDofAssemblyMap( tDofIndex )( tDofIndex_2, 0 ) = tCounter_2;
                            mJacDofAssemblyMap( tDofIndex )( tDofIndex_2, 1 ) = tCounter_2 + tNumCoeff_2 - 1;

                            tCounter_2 += tNumCoeff_2;
                        }
                    }
                }
            }

            for( uint Ik = 0; Ik < tRequestedDofTypes.size(); Ik++ )
            {
                sint tDofIndex = this->get_dof_index_for_type(
                        tRequestedDofTypes( Ik ),
                        mtk::Master_Slave::SLAVE  );

                if( tDofIndex != -1 )
                {
                    uint tCounter_2 = 0;

                    for( uint Ii = 0; Ii < tSecondaryDofTypes.size(); Ii++ )
                    {
                        sint tDofIndex_2 = this->get_dof_index_for_type(
                                tSecondaryDofTypes( Ii ),
                                mtk::Master_Slave::MASTER  );

                        if( tDofIndex_2 != -1 )
                        {
                            uint tNumCoeff_2 = mMasterFIManager->
                                    get_field_interpolators_for_type( tSecondaryDofTypes( Ii ) )
                                    ->get_number_of_space_time_coefficients();

                            mJacDofAssemblyMap( tDofIndex )( tDofIndex_2, 0 ) = tCounter_2;
                            mJacDofAssemblyMap( tDofIndex )( tDofIndex_2, 1 ) = tCounter_2 + tNumCoeff_2 - 1;

                            tCounter_2 += tNumCoeff_2;
                        }
                    }

                    for( uint Ii = 0; Ii < tSecondaryDofTypes.size(); Ii++ )
                    {
                        sint tDofIndex_2 = this->get_dof_index_for_type(
                                tSecondaryDofTypes( Ii ),
                                mtk::Master_Slave::SLAVE  );

                        if( tDofIndex_2 != -1 )
                        {
                            uint tNumCoeff_2 = mSlaveFIManager->
                                    get_field_interpolators_for_type(  tSecondaryDofTypes( Ii ) )->
                                    get_number_of_space_time_coefficients();

                            mJacDofAssemblyMap( tDofIndex )( tDofIndex_2, 0 ) = tCounter_2;
                            mJacDofAssemblyMap( tDofIndex )( tDofIndex_2, 1 ) = tCounter_2 + tNumCoeff_2 - 1;

                            tCounter_2 += tNumCoeff_2;
                        }
                    }
                }
            }
        }

        //------------------------------------------------------------------------------

        void Set::create_mat_pdv_assembly_map()
        {
            // get the list of requested dv types by the opt solver
            moris::Cell< moris::Cell< enum PDV_Type > > tRequestedDvTypes;
            this->get_ip_dv_types_for_set( tRequestedDvTypes );

            // init the max index for dv types
            sint tMaxDvIndex = -1;

            // loop over the dv types
            for( uint Ik = 0; Ik < tRequestedDvTypes.size(); Ik++ )
            {
                // get the set index for the requested master dof type
                sint tDvIndex = this->get_dv_index_for_type(
                        tRequestedDvTypes( Ik )( 0 ),
                        mtk::Master_Slave::MASTER );

                // if the index was set (and is different from -1)
                if( tDvIndex != -1 )
                {
                    // update the max index for dv type
                    tMaxDvIndex = std::max( tMaxDvIndex, tDvIndex );
                }

                // get the set index for the requested slave slave type
                tDvIndex = this->get_dv_index_for_type(
                        tRequestedDvTypes( Ik )( 0 ),
                        mtk::Master_Slave::SLAVE );

                // if the index was set (and is different -1)
                if( tDvIndex != -1 )
                {
                    // update the max index for dv type
                    tMaxDvIndex = std::max( tMaxDvIndex, tDvIndex );
                }
            }
            // add +1 to the max index for dv type (since 0 based)
            tMaxDvIndex++;

            // set size for the dv assembly map
            mPdvMatAssemblyMap.resize( tMaxDvIndex );

            // init the dv assembly map
            for( uint Ik = 0; Ik < mPdvMatAssemblyMap.size(); Ik++ )
            {
                mPdvMatAssemblyMap( Ik ).set_size( 1, 2, -1 );
            }

            // init dv coefficients counter
            uint tCounter = 0;

            // loop over the dv types
            for( uint Ik = 0; Ik < tRequestedDvTypes.size(); Ik++ )
            {
                // get the set index for the requested master dv type
                sint tDvIndex = this->get_dv_index_for_type(
                        tRequestedDvTypes( Ik )( 0 ),
                        mtk::Master_Slave::MASTER );

                // if the index was set (and is different from -1)
                if( tDvIndex != -1 )
                {
                    // get the FI related to the master pdv type
                    Field_Interpolator * tFI = mMasterFIManager->
                            get_field_interpolators_for_type( tRequestedDvTypes( Ik )( 0 ) );

                    // get the number of coefficients related to the master dv type
                    uint tNumCoeff = tFI->get_number_of_space_time_coefficients();

                    // fill the dv assembly map with starting and ending indices
                    // for the master dv type
                    mPdvMatAssemblyMap( tDvIndex )( 0, 0 ) = tCounter;
                    mPdvMatAssemblyMap( tDvIndex )( 0, 1 ) = tCounter + tNumCoeff - 1;

                    // update the dv coefficient counter
                    tCounter += tNumCoeff;
                }
            }

            // loop over the slave dv types
            for( uint Ik = 0; Ik < tRequestedDvTypes.size(); Ik++ )
            {
                //get the set index for the slave dv type
                sint tDvIndex = this->get_dv_index_for_type(
                        tRequestedDvTypes( Ik )( 0 ),
                        mtk::Master_Slave::SLAVE );

                // if the dv type was set (its set index is different from -1)
                if( tDvIndex != -1 )
                {
                    // get the FI related to the master pdv type
                    Field_Interpolator * tFI = mSlaveFIManager->
                            get_field_interpolators_for_type( tRequestedDvTypes( Ik )( 0 ) );

                    // get the number of coefficients for the slave dv type
                    uint tNumCoeff = tFI->get_number_of_space_time_coefficients();

                    // fill the residual assembly map with starting and ending indices for the slave dof type
                    mPdvMatAssemblyMap( tDvIndex )( 0, 0 ) = tCounter;
                    mPdvMatAssemblyMap( tDvIndex )( 0, 1 ) = tCounter + tNumCoeff - 1;

                    // update the dof coefficient counter
                    tCounter += tNumCoeff;
                }
            }

            // set size for assembly vector
            mPdvMatAssemblyVector.set_size( tCounter, 1, -1 );
        }

        //--------------------------------------------------------------------------

        void Set::create_geo_pdv_assembly_map(
                std::shared_ptr< fem::Cluster > aFemCluster )
        {
            // get the design variable interface
            MSI::Design_Variable_Interface * tDVInterface =
                    mEquationModel->get_design_variable_interface();

            // get the geo dv types requested by the opt
            moris::Cell < enum PDV_Type > tRequestedDvTypes;
            tDVInterface->get_ig_unique_dv_types_for_set(
                    mMeshSet->get_set_index(),
                    tRequestedDvTypes );

            // get node indices on cluster
            moris::Matrix< moris::IndexMat > tNodeIndicesOnCluster;
            aFemCluster->get_vertex_indices_in_cluster_for_sensitivity( tNodeIndicesOnCluster );

            // clean up assembly vector
            mPdvGeoAssemblyVector.set_size( 0, 0 );

            // get the pdv active flags and ids from the FEM IG nodes
            Matrix< DDSMat > tIsActivePdv;
            Matrix< DDSMat > tPdvIds;
            this->get_equation_model()->get_integration_xyz_pdv_active_flags_and_ids(
                    tNodeIndicesOnCluster,
                    tRequestedDvTypes,
                    tIsActivePdv,
                    tPdvIds );

            // init active geo pdv counter
            uint tActiveGeoPdvCounter = 0;

            // set flag for active pdv
            mPdvGeoAssemblyFlag = ( sum( tIsActivePdv ) > 0 );

            // if there are some active pdvs
            if( mPdvGeoAssemblyFlag )
            {
                // clean up assembly map
                mPdvGeoAssemblyMap.clear();

                // get number of pdv types
                uint tNumPdvTypes = tRequestedDvTypes.size();

                // get number of nodes on cluster
                uint tNumIGNodes = tNodeIndicesOnCluster.numel();

                // reset assembly indices on nodes
                this->get_equation_model()->reset_integration_xyz_pdv_assembly_indices( tNodeIndicesOnCluster );

                // clean up assembly vector
                Matrix< DDSMat > tPdvGeoAssemblyVectorTemp( tNumIGNodes * tNumPdvTypes, 1, -1 );

                // loop over the requested pdv types
                for( uint iGeoPdv = 0; iGeoPdv < tNumPdvTypes; iGeoPdv++ )
                {
                    // get treated geo pdv type
                    PDV_Type tGeoPdvType = tRequestedDvTypes( iGeoPdv );

                    // get treated geo pdv type index
                    //moris_index tGeoPdvIndex = static_cast< uint >( tGeoPdvType );

                    // loop over the ig nodes on cluster
                    for( uint iIGNode = 0; iIGNode < tNumIGNodes; iIGNode++ )
                    {
                        // get treated node index
                        moris_index tNodeIndex = tNodeIndicesOnCluster( iIGNode );

                        // create key pair
                        std::pair< moris_index, PDV_Type > tKeyPair = std::make_pair( tNodeIndex, tGeoPdvType );

                        // if active and not set in the map
                        if( tIsActivePdv( iIGNode, iGeoPdv ) &&
                                ( mPdvGeoAssemblyMap.find( tKeyPair ) == mPdvGeoAssemblyMap.end() ) )
                        {
                            // fill the map
                            mPdvGeoAssemblyMap[ tKeyPair ] = tActiveGeoPdvCounter;

                            // set node local index on cluster
                            this->get_equation_model()->set_integration_xyz_pdv_assembly_index(
                                    tNodeIndex,
                                    tGeoPdvType,
                                    tActiveGeoPdvCounter );

                            // fill the global assembly vector
                            tPdvGeoAssemblyVectorTemp( tActiveGeoPdvCounter ) = tPdvIds( iIGNode, iGeoPdv );

                            // update active geo pdv counter
                            tActiveGeoPdvCounter++;
                        }
                    }
                }

                if( tActiveGeoPdvCounter > 0 )
                {
                    // fill assembly vector
                    mPdvGeoAssemblyVector.set_size( tActiveGeoPdvCounter, 1, -1 );
                    mPdvGeoAssemblyVector = tPdvGeoAssemblyVectorTemp( { 0, tActiveGeoPdvCounter - 1 }, { 0, 0 } );
                }
            }
        }

        //------------------------------------------------------------------------------

        void Set::create_requested_IWG_list()
        {
            // get list of requested dof types from solver
            moris::Cell < enum MSI::Dof_Type > tRequestedDofTypes =
                    this->get_requested_dof_types();

            // clear requested IWG list
            mRequestedIWGs.clear();

            // reserve max size for requested IWG list
            mRequestedIWGs.reserve( mIWGs.size() );

            if( mEquationModel->get_is_forward_analysis() )
            {
                // loop over the requested dof types
                for( MSI::Dof_Type tDofType : tRequestedDofTypes )
                {
                    // loop over the IWG in set IWG list
                    for( uint iIWG = 0; iIWG < mIWGs.size(); iIWG++ )
                    {
                        // residual dof types for current IWG
                        const moris::Cell< moris::Cell < MSI::Dof_Type > > & tResDofType =
                                mIWGs( iIWG )->get_residual_dof_type();

                        // number of residual dof types
                        const uint tNumResDofTypes = tResDofType.size();

                        // loop over all residual dof types
                        for ( uint iType = 0; iType < tNumResDofTypes; ++iType)
                        {
                            // if the IWG residual dof type is requested
                            if( tResDofType( iType )( 0 ) == tDofType )
                            {
                                // add the IWg to the requested IWG list
                                mRequestedIWGs.push_back( mIWGs( iIWG ) );
                            }
                        }
                    }
                }
            }
            else
            {
                // loop over the requested dof types
                for( MSI::Dof_Type tDofType : tRequestedDofTypes )
                {
                    // loop over the IWG in set IWG list
                    for( uint iIWG = 0; iIWG < mIWGs.size(); iIWG++ )
                    {
                        // residual dof types for current IWG
                        const moris::Cell< moris::Cell < MSI::Dof_Type > > & tResDofType =
                                mIWGs( iIWG )->get_residual_dof_type();

                        // number of residual dof types
                        const uint tNumResDofTypes = tResDofType.size();

                        // loop over all residual dof types
                        for ( uint iType = 0; iType < tNumResDofTypes; ++iType)
                        {
                            // if the IWG residual dof type is requested
                            if( tResDofType( iType )( 0 ) == tDofType )
                            {
                                if( mEquationModel->get_is_adjoint_off_diagonal_time_contribution() )
                                {
                                    if( mIWGs( iIWG )->get_IWG_type() == moris::fem::IWG_Type::TIME_CONTINUITY_DOF )
                                    {
                                        // add the IWg to the requested IWG list
                                        mRequestedIWGs.push_back( mIWGs( iIWG ) );
                                    }
                                }
                                else
                                {
                                    // add the IWg to the requested IWG list
                                    mRequestedIWGs.push_back( mIWGs( iIWG ) );
                                }
                            }
                        }
                    }
                }
            }

            // reduce the size of requested IWG list to fit
            mRequestedIWGs.shrink_to_fit();
        }

        //------------------------------------------------------------------------------

        void Set::create_requested_IQI_list()
        {
            // clear requested IQI list
            mRequestedIQIs.clear();

            // Get names of potential requested IQIs
            const moris::Cell< std::string > & tRequestedIQINames =
                    mEquationModel->get_requested_IQI_names();

            // get number of potential requested IQIs
            uint tNumREquestedIQINames = tRequestedIQINames.size();

            // reserve memory
            mRequestedIQIs.reserve( tNumREquestedIQINames );

            // loop over requested IQI names
            for( uint Ik = 0; Ik < tNumREquestedIQINames; Ik++ )
            {
                // check if this set has the requested IQI
                if( mIQINameToIndexMap.key_exists( tRequestedIQINames( Ik ) ) )
                {
                    // get the set local index
                    moris_index tIQISetLocalIndex =
                            mIQINameToIndexMap.find( tRequestedIQINames( Ik ) );

                    // put IQI in requested IQI list
                    mRequestedIQIs.push_back( mIQIs( tIQISetLocalIndex ) );
                }
            }

            // reduce memory to used space
            mRequestedIQIs.shrink_to_fit();
        }

        //------------------------------------------------------------------------------

        void Set::create_IQI_map()
        {
            // erase the content of the map
            mIQINameToIndexMap.clear();

            uint tCounter = 0;

            // loop over all IQIs and build a name to index map
            for( const std::shared_ptr<IQI> & tIQI : mIQIs )
            {
                std::string tIQIName = tIQI->get_name();

                mIQINameToIndexMap[ tIQIName ] = tCounter++;
            }
        }

        //------------------------------------------------------------------------------

        void Set::build_requested_IWG_dof_type_list( const bool aIsStaggered )
        {
            for( const std::shared_ptr<IWG> & tIWG : mRequestedIWGs )
            {
                tIWG->build_requested_dof_type_list( aIsStaggered );
            }
        }

        //------------------------------------------------------------------------------

        void Set::build_requested_IQI_dof_type_list()
        {
            for( const std::shared_ptr<IQI> & tIQI : mRequestedIQIs )
            {
                tIQI->build_requested_dof_type_list();
            }
        }

        //------------------------------------------------------------------------------

        void Set::initialize_mJacobian()
        {
            // if residual not initialized before
            if ( !mJacobianExist )
            {
                // get the dof types requested by the solver
                const moris::Cell< enum MSI::Dof_Type > & tRequestedDofTypes =
                        this->get_requested_dof_types();

                // init dof coefficient counter
                uint tNumCols = 0;

                // loop over the requested dof types
                for ( uint Ik = 0; Ik < tRequestedDofTypes.size(); Ik++ )
                {
                    // get the set index for the master dof type
                    sint tDofIndex = this->get_dof_index_for_type(
                            tRequestedDofTypes( Ik ),
                            mtk::Master_Slave::MASTER);

                    // if this master dof is active
                    if ( tDofIndex != -1 )
                    {
                        // update number of dof coefficients
                        tNumCols += mMasterFIManager->
                                get_field_interpolators_for_type( tRequestedDofTypes( Ik ) )->
                                get_number_of_space_time_coefficients();
                    }

                    // get the set index for the slave dof type
                    tDofIndex = this->get_dof_index_for_type(
                            tRequestedDofTypes(Ik),
                            mtk::Master_Slave::SLAVE );

                    // if this slave dof is active
                    if ( tDofIndex != -1 )
                    {
                        // update number of dof coefficients
                        tNumCols += mSlaveFIManager->
                                get_field_interpolators_for_type( tRequestedDofTypes( Ik ) )->
                                get_number_of_space_time_coefficients();
                    }
                }

                // if for residual evaluation
                if( !mIsStaggered )
                {
                    // set size for the jacobian matrix
                    mJacobian.set_size( tNumCols, tNumCols, 0.0 );
                }
                // if for Jacobian evaluation
                else
                {
                    // get the secondary dof types from the solver
                    moris::Cell< enum MSI::Dof_Type > tSecDofTypes =
                            this->get_secondary_dof_types();

                    // init dof coefficient counter for rows
                    uint tNumRows = 0;

                    // loop over the groups of secondary dof types
                    for ( auto tSecDofTypesI : tSecDofTypes )
                    {
                        // get the set index for the master dof type
                        sint tDofIndex = this->get_dof_index_for_type(
                                tSecDofTypesI,
                                mtk::Master_Slave::MASTER );

                        // if this master dof is active
                        if ( tDofIndex != -1 )
                        {
                            // update number of dof coefficients
                            tNumRows += mMasterFIManager->
                                    get_field_interpolators_for_type( tSecDofTypesI )->
                                    get_number_of_space_time_coefficients();
                        }

                        // get the set index for the slave dof type
                        tDofIndex = this->get_dof_index_for_type(
                                tSecDofTypesI,
                                mtk::Master_Slave::SLAVE );

                        // if this slave dof is active
                        if ( tDofIndex != -1 )
                        {
                            // update number of dof coefficients
                            tNumRows += mSlaveFIManager->
                                    get_field_interpolators_for_type( tSecDofTypesI )->
                                    get_number_of_space_time_coefficients();
                        }
                    }

                    // set size for the jacobian matrix
                    mJacobian.set_size( tNumCols, tNumRows, 0.0 );
                }
                // set the jacobian initialization flag to true
                mJacobianExist = true;
            }
            else
            {
                // fill the jacobian matrix with zeros
                mJacobian.fill( 0.0 );
            }
        }

        //------------------------------------------------------------------------------

        void Set::initialize_mResidual()
        {
            // if residual not initialized before
            if ( !mResidualExist )
            {
                moris::Cell < enum MSI::Dof_Type > tRequestedDofTypes;

                if( !mIsStaggered )
                {
                    // get the dof types requested by the solver
                    tRequestedDofTypes = this->get_requested_dof_types();
                }
                else
                {
                    // get the dof types. sec and requested dof types are flipped
                    tRequestedDofTypes = this->get_secondary_dof_types();
                }

                // init dof coefficient counter
                uint tNumCoeff = 0;

                // loop over the requested dof types
                for( uint Ik = 0; Ik < tRequestedDofTypes.size(); Ik++ )
                {
                    // get the set index for the master dof type
                    sint tDofIndex = this->get_dof_index_for_type(
                            tRequestedDofTypes( Ik ),
                            mtk::Master_Slave::MASTER );

                    // if this master dof is active
                    if( tDofIndex != -1 )
                    {
                        // update number of dof coefficients
                        tNumCoeff += mMasterFIManager->
                                get_field_interpolators_for_type( tRequestedDofTypes( Ik ) )->
                                get_number_of_space_time_coefficients();
                    }

                    // get the set index for the slave dof type
                    tDofIndex = this->get_dof_index_for_type(
                            tRequestedDofTypes( Ik ),
                            mtk::Master_Slave::SLAVE  );

                    // if this slave dof is active
                    if( tDofIndex != -1 )
                    {
                        // update number of dof coefficients
                        tNumCoeff += mSlaveFIManager->
                                get_field_interpolators_for_type( tRequestedDofTypes( Ik ) )->
                                get_number_of_space_time_coefficients();
                    }


                    // get the number of rhs
                    uint tNumRHS = mEquationModel->get_num_rhs();

                    // set size for the list of dQIdu vectors
                    mResidual.resize( tNumRHS );

                    // loop over the dQIdu vectors
                    for( auto & tRes : mResidual )
                    {
                        // set size for the dQIdu vector
                        tRes.set_size( tNumCoeff, 1, 0.0 );
                    }
                }

                // set the residual initialization flag to true
                mResidualExist = true;
            }
            // if residual initialized before
            else
            {
                // loop over the residual vectors
                for( auto & tRes : mResidual )
                {
                    // fill the residual vector with zeros
                    tRes.fill( 0.0 );
                }
            }
        }

        //------------------------------------------------------------------------------

        void Set::initialize_mQI()
        {
            // if list of QI values not initialized before
            if ( !mQIExist )
            {
                uint tNumQI = mEquationModel->get_requested_IQI_names().size();

                // set size for the list of QI values
                mQI.resize( tNumQI );

                for( auto & tQI : mQI )
                {
                    // set size for the QI value
                    // FIXME assumed scalar
                    tQI.set_size( 1, 1, 0.0 );
                }

                // set the QI initialization flag to true
                mQIExist = true;
            }
            // if list of QI values initialized before
            else
            {
                // loop over the QI values
                for( auto & tQI : mQI )
                {
                    // fill the QI value vector with zero
                    tQI.fill( 0.0 );
                }
            }
        }

        //------------------------------------------------------------------------------

        void Set::initialize_mdQIdpMat()
        {
            // if dRdpMap not initialized before
            if ( !mdQIdpMatExist )
            {
                // set size for dQIdp
                mdQIdp.resize( 2 );

                // get the number of requested IQIs on the model
                uint tNumRequestedIQIs = this->get_equation_model()->get_requested_IQI_names().size();

                // set size for dQIdp
                mdQIdp( 0 ).resize( tNumRequestedIQIs );

                // get the requested pdv types
                moris::Cell< moris::Cell < enum PDV_Type > > tRequestedDvTypes;
                this->get_ip_dv_types_for_set( tRequestedDvTypes );

                // get the number of requested pdv types
                uint tNumRequestedPdvTypes = tRequestedDvTypes.size();

                // init pdv coefficient counter
                uint tNumPdvCoefficients = 0;

                // loop over the requested dv types
                for( uint Ik = 0; Ik < tNumRequestedPdvTypes; Ik++ )
                {
                    // get the set index for the master dof type
                    sint tDvIndex = this->get_dv_index_for_type(
                            tRequestedDvTypes( Ik )( 0 ),
                            mtk::Master_Slave::MASTER );

                    // if this master dv is active
                    if( tDvIndex != -1 )
                    {
                        // update number of dof coefficients
                        tNumPdvCoefficients += mMasterFIManager->
                                get_field_interpolators_for_type( tRequestedDvTypes( Ik )( 0 ) )->
                                get_number_of_space_time_coefficients();
                    }

                    // get the set index for the slave dv type
                    tDvIndex = this->get_dv_index_for_type(
                            tRequestedDvTypes( Ik )( 0 ),
                            mtk::Master_Slave::SLAVE  );

                    // if this slave dv is active
                    if( tDvIndex != -1 )
                    {
                        // update number of dof coefficients
                        tNumPdvCoefficients += mSlaveFIManager->
                                get_field_interpolators_for_type( tRequestedDvTypes( Ik )( 0 ) )->
                                get_number_of_space_time_coefficients();
                    }
                }
                // loop over requested IQIs
                for ( auto & tdQIdp : mdQIdp( 0 ) )
                {
                    // set size
                    tdQIdp.set_size( 1, tNumPdvCoefficients, 0.0 );
                }

                // set exist flag to true
                mdQIdpMatExist = true;
            }
            else
            {
                // loop over requested IQIs
                for ( auto & tdQIdp : mdQIdp( 0 ) )
                {
                    // fill the dQIdp vector with zero
                    tdQIdp.fill( 0.0 );
                }
            }
        }

        //------------------------------------------------------------------------------

        void Set::initialize_mdQIdpGeo( std::shared_ptr< fem::Cluster > aFemCluster )
        {
            // get the number of requested IQIs
            uint tNumRequestedIQIs = this->get_equation_model()->get_requested_IQI_names().size();

            // set size for dQIdp
            mdQIdp( 1 ).resize( tNumRequestedIQIs );

            // loop over requested IQIs
            for ( auto & tdQIdp : mdQIdp( 1 ) )
            {
                // fill the dQIdp vector with zero
                tdQIdp.set_size( 1, mPdvGeoAssemblyVector.numel(), 0.0 );
            }
        }

        //----------------------------------------------------------------------

        void Set::initialize_mdRdpMat()
        {
            // if dRdpMap not initialized before
            if ( !mdRdpMatExist )
            {
                // set size for dRdp
                mdRdp.resize( 2 );

                // get the dof types requested by the solver
                const moris::Cell < enum MSI::Dof_Type > & tRequestedDofTypes =
                        this->get_requested_dof_types();

                // init dof coefficient counter
                uint tNumRows = 0;

                // loop over the requested dof types
                for( uint Ik = 0; Ik < tRequestedDofTypes.size(); Ik++ )
                {
                    // get the set index for the master dof type
                    sint tDofIndex = this->get_dof_index_for_type(
                            tRequestedDofTypes( Ik ),
                            mtk::Master_Slave::MASTER );

                    // if this master dof is active
                    if( tDofIndex != -1 )
                    {
                        // update number of dof coefficients
                        tNumRows += mMasterFIManager->
                                get_field_interpolators_for_type( tRequestedDofTypes( Ik ) )->
                                get_number_of_space_time_coefficients();
                    }

                    // get the set index for the slave dof type
                    tDofIndex = this->get_dof_index_for_type(
                            tRequestedDofTypes( Ik ),
                            mtk::Master_Slave::SLAVE  );

                    // if this slave dof is active
                    if( tDofIndex != -1 )
                    {
                        // update number of dof coefficients
                        tNumRows += mSlaveFIManager->
                                get_field_interpolators_for_type( tRequestedDofTypes( Ik ) )->
                                get_number_of_space_time_coefficients();
                    }
                }

                // get the dv types requested by the opt
                moris::Cell< moris::Cell < enum PDV_Type > > tRequestedDvTypes;
                this->get_ip_dv_types_for_set( tRequestedDvTypes );

                // init dv coefficient counter
                uint tNumCols = 0;

                // loop over the requested dv types
                for( uint Ik = 0; Ik < tRequestedDvTypes.size(); Ik++ )
                {
                    // get the set index for the master dof type
                    sint tDvIndex = this->get_dv_index_for_type(
                            tRequestedDvTypes( Ik )( 0 ),
                            mtk::Master_Slave::MASTER );

                    // if this master dv is active
                    if( tDvIndex != -1 )
                    {
                        // update number of dof coefficients
                        tNumCols += mMasterFIManager->
                                get_field_interpolators_for_type( tRequestedDvTypes( Ik )( 0 ) )->
                                get_number_of_space_time_coefficients();
                    }

                    // get the set index for the slave dv type
                    tDvIndex = this->get_dv_index_for_type(
                            tRequestedDvTypes( Ik )( 0 ),
                            mtk::Master_Slave::SLAVE  );

                    // if this slave dv is active
                    if( tDvIndex != -1 )
                    {
                        // update number of dof coefficients
                        tNumCols += mSlaveFIManager->
                                get_field_interpolators_for_type( tRequestedDvTypes( Ik )( 0 ) )->
                                get_number_of_space_time_coefficients();
                    }
                }

                mdRdp( 0 ).set_size( tNumRows, tNumCols, 0.0 );

                // set the dRdpMat initialization flag to true
                mdRdpMatExist = true;
            }
            // if dRdpMat initialized before
            else
            {
                mdRdp( 0 ).fill( 0.0 );
            }
        }

        //----------------------------------------------------------------------

        void Set::initialize_mdRdpGeo( std::shared_ptr< fem::Cluster > aFemCluster )
        {
            // get the dof types requested by the solver
            const moris::Cell < enum MSI::Dof_Type > & tRequestedDofTypes =
                    this->get_requested_dof_types();

            // init dof coefficient counter
            uint tNumRows = 0;

            // loop over the requested dof types
            for( uint Ik = 0; Ik < tRequestedDofTypes.size(); Ik++ )
            {
                // get the set index for the master dof type
                sint tDofIndex = this->get_dof_index_for_type(
                        tRequestedDofTypes( Ik ),
                        mtk::Master_Slave::MASTER );

                // if this master dof is active
                if( tDofIndex != -1 )
                {
                    // update number of dof coefficients
                    tNumRows += mMasterFIManager->
                            get_field_interpolators_for_type( tRequestedDofTypes( Ik ) )->
                            get_number_of_space_time_coefficients();
                }

                // get the set index for the slave dof type
                tDofIndex = this->get_dof_index_for_type(
                        tRequestedDofTypes( Ik ),
                        mtk::Master_Slave::SLAVE );

                // if this slave dof is active
                if( tDofIndex != -1 )
                {
                    // update number of dof coefficients
                    tNumRows += mSlaveFIManager->
                            get_field_interpolators_for_type( tRequestedDofTypes( Ik ) )->
                            get_number_of_space_time_coefficients();
                }
            }

            // set size for dRdpgeo
            mdRdp( 1 ).set_size( tNumRows, mPdvGeoAssemblyVector.numel(), 0.0 );
        }

        //------------------------------------------------------------------------------

        mtk::Interpolation_Order Set::get_auto_interpolation_order(
                const moris::uint        aNumVertices,
                const mtk::Geometry_Type aGeometryType )
        {
            switch( aGeometryType )
            {
                case mtk::Geometry_Type::LINE:
                {
                    switch( aNumVertices )
                    {
                        case 1:
                            return mtk::Interpolation_Order::UNDEFINED;

                        case 2:
                            return mtk::Interpolation_Order::LINEAR;

                        case 3:
                            return mtk::Interpolation_Order::QUADRATIC;

                        default:
                            MORIS_ERROR( false, " Set::get_auto_interpolation_order - not defined for LINE and number of vertices. ");
                            return mtk::Interpolation_Order::UNDEFINED;
                    }
                }
                case mtk::Geometry_Type::QUAD:
                {
                    switch( aNumVertices )
                    {
                        case 4:
                            return mtk::Interpolation_Order::LINEAR;

                        case 8:
                            return mtk::Interpolation_Order::SERENDIPITY;

                        case 9:
                            return mtk::Interpolation_Order::QUADRATIC;

                        case 16:
                            return mtk::Interpolation_Order::CUBIC;

                        default:
                            MORIS_ERROR( false, " Set::get_auto_interpolation_order - not defined for QUAD and number of vertices. ");
                            return mtk::Interpolation_Order::UNDEFINED;
                    }
                }
                case mtk::Geometry_Type::HEX:
                {
                    switch( aNumVertices )
                    {
                        case 8:
                            return mtk::Interpolation_Order::LINEAR;

                        case 20:
                            return mtk::Interpolation_Order::SERENDIPITY;

                        case 27:
                            return mtk::Interpolation_Order::QUADRATIC;

                        case 64:
                            return mtk::Interpolation_Order::CUBIC;

                        default:
                            MORIS_ERROR( false, " Set::get_auto_interpolation_order - not defined for HEX and number of vertices. ");
                            return mtk::Interpolation_Order::UNDEFINED;
                    }
                }
                case mtk::Geometry_Type::TET:
                {
                    switch( aNumVertices )
                    {
                        case 4:
                            return mtk::Interpolation_Order::LINEAR;

                        case 10:
                            return mtk::Interpolation_Order::QUADRATIC;

                        case 20:
                            return mtk::Interpolation_Order::CUBIC;

                        default:
                            MORIS_ERROR( false, " Set::get_auto_interpolation_order - not defined for TET and number of vertices. ");
                            return mtk::Interpolation_Order::UNDEFINED;
                    }
                }
                default:
                {
                    MORIS_ERROR( false, " Set::get_auto_interpolation_order - not defined for this geometry type. ");
                    return mtk::Interpolation_Order::UNDEFINED;
                }
            }
        }

        //------------------------------------------------------------------------------

        mtk::Interpolation_Type Set::get_auto_time_interpolation_type(
                const moris::uint aNumVertices )
        {
            switch( aNumVertices )
            {
                case 1:
                    return mtk::Interpolation_Type::CONSTANT;

                case 2:
                case 3:
                case 4:
                    return mtk::Interpolation_Type::LAGRANGE;

                default:
                    MORIS_ERROR( false, " Element::get_auto_time_interpolation_type - not defined this number of time vertices. ");
                    return mtk::Interpolation_Type::UNDEFINED;
            }
        }

        //------------------------------------------------------------------------------

        mtk::Integration_Order Set::get_auto_integration_order(
                const fem::Element_Type        aSetType,
                const mtk::Geometry_Type       aGeometryType,
                const mtk::Interpolation_Order aInterpolationOrder )
        {
            switch( aSetType )
            {
                case fem::Element_Type::BULK :
                case fem::Element_Type::TIME_SIDESET :
                case fem::Element_Type::TIME_BOUNDARY :
                {
                    switch( aGeometryType )
                    {
                        case mtk::Geometry_Type::LINE:
                        {
                            switch( aInterpolationOrder )
                            {
                                case mtk::Interpolation_Order::LINEAR:
                                    return mtk::Integration_Order::BAR_3;

                                case mtk::Interpolation_Order::QUADRATIC:
                                    return mtk::Integration_Order::BAR_4;

                                case mtk::Interpolation_Order::CUBIC:
                                    return mtk::Integration_Order::BAR_5;

                                default:
                                    MORIS_ERROR( false, "Set::get_auto_integration_order - Unknown or unsupported interpolation order.");
                                    return mtk::Integration_Order::UNDEFINED;
                            }
                            break;
                        }

                        case mtk::Geometry_Type::QUAD :
                        {
                            switch( aInterpolationOrder )
                            {
                                case mtk::Interpolation_Order::LINEAR:
                                    return mtk::Integration_Order::QUAD_2x2;

                                case mtk::Interpolation_Order::SERENDIPITY:
                                    return mtk::Integration_Order::QUAD_3x3;

                                case mtk::Interpolation_Order::QUADRATIC:
                                    return mtk::Integration_Order::QUAD_3x3;

                                case mtk::Interpolation_Order::CUBIC:
                                    return mtk::Integration_Order::QUAD_5x5;

                                default:
                                    MORIS_ERROR( false, "Set::get_auto_integration_order - Unknown or unsupported interpolation order.");
                                    return mtk::Integration_Order::UNDEFINED;
                            }
                            break;
                        }

                        case mtk::Geometry_Type::HEX:
                        {
                            switch( aInterpolationOrder )
                            {
                                case mtk::Interpolation_Order::LINEAR:
                                    return mtk::Integration_Order::HEX_2x2x2;

                                case mtk::Interpolation_Order::SERENDIPITY:
                                    return mtk::Integration_Order::HEX_4x4x4;

                                case mtk::Interpolation_Order::QUADRATIC:
                                    return mtk::Integration_Order::HEX_4x4x4;

                                case mtk::Interpolation_Order::CUBIC:
                                    return mtk::Integration_Order::HEX_5x5x5;

                                default:
                                    MORIS_ERROR( false, "Set::get_auto_integration_order - Unknown or unsupported interpolation order.");
                                    return mtk::Integration_Order::UNDEFINED;
                            }
                            break;
                        }

                        case mtk::Geometry_Type::TRI:
                        {
                            switch( aInterpolationOrder )
                            {
                                case mtk::Interpolation_Order::LINEAR:
                                    return mtk::Integration_Order::TRI_7;

                                case mtk::Interpolation_Order::QUADRATIC:
                                    return mtk::Integration_Order::TRI_12;

                                case mtk::Interpolation_Order::CUBIC:
                                    return mtk::Integration_Order::TRI_25;

                                default:
                                    MORIS_ERROR( false, "Set::get_auto_integration_order - Unknown or unsupported interpolation order.");
                                    return mtk::Integration_Order::UNDEFINED;
                            }
                            break;
                        }

                        case mtk::Geometry_Type::TET:
                        {
                            switch( aInterpolationOrder )
                            {
                                case mtk::Interpolation_Order::LINEAR:
                                    return mtk::Integration_Order::TET_11;

                                case mtk::Interpolation_Order::QUADRATIC:
                                    return mtk::Integration_Order::TET_35;

                                case mtk::Interpolation_Order::CUBIC:
                                    return mtk::Integration_Order::TET_56;

                                default:
                                    MORIS_ERROR( false, "Set::get_auto_integration_order - Unknown or unsupported interpolation order.");
                                    return mtk::Integration_Order::UNDEFINED;
                            }
                            break;
                        }

                        default :
                            MORIS_ERROR( false, " Set::get_auto_integration_order - Unknown or unsupported geometry type. ");
                            return mtk::Integration_Order::UNDEFINED;
                    }
                    break;
                }
                case fem::Element_Type::SIDESET :
                case fem::Element_Type::DOUBLE_SIDESET :
                {
                    switch( aGeometryType )
                    {
                        case mtk::Geometry_Type::LINE:
                        {
                            switch( aInterpolationOrder )
                            {
                                case mtk::Interpolation_Order::LINEAR:
                                    return mtk::Integration_Order::BAR_3;

                                case mtk::Interpolation_Order::QUADRATIC:
                                    return mtk::Integration_Order::BAR_4;

                                case mtk::Interpolation_Order::CUBIC:
                                    return mtk::Integration_Order::BAR_5;

                                default:
                                    MORIS_ERROR( false, "Set::get_auto_integration_order - Unknown or unsupported interpolation order.");
                                    return mtk::Integration_Order::UNDEFINED;
                            }
                            break;
                        }

                        case mtk::Geometry_Type::QUAD :
                        {
                            switch( aInterpolationOrder )
                            {
                                case mtk::Interpolation_Order::LINEAR:
                                    return mtk::Integration_Order::QUAD_2x2;

                                case mtk::Interpolation_Order::SERENDIPITY:
                                    return mtk::Integration_Order::QUAD_4x4;

                                case mtk::Interpolation_Order::QUADRATIC:
                                    return mtk::Integration_Order::QUAD_4x4;

                                case mtk::Interpolation_Order::CUBIC:
                                    return mtk::Integration_Order::QUAD_5x5;

                                default:
                                    MORIS_ERROR( false, "Set::get_auto_integration_order - Unknown or unsupported interpolation order.");
                                    return mtk::Integration_Order::UNDEFINED;
                            }
                            break;
                        }

                        case mtk::Geometry_Type::TRI:
                        {
                            switch( aInterpolationOrder )
                            {
                                case mtk::Interpolation_Order::LINEAR:
                                    return mtk::Integration_Order::TRI_7;

                                case mtk::Interpolation_Order::QUADRATIC:
                                    return mtk::Integration_Order::TRI_12;

                                case mtk::Interpolation_Order::CUBIC:
                                    return mtk::Integration_Order::TRI_25;

                                default:
                                    MORIS_ERROR( false, "Set::get_auto_integration_order - Unknown or unsupported interpolation order.");
                                    return mtk::Integration_Order::UNDEFINED;
                            }
                            break;
                        }

                        default :
                            MORIS_ERROR( false, " Set::get_auto_integration_order - Unknown or unsupported geometry type. ");
                            return mtk::Integration_Order::UNDEFINED;
                    }
                    break;
                }

                default:
                    MORIS_ERROR( false, "Set::get_auto_integration_order - unknown set type.");
                    return mtk::Integration_Order::UNDEFINED;
            }
        }

        //------------------------------------------------------------------------------

        void Set::set_visualization_set(
                const uint         aMeshIndex,
                moris::mtk::Set  * aVisMeshSet,
                const bool         aOnlyPrimayCells )
        {
            uint tNumClustersOnSets = aVisMeshSet->get_num_clusters_on_set();

            // set vis clusters to clusters
            for( uint Ik = 0; Ik < tNumClustersOnSets; Ik++ )
            {
                // create a fem cluster
                std::shared_ptr< fem::Cluster > tCluster =
                        std::make_shared< fem::Cluster >(
                                mElementType,
                                aVisMeshSet->get_clusters_by_index( Ik ),
                                this,
                                mEquationObjList( Ik ) );

                reinterpret_cast< fem::Interpolation_Element* >( mEquationObjList( Ik ) )->set_cluster(
                        tCluster,
                        aMeshIndex );
            }

            // build set element map
            uint tNumCells = aVisMeshSet->get_num_cells_on_set( aOnlyPrimayCells );

            moris::Matrix< DDSMat > tCellIndex = aVisMeshSet->get_cell_inds_on_block( aOnlyPrimayCells );

            sint tSize = std::max( ( sint )mCellAssemblyMap.size(), ( sint )aMeshIndex + 1 );

            mCellAssemblyMap.resize( tSize );
            mMtkIgCellOnSet .resize( tSize );

            mMtkIgCellOnSet( aMeshIndex )= tNumCells;

            if(tNumCells>0)
            {
                sint tMaxIndex = tCellIndex.max();
                //             sint tMinIndex = tCellIndex.min();

                mCellAssemblyMap( aMeshIndex ).set_size( tMaxIndex + 1, 1, -1 );

                for( uint Ik = 0; Ik < tNumCells; Ik++ )
                {
                    mCellAssemblyMap( aMeshIndex )( tCellIndex( Ik ) ) = Ik;
                }
            }
        }

        //------------------------------------------------------------------------------

        void Set::compute_quantity_of_interest_nodal(
                const uint                         aMeshIndex,
                Matrix< DDRMat >                 * aNodalFieldValues,
                const moris::Cell< std::string > & aQINames )
        {
            // set the nodal set values to the ones provided
            mSetNodalValues = aNodalFieldValues;

            this->gather_requested_IQIs( aQINames, mRequestedNodalIQIs, mRequestedNodalIQIsGlobalIndices);

            // loop over equation objects
            uint tNumEqObjs = mEquationObjList.size();
            for( uint Ik = 0; Ik < tNumEqObjs; Ik++ )
            {
                // compute quantity of interest
                mEquationObjList( Ik )->compute_quantity_of_interest(
                        aMeshIndex,
                        vis::Field_Type::NODAL );
            }
        }

        //------------------------------------------------------------------------------

        const moris::Cell< std::shared_ptr< fem::IQI > > & Set::get_requested_nodal_IQIs_for_visualization()
        {
            return mRequestedNodalIQIs;
        }

        //------------------------------------------------------------------------------

        uint Set::get_number_of_requested_nodal_IQIs_for_visualization()
        {
            return mRequestedNodalIQIs.size();
        }

        //------------------------------------------------------------------------------

        const moris::Cell< moris_index > & Set::get_requested_nodal_IQIs_global_indices_for_visualization()
        {
            return mRequestedNodalIQIsGlobalIndices;
        }

        //------------------------------------------------------------------------------

        void Set::compute_quantity_of_interest_global(
                const uint                         aMeshIndex,
                Matrix< DDRMat >                 * aGlobalFieldValues,
                const moris::Cell< std::string > & aQINames )
        {
            // set the global set values to the ones provided
            mSetGlobalValues = aGlobalFieldValues;

            this->gather_requested_IQIs( aQINames, mRequestedGlobalIQIs, mRequestedGlobalIQIsGlobalIndices );

            // loop over equation objects
            uint tNumEqObjs = mEquationObjList.size();
            for( uint Ik = 0; Ik < tNumEqObjs; Ik++ )
            {
                // compute quantity of interest
                mEquationObjList( Ik )->compute_quantity_of_interest(
                        aMeshIndex,
                        vis::Field_Type::GLOBAL );
            }
        }

        //------------------------------------------------------------------------------

        const moris::Cell< std::shared_ptr< fem::IQI > > & Set::get_requested_global_IQIs_for_visualization()
        {
            return mRequestedGlobalIQIs;
        }

        //------------------------------------------------------------------------------

        uint Set::get_number_of_requested_global_IQIs_for_visualization()
        {
            return mRequestedGlobalIQIs.size();
        }

        //------------------------------------------------------------------------------

        const moris::Cell< moris_index > & Set::get_requested_global_IQIs_global_indices_for_visualization()
        {
            return mRequestedGlobalIQIsGlobalIndices;
        }

        //------------------------------------------------------------------------------

        void Set::compute_quantity_of_interest_elemental(
                const uint                         aMeshIndex,
                Matrix< DDRMat >                 * aElementalFieldValues,
                const moris::Cell< std::string > & aQINames )
        {
            // set the elemental set values to the ones provided
            mSetElementalValues = aElementalFieldValues;
            mSetElementalValues->set_size( mMtkIgCellOnSet( aMeshIndex ), aQINames.size(), 0.0 );

            this->gather_requested_IQIs( aQINames, mRequestedElementalIQIs, mRequestedElementalIQIsGlobalIndices);

            // loop over equation objects
            uint tNumEqObjs = mEquationObjList.size();
            for( uint Ik = 0; Ik < tNumEqObjs; Ik++ )
            {
                // compute quantity of interest
                mEquationObjList( Ik )->compute_quantity_of_interest(
                        aMeshIndex,
                        vis::Field_Type::ELEMENTAL );
            }
        }

        //------------------------------------------------------------------------------

        const moris::Cell< std::shared_ptr< fem::IQI > > & Set::get_requested_elemental_IQIs_for_visualization()
        {
            return mRequestedElementalIQIs;
        }

        //------------------------------------------------------------------------------

        uint Set::get_number_of_requested_elemental_IQIs_for_visualization()
        {
            return mRequestedElementalIQIs.size();
        }

        //------------------------------------------------------------------------------

        const moris::Cell< moris_index > & Set::get_requested_elemental_IQIs_global_indices_for_visualization()
        {
            return mRequestedElementalIQIsGlobalIndices;
        }

        //------------------------------------------------------------------------------

        const moris::Cell< std::shared_ptr< fem::IQI > > & Set::get_requested_field_IQIs()
        {
            return mRequestedFieldIQIs;
        }

        //------------------------------------------------------------------------------

        uint Set::get_number_of_requested_field_IQIs()
        {
            return mRequestedFieldIQIs.size();
        }

        //------------------------------------------------------------------------------

        const moris::Cell< moris_index > & Set::get_requested_field_IQIs_global_indices()
        {
            return mRequestedFieldIQIsGlobalIndices;
        }

        //------------------------------------------------------------------------------

        void Set::gather_requested_IQIs(
                moris::Cell< std::string> const       & aNames,
                moris::Cell< std::shared_ptr< IQI > > & aListOfRequestedIQIs,
                moris::Cell< moris_index >            & aListOfIQIGlobalIndices )
        {
            // get number of potential requested IQIs
            uint tNumRequestedElementalIQINames = aNames.size();

            // clear requested IQI list
            aListOfRequestedIQIs.clear();
            aListOfIQIGlobalIndices.clear();

            // reserve memory
            aListOfRequestedIQIs.reserve( tNumRequestedElementalIQINames );
            aListOfIQIGlobalIndices.reserve( tNumRequestedElementalIQINames );

            // loop over requested IQI names
            for( uint Ik = 0; Ik < tNumRequestedElementalIQINames; Ik++ )
            {
                // check if this set has the requested IQI
                if( mIQINameToIndexMap.key_exists( aNames( Ik ) ) )
                {
                    // get the set local index
                    moris_index tIQISetLocalIndex =
                            mIQINameToIndexMap.find( aNames( Ik ) );

                    // put global model index in list
                    aListOfIQIGlobalIndices.push_back( Ik );

                    // put IQI in requested IQI list
                    aListOfRequestedIQIs.push_back( mIQIs( tIQISetLocalIndex ) );
                }
            }

            // reduce memory to used space
            aListOfRequestedIQIs.shrink_to_fit();
            aListOfIQIGlobalIndices.shrink_to_fit();
        }

        //------------------------------------------------------------------------------

        void Set::determine_set_type()
        {
            enum moris::SetType tMtkSetType = mMeshSet->get_set_type();

            switch( tMtkSetType )
            {
                case moris::SetType::BULK:
                {
                    mElementType = fem::Element_Type::BULK;

                    // if time continuity
                    if ( mTimeContinuity )
                    {
                        mElementType = fem::Element_Type::TIME_SIDESET;
                    }

                    // if time boundary
                    if( mTimeBoundary )
                    {
                        mElementType = fem::Element_Type::TIME_BOUNDARY;
                    }
                    break;
                }

                case moris::SetType::SIDESET:
                    mElementType = fem::Element_Type::SIDESET;
                    break;

                case moris::SetType::DOUBLE_SIDED_SIDESET:
                    mElementType = fem::Element_Type::DOUBLE_SIDESET;
                    break;

                default :
                    MORIS_ERROR( false, "Set::determine_set_type() - not defined for this set type. ");
            }
        }

        //------------------------------------------------------------------------------

        void Set::set_set_type( fem::Element_Type aElementType )
        {
            mElementType = aElementType;
        }

        //------------------------------------------------------------------------------

        void Set::get_ig_unique_dv_types_for_set(
                moris::Cell < enum PDV_Type > & aGeoPdvType )
        {
            // get design variable interface
            MSI::Design_Variable_Interface * tPdvInterface =
                    mEquationModel->get_design_variable_interface();

            // if the pdv interface is set
            if( tPdvInterface )
            {
                // get ig unique pdv types for set
                tPdvInterface->get_ig_unique_dv_types_for_set(
                        mMeshSet->get_set_index(),
                        aGeoPdvType );
            }
        }

        //------------------------------------------------------------------------------

        void Set::get_ip_dv_types_for_set(
                moris::Cell< moris::Cell< enum PDV_Type > > & aMatPdvType )
        {
            //
            aMatPdvType = mMasterDvTypes;

            // FIXME
            //            // get design variable interface
            //            MSI::Design_Variable_Interface * tPdvInterface =
            //                    mEquationModel->get_design_variable_interface();
            //
            //            // get ip pdv types for set
            //            tPdvInterface->get_ip_dv_types_for_set(
            //                    mMeshSet->get_set_index(),
            //                    aMatPdvType );
        }

        //------------------------------------------------------------------------------

        void Set::populate_fields(
                moris::Cell< std::shared_ptr< fem::Field > >      & aFieldToPopulate,
                moris::Cell< std::string > const & aFieldIQINames )
        {
            this->gather_requested_IQIs(
                    aFieldIQINames,
                    mRequestedFieldIQIs,
                    mRequestedFieldIQIsGlobalIndices );

            for( uint Ik = 0; Ik< mEquationObjList.size(); Ik++)
            {
                mEquationObjList( Ik )->populate_fields( aFieldToPopulate, aFieldIQINames );
            }
        }

        //------------------------------------------------------------------------------

    } /* namespace fem */
} /* namespace moris */<|MERGE_RESOLUTION|>--- conflicted
+++ resolved
@@ -272,67 +272,6 @@
 
         void Set::create_integrator( MSI::Model_Solver_Interface * aModelSolverInterface )
         {
-<<<<<<< HEAD
-            MORIS_ERROR(0,"FIXME KEENAN");
-            // // get time levels from model solver interface
-            // const Matrix< DDUMat > & tTimeLevels = aModelSolverInterface->get_dof_manager()->get_time_levels();
-            // uint tMaxTimeLevels = tTimeLevels.max();
-
-            // // init time geometry type
-            // mtk::Geometry_Type tTimeGeometryType         = mtk::Geometry_Type::UNDEFINED;
-
-            // // init time integration order
-            // mtk::Integration_Order tTimeIntegrationOrder = mtk::Integration_Order::UNDEFINED;
-
-            // // switch on maximum time level
-            // switch ( tMaxTimeLevels )
-            // {
-            //     case 1 :
-            //     {
-            //         tTimeGeometryType     = mtk::Geometry_Type::LINE;
-            //         tTimeIntegrationOrder = mtk::Integration_Order::BAR_1;
-            //         break;
-            //     }
-            //     case 2 :
-            //     {
-            //         tTimeGeometryType     = mtk::Geometry_Type::LINE;
-            //         tTimeIntegrationOrder = mtk::Integration_Order::BAR_2;
-            //         break;
-            //     }
-            //     default :
-            //     {
-            //         MORIS_ERROR( false, "Set::create_integrator - only 1 or 2 time levels handled so far.");
-            //     }
-            // }
-
-            // // if a time sideset or boundary
-            // if( mTimeContinuity || mTimeBoundary )
-            // {
-            //     tTimeGeometryType     = mtk::Geometry_Type::POINT;
-            //     tTimeIntegrationOrder = mtk::Integration_Order::POINT;
-            // }
-
-            // // create an integration rule
-            // mtk::Integration_Rule tIntegrationRule(
-            //         mIGGeometryType,
-            //         mtk::Integration_Type::GAUSS,
-            //         this->get_auto_integration_order(
-            //                 mElementType,
-            //                 mIGGeometryType,
-            //                 mIPSpaceInterpolationOrder ),
-            //                 tTimeGeometryType,
-            //                 mtk::Integration_Type::GAUSS,
-            //                 tTimeIntegrationOrder );
-
-            // // // create an integrator
-            // // moris::mtk::Integrator tIntegrator( tIntegrationRule );
-
-            // // // get integration points
-            // // tIntegrator.get_points( mIntegPoints );
-
-            // // // get integration weights
-            // // tIntegrator.get_weights( mIntegWeights );
-=======
             // get time levels from model solver interface
             const Matrix< DDUMat > & tTimeLevels = aModelSolverInterface->get_dof_manager()->get_time_levels();
             uint tMaxTimeLevels = tTimeLevels.max();
@@ -391,7 +330,6 @@
 
             // get integration weights
             tIntegrator.get_weights( mIntegWeights );
->>>>>>> 4a14b3f2
         }
 
         //------------------------------------------------------------------------------
