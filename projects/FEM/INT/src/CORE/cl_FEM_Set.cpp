/*
 * Copyright (c) 2022 University of Colorado
 * Licensed under the MIT license. See LICENSE.txt file in the MORIS root for details.
 *
 *------------------------------------------------------------------------------------
 *
 * cl_FEM_Set.cpp
 *
 */
#include <iostream>

#include "cl_MSI_Model_Solver_Interface.hpp"        //FEM/MSI/src
#include "cl_MSI_Solver_Interface.hpp"              //FEM/MSI/src
#include "cl_FEM_Model.hpp"                         //FEM/INT/src
#include "cl_FEM_Set.hpp"                           //FEM/INT/src
#include "cl_FEM_Set_User_Info.hpp"                 //FEM/INT/src
#include "cl_FEM_Element_Factory.hpp"               //FEM/INT/src
#include "cl_MTK_Integrator.hpp"                    //MTK/src
#include "cl_FEM_Field_Interpolator_Manager.hpp"    //FEM/INT/src
#include "cl_FEM_Interpolation_Element.hpp"         //FEM/INT/src
#include "cl_FEM_Cluster.hpp"                       //FEM/INT/src
#include "cl_MTK_Set.hpp"                           //FEM/INT/src
#include "cl_MTK_Cell_Info.hpp"
#include "fn_equal_to.hpp"

namespace moris
{
    namespace fem
    {
        //------------------------------------------------------------------------------

        Set::Set(
                fem::FEM_Model*             aFemModel,
                moris::mtk::Set*            aMeshSet,
                const fem::Set_User_Info&   aSetInfo,
                const Vector< Node_Base* >& aIPNodes )
                : mFemModel( aFemModel )
                , mMeshSet( aMeshSet )
                , mIWGs( aSetInfo.get_IWGs() )
                , mIQIs( aSetInfo.get_IQIs() )
                , mTimeContinuity( aSetInfo.get_time_continuity() )
                , mIsAnalyticalFA( aSetInfo.get_is_analytical_forward_analysis() )
                , mFDSchemeForFA( aSetInfo.get_finite_difference_scheme_for_forward_analysis() )
                , mFDPerturbationFA( aSetInfo.get_finite_difference_perturbation_size_for_forward_analysis() )
                , mIsAnalyticalSA( aSetInfo.get_is_analytical_sensitivity_analysis() )
                , mFDSchemeForSA( aSetInfo.get_finite_difference_scheme_for_sensitivity_analysis() )
                , mFDPerturbation( aSetInfo.get_finite_difference_perturbation_size() )
                , mPerturbationStrategy( aSetInfo.get_perturbation_strategy() )
        {
            // get the set type (BULK, SIDESET, DOUBLE_SIDESET, TIME_SIDESET)
            this->determine_set_type();

            // loop over the IWGs on the set
            for ( const std::shared_ptr< IWG >& tIWG : mIWGs )
            {
                // set the fem set pointer to the IWG
                tIWG->set_set_pointer( this );
            }

            // loop over the IQIs on the set
            for ( const std::shared_ptr< IQI >& tIQI : mIQIs )
            {
                // set the fem set pointer to the IQI
                tIQI->set_set_pointer( this );
            }

            // get mesh clusters on set
            Vector< mtk::Cluster const * > tMeshClusterList = mMeshSet->get_clusters_on_set();

            // get number of mesh clusters on set
            uint tNumMeshClusters = tMeshClusterList.size();

            // set size for the equation objects list
            mEquationObjList.resize( tNumMeshClusters, nullptr );

            // get cluster measures used on set
            this->build_cluster_measure_tuples_and_map();

            // create a fem cluster factory
            fem::Element_Factory tClusterFactory;

            // loop over mesh clusters on set
            for ( luint iCluster = 0; iCluster < tNumMeshClusters; iCluster++ )
            {
                // init list of pointers to IP mesh cell
                Vector< const mtk::Cell* > tInterpolationCell;

                // switch on set type
                switch ( mElementType )
                {
                    // if bulk or sideset
                    case fem::Element_Type::BULK:
                    case fem::Element_Type::SIDESET:
                    case fem::Element_Type::TIME_SIDESET:
                    case fem::Element_Type::TIME_BOUNDARY:
                    {
                        tInterpolationCell.resize( 1, &tMeshClusterList( iCluster )->get_interpolation_cell() );
                        break;
                    }
                    // if double sideset
                    case fem::Element_Type::DOUBLE_SIDESET:
                    case fem::Element_Type::NONCONFORMAL_SIDESET:
                    {
                        tInterpolationCell.resize( 2 );
                        tInterpolationCell( 0 ) = &( tMeshClusterList( iCluster )->get_interpolation_cell( mtk::Leader_Follower::LEADER ) );
                        tInterpolationCell( 1 ) = &( tMeshClusterList( iCluster )->get_interpolation_cell( mtk::Leader_Follower::FOLLOWER ) );
                        break;
                    }
                    // if none of the above
                    default:
                    {
                        MORIS_ERROR( false, "Set::Set - unknown element type" );
                    }
                }

                // create an interpolation element
                mEquationObjList( iCluster ) = new fem::Interpolation_Element(
                        mElementType,
                        tInterpolationCell,
                        aIPNodes,
                        this );

                // create a fem cluster
                std::shared_ptr< fem::Cluster > tCluster = std::make_shared< fem::Cluster >(
                        mElementType,
                        tMeshClusterList( iCluster ),
                        this,
                        mEquationObjList( iCluster ) );

                // set the cluster to the interpolation element
                reinterpret_cast< fem::Interpolation_Element* >( mEquationObjList( iCluster ) )->set_cluster( tCluster, 0 );
            }

            // geometry and interpolation info----------------------------------------------
            //------------------------------------------------------------------------------
            // get interpolation geometry type
            mIPGeometryType = mMeshSet->get_interpolation_cell_geometry_type();

            // get integration geometry type
            mIGGeometryType = mMeshSet->get_integration_cell_geometry_type();

            // get space interpolation order for IP cells
            // FIXME if different for different fields
            mIPSpaceInterpolationOrder = mMeshSet->get_interpolation_cell_interpolation_order();

            // get space interpolation order for IG cells
            // FIXME if different for different fields
            mIGSpaceInterpolationOrder = mMeshSet->get_integration_cell_interpolation_order();

            // dof and dv dependencies info-------------------------------------------------
            //------------------------------------------------------------------------------
            // create a unique dof and dv type lists for solver
            this->create_unique_dof_and_dv_type_lists();

            // create a unique dof and dv type maps
            this->create_unique_dof_dv_and_field_type_maps();

            // create a dof and dv type lists
            this->create_dof_and_dv_type_lists();

            // create a dof and dv type maps
            this->create_dof_and_dv_type_maps();

            // create IQI map
            this->create_IQI_map();
        }

        //------------------------------------------------------------------------------

        Set::~Set()
        {
            // delete the equation object pointers
            for ( MSI::Equation_Object* tEquationObj : mEquationObjList )
            {
                delete tEquationObj;
            }
            mEquationObjList.clear();

            // delete the field interpolator pointers
            this->delete_pointers();
        }

        //------------------------------------------------------------------------------

        void
        Set::initialize_set(
                const bool                 aIsStaggered,
                const Time_Continuity_Flag aTimeContinuityOnlyFlag )
        {
            if ( !mIsEmptySet )    // FIXME this flag is a hack. find better solution
            {
                // std::cout << "Initialize FEM Set with Name: " << mMeshSet->get_set_name() << std::endl;

                mIsStaggered = aIsStaggered;

                this->create_residual_dof_assembly_map();

                this->create_dof_assembly_map( aIsStaggered );

                this->create_mat_pdv_assembly_map();

                this->create_requested_IWG_list( aTimeContinuityOnlyFlag );

                this->create_requested_IQI_list();

                this->create_requested_IQI_type_map();

                this->build_requested_IWG_dof_type_list( aIsStaggered );

                this->build_requested_IQI_dof_type_list();

                // set fem set pointer to IWGs FIXME still needed done in constructor?
                for ( const std::shared_ptr< IWG >& tIWG : mRequestedIWGs )
                {
                    tIWG->set_set_pointer( this );
                }

                // set fem set pointer to IQIs FIXME still needed done in constructor?
                for ( const std::shared_ptr< IQI >& tIQI : mRequestedIQIs )
                {
                    tIQI->set_set_pointer( this );
                }
            }
        }

        //------------------------------------------------------------------------------

        void
        Set::finalize( MSI::Model_Solver_Interface* aModelSolverInterface )
        {
            if ( !mIsEmptySet )    // FIXME this flag is a hack. find better solution
            {
                // delete the field interpolator pointers
                this->delete_pointers();

                // create integration information
                if ( mElementType != fem::Element_Type::NONCONFORMAL_SIDESET )    // TODO: has no effect for Nonconformal_Sideset?
                {
                    this->create_integrator( aModelSolverInterface );
                }

                // create the field interpolators
                this->create_field_interpolator_managers( aModelSolverInterface );

                // set field interpolator managers for the IWGs
                this->set_IWG_field_interpolator_managers();

                // set field interpolator managers for the IQIs
                this->set_IQI_field_interpolator_managers();
            }
        }

        //------------------------------------------------------------------------------

        void
        Set::free_memory()
        {
            for ( const std::shared_ptr< IWG >& tIWG : mIWGs )
            {
                tIWG->free_memory();
            }
        }

        //------------------------------------------------------------------------------

        std::string
        Set::get_set_name()
        {
            return mMeshSet->get_set_name();
        }
        //------------------------------------------------------------------------------

        void
        Set::delete_pointers()
        {
            if ( mLeaderFIManager != nullptr )
            {
                delete mLeaderFIManager;
                mLeaderFIManager = nullptr;
            }
            if ( mFollowerFIManager != nullptr )
            {
                delete mFollowerFIManager;
                mFollowerFIManager = nullptr;
            }
            if ( mLeaderPreviousFIManager != nullptr )
            {
                delete mLeaderPreviousFIManager;
                mLeaderPreviousFIManager = nullptr;
            }
            if ( mLeaderEigenFIManager != nullptr )
            {
                delete mLeaderEigenFIManager;
                mLeaderEigenFIManager = nullptr;
            }
        }

        //------------------------------------------------------------------------------

        void
        Set::create_integrator( MSI::Model_Solver_Interface* aModelSolverInterface )
        {
            // get time levels from model solver interface
            const Matrix< DDUMat >& tTimeLevels = aModelSolverInterface->get_dof_manager()->get_time_levels();

            uint tMaxTimeLevels = tTimeLevels.max();

            // initialize time geometry type
            mtk::Geometry_Type tTimeGeometryType = mtk::Geometry_Type::UNDEFINED;

            // init time integration order
            mtk::Integration_Order tTimeIntegrationOrder = mtk::Integration_Order::UNDEFINED;

            // switch on maximum time level
            switch ( tMaxTimeLevels )
            {
                case 1:
                {
                    tTimeGeometryType     = mtk::Geometry_Type::LINE;
                    tTimeIntegrationOrder = mtk::Integration_Order::BAR_1;
                    break;
                }
                case 2:
                {
                    tTimeGeometryType     = mtk::Geometry_Type::LINE;
                    tTimeIntegrationOrder = mtk::Integration_Order::BAR_2;
                    break;
                }
                default:
                {
                    MORIS_ERROR( false, "Set::create_integrator - only 1 or 2 time levels handled so far." );
                }
            }

            // if a time sideset or boundary
            if ( mTimeContinuity || mTimeBoundary )
            {
                tTimeGeometryType     = mtk::Geometry_Type::POINT;
                tTimeIntegrationOrder = mtk::Integration_Order::POINT;
            }

            // create an integration rule
            mtk::Integration_Rule tIntegrationRule(
                    mIGGeometryType,
                    mtk::Integration_Type::GAUSS,
                    this->get_auto_integration_order(
                            mElementType,
                            mIGGeometryType,
                            mIPSpaceInterpolationOrder ),
                    tTimeGeometryType,
                    mtk::Integration_Type::GAUSS,
                    tTimeIntegrationOrder );

            // create an integrator
            mtk::Integrator tIntegrator( tIntegrationRule );

            // get integration points
            tIntegrator.get_points( mIntegPoints );

            // get integration weights
            tIntegrator.get_weights( mIntegWeights );
        }

        void Set::set_custom_integration_rule( MSI::Model_Solver_Interface* aModelSolverInterface )
        {
            MORIS_ERROR( false, "Will be implemented soon... " );
        }

        //------------------------------------------------------------------------------

        void
        Set::create_unique_dof_and_dv_type_lists()
        {
            // init dof and dv type counter
            uint tLeaderDofCounter     = 0;
            uint tLeaderDvCounter      = 0;
            uint tLeaderFieldCounter   = 0;
            uint tFollowerDofCounter   = 0;
            uint tFollowerDvCounter    = 0;
            uint tFollowerFieldCounter = 0;

            // loop over the IWGs
            for ( const std::shared_ptr< IWG >& tIWG : mIWGs )
            {
                // get an IWG non unique dof and dv types
<<<<<<< HEAD
                Vector< Vector< MSI::Dof_Type > >   tActiveDofType;
                Vector< Vector< PDV_Type > >        tActiveDvType;
                Vector< Vector< mtk::Field_Type > > tActiveFieldType;
=======
                moris::Cell< moris::Cell< MSI::Dof_Type > >   tActiveDofType;
                moris::Cell< moris::Cell< gen::PDV_Type > >        tActiveDvType;
                moris::Cell< moris::Cell< mtk::Field_Type > > tActiveFieldType;
>>>>>>> 659c9214

                tIWG->get_non_unique_dof_dv_and_field_types( tActiveDofType, tActiveDvType, tActiveFieldType );

                // update dof and dv type counters
                tLeaderDofCounter += tActiveDofType( 0 ).size();
                tLeaderDvCounter += tActiveDvType( 0 ).size();
                tLeaderFieldCounter += tActiveFieldType( 0 ).size();
                tFollowerDofCounter += tActiveDofType( 1 ).size();
                tFollowerDvCounter += tActiveDvType( 1 ).size();
                tFollowerFieldCounter += tActiveFieldType( 1 ).size();
            }

            // loop over the IQIs
            for ( const std::shared_ptr< IQI >& tIQI : mIQIs )
            {
                // get an IWG non unique dof and dv types
<<<<<<< HEAD
                Vector< Vector< MSI::Dof_Type > >   tActiveDofType;
                Vector< Vector< PDV_Type > >        tActiveDvType;
                Vector< Vector< mtk::Field_Type > > tActiveFieldType;
=======
                moris::Cell< moris::Cell< MSI::Dof_Type > >   tActiveDofType;
                moris::Cell< moris::Cell< gen::PDV_Type > >        tActiveDvType;
                moris::Cell< moris::Cell< mtk::Field_Type > > tActiveFieldType;
>>>>>>> 659c9214

                tIQI->get_non_unique_dof_dv_and_field_types( tActiveDofType, tActiveDvType, tActiveFieldType );

                // update dof and dv type counter
                tLeaderDofCounter += tActiveDofType( 0 ).size();
                tLeaderDvCounter += tActiveDvType( 0 ).size();
                tLeaderFieldCounter += tActiveFieldType( 0 ).size();
                tFollowerDofCounter += tActiveDofType( 1 ).size();
                tFollowerDvCounter += tActiveDvType( 1 ).size();
                tFollowerFieldCounter += tActiveFieldType( 1 ).size();
            }

            mUniqueDofTypeListLeaderFollower.resize( 2 );
            mUniqueDvTypeListLeaderFollower.resize( 2 );
            mUniqueFieldTypeListLeaderFollower.resize( 2 );

            mUniqueDofTypeListLeaderFollower( 0 ).reserve( tLeaderDofCounter );
            mUniqueDofTypeListLeaderFollower( 1 ).reserve( tFollowerDofCounter );
            mUniqueDvTypeListLeaderFollower( 0 ).reserve( tLeaderDvCounter );
            mUniqueDvTypeListLeaderFollower( 1 ).reserve( tFollowerDvCounter );
            mUniqueFieldTypeListLeaderFollower( 0 ).reserve( tLeaderFieldCounter );
            mUniqueFieldTypeListLeaderFollower( 1 ).reserve( tFollowerFieldCounter );

            // set max size for the unique dof and dv type lists
            mUniqueDofTypeList.reserve( tLeaderDofCounter + tFollowerDofCounter );
            mUniqueDvTypeList.reserve( tLeaderDvCounter + tFollowerDvCounter );
            mUniqueFieldTypeList.reserve( tLeaderFieldCounter + tFollowerFieldCounter );

            // loop over the IWGs
            for ( const std::shared_ptr< IWG >& tIWG : mIWGs )
            {
                // get non unique dof and dv types
<<<<<<< HEAD
                Vector< Vector< MSI::Dof_Type > >   tActiveDofType;
                Vector< Vector< PDV_Type > >        tActiveDvType;
                Vector< Vector< mtk::Field_Type > > tActiveFieldType;
=======
                moris::Cell< moris::Cell< MSI::Dof_Type > >   tActiveDofType;
                moris::Cell< moris::Cell< gen::PDV_Type > >        tActiveDvType;
                moris::Cell< moris::Cell< mtk::Field_Type > > tActiveFieldType;
>>>>>>> 659c9214

                tIWG->get_non_unique_dof_dv_and_field_types( tActiveDofType, tActiveDvType, tActiveFieldType );

                // populate the corresponding unique dof and dv type lists
                mUniqueDofTypeListLeaderFollower( 0 ).append( tActiveDofType( 0 ) );
                mUniqueDofTypeListLeaderFollower( 1 ).append( tActiveDofType( 1 ) );
                mUniqueDvTypeListLeaderFollower( 0 ).append( tActiveDvType( 0 ) );
                mUniqueDvTypeListLeaderFollower( 1 ).append( tActiveDvType( 1 ) );
                mUniqueFieldTypeListLeaderFollower( 0 ).append( tActiveFieldType( 0 ) );
                mUniqueFieldTypeListLeaderFollower( 1 ).append( tActiveFieldType( 1 ) );

                mUniqueDofTypeList.append( tActiveDofType( 0 ) );
                mUniqueDofTypeList.append( tActiveDofType( 1 ) );
                mUniqueDvTypeList.append( tActiveDvType( 0 ) );
                mUniqueDvTypeList.append( tActiveDvType( 1 ) );
                mUniqueFieldTypeList.append( tActiveFieldType( 0 ) );
                mUniqueFieldTypeList.append( tActiveFieldType( 1 ) );
            }

            // loop over the IQIs
            for ( const std::shared_ptr< IQI >& tIQI : mIQIs )
            {
                // get non unique dof and dv types
<<<<<<< HEAD
                Vector< Vector< MSI::Dof_Type > >   tActiveDofType;
                Vector< Vector< PDV_Type > >        tActiveDvType;
                Vector< Vector< mtk::Field_Type > > tActiveFieldType;
=======
                moris::Cell< moris::Cell< MSI::Dof_Type > >   tActiveDofType;
                moris::Cell< moris::Cell< gen::PDV_Type > >        tActiveDvType;
                moris::Cell< moris::Cell< mtk::Field_Type > > tActiveFieldType;
>>>>>>> 659c9214

                tIQI->get_non_unique_dof_dv_and_field_types( tActiveDofType, tActiveDvType, tActiveFieldType );

                // populate the corresponding unique dof and dv type lists
                mUniqueDofTypeListLeaderFollower( 0 ).append( tActiveDofType( 0 ) );
                mUniqueDofTypeListLeaderFollower( 1 ).append( tActiveDofType( 1 ) );
                mUniqueDvTypeListLeaderFollower( 0 ).append( tActiveDvType( 0 ) );
                mUniqueDvTypeListLeaderFollower( 1 ).append( tActiveDvType( 1 ) );
                mUniqueFieldTypeListLeaderFollower( 0 ).append( tActiveFieldType( 0 ) );
                mUniqueFieldTypeListLeaderFollower( 1 ).append( tActiveFieldType( 1 ) );

                mUniqueDofTypeList.append( tActiveDofType( 0 ) );
                mUniqueDofTypeList.append( tActiveDofType( 1 ) );
                mUniqueDvTypeList.append( tActiveDvType( 0 ) );
                mUniqueDvTypeList.append( tActiveDvType( 1 ) );
                mUniqueFieldTypeList.append( tActiveFieldType( 0 ) );
                mUniqueFieldTypeList.append( tActiveFieldType( 1 ) );
            }

            {
                // make the dof type list unique
                std::sort( ( mUniqueDofTypeListLeaderFollower( 0 ).data() ).data(),
                        ( mUniqueDofTypeListLeaderFollower( 0 ).data() ).data() + mUniqueDofTypeListLeaderFollower( 0 ).size() );
                auto last = std::unique( ( mUniqueDofTypeListLeaderFollower( 0 ).data() ).data(),
                        ( mUniqueDofTypeListLeaderFollower( 0 ).data() ).data() + mUniqueDofTypeListLeaderFollower( 0 ).size() );
                auto pos  = std::distance( ( mUniqueDofTypeListLeaderFollower( 0 ).data() ).data(), last );
                mUniqueDofTypeListLeaderFollower( 0 ).resize( pos );
            }

            {
                // make the dof type list unique
                std::sort( ( mUniqueDofTypeListLeaderFollower( 1 ).data() ).data(),
                        ( mUniqueDofTypeListLeaderFollower( 1 ).data() ).data() + mUniqueDofTypeListLeaderFollower( 1 ).size() );
                auto last = std::unique( ( mUniqueDofTypeListLeaderFollower( 1 ).data() ).data(),
                        ( mUniqueDofTypeListLeaderFollower( 1 ).data() ).data() + mUniqueDofTypeListLeaderFollower( 1 ).size() );
                auto pos  = std::distance( ( mUniqueDofTypeListLeaderFollower( 1 ).data() ).data(), last );
                mUniqueDofTypeListLeaderFollower( 1 ).resize( pos );
            }

            {
                // make the dv type list unique
                std::sort( ( mUniqueDvTypeListLeaderFollower( 0 ).data() ).data(),
                        ( mUniqueDvTypeListLeaderFollower( 0 ).data() ).data() + mUniqueDvTypeListLeaderFollower( 0 ).size() );
                auto last = std::unique( ( mUniqueDvTypeListLeaderFollower( 0 ).data() ).data(),
                        ( mUniqueDvTypeListLeaderFollower( 0 ).data() ).data() + mUniqueDvTypeListLeaderFollower( 0 ).size() );
                auto pos  = std::distance( ( mUniqueDvTypeListLeaderFollower( 0 ).data() ).data(), last );
                mUniqueDvTypeListLeaderFollower( 0 ).resize( pos );
            }

            {
                // make the dv type list unique
                std::sort( ( mUniqueDvTypeListLeaderFollower( 1 ).data() ).data(),
                        ( mUniqueDvTypeListLeaderFollower( 1 ).data() ).data() + mUniqueDvTypeListLeaderFollower( 1 ).size() );
                auto last = std::unique( ( mUniqueDvTypeListLeaderFollower( 1 ).data() ).data(),
                        ( mUniqueDvTypeListLeaderFollower( 1 ).data() ).data() + mUniqueDvTypeListLeaderFollower( 1 ).size() );
                auto pos  = std::distance( ( mUniqueDvTypeListLeaderFollower( 1 ).data() ).data(), last );
                mUniqueDvTypeListLeaderFollower( 1 ).resize( pos );
            }

            {
                // make the field type list unique
                std::sort( ( mUniqueFieldTypeListLeaderFollower( 0 ).data() ).data(),
                        ( mUniqueFieldTypeListLeaderFollower( 0 ).data() ).data() + mUniqueFieldTypeListLeaderFollower( 0 ).size() );
                auto last = std::unique( ( mUniqueFieldTypeListLeaderFollower( 0 ).data() ).data(),
                        ( mUniqueFieldTypeListLeaderFollower( 0 ).data() ).data() + mUniqueFieldTypeListLeaderFollower( 0 ).size() );
                auto pos  = std::distance( ( mUniqueFieldTypeListLeaderFollower( 0 ).data() ).data(), last );
                mUniqueFieldTypeListLeaderFollower( 0 ).resize( pos );
            }

            {
                // make the field type list unique
                std::sort( ( mUniqueFieldTypeListLeaderFollower( 1 ).data() ).data(),
                        ( mUniqueFieldTypeListLeaderFollower( 1 ).data() ).data() + mUniqueFieldTypeListLeaderFollower( 1 ).size() );
                auto last = std::unique( ( mUniqueFieldTypeListLeaderFollower( 1 ).data() ).data(),
                        ( mUniqueFieldTypeListLeaderFollower( 1 ).data() ).data() + mUniqueFieldTypeListLeaderFollower( 1 ).size() );
                auto pos  = std::distance( ( mUniqueFieldTypeListLeaderFollower( 1 ).data() ).data(), last );
                mUniqueFieldTypeListLeaderFollower( 1 ).resize( pos );
            }

            {
                // make the dof type list unique
                std::sort( ( mUniqueDofTypeList.data() ).data(),
                        ( mUniqueDofTypeList.data() ).data() + mUniqueDofTypeList.size() );
                auto last = std::unique( ( mUniqueDofTypeList.data() ).data(),
                        ( mUniqueDofTypeList.data() ).data() + mUniqueDofTypeList.size() );
                auto pos  = std::distance( ( mUniqueDofTypeList.data() ).data(), last );
                mUniqueDofTypeList.resize( pos );
            }

            {
                // make the dv type list unique
                std::sort( ( mUniqueDvTypeList.data() ).data(),
                        ( mUniqueDvTypeList.data() ).data() + mUniqueDvTypeList.size() );
                auto last = std::unique( ( mUniqueDvTypeList.data() ).data(),
                        ( mUniqueDvTypeList.data() ).data() + mUniqueDvTypeList.size() );
                auto pos  = std::distance( ( mUniqueDvTypeList.data() ).data(), last );
                mUniqueDvTypeList.resize( pos );
            }

            {
                // make the field type list unique
                std::sort( ( mUniqueFieldTypeList.data() ).data(),
                        ( mUniqueFieldTypeList.data() ).data() + mUniqueFieldTypeList.size() );
                auto last = std::unique( ( mUniqueFieldTypeList.data() ).data(),
                        ( mUniqueFieldTypeList.data() ).data() + mUniqueFieldTypeList.size() );
                auto pos  = std::distance( ( mUniqueFieldTypeList.data() ).data(), last );
                mUniqueFieldTypeList.resize( pos );
            }
        }

        //------------------------------------------------------------------------------

        void
        Set::create_dof_and_dv_type_lists()
        {
            // get number of dof and dv types
            uint tNumDofTypes   = this->get_num_unique_dof_types();
            uint tNumDvTypes    = this->get_num_unique_dv_types();
            uint tNumFieldTypes = this->get_num_unique_field_types();

            // set size for the global dof type list
            mLeaderDofTypes.reserve( tNumDofTypes );
            mFollowerDofTypes.reserve( tNumDofTypes );
            mLeaderDvTypes.reserve( tNumDvTypes );
            mFollowerDvTypes.reserve( tNumDvTypes );
            mLeaderFieldTypes.reserve( tNumFieldTypes );
            mFollowerFieldTypes.reserve( tNumFieldTypes );

            // create a list to check if dof type is already in the list
            Matrix< DDSMat > tLeaderCheckList( tNumDofTypes, 1, -1 );
            Matrix< DDSMat > tFollowerCheckList( tNumDofTypes, 1, -1 );
            Matrix< DDSMat > tLeaderDvCheckList( tNumDvTypes, 1, -1 );
            Matrix< DDSMat > tFollowerDvCheckList( tNumDvTypes, 1, -1 );
            Matrix< DDSMat > tLeaderFieldCheckList( tNumFieldTypes, 1, -1 );
            Matrix< DDSMat > tFollowerFieldCheckList( tNumFieldTypes, 1, -1 );

            // loop over the IWGs
            for ( const std::shared_ptr< IWG >& tIWG : mIWGs )
            {
                // get leader dof and dv types for the IWG
                const Vector< Vector< MSI::Dof_Type > >& tDofTypeLeader =
                        tIWG->get_global_dof_type_list();

<<<<<<< HEAD
                const Vector< Vector< PDV_Type > >& tDvTypeLeader =
=======
                const moris::Cell< moris::Cell< gen::PDV_Type > >& tDvTypeLeader =
>>>>>>> 659c9214
                        tIWG->get_global_dv_type_list();

                const Vector< Vector< mtk::Field_Type > >& tFieldTypeLeader =
                        tIWG->get_global_field_type_list();

                // loop over the IWG active leader dof type
                for ( uint iDOF = 0; iDOF < tDofTypeLeader.size(); iDOF++ )
                {
                    // get set index for the treated leader dof type
                    sint tDofTypeindex = this->get_index_from_unique_dof_type_map( tDofTypeLeader( iDOF )( 0 ) );

                    // if dof enum not in the list
                    if ( tLeaderCheckList( tDofTypeindex ) != 1 )
                    {
                        // put the dof type in the checklist
                        tLeaderCheckList( tDofTypeindex ) = 1;

                        // put the dof type in the global type list
                        mLeaderDofTypes.push_back( tDofTypeLeader( iDOF ) );
                    }
                }

                // loop over the IWG active leader dv type
                for ( uint iDv = 0; iDv < tDvTypeLeader.size(); iDv++ )
                {
                    // get set index for the treated leader dof type
                    sint tDvTypeindex = this->get_index_from_unique_dv_type_map( tDvTypeLeader( iDv )( 0 ) );

                    // if dv enum not in the list
                    if ( tLeaderDvCheckList( tDvTypeindex ) != 1 )
                    {
                        // put the dof type in the checklist
                        tLeaderDvCheckList( tDvTypeindex ) = 1;

                        // put the dof type in the global type list
                        mLeaderDvTypes.push_back( tDvTypeLeader( iDv ) );
                    }
                }

                // loop over the IWG active leader field type
                for ( uint iFi = 0; iFi < tFieldTypeLeader.size(); iFi++ )
                {
                    // get set index for the treated leader dof type
                    sint tFieldTypeindex = this->get_index_from_unique_field_type_map( tFieldTypeLeader( iFi )( 0 ) );

                    // if dv enum not in the list
                    if ( tLeaderFieldCheckList( tFieldTypeindex ) != 1 )
                    {
                        // put the dof type in the checklist
                        tLeaderFieldCheckList( tFieldTypeindex ) = 1;

                        // put the dof type in the global type list
                        mLeaderFieldTypes.push_back( tFieldTypeLeader( iFi ) );
                    }
                }

                // get follower dof and dv types for the IWG
                const Vector< Vector< MSI::Dof_Type > >& tDofTypeFollower =
                        tIWG->get_global_dof_type_list( mtk::Leader_Follower::FOLLOWER );

<<<<<<< HEAD
                const Vector< Vector< PDV_Type > >& tDvTypeFollower =
=======
                const moris::Cell< moris::Cell< gen::PDV_Type > >& tDvTypeFollower =
>>>>>>> 659c9214
                        tIWG->get_global_dv_type_list( mtk::Leader_Follower::FOLLOWER );

                const Vector< Vector< mtk::Field_Type > >& tFieldTypeFollower =
                        tIWG->get_global_field_type_list( mtk::Leader_Follower::FOLLOWER );

                // loop over the IWG active follower dof type
                for ( uint iDOF = 0; iDOF < tDofTypeFollower.size(); iDOF++ )
                {
                    // get set index for the treated follower dof type
                    sint tDofTypeindex = this->get_index_from_unique_dof_type_map( tDofTypeFollower( iDOF )( 0 ) );

                    // if dof enum not in the list
                    if ( tFollowerCheckList( tDofTypeindex ) != 1 )
                    {
                        // put the dof type in the check list
                        tFollowerCheckList( tDofTypeindex ) = 1;

                        // put the dof type in the global type list
                        mFollowerDofTypes.push_back( tDofTypeFollower( iDOF ) );
                    }
                }

                // loop over the IWG active follower dv type
                for ( uint iDv = 0; iDv < tDvTypeFollower.size(); iDv++ )
                {
                    // get set index for the treated follower dv type
                    sint tDvTypeindex = this->get_index_from_unique_dv_type_map( tDvTypeFollower( iDv )( 0 ) );

                    // if dv enum not in the list
                    if ( tFollowerDvCheckList( tDvTypeindex ) != 1 )
                    {
                        // put the dv type in the checklist
                        tFollowerDvCheckList( tDvTypeindex ) = 1;

                        // put the dv type in the global type list
                        mFollowerDvTypes.push_back( tDvTypeFollower( iDv ) );
                    }
                }

                // loop over the IWG active leader field type
                for ( uint iFi = 0; iFi < tFieldTypeFollower.size(); iFi++ )
                {
                    // get set index for the treated leader dof type
                    sint tFieldTypeindex = this->get_index_from_unique_field_type_map( tFieldTypeFollower( iFi )( 0 ) );

                    // if dv enum not in the list
                    if ( tFollowerFieldCheckList( tFieldTypeindex ) != 1 )
                    {
                        // put the dof type in the checklist
                        tFollowerFieldCheckList( tFieldTypeindex ) = 1;

                        // put the dof type in the global type list
                        mFollowerFieldTypes.push_back( tFieldTypeFollower( iFi ) );
                    }
                }
            }

            // loop over the IQIs
            for ( const std::shared_ptr< IQI >& tIQI : mIQIs )
            {
                // get leader dof and dv types for the IWG
                const Vector< Vector< MSI::Dof_Type > >& tDofTypeLeader =
                        tIQI->get_global_dof_type_list();

<<<<<<< HEAD
                const Vector< Vector< PDV_Type > >& tDvTypeLeader =
=======
                const moris::Cell< moris::Cell< gen::PDV_Type > >& tDvTypeLeader =
>>>>>>> 659c9214
                        tIQI->get_global_dv_type_list();

                const Vector< Vector< mtk::Field_Type > >& tFieldTypeLeader =
                        tIQI->get_global_field_type_list();

                // loop over the IQI active leader dof type
                for ( uint iDOF = 0; iDOF < tDofTypeLeader.size(); iDOF++ )
                {
                    // get set index for the treated leader dof type
                    sint tDofTypeindex = this->get_index_from_unique_dof_type_map( tDofTypeLeader( iDOF )( 0 ) );

                    // if dof enum not in the list
                    if ( tLeaderCheckList( tDofTypeindex ) != 1 )
                    {
                        // put the dof type in the checklist
                        tLeaderCheckList( tDofTypeindex ) = 1;

                        // put the dof type in the global type list
                        mLeaderDofTypes.push_back( tDofTypeLeader( iDOF ) );
                    }
                }

                // loop over the IQI active leader dv type
                for ( uint iDv = 0; iDv < tDvTypeLeader.size(); iDv++ )
                {
                    // get set index for the treated leader dv type
                    sint tDvTypeindex = this->get_index_from_unique_dv_type_map( tDvTypeLeader( iDv )( 0 ) );

                    // if dv enum not in the list
                    if ( tLeaderDvCheckList( tDvTypeindex ) != 1 )
                    {
                        // put the dv type in the checklist
                        tLeaderDvCheckList( tDvTypeindex ) = 1;

                        // put the dv type in the global type list
                        mLeaderDvTypes.push_back( tDvTypeLeader( iDv ) );
                    }
                }

                // loop over the IWG active leader field type
                for ( uint iFi = 0; iFi < tFieldTypeLeader.size(); iFi++ )
                {
                    // get set index for the treated leader dof type
                    sint tFieldTypeindex = this->get_index_from_unique_field_type_map( tFieldTypeLeader( iFi )( 0 ) );

                    // if dv enum not in the list
                    if ( tLeaderFieldCheckList( tFieldTypeindex ) != 1 )
                    {
                        // put the dof type in the checklist
                        tLeaderFieldCheckList( tFieldTypeindex ) = 1;

                        // put the dof type in the global type list
                        mLeaderFieldTypes.push_back( tFieldTypeLeader( iFi ) );
                    }
                }

                // get follower dof and dv types for the IWG
                const Vector< Vector< MSI::Dof_Type > >& tDofTypeFollower =
                        tIQI->get_global_dof_type_list( mtk::Leader_Follower::FOLLOWER );
<<<<<<< HEAD
                const Vector< Vector< PDV_Type > >& tDvTypeFollower =
=======
                const moris::Cell< moris::Cell< gen::PDV_Type > >& tDvTypeFollower =
>>>>>>> 659c9214
                        tIQI->get_global_dv_type_list( mtk::Leader_Follower::FOLLOWER );
                const Vector< Vector< mtk::Field_Type > >& tFieldTypeFollower =
                        tIQI->get_global_field_type_list( mtk::Leader_Follower::FOLLOWER );

                // loop over the IWG active follower dof type
                for ( uint iDOF = 0; iDOF < tDofTypeFollower.size(); iDOF++ )
                {
                    // get set index for the treated follower dof type
                    sint tDofTypeindex = this->get_index_from_unique_dof_type_map( tDofTypeFollower( iDOF )( 0 ) );

                    // if dof enum not in the list
                    if ( tFollowerCheckList( tDofTypeindex ) != 1 )
                    {
                        // put the dof type in the checklist
                        tFollowerCheckList( tDofTypeindex ) = 1;

                        // put the dof type in the global type list
                        mFollowerDofTypes.push_back( tDofTypeFollower( iDOF ) );
                    }
                }

                // loop over the IWG active follower dv type
                for ( uint iDv = 0; iDv < tDvTypeFollower.size(); iDv++ )
                {
                    // get set index for the treated follower dv type
                    sint tDvTypeindex = this->get_index_from_unique_dv_type_map( tDvTypeFollower( iDv )( 0 ) );

                    // if dv enum not in the list
                    if ( tFollowerDvCheckList( tDvTypeindex ) != 1 )
                    {
                        // put the dv type in the checklist
                        tFollowerDvCheckList( tDvTypeindex ) = 1;

                        // put the dv type in the global type list
                        mFollowerDvTypes.push_back( tDvTypeFollower( iDv ) );
                    }
                }

                // loop over the IWG active leader field type
                for ( uint iFi = 0; iFi < tFieldTypeFollower.size(); iFi++ )
                {
                    // get set index for the treated leader dof type
                    sint tFieldTypeindex = this->get_index_from_unique_field_type_map( tFieldTypeFollower( iFi )( 0 ) );

                    // if dv enum not in the list
                    if ( tFollowerFieldCheckList( tFieldTypeindex ) != 1 )
                    {
                        // put the dof type in the checklist
                        tFollowerFieldCheckList( tFieldTypeindex ) = 1;

                        // put the dof type in the global type list
                        mFollowerFieldTypes.push_back( tFieldTypeFollower( iFi ) );
                    }
                }
            }

            // shrink list to fit to number of unique dof and dv types
            mLeaderDofTypes.shrink_to_fit();
            mFollowerDofTypes.shrink_to_fit();
            mLeaderDvTypes.shrink_to_fit();
            mFollowerDvTypes.shrink_to_fit();
            mLeaderFieldTypes.shrink_to_fit();
            mFollowerFieldTypes.shrink_to_fit();
        }

        //------------------------------------------------------------------------------

        void
        Set::create_unique_dof_dv_and_field_type_maps()
        {
            // dof types
            //------------------------------------------------------------------------------
            // Create temporary dof type list
            const Vector< enum MSI::Dof_Type >& tDofType = get_unique_dof_type_list();

            // Get number of unique adofs of this equation object
            moris::uint tNumUniqueDofTypes = tDofType.size();

            // Get maximal dof type enum number
            moris::sint tMaxDofTypeEnumNumber = 0;

            // Loop over all pdof types to get the highest enum index
            for ( moris::uint Ii = 0; Ii < tNumUniqueDofTypes; Ii++ )
            {
                tMaxDofTypeEnumNumber = std::max( tMaxDofTypeEnumNumber, static_cast< int >( tDofType( Ii ) ) );
            }

            // +1 because c++ is 0 based
            tMaxDofTypeEnumNumber++;

            // Set size of mapping matrix
            mUniqueDofTypeMap.set_size( tMaxDofTypeEnumNumber, 1, -1 );

            // Loop over all pdof types to create the mapping matrix
            for ( moris::uint Ii = 0; Ii < tNumUniqueDofTypes; Ii++ )
            {
                mUniqueDofTypeMap( static_cast< int >( tDofType( Ii ) ), 0 ) = Ii;
            }

            // dv types
            //------------------------------------------------------------------------------
            // Create temporary dv type list
<<<<<<< HEAD
            const Vector< enum PDV_Type >& tDvType = get_unique_dv_type_list();
=======
            const moris::Cell< enum gen::PDV_Type >& tDvType = get_unique_dv_type_list();
>>>>>>> 659c9214

            // Get number of unique dvs of this equation object
            moris::uint tNumUniqueDvTypes = tDvType.size();

            // Get maximal dv type enum number
            moris::sint tMaxDvTypeEnumNumber = 0;

            // Loop over all dv types to get the highest enum index
            for ( moris::uint Ii = 0; Ii < tNumUniqueDvTypes; Ii++ )
            {
                tMaxDvTypeEnumNumber =
                        std::max( tMaxDvTypeEnumNumber, static_cast< int >( tDvType( Ii ) ) );
            }

            // +1 because c++ is 0 based
            tMaxDvTypeEnumNumber++;

            // Set size of mapping matrix
            mUniqueDvTypeMap.set_size( tMaxDvTypeEnumNumber, 1, -1 );

            // Loop over all dv types to create the mapping matrix
            for ( moris::uint Ii = 0; Ii < tNumUniqueDvTypes; Ii++ )
            {
                mUniqueDvTypeMap( static_cast< int >( tDvType( Ii ) ), 0 ) = Ii;
            }

            // field types
            //------------------------------------------------------------------------------
            // Create temporary field type list
            const Vector< mtk::Field_Type >& tFieldType = get_unique_field_type_list();

            // Get number of unique dvs of this equation object
            moris::uint tNumUniqueFieldTypes = tFieldType.size();

            // Get maximal dv type enum number
            moris::sint tMaxFieldTypeEnumNumber = 0;

            // Loop over all dv types to get the highest enum index
            for ( moris::uint Ii = 0; Ii < tNumUniqueFieldTypes; Ii++ )
            {
                tMaxFieldTypeEnumNumber =
                        std::max( tMaxFieldTypeEnumNumber, static_cast< int >( tFieldType( Ii ) ) );
            }

            // +1 because c++ is 0 based
            tMaxFieldTypeEnumNumber++;

            // Set size of mapping matrix
            mUniqueFieldTypeMap.set_size( tMaxFieldTypeEnumNumber, 1, -1 );

            // Loop over all dv types to create the mapping matrix
            for ( moris::uint Ii = 0; Ii < tNumUniqueFieldTypes; Ii++ )
            {
                mUniqueFieldTypeMap( static_cast< int >( tFieldType( Ii ) ), 0 ) = Ii;
            }
        }

        //------------------------------------------------------------------------------

        void
        Set::create_dof_and_dv_type_maps()
        {
            // get number of leader dof types
            uint tLeaderNumDofs = this->get_dof_type_list().size();

            // get maximal dof type enum
            sint tMaxEnum = -1;

            // loop over the IWGs
            for ( uint iDOF = 0; iDOF < tLeaderNumDofs; iDOF++ )
            {
                for ( uint Ik = 0; Ik < mLeaderDofTypes( iDOF ).size(); Ik++ )
                {
                    // get the highest dof type enum
                    tMaxEnum = std::max( tMaxEnum, static_cast< int >( mLeaderDofTypes( iDOF )( Ik ) ) );
                }
            }

            // get number of follower dof types
            uint tFollowerNumDofs = this->get_dof_type_list( mtk::Leader_Follower::FOLLOWER ).size();

            // loop over the IWGs
            for ( uint iDOF = 0; iDOF < tFollowerNumDofs; iDOF++ )
            {
                for ( uint Ik = 0; Ik < mFollowerDofTypes( iDOF ).size(); Ik++ )
                {
                    // get the highest dof type enum
                    tMaxEnum = std::max( tMaxEnum, static_cast< int >( mFollowerDofTypes( iDOF )( Ik ) ) );
                }
            }
            // +1 since start at 0
            tMaxEnum++;

            MORIS_ASSERT( tMaxEnum != -1, "Set::create_dof_and_dv_type_maps(), no information to build dof type map" );

            tMaxEnum = static_cast< int >( MSI::Dof_Type::END_ENUM );

            // set size of dof type map    // FIXME replace with map
            mLeaderDofTypeMap.set_size( tMaxEnum, 1, -1 );

            // loop over dof types
            for ( uint iDOF = 0; iDOF < tLeaderNumDofs; iDOF++ )
            {
                mLeaderDofTypeMap( static_cast< int >( mLeaderDofTypes( iDOF )( 0 ) ), 0 ) = iDOF;
            }

            // set size of dof type map
            mFollowerDofTypeMap.set_size( tMaxEnum, 1, -1 );

            // loop over dof types
            for ( uint iDOF = 0; iDOF < tFollowerNumDofs; iDOF++ )
            {
                mFollowerDofTypeMap( static_cast< int >( mFollowerDofTypes( iDOF )( 0 ) ), 0 ) = iDOF;
            }

            // dv type maps -------------------------------------------------------
            // get number of leader dv types
            uint tLeaderNumDvs = this->get_dv_type_list().size();

            // get maximal dv type enum
            tMaxEnum = -1;

            // loop over the dv types
            for ( uint iDv = 0; iDv < tLeaderNumDvs; iDv++ )
            {
                for ( uint Ik = 0; Ik < mLeaderDvTypes( iDv ).size(); Ik++ )
                {
                    // get the highest dof type enum
                    tMaxEnum = std::max( tMaxEnum, static_cast< int >( mLeaderDvTypes( iDv )( Ik ) ) );
                }
            }

            // get number of follower dv types
            uint tFollowerNumDvs = this->get_dv_type_list( mtk::Leader_Follower::FOLLOWER ).size();

            // loop over the IWGs
            for ( uint iDOF = 0; iDOF < tFollowerNumDvs; iDOF++ )
            {
                for ( uint Ik = 0; Ik < mFollowerDvTypes( iDOF ).size(); Ik++ )
                {
                    // get the highest dof type enum
                    tMaxEnum = std::max( tMaxEnum, static_cast< int >( mFollowerDvTypes( iDOF )( Ik ) ) );
                }
            }
            // +1 since start at 0
            tMaxEnum++;

            MORIS_ASSERT( tMaxEnum != -1, "Set::create_dv_type_map(), no information to build dv type map" );

            // set size of dv type map    // FIXME replace with map
            mLeaderDvTypeMap.set_size( tMaxEnum, 1, -1 );

            // loop over dv types
            for ( uint iDv = 0; iDv < tLeaderNumDvs; iDv++ )
            {
                mLeaderDvTypeMap( static_cast< int >( mLeaderDvTypes( iDv )( 0 ) ), 0 ) = iDv;
            }

            // set size of dv type map
            mFollowerDvTypeMap.set_size( tMaxEnum, 1, -1 );

            // loop over dv types
            for ( uint iDv = 0; iDv < tFollowerNumDvs; iDv++ )
            {
                mFollowerDvTypeMap( static_cast< int >( mFollowerDvTypes( iDv )( 0 ) ), 0 ) = iDv;
            }

            // field type maps -------------------------------------------------------
            // get number of leader field types
            uint tLeaderNumFields = this->get_field_type_list().size();

            // get maximal field type enum
            tMaxEnum = -1;

            // loop over the field types
            for ( uint iFi = 0; iFi < tLeaderNumFields; iFi++ )
            {
                for ( uint Ik = 0; Ik < mLeaderFieldTypes( iFi ).size(); Ik++ )
                {
                    // get the highest field type enum
                    tMaxEnum = std::max( tMaxEnum, static_cast< int >( mLeaderFieldTypes( iFi )( Ik ) ) );
                }
            }

            // get number of follower dv types
            uint tFollowerNumFields = this->get_field_type_list( mtk::Leader_Follower::FOLLOWER ).size();

            // loop over the IWGs
            for ( uint iFi = 0; iFi < tFollowerNumFields; iFi++ )
            {
                for ( uint Ik = 0; Ik < mFollowerFieldTypes( iFi ).size(); Ik++ )
                {
                    // get the highest dof type enum
                    tMaxEnum = std::max( tMaxEnum, static_cast< int >( mFollowerFieldTypes( iFi )( Ik ) ) );
                }
            }
            // +1 since start at 0
            tMaxEnum++;

            MORIS_ASSERT( tMaxEnum != -1, "Set::create_field_type_map(), no information to build field type map" );

            // set size of field type map    // FIXME replace with map
            mLeaderFieldTypeMap.set_size( tMaxEnum, 1, -1 );

            // loop over field types
            for ( uint iFi = 0; iFi < tLeaderNumFields; iFi++ )
            {
                mLeaderFieldTypeMap( static_cast< int >( mLeaderFieldTypes( iFi )( 0 ) ), 0 ) = iFi;
            }

            // set size of field type map
            mFollowerFieldTypeMap.set_size( tMaxEnum, 1, -1 );

            // loop over field types
            for ( uint iFi = 0; iFi < tFollowerNumFields; iFi++ )
            {
                mFollowerFieldTypeMap( static_cast< int >( mFollowerFieldTypes( iFi )( 0 ) ), 0 ) = iFi;
            }
        }

        //-----------------------------------------------------------------------------

        void
        Set::create_field_interpolator_managers(
                MSI::Model_Solver_Interface* aModelSolverInterface )
        {
            // create the leader field interpolator manager
            mLeaderFIManager = new Field_Interpolator_Manager(
                    mLeaderDofTypes,
                    mLeaderDvTypes,
                    mLeaderFieldTypes,
                    this );

            // assign cell shape to the field interpolator manager
            mLeaderFIManager->set_IG_cell_shape( mMeshSet->get_IG_cell_shape() );
            mLeaderFIManager->set_IP_cell_shape( mMeshSet->get_IP_cell_shape() );

            // create the geometry interpolators on the leader FI manager
            mLeaderFIManager->create_geometry_interpolators();

            // create the field interpolators on the leader FI manager
            mLeaderFIManager->create_field_interpolators( aModelSolverInterface );

            // create the follower field interpolator manager
            mFollowerFIManager = new Field_Interpolator_Manager(
                    mFollowerDofTypes,
                    mFollowerDvTypes,
                    mFollowerFieldTypes,
                    this,
                    mtk::Leader_Follower::FOLLOWER );

            // assign cell shape to the field interpolator manager
            mFollowerFIManager->set_IG_cell_shape( mMeshSet->get_IG_cell_shape() );
            mFollowerFIManager->set_IP_cell_shape( mMeshSet->get_IP_cell_shape() );

            // create the geometry interpolators on the follower FI manager
            mFollowerFIManager->create_geometry_interpolators();

            // create the field interpolators on the follower FI manager
            mFollowerFIManager->create_field_interpolators( aModelSolverInterface );

            // if time sideset
            if ( mElementType == fem::Element_Type::TIME_SIDESET )
            {
                // create the leader field interpolator manager
                mLeaderPreviousFIManager = new Field_Interpolator_Manager(
                        mLeaderDofTypes,
                        mLeaderDvTypes,
                        mLeaderFieldTypes,
                        this );

                // assign cell shape to the field interpolator manager
                mLeaderPreviousFIManager->set_IG_cell_shape( mMeshSet->get_IG_cell_shape() );
                mLeaderPreviousFIManager->set_IP_cell_shape( mMeshSet->get_IP_cell_shape() );

                // create the geometry interpolators on the leader FI manager
                mLeaderPreviousFIManager->create_geometry_interpolators();

                // create the field interpolators on the leader FI manager
                mLeaderPreviousFIManager->create_field_interpolators( aModelSolverInterface );
            }

            // if eigen vectors
            mNumEigenVectors = aModelSolverInterface->get_num_eigen_vectors();

            if ( mNumEigenVectors > 0 )
            {
                // create the leader field interpolator manager
                mLeaderEigenFIManager = new Field_Interpolator_Manager(
                        mLeaderDofTypes,
                        mLeaderDvTypes,
                        mLeaderFieldTypes,
                        this );

                // assign cell shape to the field interpolator manager
                mLeaderEigenFIManager->set_IG_cell_shape( mMeshSet->get_IG_cell_shape() );
                mLeaderEigenFIManager->set_IP_cell_shape( mMeshSet->get_IP_cell_shape() );

                // create the geometry interpolators on the leader FI manager
                mLeaderEigenFIManager->create_geometry_interpolators();

                // create the field interpolators on the leader FI manager
                mLeaderEigenFIManager->create_field_interpolators( aModelSolverInterface, mNumEigenVectors );
            }
        }

        //------------------------------------------------------------------------------

        Field_Interpolator_Manager*
        Set::get_field_interpolator_manager(
                mtk::Leader_Follower aIsLeader )
        {
            switch ( aIsLeader )
            {
                case mtk::Leader_Follower::LEADER:
                    return mLeaderFIManager;

                case mtk::Leader_Follower::FOLLOWER:
                    return mFollowerFIManager;

                default:
                    MORIS_ERROR( false, "Set::get_field_interpolator_manager - can only be leader or follower." );
                    return mLeaderFIManager;
            }
        }

        //------------------------------------------------------------------------------

        Field_Interpolator_Manager*
        Set::get_field_interpolator_manager_previous_time(
                mtk::Leader_Follower aIsLeader )
        {
            switch ( aIsLeader )
            {
                case mtk::Leader_Follower::LEADER:
                    return mLeaderPreviousFIManager;

                default:
                    MORIS_ERROR( false, "Set::get_field_interpolator_manager - can only be leader." );
                    return mLeaderPreviousFIManager;
            }
        }

        //------------------------------------------------------------------------------

        Field_Interpolator_Manager*
        Set::get_field_interpolator_manager_eigen_vectors(
                mtk::Leader_Follower aIsLeader )
        {
            switch ( aIsLeader )
            {
                case mtk::Leader_Follower::LEADER:
                    return mLeaderEigenFIManager;

                default:
                    MORIS_ERROR( false, "Set::get_field_interpolator_manager - can only be leader." );
                    return mLeaderPreviousFIManager;
            }
        }

        //------------------------------------------------------------------------------

        void
        Set::set_IWG_field_interpolator_managers()
        {
            // loop over the IWGs
            for ( const std::shared_ptr< IWG >& tIWG : mIWGs )
            {
                // set the leader FI manager
                tIWG->set_field_interpolator_manager( mLeaderFIManager );

                // if double sideset, set follower
                if (
                        ( mElementType == fem::Element_Type::DOUBLE_SIDESET )
                        || ( mElementType == fem::Element_Type::NONCONFORMAL_SIDESET ) )
                {
                    // set IWG follower field interpolator manager
                    tIWG->set_field_interpolator_manager(
                            mFollowerFIManager,
                            mtk::Leader_Follower::FOLLOWER );
                }

                // if time sideset, set previous
                if ( mElementType == fem::Element_Type::TIME_SIDESET )
                {
                    // set IWG leader field interpolator manager for previous time step
                    tIWG->set_field_interpolator_manager_previous_time(
                            mLeaderPreviousFIManager,
                            mtk::Leader_Follower::LEADER );
                }
            }
        }

        //------------------------------------------------------------------------------

        void
        Set::set_IWG_cluster_for_stabilization_parameters( fem::Cluster* aCluster )
        {
            // loop over the IWGs
            for ( auto tIWG : mIWGs )
            {
                // set the fem cluster to IWG
                tIWG->set_cluster_pointer( aCluster );

                // get the SP from the IWG
                Vector< std::shared_ptr< Stabilization_Parameter > >& tSPs =
                        tIWG->get_stabilization_parameters();

                // loop over the SP
                for ( const std::shared_ptr< Stabilization_Parameter >& tSP : tSPs )
                {
                    // check if SP is null
                    if ( tSP != nullptr )
                    {
                        // set the fem cluster
                        tSP->set_cluster( aCluster );
                    }
                }
            }
        }

        //------------------------------------------------------------------------------

        void
        Set::set_IQI_cluster_for_stabilization_parameters( fem::Cluster* aCluster )
        {
            // loop over the IQIs
            for ( auto tIQI : mIQIs )
            {
                // set the fem cluster to IQI
                tIQI->set_cluster_pointer( aCluster );

                // get the SP from the IQI
                Vector< std::shared_ptr< Stabilization_Parameter > >& tSPs =
                        tIQI->get_stabilization_parameters();

                // loop over the SPs
                for ( const std::shared_ptr< Stabilization_Parameter >& tSP : tSPs )
                {
                    // check if SP is null
                    if ( tSP != nullptr )
                    {
                        // set the fem cluster
                        tSP->set_cluster( aCluster );
                    }
                }
            }
        }

        //------------------------------------------------------------------------------

        void
        Set::build_cluster_measure_tuples_and_map()
        {
            // init cluster measure counter
            uint tCMEACounter = 0;

            // loop over the IWGs
            for ( auto tIWG : mIWGs )
            {
                // get the SP from the IWG
                Vector< std::shared_ptr< Stabilization_Parameter > >& tSPs =
                        tIWG->get_stabilization_parameters();

                // loop over the SP
                for ( const std::shared_ptr< Stabilization_Parameter >& tSP : tSPs )
                {
                    // check if SP is null
                    if ( tSP != nullptr )
                    {
                        // get list of cluster measure tuple from SP
                        Vector< std::tuple<
                                fem::Measure_Type,
                                mtk::Primary_Void,
                                mtk::Leader_Follower > >
                                tClusterMEASPTuples =
                                        tSP->get_cluster_measure_tuple_list();

                        // add number of cluster measure tuple to counter
                        tCMEACounter += tClusterMEASPTuples.size();
                    }
                }
            }

            // loop over the IQIs
            for ( auto tIQI : mIQIs )
            {
                // get the SP from the IQI
                Vector< std::shared_ptr< Stabilization_Parameter > >& tSPs =
                        tIQI->get_stabilization_parameters();

                // loop over the SPs
                for ( const std::shared_ptr< Stabilization_Parameter >& tSP : tSPs )
                {
                    // check if SP is null
                    if ( tSP != nullptr )
                    {
                        // get list of cluster measure tuple from SP
                        Vector< std::tuple<
                                fem::Measure_Type,
                                mtk::Primary_Void,
                                mtk::Leader_Follower > >
                                tClusterMEASPTuples =
                                        tSP->get_cluster_measure_tuple_list();

                        // add number of cluster measure tuple to counter
                        tCMEACounter += tClusterMEASPTuples.size();
                    }
                }
            }
            // init size for cell of cluster measure tuples
            mClusterMEATuples.resize( tCMEACounter );

            // reset CMECounter
            tCMEACounter = 0;

            // loop over the IWGs
            for ( auto tIWG : mIWGs )
            {
                // get the SP from the IWG
                Vector< std::shared_ptr< Stabilization_Parameter > >& tSPs =
                        tIWG->get_stabilization_parameters();

                // loop over the SP
                for ( const std::shared_ptr< Stabilization_Parameter >& tSP : tSPs )
                {
                    // check if SP is null
                    if ( tSP != nullptr )
                    {
                        // get list of cluster measure tuple from SP
                        Vector< std::tuple<
                                fem::Measure_Type,
                                mtk::Primary_Void,
                                mtk::Leader_Follower > >
                                tClusterMEASPTuples =
                                        tSP->get_cluster_measure_tuple_list();

                        // loop over the cluster measure tuples from SP
                        for ( uint iCMEA = 0; iCMEA < tClusterMEASPTuples.size(); iCMEA++ )
                        {
                            // check if the cluster measure tuple already in map
                            if ( mClusterMEAMap.find( tClusterMEASPTuples( iCMEA ) ) == mClusterMEAMap.end() )
                            {
                                // add cluster measure tuple in map
                                mClusterMEAMap[ tClusterMEASPTuples( iCMEA ) ] = tCMEACounter;

                                // add cluster measure tuple to list
                                mClusterMEATuples( tCMEACounter ) = tClusterMEASPTuples( iCMEA );

                                // update counter
                                tCMEACounter++;
                            }
                        }
                    }
                }
            }

            // loop over the IQIs
            for ( auto tIQI : mIQIs )
            {
                // get the SP from the IQI
                Vector< std::shared_ptr< Stabilization_Parameter > >& tSPs =
                        tIQI->get_stabilization_parameters();

                // loop over the SPs
                for ( const std::shared_ptr< Stabilization_Parameter >& tSP : tSPs )
                {
                    // check if SP is null
                    if ( tSP != nullptr )
                    {
                        // get list of cluster measure tuple from SP
                        Vector< std::tuple<
                                fem::Measure_Type,
                                mtk::Primary_Void,
                                mtk::Leader_Follower > >
                                tClusterMEASPTuples =
                                        tSP->get_cluster_measure_tuple_list();

                        // loop over the cluster measure tuples from SP
                        for ( uint iCMEA = 0; iCMEA < tClusterMEASPTuples.size(); iCMEA++ )
                        {
                            // check if the cluster measure tuple already in map
                            if ( mClusterMEAMap.find( tClusterMEASPTuples( iCMEA ) ) == mClusterMEAMap.end() )
                            {
                                // add cluster measure tuple in map
                                mClusterMEAMap[ tClusterMEASPTuples( iCMEA ) ] = tCMEACounter;

                                // add cluster measure tuple to list
                                mClusterMEATuples( tCMEACounter ) = tClusterMEASPTuples( iCMEA );

                                // update counter
                                tCMEACounter++;
                            }
                        }
                    }
                }
            }
            // shrink to fit as list of tuples shorter than what was reserved
            mClusterMEATuples.resize( tCMEACounter );

            // set build bool to true
            mBuildClusterMEA = true;
        }

        //------------------------------------------------------------------------------

        Vector< std::tuple<
                fem::Measure_Type,
                mtk::Primary_Void,
                mtk::Leader_Follower > >&
        Set::get_cluster_measure_tuples()
        {
            // check that tuples were built
            if ( mBuildClusterMEA == false )
            {
                // if not build list
                this->build_cluster_measure_tuples_and_map();
            }

            return mClusterMEATuples;
        }

        //------------------------------------------------------------------------------

        std::map< std::tuple<
                          fem::Measure_Type,
                          mtk::Primary_Void,
                          mtk::Leader_Follower >,
                uint >&
        Set::get_cluster_measure_map()
        {
            // check that map was built
            if ( mBuildClusterMEA == false )
            {
                // if not build map
                this->build_cluster_measure_tuples_and_map();
            }

            return mClusterMEAMap;
        }

        //------------------------------------------------------------------------------

        void
        Set::set_IQI_field_interpolator_managers()
        {
            // loop over the IQIs
            for ( const std::shared_ptr< IQI >& tIQI : mIQIs )
            {
                // set IQI leader FI manager
                tIQI->set_field_interpolator_manager( mLeaderFIManager );
                tIQI->set_set_pointer( this );
                // if double sideset, set follower
                if (
                        ( mElementType == fem::Element_Type::DOUBLE_SIDESET )
                        || ( mElementType == fem::Element_Type::NONCONFORMAL_SIDESET ) )
                {
                    // set IQI follower FI manager
                    tIQI->set_field_interpolator_manager(
                            mFollowerFIManager,
                            mtk::Leader_Follower::FOLLOWER );
                }

                // set IQI leader FI manager for eigen vectors
                if ( mLeaderEigenFIManager )
                {
                    tIQI->set_field_interpolator_manager_eigen_vector( mLeaderEigenFIManager );
                }
            }
        }

        //------------------------------------------------------------------------------

        void
        Set::create_residual_dof_assembly_map()
        {
            // get the list of requested dof types by the solver
            const Vector< enum MSI::Dof_Type >& tRequestedDofTypes =
                    this->get_requested_dof_types();

            // init the max index for dof types
            sint tMaxDofIndex = -1;

            // loop over the requested dof types
            for ( uint Ik = 0; Ik < tRequestedDofTypes.size(); Ik++ )
            {
                // get the set index for the requested leader dof type
                sint tDofIndex = this->get_dof_index_for_type(
                        tRequestedDofTypes( Ik ),
                        mtk::Leader_Follower::LEADER );

                // if the index was set (and is different from -1)
                if ( tDofIndex != -1 )
                {
                    // update the max index for dof type
                    tMaxDofIndex = std::max( tMaxDofIndex, tDofIndex );
                }

                // get the set index for the requested follower dof type
                tDofIndex = this->get_dof_index_for_type(
                        tRequestedDofTypes( Ik ),
                        mtk::Leader_Follower::FOLLOWER );

                // if the index was set (and is different -1)
                if ( tDofIndex != -1 )
                {
                    // update the max index for dof type
                    tMaxDofIndex = std::max( tMaxDofIndex, tDofIndex );
                }
            }
            // add +1 to the max index for dof type (since 0 based)
            tMaxDofIndex++;

            // set size for the residual assembly map
            mResDofAssemblyMap.resize( tMaxDofIndex );

            // init the residual assembly map
            for ( uint Ik = 0; Ik < mResDofAssemblyMap.size(); Ik++ )
            {
                mResDofAssemblyMap( Ik ).set_size( 1, 2, -1 );
            }

            // initialize dof coefficients counter
            uint tCounter = 0;

            // loop over the requested dof types
            for ( uint Ik = 0; Ik < tRequestedDofTypes.size(); Ik++ )
            {
                // get the set index for the requested leader dof type
                sint tDofIndex = this->get_dof_index_for_type(
                        tRequestedDofTypes( Ik ),
                        mtk::Leader_Follower::LEADER );

                // if the index was set (and is different from -1)
                if ( tDofIndex != -1 )
                {
                    // get the number of coefficients related to the leader dof type
                    uint tNumCoeff = mLeaderFIManager->get_field_interpolators_for_type( tRequestedDofTypes( Ik ) )->get_number_of_space_time_coefficients();

                    // fill the residual assembly map with starting and ending indices for the leader dof type
                    mResDofAssemblyMap( tDofIndex )( 0 ) = tCounter;
                    mResDofAssemblyMap( tDofIndex )( 1 ) = tCounter + tNumCoeff - 1;

                    // update the dof coefficient counter
                    tCounter += tNumCoeff;
                }
            }

            // loop over the requested dof types
            for ( uint Ik = 0; Ik < tRequestedDofTypes.size(); Ik++ )
            {
                // get the set index for the requested follower dof type
                sint tDofIndex = this->get_dof_index_for_type( tRequestedDofTypes( Ik ),
                        mtk::Leader_Follower::FOLLOWER );

                // if the dof type was set (its set index is different from -1)
                if ( tDofIndex != -1 )
                {
                    // get the number of coefficients for the follower dof type
                    uint tNumCoeff = mFollowerFIManager->get_field_interpolators_for_type( tRequestedDofTypes( Ik ) )->get_number_of_space_time_coefficients();

                    // fill the residual assembly map with starting and ending indices for the follower dof type
                    mResDofAssemblyMap( tDofIndex )( 0 ) = tCounter;
                    mResDofAssemblyMap( tDofIndex )( 1 ) = tCounter + tNumCoeff - 1;

                    // update the dof coefficient counter
                    tCounter += tNumCoeff;
                }
            }
        }

        //------------------------------------------------------------------------------

        void
        Set::create_dof_assembly_map( const bool aIsStaggered )
        {
            if ( aIsStaggered )
            {
                this->create_staggered_jacobian_dof_assembly_map();
            }
            else
            {
                this->create_jacobian_dof_assembly_map();
            }
        }

        //------------------------------------------------------------------------------

        void
        Set::create_jacobian_dof_assembly_map()
        {
            // get list of requested dof types (by the solver)
            const Vector< enum MSI::Dof_Type >& tRequestedDofTypes =
                    this->get_requested_dof_types();

            sint tMaxDofIndex = -1;

            // leader
            for ( uint Ik = 0; Ik < tRequestedDofTypes.size(); Ik++ )
            {
                sint tDofIndex = this->get_dof_index_for_type(
                        tRequestedDofTypes( Ik ),
                        mtk::Leader_Follower::LEADER );

                if ( tDofIndex != -1 )
                {
                    tMaxDofIndex = std::max( tMaxDofIndex, tDofIndex );
                }

                tDofIndex = this->get_dof_index_for_type(
                        tRequestedDofTypes( Ik ),
                        mtk::Leader_Follower::FOLLOWER );

                if ( tDofIndex != -1 )
                {
                    tMaxDofIndex = std::max( tMaxDofIndex, tDofIndex );
                }
            }

            tMaxDofIndex++;

            mJacDofAssemblyMap.resize( tMaxDofIndex );

            for ( uint Ik = 0; Ik < mResDofAssemblyMap.size(); Ik++ )
            {
                mJacDofAssemblyMap( Ik ).set_size( tMaxDofIndex, 2, -1 );
            }

            for ( uint Ik = 0; Ik < tRequestedDofTypes.size(); Ik++ )
            {
                sint tDofIndex = this->get_dof_index_for_type(
                        tRequestedDofTypes( Ik ),
                        mtk::Leader_Follower::LEADER );

                if ( tDofIndex != -1 )
                {
                    uint tCounter_2 = 0;

                    for ( uint Ii = 0; Ii < tRequestedDofTypes.size(); Ii++ )
                    {
                        sint tDofIndex_2 = this->get_dof_index_for_type(
                                tRequestedDofTypes( Ii ),
                                mtk::Leader_Follower::LEADER );

                        if ( tDofIndex_2 != -1 )
                        {
                            uint tNumCoeff_2 = mLeaderFIManager->get_field_interpolators_for_type( tRequestedDofTypes( Ii ) )->get_number_of_space_time_coefficients();

                            mJacDofAssemblyMap( tDofIndex )( tDofIndex_2, 0 ) = tCounter_2;
                            mJacDofAssemblyMap( tDofIndex )( tDofIndex_2, 1 ) = tCounter_2 + tNumCoeff_2 - 1;

                            tCounter_2 += tNumCoeff_2;
                        }
                    }

                    // follower
                    for ( uint Ii = 0; Ii < tRequestedDofTypes.size(); Ii++ )
                    {
                        sint tDofIndex_2 = this->get_dof_index_for_type(
                                tRequestedDofTypes( Ii ),
                                mtk::Leader_Follower::FOLLOWER );

                        if ( tDofIndex_2 != -1 )
                        {
                            uint tNumCoeff_2 = mFollowerFIManager->get_field_interpolators_for_type( tRequestedDofTypes( Ii ) )->get_number_of_space_time_coefficients();

                            mJacDofAssemblyMap( tDofIndex )( tDofIndex_2, 0 ) = tCounter_2;
                            mJacDofAssemblyMap( tDofIndex )( tDofIndex_2, 1 ) = tCounter_2 + tNumCoeff_2 - 1;

                            tCounter_2 += tNumCoeff_2;
                        }
                    }
                }
            }

            for ( uint Ik = 0; Ik < tRequestedDofTypes.size(); Ik++ )
            {
                sint tDofIndex = this->get_dof_index_for_type(
                        tRequestedDofTypes( Ik ),
                        mtk::Leader_Follower::FOLLOWER );

                if ( tDofIndex != -1 )
                {
                    uint tCounter_2 = 0;

                    for ( uint Ii = 0; Ii < tRequestedDofTypes.size(); Ii++ )
                    {
                        sint tDofIndex_2 = this->get_dof_index_for_type(
                                tRequestedDofTypes( Ii ),
                                mtk::Leader_Follower::LEADER );

                        if ( tDofIndex_2 != -1 )
                        {
                            uint tNumCoeff_2 = mLeaderFIManager->get_field_interpolators_for_type( tRequestedDofTypes( Ii ) )->get_number_of_space_time_coefficients();

                            mJacDofAssemblyMap( tDofIndex )( tDofIndex_2, 0 ) = tCounter_2;
                            mJacDofAssemblyMap( tDofIndex )( tDofIndex_2, 1 ) = tCounter_2 + tNumCoeff_2 - 1;

                            tCounter_2 += tNumCoeff_2;
                        }
                    }

                    for ( uint Ii = 0; Ii < tRequestedDofTypes.size(); Ii++ )
                    {
                        sint tDofIndex_2 = this->get_dof_index_for_type(
                                tRequestedDofTypes( Ii ),
                                mtk::Leader_Follower::FOLLOWER );

                        if ( tDofIndex_2 != -1 )
                        {
                            uint tNumCoeff_2 = mFollowerFIManager->get_field_interpolators_for_type( tRequestedDofTypes( Ii ) )->get_number_of_space_time_coefficients();

                            mJacDofAssemblyMap( tDofIndex )( tDofIndex_2, 0 ) = tCounter_2;
                            mJacDofAssemblyMap( tDofIndex )( tDofIndex_2, 1 ) = tCounter_2 + tNumCoeff_2 - 1;

                            tCounter_2 += tNumCoeff_2;
                        }
                    }
                }
            }
        }

        //------------------------------------------------------------------------------

        void
        Set::create_staggered_jacobian_dof_assembly_map()
        {
            // get list of requested dof types
            const Vector< enum MSI::Dof_Type >& tRequestedDofTypes =
                    this->get_requested_dof_types();

            const Vector< enum MSI::Dof_Type >& tSecondaryDofTypes =
                    this->get_secondary_dof_types();

            sint tMaxDofIndex = -1;

            for ( uint Ik = 0; Ik < tRequestedDofTypes.size(); Ik++ )
            {
                sint tDofIndex = this->get_dof_index_for_type(
                        tRequestedDofTypes( Ik ),
                        mtk::Leader_Follower::LEADER );

                if ( tDofIndex != -1 )
                {
                    tMaxDofIndex = std::max( tMaxDofIndex, tDofIndex );
                }

                tDofIndex = this->get_dof_index_for_type(
                        tRequestedDofTypes( Ik ),
                        mtk::Leader_Follower::FOLLOWER );

                if ( tDofIndex != -1 )
                {
                    tMaxDofIndex = std::max( tMaxDofIndex, tDofIndex );
                }
            }
            tMaxDofIndex++;

            sint tMaxDofIndexSec = -1;

            for ( uint Ik = 0; Ik < tSecondaryDofTypes.size(); Ik++ )
            {
                sint tDofIndex = this->get_dof_index_for_type(
                        tSecondaryDofTypes( Ik ),
                        mtk::Leader_Follower::LEADER );

                if ( tDofIndex != -1 )
                {
                    tMaxDofIndexSec = std::max( tMaxDofIndexSec, tDofIndex );
                }

                tDofIndex = this->get_dof_index_for_type(
                        tSecondaryDofTypes( Ik ),
                        mtk::Leader_Follower::FOLLOWER );

                if ( tDofIndex != -1 )
                {
                    tMaxDofIndexSec = std::max( tMaxDofIndexSec, tDofIndex );
                }
            }
            tMaxDofIndexSec++;

            mJacDofAssemblyMap.resize( tMaxDofIndex );

            for ( uint Ik = 0; Ik < mResDofAssemblyMap.size(); Ik++ )
            {
                mJacDofAssemblyMap( Ik ).set_size( tMaxDofIndexSec, 2, -1 );
            }

            for ( uint Ik = 0; Ik < tRequestedDofTypes.size(); Ik++ )
            {
                sint tDofIndex = this->get_dof_index_for_type(
                        tRequestedDofTypes( Ik ),
                        mtk::Leader_Follower::LEADER );

                if ( tDofIndex != -1 )
                {
                    uint tCounter_2 = 0;

                    for ( uint Ii = 0; Ii < tSecondaryDofTypes.size(); Ii++ )
                    {
                        sint tDofIndex_2 = this->get_dof_index_for_type(
                                tSecondaryDofTypes( Ii ),
                                mtk::Leader_Follower::LEADER );

                        if ( tDofIndex_2 != -1 )
                        {
                            uint tNumCoeff_2 = mLeaderFIManager->get_field_interpolators_for_type( tSecondaryDofTypes( Ii ) )->get_number_of_space_time_coefficients();

                            mJacDofAssemblyMap( tDofIndex )( tDofIndex_2, 0 ) = tCounter_2;
                            mJacDofAssemblyMap( tDofIndex )( tDofIndex_2, 1 ) = tCounter_2 + tNumCoeff_2 - 1;

                            tCounter_2 += tNumCoeff_2;
                        }
                    }

                    for ( uint Ii = 0; Ii < tSecondaryDofTypes.size(); Ii++ )
                    {
                        sint tDofIndex_2 = this->get_dof_index_for_type(
                                tSecondaryDofTypes( Ii ),
                                mtk::Leader_Follower::FOLLOWER );

                        if ( tDofIndex_2 != -1 )
                        {
                            uint tNumCoeff_2 = mFollowerFIManager->get_field_interpolators_for_type( tSecondaryDofTypes( Ii ) )->get_number_of_space_time_coefficients();

                            mJacDofAssemblyMap( tDofIndex )( tDofIndex_2, 0 ) = tCounter_2;
                            mJacDofAssemblyMap( tDofIndex )( tDofIndex_2, 1 ) = tCounter_2 + tNumCoeff_2 - 1;

                            tCounter_2 += tNumCoeff_2;
                        }
                    }
                }
            }

            for ( uint Ik = 0; Ik < tRequestedDofTypes.size(); Ik++ )
            {
                sint tDofIndex = this->get_dof_index_for_type(
                        tRequestedDofTypes( Ik ),
                        mtk::Leader_Follower::FOLLOWER );

                if ( tDofIndex != -1 )
                {
                    uint tCounter_2 = 0;

                    for ( uint Ii = 0; Ii < tSecondaryDofTypes.size(); Ii++ )
                    {
                        sint tDofIndex_2 = this->get_dof_index_for_type(
                                tSecondaryDofTypes( Ii ),
                                mtk::Leader_Follower::LEADER );

                        if ( tDofIndex_2 != -1 )
                        {
                            uint tNumCoeff_2 = mLeaderFIManager->get_field_interpolators_for_type( tSecondaryDofTypes( Ii ) )
                                                       ->get_number_of_space_time_coefficients();

                            mJacDofAssemblyMap( tDofIndex )( tDofIndex_2, 0 ) = tCounter_2;
                            mJacDofAssemblyMap( tDofIndex )( tDofIndex_2, 1 ) = tCounter_2 + tNumCoeff_2 - 1;

                            tCounter_2 += tNumCoeff_2;
                        }
                    }

                    for ( uint Ii = 0; Ii < tSecondaryDofTypes.size(); Ii++ )
                    {
                        sint tDofIndex_2 = this->get_dof_index_for_type(
                                tSecondaryDofTypes( Ii ),
                                mtk::Leader_Follower::FOLLOWER );

                        if ( tDofIndex_2 != -1 )
                        {
                            uint tNumCoeff_2 = mFollowerFIManager->get_field_interpolators_for_type( tSecondaryDofTypes( Ii ) )->get_number_of_space_time_coefficients();

                            mJacDofAssemblyMap( tDofIndex )( tDofIndex_2, 0 ) = tCounter_2;
                            mJacDofAssemblyMap( tDofIndex )( tDofIndex_2, 1 ) = tCounter_2 + tNumCoeff_2 - 1;

                            tCounter_2 += tNumCoeff_2;
                        }
                    }
                }
            }
        }

        //------------------------------------------------------------------------------

        void
        Set::create_mat_pdv_assembly_map()
        {
            // get the list of requested dv types by the opt solver
<<<<<<< HEAD
            Vector< enum PDV_Type > tRequestedDvTypes = mUniqueDvTypeList;
=======
            moris::Cell< enum gen::PDV_Type > tRequestedDvTypes = mUniqueDvTypeList;
>>>>>>> 659c9214

            // init the max index for dv types
            moris_index tMaxDvIndex = -1;

            // loop over the dv types
            for ( uint iPdvType = 0; iPdvType < tRequestedDvTypes.size(); iPdvType++ )
            {
                // get the current PDV type
                gen::PDV_Type tPdvType = tRequestedDvTypes( iPdvType );

                // get the set index for the requested leader dof type
                moris_index tDvIndex = this->get_dv_index_for_type(
                        tPdvType,
                        mtk::Leader_Follower::LEADER );

                // if the index was set (and is different from -1)
                if ( tDvIndex != -1 )
                {
                    // update the max index for dv type
                    tMaxDvIndex = std::max( tMaxDvIndex, tDvIndex );
                }

                // get the set index for the requested follower follower type
                tDvIndex = this->get_dv_index_for_type(
                        tPdvType,
                        mtk::Leader_Follower::FOLLOWER );

                // if the index was set (and is different -1)
                if ( tDvIndex != -1 )
                {
                    // update the max index for dv type
                    tMaxDvIndex = std::max( tMaxDvIndex, tDvIndex );
                }
            }
            // add +1 to the max index for dv type (since 0 based)
            tMaxDvIndex++;

            // set size for the dv assembly map
            mPdvMatAssemblyMap.resize( tMaxDvIndex );

            // init the dv assembly map
            for ( uint Ik = 0; Ik < mPdvMatAssemblyMap.size(); Ik++ )
            {
                mPdvMatAssemblyMap( Ik ).set_size( 1, 2, -1 );
            }

            // init dv coefficients counter
            uint tCounter = 0;

            // loop over the dv types
            for ( uint iPdvType = 0; iPdvType < tRequestedDvTypes.size(); iPdvType++ )
            {
                // get the current PDV type
                gen::PDV_Type tPdvType = tRequestedDvTypes( iPdvType );

                // get the set index for the requested leader dv type
                moris_index tDvIndex = this->get_dv_index_for_type(
                        tPdvType,
                        mtk::Leader_Follower::LEADER );

                // if the index was set (and is different from -1)
                if ( tDvIndex != -1 )
                {
                    // get the FI related to the leader pdv type
                    Field_Interpolator* tFI = mLeaderFIManager->get_field_interpolators_for_type( tPdvType );

                    // get the number of coefficients related to the leader dv type
                    uint tNumCoeff = tFI->get_number_of_space_time_coefficients();

                    // fill the dv assembly map with starting and ending indices
                    // for the leader dv type
                    mPdvMatAssemblyMap( tDvIndex )( 0, 0 ) = tCounter;
                    mPdvMatAssemblyMap( tDvIndex )( 0, 1 ) = tCounter + tNumCoeff - 1;

                    // update the dv coefficient counter
                    tCounter += tNumCoeff;
                }
            }

            // loop over the follower dv types
            for ( uint iPdvType = 0; iPdvType < tRequestedDvTypes.size(); iPdvType++ )
            {
                // get the current PDV type
                gen::PDV_Type tPdvType = tRequestedDvTypes( iPdvType );

                // get the set index for the follower dv type
                moris_index tDvIndex = this->get_dv_index_for_type(
                        tPdvType,
                        mtk::Leader_Follower::FOLLOWER );

                // if the dv type was set (its set index is different from -1)
                if ( tDvIndex != -1 )
                {
                    // get the FI related to the leader pdv type
                    Field_Interpolator* tFI = mFollowerFIManager->get_field_interpolators_for_type( tPdvType );

                    // get the number of coefficients for the follower dv type
                    uint tNumCoeff = tFI->get_number_of_space_time_coefficients();

                    // fill the residual assembly map with starting and ending indices for the follower dof type
                    mPdvMatAssemblyMap( tDvIndex )( 0, 0 ) = tCounter;
                    mPdvMatAssemblyMap( tDvIndex )( 0, 1 ) = tCounter + tNumCoeff - 1;

                    // update the dof coefficient counter
                    tCounter += tNumCoeff;
                }
            }

            // set size for assembly vector
            mPdvMatAssemblyVector.set_size( tCounter, 1, -1 );
        }

        //--------------------------------------------------------------------------

        void
        Set::create_geo_pdv_assembly_map(
                std::shared_ptr< fem::Cluster > aFemCluster )
        {
            // make sure this is done on the FEM clusters and not on the VIS clusters
            MORIS_ASSERT( !aFemCluster->is_VIS_cluster(),
                    "FEM::Set::create_geo_pdv_assembly_map() - "
                    "Trying to set PDV assembly map on a VIS cluster. This shouldn't happen." );

            // get the design variable interface
            MSI::Design_Variable_Interface* tDVInterface =
                    mEquationModel->get_design_variable_interface();

            // get the geo dv types requested by the opt
<<<<<<< HEAD
            moris::Vector< enum PDV_Type > tRequestedDvTypes;
            moris_index                    tMeshSetIndex = mMeshSet->get_set_index();
=======
            moris::Cell< enum gen::PDV_Type > tRequestedDvTypes;
            moris_index                  tMeshSetIndex = mMeshSet->get_set_index();
>>>>>>> 659c9214
            tDVInterface->get_ig_unique_dv_types_for_set(
                    tMeshSetIndex,
                    tRequestedDvTypes );

            // get node indices on cluster
            moris::Matrix< moris::IndexMat > tNodeIndicesOnCluster;
            aFemCluster->get_vertex_indices_in_cluster_for_sensitivity( tNodeIndicesOnCluster );

            // get access to the FEM model
            MSI::Equation_Model* tFemModel = this->get_equation_model();

            // clean up assembly vector
            mPdvGeoAssemblyVector.set_size( 0, 0 );

            // get the pdv active flags and ids from the FEM IG nodes
            Matrix< DDSMat > tIsActivePdv;
            Matrix< DDSMat > tPdvIds;
            tFemModel->get_integration_xyz_pdv_active_flags_and_ids(
                    tNodeIndicesOnCluster,
                    tRequestedDvTypes,
                    tIsActivePdv,
                    tPdvIds );

            // init active geo pdv counter
            uint tActiveGeoPdvCounter = 0;

            // set flag for active pdv
            mPdvGeoAssemblyFlag = ( sum( tIsActivePdv ) > 0 );

            // if there are no active pdvs, skip the rest
            if ( !mPdvGeoAssemblyFlag )
            {
                return;
            }

            // clean up assembly map
            mPdvGeoAssemblyMap.clear();

            // get number of pdv types
            uint tNumPdvTypes = tRequestedDvTypes.size();

            // get number of nodes on cluster
            uint tNumIGNodes = tNodeIndicesOnCluster.numel();

            // reset assembly indices on nodes
            tFemModel->reset_integration_xyz_pdv_assembly_indices( tNodeIndicesOnCluster );

            // clean up assembly vector
            Matrix< DDSMat > tPdvGeoAssemblyVectorTemp( tNumIGNodes * tNumPdvTypes, 1, -1 );

            // loop over the requested pdv types
            for ( uint iGeoPdv = 0; iGeoPdv < tNumPdvTypes; iGeoPdv++ )
            {
                // get treated geo pdv type
                gen::PDV_Type tGeoPdvType = tRequestedDvTypes( iGeoPdv );

                // get treated geo pdv type index
                // moris_index tGeoPdvIndex = static_cast< uint >( tGeoPdvType );

                // loop over the ig nodes on cluster
                for ( uint iIGNode = 0; iIGNode < tNumIGNodes; iIGNode++ )
                {
                    // get treated node index
                    moris_index tNodeIndex = tNodeIndicesOnCluster( iIGNode );

                    // create key pair
                    std::pair< moris_index, gen::PDV_Type > tKeyPair = std::make_pair( tNodeIndex, tGeoPdvType );

                    // if active and not set in the map
                    bool tPdvIsActive   = tIsActivePdv( iIGNode, iGeoPdv );
                    bool tPdvIsNotInMap = ( mPdvGeoAssemblyMap.find( tKeyPair ) == mPdvGeoAssemblyMap.end() );
                    if ( tPdvIsActive && tPdvIsNotInMap )
                    {
                        // fill the map
                        mPdvGeoAssemblyMap[ tKeyPair ] = tActiveGeoPdvCounter;

                        // set node local index on cluster
                        tFemModel->set_integration_xyz_pdv_assembly_index(
                                tNodeIndex,
                                tGeoPdvType,
                                tActiveGeoPdvCounter );

                        // fill the global assembly vector
                        moris_id tPdvId                                   = tPdvIds( iIGNode, iGeoPdv );
                        tPdvGeoAssemblyVectorTemp( tActiveGeoPdvCounter ) = tPdvId;

                        // update active geo pdv counter
                        tActiveGeoPdvCounter++;
                    }

                }    // end for: each IG vertex

            }    // end for: each PDV type

            if ( tActiveGeoPdvCounter > 0 )
            {
                // fill assembly vector
                mPdvGeoAssemblyVector.set_size( tActiveGeoPdvCounter, 1, -1 );
                mPdvGeoAssemblyVector = tPdvGeoAssemblyVectorTemp( { 0, tActiveGeoPdvCounter - 1 }, { 0, 0 } );
            }

        }    // end function: fem::Set::create_geo_pdv_assembly_map()

        //------------------------------------------------------------------------------

        void
        Set::create_requested_IWG_list( const Time_Continuity_Flag aTimeContinuityOnlyFlag )
        {
            // get list of requested dof types from solver
            Vector< enum MSI::Dof_Type > tRequestedDofTypes =
                    this->get_requested_dof_types();

            // clear requested IWG list
            mRequestedIWGs.clear();

            // reserve max size for requested IWG list
            mRequestedIWGs.reserve( mIWGs.size() );

            if ( mEquationModel->get_is_forward_analysis() )
            {
                // create identifier list, marking which IWGs are active
                Matrix< DDBMat > tActiveIWGs( mIWGs.size(), 1, false );

                // loop over the requested dof types
                for ( MSI::Dof_Type tDofType : tRequestedDofTypes )
                {
                    // loop over the IWG in set IWG list
                    for ( uint iIWG = 0; iIWG < mIWGs.size(); iIWG++ )
                    {
                        // residual dof types for current IWG
                        const Vector< Vector< MSI::Dof_Type > >& tResDofType =
                                mIWGs( iIWG )->get_residual_dof_type();

                        // number of residual dof types
                        const uint tNumResDofTypes = tResDofType.size();

                        // loop over all residual dof types
                        for ( uint iType = 0; iType < tNumResDofTypes; ++iType )
                        {
                            // if the IWG residual dof type is requested
                            if ( ( tResDofType( iType )( 0 ) == tDofType ) and ( !tActiveIWGs( iIWG ) ) )
                            {
                                // check whether only time continuity IWG should be considered
                                if ( aTimeContinuityOnlyFlag == Time_Continuity_Flag::TIME_CONTINUITY_ONLY )
                                {
                                    if ( mIWGs( iIWG )->get_IWG_type() == IWG_Type::TIME_CONTINUITY_DOF )
                                    {
                                        mRequestedIWGs.push_back( mIWGs( iIWG ) );
                                    }
                                }
                                else if ( aTimeContinuityOnlyFlag == Time_Continuity_Flag::NO_TIME_CONTINUITY )
                                {
                                    if ( mIWGs( iIWG )->get_IWG_type() != IWG_Type::TIME_CONTINUITY_DOF )
                                    {
                                        mRequestedIWGs.push_back( mIWGs( iIWG ) );
                                    }
                                }
                                else if ( aTimeContinuityOnlyFlag == Time_Continuity_Flag::DEFAULT )
                                {
                                    // add the IWG to the requested IWG list
                                    mRequestedIWGs.push_back( mIWGs( iIWG ) );
                                }

                                // mark IWG as active
                                tActiveIWGs( iIWG ) = true;
                            }
                        }
                    }
                }
            }
            else
            {
                // create identifier list, marking which IWGs are active
                Matrix< DDBMat > tActiveIWGs( mIWGs.size(), 1, false );

                // loop over the requested dof types
                for ( MSI::Dof_Type tDofType : tRequestedDofTypes )
                {
                    // loop over the IWG in set IWG list
                    for ( uint iIWG = 0; iIWG < mIWGs.size(); iIWG++ )
                    {
                        // residual dof types for current IWG
                        const Vector< Vector< MSI::Dof_Type > >& tResDofType =
                                mIWGs( iIWG )->get_residual_dof_type();

                        // number of residual dof types
                        const uint tNumResDofTypes = tResDofType.size();

                        // loop over all residual dof types
                        for ( uint iType = 0; iType < tNumResDofTypes; ++iType )
                        {
                            // if the IWG residual dof type is requested
                            if ( ( tResDofType( iType )( 0 ) == tDofType ) and ( !tActiveIWGs( iIWG ) ) )
                            {
                                if ( mEquationModel->get_is_adjoint_off_diagonal_time_contribution() )
                                {
                                    if ( mIWGs( iIWG )->get_IWG_type() == moris::fem::IWG_Type::TIME_CONTINUITY_DOF )
                                    {
                                        // add the IWg to the requested IWG list
                                        mRequestedIWGs.push_back( mIWGs( iIWG ) );
                                    }
                                }
                                else
                                {
                                    // add the IWG to the requested IWG list
                                    mRequestedIWGs.push_back( mIWGs( iIWG ) );
                                }

                                // mark IWG as active
                                tActiveIWGs( iIWG ) = true;
                            }
                        }
                    }
                }
            }

            // reduce the size of requested IWG list to fit
            mRequestedIWGs.shrink_to_fit();
        }

        //------------------------------------------------------------------------------

        void
        Set::create_requested_IQI_list()
        {
            // clear requested IQI list
            mRequestedIQIs.clear();

            // Get names of potential requested IQIs
            const Vector< std::string >& tRequestedIQINames =
                    mEquationModel->get_requested_IQI_names();

            // get number of potential requested IQIs
            uint tNumREquestedIQINames = tRequestedIQINames.size();

            // reserve memory
            mRequestedIQIs.reserve( tNumREquestedIQINames );

            // loop over requested IQI names
            for ( uint Ik = 0; Ik < tNumREquestedIQINames; Ik++ )
            {
                // check if this set has the requested IQI
                if ( mIQINameToIndexMap.key_exists( tRequestedIQINames( Ik ) ) )
                {
                    // get the set local index
                    moris_index tIQISetLocalIndex =
                            mIQINameToIndexMap.find( tRequestedIQINames( Ik ) );

                    // put IQI in requested IQI list
                    mRequestedIQIs.push_back( mIQIs( tIQISetLocalIndex ) );
                }
            }

            // reduce memory to used space
            mRequestedIQIs.shrink_to_fit();
        }

        //------------------------------------------------------------------------------

        void
        Set::create_IQI_map()
        {
            // erase the content of the map
            mIQINameToIndexMap.clear();

            uint tCounter = 0;

            // loop over all IQIs and build a name to index map
            for ( const std::shared_ptr< IQI >& tIQI : mIQIs )
            {
                std::string tIQIName = tIQI->get_name();

                mIQINameToIndexMap[ tIQIName ] = tCounter++;
            }
        }

        //------------------------------------------------------------------------------

        void
        Set::build_requested_IWG_dof_type_list( const bool aIsStaggered )
        {
            for ( const std::shared_ptr< IWG >& tIWG : mRequestedIWGs )
            {
                tIWG->build_requested_dof_type_list( aIsStaggered );
            }
        }

        //------------------------------------------------------------------------------

        void
        Set::build_requested_IQI_dof_type_list()
        {
            for ( const std::shared_ptr< IQI >& tIQI : mRequestedIQIs )
            {
                tIQI->build_requested_dof_type_list();
            }
        }

        //------------------------------------------------------------------------------

        void
        Set::initialize_mJacobian()
        {
            // if residual not initialized before
            if ( !mJacobianExist )
            {
                // get the dof types requested by the solver
                const moris::Vector< enum MSI::Dof_Type >& tRequestedDofTypes =
                        this->get_requested_dof_types();

                // init dof coefficient counter
                uint tNumCols = 0;

                // loop over the requested dof types
                for ( uint Ik = 0; Ik < tRequestedDofTypes.size(); Ik++ )
                {
                    // get the set index for the leader dof type
                    sint tDofIndex = this->get_dof_index_for_type(
                            tRequestedDofTypes( Ik ),
                            mtk::Leader_Follower::LEADER );

                    // if this leader dof is active
                    if ( tDofIndex != -1 )
                    {
                        // update number of dof coefficients
                        tNumCols += mLeaderFIManager
                                            ->get_field_interpolators_for_type( tRequestedDofTypes( Ik ) )
                                            ->get_number_of_space_time_coefficients();
                    }

                    // get the set index for the follower dof type
                    tDofIndex = this->get_dof_index_for_type(
                            tRequestedDofTypes( Ik ),
                            mtk::Leader_Follower::FOLLOWER );

                    // if this follower dof is active
                    if ( tDofIndex != -1 )
                    {
                        // update number of dof coefficients
                        tNumCols += mFollowerFIManager
                                            ->get_field_interpolators_for_type( tRequestedDofTypes( Ik ) )
                                            ->get_number_of_space_time_coefficients();
                    }
                }

                // if for residual evaluation
                if ( !mIsStaggered )
                {
                    // set size for the jacobian matrix
                    mJacobian.set_size( tNumCols, tNumCols, 0.0 );
                }
                // if for Jacobian evaluation
                else
                {
                    // get the secondary dof types from the solver
                    moris::Vector< enum MSI::Dof_Type > tSecDofTypes =
                            this->get_secondary_dof_types();

                    // init dof coefficient counter for rows
                    uint tNumRows = 0;

                    // loop over the groups of secondary dof types
                    for ( auto tSecDofTypesI : tSecDofTypes )
                    {
                        // get the set index for the leader dof type
                        sint tDofIndex = this->get_dof_index_for_type(
                                tSecDofTypesI,
                                mtk::Leader_Follower::LEADER );

                        // if this leader dof is active
                        if ( tDofIndex != -1 )
                        {
                            // update number of dof coefficients
                            tNumRows += mLeaderFIManager
                                                ->get_field_interpolators_for_type( tSecDofTypesI )
                                                ->get_number_of_space_time_coefficients();
                        }

                        // get the set index for the follower dof type
                        tDofIndex = this->get_dof_index_for_type(
                                tSecDofTypesI,
                                mtk::Leader_Follower::FOLLOWER );

                        // if this follower dof is active
                        if ( tDofIndex != -1 )
                        {
                            // update number of dof coefficients
                            tNumRows += mFollowerFIManager
                                                ->get_field_interpolators_for_type( tSecDofTypesI )
                                                ->get_number_of_space_time_coefficients();
                        }
                    }

                    // set size for the jacobian matrix
                    mJacobian.set_size( tNumCols, tNumRows, 0.0 );
                }
                // set the jacobian initialization flag to true
                mJacobianExist = true;
            }
            else
            {
                // fill the jacobian matrix with zeros
                mJacobian.fill( 0.0 );
            }
        }

        //------------------------------------------------------------------------------

        void
        Set::initialize_mResidual()
        {
            // if residual not initialized before
            if ( !mResidualExist )
            {
                Vector< enum MSI::Dof_Type > tRequestedDofTypes;

                if ( !mIsStaggered )
                {
                    // get the dof types requested by the solver
                    tRequestedDofTypes = this->get_requested_dof_types();
                }
                else
                {
                    // get the dof types. sec and requested dof types are flipped
                    tRequestedDofTypes = this->get_secondary_dof_types();
                }

                // init dof coefficient counter
                uint tNumCoeff = 0;

                // loop over the requested dof types
                for ( uint Ik = 0; Ik < tRequestedDofTypes.size(); Ik++ )
                {
                    // get the set index for the leader dof type
                    sint tDofIndex = this->get_dof_index_for_type(
                            tRequestedDofTypes( Ik ),
                            mtk::Leader_Follower::LEADER );

                    // if this leader dof is active
                    if ( tDofIndex != -1 )
                    {
                        // update number of dof coefficients
                        tNumCoeff += mLeaderFIManager->get_field_interpolators_for_type( tRequestedDofTypes( Ik ) )->get_number_of_space_time_coefficients();
                    }

                    // get the set index for the follower dof type
                    tDofIndex = this->get_dof_index_for_type(
                            tRequestedDofTypes( Ik ),
                            mtk::Leader_Follower::FOLLOWER );

                    // if this follower dof is active
                    if ( tDofIndex != -1 )
                    {
                        // update number of dof coefficients
                        tNumCoeff += mFollowerFIManager->get_field_interpolators_for_type( tRequestedDofTypes( Ik ) )->get_number_of_space_time_coefficients();
                    }


                    // get the number of rhs
                    uint tNumRHS = mEquationModel->get_num_rhs();

                    // set size for the list of dQIdu vectors
                    mResidual.resize( tNumRHS );

                    // loop over the dQIdu vectors
                    for ( auto& tRes : mResidual )
                    {
                        // set size for the dQIdu vector
                        tRes.set_size( tNumCoeff, 1, 0.0 );
                    }
                }

                // set the residual initialization flag to true
                mResidualExist = true;
            }
            // if residual initialized before
            else
            {
                // loop over the residual vectors
                for ( auto& tRes : mResidual )
                {
                    // fill the residual vector with zeros
                    tRes.fill( 0.0 );
                }
            }
        }

        //------------------------------------------------------------------------------

        void
        Set::initialize_mQI()
        {
            // if list of QI values not initialized before
            if ( !mQIExist )
            {
                uint tNumQI = mEquationModel->get_requested_IQI_names().size();

                // set size for the list of QI values
                mQI.resize( tNumQI );

                // counter to iterate through the IQIs
                uint iIQICounter = 0;

                // loop over mQIs to set the size
                for ( auto& tQI : mQI )
                {
                    // get number of rows and columns for the IQI from the equation model
                    uint tRowNum = mEquationModel->get_IQI_values()( iIQICounter ).n_rows();
                    uint tColNum = mEquationModel->get_IQI_values()( iIQICounter ).n_cols();

                    // set the size of the IQI
                    tQI.set_size( tRowNum, tColNum, 0.0 );

                    // increase the counter
                    iIQICounter++;
                }

                // set the QI initialization flag to true
                mQIExist = true;
            }
            // if list of QI values initialized before
            else
            {
                // loop over the QI values
                for ( auto& tQI : mQI )
                {
                    // fill the QI value vector with zero
                    tQI.fill( 0.0 );
                }
            }
        }

        //------------------------------------------------------------------------------

        void
        Set::initialize_mdQIdpMat()
        {
            // if dRdpMap not initialized before
            if ( !mdQIdpMatExist )
            {
                // set size for dQIdp
                mdQIdp.resize( 2 );

                // get the number of requested IQIs on the model
                uint tNumRequestedIQIs = this->get_equation_model()->get_requested_IQI_names().size();

                // set size for dQIdp
                mdQIdp( 0 ).resize( tNumRequestedIQIs );

                // get the requested pdv types
<<<<<<< HEAD
                Vector< Vector< enum PDV_Type > > tRequestedDvTypes;
=======
                moris::Cell< moris::Cell< enum gen::PDV_Type > > tRequestedDvTypes;
>>>>>>> 659c9214
                this->get_ip_dv_types_for_set( tRequestedDvTypes );

                // init pdv coefficient counter
                uint tNumPdvCoefficients = 0;

                // loop over the requested dv types
                for ( uint Ik = 0; Ik < tRequestedDvTypes.size(); Ik++ )
                {
                    // get the set index for the leader dof type
                    sint tDvIndex = this->get_dv_index_for_type(
                            tRequestedDvTypes( Ik )( 0 ),
                            mtk::Leader_Follower::LEADER );

                    // if this leader dv is active
                    if ( tDvIndex != -1 )
                    {
                        // update number of dof coefficients
                        tNumPdvCoefficients += mLeaderFIManager->get_field_interpolators_for_type( tRequestedDvTypes( Ik )( 0 ) )->get_number_of_space_time_coefficients();
                    }
                }
                // get the requested pdv types for the follower side
                this->get_ip_dv_types_for_set( tRequestedDvTypes, mtk::Leader_Follower::FOLLOWER );

                // loop over the requested dv types
                for ( uint Ik = 0; Ik < tRequestedDvTypes.size(); Ik++ )
                {
                    // get the set index for the follower dv type
                    sint tDvIndex = this->get_dv_index_for_type(
                            tRequestedDvTypes( Ik )( 0 ),
                            mtk::Leader_Follower::FOLLOWER );

                    // if this follower dv is active
                    if ( tDvIndex != -1 )
                    {
                        // update number of dof coefficients
                        tNumPdvCoefficients += mFollowerFIManager->get_field_interpolators_for_type( tRequestedDvTypes( Ik )( 0 ) )->get_number_of_space_time_coefficients();
                    }
                }
                // loop over requested IQIs
                for ( auto& tdQIdp : mdQIdp( 0 ) )
                {
                    // set size
                    tdQIdp.set_size( 1, tNumPdvCoefficients, 0.0 );
                }

                // set exist flag to true
                mdQIdpMatExist = true;
            }
            else
            {
                // loop over requested IQIs
                for ( auto& tdQIdp : mdQIdp( 0 ) )
                {
                    // fill the dQIdp vector with zero
                    tdQIdp.fill( 0.0 );
                }
            }
        }

        //------------------------------------------------------------------------------

        void
        Set::initialize_mdQIdpGeo( std::shared_ptr< fem::Cluster > aFemCluster )
        {
            // get the number of requested IQIs
            uint tNumRequestedIQIs = this->get_equation_model()->get_requested_IQI_names().size();

            // set size for dQIdp
            mdQIdp( 1 ).resize( tNumRequestedIQIs );

            // loop over requested IQIs
            for ( auto& tdQIdp : mdQIdp( 1 ) )
            {
                // fill the dQIdp vector with zero
                tdQIdp.set_size( 1, mPdvGeoAssemblyVector.numel(), 0.0 );
            }
        }

        //----------------------------------------------------------------------

        void
        Set::initialize_mdRdpMat()
        {
            // if dRdpMap not initialized before
            if ( !mdRdpMatExist )
            {
                // set size for dRdp
                mdRdp.resize( 2 );

                // get the dof types requested by the solver
                const Vector< enum MSI::Dof_Type >& tRequestedDofTypes =
                        this->get_requested_dof_types();

                // init dof coefficient counter
                uint tNumRows = 0;

                // loop over the requested dof types
                for ( uint Ik = 0; Ik < tRequestedDofTypes.size(); Ik++ )
                {
                    // get the set index for the leader dof type
                    sint tDofIndex = this->get_dof_index_for_type(
                            tRequestedDofTypes( Ik ),
                            mtk::Leader_Follower::LEADER );

                    // if this leader dof is active
                    if ( tDofIndex != -1 )
                    {
                        // update number of dof coefficients
                        tNumRows += mLeaderFIManager->get_field_interpolators_for_type( tRequestedDofTypes( Ik ) )->get_number_of_space_time_coefficients();
                    }

                    // get the set index for the follower dof type
                    tDofIndex = this->get_dof_index_for_type(
                            tRequestedDofTypes( Ik ),
                            mtk::Leader_Follower::FOLLOWER );

                    // if this follower dof is active
                    if ( tDofIndex != -1 )
                    {
                        // update number of dof coefficients
                        tNumRows += mFollowerFIManager->get_field_interpolators_for_type( tRequestedDofTypes( Ik ) )->get_number_of_space_time_coefficients();
                    }
                }

                // get the dv types requested by the opt
<<<<<<< HEAD
                Vector< Vector< enum PDV_Type > > tRequestedDvTypes;
=======
                moris::Cell< moris::Cell< enum gen::PDV_Type > > tRequestedDvTypes;
>>>>>>> 659c9214
                this->get_ip_dv_types_for_set( tRequestedDvTypes );

                // init dv coefficient counter
                uint tNumCols = 0;

                // loop over the requested dv types
                for ( uint Ik = 0; Ik < tRequestedDvTypes.size(); Ik++ )
                {
                    // get the set index for the leader dof type
                    sint tDvIndex = this->get_dv_index_for_type(
                            tRequestedDvTypes( Ik )( 0 ),
                            mtk::Leader_Follower::LEADER );

                    // if this leader dv is active
                    if ( tDvIndex != -1 )
                    {
                        // update number of dof coefficients
                        tNumCols += mLeaderFIManager->get_field_interpolators_for_type( tRequestedDvTypes( Ik )( 0 ) )->get_number_of_space_time_coefficients();
                    }
                }

                // get the follower side dv types
                this->get_ip_dv_types_for_set( tRequestedDvTypes, mtk::Leader_Follower::FOLLOWER );

                // loop over the requested dv types
                for ( uint Ik = 0; Ik < tRequestedDvTypes.size(); Ik++ )
                {
                    // get the set index for the leader dof type
                    sint tDvIndex = this->get_dv_index_for_type(
                            tRequestedDvTypes( Ik )( 0 ),
                            mtk::Leader_Follower::FOLLOWER );

                    // if this follower dv is active
                    if ( tDvIndex != -1 )
                    {
                        // update number of dof coefficients
                        tNumCols += mFollowerFIManager->get_field_interpolators_for_type( tRequestedDvTypes( Ik )( 0 ) )->get_number_of_space_time_coefficients();
                    }
                }

                mdRdp( 0 ).set_size( tNumRows, tNumCols, 0.0 );

                // set the dRdpMat initialization flag to true
                mdRdpMatExist = true;
            }
            // if dRdpMat initialized before
            else
            {
                mdRdp( 0 ).fill( 0.0 );
            }
        }

        //----------------------------------------------------------------------

        void
        Set::initialize_mdRdpGeo( std::shared_ptr< fem::Cluster > aFemCluster )
        {
            // get the dof types requested by the solver
            const Vector< enum MSI::Dof_Type >& tRequestedDofTypes =
                    this->get_requested_dof_types();

            // init dof coefficient counter
            uint tNumRows = 0;

            // loop over the requested dof types
            for ( uint Ik = 0; Ik < tRequestedDofTypes.size(); Ik++ )
            {
                // get the set index for the leader dof type
                sint tDofIndex = this->get_dof_index_for_type(
                        tRequestedDofTypes( Ik ),
                        mtk::Leader_Follower::LEADER );

                // if this leader dof is active
                if ( tDofIndex != -1 )
                {
                    // update number of dof coefficients
                    tNumRows += mLeaderFIManager->get_field_interpolators_for_type( tRequestedDofTypes( Ik ) )->get_number_of_space_time_coefficients();
                }

                // get the set index for the follower dof type
                tDofIndex = this->get_dof_index_for_type(
                        tRequestedDofTypes( Ik ),
                        mtk::Leader_Follower::FOLLOWER );

                // if this follower dof is active
                if ( tDofIndex != -1 )
                {
                    // update number of dof coefficients
                    tNumRows += mFollowerFIManager->get_field_interpolators_for_type( tRequestedDofTypes( Ik ) )->get_number_of_space_time_coefficients();
                }
            }

            // set size for dRdpgeo
            mdRdp( 1 ).set_size( tNumRows, mPdvGeoAssemblyVector.numel(), 0.0 );
        }

        //------------------------------------------------------------------------------

        mtk::Interpolation_Order
        Set::get_auto_interpolation_order(
                const moris::uint        aNumVertices,
                const mtk::Geometry_Type aGeometryType )
        {
            switch ( aGeometryType )
            {
                case mtk::Geometry_Type::LINE:
                {
                    switch ( aNumVertices )
                    {
                        case 1:
                            return mtk::Interpolation_Order::UNDEFINED;

                        case 2:
                            return mtk::Interpolation_Order::LINEAR;

                        case 3:
                            return mtk::Interpolation_Order::QUADRATIC;

                        default:
                            MORIS_ERROR( false, " Set::get_auto_interpolation_order - not defined for LINE and number of vertices. " );
                            return mtk::Interpolation_Order::UNDEFINED;
                    }
                }
                case mtk::Geometry_Type::QUAD:
                {
                    switch ( aNumVertices )
                    {
                        case 4:
                            return mtk::Interpolation_Order::LINEAR;

                        case 8:
                            return mtk::Interpolation_Order::SERENDIPITY;

                        case 9:
                            return mtk::Interpolation_Order::QUADRATIC;

                        case 16:
                            return mtk::Interpolation_Order::CUBIC;

                        default:
                            MORIS_ERROR( false, " Set::get_auto_interpolation_order - not defined for QUAD and number of vertices. " );
                            return mtk::Interpolation_Order::UNDEFINED;
                    }
                }
                case mtk::Geometry_Type::HEX:
                {
                    switch ( aNumVertices )
                    {
                        case 8:
                            return mtk::Interpolation_Order::LINEAR;

                        case 20:
                            return mtk::Interpolation_Order::SERENDIPITY;

                        case 27:
                            return mtk::Interpolation_Order::QUADRATIC;

                        case 64:
                            return mtk::Interpolation_Order::CUBIC;

                        default:
                            MORIS_ERROR( false, " Set::get_auto_interpolation_order - not defined for HEX and number of vertices. " );
                            return mtk::Interpolation_Order::UNDEFINED;
                    }
                }
                case mtk::Geometry_Type::TET:
                {
                    switch ( aNumVertices )
                    {
                        case 4:
                            return mtk::Interpolation_Order::LINEAR;

                        case 10:
                            return mtk::Interpolation_Order::QUADRATIC;

                        case 20:
                            return mtk::Interpolation_Order::CUBIC;

                        default:
                            MORIS_ERROR( false, " Set::get_auto_interpolation_order - not defined for TET and number of vertices. " );
                            return mtk::Interpolation_Order::UNDEFINED;
                    }
                }
                default:
                {
                    MORIS_ERROR( false, " Set::get_auto_interpolation_order - not defined for this geometry type. " );
                    return mtk::Interpolation_Order::UNDEFINED;
                }
            }
        }

        //------------------------------------------------------------------------------

        mtk::Interpolation_Type
        Set::get_auto_time_interpolation_type(
                const moris::uint aNumVertices )
        {
            switch ( aNumVertices )
            {
                case 1:
                    return mtk::Interpolation_Type::CONSTANT;

                case 2:
                case 3:
                case 4:
                    return mtk::Interpolation_Type::LAGRANGE;

                default:
                    MORIS_ERROR( false, " Element::get_auto_time_interpolation_type - not defined this number of time vertices. " );
                    return mtk::Interpolation_Type::UNDEFINED;
            }
        }

        //------------------------------------------------------------------------------

        mtk::Integration_Order
        Set::get_auto_integration_order(
                const fem::Element_Type        aSetType,
                const mtk::Geometry_Type       aGeometryType,
                const mtk::Interpolation_Order aInterpolationOrder )
        {
            switch ( aSetType )
            {
                case fem::Element_Type::BULK:
                case fem::Element_Type::TIME_SIDESET:
                case fem::Element_Type::TIME_BOUNDARY:
                {
                    switch ( aGeometryType )
                    {
                        case mtk::Geometry_Type::LINE:
                        {
                            switch ( aInterpolationOrder )
                            {
                                case mtk::Interpolation_Order::LINEAR:
                                    return mtk::Integration_Order::BAR_3;

                                case mtk::Interpolation_Order::QUADRATIC:
                                    return mtk::Integration_Order::BAR_4;

                                case mtk::Interpolation_Order::CUBIC:
                                    return mtk::Integration_Order::BAR_5;

                                default:
                                    MORIS_ERROR( false, "Set::get_auto_integration_order - Unknown or unsupported interpolation order." );
                                    return mtk::Integration_Order::UNDEFINED;
                            }
                            break;
                        }

                        case mtk::Geometry_Type::QUAD:
                        {
                            switch ( aInterpolationOrder )
                            {
                                case mtk::Interpolation_Order::LINEAR:
                                    return mtk::Integration_Order::QUAD_2x2;

                                case mtk::Interpolation_Order::SERENDIPITY:
                                    return mtk::Integration_Order::QUAD_3x3;

                                case mtk::Interpolation_Order::QUADRATIC:
                                    return mtk::Integration_Order::QUAD_3x3;

                                case mtk::Interpolation_Order::CUBIC:
                                    return mtk::Integration_Order::QUAD_5x5;

                                default:
                                    MORIS_ERROR( false, "Set::get_auto_integration_order - Unknown or unsupported interpolation order." );
                                    return mtk::Integration_Order::UNDEFINED;
                            }
                            break;
                        }

                        case mtk::Geometry_Type::HEX:
                        {
                            switch ( aInterpolationOrder )
                            {
                                case mtk::Interpolation_Order::LINEAR:
                                    return mtk::Integration_Order::HEX_2x2x2;

                                case mtk::Interpolation_Order::SERENDIPITY:
                                    return mtk::Integration_Order::HEX_3x3x3;

                                case mtk::Interpolation_Order::QUADRATIC:
                                    return mtk::Integration_Order::HEX_3x3x3;

                                case mtk::Interpolation_Order::CUBIC:
                                    return mtk::Integration_Order::HEX_4x4x4;

                                default:
                                    MORIS_ERROR( false, "Set::get_auto_integration_order - Unknown or unsupported interpolation order." );
                                    return mtk::Integration_Order::UNDEFINED;
                            }
                            break;
                        }

                        case mtk::Geometry_Type::TRI:
                        {
                            switch ( aInterpolationOrder )
                            {
                                case mtk::Interpolation_Order::LINEAR:
                                    return mtk::Integration_Order::TRI_7;

                                case mtk::Interpolation_Order::QUADRATIC:
                                    return mtk::Integration_Order::TRI_12;

                                case mtk::Interpolation_Order::CUBIC:
                                    return mtk::Integration_Order::TRI_25;

                                default:
                                    MORIS_ERROR( false, "Set::get_auto_integration_order - Unknown or unsupported interpolation order." );
                                    return mtk::Integration_Order::UNDEFINED;
                            }
                            break;
                        }

                        case mtk::Geometry_Type::TET:
                        {
                            switch ( aInterpolationOrder )
                            {
                                case mtk::Interpolation_Order::LINEAR:
                                    return mtk::Integration_Order::TET_11;

                                case mtk::Interpolation_Order::QUADRATIC:
                                    return mtk::Integration_Order::TET_35;

                                case mtk::Interpolation_Order::CUBIC:
                                    return mtk::Integration_Order::TET_56;

                                default:
                                    MORIS_ERROR( false, "Set::get_auto_integration_order - Unknown or unsupported interpolation order." );
                                    return mtk::Integration_Order::UNDEFINED;
                            }
                            break;
                        }

                        default:
                            MORIS_ERROR( false, " Set::get_auto_integration_order - Unknown or unsupported geometry type. " );
                            return mtk::Integration_Order::UNDEFINED;
                    }
                    break;
                }
                case fem::Element_Type::SIDESET:
                case fem::Element_Type::DOUBLE_SIDESET:
                {
                    switch ( aGeometryType )
                    {
                        case mtk::Geometry_Type::LINE:
                        {
                            switch ( aInterpolationOrder )
                            {
                                case mtk::Interpolation_Order::LINEAR:
                                    return mtk::Integration_Order::BAR_3;

                                case mtk::Interpolation_Order::SERENDIPITY:
                                    return mtk::Integration_Order::BAR_4;

                                case mtk::Interpolation_Order::QUADRATIC:
                                    return mtk::Integration_Order::BAR_4;

                                case mtk::Interpolation_Order::CUBIC:
                                    return mtk::Integration_Order::BAR_5;

                                default:
                                    MORIS_ERROR( false, "Set::get_auto_integration_order - Unknown or unsupported interpolation order." );
                                    return mtk::Integration_Order::UNDEFINED;
                            }
                            break;
                        }

                        case mtk::Geometry_Type::QUAD:
                        {
                            switch ( aInterpolationOrder )
                            {
                                case mtk::Interpolation_Order::LINEAR:
                                    return mtk::Integration_Order::QUAD_2x2;

                                case mtk::Interpolation_Order::SERENDIPITY:
                                    return mtk::Integration_Order::QUAD_4x4;

                                case mtk::Interpolation_Order::QUADRATIC:
                                    return mtk::Integration_Order::QUAD_4x4;

                                case mtk::Interpolation_Order::CUBIC:
                                    return mtk::Integration_Order::QUAD_5x5;

                                default:
                                    MORIS_ERROR( false, "Set::get_auto_integration_order - Unknown or unsupported interpolation order." );
                                    return mtk::Integration_Order::UNDEFINED;
                            }
                            break;
                        }

                        case mtk::Geometry_Type::TRI:
                        {
                            switch ( aInterpolationOrder )
                            {
                                case mtk::Interpolation_Order::LINEAR:
                                    return mtk::Integration_Order::TRI_7;

                                case mtk::Interpolation_Order::QUADRATIC:
                                    return mtk::Integration_Order::TRI_12;

                                case mtk::Interpolation_Order::CUBIC:
                                    return mtk::Integration_Order::TRI_25;

                                default:
                                    MORIS_ERROR( false, "Set::get_auto_integration_order - Unknown or unsupported interpolation order." );
                                    return mtk::Integration_Order::UNDEFINED;
                            }
                            break;
                        }

                        default:
                            MORIS_ERROR( false, " Set::get_auto_integration_order - Unknown or unsupported geometry type. " );
                            return mtk::Integration_Order::UNDEFINED;
                    }
                    break;
                }

                default:
                    MORIS_ERROR( false, "Set::get_auto_integration_order - unknown set type." );
                    return mtk::Integration_Order::UNDEFINED;
            }
        }

        //------------------------------------------------------------------------------

        void
        Set::set_visualization_set(
                const uint       aVisMeshIndex,
                moris::mtk::Set* aVisMeshSet,
                const bool       aOnlyPrimaryCells )
        {
            uint tNumClustersOnSets = aVisMeshSet->get_num_clusters_on_set();

            // the FEM mesh index corresponding to the current VIS mesh index is always +1
            moris_index tFemMeshIndex = aVisMeshIndex + 1;

            // set vis clusters to fem clusters
            for ( uint iCluster = 0; iCluster < tNumClustersOnSets; iCluster++ )
            {
                // get the VIS cluster
                const mtk::Cluster* tVisCluster = aVisMeshSet->get_clusters_by_index( iCluster );

                // get access to the corresponding FEM element
                MSI::Equation_Object* tFemElement = mEquationObjList( iCluster );

                // create a fem cluster
                std::shared_ptr< fem::Cluster > tCluster =
                        std::make_shared< fem::Cluster >(
                                mElementType,
                                tVisCluster,
                                this,
                                tFemElement,
                                true );    // mark this cluster to be a visualization cluster

                // reference the FEM cluster created from the VIS cluster on the FEM element for use in output
                reinterpret_cast< fem::Interpolation_Element* >( tFemElement )->set_cluster( tCluster, tFemMeshIndex );
            }

            // get the set type
            mtk::SetType tSetType = aVisMeshSet->get_set_type();

            // the below steps are only needed for block sets
            if ( tSetType == mtk::SetType::BULK )
            {
                this->construct_cell_assembly_map_for_VIS_set( aVisMeshIndex, aVisMeshSet, aOnlyPrimaryCells );
            }
            else if ( tSetType == mtk::SetType::SIDESET || tSetType == mtk::SetType::DOUBLE_SIDED_SIDESET || tSetType == mtk::SetType::NONCONFORMAL_SIDESET )
            {
                this->construct_facet_assembly_map_for_VIS_set( aVisMeshIndex, aVisMeshSet );
            }
            else
            {
                MORIS_ERROR( false, "FEM::Set::set_visualization_set() - Unknown cluster type." );
            }


        }    // end function: Set::set_visualization_set()

        //------------------------------------------------------------------------------

        void
        Set::construct_cell_assembly_map_for_VIS_set(
                const uint       aVisMeshIndex,
                moris::mtk::Set* aVisMeshSet,
                const bool       aOnlyPrimaryCells )
        {
            // make sure this function is only called on block sets
            MORIS_ASSERT(
                    aVisMeshSet->get_set_type() == mtk::SetType::BULK,
                    "fem::Set::construct_cell_assembly_map_for_VIS_set() - Function can only be called for BULK sets." );

            // get the cells that are on the VIS cluster the fem cluster is supposed to output to
            Matrix< DDSMat > tCellIndices = aVisMeshSet->get_cell_inds_on_block( aOnlyPrimaryCells );
            uint             tNumCells    = aVisMeshSet->get_num_cells_on_set( aOnlyPrimaryCells );

            // resize arrays for current VIS mesh information, if array is too small
            if ( mCellAssemblyMap.size() < aVisMeshIndex + 1 )
            {
                mCellAssemblyMap.resize( aVisMeshIndex + 1 );
                mNumIgCellsOnSet.resize( aVisMeshIndex + 1 );
            }

            // store how many cells are in the current mesh set
            mNumIgCellsOnSet( aVisMeshIndex ) = tNumCells;

            // skip the rest for empty sets
            if ( tNumCells == 0 )
            {
                return;
            }

            // initialize the map relating mtk cell index in the mesh to the
            moris_index tMaxIndex = tCellIndices.max();
            mCellAssemblyMap( aVisMeshIndex ).set_size( tMaxIndex + 1, 1, -1 );

            // relate the mtk cell index to the position of the cell in the list of cells on a given block
            for ( uint iCell = 0; iCell < tNumCells; iCell++ )
            {
                moris_index tCellIndex                          = tCellIndices( iCell );
                mCellAssemblyMap( aVisMeshIndex )( tCellIndex ) = iCell;
            }

        }    // end function: fem::Set::construct_cell_assembly_map_for_VIS_set()

        //------------------------------------------------------------------------------

        void
        Set::construct_facet_assembly_map_for_VIS_set(
                const uint       aVisMeshIndex,
                moris::mtk::Set* aVisMeshSet )
        {
            // get the set type
            mtk::SetType tSetType = aVisMeshSet->get_set_type();

            // make sure this function is only called on (dbl) side sets
            MORIS_ASSERT(
                    tSetType == mtk::SetType::SIDESET || tSetType == mtk::SetType::DOUBLE_SIDED_SIDESET || tSetType == mtk::SetType::NONCONFORMAL_SIDESET,
                    "fem::Set::construct_facet_assembly_map_for_VIS_set() - "
                    "Function can only be called for SIDESETs, DOUBLE_SIDED_SIDESETs or NONCONFORMAL_SIDESETs." );

            // -------------
            // get initialization data for facet assembly map

            // get the clusters on the current set
            Vector< mtk::Cluster const * > const & tClustersOnSet = aVisMeshSet->get_clusters_on_set();

            // get the number of facets on the set's element type in the loop below
            uint tNumFacetsOnElementType = 0;

            // find the maximum (leader) cell index on the current set and count number of facets
            moris_index tMaxLeaderCellIndex = 0;
            uint        tNumFacetsOnSet     = 0;
            for ( uint iClusterOnSet = 0; iClusterOnSet < tClustersOnSet.size(); iClusterOnSet++ )
            {
                // get pointer for the current cluster
                mtk::Cluster const * tCluster = tClustersOnSet( iClusterOnSet );

                // get the Leader side
                mtk::Cluster const * tLeaderSideCluster;
                if ( tSetType == mtk::SetType::DOUBLE_SIDED_SIDESET || tSetType == mtk::SetType::NONCONFORMAL_SIDESET )
                {
                    tLeaderSideCluster = &tCluster->get_leader_side_cluster();
                }
                else if ( tSetType == mtk::SetType::SIDESET )
                {
                    tLeaderSideCluster = tCluster;
                }
                else
                {
                    MORIS_ERROR( false,
                            "fem::Set::construct_facet_assembly_map_for_VIS_set() - "
                            "Function can only be called for SIDESETs, DOUBLE_SIDED_SIDESETs or NONCONFORMAL_SIDESETs." );
                    tLeaderSideCluster = tCluster;
                }

                // get the info for a representative cell
                if ( iClusterOnSet == 0 )
                {
                    tNumFacetsOnElementType = tLeaderSideCluster->get_primary_cells_in_cluster()( 0 )->get_cell_info()->get_num_facets();
                }

                // get the IG cell indices on the leader cluster
                Matrix< IndexMat > tLeaderCellIndices = tLeaderSideCluster->get_primary_cell_indices_in_cluster();

                // get the maximum out of all the IG cell indices and count up number of facets
                for ( uint iCellOnCluster = 0; iCellOnCluster < tLeaderCellIndices.numel(); iCellOnCluster++ )
                {
                    moris_index tLeaderCellIndex = tLeaderCellIndices( iCellOnCluster );
                    tMaxLeaderCellIndex          = std::max( tLeaderCellIndex, tMaxLeaderCellIndex );
                    tNumFacetsOnSet++;
                }
            }

            // -------------
            // initialize facet assembly map

            // resize arrays for current VIS mesh information, if array is too small
            if ( mFacetAssemblyMap.size() < aVisMeshIndex + 1 )
            {
                mFacetAssemblyMap.resize( aVisMeshIndex + 1 );
                mNumFacetsOnSet.resize( aVisMeshIndex + 1 );
            }

            // store how many facets are in the current mesh set
            mNumFacetsOnSet( aVisMeshIndex ) = tNumFacetsOnSet;

            // skip the rest for empty sets
            if ( tClustersOnSet.size() == 0 )
            {
                return;
            }

            // set size of the map and initialize with default value
            mFacetAssemblyMap( aVisMeshIndex ).set_size( tMaxLeaderCellIndex + 1, tNumFacetsOnElementType, -1 );

            // -------------
            // construct facet assembly map

            // initialize index counter for facets
            moris_index tFacetIndexOnSet = 0;

            // go over clusters and facets within to construct map
            for ( uint iClusterOnSet = 0; iClusterOnSet < tClustersOnSet.size(); iClusterOnSet++ )
            {
                // get pointer for the current cluster
                mtk::Cluster const * tCluster = tClustersOnSet( iClusterOnSet );

                // get the Leader side
                mtk::Cluster const * tLeaderSideCluster;
                if ( tSetType == mtk::SetType::DOUBLE_SIDED_SIDESET || tSetType == mtk::SetType::NONCONFORMAL_SIDESET )
                {
                    tLeaderSideCluster = &tCluster->get_leader_side_cluster();
                }
                else if ( tSetType == mtk::SetType::SIDESET )
                {
                    tLeaderSideCluster = tCluster;
                }
                else
                {
                    MORIS_ERROR( false,
                            "fem::Set::construct_facet_assembly_map_for_VIS_set() - "
                            "Function can only be called for SIDESETs, DOUBLE_SIDED_SIDESETs or NONCONFORMAL_SIDESETs." );
                    tLeaderSideCluster = tCluster;
                }

                // get the IG cell indices on the leader cluster
                Matrix< IndexMat > tLeaderCellIndices = tLeaderSideCluster->get_primary_cell_indices_in_cluster();

                // get the corresponding side ordinals
                Matrix< IndexMat > tLeaderSideOrdinals = tLeaderSideCluster->get_cell_side_ordinals();

                // associate each facet in the cluster with its position in the list of facets in the set
                for ( uint iCellOnCluster = 0; iCellOnCluster < tLeaderCellIndices.numel(); iCellOnCluster++ )
                {
                    // get the info for the current facet
                    moris_index tLeaderCellIndex   = tLeaderCellIndices( iCellOnCluster );
                    moris_index tLeaderSideOrdinal = tLeaderSideOrdinals( iCellOnCluster );

                    // fill map
                    mFacetAssemblyMap( aVisMeshIndex )( tLeaderCellIndex, tLeaderSideOrdinal ) = tFacetIndexOnSet;

                    // increment facet index
                    tFacetIndexOnSet++;
                }

            }    // end for: clusters on (dbl) side set

        }    // end function: fem::Set::construct_facet_assembly_map_for_VIS_set()

        //------------------------------------------------------------------------------

        void
        Set::compute_quantity_of_interest_nodal(
                const uint                          aVisMeshIndex,
                Matrix< DDRMat >*                   aNodalFieldValues,
                const moris::Vector< std::string >& aQINames )
        {
            // FEM mesh index is VIS mesh index +1
            moris_index tFemMeshIndex = aVisMeshIndex + 1;

            // set the nodal set values to the ones provided
            mSetNodalValues = aNodalFieldValues;

            this->gather_requested_IQIs( aQINames, mRequestedNodalIQIs, mRequestedNodalIQIsGlobalIndices );

            // loop over equation objects
            uint tNumElements = mEquationObjList.size();
            for ( uint iElement = 0; iElement < tNumElements; iElement++ )
            {
                // compute quantity of interest
                mEquationObjList( iElement )->compute_quantity_of_interest( tFemMeshIndex, vis::Field_Type::NODAL );
            }
        }

        //------------------------------------------------------------------------------

        const Vector< std::shared_ptr< fem::IQI > >&
        Set::get_requested_nodal_IQIs_for_visualization()
        {
            return mRequestedNodalIQIs;
        }

        //------------------------------------------------------------------------------

        uint
        Set::get_number_of_requested_nodal_IQIs_for_visualization()
        {
            return mRequestedNodalIQIs.size();
        }

        //------------------------------------------------------------------------------

        const Vector< moris_index >&
        Set::get_requested_nodal_IQIs_global_indices_for_visualization()
        {
            return mRequestedNodalIQIsGlobalIndices;
        }

        //------------------------------------------------------------------------------

        void
        Set::compute_quantity_of_interest_global(
                const uint                          aVisMeshIndex,
                Matrix< DDRMat >*                   aGlobalFieldValues,
                const moris::Vector< std::string >& aQINames )
        {
            // FEM mesh index is VIS mesh index +1
            moris_index tFemMeshIndex = aVisMeshIndex + 1;

            // set the global set values to the ones provided
            mSetGlobalValues = aGlobalFieldValues;

            this->gather_requested_IQIs( aQINames, mRequestedGlobalIQIs, mRequestedGlobalIQIsGlobalIndices );

            // loop over equation objects
            uint tNumEqObjs = mEquationObjList.size();
            for ( uint iElement = 0; iElement < tNumEqObjs; iElement++ )
            {
                // compute quantity of interest
                mEquationObjList( iElement )->compute_quantity_of_interest( tFemMeshIndex, vis::Field_Type::GLOBAL );
            }
        }

        //------------------------------------------------------------------------------

        const Vector< std::shared_ptr< fem::IQI > >&
        Set::get_requested_global_IQIs_for_visualization()
        {
            return mRequestedGlobalIQIs;
        }

        //------------------------------------------------------------------------------

        uint
        Set::get_number_of_requested_global_IQIs_for_visualization()
        {
            return mRequestedGlobalIQIs.size();
        }

        //------------------------------------------------------------------------------

        const Vector< moris_index >&
        Set::get_requested_global_IQIs_global_indices_for_visualization()
        {
            return mRequestedGlobalIQIsGlobalIndices;
        }

        //------------------------------------------------------------------------------

        void
        Set::compute_quantity_of_interest_elemental(
                const uint                          aVisMeshIndex,
                Matrix< DDRMat >*                   aElementalFieldValues,
                const moris::Vector< std::string >& aQINames,
                const bool                          aOutputAverageValue )
        {
            // FEM mesh index is VIS mesh index +1
            moris_index tFemMeshIndex = aVisMeshIndex + 1;

            // set the elemental set values to the ones provided
            mSetElementalValues = aElementalFieldValues;

            // get the number of elements or facets on the set depending on the set type
            uint tNumElementsOnSet;
            if ( this->get_element_type() == fem::Element_Type::BULK )
            {
                tNumElementsOnSet = mNumIgCellsOnSet( aVisMeshIndex );
            }
            else    // SIDESET or DOUBLE_SIDESET
            {
                tNumElementsOnSet = mNumFacetsOnSet( aVisMeshIndex );
            }

            // initialize output vector
            // mSetElementalValues->set_size( tNumElementsOnSet, aQINames.size(), std::numeric_limits< real >::quiet_NaN() );
            mSetElementalValues->set_size( tNumElementsOnSet, aQINames.size(), 0.0 );

            this->gather_requested_IQIs( aQINames, mRequestedElementalIQIs, mRequestedElementalIQIsGlobalIndices );    // get the used IQIs on the current set

            // compute averages if requested by user
            vis::Field_Type tOutputType = vis::Field_Type::ELEMENTAL_INT;
            if ( aOutputAverageValue )
            {
                tOutputType = vis::Field_Type::ELEMENTAL_AVG;
            }

            // loop over equation objects
            uint tNumEqObjs = mEquationObjList.size();
            for ( uint iElement = 0; iElement < tNumEqObjs; iElement++ )
            {
                // compute quantity of interest
                mEquationObjList( iElement )->compute_quantity_of_interest( tFemMeshIndex, tOutputType );
            }
        }

        //------------------------------------------------------------------------------

        const Vector< std::shared_ptr< fem::IQI > >&
        Set::get_requested_elemental_IQIs_for_visualization()
        {
            return mRequestedElementalIQIs;
        }

        //------------------------------------------------------------------------------

        uint
        Set::get_number_of_requested_elemental_IQIs_for_visualization()
        {
            return mRequestedElementalIQIs.size();
        }

        //------------------------------------------------------------------------------

        const Vector< moris_index >&
        Set::get_requested_elemental_IQIs_global_indices_for_visualization()
        {
            return mRequestedElementalIQIsGlobalIndices;
        }

        //------------------------------------------------------------------------------

        const Vector< std::shared_ptr< fem::IQI > >&
        Set::get_requested_field_IQIs()
        {
            return mRequestedFieldIQIs;
        }

        //------------------------------------------------------------------------------

        uint
        Set::get_number_of_requested_field_IQIs()
        {
            return mRequestedFieldIQIs.size();
        }

        //------------------------------------------------------------------------------

        const Vector< moris_index >&
        Set::get_requested_field_IQIs_global_indices()
        {
            return mRequestedFieldIQIsGlobalIndices;
        }

        //------------------------------------------------------------------------------

        void
        Set::gather_requested_IQIs(
                Vector< std::string > const &     aNames,
                Vector< std::shared_ptr< IQI > >& aListOfRequestedIQIs,
                Vector< moris_index >&            aListOfIQIGlobalIndices )
        {
            // get number of potential requested IQIs
            uint tNumRequestedElementalIQINames = aNames.size();

            // clear requested IQI list
            aListOfRequestedIQIs.clear();
            aListOfIQIGlobalIndices.clear();

            // reserve memory
            aListOfRequestedIQIs.reserve( tNumRequestedElementalIQINames );
            aListOfIQIGlobalIndices.reserve( tNumRequestedElementalIQINames );

            // loop over requested IQI names
            for ( uint Ik = 0; Ik < tNumRequestedElementalIQINames; Ik++ )
            {
                // check if this set has the requested IQI
                if ( mIQINameToIndexMap.key_exists( aNames( Ik ) ) )
                {
                    // get the set local index
                    moris_index tIQISetLocalIndex =
                            mIQINameToIndexMap.find( aNames( Ik ) );

                    // put global model index in list
                    aListOfIQIGlobalIndices.push_back( Ik );

                    // put IQI in requested IQI list
                    aListOfRequestedIQIs.push_back( mIQIs( tIQISetLocalIndex ) );
                }
            }

            // reduce memory to used space
            aListOfRequestedIQIs.shrink_to_fit();
            aListOfIQIGlobalIndices.shrink_to_fit();
        }

        //------------------------------------------------------------------------------

        void
        Set::determine_set_type()
        {
            mtk::SetType tMtkSetType = mMeshSet->get_set_type();

            switch ( tMtkSetType )
            {
                case mtk::SetType::BULK:
                {
                    mElementType = fem::Element_Type::BULK;

                    // if time continuity
                    if ( mTimeContinuity )
                    {
                        mElementType = fem::Element_Type::TIME_SIDESET;
                    }

                    // if time boundary
                    if ( mTimeBoundary )
                    {
                        mElementType = fem::Element_Type::TIME_BOUNDARY;
                    }
                    break;
                }

                case mtk::SetType::SIDESET:
                    mElementType = fem::Element_Type::SIDESET;
                    break;

                case mtk::SetType::DOUBLE_SIDED_SIDESET:
                    mElementType = fem::Element_Type::DOUBLE_SIDESET;
                    break;

                case mtk::SetType::NONCONFORMAL_SIDESET:
                    mElementType = fem::Element_Type::NONCONFORMAL_SIDESET;
                    break;
                default:
                    MORIS_ERROR( false, "Set::determine_set_type() - not defined for this set type. " );
            }
        }

        //------------------------------------------------------------------------------

        void
        Set::set_set_type( fem::Element_Type aElementType )
        {
            mElementType = aElementType;
        }

        //------------------------------------------------------------------------------

        void
        Set::get_ig_unique_dv_types_for_set(
<<<<<<< HEAD
                Vector< enum PDV_Type >& aGeoPdvType )
=======
                moris::Cell< enum gen::PDV_Type >& aGeoPdvType )
>>>>>>> 659c9214
        {
            // get design variable interface
            MSI::Design_Variable_Interface* tPdvInterface =
                    mEquationModel->get_design_variable_interface();

            // if the pdv interface is set
            if ( tPdvInterface )
            {
                // get ig unique pdv types for set
                tPdvInterface->get_ig_unique_dv_types_for_set(
                        mMeshSet->get_set_index(),
                        aGeoPdvType );
            }
        }

        //------------------------------------------------------------------------------

        void
        Set::get_ip_dv_types_for_set(
<<<<<<< HEAD
                moris::Vector< moris::Vector< enum PDV_Type > >& aMatPdvType,
                mtk::Leader_Follower                             aIsLeader )
=======
                moris::Cell< moris::Cell< enum gen::PDV_Type > >& aMatPdvType,
                mtk::Leader_Follower                         aIsLeader )
>>>>>>> 659c9214
        {
            // choose based on the leader, follower type
            // the output here is gather from fem
            switch ( aIsLeader )
            {
                case mtk::Leader_Follower::LEADER:
                {
                    aMatPdvType = mLeaderDvTypes;
                    break;
                }

                case mtk::Leader_Follower::FOLLOWER:
                {
                    aMatPdvType = mFollowerDvTypes;
                    break;
                }

                default:
                    MORIS_ERROR( false, "Set::get_ip_dv_types_for_set - can only be leader or follower." );
            }

            // FIXME
            //            // get design variable interface
            //            MSI::Design_Variable_Interface * tPdvInterface =
            //                    mEquationModel->get_design_variable_interface();
            //
            //            // get ip pdv types for set
            //            tPdvInterface->get_ip_dv_types_for_set(
            //                    mMeshSet->get_set_index(),
            //                    aMatPdvType );
        }

        //------------------------------------------------------------------------------

        void
        Set::populate_fields(
                Vector< std::shared_ptr< fem::Field > >& aFieldToPopulate,
                Vector< std::string > const &            aFieldIQINames )
        {
            this->gather_requested_IQIs(
                    aFieldIQINames,
                    mRequestedFieldIQIs,
                    mRequestedFieldIQIsGlobalIndices );

            for ( uint Ik = 0; Ik < mEquationObjList.size(); Ik++ )
            {
                mEquationObjList( Ik )->populate_fields( aFieldToPopulate, aFieldIQINames );
            }
        }

        //------------------------------------------------------------------------------

    } /* namespace fem */
} /* namespace moris */<|MERGE_RESOLUTION|>--- conflicted
+++ resolved
@@ -383,15 +383,9 @@
             for ( const std::shared_ptr< IWG >& tIWG : mIWGs )
             {
                 // get an IWG non unique dof and dv types
-<<<<<<< HEAD
                 Vector< Vector< MSI::Dof_Type > >   tActiveDofType;
-                Vector< Vector< PDV_Type > >        tActiveDvType;
+                Vector< Vector< gen::PDV_Type > >        tActiveDvType;
                 Vector< Vector< mtk::Field_Type > > tActiveFieldType;
-=======
-                moris::Cell< moris::Cell< MSI::Dof_Type > >   tActiveDofType;
-                moris::Cell< moris::Cell< gen::PDV_Type > >        tActiveDvType;
-                moris::Cell< moris::Cell< mtk::Field_Type > > tActiveFieldType;
->>>>>>> 659c9214
 
                 tIWG->get_non_unique_dof_dv_and_field_types( tActiveDofType, tActiveDvType, tActiveFieldType );
 
@@ -408,15 +402,9 @@
             for ( const std::shared_ptr< IQI >& tIQI : mIQIs )
             {
                 // get an IWG non unique dof and dv types
-<<<<<<< HEAD
                 Vector< Vector< MSI::Dof_Type > >   tActiveDofType;
-                Vector< Vector< PDV_Type > >        tActiveDvType;
+                Vector< Vector< gen::PDV_Type > >        tActiveDvType;
                 Vector< Vector< mtk::Field_Type > > tActiveFieldType;
-=======
-                moris::Cell< moris::Cell< MSI::Dof_Type > >   tActiveDofType;
-                moris::Cell< moris::Cell< gen::PDV_Type > >        tActiveDvType;
-                moris::Cell< moris::Cell< mtk::Field_Type > > tActiveFieldType;
->>>>>>> 659c9214
 
                 tIQI->get_non_unique_dof_dv_and_field_types( tActiveDofType, tActiveDvType, tActiveFieldType );
 
@@ -449,15 +437,9 @@
             for ( const std::shared_ptr< IWG >& tIWG : mIWGs )
             {
                 // get non unique dof and dv types
-<<<<<<< HEAD
                 Vector< Vector< MSI::Dof_Type > >   tActiveDofType;
-                Vector< Vector< PDV_Type > >        tActiveDvType;
+                Vector< Vector< gen::PDV_Type > >        tActiveDvType;
                 Vector< Vector< mtk::Field_Type > > tActiveFieldType;
-=======
-                moris::Cell< moris::Cell< MSI::Dof_Type > >   tActiveDofType;
-                moris::Cell< moris::Cell< gen::PDV_Type > >        tActiveDvType;
-                moris::Cell< moris::Cell< mtk::Field_Type > > tActiveFieldType;
->>>>>>> 659c9214
 
                 tIWG->get_non_unique_dof_dv_and_field_types( tActiveDofType, tActiveDvType, tActiveFieldType );
 
@@ -481,15 +463,9 @@
             for ( const std::shared_ptr< IQI >& tIQI : mIQIs )
             {
                 // get non unique dof and dv types
-<<<<<<< HEAD
                 Vector< Vector< MSI::Dof_Type > >   tActiveDofType;
-                Vector< Vector< PDV_Type > >        tActiveDvType;
+                Vector< Vector< gen::PDV_Type > >        tActiveDvType;
                 Vector< Vector< mtk::Field_Type > > tActiveFieldType;
-=======
-                moris::Cell< moris::Cell< MSI::Dof_Type > >   tActiveDofType;
-                moris::Cell< moris::Cell< gen::PDV_Type > >        tActiveDvType;
-                moris::Cell< moris::Cell< mtk::Field_Type > > tActiveFieldType;
->>>>>>> 659c9214
 
                 tIQI->get_non_unique_dof_dv_and_field_types( tActiveDofType, tActiveDvType, tActiveFieldType );
 
@@ -633,11 +609,7 @@
                 const Vector< Vector< MSI::Dof_Type > >& tDofTypeLeader =
                         tIWG->get_global_dof_type_list();
 
-<<<<<<< HEAD
-                const Vector< Vector< PDV_Type > >& tDvTypeLeader =
-=======
-                const moris::Cell< moris::Cell< gen::PDV_Type > >& tDvTypeLeader =
->>>>>>> 659c9214
+                const Vector< Vector< gen::PDV_Type > >& tDvTypeLeader =
                         tIWG->get_global_dv_type_list();
 
                 const Vector< Vector< mtk::Field_Type > >& tFieldTypeLeader =
@@ -698,11 +670,7 @@
                 const Vector< Vector< MSI::Dof_Type > >& tDofTypeFollower =
                         tIWG->get_global_dof_type_list( mtk::Leader_Follower::FOLLOWER );
 
-<<<<<<< HEAD
-                const Vector< Vector< PDV_Type > >& tDvTypeFollower =
-=======
-                const moris::Cell< moris::Cell< gen::PDV_Type > >& tDvTypeFollower =
->>>>>>> 659c9214
+                const Vector< Vector< gen::PDV_Type > >& tDvTypeFollower =
                         tIWG->get_global_dv_type_list( mtk::Leader_Follower::FOLLOWER );
 
                 const Vector< Vector< mtk::Field_Type > >& tFieldTypeFollower =
@@ -767,11 +735,7 @@
                 const Vector< Vector< MSI::Dof_Type > >& tDofTypeLeader =
                         tIQI->get_global_dof_type_list();
 
-<<<<<<< HEAD
-                const Vector< Vector< PDV_Type > >& tDvTypeLeader =
-=======
-                const moris::Cell< moris::Cell< gen::PDV_Type > >& tDvTypeLeader =
->>>>>>> 659c9214
+                const Vector< Vector< gen::PDV_Type > >& tDvTypeLeader =
                         tIQI->get_global_dv_type_list();
 
                 const Vector< Vector< mtk::Field_Type > >& tFieldTypeLeader =
@@ -831,11 +795,7 @@
                 // get follower dof and dv types for the IWG
                 const Vector< Vector< MSI::Dof_Type > >& tDofTypeFollower =
                         tIQI->get_global_dof_type_list( mtk::Leader_Follower::FOLLOWER );
-<<<<<<< HEAD
-                const Vector< Vector< PDV_Type > >& tDvTypeFollower =
-=======
-                const moris::Cell< moris::Cell< gen::PDV_Type > >& tDvTypeFollower =
->>>>>>> 659c9214
+                const Vector< Vector< gen::PDV_Type > >& tDvTypeFollower =
                         tIQI->get_global_dv_type_list( mtk::Leader_Follower::FOLLOWER );
                 const Vector< Vector< mtk::Field_Type > >& tFieldTypeFollower =
                         tIQI->get_global_field_type_list( mtk::Leader_Follower::FOLLOWER );
@@ -938,11 +898,7 @@
             // dv types
             //------------------------------------------------------------------------------
             // Create temporary dv type list
-<<<<<<< HEAD
-            const Vector< enum PDV_Type >& tDvType = get_unique_dv_type_list();
-=======
-            const moris::Cell< enum gen::PDV_Type >& tDvType = get_unique_dv_type_list();
->>>>>>> 659c9214
+            const Vector< enum gen::PDV_Type >& tDvType = get_unique_dv_type_list();
 
             // Get number of unique dvs of this equation object
             moris::uint tNumUniqueDvTypes = tDvType.size();
@@ -2032,11 +1988,7 @@
         Set::create_mat_pdv_assembly_map()
         {
             // get the list of requested dv types by the opt solver
-<<<<<<< HEAD
-            Vector< enum PDV_Type > tRequestedDvTypes = mUniqueDvTypeList;
-=======
-            moris::Cell< enum gen::PDV_Type > tRequestedDvTypes = mUniqueDvTypeList;
->>>>>>> 659c9214
+            Vector< enum gen::PDV_Type > tRequestedDvTypes = mUniqueDvTypeList;
 
             // init the max index for dv types
             moris_index tMaxDvIndex = -1;
@@ -2165,13 +2117,8 @@
                     mEquationModel->get_design_variable_interface();
 
             // get the geo dv types requested by the opt
-<<<<<<< HEAD
-            moris::Vector< enum PDV_Type > tRequestedDvTypes;
+            moris::Vector< enum gen::PDV_Type > tRequestedDvTypes;
             moris_index                    tMeshSetIndex = mMeshSet->get_set_index();
-=======
-            moris::Cell< enum gen::PDV_Type > tRequestedDvTypes;
-            moris_index                  tMeshSetIndex = mMeshSet->get_set_index();
->>>>>>> 659c9214
             tDVInterface->get_ig_unique_dv_types_for_set(
                     tMeshSetIndex,
                     tRequestedDvTypes );
@@ -2722,11 +2669,7 @@
                 mdQIdp( 0 ).resize( tNumRequestedIQIs );
 
                 // get the requested pdv types
-<<<<<<< HEAD
-                Vector< Vector< enum PDV_Type > > tRequestedDvTypes;
-=======
-                moris::Cell< moris::Cell< enum gen::PDV_Type > > tRequestedDvTypes;
->>>>>>> 659c9214
+                Vector< Vector< enum gen::PDV_Type > > tRequestedDvTypes;
                 this->get_ip_dv_types_for_set( tRequestedDvTypes );
 
                 // init pdv coefficient counter
@@ -2852,11 +2795,7 @@
                 }
 
                 // get the dv types requested by the opt
-<<<<<<< HEAD
-                Vector< Vector< enum PDV_Type > > tRequestedDvTypes;
-=======
-                moris::Cell< moris::Cell< enum gen::PDV_Type > > tRequestedDvTypes;
->>>>>>> 659c9214
+                Vector< Vector< enum gen::PDV_Type > > tRequestedDvTypes;
                 this->get_ip_dv_types_for_set( tRequestedDvTypes );
 
                 // init dv coefficient counter
@@ -3819,11 +3758,7 @@
 
         void
         Set::get_ig_unique_dv_types_for_set(
-<<<<<<< HEAD
-                Vector< enum PDV_Type >& aGeoPdvType )
-=======
-                moris::Cell< enum gen::PDV_Type >& aGeoPdvType )
->>>>>>> 659c9214
+                Vector< enum gen::PDV_Type >& aGeoPdvType )
         {
             // get design variable interface
             MSI::Design_Variable_Interface* tPdvInterface =
@@ -3843,13 +3778,8 @@
 
         void
         Set::get_ip_dv_types_for_set(
-<<<<<<< HEAD
-                moris::Vector< moris::Vector< enum PDV_Type > >& aMatPdvType,
+                moris::Vector< moris::Vector< enum gen::PDV_Type > >& aMatPdvType,
                 mtk::Leader_Follower                             aIsLeader )
-=======
-                moris::Cell< moris::Cell< enum gen::PDV_Type > >& aMatPdvType,
-                mtk::Leader_Follower                         aIsLeader )
->>>>>>> 659c9214
         {
             // choose based on the leader, follower type
             // the output here is gather from fem
