/*
 * Copyright (c) 2022 University of Colorado
 * Licensed under the MIT license. See LICENSE.txt file in the MORIS root for details.
 *
 *------------------------------------------------------------------------------------
 *
 * cl_FEM_Set.hpp
 *
 */

#ifndef SRC_FEM_CL_FEM_SET_HPP_
#define SRC_FEM_CL_FEM_SET_HPP_

#include "assert.h"
#include "cl_Communication_Tools.hpp"

// MTK
#include "cl_MTK_Enums.hpp"
#include "cl_MTK_Cell_Cluster.hpp"
#include "cl_MTK_Side_Cluster.hpp"
#include "cl_MTK_Double_Side_Cluster.hpp"
// FEM/INT/src
#include "cl_FEM_Enums.hpp"
#include "cl_FEM_Node_Base.hpp"
#include "cl_FEM_Property.hpp"
#include "cl_FEM_Constitutive_Model.hpp"
#include "cl_FEM_Stabilization_Parameter.hpp"
#include "cl_FEM_Set_User_Info.hpp"
#include "cl_FEM_IQI.hpp"
// FEM/MSI/src
#include "cl_MSI_Equation_Set.hpp"
#include "cl_MSI_Design_Variable_Interface.hpp"
// FEM/VIS/src
#include "cl_VIS_Output_Enums.hpp"

namespace moris
{
    namespace mtk
    {
        class Cell;
        class Set;
    }    // namespace mtk
    namespace MSI
    {
        class Model_Solver_Interface;
    }
    namespace fem
    {
        class FEM_Model;
        class IWG;
        class IQI;
        class Field;
        class Field_Interpolator;
        class Geometry_Interpolator;
        class Field_Interpolator_Manager;

        //------------------------------------------------------------------------------
        /**
         * FEM set
         */
        class Set : public MSI::Equation_Set
        {
          private:
            // FEM model
            fem::FEM_Model* mFemModel = nullptr;

            // pointer to the corresponding mesh set
            moris::mtk::Set* mMeshSet = nullptr;

            // interpolation mesh geometry type
            mtk::Geometry_Type mIPGeometryType = mtk::Geometry_Type::UNDEFINED;

            // integration mesh geometry type
            mtk::Geometry_Type mIGGeometryType = mtk::Geometry_Type::UNDEFINED;

            // space interpolation order for IP cells
            mtk::Interpolation_Order mIPSpaceInterpolationOrder = mtk::Interpolation_Order::UNDEFINED;

            // space interpolation order for IG cells
            mtk::Interpolation_Order mIGSpaceInterpolationOrder = mtk::Interpolation_Order::UNDEFINED;

            // time interpolation order for IP cells
            mtk::Interpolation_Order mIPTimeInterpolationOrder = mtk::Interpolation_Order::UNDEFINED;

            // space interpolation order for IG cells
            mtk::Interpolation_Order mIGTimeInterpolationOrder = mtk::Interpolation_Order::UNDEFINED;

            // field interpolator manager pointers
            Field_Interpolator_Manager* mLeaderFIManager         = nullptr;
            Field_Interpolator_Manager* mFollowerFIManager       = nullptr;
            Field_Interpolator_Manager* mLeaderPreviousFIManager = nullptr;
            Field_Interpolator_Manager* mLeaderEigenFIManager    = nullptr;

            // number of eigen vectors
            uint mNumEigenVectors = 0;

            // cell of pointers to IWG objects
            Vector< std::shared_ptr< IWG > > mIWGs;
            Vector< std::shared_ptr< IWG > > mRequestedIWGs;

            // cell of pointer to IQI objects
            Vector< std::shared_ptr< IQI > > mIQIs;
            Vector< std::shared_ptr< IQI > > mRequestedIQIs;

            moris::map< std::string, moris_index > mIQINameToIndexMap;

            // cell of pointer to IQI objects for vis
            Vector< std::shared_ptr< IQI > > mRequestedGlobalIQIs;
            Vector< moris_index >            mRequestedGlobalIQIsGlobalIndices;
            Vector< std::shared_ptr< IQI > > mRequestedElementalIQIs;
            Vector< moris_index >            mRequestedElementalIQIsGlobalIndices;
            Vector< std::shared_ptr< IQI > > mRequestedNodalIQIs;
            Vector< moris_index >            mRequestedNodalIQIsGlobalIndices;
            Vector< std::shared_ptr< IQI > > mRequestedFieldIQIs;
            Vector< moris_index >            mRequestedFieldIQIsGlobalIndices;

            // enum for element type
            enum fem::Element_Type mElementType = fem::Element_Type::UNDEFINED;

            // integration points
            Matrix< DDRMat > mIntegPoints;

            // integration weights
            Matrix< DDRMat > mIntegWeights;

            // map for the dof type
            Matrix< DDSMat > mUniqueDofTypeMap;
            Matrix< DDSMat > mUniqueDvTypeMap;
            Matrix< DDSMat > mUniqueFieldTypeMap;

            // map visualization cell id to position in vector
            Vector< Matrix< DDSMat > > mCellAssemblyMap;     // input: VIS mesh index, VIS cell index || output: position of cell within list of cells on VIS set
            Vector< uint >             mNumIgCellsOnSet;     // input: VIS mesh index || output: number of IG cells in that VIS set

            Vector< Matrix< DDSMat > > mFacetAssemblyMap;    // input: VIS mesh index, IG cell index, side ordinal  || output: position of facet within the output (dbl) side set
            Vector< uint >             mNumFacetsOnSet;      // input: VIS mesh index || output: number of facets in that VIS (dbl) side set

            // cluster measure specifications on set
            Vector<
                    std::tuple<
                            fem::Measure_Type,
                            mtk::Primary_Void,
                            mtk::Leader_Follower > >
                    mClusterMEATuples;

            // cluster measure specification map on set
            std::map<
                    std::tuple< fem::Measure_Type, mtk::Primary_Void, mtk::Leader_Follower >,
                    uint >
                    mClusterMEAMap;

            // flag for cluster measure tuples and map
            bool mBuildClusterMEA = false;

            // bool for time continuity
            bool mTimeContinuity = false;

            // bool for time boundary integral
            bool mTimeBoundary = false;

            // bool for analytical/FD SA
            bool mIsAnalyticalFA = true;

            // enum for FD scheme used for FD SA
            fem::FDScheme_Type mFDSchemeForFA = fem::FDScheme_Type::UNDEFINED;

            // real for FD perturbation size
            real mFDPerturbationFA = 0.0;

            // bool for analytical/FD SA
            bool mIsAnalyticalSA = false;

            // enum for FD scheme used for FD SA
            fem::FDScheme_Type mFDSchemeForSA = fem::FDScheme_Type::UNDEFINED;

            // real for FD perturbation size
            real mFDPerturbation = 0.0;

            // enum for perturbation strategy used for FD (FA and SA)
            fem::Perturbation_Type mPerturbationStrategy = fem::Perturbation_Type::RELATIVE;

            // TODO: This is bad practice: C++ classes should not have friends!
            friend class MSI::Equation_Object;
            friend class Cluster;
            friend class Element_Bulk;
            friend class Element_Sideset;
            friend class Element_Time_Sideset;
            friend class Element_Double_Sideset;
            friend class Element_Nonconformal_Sideset;
            friend class Element_Time_Continuity;
            friend class Element_Time_Boundary;
            friend class Element;
            friend class Field_Interpolator_Manager;
            friend class Interpolation_Element;

            void gather_requested_IQIs(
                    Vector< std::string > const &     aNames,
                    Vector< std::shared_ptr< IQI > >& aListOfRequestedIQIs,
                    Vector< moris_index >&            aListOfIQIGlobalIndices );

            //------------------------------------------------------------------------------

          public:
            //------------------------------------------------------------------------------
            /**
             * constructor
             * @param[ in ] aFemModel a FEM model pointer
             * @param[ in ] aMeshSet  a set from the mesh
             * @param[ in ] aSetInfo  user defined info for set
             * @param[ in ] aIPNodes  cell of node pointers
             */
            Set(
                    fem::FEM_Model*                  aFemModel,
                    moris::mtk::Set*                 aMeshSet,
                    const fem::Set_User_Info&        aSetInfo,
                    const Vector< Node_Base* >& aIPNodes );

            //------------------------------------------------------------------------------
            /**
             * trivial constructor
             */
            Set()
            {
                mIsEmptySet = true;    // FIXME this flag is a hack. find better solution
            }

            //------------------------------------------------------------------------------
            /**
             * trivial destructor
             */
            ~Set();

            //------------------------------------------------------------------------------
            /**
             * delete the pointers built on the set
             */
            void delete_pointers();

            //------------------------------------------------------------------------------
            /**
             * initialize the set
             * @param[ in ] aIsStaggered            bool true if computation of a residual
             * @param[ in ] aTimeContinuityOnlyFlag bool true if only time continuity IWGs should be considered
             */
            void initialize_set(
                    const bool                 aIsStaggered            = false,
                    const Time_Continuity_Flag aTimeContinuityOnlyFlag = Time_Continuity_Flag::DEFAULT );

            //------------------------------------------------------------------------------

            fem::FEM_Model*
            get_fem_model()
            {
                return mFemModel;
            };

            //------------------------------------------------------------------------------
            /**
             * finalize the fem sets
             * create and set the field interpolators
             * @param[ in ] aModelSolverInterface model solver interface pointer
             */
            void finalize( MSI::Model_Solver_Interface* aModelSolverInterface );

            //------------------------------------------------------------------------------
            /**
             * free the memory on the set
             */
            void free_memory();

            //------------------------------------------------------------------------------
            /**
             * create integrator
             */
            void create_integrator( MSI::Model_Solver_Interface* aModelSolverInterface );

            void set_custom_integration_rule( MSI::Model_Solver_Interface* aModelSolverInterface );


            //------------------------------------------------------------------------------
            /**
             * set visualization mesh set
             * @param[ in ] aVisMeshSet a mesh set pointer for visualization
             */
            void set_visualization_set(
                    const uint       aMeshIndex,
                    moris::mtk::Set* aVisMeshSet,
                    const bool       aOnlyPrimaryCells );

            void
            construct_cell_assembly_map_for_VIS_set(
                    const uint       aMeshIndex,
                    moris::mtk::Set* aVisMeshSet,
                    const bool       aOnlyPrimaryCells );

            void
            construct_facet_assembly_map_for_VIS_set(
                    const uint       aMeshIndex,
                    moris::mtk::Set* aVisMeshSet );

            //------------------------------------------------------------------------------
            /**
             * get the element on the set
             * @param[ out ] aElementType element type for the set
             */
            enum fem::Element_Type
            get_element_type() const
            {
                return mElementType;
            }

            //------------------------------------------------------------------------------
            /**
             * set forward analysis type flag on the set (analytical or finite difference)
             * @param[ in ] aIsAnalyticalFA bool true if analytical forward analysis
             *                                   false if finite difference
             */
            void
            set_is_analytical_forward_analysis( bool aIsAnalyticalFA )
            {
                mIsAnalyticalFA = aIsAnalyticalFA;
            }

            //------------------------------------------------------------------------------
            /**
             * get flag for forward analysis on the set (analytical or finite difference)
             * @param[ out ] mIsAnalyticalFA bool true if analytical forward analysis
             *                                    false if finite difference
             */
            bool
            get_is_analytical_forward_analysis() const
            {
                return mIsAnalyticalFA;
            }

            //------------------------------------------------------------------------------
            /**
             * set FD scheme enum for forward analysis on the set
             * @param[ in ] aFDSchemeForFA enum for FD scheme used for forward analysis
             */
            void
            set_finite_difference_scheme_for_forward_analysis(
                    enum fem::FDScheme_Type aFDSchemeForFA )
            {
                mFDSchemeForFA = aFDSchemeForFA;
            }

            //------------------------------------------------------------------------------
            /**
             * get enum for FD scheme for forward analysis on the set
             * @param[ out ] mFDSchemeForFA enum for FD scheme used for forward analysis
             */
            enum fem::FDScheme_Type
            get_finite_difference_scheme_for_forward_analysis() const
            {
                return mFDSchemeForFA;
            }

            //------------------------------------------------------------------------------
            /**
             * set perturbation size for finite difference for forward analysis
             * @param[ in ] aFDPerturbationFA perturbation size
             */
            void
            set_finite_difference_perturbation_size_forward( real aFDPerturbationFA )
            {
                mFDPerturbationFA = aFDPerturbationFA;
            }

            //------------------------------------------------------------------------------
            /**
             * get perturbation size for finite difference for forward analysis
             * @param[ out ] mFDPerturbation perturbation size
             */
            real
            get_finite_difference_perturbation_size_forward()
            {
                return mFDPerturbationFA;
            }

            //------------------------------------------------------------------------------
            /**
             * set sensitivity analysis type flag on the set (analytical or finite difference)
             * @param[ in ] aIsAnalyticalSA bool true if analytical sensitivity analysis
             *                                   false if finite difference
             */
            void
            set_is_analytical_sensitivity_analysis( bool aIsAnalyticalSA )
            {
                mIsAnalyticalSA = aIsAnalyticalSA;
            }

            //------------------------------------------------------------------------------
            /**
             * get flag for sensitivity analysis on the set (analytical or finite difference)
             * @param[ out ] mIsAnalyticalSA bool true if analytical sensitivity analysis
             *                                    false if finite difference
             */
            bool
            get_is_analytical_sensitivity_analysis() const
            {
                return mIsAnalyticalSA;
            }

            //------------------------------------------------------------------------------
            /**
             * set FD scheme enum for sensitivity analysis on the set
             * @param[ in ] aFDSchemeForSA enum for FD scheme used for
             */
            void
            set_finite_difference_scheme_for_sensitivity_analysis(
                    enum fem::FDScheme_Type aFDSchemeForSA )
            {
                mFDSchemeForSA = aFDSchemeForSA;
            }

            //------------------------------------------------------------------------------
            /**
             * get enum for FD scheme for sensitivity analysis on the set
             * @param[ out ] mFDSchemeForSA enum for FD scheme used for
             */
            enum fem::FDScheme_Type
            get_finite_difference_scheme_for_sensitivity_analysis() const
            {
                return mFDSchemeForSA;
            }

            //------------------------------------------------------------------------------
            /**
             * set perturbation size for finite difference
             * @param[ in ] aFDPerturbation perturbation size
             */
            void
            set_finite_difference_perturbation_size( real aFDPerturbation )
            {
                mFDPerturbation = aFDPerturbation;
            }

            //------------------------------------------------------------------------------
            /**
             * get perturbation size for finite difference
             * @param[ out ] mFDPerturbation perturbation size
             */
            real
            get_finite_difference_perturbation_size()
            {
                return mFDPerturbation;
            }

            //------------------------------------------------------------------------------
            /**
             * set perturbation strategy enum for sensitivity analysis on the set
             * @param[ in ] aPerturbationStrategy enum for perturbation strategy used for
             * FA and SA if computed by FD
             */
            void
            set_perturbation_strategy(
                    enum fem::Perturbation_Type aPerturbationStrategy )
            {
                mPerturbationStrategy = aPerturbationStrategy;
            }

            //------------------------------------------------------------------------------
            /**
             * get perturbation strategy enum for sensitivity analysis on the set
             * @param[ out ] aPerturbationStrategy enum for perturbation strategy used for
             * FA and SA if computed by FD
             */
            enum fem::Perturbation_Type
            get_perturbation_strategy() const
            {
                return mPerturbationStrategy;
            }

            //------------------------------------------------------------------------------
            /**
             * get the clusters on the set
             * @param[ out ] aClusters cell of mesh cluster pointers
             */
            // Vector< mtk::Cluster const* > const&
            // get_clusters_on_set() const
            // {
            //     return mMeshSet->get_clusters_on_set();
            // }

            //------------------------------------------------------------------------------
            /**
             * get bool for time continuity
             * param[ out ] mTimeContinuity bool true if time continuity
             */
            bool
            get_time_continuity() const
            {
                return mTimeContinuity;
            }

            //------------------------------------------------------------------------------
            /**
             * create a unique dof type list for the solver
             * Vector< MSI::Dof_Type >, no group of dof type
             * one for both leader and follower
             */
            void create_unique_dof_and_dv_type_lists();

            //------------------------------------------------------------------------------
            /**
             * create a unique group of dof type list for the set
             * Vector< Vector< MSI::Dof_Type > > list of groups of dof type
             * one for the leader, one for the follower
             */
            void create_dof_and_dv_type_lists();

            //------------------------------------------------------------------------------
            /**
             * create a map of the dof type for the set
             * one for the leader, one for the follower
             */
            void create_dof_and_dv_type_maps();

            //------------------------------------------------------------------------------
            /**
             * create field interpolator managers for the set
             * @param[ in ] aModelSolverInterface model solver interface
             * ( only used to set the time levels )
             */
            void create_field_interpolator_managers( MSI::Model_Solver_Interface* aModelSolverInterface );

            //------------------------------------------------------------------------------
            /**
             * get IWGs
             * @param[ out ] aIWGs cell of IWG pointers
             */
            Vector< std::shared_ptr< IWG > >&
            get_IWGs()
            {
                return mIWGs;
            }

            //------------------------------------------------------------------------------
            /**
             * get number of IWGs
             */
            uint
            get_number_of_IWGs()
            {
                return mIWGs.size();
            }

            //------------------------------------------------------------------------------
            /**
             * get requested IWGs
             * @param[ out ] mRequestedIWGs cell of requested IWG pointers
             */
            const Vector< std::shared_ptr< IWG > >&
            get_requested_IWGs()
            {
                return mRequestedIWGs;
            }

            //------------------------------------------------------------------------------
            /**
             * get number of requested IWGs
             */
            uint
            get_number_of_requested_IWGs()
            {
                return mRequestedIWGs.size();
            }

            //------------------------------------------------------------------------------
            /**
             * building an IQI name to set local index map
             */
            void create_IQI_map();

            //------------------------------------------------------------------------------
            /**
             * building an IQI name to set local index map
             */
            std::string get_set_name();

            //------------------------------------------------------------------------------
            /**
             * create local requested IQIs for sensitivity analysis
             */
            void create_requested_IQI_list();

            //------------------------------------------------------------------------------
            /**
             * get local requested IQIs for sensitivity analysis
             * @param[ out ] mRequestedIQIs cell of IQIs pointers
             */
            const Vector< std::shared_ptr< IQI > >&
            get_requested_IQIs()
            {
                return mRequestedIQIs;
            }

            //------------------------------------------------------------------------------
            /**
             * get number of local requested IQIs for sensitivity analysis
             * @param[ out ] uint number of local requested IQIs for SA
             */
            uint
            get_number_of_requested_IQIs()
            {
                return mRequestedIQIs.size();
            }

            //------------------------------------------------------------------------------
            /**
             * set the field interpolator managers for the IWGs
             */
            void set_IWG_field_interpolator_managers();

            //------------------------------------------------------------------------------
            /**
             * set the field interpolator managers for the IQIs
             */
            void set_IQI_field_interpolator_managers();

            //------------------------------------------------------------------------------
            /*
             * set the cluster for the IWG stabilization parameters
             * associated with this set
             * @param[ in ] aFemCluster fem cluster pointer
             */
            void set_IWG_cluster_for_stabilization_parameters( fem::Cluster* aFemCluster );

            //------------------------------------------------------------------------------
            /*
             * set the cluster for the IQI stabilization parameters
             * associated with this set
             * @param[ in ] aFemCluster fem cluster pointer
             */
            void set_IQI_cluster_for_stabilization_parameters( fem::Cluster* aFemCluster );

            //------------------------------------------------------------------------------
            /*
             * build cluster measure specification list and map required on set
             */
            void build_cluster_measure_tuples_and_map();

            //------------------------------------------------------------------------------
            /*
             * get cluster measures required on set
             * return cell of tuple with cluster measure specifications
             */
            Vector< std::tuple<
                    fem::Measure_Type,
                    mtk::Primary_Void,
                    mtk::Leader_Follower > >&
            get_cluster_measure_tuples();

            //------------------------------------------------------------------------------
            /*
             * get cluster measures required on set
             * return cell of tuple with cluster measure specifications
             */
            std::map< std::tuple<
                              fem::Measure_Type,
                              mtk::Primary_Void,
                              mtk::Leader_Follower >,
                    uint >&
            get_cluster_measure_map();

            //------------------------------------------------------------------------------
            /**
             * create the dof assembly map for the residual/rows
             */
            void create_residual_dof_assembly_map();

            //------------------------------------------------------------------------------
            /**
             * create the dof assembly map for the jacobian/cols
             * @param[ in ] aIsStaggered bool true if residual evaluation
             */
            void create_dof_assembly_map( const bool aIsStaggered );

            //------------------------------------------------------------------------------
            /**
             * create the dof assembly map for the jacobian/cols
             */
            void create_jacobian_dof_assembly_map();

            //------------------------------------------------------------------------------
            /**
             * create the dof assembly map
             * for the off-diagonal requested jacobian/cols
             * for R = R_0 - A_{01} x_{1}
             */
            void create_staggered_jacobian_dof_assembly_map();

            //------------------------------------------------------------------------------
            /**
             * create the material pdv assembly map
             */
            void create_mat_pdv_assembly_map();

            //------------------------------------------------------------------------------
            /**
             * create the geometry pdv assembly map
             * @param[ in ] aFemCluster a fem cluster pointer
             */
            void create_geo_pdv_assembly_map( std::shared_ptr< fem::Cluster > aFemCluster );

            //------------------------------------------------------------------------------
            /**
             * create a list of IWGs requested by the solver
             */
            void create_requested_IWG_list( const fem::Time_Continuity_Flag aTimeContinuityOnlyFlag = moris::fem::Time_Continuity_Flag::DEFAULT );

            //------------------------------------------------------------------------------
            /**
             * create a dof type list for the list of IWGs requested by the solver
             * @param[ in ] aIsStaggered bool true if residual evaluation
             */
            void build_requested_IWG_dof_type_list( const bool aIsStaggered );

            /**
             * Create a dof type list for the list of IQIs being requested.
             */
            void build_requested_IQI_dof_type_list();

            //------------------------------------------------------------------------------
            /**
             * get the IP geometry type
             * @param[ out ] aGeometryType
             */
            mtk::Geometry_Type
            get_IP_geometry_type()
            {
                return mIPGeometryType;
            }

            //------------------------------------------------------------------------------
            /**
             * get the IG geometry type
             * @param[ out ] aGeometryType
             */
            mtk::Geometry_Type
            get_IG_geometry_type()
            {
                return mIGGeometryType;
            }

            //------------------------------------------------------------------------------
            /**
             * FIXME we should not be able to ask this question
             * as the interpolator order is not unique on the set
             * get the IG space interpolation order
             */
            mtk::Interpolation_Order
            get_IG_space_interpolation_order()
            {
                return mIGSpaceInterpolationOrder;
            }

            //------------------------------------------------------------------------------
            /**
             * get the number of integration points
             * @param[ out ] aNumIntegPoints number of integration points
             */
            uint
            get_number_of_integration_points()
            {
                return mIntegWeights.numel();
            }

            //------------------------------------------------------------------------------
            /**
             * get the integration points
             * @param[ out ] aIntegPoints integration points
             */
            const Matrix< DDRMat >&
            get_integration_points()
            {
                return mIntegPoints;
            }

            //------------------------------------------------------------------------------
            /**
             * get the integration weights
             * @param[ out ] aIntegWeights integration weights
             */
            const Matrix< DDRMat >&
            get_integration_weights()
            {
                return mIntegWeights;
            }

            //------------------------------------------------------------------------------
            /**
             * get the field interpolator manager
             * @param[ in ]  aIsLeader an enum for leader or follower
             * @param[ out ] mFIManger a field interpolator manager pointer
             */
            Field_Interpolator_Manager* get_field_interpolator_manager(
                    mtk::Leader_Follower aIsLeader = mtk::Leader_Follower::LEADER );

            //------------------------------------------------------------------------------
            /**
             * get the field interpolator manager for previous time step
             * @param[ in ]  aIsLeader an enum for leader or follower
             * @param[ out ] mFIManger a field interpolator manager pointer
             */
            Field_Interpolator_Manager* get_field_interpolator_manager_previous_time(
                    mtk::Leader_Follower aIsLeader = mtk::Leader_Follower::LEADER );

            //------------------------------------------------------------------------------
            /**
             * get the field interpolator manager for eigen vectors
             * @param[ in ]  aIsLeader an enum for leader or follower
             * @param[ out ] mFIManger a field interpolator manager pointer
             */
            Field_Interpolator_Manager* get_field_interpolator_manager_eigen_vectors(
                    mtk::Leader_Follower aIsLeader = mtk::Leader_Follower::LEADER );

            //------------------------------------------------------------------------------
            /**
             * auto detect full integration scheme
             * @param[ in ]  aGeometryType       a geometry type
             * @param[ in ]  aInterpolationOrder an interpolation order
             * @param[ out ] aIntegrationOrder   an integration order
             */
            mtk::Integration_Order get_auto_integration_order(
                    const fem::Element_Type        aElementType,
                    const mtk::Geometry_Type       aGeometryType,
                    const mtk::Interpolation_Order aInterpolationOrder );

            //------------------------------------------------------------------------------
            /**
             * auto detect space interpolation scheme
             * @param[ in ] aNumVertices  number of vertices for the considered geometry type
             * @param[ in ] aGeometryType geometry type
             * FIXME: works for Lagrange only
             */
            mtk::Interpolation_Order get_auto_interpolation_order(
                    const moris::uint        aNumVertices,
                    const mtk::Geometry_Type aGeometryType );

            //------------------------------------------------------------------------------
            /**
             * auto detect time interpolation scheme
             * @param[ in ] aNumVertices number of vertices for a line
             */
            mtk::Interpolation_Type get_auto_time_interpolation_type(
                    const moris::uint aNumVertices );

            //------------------------------------------------------------------------------
            /**
             * set size and reset values for Jacobian
             */
            void initialize_mJacobian();

            //------------------------------------------------------------------------------
            /**
             * set size and reset values for residual
             */
            void initialize_mResidual();

            //------------------------------------------------------------------------------
            /**
             * set size and reset values for QI
             */
            void initialize_mQI();

            //----------------------------------------------------------------------
            /**
             * set size and reset values for dQIdp
             */
            void initialize_mdQIdpMat();

            //----------------------------------------------------------------------
            /**
             * set size and reset values for dQIdp
             */
            void initialize_mdQIdpGeo( std::shared_ptr< fem::Cluster > aFemCluster );

            //------------------------------------------------------------------------------
            /**
             * set size and reset values for dRdp mat
             */
            void initialize_mdRdpMat();

            //------------------------------------------------------------------------------
            /**
             * set size and reset values for dRdp geo
             */
            void initialize_mdRdpGeo( std::shared_ptr< fem::Cluster > aFemCluster );

            //------------------------------------------------------------------------------
            /*
             * get index from unique dof type map
             *@param[ in ] aDofType a dof type enum
             */
            moris::sint
            get_index_from_unique_dof_type_map( enum MSI::Dof_Type aDofType )
            {
                return mUniqueDofTypeMap( static_cast< int >( aDofType ), 0 );
            }

            //------------------------------------------------------------------------------
            /*
             * get index from unique dv type map
             *@param[ in ] aDofType a dof type enum
             */
            moris::sint
            get_index_from_unique_dv_type_map( enum gen::PDV_Type aDvType )
            {
                return mUniqueDvTypeMap( static_cast< int >( aDvType ), 0 );
            }

            //------------------------------------------------------------------------------
            /*
             * get index from unique field type map
             *@param[ in ] aDofType a dof type enum
             */
            moris::sint
            get_index_from_unique_field_type_map( mtk::Field_Type aFieldType )
            {
                return mUniqueFieldTypeMap( static_cast< int >( aFieldType ), 0 );
            }

            //------------------------------------------------------------------------------
            /*
             * create requested dv assembly map
             */
            void create_requested_dv_assembly_map();

            //------------------------------------------------------------------------------
            /*
             * create dof and dv type map unique
             */
            void create_unique_dof_dv_and_field_type_maps();

            //------------------------------------------------------------------------------
            /**
             * compute a quantity of interest nodal
             * @param[ in ] aVisMeshIndex     vis mesh index to define mesh
             *                                on which values are evaluated
             * @param[ in ] aNodalFieldValues matrix to fill with nodal values
             * @param[ in ] aQINames          list of IQI names to be evaluated
             */
            void compute_quantity_of_interest_nodal(
                    const uint                        aVisMeshIndex,
                    Matrix< DDRMat >*                 aNodalFieldValues,
                    const Vector< std::string >& aQINames );

            //------------------------------------------------------------------------------
            /**
             * get list of requested IQIs for nodal evaluation for visualization
             */
            const Vector< std::shared_ptr< fem::IQI > >& get_requested_nodal_IQIs_for_visualization();

            //------------------------------------------------------------------------------
            /**
             * get number of requested IQIs for nodal evaluation for visualization
             */
            uint get_number_of_requested_nodal_IQIs_for_visualization();

            //------------------------------------------------------------------------------
            /**
             * get global indices for the list of requested IQIs
             * for nodal evaluation for visualization
             */
            const Vector< moris_index >& get_requested_nodal_IQIs_global_indices_for_visualization();

            //------------------------------------------------------------------------------
            /**
             * compute a quantity of interest global
             * @param[ in ] aVisMeshIndex      vis mesh index to define mesh
             *                                 on which values are evaluated
             * @param[ in ] aGlobalFieldValues matrix to fill with global values
             * @param[ in ] aQINames           list of IQI names to be evaluated
             */
            void compute_quantity_of_interest_global(
                    const uint                        aVisMeshIndex,
                    Matrix< DDRMat >*                 aGlobalFieldValues,
                    const Vector< std::string >& aQINames );

            //------------------------------------------------------------------------------
            /**
             * get list of requested IQIs for global evaluation for visualization
             */
            const Vector< std::shared_ptr< fem::IQI > >& get_requested_global_IQIs_for_visualization();

            //------------------------------------------------------------------------------
            /**
             * get number of requested IQIs for global evaluation for visualization
             */
            uint get_number_of_requested_global_IQIs_for_visualization();

            //------------------------------------------------------------------------------
            /**
             * get global indices for the list of requested IQIs
             * for global evaluation for visualization
             */
            const Vector< moris_index >& get_requested_global_IQIs_global_indices_for_visualization();

            //------------------------------------------------------------------------------
            /**
             * compute a quantity of interest elemental
             * @param[ in ] aVisMeshIndex         vis mesh index to define mesh
             *                                    on which values are evaluated
             * @param[ in ] aElementalFieldValues matrix to fill with elemental values
             * @param[ in ] aQINames              list of IQI names to be evaluated
             * @param[ in ] aOutputAverageValue   whether the value is an average on the element, or the integrated quantity on the element
             */
            void compute_quantity_of_interest_elemental(
                    const uint                        aVisMeshIndex,
                    Matrix< DDRMat >*                 aElementalFieldValues,
                    const Vector< std::string >& aQINames,
                    const bool                        aOutputAverageValue = true );

            //------------------------------------------------------------------------------
            /**
             * get list of requested IQIs for elemental evaluation for visualization
             */
            const Vector< std::shared_ptr< fem::IQI > >& get_requested_elemental_IQIs_for_visualization();

            //------------------------------------------------------------------------------
            /**
             * get number of requested IQIs for elemental evaluation for visualization
             */
            uint get_number_of_requested_elemental_IQIs_for_visualization();

            //------------------------------------------------------------------------------
            /**
             * get global indices for the list of requested IQIs
             * for elemental evaluation for visualization
             */
            const Vector< moris_index >& get_requested_elemental_IQIs_global_indices_for_visualization();

            //------------------------------------------------------------------------------
            /**
             * get list of requested IQIs for field evaluation
             */
            const Vector< std::shared_ptr< fem::IQI > >& get_requested_field_IQIs();

            //------------------------------------------------------------------------------
            /**
             * get number of requested IQIs for field evaluation
             */
            uint get_number_of_requested_field_IQIs();

            //------------------------------------------------------------------------------
            /**
             * get global indices for the list of requested IQIs
             * for field evaluation
             */
            const Vector< moris_index >& get_requested_field_IQIs_global_indices();

            //------------------------------------------------------------------------------
            /**
             * determine set type from mtk set type
             */
            void determine_set_type();

            //------------------------------------------------------------------------------
            /**
             * set set type
             * only for debug and unit test
             */
            void set_set_type( fem::Element_Type aElementType );

            //------------------------------------------------------------------------------
            /**
             * get ig unique dv types for set from design variable interface
             * @param[ in ] aGeoPdvType list of ig unique pdv types on set
             */
<<<<<<< HEAD
            void get_ig_unique_dv_types_for_set( Vector< enum PDV_Type >& aGeoPdvType );
=======
            void get_ig_unique_dv_types_for_set( moris::Cell< enum gen::PDV_Type >& aGeoPdvType );
>>>>>>> 659c9214

            //------------------------------------------------------------------------------

            /**
             * get ip dv types for set from design variable interface
             * @param[ in ] aMatPdvType list of group of ip pdv types on set
             * @param[ in ] aIsLeader determine the leader / follower side, only for dbl sided set, is leader by default
             */

<<<<<<< HEAD
            void get_ip_dv_types_for_set( Vector< Vector< enum PDV_Type > >& aMatPdvType, mtk::Leader_Follower aIsLeader = mtk::Leader_Follower::LEADER );
=======
            void get_ip_dv_types_for_set( moris::Cell< moris::Cell< enum gen::PDV_Type > >& aMatPdvType, mtk::Leader_Follower aIsLeader = mtk::Leader_Follower::LEADER );
>>>>>>> 659c9214

            //------------------------------------------------------------------------------

            void populate_fields(
                    Vector< std::shared_ptr< fem::Field > >& aFieldToPopulate,
                    Vector< std::string > const &            aFieldIQINames );
        };
        //------------------------------------------------------------------------------
    } /* namespace fem */
} /* namespace moris */

#endif /* SRC_FEM_CL_FEM_SET_HPP_ */<|MERGE_RESOLUTION|>--- conflicted
+++ resolved
@@ -1069,11 +1069,7 @@
              * get ig unique dv types for set from design variable interface
              * @param[ in ] aGeoPdvType list of ig unique pdv types on set
              */
-<<<<<<< HEAD
-            void get_ig_unique_dv_types_for_set( Vector< enum PDV_Type >& aGeoPdvType );
-=======
-            void get_ig_unique_dv_types_for_set( moris::Cell< enum gen::PDV_Type >& aGeoPdvType );
->>>>>>> 659c9214
+            void get_ig_unique_dv_types_for_set( Vector< enum gen::PDV_Type >& aGeoPdvType );
 
             //------------------------------------------------------------------------------
 
@@ -1083,11 +1079,7 @@
              * @param[ in ] aIsLeader determine the leader / follower side, only for dbl sided set, is leader by default
              */
 
-<<<<<<< HEAD
-            void get_ip_dv_types_for_set( Vector< Vector< enum PDV_Type > >& aMatPdvType, mtk::Leader_Follower aIsLeader = mtk::Leader_Follower::LEADER );
-=======
-            void get_ip_dv_types_for_set( moris::Cell< moris::Cell< enum gen::PDV_Type > >& aMatPdvType, mtk::Leader_Follower aIsLeader = mtk::Leader_Follower::LEADER );
->>>>>>> 659c9214
+            void get_ip_dv_types_for_set( Vector< Vector< enum gen::PDV_Type > >& aMatPdvType, mtk::Leader_Follower aIsLeader = mtk::Leader_Follower::LEADER );
 
             //------------------------------------------------------------------------------
 
