--- conflicted
+++ resolved
@@ -925,10 +925,6 @@
         void FEM_Model::create_fields(
                 std::map< std::string, uint > & aFieldMap )
         {
-<<<<<<< HEAD
-=======
-            // MORIS_ERROR(0,"KEENAN FIXME");
->>>>>>> 7ee771ac
             // get the property parameter list
             moris::Cell< ParameterList > tFieldParameterList = mParameterList( 6 );
 
