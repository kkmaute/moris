#include <string>
#include <catch.hpp>
#include <memory>
#include "assert.hpp"

#define protected public
#define private   public
#include "cl_FEM_Field_Interpolator_Manager.hpp"
#include "cl_FEM_IWG.hpp"
#include "cl_FEM_Set.hpp"
#undef protected
#undef private
//MTK/src
#include "cl_MTK_Enums.hpp"
//LINALG/src
#include "op_equal_equal.hpp"
//FEM/INT/src
#include "cl_FEM_Enums.hpp"
#include "cl_FEM_Field_Interpolator.hpp"
#include "cl_FEM_Property.hpp"
#include "cl_FEM_CM_Factory.hpp"
#include "cl_FEM_IWG_Factory.hpp"

void tConstValFunction_UTIWGDIFFBULK
( moris::Matrix< moris::DDRMat >                 & aPropMatrix,
  moris::Cell< moris::Matrix< moris::DDRMat > >  & aParameters,
  moris::fem::Field_Interpolator_Manager         * aFIManager )
{
    aPropMatrix = aParameters( 0 );
}

void tGeoValFunction_UTIWGDIFFBULK
( moris::Matrix< moris::DDRMat >                 & aPropMatrix,
  moris::Cell< moris::Matrix< moris::DDRMat > >  & aParameters,
  moris::fem::Field_Interpolator_Manager         * aFIManager )
{
    aPropMatrix = aParameters( 0 ) * aFIManager->get_IP_geometry_interpolator()->valx()( 0 );
}

void tFIValFunction_UTIWGDIFFBULK
( moris::Matrix< moris::DDRMat >                 & aPropMatrix,
  moris::Cell< moris::Matrix< moris::DDRMat > >  & aParameters,
  moris::fem::Field_Interpolator_Manager         * aFIManager )
{
    aPropMatrix = aParameters( 0 ) * aFIManager->get_field_interpolators_for_type( moris::MSI::Dof_Type::TEMP )->val();
}

void tFIDerFunction_UTIWGDIFFBULK
( moris::Matrix< moris::DDRMat >                 & aPropMatrix,
  moris::Cell< moris::Matrix< moris::DDRMat > >  & aParameters,
  moris::fem::Field_Interpolator_Manager         * aFIManager )
{
    aPropMatrix = aParameters( 0 ) * aFIManager->get_field_interpolators_for_type( moris::MSI::Dof_Type::TEMP )->N();
}

void tFIValDvFunction_UTIWGDIFFBULK
( moris::Matrix< moris::DDRMat >                 & aPropMatrix,
  moris::Cell< moris::Matrix< moris::DDRMat > >  & aParameters,
  moris::fem::Field_Interpolator_Manager         * aFIManager )
{
    aPropMatrix = aParameters( 0 ) * aFIManager->get_field_interpolators_for_type( moris::PDV_Type::DENSITY )->val();
}

void tFIDerDvFunction_UTIWGDIFFBULK
( moris::Matrix< moris::DDRMat >                 & aPropMatrix,
  moris::Cell< moris::Matrix< moris::DDRMat > >  & aParameters,
  moris::fem::Field_Interpolator_Manager         * aFIManager )
{
    aPropMatrix = aParameters( 0 ) * aFIManager->get_field_interpolators_for_type( moris::PDV_Type::DENSITY )->N();
}

using namespace moris;
using namespace fem;


TEST_CASE( "IWG_Diffusion_Bulk", "[moris],[fem],[IWG_Diffusion_Bulk]" )
{
    // define an epsilon environment
    real tEpsilon = 1E-6;

    // define a perturbation relative size
    real tPerturbation = 1E-6;

    // create the properties
    std::shared_ptr< fem::Property > tPropMasterConductivity = std::make_shared< fem::Property > ();
    tPropMasterConductivity->set_parameters( { {{ 1.0 }} } );
    tPropMasterConductivity->set_dof_type_list( {{ MSI::Dof_Type::TEMP }} );
    tPropMasterConductivity->set_val_function( tFIValFunction_UTIWGDIFFBULK );
    tPropMasterConductivity->set_dof_derivative_functions( { tFIDerFunction_UTIWGDIFFBULK } );

    std::shared_ptr< fem::Property > tPropMasterTempLoad = std::make_shared< fem::Property > ();
    tPropMasterTempLoad->set_parameters( { {{ 2.0 }} } );
    tPropMasterTempLoad->set_dof_type_list( {{ MSI::Dof_Type::TEMP }} );
    tPropMasterTempLoad->set_val_function( tFIValFunction_UTIWGDIFFBULK );
    tPropMasterTempLoad->set_dof_derivative_functions( { tFIDerFunction_UTIWGDIFFBULK } );

    std::shared_ptr< fem::Property > tPropMasterDensity = std::make_shared< fem::Property > ();
    tPropMasterDensity->set_parameters( { {{ 3.0 }} } );
    tPropMasterDensity->set_dof_type_list( {{ MSI::Dof_Type::TEMP }} );
    tPropMasterDensity->set_val_function( tFIValFunction_UTIWGDIFFBULK );
    tPropMasterDensity->set_dof_derivative_functions( { tFIDerFunction_UTIWGDIFFBULK } );

    std::shared_ptr< fem::Property > tPropMasterHeatCapacity = std::make_shared< fem::Property > ();
    tPropMasterHeatCapacity->set_parameters( { {{ 4.0 }} } );
    tPropMasterHeatCapacity->set_dof_type_list( {{ MSI::Dof_Type::TEMP }} );
    tPropMasterHeatCapacity->set_val_function( tFIValFunction_UTIWGDIFFBULK );
    tPropMasterHeatCapacity->set_dof_derivative_functions( { tFIDerFunction_UTIWGDIFFBULK } );

    // define constitutive models
    fem::CM_Factory tCMFactory;

    std::shared_ptr< fem::Constitutive_Model > tCMMasterDiffLinIso = tCMFactory.create_CM( fem::Constitutive_Type::DIFF_LIN_ISO );
    tCMMasterDiffLinIso->set_dof_type_list( {{ MSI::Dof_Type::TEMP }} );
    tCMMasterDiffLinIso->set_property( tPropMasterConductivity, "Conductivity" );
    tCMMasterDiffLinIso->set_space_dim( 3 );

    // define the IWGs
    fem::IWG_Factory tIWGFactory;

    std::shared_ptr< fem::IWG > tIWG = tIWGFactory.create_IWG( fem::IWG_Type::SPATIALDIFF_BULK );
    tIWG->set_residual_dof_type( { MSI::Dof_Type::TEMP } );
    tIWG->set_dof_type_list( {{ MSI::Dof_Type::TEMP }}, mtk::Master_Slave::MASTER );
    tIWG->set_constitutive_model( tCMMasterDiffLinIso, "Diffusion", mtk::Master_Slave::MASTER );
    tIWG->set_property( tPropMasterTempLoad, "Load", mtk::Master_Slave::MASTER );
    tIWG->set_property( tPropMasterDensity, "Density", mtk::Master_Slave::MASTER );
    tIWG->set_property( tPropMasterHeatCapacity, "HeatCapacity", mtk::Master_Slave::MASTER );

    // create evaluation point xi, tau
    //------------------------------------------------------------------------------
    Matrix< DDRMat > tParamPoint = {{ 0.35}, {-0.25}, { 0.75}, { 0.0 }};

    // space and time geometry interpolators
    //------------------------------------------------------------------------------
    // create a space geometry interpolation rule
    Interpolation_Rule tGIRule( mtk::Geometry_Type::HEX,
                                Interpolation_Type::LAGRANGE,
                                mtk::Interpolation_Order::LINEAR,
                                Interpolation_Type::LAGRANGE,
                                mtk::Interpolation_Order::LINEAR );

    // create a space time geometry interpolator
    Geometry_Interpolator tGI( tGIRule );

    // create space coeff xHat
    Matrix< DDRMat > tXHat = {{ 0.0, 0.0, 0.0 },
                              { 1.0, 0.0, 0.0 },
                              { 1.0, 1.0, 0.0 },
                              { 0.0, 1.0, 0.0 },
                              { 0.0, 0.0, 1.0 },
                              { 1.0, 0.0, 1.0 },
                              { 1.0, 1.0, 1.0 },
                              { 0.0, 1.0, 1.0 }};

    // create time coeff tHat
    Matrix< DDRMat > tTHat = {{ 0.0 }, { 1.0 }};

    // set the coefficients xHat, tHat
    tGI.set_coeff( tXHat, tTHat );

    // set the evaluation point
    tGI.set_space_time( tParamPoint );

    // field interpolators
    //------------------------------------------------------------------------------
    //create a space time interpolation rule
    Interpolation_Rule tFIRule ( mtk::Geometry_Type::HEX,
                                 Interpolation_Type::LAGRANGE,
                                 mtk::Interpolation_Order::LINEAR,
                                 Interpolation_Type::LAGRANGE,
                                 mtk::Interpolation_Order::LINEAR );

    // create random coefficients
    arma::Mat< double > tMatrix;
    tMatrix.randu( 16, 1 );
    Matrix< DDRMat > tDOFHat;
    tDOFHat.matrix_data() = 10.0 * tMatrix;

    // create a cell of field interpolators for IWG
    Cell< Field_Interpolator* > tFIs( 1 );

    // create the field interpolator
    tFIs( 0 ) = new Field_Interpolator( 1, tFIRule, &tGI, { MSI::Dof_Type::TEMP } );

    // set the coefficients uHat
    tFIs( 0 )->set_coeff( tDOFHat );

    //set the evaluation point xi, tau
    tFIs( 0 )->set_space_time( tParamPoint );

    // set a fem set pointer
    MSI::Equation_Set * tSet = new fem::Set();
    tIWG->set_set_pointer( static_cast< fem::Set* >( tSet ) );

    // set size for the set EqnObjDofTypeList
    tIWG->mSet->mUniqueDofTypeList.resize( 4, MSI::Dof_Type::END_ENUM );

    // set size and populate the set dof type map
    tIWG->mSet->mUniqueDofTypeMap.set_size( static_cast< int >( MSI::Dof_Type::END_ENUM ) + 1, 1, -1 );
    tIWG->mSet->mUniqueDofTypeMap( static_cast< int >( MSI::Dof_Type::TEMP ) ) = 0;

    // set size and populate the set master dof type map
    tIWG->mSet->mMasterDofTypeMap.set_size( static_cast< int >(MSI::Dof_Type::END_ENUM) + 1, 1, -1 );
    tIWG->mSet->mMasterDofTypeMap( static_cast< int >( MSI::Dof_Type::TEMP ) ) = 0;

    // set size and fill the set residual assembly map
    tIWG->mSet->mResDofAssemblyMap.resize( 1 );
    tIWG->mSet->mResDofAssemblyMap( 0 ) = { { 0, 15 } };

    // set size and fill the set jacobian assembly map
    tIWG->mSet->mJacDofAssemblyMap.resize( 1 );
    tIWG->mSet->mJacDofAssemblyMap( 0 ) = { { 0, 15 } };

    // set size and init the set residual and jacobian
    tIWG->mSet->mResidual.resize( 1 );
    tIWG->mSet->mResidual( 0 ).set_size( 16, 1, 0.0 );
    tIWG->mSet->mJacobian.set_size( 16, 16, 0.0 );

    // build global dof type list
    tIWG->get_global_dof_type_list();

    // populate the requested master dof type
    tIWG->mRequestedMasterGlobalDofTypes = {{ MSI::Dof_Type::TEMP }};

    // create a field interpolator manager
    moris::Cell< moris::Cell< enum MSI::Dof_Type > > tDummy;
    Field_Interpolator_Manager tFIManager( tDummy, tSet );

    // populate the field interpolator manager
    tFIManager.mFI = tFIs;
    tFIManager.mIPGeometryInterpolator = &tGI;
    tFIManager.mIGGeometryInterpolator = &tGI;

    // set IWG field interpolator manager
    tIWG->set_field_interpolator_manager( &tFIManager );

    // check evaluation of the residual for IWG
    //------------------------------------------------------------------------------
    // evaluate the residual
    tIWG->compute_residual( 1.0 );

    // check evaluation of the jacobian  by FD
    //------------------------------------------------------------------------------
    // init the jacobian for IWG and FD evaluation
    Matrix< DDRMat > tJacobian;
    Matrix< DDRMat > tJacobianFD;

    // check jacobian by FD
    bool tCheckJacobian = tIWG->check_jacobian( tPerturbation,
                                                tEpsilon,
                                                1.0,
                                                tJacobian,
                                                tJacobianFD );

    // require check is true
    REQUIRE( tCheckJacobian );

//    print( tJacobians( 0 ),   "tJacobians" );
//    print( tJacobiansFD( 0 ), "tJacobiansFD" );

}/*END_TEST_CASE*/

TEST_CASE( "IWG_Diffusion_Bulk_Geo_Prop", "[moris],[fem],[IWG_Diff_Bulk_Geo_Prop]" )
{
    // define an epsilon environment
    real tEpsilon = 1E-6;

    // define aperturbation relative size
    real tPerturbation = 1E-6;

    // create the properties
    std::shared_ptr< fem::Property > tPropMasterConductivity = std::make_shared< fem::Property > ();
    tPropMasterConductivity->set_parameters( { {{ 1.0 }} } );
    tPropMasterConductivity->set_val_function( tGeoValFunction_UTIWGDIFFBULK );

    std::shared_ptr< fem::Property > tPropMasterTempLoad = std::make_shared< fem::Property > ();
    tPropMasterTempLoad->set_parameters( { {{ 1.0 }} } );
    tPropMasterTempLoad->set_val_function( tGeoValFunction_UTIWGDIFFBULK );

    // define constitutive models
    fem::CM_Factory tCMFactory;

    std::shared_ptr< fem::Constitutive_Model > tCMMasterDiffLinIso = tCMFactory.create_CM( fem::Constitutive_Type::DIFF_LIN_ISO );
    tCMMasterDiffLinIso->set_dof_type_list( {{ MSI::Dof_Type::TEMP }} );
    tCMMasterDiffLinIso->set_property( tPropMasterConductivity, "Conductivity" );
    tCMMasterDiffLinIso->set_space_dim( 3 );

    // define the IWGs
    fem::IWG_Factory tIWGFactory;

    std::shared_ptr< fem::IWG > tIWG = tIWGFactory.create_IWG( fem::IWG_Type::SPATIALDIFF_BULK );
    tIWG->set_residual_dof_type( { MSI::Dof_Type::TEMP } );
    tIWG->set_dof_type_list( {{ MSI::Dof_Type::TEMP }}, mtk::Master_Slave::MASTER );
    tIWG->set_constitutive_model( tCMMasterDiffLinIso, "Diffusion", mtk::Master_Slave::MASTER );
    tIWG->set_property( tPropMasterTempLoad, "Load", mtk::Master_Slave::MASTER );

    // create evaluation point xi, tau
    //------------------------------------------------------------------------------
    Matrix< DDRMat > tParamPoint = {{ 0.35}, {-0.25}, { 0.75}, { 0.0 }};

    // space and time geometry interpolators
    //------------------------------------------------------------------------------
    // create a space geometry interpolation rule
    Interpolation_Rule tGIRule( mtk::Geometry_Type::HEX,
                                Interpolation_Type::LAGRANGE,
                                mtk::Interpolation_Order::LINEAR,
                                Interpolation_Type::LAGRANGE,
                                mtk::Interpolation_Order::LINEAR );

    // create a space time geometry interpolator
    Geometry_Interpolator tGI( tGIRule );

    // create space coeff xHat
    Matrix< DDRMat > tXHat = {{ 0.0, 0.0, 0.0 },
                              { 1.0, 0.0, 0.0 },
                              { 1.0, 1.0, 0.0 },
                              { 0.0, 1.0, 0.0 },
                              { 0.0, 0.0, 1.0 },
                              { 1.0, 0.0, 1.0 },
                              { 1.0, 1.0, 1.0 },
                              { 0.0, 1.0, 1.0 }};

    // create time coeff tHat
    Matrix< DDRMat > tTHat = {{ 0.0 }, { 1.0 }};

    // set the coefficients xHat, tHat
    tGI.set_coeff( tXHat, tTHat );

    // set the evaluation point
    tGI.set_space_time( tParamPoint );

    // field interpolators
    //------------------------------------------------------------------------------
    //create a space time interpolation rule
    Interpolation_Rule tFIRule ( mtk::Geometry_Type::HEX,
                                 Interpolation_Type::LAGRANGE,
                                 mtk::Interpolation_Order::LINEAR,
                                 Interpolation_Type::CONSTANT,
                                 mtk::Interpolation_Order::CONSTANT );

    // create random coefficients
    arma::Mat< double > tMatrix;
    tMatrix.randu( 8, 1 );
    Matrix< DDRMat > tDOFHat;
    tDOFHat.matrix_data() = 10.0 * tMatrix;

    // create a cell of field interpolators for IWG
    Cell< Field_Interpolator* > tFIs( 1 );

    // create the field interpolator
    tFIs( 0 ) = new Field_Interpolator( 1, tFIRule, &tGI, { MSI::Dof_Type::TEMP } );

    // set the coefficients uHat
    tFIs( 0 )->set_coeff( tDOFHat );

    //set the evaluation point xi, tau
    tFIs( 0 )->set_space_time( tParamPoint );

    MSI::Equation_Set * tSet = new fem::Set();

    tIWG->set_set_pointer(static_cast<fem::Set*>(tSet));

    tIWG->mSet->mUniqueDofTypeList.resize( 4, MSI::Dof_Type::END_ENUM );

    tIWG->mSet->mUniqueDofTypeMap.set_size( static_cast< int >(MSI::Dof_Type::END_ENUM) + 1, 1, -1 );
    tIWG->mSet->mUniqueDofTypeMap( static_cast< int >(MSI::Dof_Type::TEMP) ) = 0;

    tIWG->mSet->mMasterDofTypeMap.set_size( static_cast< int >(MSI::Dof_Type::END_ENUM) + 1, 1, -1 );
    tIWG->mSet->mMasterDofTypeMap( static_cast< int >(MSI::Dof_Type::TEMP) ) = 0;

    tIWG->mSet->mResDofAssemblyMap.resize( 1 );
    tIWG->mSet->mJacDofAssemblyMap.resize( 1 );
    tIWG->mSet->mResDofAssemblyMap( 0 ) = { { 0, 7 } };
    tIWG->mSet->mJacDofAssemblyMap( 0 ) = { { 0, 7 } };

    tIWG->mSet->mResidual.resize( 1 );
    tIWG->mSet->mResidual( 0 ).set_size( 8, 1, 0.0 );
    tIWG->mSet->mJacobian.set_size( 8, 8, 0.0 );

    // build global dof type list
    tIWG->get_global_dof_type_list();

    tIWG->mRequestedMasterGlobalDofTypes = {{ MSI::Dof_Type::TEMP }};

    moris::Cell< moris::Cell< enum MSI::Dof_Type > > tDummy;
    Field_Interpolator_Manager tFIManager( tDummy, tSet );

    tFIManager.mFI = tFIs;
    tFIManager.mIPGeometryInterpolator = &tGI;
    tFIManager.mIGGeometryInterpolator = &tGI;

    // set IWG field interpolator manager
    tIWG->set_field_interpolator_manager( &tFIManager );

    // check evaluation of the residual for IWG
    //------------------------------------------------------------------------------
    // evaluate the residual
    tIWG->compute_residual( 1.0 );

    // check evaluation of the jacobian  by FD
    //------------------------------------------------------------------------------
    // init the jacobian for IWG and FD evaluation
    Matrix< DDRMat > tJacobians;
    Matrix< DDRMat > tJacobiansFD;

    // check jacobian by FD
    bool tCheckJacobian = tIWG->check_jacobian( tPerturbation,
                                                tEpsilon,
                                                1.0,
                                                tJacobians,
                                                tJacobiansFD );
    // require check is true
    REQUIRE( tCheckJacobian );

    // clean up
    tFIs.clear();

}/* END_TEST_CASE */

TEST_CASE( "IWG_Diffusion_Bulk_Dv_Prop", "[moris],[fem],[IWG_Diff_Bulk_Dv_Prop]" )
{
<<<<<<< HEAD
//    // define an epsilon environment
//    real tEpsilon = 1E-6;
//
//    // define aperturbation relative size
//    real tPerturbation = 1E-6;
//
//    // create the properties
//    std::shared_ptr< fem::Property > tPropMasterConductivity = std::make_shared< fem::Property > ();
//    tPropMasterConductivity->set_parameters( { {{ 1.0 }} } );
//    tPropMasterConductivity->set_dv_type_list( {{ GEN_DV::DENSITY0 }} );
//    tPropMasterConductivity->set_val_function( tFIValDvFunction_UTIWGDIFFBULK );
//    tPropMasterConductivity->set_dv_derivative_functions( { tFIDerDvFunction_UTIWGDIFFBULK } );
//
//    std::shared_ptr< fem::Property > tPropMasterTempLoad = std::make_shared< fem::Property > ();
//    tPropMasterTempLoad->set_parameters( { {{ 1.0 }} } );
//    tPropMasterTempLoad->set_val_function( tGeoValFunction_UTIWGDIFFBULK );
//
//    // define constitutive models
//    fem::CM_Factory tCMFactory;
//
//    std::shared_ptr< fem::Constitutive_Model > tCMMasterDiffLinIso = tCMFactory.create_CM( fem::Constitutive_Type::DIFF_LIN_ISO );
//    tCMMasterDiffLinIso->set_dof_type_list( {{ MSI::Dof_Type::TEMP }} );
//    tCMMasterDiffLinIso->set_property( tPropMasterConductivity, "Conductivity" );
//    tCMMasterDiffLinIso->set_space_dim( 3 );
//
//    // define the IWGs
//    fem::IWG_Factory tIWGFactory;
//
//    std::shared_ptr< fem::IWG > tIWG = tIWGFactory.create_IWG( fem::IWG_Type::SPATIALDIFF_BULK );
//    tIWG->set_residual_dof_type( { MSI::Dof_Type::TEMP } );
//    tIWG->set_dof_type_list( {{ MSI::Dof_Type::TEMP }}, mtk::Master_Slave::MASTER );
//    tIWG->set_constitutive_model( tCMMasterDiffLinIso, "Diffusion", mtk::Master_Slave::MASTER );
//    tIWG->set_property( tPropMasterTempLoad, "Load", mtk::Master_Slave::MASTER );
//
//    // create evaluation point xi, tau
//    //------------------------------------------------------------------------------
//    Matrix< DDRMat > tParamPoint = {{ 0.35}, {-0.25}, { 0.75}, { 0.0 }};
//
//    // space and time geometry interpolators
//    //------------------------------------------------------------------------------
//    // create a space geometry interpolation rule
//    Interpolation_Rule tGIRule( mtk::Geometry_Type::HEX,
//                                Interpolation_Type::LAGRANGE,
//                                mtk::Interpolation_Order::LINEAR,
//                                Interpolation_Type::LAGRANGE,
//                                mtk::Interpolation_Order::LINEAR );
//
//    // create a space time geometry interpolator
//    Geometry_Interpolator tGI( tGIRule );
//
//    // create space coeff xHat
//    arma::Mat< double > tXMatrix;
//    tXMatrix.randu( 8, 3 );
//    Matrix< DDRMat > tXHat;
//    tXHat.matrix_data() = 10.0 * tXMatrix;
//
//    // create time coeff tHat
//    Matrix< DDRMat > tTHat = {{ 0.0 }, { 1.0 }};
//
//    // set the coefficients xHat, tHat
//    tGI.set_coeff( tXHat, tTHat );
//
//    // set the evaluation point
//    tGI.set_space_time( tParamPoint );
//
//    // field interpolators
//    //------------------------------------------------------------------------------
//    //create a space time interpolation rule
//    Interpolation_Rule tFIRule ( mtk::Geometry_Type::HEX,
//                                 Interpolation_Type::LAGRANGE,
//                                 mtk::Interpolation_Order::LINEAR,
//                                 Interpolation_Type::CONSTANT,
//                                 mtk::Interpolation_Order::CONSTANT );
//
//    // create random coefficients
//    arma::Mat< double > tMatrix;
//    tMatrix.randu( 8, 1 );
//    Matrix< DDRMat > tDOFHat;
//    tDOFHat.matrix_data() = 10.0 * tMatrix;
//
//    // create a cell of field interpolators for IWG
//    Cell< Field_Interpolator* > tFIs( 1 );
//
//    // create the field interpolator
//    tFIs( 0 ) = new Field_Interpolator( 1, tFIRule, &tGI, { MSI::Dof_Type::TEMP } );
//
//    // set the coefficients uHat
//    tFIs( 0 )->set_coeff( tDOFHat );
//
//    //set the evaluation point xi, tau
//    tFIs( 0 )->set_space_time( tParamPoint );
//
//    // create random coefficients
//    arma::Mat< double > tDvMatrix;
//    tDvMatrix.randu( 8, 1 );
//    Matrix< DDRMat > tDvHat;
//    tDvHat.matrix_data() = 10.0 * tDvMatrix;
//
//    // create a cell of dv field interpolators for IWG
//    Cell< Field_Interpolator* > tDvFIs( 1 );
//
//    // create the field interpolator
//    tDvFIs( 0 ) = new Field_Interpolator( 1, tFIRule, &tGI, { GEN_DV::DENSITY0 } );
//
//    // set the coefficients
//    tDvFIs( 0 )->set_coeff( tDvHat );
//
//    //set the evaluation point xi, tau
//    tDvFIs( 0 )->set_space_time( tParamPoint );
//
//    // create a fem set
//    MSI::Equation_Set * tSet = new fem::Set();
//
//    tIWG->set_set_pointer(static_cast<fem::Set*>(tSet));
//
//    tIWG->mSet->mUniqueDofTypeList.resize( 4, MSI::Dof_Type::END_ENUM );
//    tIWG->mSet->mUniqueDvTypeList.resize( 5, GEN_DV::END_ENUM );
//
//    tIWG->mSet->mUniqueDofTypeMap.set_size( static_cast< int >(MSI::Dof_Type::END_ENUM) + 1, 1, -1 );
//    tIWG->mSet->mUniqueDofTypeMap( static_cast< int >(MSI::Dof_Type::TEMP) ) = 0;
//
//    tIWG->mSet->mMasterDofTypeMap.set_size( static_cast< int >(MSI::Dof_Type::END_ENUM) + 1, 1, -1 );
//    tIWG->mSet->mMasterDofTypeMap( static_cast< int >(MSI::Dof_Type::TEMP) ) = 0;
//
//    tIWG->mSet->mUniqueDvTypeMap.set_size( static_cast< int >( GEN_DV::END_ENUM ) + 1, 1, -1 );
//    tIWG->mSet->mUniqueDvTypeMap( static_cast< int >( GEN_DV::DENSITY0 ) ) = 0;
//
//    tIWG->mSet->mMasterDvTypeMap.set_size( static_cast< int >( GEN_DV::END_ENUM ) + 1, 1, -1 );
//    tIWG->mSet->mMasterDvTypeMap( static_cast< int >( GEN_DV::DENSITY0 ) ) = 0;
//
//    tIWG->mSet->mResDofAssemblyMap.resize( 1 );
//    tIWG->mSet->mResDofAssemblyMap( 0 ) = { { 0, 7 } };
//
//    tIWG->mSet->mDvAssemblyMap.resize( 1 );
//    tIWG->mSet->mDvAssemblyMap( 0 ) = { { 0, 7 } };
//
//    tIWG->mSet->mResidual.resize( 1 );
//    tIWG->mSet->mResidual( 0 ).set_size( 8, 1, 0.0 );
//
//    // build global dof type list
//    tIWG->get_global_dof_type_list();
//    tIWG->get_global_dv_type_list();
//
//    tIWG->mRequestedMasterGlobalDofTypes = {{ MSI::Dof_Type::TEMP }};
//
//    moris::Cell< moris::Cell< enum MSI::Dof_Type > > tDummy;
//    Field_Interpolator_Manager tFIManager( tDummy, tSet );
//
//    tFIManager.mFI = tFIs;
//    tFIManager.mDvFI = tDvFIs;
//    tFIManager.mIPGeometryInterpolator = &tGI;
//    tFIManager.mIGGeometryInterpolator = &tGI;
//
//    // set the interpolator manager to the set
//    tIWG->mSet->mMasterFIManager = &tFIManager;
//
//    // set IWG field interpolator manager
//    tIWG->set_field_interpolator_manager( &tFIManager );
//
//    // check evaluation of drdpdv  by FD
//    //------------------------------------------------------------------------------
//    // init the jacobian for IWG and FD evaluation
//    Cell< Matrix< DDRMat > > tdRdpMatFD;
//    Cell< Matrix< DDRMat > > tdRdpGeoFD;
//    Cell< Matrix< DDSMat > > tIsActive = { {{ 1 },{ 1 },{ 1 },{ 1 },{ 1 },{ 1 },{ 1 },{ 1 }},
//                                           {{ 1 },{ 1 },{ 1 },{ 1 },{ 1 },{ 1 },{ 1 },{ 1 }},
//                                           {{ 1 },{ 1 },{ 1 },{ 1 },{ 1 },{ 1 },{ 1 },{ 1 }} };
//
//    // check jacobian by FD
//    tIWG->compute_dRdp_FD_material( 1.0,
//                                    tPerturbation,
//                                    tdRdpMatFD );
//
//    tIWG->compute_dRdp_FD_geometry( 1.0,
//                                    tPerturbation,
//                                    tIsActive,
//                                    tdRdpGeoFD );
//
//    // print for debug
//    //print( tdrdpdvMatFD( 0 ), "tdrdpdvMatFD" );
//    //print( tdrdpdvGeoFD( 0 ), "tdrdpdvGeoFD" );
//
//    // clean up
//    tFIs.clear();
//    tDvFIs.clear();
=======
    // define an epsilon environment
    real tEpsilon = 1E-6;

    // define aperturbation relative size
    real tPerturbation = 1E-6;

    // create the properties
    std::shared_ptr< fem::Property > tPropMasterConductivity = std::make_shared< fem::Property > ();
    tPropMasterConductivity->set_parameters( { {{ 1.0 }} } );
    tPropMasterConductivity->set_dv_type_list( {{ PDV_Type::DENSITY }} );
    tPropMasterConductivity->set_val_function( tFIValDvFunction_UTIWGDIFFBULK );
    tPropMasterConductivity->set_dv_derivative_functions( { tFIDerDvFunction_UTIWGDIFFBULK } );

    std::shared_ptr< fem::Property > tPropMasterTempLoad = std::make_shared< fem::Property > ();
    tPropMasterTempLoad->set_parameters( { {{ 1.0 }} } );
    tPropMasterTempLoad->set_val_function( tGeoValFunction_UTIWGDIFFBULK );

    // define constitutive models
    fem::CM_Factory tCMFactory;

    std::shared_ptr< fem::Constitutive_Model > tCMMasterDiffLinIso = tCMFactory.create_CM( fem::Constitutive_Type::DIFF_LIN_ISO );
    tCMMasterDiffLinIso->set_dof_type_list( {{ MSI::Dof_Type::TEMP }} );
    tCMMasterDiffLinIso->set_property( tPropMasterConductivity, "Conductivity" );
    tCMMasterDiffLinIso->set_space_dim( 3 );

    // define the IWGs
    fem::IWG_Factory tIWGFactory;

    std::shared_ptr< fem::IWG > tIWG = tIWGFactory.create_IWG( fem::IWG_Type::SPATIALDIFF_BULK );
    tIWG->set_residual_dof_type( { MSI::Dof_Type::TEMP } );
    tIWG->set_dof_type_list( {{ MSI::Dof_Type::TEMP }}, mtk::Master_Slave::MASTER );
    tIWG->set_constitutive_model( tCMMasterDiffLinIso, "Diffusion", mtk::Master_Slave::MASTER );
    tIWG->set_property( tPropMasterTempLoad, "Load", mtk::Master_Slave::MASTER );

    // create evaluation point xi, tau
    //------------------------------------------------------------------------------
    Matrix< DDRMat > tParamPoint = {{ 0.35}, {-0.25}, { 0.75}, { 0.0 }};

    // space and time geometry interpolators
    //------------------------------------------------------------------------------
    // create a space geometry interpolation rule
    Interpolation_Rule tGIRule( mtk::Geometry_Type::HEX,
                                Interpolation_Type::LAGRANGE,
                                mtk::Interpolation_Order::LINEAR,
                                Interpolation_Type::LAGRANGE,
                                mtk::Interpolation_Order::LINEAR );

    // create a space time geometry interpolator
    Geometry_Interpolator tGI( tGIRule );

    // create space coeff xHat
    arma::Mat< double > tXMatrix;
    tXMatrix.randu( 8, 3 );
    Matrix< DDRMat > tXHat;
    tXHat.matrix_data() = 10.0 * tXMatrix;

    // create time coeff tHat
    Matrix< DDRMat > tTHat = {{ 0.0 }, { 1.0 }};

    // set the coefficients xHat, tHat
    tGI.set_coeff( tXHat, tTHat );

    // set the evaluation point
    tGI.set_space_time( tParamPoint );

    // field interpolators
    //------------------------------------------------------------------------------
    //create a space time interpolation rule
    Interpolation_Rule tFIRule ( mtk::Geometry_Type::HEX,
                                 Interpolation_Type::LAGRANGE,
                                 mtk::Interpolation_Order::LINEAR,
                                 Interpolation_Type::CONSTANT,
                                 mtk::Interpolation_Order::CONSTANT );

    // create random coefficients
    arma::Mat< double > tMatrix;
    tMatrix.randu( 8, 1 );
    Matrix< DDRMat > tDOFHat;
    tDOFHat.matrix_data() = 10.0 * tMatrix;

    // create a cell of field interpolators for IWG
    Cell< Field_Interpolator* > tFIs( 1 );

    // create the field interpolator
    tFIs( 0 ) = new Field_Interpolator( 1, tFIRule, &tGI, { MSI::Dof_Type::TEMP } );

    // set the coefficients uHat
    tFIs( 0 )->set_coeff( tDOFHat );

    //set the evaluation point xi, tau
    tFIs( 0 )->set_space_time( tParamPoint );

    // create random coefficients
    arma::Mat< double > tDvMatrix;
    tDvMatrix.randu( 8, 1 );
    Matrix< DDRMat > tDvHat;
    tDvHat.matrix_data() = 10.0 * tDvMatrix;

    // create a cell of dv field interpolators for IWG
    Cell< Field_Interpolator* > tDvFIs( 1 );

    // create the field interpolator
    tDvFIs( 0 ) = new Field_Interpolator( 1, tFIRule, &tGI, { PDV_Type::DENSITY } );

    // set the coefficients
    tDvFIs( 0 )->set_coeff( tDvHat );

    //set the evaluation point xi, tau
    tDvFIs( 0 )->set_space_time( tParamPoint );

    // create a fem set
    MSI::Equation_Set * tSet = new fem::Set();

    tIWG->set_set_pointer(static_cast<fem::Set*>(tSet));

    tIWG->mSet->mUniqueDofTypeList.resize( 4, MSI::Dof_Type::END_ENUM );
    tIWG->mSet->mUniqueDvTypeList.resize( 5, PDV_Type::UNDEFINED );

    tIWG->mSet->mUniqueDofTypeMap.set_size( static_cast< int >(MSI::Dof_Type::END_ENUM) + 1, 1, -1 );
    tIWG->mSet->mUniqueDofTypeMap( static_cast< int >(MSI::Dof_Type::TEMP) ) = 0;

    tIWG->mSet->mMasterDofTypeMap.set_size( static_cast< int >(MSI::Dof_Type::END_ENUM) + 1, 1, -1 );
    tIWG->mSet->mMasterDofTypeMap( static_cast< int >(MSI::Dof_Type::TEMP) ) = 0;

    tIWG->mSet->mUniqueDvTypeMap.set_size( static_cast< int >( PDV_Type::UNDEFINED ) + 1, 1, -1 );
    tIWG->mSet->mUniqueDvTypeMap( static_cast< int >( PDV_Type::DENSITY ) ) = 0;

    tIWG->mSet->mMasterDvTypeMap.set_size( static_cast< int >( PDV_Type::UNDEFINED ) + 1, 1, -1 );
    tIWG->mSet->mMasterDvTypeMap( static_cast< int >( PDV_Type::DENSITY ) ) = 0;

    tIWG->mSet->mResDofAssemblyMap.resize( 1 );
    tIWG->mSet->mResDofAssemblyMap( 0 ) = { { 0, 7 } };

    tIWG->mSet->mDvAssemblyMap.resize( 1 );
    tIWG->mSet->mDvAssemblyMap( 0 ) = { { 0, 7 } };

    tIWG->mSet->mResidual.resize( 1 );
    tIWG->mSet->mResidual( 0 ).set_size( 8, 1, 0.0 );

    // build global dof type list
    tIWG->get_global_dof_type_list();
    tIWG->get_global_dv_type_list();

    tIWG->mRequestedMasterGlobalDofTypes = {{ MSI::Dof_Type::TEMP }};

    moris::Cell< moris::Cell< enum MSI::Dof_Type > > tDummy;
    Field_Interpolator_Manager tFIManager( tDummy, tSet );

    tFIManager.mFI = tFIs;
    tFIManager.mDvFI = tDvFIs;
    tFIManager.mIPGeometryInterpolator = &tGI;
    tFIManager.mIGGeometryInterpolator = &tGI;

    // set the interpolator manager to the set
    tIWG->mSet->mMasterFIManager = &tFIManager;

    // set IWG field interpolator manager
    tIWG->set_field_interpolator_manager( &tFIManager );

    // check evaluation of drdpdv  by FD
    //------------------------------------------------------------------------------
    // init the jacobian for IWG and FD evaluation
    Cell< Matrix< DDRMat > > tdRdpMatFD;
    Cell< Matrix< DDRMat > > tdRdpGeoFD;
    Cell< Matrix< DDSMat > > tIsActive = { {{ 1 },{ 1 },{ 1 },{ 1 },{ 1 },{ 1 },{ 1 },{ 1 }},
                                           {{ 1 },{ 1 },{ 1 },{ 1 },{ 1 },{ 1 },{ 1 },{ 1 }},
                                           {{ 1 },{ 1 },{ 1 },{ 1 },{ 1 },{ 1 },{ 1 },{ 1 }} };

    // check jacobian by FD
    tIWG->compute_dRdp_FD_material( 1.0,
                                    tPerturbation,
                                    tdRdpMatFD );

    tIWG->compute_dRdp_FD_geometry( 1.0,
                                    tPerturbation,
                                    tIsActive,
                                    tdRdpGeoFD );

    // print for debug
    //print( tdrdpdvMatFD( 0 ), "tdrdpdvMatFD" );
    //print( tdrdpdvGeoFD( 0 ), "tdrdpdvGeoFD" );

    // clean up
    tFIs.clear();
    tDvFIs.clear();
>>>>>>> ea40f5db

}/* END_TEST_CASE */
<|MERGE_RESOLUTION|>--- conflicted
+++ resolved
@@ -418,7 +418,6 @@
 
 TEST_CASE( "IWG_Diffusion_Bulk_Dv_Prop", "[moris],[fem],[IWG_Diff_Bulk_Dv_Prop]" )
 {
-<<<<<<< HEAD
 //    // define an epsilon environment
 //    real tEpsilon = 1E-6;
 //
@@ -428,7 +427,7 @@
 //    // create the properties
 //    std::shared_ptr< fem::Property > tPropMasterConductivity = std::make_shared< fem::Property > ();
 //    tPropMasterConductivity->set_parameters( { {{ 1.0 }} } );
-//    tPropMasterConductivity->set_dv_type_list( {{ GEN_DV::DENSITY0 }} );
+//    tPropMasterConductivity->set_dv_type_list( {{ PDV_Type::DENSITY0 }} );
 //    tPropMasterConductivity->set_val_function( tFIValDvFunction_UTIWGDIFFBULK );
 //    tPropMasterConductivity->set_dv_derivative_functions( { tFIDerDvFunction_UTIWGDIFFBULK } );
 //
@@ -543,11 +542,11 @@
 //    tIWG->mSet->mMasterDofTypeMap.set_size( static_cast< int >(MSI::Dof_Type::END_ENUM) + 1, 1, -1 );
 //    tIWG->mSet->mMasterDofTypeMap( static_cast< int >(MSI::Dof_Type::TEMP) ) = 0;
 //
-//    tIWG->mSet->mUniqueDvTypeMap.set_size( static_cast< int >( GEN_DV::END_ENUM ) + 1, 1, -1 );
-//    tIWG->mSet->mUniqueDvTypeMap( static_cast< int >( GEN_DV::DENSITY0 ) ) = 0;
-//
-//    tIWG->mSet->mMasterDvTypeMap.set_size( static_cast< int >( GEN_DV::END_ENUM ) + 1, 1, -1 );
-//    tIWG->mSet->mMasterDvTypeMap( static_cast< int >( GEN_DV::DENSITY0 ) ) = 0;
+//    tIWG->mSet->mUniqueDvTypeMap.set_size( static_cast< int >( PDV_Type::END_ENUM ) + 1, 1, -1 );
+//    tIWG->mSet->mUniqueDvTypeMap( static_cast< int >( PDV_Type::DENSITY0 ) ) = 0;
+//
+//    tIWG->mSet->mMasterDvTypeMap.set_size( static_cast< int >( PDV_Type::END_ENUM ) + 1, 1, -1 );
+//    tIWG->mSet->mMasterDvTypeMap( static_cast< int >( PDV_Type::DENSITY0 ) ) = 0;
 //
 //    tIWG->mSet->mResDofAssemblyMap.resize( 1 );
 //    tIWG->mSet->mResDofAssemblyMap( 0 ) = { { 0, 7 } };
@@ -604,192 +603,5 @@
 //    // clean up
 //    tFIs.clear();
 //    tDvFIs.clear();
-=======
-    // define an epsilon environment
-    real tEpsilon = 1E-6;
-
-    // define aperturbation relative size
-    real tPerturbation = 1E-6;
-
-    // create the properties
-    std::shared_ptr< fem::Property > tPropMasterConductivity = std::make_shared< fem::Property > ();
-    tPropMasterConductivity->set_parameters( { {{ 1.0 }} } );
-    tPropMasterConductivity->set_dv_type_list( {{ PDV_Type::DENSITY }} );
-    tPropMasterConductivity->set_val_function( tFIValDvFunction_UTIWGDIFFBULK );
-    tPropMasterConductivity->set_dv_derivative_functions( { tFIDerDvFunction_UTIWGDIFFBULK } );
-
-    std::shared_ptr< fem::Property > tPropMasterTempLoad = std::make_shared< fem::Property > ();
-    tPropMasterTempLoad->set_parameters( { {{ 1.0 }} } );
-    tPropMasterTempLoad->set_val_function( tGeoValFunction_UTIWGDIFFBULK );
-
-    // define constitutive models
-    fem::CM_Factory tCMFactory;
-
-    std::shared_ptr< fem::Constitutive_Model > tCMMasterDiffLinIso = tCMFactory.create_CM( fem::Constitutive_Type::DIFF_LIN_ISO );
-    tCMMasterDiffLinIso->set_dof_type_list( {{ MSI::Dof_Type::TEMP }} );
-    tCMMasterDiffLinIso->set_property( tPropMasterConductivity, "Conductivity" );
-    tCMMasterDiffLinIso->set_space_dim( 3 );
-
-    // define the IWGs
-    fem::IWG_Factory tIWGFactory;
-
-    std::shared_ptr< fem::IWG > tIWG = tIWGFactory.create_IWG( fem::IWG_Type::SPATIALDIFF_BULK );
-    tIWG->set_residual_dof_type( { MSI::Dof_Type::TEMP } );
-    tIWG->set_dof_type_list( {{ MSI::Dof_Type::TEMP }}, mtk::Master_Slave::MASTER );
-    tIWG->set_constitutive_model( tCMMasterDiffLinIso, "Diffusion", mtk::Master_Slave::MASTER );
-    tIWG->set_property( tPropMasterTempLoad, "Load", mtk::Master_Slave::MASTER );
-
-    // create evaluation point xi, tau
-    //------------------------------------------------------------------------------
-    Matrix< DDRMat > tParamPoint = {{ 0.35}, {-0.25}, { 0.75}, { 0.0 }};
-
-    // space and time geometry interpolators
-    //------------------------------------------------------------------------------
-    // create a space geometry interpolation rule
-    Interpolation_Rule tGIRule( mtk::Geometry_Type::HEX,
-                                Interpolation_Type::LAGRANGE,
-                                mtk::Interpolation_Order::LINEAR,
-                                Interpolation_Type::LAGRANGE,
-                                mtk::Interpolation_Order::LINEAR );
-
-    // create a space time geometry interpolator
-    Geometry_Interpolator tGI( tGIRule );
-
-    // create space coeff xHat
-    arma::Mat< double > tXMatrix;
-    tXMatrix.randu( 8, 3 );
-    Matrix< DDRMat > tXHat;
-    tXHat.matrix_data() = 10.0 * tXMatrix;
-
-    // create time coeff tHat
-    Matrix< DDRMat > tTHat = {{ 0.0 }, { 1.0 }};
-
-    // set the coefficients xHat, tHat
-    tGI.set_coeff( tXHat, tTHat );
-
-    // set the evaluation point
-    tGI.set_space_time( tParamPoint );
-
-    // field interpolators
-    //------------------------------------------------------------------------------
-    //create a space time interpolation rule
-    Interpolation_Rule tFIRule ( mtk::Geometry_Type::HEX,
-                                 Interpolation_Type::LAGRANGE,
-                                 mtk::Interpolation_Order::LINEAR,
-                                 Interpolation_Type::CONSTANT,
-                                 mtk::Interpolation_Order::CONSTANT );
-
-    // create random coefficients
-    arma::Mat< double > tMatrix;
-    tMatrix.randu( 8, 1 );
-    Matrix< DDRMat > tDOFHat;
-    tDOFHat.matrix_data() = 10.0 * tMatrix;
-
-    // create a cell of field interpolators for IWG
-    Cell< Field_Interpolator* > tFIs( 1 );
-
-    // create the field interpolator
-    tFIs( 0 ) = new Field_Interpolator( 1, tFIRule, &tGI, { MSI::Dof_Type::TEMP } );
-
-    // set the coefficients uHat
-    tFIs( 0 )->set_coeff( tDOFHat );
-
-    //set the evaluation point xi, tau
-    tFIs( 0 )->set_space_time( tParamPoint );
-
-    // create random coefficients
-    arma::Mat< double > tDvMatrix;
-    tDvMatrix.randu( 8, 1 );
-    Matrix< DDRMat > tDvHat;
-    tDvHat.matrix_data() = 10.0 * tDvMatrix;
-
-    // create a cell of dv field interpolators for IWG
-    Cell< Field_Interpolator* > tDvFIs( 1 );
-
-    // create the field interpolator
-    tDvFIs( 0 ) = new Field_Interpolator( 1, tFIRule, &tGI, { PDV_Type::DENSITY } );
-
-    // set the coefficients
-    tDvFIs( 0 )->set_coeff( tDvHat );
-
-    //set the evaluation point xi, tau
-    tDvFIs( 0 )->set_space_time( tParamPoint );
-
-    // create a fem set
-    MSI::Equation_Set * tSet = new fem::Set();
-
-    tIWG->set_set_pointer(static_cast<fem::Set*>(tSet));
-
-    tIWG->mSet->mUniqueDofTypeList.resize( 4, MSI::Dof_Type::END_ENUM );
-    tIWG->mSet->mUniqueDvTypeList.resize( 5, PDV_Type::UNDEFINED );
-
-    tIWG->mSet->mUniqueDofTypeMap.set_size( static_cast< int >(MSI::Dof_Type::END_ENUM) + 1, 1, -1 );
-    tIWG->mSet->mUniqueDofTypeMap( static_cast< int >(MSI::Dof_Type::TEMP) ) = 0;
-
-    tIWG->mSet->mMasterDofTypeMap.set_size( static_cast< int >(MSI::Dof_Type::END_ENUM) + 1, 1, -1 );
-    tIWG->mSet->mMasterDofTypeMap( static_cast< int >(MSI::Dof_Type::TEMP) ) = 0;
-
-    tIWG->mSet->mUniqueDvTypeMap.set_size( static_cast< int >( PDV_Type::UNDEFINED ) + 1, 1, -1 );
-    tIWG->mSet->mUniqueDvTypeMap( static_cast< int >( PDV_Type::DENSITY ) ) = 0;
-
-    tIWG->mSet->mMasterDvTypeMap.set_size( static_cast< int >( PDV_Type::UNDEFINED ) + 1, 1, -1 );
-    tIWG->mSet->mMasterDvTypeMap( static_cast< int >( PDV_Type::DENSITY ) ) = 0;
-
-    tIWG->mSet->mResDofAssemblyMap.resize( 1 );
-    tIWG->mSet->mResDofAssemblyMap( 0 ) = { { 0, 7 } };
-
-    tIWG->mSet->mDvAssemblyMap.resize( 1 );
-    tIWG->mSet->mDvAssemblyMap( 0 ) = { { 0, 7 } };
-
-    tIWG->mSet->mResidual.resize( 1 );
-    tIWG->mSet->mResidual( 0 ).set_size( 8, 1, 0.0 );
-
-    // build global dof type list
-    tIWG->get_global_dof_type_list();
-    tIWG->get_global_dv_type_list();
-
-    tIWG->mRequestedMasterGlobalDofTypes = {{ MSI::Dof_Type::TEMP }};
-
-    moris::Cell< moris::Cell< enum MSI::Dof_Type > > tDummy;
-    Field_Interpolator_Manager tFIManager( tDummy, tSet );
-
-    tFIManager.mFI = tFIs;
-    tFIManager.mDvFI = tDvFIs;
-    tFIManager.mIPGeometryInterpolator = &tGI;
-    tFIManager.mIGGeometryInterpolator = &tGI;
-
-    // set the interpolator manager to the set
-    tIWG->mSet->mMasterFIManager = &tFIManager;
-
-    // set IWG field interpolator manager
-    tIWG->set_field_interpolator_manager( &tFIManager );
-
-    // check evaluation of drdpdv  by FD
-    //------------------------------------------------------------------------------
-    // init the jacobian for IWG and FD evaluation
-    Cell< Matrix< DDRMat > > tdRdpMatFD;
-    Cell< Matrix< DDRMat > > tdRdpGeoFD;
-    Cell< Matrix< DDSMat > > tIsActive = { {{ 1 },{ 1 },{ 1 },{ 1 },{ 1 },{ 1 },{ 1 },{ 1 }},
-                                           {{ 1 },{ 1 },{ 1 },{ 1 },{ 1 },{ 1 },{ 1 },{ 1 }},
-                                           {{ 1 },{ 1 },{ 1 },{ 1 },{ 1 },{ 1 },{ 1 },{ 1 }} };
-
-    // check jacobian by FD
-    tIWG->compute_dRdp_FD_material( 1.0,
-                                    tPerturbation,
-                                    tdRdpMatFD );
-
-    tIWG->compute_dRdp_FD_geometry( 1.0,
-                                    tPerturbation,
-                                    tIsActive,
-                                    tdRdpGeoFD );
-
-    // print for debug
-    //print( tdrdpdvMatFD( 0 ), "tdrdpdvMatFD" );
-    //print( tdrdpdvGeoFD( 0 ), "tdrdpdvGeoFD" );
-
-    // clean up
-    tFIs.clear();
-    tDvFIs.clear();
->>>>>>> ea40f5db
 
 }/* END_TEST_CASE */
