--- conflicted
+++ resolved
@@ -23,32 +23,15 @@
 #undef protected
 #undef private
 
-<<<<<<< HEAD
-void tValFunctionCM
-( moris::Matrix< moris::DDRMat >                 & aPropMatrix,
-  moris::Vector< moris::Matrix< moris::DDRMat > >  & aParameters,
-  moris::fem::Field_Interpolator_Manager         * aFIManager )
-=======
 namespace moris::fem
->>>>>>> 1f8cbf7b
 {
 
-<<<<<<< HEAD
-void tDerFunctionCM
-( moris::Matrix< moris::DDRMat >                 & aPropMatrix,
-  moris::Vector< moris::Matrix< moris::DDRMat > >  & aParameters,
-  moris::fem::Field_Interpolator_Manager         * aFIManager )
-{
-    aPropMatrix = aParameters( 1 ) * aFIManager->get_field_interpolators_for_type( moris::MSI::Dof_Type::TEMP )->N();
-}
-=======
     void tValFunctionCM( moris::Matrix< moris::DDRMat >& aPropMatrix,
             Vector< moris::Matrix< moris::DDRMat > >&    aParameters,
             moris::fem::Field_Interpolator_Manager*      aFIManager )
     {
         aPropMatrix = aParameters( 0 ) + aParameters( 1 ) * aFIManager->get_field_interpolators_for_type( moris::MSI::Dof_Type::TEMP )->val();
     }
->>>>>>> 1f8cbf7b
 
     void tDerFunctionCM( moris::Matrix< moris::DDRMat >& aPropMatrix,
             Vector< moris::Matrix< moris::DDRMat > >&    aParameters,
@@ -86,16 +69,6 @@
         // create a space and a time geometry interpolator
         Geometry_Interpolator tGI;
 
-<<<<<<< HEAD
-            // create a dof field interpolator
-            Vector< Field_Interpolator* > tDofFIs( 1, nullptr );
-            tDofFIs( 0 ) = new Field_Interpolator ( 1, { MSI::Dof_Type::TEMP } );
-
-            // create a dv field interpolator
-            Vector< Field_Interpolator* > tDvFIs( 2, nullptr );
-            tDvFIs( 0 ) = new Field_Interpolator ( 1, { gen::PDV_Type::LS1 } );
-            tDvFIs( 1 ) = new Field_Interpolator ( 1, { gen::PDV_Type::LS2 } );
-=======
         // create a dof field interpolator
         Vector< Field_Interpolator* > tDofFIs( 1, nullptr );
         tDofFIs( 0 ) = new Field_Interpolator( 1, { MSI::Dof_Type::TEMP } );
@@ -104,7 +77,6 @@
         Vector< Field_Interpolator* > tDvFIs( 2, nullptr );
         tDvFIs( 0 ) = new Field_Interpolator( 1, { gen::PDV_Type::LS1 } );
         tDvFIs( 1 ) = new Field_Interpolator( 1, { gen::PDV_Type::LS2 } );
->>>>>>> 1f8cbf7b
 
         // set a fem set pointer
         MSI::Equation_Set* tSet = new fem::Set();
@@ -117,15 +89,9 @@
         tSet->mLeaderDofTypeMap.set_size( static_cast< int >( MSI::Dof_Type::END_ENUM ) + 1, 1, -1 );
         tSet->mLeaderDofTypeMap( static_cast< int >( MSI::Dof_Type::TEMP ) ) = 0;
 
-<<<<<<< HEAD
-            // create a field interpolator manager
-            moris::Vector< moris::Vector< enum MSI::Dof_Type > > tDummy;
-            Field_Interpolator_Manager tFIManager( tDummy, tSet );
-=======
         // create a field interpolator manager
         Vector< Vector< enum MSI::Dof_Type > > tDummy;
         Field_Interpolator_Manager             tFIManager( tDummy, tSet );
->>>>>>> 1f8cbf7b
 
         // populate the field interpolator manager
         tFIManager.mFI                     = tDofFIs;
