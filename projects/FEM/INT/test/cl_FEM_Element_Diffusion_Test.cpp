#include "catch.hpp"

#include "cl_MTK_Vertex.hpp"    //MTK
#include "cl_MTK_Cell.hpp"
#include "cl_MTK_Enums.hpp"
#include "cl_MTK_Mesh.hpp"

#include "cl_Mesh_Factory.hpp"
#include "cl_MTK_Mesh_Tools.hpp"
#include "cl_MTK_Mesh_Data_Input.hpp"
#include "cl_MTK_Scalar_Field_Info.hpp"

#include "cl_Matrix.hpp"        //LINALG
#include "linalg_typedefs.hpp"
#include "fn_equal_to.hpp" // ALG/src
#include "fn_norm.hpp"

#include "cl_FEM_NodeProxy.hpp"                //FEM/INT/src
#include "cl_FEM_ElementProxy.hpp"             //FEM/INT/src
#include "cl_FEM_Node_Base.hpp"                //FEM/INT/src
#include "cl_FEM_Element_Factory.hpp"          //FEM/INT/src
#include "cl_FEM_IWG_Factory.hpp"              //FEM/INT/src

#include "cl_DLA_Solver_Factory.hpp"
#include "cl_DLA_Solver_Interface.hpp"

#include "cl_NLA_Nonlinear_Solver_Factory.hpp"
#include "cl_NLA_Nonlinear_Solver.hpp"
#include "cl_NLA_Nonlinear_Problem.hpp"
#include "cl_MSI_Solver_Interface.hpp"
#include "cl_MSI_Equation_Object.hpp"
#include "cl_MSI_Model_Solver_Interface.hpp"
#include "cl_DLA_Linear_Solver_Aztec.hpp"
#include "cl_DLA_Linear_Solver.hpp"

namespace moris
{
    namespace fem
    {
        TEST_CASE( "Element_Diffusion", "[moris],[fem],[ElemDiff]" )
        {
            if(par_size() == 1 )
            {
                // Create a 3D mesh of HEX8 using MTK ------------------------------------------
                std::cout<<" Create a 3D mesh of HEX8 using MTK "<<std::endl;
                //------------------------------------------------------------------------------
                uint aNumElemTypes = 1; // only 1 element type ( quad )
                uint aNumDim = 3;       // number of spatial dimensions

                // element connectivity
                Matrix< IdMat > aElementConnQuad = {{ 1, 2, 5, 4, 10, 11, 14, 13 },
                                                    { 2, 3, 6, 5, 11, 12, 15, 14 },
                                                    { 4, 5, 8, 7, 13, 14, 17, 16 },
                                                    { 5, 6, 9, 8, 14, 15, 18, 17 },
                                                    { 10, 11, 14, 13, 19, 20, 23, 22 },
                                                    { 11, 12, 15, 14, 20, 21, 24, 23 },
                                                    { 13, 14, 17, 16, 22, 23, 26, 25 },
                                                    { 14, 15, 18, 17, 23, 24, 27, 26 }};

                // local to global element map for quads
                Matrix< IdMat > aElemLocalToGlobalQuad = { { 1, 2, 3, 4, 5, 6, 7, 8 } };

                // node coordinates
                Matrix< DDRMat > aCoords = {{ 0.0, 0.0, 0.0 }, { 1.0, 0.0, 0.0 }, { 2.0, 0.0, 0.0 },
                                            { 0.0, 1.0, 0.0 }, { 1.0, 1.0, 0.0 }, { 2.0, 1.0, 0.0 },
                                            { 0.0, 2.0, 0.0 }, { 1.0, 2.0, 0.0 }, { 2.0, 2.0, 0.0 },
                                            { 0.0, 0.0, 1.0 }, { 1.0, 0.0, 1.0 }, { 2.0, 0.0, 1.0 },
                                            { 0.0, 1.0, 1.0 }, { 1.0, 1.0, 1.0 }, { 2.0, 1.0, 1.0 },
                                            { 0.0, 2.0, 1.0 }, { 1.0, 2.0, 1.0 }, { 2.0, 2.0, 1.0 },
                                            { 0.0, 0.0, 2.0 }, { 1.0, 0.0, 2.0 }, { 2.0, 0.0, 2.0 },
                                            { 0.0, 1.0, 2.0 }, { 1.0, 1.0, 2.0 }, { 2.0, 1.0, 2.0 },
                                            { 0.0, 2.0, 2.0 }, { 1.0, 2.0, 2.0 }, { 2.0, 2.0, 2.0 }};

                // specify the local to global map
                Matrix< IdMat > aNodeLocalToGlobal = {{ 1,  2,  3,  4,  5,  6,  7,  8,  9,
                                                       10, 11, 12, 13, 14, 15, 16, 17, 18,
                                                       19, 20, 21, 22, 23, 24, 25, 26, 27 }};

                // create mesh MTK database
                mtk::MtkMeshData tMeshData( aNumElemTypes );
                tMeshData.CreateAllEdgesAndFaces  = true;
                tMeshData.SpatialDim              = & aNumDim;
                tMeshData.ElemConn( 0 )           = & aElementConnQuad;
                tMeshData.NodeCoords              = & aCoords;
                tMeshData.LocaltoGlobalElemMap(0) = & aElemLocalToGlobalQuad;
                tMeshData.LocaltoGlobalNodeMap    = & aNodeLocalToGlobal;

                mtk::Mesh* tMesh = create_mesh( MeshType::STK, tMeshData );

                //1) Create the fem nodes ------------------------------------------------------
                //std::cout<<" Create the fem nodes "<<std::endl;
                //------------------------------------------------------------------------------

                // number of mesh nodes
                uint tNumOfNodes = tMesh->get_num_nodes();

                //create a cell of fem nodes
                moris::Cell< Node_Base* > tNodes( tNumOfNodes, nullptr );

                // loop over the mesh nodes
                for( uint k = 0; k < tNumOfNodes; k++ )
                {
                    // create a fem node for each mesh node
                    tNodes( k ) = new fem::Node( & tMesh->get_mtk_vertex( k ) );
                }

                //2) Create the IWGs -----------------------------------------------------------
                //std::cout<<" Create the IWGs "<<std::endl;
                //------------------------------------------------------------------------------

                // input a cell of IWG types to be created
                Cell< fem::IWG_Type > tIWGTypeList = { fem::IWG_Type::SPATIALDIFF_BULK,
                                                       fem::IWG_Type::SPATIALDIFF_DIRICHLET,
                                                       fem::IWG_Type::SPATIALDIFF_NEUMANN };

                // number of IWGs to be created
                uint tNumOfIWGs = tIWGTypeList.size();

                // a factory to create the IWGs
                fem::IWG_Factory tIWGFactory;

                // create a cell of IWGs for the problem considered
                moris::Cell< fem::IWG* > tIWGs( tNumOfIWGs , nullptr );

                // loop over the IWG types
                for( uint i = 0; i < tNumOfIWGs; i++)
                {
                    // create an IWG with the factory for the ith IWG type
                    tIWGs( i ) = tIWGFactory.create_IWGs( tIWGTypeList( i ) );
                }

                //3) Create the elements -------------------------------------------------------
                //std::cout<<" Create the elements "<<std::endl;
                //------------------------------------------------------------------------------
                // nodal weak bc for Dirichlet
                Matrix< DDRMat > tNodalValues( tNumOfNodes, 1, 0.0 );
                real tTempValue = 5.0;
                tNodalValues( 0 ) = tTempValue;
                tNodalValues( 3 ) = tTempValue;
                tNodalValues( 6 ) = tTempValue;
                tNodalValues( 9 ) = tTempValue;
                tNodalValues( 12 ) = tTempValue;
                tNodalValues( 15 ) = tTempValue;
                tNodalValues( 18 ) = tTempValue;
                tNodalValues( 21 ) = tTempValue;
                tNodalValues( 24 ) = tTempValue;

                // nodal weak bc for Neumann
                Matrix< DDRMat > tHeatNodalValues( tNumOfNodes, 1, 0.0 );
                real tHeatValue = 20.0;
                tHeatNodalValues( 2 ) = tHeatValue;
                tHeatNodalValues( 5 ) = tHeatValue;
                tHeatNodalValues( 8 ) = tHeatValue;
                tHeatNodalValues( 11 ) = tHeatValue;
                tHeatNodalValues( 14 ) = tHeatValue;
                tHeatNodalValues( 17 ) = tHeatValue;
                tHeatNodalValues( 20 ) = tHeatValue;
                tHeatNodalValues( 23 ) = tHeatValue;
                tHeatNodalValues( 26 ) = tHeatValue;

                // a factory to create the elements
                Element_Factory tElementFactory;

                // ask mesh about number of elements in a blockset (here the full mesh)
                moris::Cell<std::string> tBlockSetsNames = tMesh->get_set_names( EntityRank::ELEMENT);
                Matrix< IndexMat > tBlockSetElementInd = tMesh->get_set_entity_loc_inds(EntityRank::ELEMENT, tBlockSetsNames(0));
                luint tNumOfElements = tBlockSetElementInd.numel();

                // create equation objects
                Cell< MSI::Equation_Object* > tElements( 16, nullptr );

                // init the number of elements
                uint tNumElementsCount = 0;

                // select the IWG list for the blockset
                Cell< fem::IWG* > tIWGsBlockset = { tIWGs( 0 ) };

                // loop over the mesh elements to create bulk elements
                for( uint k = 0; k < tNumOfElements; k++ )
                {
                    // create a bulk element
                    tElements( tNumElementsCount + k ) = tElementFactory.create_element(   Element_Type::BULK,
                                                                                         & tMesh->get_mtk_cell( k ),
                                                                                           tIWGsBlockset,
                                                                                           tNodes );
                }
                // update the total number of element
                tNumElementsCount = tNumElementsCount + tNumOfElements;

                // select the IWG list for the Dirichlet sideset
                Cell< fem::IWG* > tIWGsDirichletSideset = { tIWGs( 1 ) };

                // elements included in the Dirichlet sideset
                Cell< moris_index > tListOfDirichletElements = { 0, 2, 4, 6 };

                // loop over the elements included in the Dirichlet sideset
                for( uint iDirichlet = 0; iDirichlet < tListOfDirichletElements.size(); iDirichlet++ )
                {
                    // get the treated element index
                    moris_index tTreatedMeshElement = tListOfDirichletElements( iDirichlet );

                    // create a sideset element
                    tElements( tNumElementsCount + iDirichlet )
                        = tElementFactory.create_element(   Element_Type::SIDESET,
                                                          & tMesh->get_mtk_cell( tTreatedMeshElement ),
                                                            tIWGsDirichletSideset,
                                                            tNodes );
                    // set the list of face ordinals
                    tElements( tNumElementsCount + iDirichlet )->set_list_of_side_ordinals( {{ 3 }} );

                    // impose nodal weak bcs
                    // get the nodal weak bcs of the element
                    Matrix< DDRMat > & tNodalWeakBCs = tElements( tNumElementsCount + iDirichlet )->get_weak_bcs();

                    // get the element number of nodes
                    uint tNumberOfNodes = tElements( tNumElementsCount + iDirichlet )->get_num_nodes();

                    // set size of the element nodal weak bc
                    tNodalWeakBCs.set_size( tNumberOfNodes, 1 );

                    // loop over the element nodes
                    Matrix< IndexMat > tNodeIndices = tMesh->get_mtk_cell( tTreatedMeshElement ).get_vertex_inds();

                    for( uint l = 0; l < tNumberOfNodes; l++ )
                    {
                        // copy weak bc into element
                        tNodalWeakBCs( l ) = tNodalValues( tNodeIndices( l ) );
                    }
                }
                // update the total number of element
                tNumElementsCount = tNumElementsCount + tListOfDirichletElements.size();

                // select the IWG list for the Neumann sideset
                Cell< fem::IWG* > tIWGsNeumannSideset = { tIWGs( 2 ) };

                // elements included in the Neumann sideset
                Cell< moris_index > tListOfNeumannElements = { 1, 3, 5, 7 };

                // loop over the elements included in the Neumann sideset
                for( uint iNeumann = 0; iNeumann < 4; iNeumann++ )
                {
                    // get the treated element index
                    moris_index tTreatedMeshElement = tListOfNeumannElements( iNeumann );

                    // create a sideset element
                    tElements( tNumElementsCount + iNeumann )
                        = tElementFactory.create_element(   Element_Type::SIDESET,
                                                          & tMesh->get_mtk_cell( tTreatedMeshElement ),
                                                            tIWGsNeumannSideset,
                                                            tNodes );

                    // set the list of face ordinals
                    tElements( tNumElementsCount + iNeumann )->set_list_of_side_ordinals( {{ 1 }} );

                    // impose nodal weak bcs
                    // get the nodal weak bcs of the element
                    Matrix< DDRMat > & tNodalWeakBCs = tElements( tNumElementsCount + iNeumann )->get_weak_bcs();

                    // get the element number of nodes
                    uint tNumberOfNodes = tElements( tNumElementsCount + iNeumann )->get_num_nodes();

                    // set size of the element nodal weak bc
                    tNodalWeakBCs.set_size( tNumberOfNodes, 1 );

                    // loop over the element nodes
                    Matrix< IndexMat > tNodeIndices = tMesh->get_mtk_cell( tTreatedMeshElement ).get_vertex_inds();

                    for( uint l = 0; l < tNumberOfNodes; l++ )
                    {
                        // copy weak bc into element
                        tNodalWeakBCs( l ) = tHeatNodalValues( tNodeIndices( l ) );
                    }
                }

                //4) Create the model solver interface -----------------------------------------
                //std::cout<<" Create the model solver interface "<<std::endl;
                //------------------------------------------------------------------------------

                //FIXME force the communication table
                Matrix< IdMat > tCommunicationTable( 1, 1, 0 );

                // FIXME: get map from mesh
                uint tDofOrder = 1;
                map< moris_id, moris_index > tCoefficientsMap;
                //tMesh->get_adof_map( tDofOrder, tCoefficientsMap );

                uint tNumCoeff = 100;
                //= tMesh->get_num_coeffs( 1 )

                moris::MSI::Model_Solver_Interface* tModelSolverInterface
                    = new moris::MSI::Model_Solver_Interface( tElements,
                                                              tCommunicationTable,
                                                              tCoefficientsMap,
                                                              tNumCoeff,
                                                              tMesh );

                tModelSolverInterface->set_param( "TEMP" )  = (sint)tDofOrder;

                tModelSolverInterface->finalize();

                // calculate AdofMap
                Matrix< DDUMat > tAdofMap = tModelSolverInterface->get_dof_manager()->get_adof_ind_map();

                //5) Create solver interface ---------------------------------------------------
                //std::cout<<" Create solver interface "<<std::endl;
                //------------------------------------------------------------------------------

                MSI::MSI_Solver_Interface * tSolverInterface
                    = new moris::MSI::MSI_Solver_Interface( tModelSolverInterface );

                // 6) Create Nonlinear Problem -------------------------------------------------
                //std::cout<<" Create Nonlinear Problem "<<std::endl;
                //------------------------------------------------------------------------------

                NLA::Nonlinear_Problem* tNonlinearProblem
                    = new NLA::Nonlinear_Problem( tSolverInterface );

                // 7) Create Solvers and solver manager ----------------------------------------
                //std::cout<<" Create Solvers and solver manager "<<std::endl;
                //------------------------------------------------------------------------------

                // create factory for nonlinear solver
                NLA::Nonlinear_Solver_Factory tNonlinFactory;

                // create nonlinear solver
                std::shared_ptr< NLA::Nonlinear_Algorithm > tNonlinearSolverAlgorithm
                    = tNonlinFactory.create_nonlinear_solver( NLA::NonlinearSolverType::NEWTON_SOLVER );

                // create factory for linear solver
                dla::Solver_Factory  tSolFactory;

                // create linear solver
                std::shared_ptr< dla::Linear_Solver_Algorithm > tLinearSolverAlgorithm
                    = tSolFactory.create_solver( SolverType::AZTEC_IMPL );

                // set default parameters for linear solver
                tLinearSolverAlgorithm->set_param("AZ_diagnostics") = AZ_none;
                tLinearSolverAlgorithm->set_param("AZ_output") = AZ_none;

                // create solver manager
                dla::Linear_Solver*    tLinSolver       = new dla::Linear_Solver();
                NLA::Nonlinear_Solver* tNonlinearSolver = new NLA::Nonlinear_Solver();

                // set manager and settings
                tNonlinearSolverAlgorithm->set_linear_solver( tLinSolver );

                // set first solver
                tLinSolver->set_linear_algorithm( 0, tLinearSolverAlgorithm );

                tNonlinearSolver->set_nonlinear_algorithm( tNonlinearSolverAlgorithm, 0 );

                // 8) Solve --------------------------------------------------------------------
                //std::cout<<" Solve "<<std::endl;
                //------------------------------------------------------------------------------
                Matrix<DDRMat> tSolution1;

                // call solver
                tNonlinearSolver->solve( tNonlinearProblem );

                // temporary array for solver
                Matrix< DDRMat > tSolution;
                tNonlinearSolverAlgorithm->get_full_solution( tSolution );

                // get length of array
                uint tLength = tSolution.length();

                // rearrange data into output
                tSolution1.set_size( tLength, 1 );

                for( uint k = 0; k < tLength; k++ )
                {
                    tSolution1( k ) = tSolution( tAdofMap( k ) );
                }

                // 9) postprocessing------------------------------------------------------------
                //std::cout<<" Postprocessing "<<std::endl;
                //------------------------------------------------------------------------------

                // dof type list for the solution to write on the mesh
                moris::Cell< MSI::Dof_Type > tDofTypeList = { MSI::Dof_Type::TEMP };

                // create a matrix to be filled  with the solution
                Matrix< DDRMat > tTempSolutionField( tNumOfNodes, 1 );

                // loop over the nodes
                for( uint i = 0; i < tNumOfNodes; i++ )
                {
                    // get a list of elements connected to the ith node
                    Matrix<IndexMat> tConnectedElements =
                        tMesh->get_entity_connected_to_entity_loc_inds( static_cast< moris_index >( i ),
                                                                        EntityRank::NODE,
                                                                        EntityRank::ELEMENT );

                    // number of connected element
                    uint tNumConnectElem = tConnectedElements.numel();

                    // reset the nodal value
                    real tNodeVal = 0.0;

                    // loop over the connected elements
                    for( uint j = 0; j < tNumConnectElem; j++ )
                    {
                        // extract the field value at the ith node for the jth connected element
                        real tElemVal
                            = tElements( tConnectedElements( j ) )->get_element_nodal_pdof_value( i,
                                                                                                  tDofTypeList);
                        // add up the contribution of each element to the node value
                        tNodeVal = tNodeVal + tElemVal;
                    }
                    // fill the solution matrix with the node value
                    tTempSolutionField( i ) = tNodeVal/tNumConnectElem;
                }

                // checking the solution--------------------------------------------------------
                //------------------------------------------------------------------------------
                // Expected solution
                Matrix< DDRMat > tExpectedSolution = {{ 5.0, 25.0, 45.0,
                                                        5.0, 25.0, 45.0,
                                                        5.0, 25.0, 45.0,
                                                        5.0, 25.0, 45.0,
                                                        5.0, 25.0, 45.0,
                                                        5.0, 25.0, 45.0,
                                                        5.0, 25.0, 45.0,
                                                        5.0, 25.0, 45.0,
                                                        5.0, 25.0, 45.0 }};

                // define an epsilon environment
                double tEpsilon = 1E-12;

                // define a bool for solution check
                bool tCheckNodalSolution = true;

                // loop over the node and chyeck solution
                for ( uint i = 0; i < tNumOfNodes; i++ )
                {
                    // check solution
                    tCheckNodalSolution = tCheckNodalSolution
                                       && ( std::abs( tTempSolutionField( i ) - tExpectedSolution( i ) ) < tEpsilon );
                }
                // check bool is true
                REQUIRE( tCheckNodalSolution );

                // initialize Scalar_Field_Info structure with a DDRMat as the template type
                moris::mtk::Scalar_Field_Info<DDRMat> tTempField;

                // set the fields names
                std::string tTempFieldName = "Temp_Field";
                tTempField.set_field_name( tTempFieldName );

                // set the entity rank associated with the fields
                tTempField.set_field_entity_rank( EntityRank::NODE );

                // initialize field information container
                moris::mtk::MtkFieldsInfo tFieldsInfo;

                // place the node field into the field info container
                add_field_for_mesh_input( &tTempField, tFieldsInfo );

                // declare some supplementary fields
                tMeshData.FieldsInfo = &tFieldsInfo;

                // create the mesh
                mtk::Mesh* tMeshForOutput = create_mesh( MeshType::STK, tMeshData );

                // add field to the mesh
                tMeshForOutput->add_mesh_field_real_scalar_data_loc_inds( tTempFieldName,
                                                                          EntityRank::NODE,
                                                                          tTempSolutionField );

                // create output mesh
                std::string tOutputFile = "./int_ElemDiff_test.exo";
                tMeshForOutput->create_output_mesh( tOutputFile );

                // 8) Clean up -----------------------------------------------------------------
                std::cout<<" Clean up "<<std::endl;
                //------------------------------------------------------------------------------
                delete tMesh;
                delete tMeshForOutput;

                for( uint i = 0; i < tNumOfNodes; i++ )
                {
                    delete tNodes( i );
                }

                for( uint i = 0; i < tNumOfIWGs; i++)
                {
                    delete tIWGs( i );
                }

                for( uint i = 0; i < tNumOfElements; i++ )
                {
                    delete tElements( i );
                }

                delete tModelSolverInterface;
                delete tSolverInterface;
                delete tNonlinearProblem;
                delete tLinSolver;
                delete tNonlinearSolver;

            }/* if( par_size() */
        }/* TEST_CASE */
<<<<<<< HEAD





        TEST_CASE( "Element_Diffusion_1", "[moris],[fem],[ElemDiff_1]" )
        {
        if(par_size() == 1 )
        {
            // Create a 3D mesh of HEX8 using MTK ------------------------------------------
            std::cout<<" Create a 3D mesh of HEX8 using MTK "<<std::endl;
            //------------------------------------------------------------------------------

            std::string tPrefix = std::getenv("MORISROOT");
            std::string tMeshFileName = tPrefix + "projects/FEM/INT/test/data/Cube_with_side_sets.g";

            std::cout<<"Mesh input name = "<< tMeshFileName<<std::endl;

            moris::mtk::Scalar_Field_Info<DDRMat> tNodeField1;
            std::string tFieldName1 = "Temp_Field";
            tNodeField1.set_field_name(tFieldName1);
            tNodeField1.set_field_entity_rank(EntityRank::NODE);

            // Initialize field information container
            moris::mtk::MtkFieldsInfo tFieldsInfo;

            // Place the node field into the field info container
            add_field_for_mesh_input(&tNodeField1,tFieldsInfo);

            // Declare some supplementary fields
            mtk::MtkMeshData tMeshData;
            tMeshData.FieldsInfo = &tFieldsInfo;

            moris::mtk::Mesh* tMesh = moris::mtk::create_mesh( MeshType::STK, tMeshFileName, &tMeshData );

            //1) Create the fem nodes ------------------------------------------------------
            std::cout<<" Create the fem nodes "<<std::endl;
            //------------------------------------------------------------------------------
            // number of mesh nodes
            uint tNumOfNodes = tMesh->get_num_nodes();

            //create a cell of fem nodes
            moris::Cell< Node_Base* > tNodes( tNumOfNodes, nullptr );

            // loop over the mesh nodes
            for( uint k = 0; k < tNumOfNodes; k++ )
            {
                // create a fem node for each mesh node
                tNodes( k ) = new fem::Node( & tMesh->get_mtk_vertex( k ) );
            }

            //2) Create the IWGs -----------------------------------------------------------
            std::cout<<" Create the IWGs "<<std::endl;
            //------------------------------------------------------------------------------

            // input a cell of IWG types to be created
            Cell< fem::IWG_Type > tIWGTypeList = { fem::IWG_Type::SPATIALDIFF_BULK,
                                                   fem::IWG_Type::SPATIALDIFF_DIRICHLET,
                                                   fem::IWG_Type::SPATIALDIFF_NEUMANN };

            // number of IWGs to be created
            uint tNumOfIWGs = tIWGTypeList.size();

            // a factory to create the IWGs
            fem::IWG_Factory tIWGFactory;

            // create a cell of IWGs for the problem considered
            moris::Cell< fem::IWG* > tIWGs( tNumOfIWGs , nullptr );

            // loop over the IWG types
            for( uint i = 0; i < tNumOfIWGs; i++)
            {
                // create an IWG with the factory for the ith IWG type
                tIWGs( i ) = tIWGFactory.create_IWGs( tIWGTypeList( i ) );
            }

            // select the IWG list for each element type
            Cell< fem::IWG* > tIWGsBulk             = { tIWGs( 0 ) };
            Cell< fem::IWG* > tIWGsDirichletSideset = { tIWGs( 1 ) };
            Cell< fem::IWG* > tIWGsNeumannSideset   = { tIWGs( 2 ) };

            //3) Create the elements -------------------------------------------------------
            std::cout<<" Create the elements "<<std::endl;
            //------------------------------------------------------------------------------
            // nodal weak bc for Dirichlet BC
            Matrix< DDRMat > tNodalValues( tNumOfNodes, 1, 0.0 );
            real tTempValue = 5.0;
            tNodalValues( 23 ) = tTempValue;
            tNodalValues( 12 ) = tTempValue;
            tNodalValues( 25 ) = tTempValue;
            tNodalValues( 15 ) = tTempValue;
            tNodalValues( 4 ) = tTempValue;
            tNodalValues( 17 ) = tTempValue;
            tNodalValues( 19 ) = tTempValue;
            tNodalValues( 8 ) = tTempValue;
            tNodalValues( 21 ) = tTempValue;

            // nodal weak bc for Neumann BC
            Matrix< DDRMat > tHeatNodalValues( tNumOfNodes, 1, 0.0 );
            real tHeatValue = 20.0;
            tHeatNodalValues( 24 ) = tHeatValue;
            tHeatNodalValues( 14 ) = tHeatValue;
            tHeatNodalValues( 26 ) = tHeatValue;
            tHeatNodalValues( 16 ) = tHeatValue;
            tHeatNodalValues( 6 ) = tHeatValue;
            tHeatNodalValues( 18 ) = tHeatValue;
            tHeatNodalValues( 20 ) = tHeatValue;
            tHeatNodalValues( 10 ) = tHeatValue;
            tHeatNodalValues( 22 ) = tHeatValue;

            // a factory to create the elements
            Element_Factory tElementFactory;

            // ask mesh about number of elements
            moris::Cell<std::string> tBlockSetsNames = tMesh->get_set_names( EntityRank::ELEMENT);
            Matrix< IndexMat > tBlockSetElementInd = tMesh->get_set_entity_loc_inds(EntityRank::ELEMENT, tBlockSetsNames(0));
            luint tNumOfElements = tBlockSetElementInd.numel();

            // create equation objects
            Cell< MSI::Equation_Object* > tElements( 2 * tNumOfElements, nullptr );

            // set element counter
            uint tElemCounter = 0;

            // loop over the mesh elements
            for( uint k = 0; k < tNumOfElements; k++ )
            {
                // create a bulk element
                tElements( tElemCounter )
                    = tElementFactory.create_element(   Element_Type::BULK,
                                                      & tMesh->get_mtk_cell( k ),
                                                        tIWGsBulk,
                                                        tNodes );
                tElemCounter++;
            }

            Cell< moris_index > tListOfBCElements = { 0, 1, 2, 3 };
            for( uint iDirichlet = 0; iDirichlet < 4; iDirichlet++ )
            {
                // create a bulk element
                moris_index tTreatedMeshElement = tListOfBCElements( iDirichlet );

                tElements( tElemCounter )
                    = tElementFactory.create_element(   Element_Type::SIDESET,
                                                      & tMesh->get_mtk_cell( tTreatedMeshElement ),
                                                        tIWGsDirichletSideset,
                                                        tNodes );

                tElements( tElemCounter )->set_list_of_side_ordinals( {{ 4 }} );

                // get the nodal weak bcs of the element
                Matrix< DDRMat > & tNodalWeakBCs = tElements( tElemCounter )->get_weak_bcs();

                // get the element number of nodes
                uint tNumberOfNodes = tElements( tElemCounter )->get_num_nodes();

                // set size of the element nodal weak bc
                tNodalWeakBCs.set_size( tNumberOfNodes, 1 );

                // loop over the element nodes
                Matrix< IndexMat > tNodeIndices = tMesh->get_mtk_cell( tTreatedMeshElement ).get_vertex_inds();

                for( uint l = 0; l < tNumberOfNodes; l++ )
                {
                    // copy weak bc into element
                    tNodalWeakBCs( l ) = tNodalValues( tNodeIndices( l ) );
                }

                tElemCounter++;
            }

            Cell< moris_index > tListOfNeumannBCElements = { 4, 5, 6, 7 };
            for( uint iNeumann = 0; iNeumann < 4; iNeumann++ )
            {
                // create a bulk element
                moris_index tTreatedMeshElement = tListOfNeumannBCElements( iNeumann );

                tElements( tElemCounter )
                    = tElementFactory.create_element(   Element_Type::SIDESET,
                                                      & tMesh->get_mtk_cell( tTreatedMeshElement ),
                                                        tIWGsNeumannSideset,
                                                        tNodes );

                tElements( tElemCounter )->set_list_of_side_ordinals( {{ 5 }} );

                // get the nodal weak bcs of the element
                Matrix< DDRMat > & tNodalWeakBCs = tElements( tElemCounter )->get_weak_bcs();

                // get the element number of nodes
                uint tNumberOfNodes = tElements( tElemCounter )->get_num_nodes();

                // set size of the element nodal weak bc
                tNodalWeakBCs.set_size( tNumberOfNodes, 1 );

                // loop over the element nodes
                Matrix< IndexMat > tNodeIndices = tMesh->get_mtk_cell( tTreatedMeshElement ).get_vertex_inds();

                for( uint l = 0; l < tNumberOfNodes; l++ )
                {
                    // copy weak bc into element
                    tNodalWeakBCs( l ) = tHeatNodalValues( tNodeIndices( l ) );
                }

                tElemCounter++;
            }

            //4) Create the model solver interface -----------------------------------------
            std::cout<<" Create the model solver interface "<<std::endl;
            //------------------------------------------------------------------------------

            //FIXME force the communication table
            Matrix< IdMat > tCommunicationTable( 1, 1, 0 );

            // FIXME: get map from mesh
            uint tDofOrder = 1;
            map< moris_id, moris_index > tCoefficientsMap;
            //tMesh->get_adof_map( tDofOrder, tCoefficientsMap );

            uint tNumCoeff = 100;
            //= tMesh->get_num_coeffs( 1 )

            moris::MSI::Model_Solver_Interface* tModelSolverInterface
                = new moris::MSI::Model_Solver_Interface( tElements,
                                                          tCommunicationTable,
                                                          tCoefficientsMap,
                                                          tNumCoeff,
                                                          tMesh );

            tModelSolverInterface->set_param( "TEMP" )  = (sint)tDofOrder;

            tModelSolverInterface->finalize();

            // calculate AdofMap
            Matrix< DDUMat > tAdofMap = tModelSolverInterface->get_dof_manager()->get_adof_ind_map();

            //4) Create solver interface ---------------------------------------------------
            std::cout<<" Create solver interface "<<std::endl;
            //------------------------------------------------------------------------------

            MSI::MSI_Solver_Interface * tSolverInterface
                = new moris::MSI::MSI_Solver_Interface( tModelSolverInterface );

            // 5) Create Nonlinear Problem -------------------------------------------------
            std::cout<<" Create Nonlinear Problem "<<std::endl;
            //------------------------------------------------------------------------------

            NLA::Nonlinear_Problem* tNonlinearProblem
                = new NLA::Nonlinear_Problem( tSolverInterface );

            // 6) Create Solvers and solver manager ----------------------------------------
            std::cout<<" Create Solvers and solver manager "<<std::endl;
            //------------------------------------------------------------------------------

            // create factory for nonlinear solver
            NLA::Nonlinear_Solver_Factory tNonlinFactory;

            // create nonlinear solver
            std::shared_ptr< NLA::Nonlinear_Algorithm > tNonlinearSolverAlgorithm
                = tNonlinFactory.create_nonlinear_solver( NLA::NonlinearSolverType::NEWTON_SOLVER );

            // create factory for linear solver
            dla::Solver_Factory  tSolFactory;

            // create linear solver
            std::shared_ptr< dla::Linear_Solver_Algorithm > tLinearSolverAlgorithm
                = tSolFactory.create_solver( SolverType::AZTEC_IMPL );

            // set default parameters for linear solver
            tLinearSolverAlgorithm->set_param("AZ_diagnostics") = AZ_none;
            tLinearSolverAlgorithm->set_param("AZ_output") = AZ_none;

            // create solver manager
            dla::Linear_Solver*    tLinSolver       = new dla::Linear_Solver();
            NLA::Nonlinear_Solver* tNonlinearSolver = new NLA::Nonlinear_Solver();

            // set manager and settings
            tNonlinearSolverAlgorithm->set_linear_solver( tLinSolver );

            // set first solver
            tLinSolver->set_linear_algorithm( 0, tLinearSolverAlgorithm );

            tNonlinearSolver->set_nonlinear_algorithm( tNonlinearSolverAlgorithm, 0 );

            // 7) Solve --------------------------------------------------------------------
            std::cout<<" Solve "<<std::endl;
            //------------------------------------------------------------------------------
            Matrix<DDRMat> tSolution1;

            // call solver
            tNonlinearSolver->solve( tNonlinearProblem );

            // temporary array for solver
            Matrix< DDRMat > tSolution;
            tNonlinearSolverAlgorithm->get_full_solution( tSolution );

            // get length of array
            uint tLength = tSolution.length();

            // rearrange data into output
            tSolution1.set_size( tLength, 1 );

            for( uint k = 0; k < tLength; k++ )
            {
                tSolution1( k ) = tSolution( tAdofMap( k ) );
            }

            // 8) Postprocessing
            // dof type list for the solution to write on the mesh
            moris::Cell< MSI::Dof_Type > tDofTypeList = { MSI::Dof_Type::TEMP };

            // create a matrix to be filled  with the solution
            Matrix< DDRMat > tTempSolutionField( tNumOfNodes, 1 );

            // loop over the nodes
            for( uint i = 0; i < tNumOfNodes; i++ )
            {
                // get a list of elements connected to the ith node
                Matrix<IndexMat> tConnectedElements =
                    tMesh->get_entity_connected_to_entity_loc_inds( static_cast< moris_index >( i ),
                                                                    EntityRank::NODE,
                                                                    EntityRank::ELEMENT );

                // number of connected element
                uint tNumConnectElem = tConnectedElements.numel();

                // reset the nodal value
                real tNodeVal = 0.0;

                // loop over the connected elements
                for( uint j = 0; j < tNumConnectElem; j++ )
                {
                    // extract the field value at the ith node for the jth connected element
                    real tElemVal
                        = tElements( tConnectedElements( j ) )->get_element_nodal_pdof_value( i,
                                                                                              tDofTypeList);
                    // add up the contribution of each element to the node value
                    tNodeVal = tNodeVal + tElemVal;
                }
                // fill the solution matrix with the node value
                tTempSolutionField( i ) = tNodeVal/tNumConnectElem;
            }

            // checking the solution--------------------------------------------------------
            //------------------------------------------------------------------------------
            // Expected solution
            Matrix< DDRMat > tExpectedSolution = {{ 25.0, 25.0, 25.0,
                                                    25.0,  5.0, 25.0,
                                                    45.0, 25.0,  5.0,
                                                    25.0, 45.0, 25.0,
                                                     5.0, 25.0, 45.0,
                                                     5.0, 45.0,  5.0,
                                                    45.0,  5.0, 45.0,
                                                     5.0, 45.0,  5.0,
                                                    45.0,  5.0, 45.0 }};

            // define an epsilon environment
            double tEpsilon = 1E-12;

            // define a bool for solution check
            bool tCheckNodalSolution = true;

            // loop over the node and chyeck solution
            for ( uint i = 0; i < tNumOfNodes; i++ )
            {
                // check solution
                tCheckNodalSolution = tCheckNodalSolution
                                   && ( std::abs( tTempSolutionField( i ) - tExpectedSolution( i ) ) < tEpsilon );
            }
            // check bool is true
            REQUIRE( tCheckNodalSolution );


            // add field to the mesh
            tMesh->add_mesh_field_real_scalar_data_loc_inds( tFieldName1,
                                                             EntityRank::NODE,
                                                             tTempSolutionField );

            // create output mesh
            std::string tOutputFile = "./int_ElemDiff_test_1.exo";
            tMesh->create_output_mesh( tOutputFile );

            // 8) Clean up -----------------------------------------------------------------
            std::cout<<" Clean up "<<std::endl;
            //------------------------------------------------------------------------------
            delete tMesh;

            for( uint i = 0; i < tNumOfNodes; i++ )
            {
                delete tNodes( i );
            }

            for( uint i = 0; i < tNumOfIWGs; i++)
            {
                delete tIWGs( i );
            }

            for( uint i = 0; i < tNumOfElements; i++ )
            {
                delete tElements( i );
            }

            delete tModelSolverInterface;
            delete tSolverInterface;
            delete tNonlinearProblem;
            delete tLinSolver;
            delete tNonlinearSolver;

        }/* if( par_size() */
    }







        TEST_CASE( "Element_Diffusion_2", "[moris],[fem],[ElemDiff_2]" )
        {
        if(par_size() == 1 )
        {
            // Create a 3D mesh of HEX8 using MTK ------------------------------------------
            std::cout<<" Create a 3D mesh of HEX8 using MTK "<<std::endl;
            //------------------------------------------------------------------------------

            std::string tPrefix = std::getenv("MORISROOT");
            std::string tMeshFileName = tPrefix + "projects/FEM/INT/test/data/Cube_with_side_sets.g";
            std::cout<<"Mesh input name = "<<tMeshFileName<<std::endl;

            moris::mtk::Scalar_Field_Info<DDRMat> tNodeField1;
            std::string tFieldName1 = "Temp_Field";
            tNodeField1.set_field_name( tFieldName1 );
            tNodeField1.set_field_entity_rank( EntityRank::NODE );

            // Initialize field information container
            moris::mtk::MtkFieldsInfo tFieldsInfo;

            // Place the node field into the field info container
            add_field_for_mesh_input(&tNodeField1,tFieldsInfo);

            // Declare some supplementary fields
            mtk::MtkMeshData tMeshData;
            tMeshData.FieldsInfo = &tFieldsInfo;

            moris::mtk::Mesh* tMesh = moris::mtk::create_mesh( MeshType::STK, tMeshFileName, &tMeshData );

            // create a list of IWG type
            Cell< Cell< fem::IWG_Type > >tIWGTypeList( 3 );
            tIWGTypeList( 0 ).resize( 1, fem::IWG_Type::SPATIALDIFF_BULK );
            tIWGTypeList( 1 ).resize( 1, fem::IWG_Type::SPATIALDIFF_DIRICHLET );
            tIWGTypeList( 2 ).resize( 1, fem::IWG_Type::SPATIALDIFF_NEUMANN );

            // create a list of active sidesets
            moris::Cell< moris_index >  tSidesetList = { 3, 5 };

            // create a list of BC type for the sidesets
            moris::Cell< fem::BC_Type > tSidesetBCTypeList = { fem::BC_Type::DIRICHLET,
                                                               fem::BC_Type::NEUMANN };

            // create model
            mdl::Model * tModel = new mdl::Model( tMesh, 1, tIWGTypeList,
                                                  tSidesetList, tSidesetBCTypeList );

            //solve
            moris::Matrix< DDRMat > tSolution11;
            tModel->solve( tSolution11 );

            // checking the solution--------------------------------------------------------
            //------------------------------------------------------------------------------
            // Expected solution
            Matrix< DDRMat > tExpectedSolution = {{ 25.0, 25.0, 25.0,
                                                    25.0,  5.0, 25.0,
                                                    45.0, 25.0,  5.0,
                                                    25.0, 45.0, 25.0,
                                                     5.0, 25.0, 45.0,
                                                     5.0, 45.0,  5.0,
                                                    45.0,  5.0, 45.0,
                                                     5.0, 45.0,  5.0,
                                                    45.0,  5.0, 45.0 }};

            // define an epsilon environment
            double tEpsilon = 1E-12;

            // define a bool for solution check
            bool tCheckNodalSolution = true;

            // number of mesh nodes
            uint tNumOfNodes = tMesh->get_num_nodes();

            // loop over the node and chyeck solution
            for ( uint i = 0; i < tNumOfNodes; i++ )
            {
                // check solution
                tCheckNodalSolution = tCheckNodalSolution
                                   && ( std::abs( tSolution11( i ) - tExpectedSolution( i ) ) < tEpsilon );
            }
            // check bool is true
            REQUIRE( tCheckNodalSolution );

            tModel->output_solution( tFieldName1 );

        }/* if( par_size() */
    }

        TEST_CASE( "Element_Diffusion_3", "[moris],[fem],[ElemDiff_3]" )
        {
        if(par_size() == 1 )
        {
            // Create a 3D mesh of HEX8 using MTK ------------------------------------------
            std::cout<<" Create a 3D mesh of HEX8 using MTK "<<std::endl;
            //------------------------------------------------------------------------------

            std::string tPrefix = std::getenv("MORISROOT");
            std::string tMeshFileName = tPrefix + "projects/FEM/INT/test/data/Cube_with_side_sets_40k.g";

            std::cout<<"Mesh input name = "<< tMeshFileName<<std::endl;

            moris::mtk::Scalar_Field_Info<DDRMat> tNodeField1;
            std::string tFieldName1 = "Temp_Field";
            tNodeField1.set_field_name(tFieldName1);
            tNodeField1.set_field_entity_rank(EntityRank::NODE);

            // Initialize field information container
            moris::mtk::MtkFieldsInfo tFieldsInfo;

            // Place the node field into the field info container
            add_field_for_mesh_input(&tNodeField1,tFieldsInfo);

            // Declare some supplementary fields
            mtk::MtkMeshData tMeshData;
            tMeshData.FieldsInfo = &tFieldsInfo;

            moris::mtk::Mesh* tMesh = moris::mtk::create_mesh( MeshType::STK, tMeshFileName, &tMeshData );

            //1) Create the fem nodes ------------------------------------------------------
            std::cout<<" Create the fem nodes "<<std::endl;
            //------------------------------------------------------------------------------
            Cell< Cell< fem::IWG_Type > >tIWGTypeList( 3 );
            tIWGTypeList( 0 ).resize( 1, fem::IWG_Type::SPATIALDIFF_BULK );
            tIWGTypeList( 1 ).resize( 1, fem::IWG_Type::SPATIALDIFF_DIRICHLET );
            tIWGTypeList( 2 ).resize( 1, fem::IWG_Type::SPATIALDIFF_NEUMANN );

            // create a list of active sidesets
            moris::Cell< moris_index >  tSidesetList = { 3, 5 };

            // create a list of BC type for the sidesets
            moris::Cell< fem::BC_Type > tSidesetBCTypeList = { fem::BC_Type::DIRICHLET,
                                                               fem::BC_Type::NEUMANN };

            // create model
            mdl::Model * tModel = new mdl::Model( tMesh, 1, tIWGTypeList,
                                                  tSidesetList, tSidesetBCTypeList );

            //solve
            moris::Matrix< DDRMat > tSolution11;
            tModel->solve( tSolution11 );

            tModel->output_solution( tFieldName1 );

        }/* if( par_size() */
    }
	
     TEST_CASE( "Element_Diffusion_4", "[moris],[fem],[ElemDiff_4]" )
        {
        if(par_size() == 1 )
        {
            // Create a 3D mesh of HEX8 using MTK ------------------------------------------
            std::cout<<" Create a 3D mesh of HEX8 using MTK "<<std::endl;
            //------------------------------------------------------------------------------

            moris::uint tBplineOrder = 1;
            moris::uint tLagrangeOrder = 1;
            moris::uint tMyCoeff = 1;

            hmr::ParameterList tParameters = hmr::create_hmr_parameter_list();

            tParameters.set( "number_of_elements_per_dimension", "10, 4, 4" );
            tParameters.set( "domain_dimensions", "10, 4, 4" );
            tParameters.set( "domain_offset", "-5.0, -2.0, -2.0" );
            tParameters.set( "domain_sidesets", "1, 6, 3, 4, 5, 2");
            tParameters.set( "verbose", 0 );
            tParameters.set( "truncate_bsplines", 1 );
            tParameters.set( "bspline_orders", "1" );
            tParameters.set( "lagrange_orders", "1" );

            tParameters.set( "use_multigrid", 0 );

            tParameters.set( "refinement_buffer", 1 );
            tParameters.set( "staircase_buffer", 1 );

             hmr::HMR tHMR( tParameters );

             std::shared_ptr< moris::hmr::Mesh > tMesh = tHMR.create_mesh( tLagrangeOrder );

             // create field
             std::shared_ptr< moris::hmr::Field > tField = tMesh->create_field( "Circle", tLagrangeOrder );

             for( uint k=0; k<2; ++k )
             {
                 tField->evaluate_scalar_function( LevelSetFunction );
                 tHMR.flag_surface_elements( tField );
                 tHMR.perform_refinement( moris::hmr::RefinementMode::SIMPLE );
                 tHMR.update_refinement_pattern();
             }

             tHMR.finalize();

             // evaluate node values
//             tField->evaluate_scalar_function( LevelSetFunction );
//
//             tHMR.save_to_exodus( "Circle_diff.exo" );

            //1) Create the fem nodes ------------------------------------------------------
            std::cout<<" Create the fem nodes "<<std::endl;
            //------------------------------------------------------------------------------
            Cell< Cell< fem::IWG_Type > >tIWGTypeList( 3 );
            tIWGTypeList( 0 ).resize( 1, fem::IWG_Type::SPATIALDIFF_BULK );
            tIWGTypeList( 1 ).resize( 1, fem::IWG_Type::SPATIALDIFF_DIRICHLET );
            tIWGTypeList( 2 ).resize( 1, fem::IWG_Type::SPATIALDIFF_NEUMANN );

            // create a list of active sidesets
            Cell< moris_index >  tSidesetList = { 3, 5 };

            // create a list of BC type for the sidesets
            Cell< fem::BC_Type > tSidesetBCTypeList = { fem::BC_Type::DIRICHLET,
                                                        fem::BC_Type::NEUMANN };

            // create model
            mdl::Model * tModel = new mdl::Model( tMesh.get(), 1, tIWGTypeList,
                                                  tSidesetList, tSidesetBCTypeList );

            //solve
            moris::Matrix< DDRMat > tSolution11;
            tModel->solve( tSolution11 );
            //print(tSolution11,"tSolution11");

            //tModel->output_solution( "Circle" );

        }/* if( par_size() */
    }





	// Test for understanding tests
	TEST_CASE( "Element_Diffusion_5", "[moris],[fem],[ElemDiff_5]" )
        {
        if(par_size() == 1 )
        {
        	// Create a 3D mesh of HEX8 using MTK ------------------------------------------
        	std::cout<<" Create a 3D mesh of HEX8 using MTK "<<std::endl;
        	//------------------------------------------------------------------------------

        	std::string tPrefix = std::getenv("MORISROOT");
        	std::string tMeshFileName = tPrefix + "projects/FEM/INT/test/data/Bar_30x1x1.g";

        	std::cout<<"Mesh input name = "<< tMeshFileName<<std::endl;

        	moris::mtk::Scalar_Field_Info<DDRMat> tNodeField1;
        	std::string tFieldName1 = "Temp_Field";
        	tNodeField1.set_field_name(tFieldName1);
        	tNodeField1.set_field_entity_rank(EntityRank::NODE);

        	// Initialize field information container
        	moris::mtk::MtkFieldsInfo tFieldsInfo;

        	// Place the node field into the field info container
        	add_field_for_mesh_input(&tNodeField1,tFieldsInfo);

        	// Declare some supplementary fields
        	mtk::MtkMeshData tMeshData;
        	tMeshData.FieldsInfo = &tFieldsInfo;

        	moris::mtk::Mesh* tMesh = moris::mtk::create_mesh( MeshType::STK, tMeshFileName, &tMeshData );

        	//1) Create the fem nodes ------------------------------------------------------
        	std::cout<<" Create the fem nodes "<<std::endl;
        	//------------------------------------------------------------------------------
        	Cell< Cell< fem::IWG_Type > >tIWGTypeList( 3 );
        	tIWGTypeList( 0 ).resize( 1, fem::IWG_Type::SPATIALDIFF_BULK );
        	tIWGTypeList( 1 ).resize( 1, fem::IWG_Type::SPATIALDIFF_DIRICHLET );
        	tIWGTypeList( 2 ).resize( 1, fem::IWG_Type::SPATIALDIFF_NEUMANN );

        	// create a list of active sidesets
        	moris::Cell< moris_index >  tSidesetList = { 3, 5 };

        	// create a list of BC type for the sidesets
        	moris::Cell< fem::BC_Type > tSidesetBCTypeList = { fem::BC_Type::NEUMANN,
        													   fem::BC_Type::DIRICHLET};

        	// create model
        	mdl::Model * tModel = new mdl::Model( tMesh, 1, tIWGTypeList,
        			tSidesetList, tSidesetBCTypeList );

        	//solve
        	moris::Matrix< DDRMat > tSolution11;
        	tModel->solve( tSolution11 );

        	tModel->output_solution( tFieldName1 );

        }/* if( par_size() */
        }

=======
>>>>>>> 0809c4ab
    }/* namespace fem */
}/* namespace moris */<|MERGE_RESOLUTION|>--- conflicted
+++ resolved
@@ -500,711 +500,6 @@
 
             }/* if( par_size() */
         }/* TEST_CASE */
-<<<<<<< HEAD
-
-
-
-
-
-        TEST_CASE( "Element_Diffusion_1", "[moris],[fem],[ElemDiff_1]" )
-        {
-        if(par_size() == 1 )
-        {
-            // Create a 3D mesh of HEX8 using MTK ------------------------------------------
-            std::cout<<" Create a 3D mesh of HEX8 using MTK "<<std::endl;
-            //------------------------------------------------------------------------------
-
-            std::string tPrefix = std::getenv("MORISROOT");
-            std::string tMeshFileName = tPrefix + "projects/FEM/INT/test/data/Cube_with_side_sets.g";
-
-            std::cout<<"Mesh input name = "<< tMeshFileName<<std::endl;
-
-            moris::mtk::Scalar_Field_Info<DDRMat> tNodeField1;
-            std::string tFieldName1 = "Temp_Field";
-            tNodeField1.set_field_name(tFieldName1);
-            tNodeField1.set_field_entity_rank(EntityRank::NODE);
-
-            // Initialize field information container
-            moris::mtk::MtkFieldsInfo tFieldsInfo;
-
-            // Place the node field into the field info container
-            add_field_for_mesh_input(&tNodeField1,tFieldsInfo);
-
-            // Declare some supplementary fields
-            mtk::MtkMeshData tMeshData;
-            tMeshData.FieldsInfo = &tFieldsInfo;
-
-            moris::mtk::Mesh* tMesh = moris::mtk::create_mesh( MeshType::STK, tMeshFileName, &tMeshData );
-
-            //1) Create the fem nodes ------------------------------------------------------
-            std::cout<<" Create the fem nodes "<<std::endl;
-            //------------------------------------------------------------------------------
-            // number of mesh nodes
-            uint tNumOfNodes = tMesh->get_num_nodes();
-
-            //create a cell of fem nodes
-            moris::Cell< Node_Base* > tNodes( tNumOfNodes, nullptr );
-
-            // loop over the mesh nodes
-            for( uint k = 0; k < tNumOfNodes; k++ )
-            {
-                // create a fem node for each mesh node
-                tNodes( k ) = new fem::Node( & tMesh->get_mtk_vertex( k ) );
-            }
-
-            //2) Create the IWGs -----------------------------------------------------------
-            std::cout<<" Create the IWGs "<<std::endl;
-            //------------------------------------------------------------------------------
-
-            // input a cell of IWG types to be created
-            Cell< fem::IWG_Type > tIWGTypeList = { fem::IWG_Type::SPATIALDIFF_BULK,
-                                                   fem::IWG_Type::SPATIALDIFF_DIRICHLET,
-                                                   fem::IWG_Type::SPATIALDIFF_NEUMANN };
-
-            // number of IWGs to be created
-            uint tNumOfIWGs = tIWGTypeList.size();
-
-            // a factory to create the IWGs
-            fem::IWG_Factory tIWGFactory;
-
-            // create a cell of IWGs for the problem considered
-            moris::Cell< fem::IWG* > tIWGs( tNumOfIWGs , nullptr );
-
-            // loop over the IWG types
-            for( uint i = 0; i < tNumOfIWGs; i++)
-            {
-                // create an IWG with the factory for the ith IWG type
-                tIWGs( i ) = tIWGFactory.create_IWGs( tIWGTypeList( i ) );
-            }
-
-            // select the IWG list for each element type
-            Cell< fem::IWG* > tIWGsBulk             = { tIWGs( 0 ) };
-            Cell< fem::IWG* > tIWGsDirichletSideset = { tIWGs( 1 ) };
-            Cell< fem::IWG* > tIWGsNeumannSideset   = { tIWGs( 2 ) };
-
-            //3) Create the elements -------------------------------------------------------
-            std::cout<<" Create the elements "<<std::endl;
-            //------------------------------------------------------------------------------
-            // nodal weak bc for Dirichlet BC
-            Matrix< DDRMat > tNodalValues( tNumOfNodes, 1, 0.0 );
-            real tTempValue = 5.0;
-            tNodalValues( 23 ) = tTempValue;
-            tNodalValues( 12 ) = tTempValue;
-            tNodalValues( 25 ) = tTempValue;
-            tNodalValues( 15 ) = tTempValue;
-            tNodalValues( 4 ) = tTempValue;
-            tNodalValues( 17 ) = tTempValue;
-            tNodalValues( 19 ) = tTempValue;
-            tNodalValues( 8 ) = tTempValue;
-            tNodalValues( 21 ) = tTempValue;
-
-            // nodal weak bc for Neumann BC
-            Matrix< DDRMat > tHeatNodalValues( tNumOfNodes, 1, 0.0 );
-            real tHeatValue = 20.0;
-            tHeatNodalValues( 24 ) = tHeatValue;
-            tHeatNodalValues( 14 ) = tHeatValue;
-            tHeatNodalValues( 26 ) = tHeatValue;
-            tHeatNodalValues( 16 ) = tHeatValue;
-            tHeatNodalValues( 6 ) = tHeatValue;
-            tHeatNodalValues( 18 ) = tHeatValue;
-            tHeatNodalValues( 20 ) = tHeatValue;
-            tHeatNodalValues( 10 ) = tHeatValue;
-            tHeatNodalValues( 22 ) = tHeatValue;
-
-            // a factory to create the elements
-            Element_Factory tElementFactory;
-
-            // ask mesh about number of elements
-            moris::Cell<std::string> tBlockSetsNames = tMesh->get_set_names( EntityRank::ELEMENT);
-            Matrix< IndexMat > tBlockSetElementInd = tMesh->get_set_entity_loc_inds(EntityRank::ELEMENT, tBlockSetsNames(0));
-            luint tNumOfElements = tBlockSetElementInd.numel();
-
-            // create equation objects
-            Cell< MSI::Equation_Object* > tElements( 2 * tNumOfElements, nullptr );
-
-            // set element counter
-            uint tElemCounter = 0;
-
-            // loop over the mesh elements
-            for( uint k = 0; k < tNumOfElements; k++ )
-            {
-                // create a bulk element
-                tElements( tElemCounter )
-                    = tElementFactory.create_element(   Element_Type::BULK,
-                                                      & tMesh->get_mtk_cell( k ),
-                                                        tIWGsBulk,
-                                                        tNodes );
-                tElemCounter++;
-            }
-
-            Cell< moris_index > tListOfBCElements = { 0, 1, 2, 3 };
-            for( uint iDirichlet = 0; iDirichlet < 4; iDirichlet++ )
-            {
-                // create a bulk element
-                moris_index tTreatedMeshElement = tListOfBCElements( iDirichlet );
-
-                tElements( tElemCounter )
-                    = tElementFactory.create_element(   Element_Type::SIDESET,
-                                                      & tMesh->get_mtk_cell( tTreatedMeshElement ),
-                                                        tIWGsDirichletSideset,
-                                                        tNodes );
-
-                tElements( tElemCounter )->set_list_of_side_ordinals( {{ 4 }} );
-
-                // get the nodal weak bcs of the element
-                Matrix< DDRMat > & tNodalWeakBCs = tElements( tElemCounter )->get_weak_bcs();
-
-                // get the element number of nodes
-                uint tNumberOfNodes = tElements( tElemCounter )->get_num_nodes();
-
-                // set size of the element nodal weak bc
-                tNodalWeakBCs.set_size( tNumberOfNodes, 1 );
-
-                // loop over the element nodes
-                Matrix< IndexMat > tNodeIndices = tMesh->get_mtk_cell( tTreatedMeshElement ).get_vertex_inds();
-
-                for( uint l = 0; l < tNumberOfNodes; l++ )
-                {
-                    // copy weak bc into element
-                    tNodalWeakBCs( l ) = tNodalValues( tNodeIndices( l ) );
-                }
-
-                tElemCounter++;
-            }
-
-            Cell< moris_index > tListOfNeumannBCElements = { 4, 5, 6, 7 };
-            for( uint iNeumann = 0; iNeumann < 4; iNeumann++ )
-            {
-                // create a bulk element
-                moris_index tTreatedMeshElement = tListOfNeumannBCElements( iNeumann );
-
-                tElements( tElemCounter )
-                    = tElementFactory.create_element(   Element_Type::SIDESET,
-                                                      & tMesh->get_mtk_cell( tTreatedMeshElement ),
-                                                        tIWGsNeumannSideset,
-                                                        tNodes );
-
-                tElements( tElemCounter )->set_list_of_side_ordinals( {{ 5 }} );
-
-                // get the nodal weak bcs of the element
-                Matrix< DDRMat > & tNodalWeakBCs = tElements( tElemCounter )->get_weak_bcs();
-
-                // get the element number of nodes
-                uint tNumberOfNodes = tElements( tElemCounter )->get_num_nodes();
-
-                // set size of the element nodal weak bc
-                tNodalWeakBCs.set_size( tNumberOfNodes, 1 );
-
-                // loop over the element nodes
-                Matrix< IndexMat > tNodeIndices = tMesh->get_mtk_cell( tTreatedMeshElement ).get_vertex_inds();
-
-                for( uint l = 0; l < tNumberOfNodes; l++ )
-                {
-                    // copy weak bc into element
-                    tNodalWeakBCs( l ) = tHeatNodalValues( tNodeIndices( l ) );
-                }
-
-                tElemCounter++;
-            }
-
-            //4) Create the model solver interface -----------------------------------------
-            std::cout<<" Create the model solver interface "<<std::endl;
-            //------------------------------------------------------------------------------
-
-            //FIXME force the communication table
-            Matrix< IdMat > tCommunicationTable( 1, 1, 0 );
-
-            // FIXME: get map from mesh
-            uint tDofOrder = 1;
-            map< moris_id, moris_index > tCoefficientsMap;
-            //tMesh->get_adof_map( tDofOrder, tCoefficientsMap );
-
-            uint tNumCoeff = 100;
-            //= tMesh->get_num_coeffs( 1 )
-
-            moris::MSI::Model_Solver_Interface* tModelSolverInterface
-                = new moris::MSI::Model_Solver_Interface( tElements,
-                                                          tCommunicationTable,
-                                                          tCoefficientsMap,
-                                                          tNumCoeff,
-                                                          tMesh );
-
-            tModelSolverInterface->set_param( "TEMP" )  = (sint)tDofOrder;
-
-            tModelSolverInterface->finalize();
-
-            // calculate AdofMap
-            Matrix< DDUMat > tAdofMap = tModelSolverInterface->get_dof_manager()->get_adof_ind_map();
-
-            //4) Create solver interface ---------------------------------------------------
-            std::cout<<" Create solver interface "<<std::endl;
-            //------------------------------------------------------------------------------
-
-            MSI::MSI_Solver_Interface * tSolverInterface
-                = new moris::MSI::MSI_Solver_Interface( tModelSolverInterface );
-
-            // 5) Create Nonlinear Problem -------------------------------------------------
-            std::cout<<" Create Nonlinear Problem "<<std::endl;
-            //------------------------------------------------------------------------------
-
-            NLA::Nonlinear_Problem* tNonlinearProblem
-                = new NLA::Nonlinear_Problem( tSolverInterface );
-
-            // 6) Create Solvers and solver manager ----------------------------------------
-            std::cout<<" Create Solvers and solver manager "<<std::endl;
-            //------------------------------------------------------------------------------
-
-            // create factory for nonlinear solver
-            NLA::Nonlinear_Solver_Factory tNonlinFactory;
-
-            // create nonlinear solver
-            std::shared_ptr< NLA::Nonlinear_Algorithm > tNonlinearSolverAlgorithm
-                = tNonlinFactory.create_nonlinear_solver( NLA::NonlinearSolverType::NEWTON_SOLVER );
-
-            // create factory for linear solver
-            dla::Solver_Factory  tSolFactory;
-
-            // create linear solver
-            std::shared_ptr< dla::Linear_Solver_Algorithm > tLinearSolverAlgorithm
-                = tSolFactory.create_solver( SolverType::AZTEC_IMPL );
-
-            // set default parameters for linear solver
-            tLinearSolverAlgorithm->set_param("AZ_diagnostics") = AZ_none;
-            tLinearSolverAlgorithm->set_param("AZ_output") = AZ_none;
-
-            // create solver manager
-            dla::Linear_Solver*    tLinSolver       = new dla::Linear_Solver();
-            NLA::Nonlinear_Solver* tNonlinearSolver = new NLA::Nonlinear_Solver();
-
-            // set manager and settings
-            tNonlinearSolverAlgorithm->set_linear_solver( tLinSolver );
-
-            // set first solver
-            tLinSolver->set_linear_algorithm( 0, tLinearSolverAlgorithm );
-
-            tNonlinearSolver->set_nonlinear_algorithm( tNonlinearSolverAlgorithm, 0 );
-
-            // 7) Solve --------------------------------------------------------------------
-            std::cout<<" Solve "<<std::endl;
-            //------------------------------------------------------------------------------
-            Matrix<DDRMat> tSolution1;
-
-            // call solver
-            tNonlinearSolver->solve( tNonlinearProblem );
-
-            // temporary array for solver
-            Matrix< DDRMat > tSolution;
-            tNonlinearSolverAlgorithm->get_full_solution( tSolution );
-
-            // get length of array
-            uint tLength = tSolution.length();
-
-            // rearrange data into output
-            tSolution1.set_size( tLength, 1 );
-
-            for( uint k = 0; k < tLength; k++ )
-            {
-                tSolution1( k ) = tSolution( tAdofMap( k ) );
-            }
-
-            // 8) Postprocessing
-            // dof type list for the solution to write on the mesh
-            moris::Cell< MSI::Dof_Type > tDofTypeList = { MSI::Dof_Type::TEMP };
-
-            // create a matrix to be filled  with the solution
-            Matrix< DDRMat > tTempSolutionField( tNumOfNodes, 1 );
-
-            // loop over the nodes
-            for( uint i = 0; i < tNumOfNodes; i++ )
-            {
-                // get a list of elements connected to the ith node
-                Matrix<IndexMat> tConnectedElements =
-                    tMesh->get_entity_connected_to_entity_loc_inds( static_cast< moris_index >( i ),
-                                                                    EntityRank::NODE,
-                                                                    EntityRank::ELEMENT );
-
-                // number of connected element
-                uint tNumConnectElem = tConnectedElements.numel();
-
-                // reset the nodal value
-                real tNodeVal = 0.0;
-
-                // loop over the connected elements
-                for( uint j = 0; j < tNumConnectElem; j++ )
-                {
-                    // extract the field value at the ith node for the jth connected element
-                    real tElemVal
-                        = tElements( tConnectedElements( j ) )->get_element_nodal_pdof_value( i,
-                                                                                              tDofTypeList);
-                    // add up the contribution of each element to the node value
-                    tNodeVal = tNodeVal + tElemVal;
-                }
-                // fill the solution matrix with the node value
-                tTempSolutionField( i ) = tNodeVal/tNumConnectElem;
-            }
-
-            // checking the solution--------------------------------------------------------
-            //------------------------------------------------------------------------------
-            // Expected solution
-            Matrix< DDRMat > tExpectedSolution = {{ 25.0, 25.0, 25.0,
-                                                    25.0,  5.0, 25.0,
-                                                    45.0, 25.0,  5.0,
-                                                    25.0, 45.0, 25.0,
-                                                     5.0, 25.0, 45.0,
-                                                     5.0, 45.0,  5.0,
-                                                    45.0,  5.0, 45.0,
-                                                     5.0, 45.0,  5.0,
-                                                    45.0,  5.0, 45.0 }};
-
-            // define an epsilon environment
-            double tEpsilon = 1E-12;
-
-            // define a bool for solution check
-            bool tCheckNodalSolution = true;
-
-            // loop over the node and chyeck solution
-            for ( uint i = 0; i < tNumOfNodes; i++ )
-            {
-                // check solution
-                tCheckNodalSolution = tCheckNodalSolution
-                                   && ( std::abs( tTempSolutionField( i ) - tExpectedSolution( i ) ) < tEpsilon );
-            }
-            // check bool is true
-            REQUIRE( tCheckNodalSolution );
-
-
-            // add field to the mesh
-            tMesh->add_mesh_field_real_scalar_data_loc_inds( tFieldName1,
-                                                             EntityRank::NODE,
-                                                             tTempSolutionField );
-
-            // create output mesh
-            std::string tOutputFile = "./int_ElemDiff_test_1.exo";
-            tMesh->create_output_mesh( tOutputFile );
-
-            // 8) Clean up -----------------------------------------------------------------
-            std::cout<<" Clean up "<<std::endl;
-            //------------------------------------------------------------------------------
-            delete tMesh;
-
-            for( uint i = 0; i < tNumOfNodes; i++ )
-            {
-                delete tNodes( i );
-            }
-
-            for( uint i = 0; i < tNumOfIWGs; i++)
-            {
-                delete tIWGs( i );
-            }
-
-            for( uint i = 0; i < tNumOfElements; i++ )
-            {
-                delete tElements( i );
-            }
-
-            delete tModelSolverInterface;
-            delete tSolverInterface;
-            delete tNonlinearProblem;
-            delete tLinSolver;
-            delete tNonlinearSolver;
-
-        }/* if( par_size() */
-    }
-
-
-
-
-
-
-
-        TEST_CASE( "Element_Diffusion_2", "[moris],[fem],[ElemDiff_2]" )
-        {
-        if(par_size() == 1 )
-        {
-            // Create a 3D mesh of HEX8 using MTK ------------------------------------------
-            std::cout<<" Create a 3D mesh of HEX8 using MTK "<<std::endl;
-            //------------------------------------------------------------------------------
-
-            std::string tPrefix = std::getenv("MORISROOT");
-            std::string tMeshFileName = tPrefix + "projects/FEM/INT/test/data/Cube_with_side_sets.g";
-            std::cout<<"Mesh input name = "<<tMeshFileName<<std::endl;
-
-            moris::mtk::Scalar_Field_Info<DDRMat> tNodeField1;
-            std::string tFieldName1 = "Temp_Field";
-            tNodeField1.set_field_name( tFieldName1 );
-            tNodeField1.set_field_entity_rank( EntityRank::NODE );
-
-            // Initialize field information container
-            moris::mtk::MtkFieldsInfo tFieldsInfo;
-
-            // Place the node field into the field info container
-            add_field_for_mesh_input(&tNodeField1,tFieldsInfo);
-
-            // Declare some supplementary fields
-            mtk::MtkMeshData tMeshData;
-            tMeshData.FieldsInfo = &tFieldsInfo;
-
-            moris::mtk::Mesh* tMesh = moris::mtk::create_mesh( MeshType::STK, tMeshFileName, &tMeshData );
-
-            // create a list of IWG type
-            Cell< Cell< fem::IWG_Type > >tIWGTypeList( 3 );
-            tIWGTypeList( 0 ).resize( 1, fem::IWG_Type::SPATIALDIFF_BULK );
-            tIWGTypeList( 1 ).resize( 1, fem::IWG_Type::SPATIALDIFF_DIRICHLET );
-            tIWGTypeList( 2 ).resize( 1, fem::IWG_Type::SPATIALDIFF_NEUMANN );
-
-            // create a list of active sidesets
-            moris::Cell< moris_index >  tSidesetList = { 3, 5 };
-
-            // create a list of BC type for the sidesets
-            moris::Cell< fem::BC_Type > tSidesetBCTypeList = { fem::BC_Type::DIRICHLET,
-                                                               fem::BC_Type::NEUMANN };
-
-            // create model
-            mdl::Model * tModel = new mdl::Model( tMesh, 1, tIWGTypeList,
-                                                  tSidesetList, tSidesetBCTypeList );
-
-            //solve
-            moris::Matrix< DDRMat > tSolution11;
-            tModel->solve( tSolution11 );
-
-            // checking the solution--------------------------------------------------------
-            //------------------------------------------------------------------------------
-            // Expected solution
-            Matrix< DDRMat > tExpectedSolution = {{ 25.0, 25.0, 25.0,
-                                                    25.0,  5.0, 25.0,
-                                                    45.0, 25.0,  5.0,
-                                                    25.0, 45.0, 25.0,
-                                                     5.0, 25.0, 45.0,
-                                                     5.0, 45.0,  5.0,
-                                                    45.0,  5.0, 45.0,
-                                                     5.0, 45.0,  5.0,
-                                                    45.0,  5.0, 45.0 }};
-
-            // define an epsilon environment
-            double tEpsilon = 1E-12;
-
-            // define a bool for solution check
-            bool tCheckNodalSolution = true;
-
-            // number of mesh nodes
-            uint tNumOfNodes = tMesh->get_num_nodes();
-
-            // loop over the node and chyeck solution
-            for ( uint i = 0; i < tNumOfNodes; i++ )
-            {
-                // check solution
-                tCheckNodalSolution = tCheckNodalSolution
-                                   && ( std::abs( tSolution11( i ) - tExpectedSolution( i ) ) < tEpsilon );
-            }
-            // check bool is true
-            REQUIRE( tCheckNodalSolution );
-
-            tModel->output_solution( tFieldName1 );
-
-        }/* if( par_size() */
-    }
-
-        TEST_CASE( "Element_Diffusion_3", "[moris],[fem],[ElemDiff_3]" )
-        {
-        if(par_size() == 1 )
-        {
-            // Create a 3D mesh of HEX8 using MTK ------------------------------------------
-            std::cout<<" Create a 3D mesh of HEX8 using MTK "<<std::endl;
-            //------------------------------------------------------------------------------
-
-            std::string tPrefix = std::getenv("MORISROOT");
-            std::string tMeshFileName = tPrefix + "projects/FEM/INT/test/data/Cube_with_side_sets_40k.g";
-
-            std::cout<<"Mesh input name = "<< tMeshFileName<<std::endl;
-
-            moris::mtk::Scalar_Field_Info<DDRMat> tNodeField1;
-            std::string tFieldName1 = "Temp_Field";
-            tNodeField1.set_field_name(tFieldName1);
-            tNodeField1.set_field_entity_rank(EntityRank::NODE);
-
-            // Initialize field information container
-            moris::mtk::MtkFieldsInfo tFieldsInfo;
-
-            // Place the node field into the field info container
-            add_field_for_mesh_input(&tNodeField1,tFieldsInfo);
-
-            // Declare some supplementary fields
-            mtk::MtkMeshData tMeshData;
-            tMeshData.FieldsInfo = &tFieldsInfo;
-
-            moris::mtk::Mesh* tMesh = moris::mtk::create_mesh( MeshType::STK, tMeshFileName, &tMeshData );
-
-            //1) Create the fem nodes ------------------------------------------------------
-            std::cout<<" Create the fem nodes "<<std::endl;
-            //------------------------------------------------------------------------------
-            Cell< Cell< fem::IWG_Type > >tIWGTypeList( 3 );
-            tIWGTypeList( 0 ).resize( 1, fem::IWG_Type::SPATIALDIFF_BULK );
-            tIWGTypeList( 1 ).resize( 1, fem::IWG_Type::SPATIALDIFF_DIRICHLET );
-            tIWGTypeList( 2 ).resize( 1, fem::IWG_Type::SPATIALDIFF_NEUMANN );
-
-            // create a list of active sidesets
-            moris::Cell< moris_index >  tSidesetList = { 3, 5 };
-
-            // create a list of BC type for the sidesets
-            moris::Cell< fem::BC_Type > tSidesetBCTypeList = { fem::BC_Type::DIRICHLET,
-                                                               fem::BC_Type::NEUMANN };
-
-            // create model
-            mdl::Model * tModel = new mdl::Model( tMesh, 1, tIWGTypeList,
-                                                  tSidesetList, tSidesetBCTypeList );
-
-            //solve
-            moris::Matrix< DDRMat > tSolution11;
-            tModel->solve( tSolution11 );
-
-            tModel->output_solution( tFieldName1 );
-
-        }/* if( par_size() */
-    }
-	
-     TEST_CASE( "Element_Diffusion_4", "[moris],[fem],[ElemDiff_4]" )
-        {
-        if(par_size() == 1 )
-        {
-            // Create a 3D mesh of HEX8 using MTK ------------------------------------------
-            std::cout<<" Create a 3D mesh of HEX8 using MTK "<<std::endl;
-            //------------------------------------------------------------------------------
-
-            moris::uint tBplineOrder = 1;
-            moris::uint tLagrangeOrder = 1;
-            moris::uint tMyCoeff = 1;
-
-            hmr::ParameterList tParameters = hmr::create_hmr_parameter_list();
-
-            tParameters.set( "number_of_elements_per_dimension", "10, 4, 4" );
-            tParameters.set( "domain_dimensions", "10, 4, 4" );
-            tParameters.set( "domain_offset", "-5.0, -2.0, -2.0" );
-            tParameters.set( "domain_sidesets", "1, 6, 3, 4, 5, 2");
-            tParameters.set( "verbose", 0 );
-            tParameters.set( "truncate_bsplines", 1 );
-            tParameters.set( "bspline_orders", "1" );
-            tParameters.set( "lagrange_orders", "1" );
-
-            tParameters.set( "use_multigrid", 0 );
-
-            tParameters.set( "refinement_buffer", 1 );
-            tParameters.set( "staircase_buffer", 1 );
-
-             hmr::HMR tHMR( tParameters );
-
-             std::shared_ptr< moris::hmr::Mesh > tMesh = tHMR.create_mesh( tLagrangeOrder );
-
-             // create field
-             std::shared_ptr< moris::hmr::Field > tField = tMesh->create_field( "Circle", tLagrangeOrder );
-
-             for( uint k=0; k<2; ++k )
-             {
-                 tField->evaluate_scalar_function( LevelSetFunction );
-                 tHMR.flag_surface_elements( tField );
-                 tHMR.perform_refinement( moris::hmr::RefinementMode::SIMPLE );
-                 tHMR.update_refinement_pattern();
-             }
-
-             tHMR.finalize();
-
-             // evaluate node values
-//             tField->evaluate_scalar_function( LevelSetFunction );
-//
-//             tHMR.save_to_exodus( "Circle_diff.exo" );
-
-            //1) Create the fem nodes ------------------------------------------------------
-            std::cout<<" Create the fem nodes "<<std::endl;
-            //------------------------------------------------------------------------------
-            Cell< Cell< fem::IWG_Type > >tIWGTypeList( 3 );
-            tIWGTypeList( 0 ).resize( 1, fem::IWG_Type::SPATIALDIFF_BULK );
-            tIWGTypeList( 1 ).resize( 1, fem::IWG_Type::SPATIALDIFF_DIRICHLET );
-            tIWGTypeList( 2 ).resize( 1, fem::IWG_Type::SPATIALDIFF_NEUMANN );
-
-            // create a list of active sidesets
-            Cell< moris_index >  tSidesetList = { 3, 5 };
-
-            // create a list of BC type for the sidesets
-            Cell< fem::BC_Type > tSidesetBCTypeList = { fem::BC_Type::DIRICHLET,
-                                                        fem::BC_Type::NEUMANN };
-
-            // create model
-            mdl::Model * tModel = new mdl::Model( tMesh.get(), 1, tIWGTypeList,
-                                                  tSidesetList, tSidesetBCTypeList );
-
-            //solve
-            moris::Matrix< DDRMat > tSolution11;
-            tModel->solve( tSolution11 );
-            //print(tSolution11,"tSolution11");
-
-            //tModel->output_solution( "Circle" );
-
-        }/* if( par_size() */
-    }
-
-
-
-
-
-	// Test for understanding tests
-	TEST_CASE( "Element_Diffusion_5", "[moris],[fem],[ElemDiff_5]" )
-        {
-        if(par_size() == 1 )
-        {
-        	// Create a 3D mesh of HEX8 using MTK ------------------------------------------
-        	std::cout<<" Create a 3D mesh of HEX8 using MTK "<<std::endl;
-        	//------------------------------------------------------------------------------
-
-        	std::string tPrefix = std::getenv("MORISROOT");
-        	std::string tMeshFileName = tPrefix + "projects/FEM/INT/test/data/Bar_30x1x1.g";
-
-        	std::cout<<"Mesh input name = "<< tMeshFileName<<std::endl;
-
-        	moris::mtk::Scalar_Field_Info<DDRMat> tNodeField1;
-        	std::string tFieldName1 = "Temp_Field";
-        	tNodeField1.set_field_name(tFieldName1);
-        	tNodeField1.set_field_entity_rank(EntityRank::NODE);
-
-        	// Initialize field information container
-        	moris::mtk::MtkFieldsInfo tFieldsInfo;
-
-        	// Place the node field into the field info container
-        	add_field_for_mesh_input(&tNodeField1,tFieldsInfo);
-
-        	// Declare some supplementary fields
-        	mtk::MtkMeshData tMeshData;
-        	tMeshData.FieldsInfo = &tFieldsInfo;
-
-        	moris::mtk::Mesh* tMesh = moris::mtk::create_mesh( MeshType::STK, tMeshFileName, &tMeshData );
-
-        	//1) Create the fem nodes ------------------------------------------------------
-        	std::cout<<" Create the fem nodes "<<std::endl;
-        	//------------------------------------------------------------------------------
-        	Cell< Cell< fem::IWG_Type > >tIWGTypeList( 3 );
-        	tIWGTypeList( 0 ).resize( 1, fem::IWG_Type::SPATIALDIFF_BULK );
-        	tIWGTypeList( 1 ).resize( 1, fem::IWG_Type::SPATIALDIFF_DIRICHLET );
-        	tIWGTypeList( 2 ).resize( 1, fem::IWG_Type::SPATIALDIFF_NEUMANN );
-
-        	// create a list of active sidesets
-        	moris::Cell< moris_index >  tSidesetList = { 3, 5 };
-
-        	// create a list of BC type for the sidesets
-        	moris::Cell< fem::BC_Type > tSidesetBCTypeList = { fem::BC_Type::NEUMANN,
-        													   fem::BC_Type::DIRICHLET};
-
-        	// create model
-        	mdl::Model * tModel = new mdl::Model( tMesh, 1, tIWGTypeList,
-        			tSidesetList, tSidesetBCTypeList );
-
-        	//solve
-        	moris::Matrix< DDRMat > tSolution11;
-        	tModel->solve( tSolution11 );
-
-        	tModel->output_solution( tFieldName1 );
-
-        }/* if( par_size() */
-        }
-
-=======
->>>>>>> 0809c4ab
+
     }/* namespace fem */
 }/* namespace moris */