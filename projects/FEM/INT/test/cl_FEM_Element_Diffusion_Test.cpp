--- conflicted
+++ resolved
@@ -8,611 +8,6 @@
  *
  */
 
-<<<<<<< HEAD
-//#include "catch.hpp"
-//
-//#include "cl_MTK_Vertex.hpp"    //MTK
-//#include "cl_MTK_Cell.hpp"
-//#include "cl_MTK_Enums.hpp"
-//#include "cl_MTK_Mesh.hpp"
-//
-//#include "cl_MTK_Mesh_Factory.hpp"
-//#include "cl_MTK_Mesh_Tools.hpp"
-//#include "cl_MTK_Mesh_Data_Input.hpp"
-//#include "cl_MTK_Scalar_Field_Info.hpp"
-//
-//#include "cl_Matrix.hpp"        //LINALG
-//#include "linalg_typedefs.hpp"
-//#include "fn_equal_to.hpp" // ALG/src
-//#include "fn_norm.hpp"
-//
-//#include "cl_FEM_NodeProxy.hpp"                //FEM/INT/src
-//#include "cl_FEM_ElementProxy.hpp"             //FEM/INT/src
-//#include "cl_FEM_Node_Base.hpp"                //FEM/INT/src
-//#include "cl_FEM_Element_Factory.hpp"          //FEM/INT/src
-//#include "cl_FEM_IWG_Factory.hpp"              //FEM/INT/src
-//#include "cl_FEM_Set.hpp"            //FEM/INT/src
-//
-//#include "cl_DLA_Solver_Factory.hpp"
-//#include "cl_DLA_Solver_Interface.hpp"
-//
-//#include "cl_NLA_Nonlinear_Solver_Factory.hpp"
-//#include "cl_NLA_Nonlinear_Solver.hpp"
-//#include "cl_NLA_Nonlinear_Problem.hpp"
-//#include "cl_MSI_Solver_Interface.hpp"
-//#include "cl_MSI_Equation_Object.hpp"
-//#include "cl_MSI_Model_Solver_Interface.hpp"
-//#include "cl_DLA_Linear_Solver_Aztec.hpp"
-//#include "cl_DLA_Linear_Solver.hpp"
-//
-//namespace moris
-//{
-//    namespace fem
-//    {
-//        TEST_CASE( "Element_Diffusion", "[moris],[fem],[ElemDiff]" )
-//        {
-//            if(par_size() == 1 )
-//            {
-//                // Create a 3D mesh of HEX8 using MTK ------------------------------------------
-//                //std::cout<<" Create a 3D mesh of HEX8 using MTK "<<std::endl;
-//                //------------------------------------------------------------------------------
-//                uint aNumElemTypes = 1; // only 1 element type ( hex )
-//                uint aNumDim = 3;       // number of spatial dimensions
-//
-//                // element connectivity
-//                Matrix< IdMat > aElementConn = {{ 1, 2, 5, 4, 10, 11, 14, 13 },
-//                                                    { 2, 3, 6, 5, 11, 12, 15, 14 },
-//                                                    { 4, 5, 8, 7, 13, 14, 17, 16 },
-//                                                    { 5, 6, 9, 8, 14, 15, 18, 17 },
-//                                                    { 10, 11, 14, 13, 19, 20, 23, 22 },
-//                                                    { 11, 12, 15, 14, 20, 21, 24, 23 },
-//                                                    { 13, 14, 17, 16, 22, 23, 26, 25 },
-//                                                    { 14, 15, 18, 17, 23, 24, 27, 26 }};
-//
-//                // local to global element map for hexs
-//                Matrix< IdMat > aElemLocalToGlobal = { { 1, 2, 3, 4, 5, 6, 7, 8 } };
-//
-//                // node coordinates
-//                Matrix< DDRMat > aCoords = {{ 0.0, 0.0, 0.0 }, { 1.0, 0.0, 0.0 }, { 2.0, 0.0, 0.0 },
-//                                            { 0.0, 1.0, 0.0 }, { 1.0, 1.0, 0.0 }, { 2.0, 1.0, 0.0 },
-//                                            { 0.0, 2.0, 0.0 }, { 1.0, 2.0, 0.0 }, { 2.0, 2.0, 0.0 },
-//                                            { 0.0, 0.0, 1.0 }, { 1.0, 0.0, 1.0 }, { 2.0, 0.0, 1.0 },
-//                                            { 0.0, 1.0, 1.0 }, { 1.0, 1.0, 1.0 }, { 2.0, 1.0, 1.0 },
-//                                            { 0.0, 2.0, 1.0 }, { 1.0, 2.0, 1.0 }, { 2.0, 2.0, 1.0 },
-//                                            { 0.0, 0.0, 2.0 }, { 1.0, 0.0, 2.0 }, { 2.0, 0.0, 2.0 },
-//                                            { 0.0, 1.0, 2.0 }, { 1.0, 1.0, 2.0 }, { 2.0, 1.0, 2.0 },
-//                                            { 0.0, 2.0, 2.0 }, { 1.0, 2.0, 2.0 }, { 2.0, 2.0, 2.0 }};
-//
-//                // specify the local to global map
-//                Matrix< IdMat > aNodeLocalToGlobal = {{ 1,  2,  3,  4,  5,  6,  7,  8,  9,
-//                                                       10, 11, 12, 13, 14, 15, 16, 17, 18,
-//                                                       19, 20, 21, 22, 23, 24, 25, 26, 27 }};
-//
-//                // create mesh MTK database
-//                mtk::MtkMeshData tMeshData( aNumElemTypes );
-//                tMeshData.CreateAllEdgesAndFaces  = true;
-//                tMeshData.SpatialDim              = & aNumDim;
-//                tMeshData.ElemConn( 0 )           = & aElementConn;
-//                tMeshData.NodeCoords              = & aCoords;
-//                tMeshData.LocaltoGlobalElemMap(0) = & aElemLocalToGlobal;
-//                tMeshData.LocaltoGlobalNodeMap    = & aNodeLocalToGlobal;
-//
-//                mtk::Mesh* tMesh = create_interpolation_mesh( mtk::MeshType::STK, tMeshData );
-//
-//                //1) Create the fem nodes ------------------------------------------------------
-//                //std::cout<<" Create the fem nodes "<<std::endl;
-//                //------------------------------------------------------------------------------
-//
-//                // number of mesh nodes
-//                uint tNumOfNodes = tMesh->get_num_nodes();
-//
-//                //create a cell of fem nodes
-//                Vector< Node_Base* > tNodes( tNumOfNodes, nullptr );
-//
-//                // loop over the mesh nodes
-//                for( uint k = 0; k < tNumOfNodes; k++ )
-//                {
-//                    // create a fem node for each mesh node
-//                    tNodes( k ) = new fem::Node( & tMesh->get_mtk_vertex( k ) );
-//                }
-//
-//                //2) Create the IWGs -----------------------------------------------------------
-//                //std::cout<<" Create the IWGs "<<std::endl;
-//                //------------------------------------------------------------------------------
-//
-//                // input a cell of IWG types to be created
-//                Cell< fem::IWG_Type > tIWGTypeList = { fem::IWG_Type::SPATIALDIFF_BULK,
-//                                                       fem::IWG_Type::SPATIALDIFF_DIRICHLET_SYMMETRIC_NITSCHE,
-//                                                       fem::IWG_Type::SPATIALDIFF_NEUMANN };
-//
-//                // number of IWGs to be created
-//                uint tNumOfIWGs = tIWGTypeList.size();
-//
-//                // a factory to create the IWGs
-//                fem::IWG_Factory tIWGFactory;
-//
-//                // create a cell of IWGs for the problem considered
-//                Vector< fem::IWG* > tIWGs( tNumOfIWGs , nullptr );
-//
-//                // loop over the IWG types
-//                for( uint i = 0; i < tNumOfIWGs; i++)
-//                {
-//                    // create an IWG with the factory for the ith IWG type
-//                    tIWGs( i ) = tIWGFactory.create_IWGs( tIWGTypeList( i ) );
-//                }
-//
-//                //3) Create element blocks -------------------------------------------------------
-//                //std::cout<<" Create element blocks "<<std::endl;
-//                //------------------------------------------------------------------------------
-//                // get the number of elements on proc from the mesh
-//                luint tNumOfElements = tMesh->get_num_elems();
-//
-//                // create equation objects
-//                Cell< MSI::Equation_Object* > tElements;
-//                tElements.reserve( tNumOfElements + 4 + 4 );
-//
-//                // get the block names from the mesh
-//                Vector<std::string> tBlockSetsNames = tMesh->get_set_names( mtk::EntityRank::ELEMENT);
-//
-//                // Cell containing the block mesh cell ( a cell of mesh cells )
-//                Vector<mtk::Cell const *> tBlockSetElement( tMesh->get_set_entity_loc_inds( mtk::EntityRank::ELEMENT, tBlockSetsNames( 0 ) ).numel(), nullptr );
-//
-//                // loop on the blocks
-//                for( luint Ik=0; Ik < tBlockSetsNames.size(); ++Ik )
-//                {
-//                    Matrix< IndexMat > tBlockSetElementInd = tMesh->get_set_entity_loc_inds( mtk::EntityRank::ELEMENT, tBlockSetsNames( Ik ) );
-//
-//                    // loop on the elements in a block
-//                    for( luint k=0; k < tBlockSetElementInd.numel(); ++k )
-//                    {
-//                        // Cell containing the block mesh cell with mesh cells
-//                        tBlockSetElement( k ) = & tMesh->get_mtk_cell( k );
-//                    }
-//                }
-//
-//                // create a fem element block
-//                Vector< MSI::Equation_Set * > tElementBlocks( 3, nullptr );
-//                Vector< IWG* > tIWGBulk = { tIWGs( 0 ) };
-//                tElementBlocks( 0 ) = new fem::Set( tBlockSetElement,
-//                                                              fem::Element_Type::BULK,
-//                                                              tIWGBulk,
-//                                                              tNodes );
-//
-//                // put the equation object of block 0 in the global list of equation objects
-//                tElements.append( tElementBlocks( 0 )->get_equation_object_list() );
-//
-//                //4) Create side blocks -------------------------------------------------------
-//                //std::cout<<" Create Dirichlet side block "<<std::endl;
-//                //-----------------------------------------------------------------------------
-//                // elements included in the Dirichlet sideset
-//                Vector<mtk::Cell const *> tSideSetDirichletElement( 4, nullptr );
-//                tSideSetDirichletElement( 0 ) = & tMesh->get_mtk_cell( 0 );
-//                tSideSetDirichletElement( 1 ) = & tMesh->get_mtk_cell( 2 );
-//                tSideSetDirichletElement( 2 ) = & tMesh->get_mtk_cell( 4 );
-//                tSideSetDirichletElement( 3 ) = & tMesh->get_mtk_cell( 6 );
-//
-//                // create a fem element sideblock
-//                Vector< IWG* > tIWGDirichlet = { tIWGs( 1 ) };
-//                tElementBlocks( 1 ) = new fem::Set( tSideSetDirichletElement,
-//                                                              fem::Element_Type::SIDESET,
-//                                                              tIWGDirichlet,
-//                                                              tNodes );
-//
-//                // put the equation object of block 1 in the global list of equation objects
-//                tElements.append( tElementBlocks( 1 )->get_equation_object_list() );
-//
-//                //5) Create side blocks -------------------------------------------------------
-//                //std::cout<<" Create Neumann side block "<<std::endl;
-//                //-----------------------------------------------------------------------------
-//                // elements included in the Neumann sideset
-//                Vector<mtk::Cell const *> tSideSetNeumannElement( 4, nullptr );
-//                tSideSetNeumannElement( 0 ) = & tMesh->get_mtk_cell( 1 );
-//                tSideSetNeumannElement( 1 ) = & tMesh->get_mtk_cell( 3 );
-//                tSideSetNeumannElement( 2 ) = & tMesh->get_mtk_cell( 5 );
-//                tSideSetNeumannElement( 3 ) = & tMesh->get_mtk_cell( 7 );
-//
-//                // create a fem element sideblock
-//                Vector< IWG* > tIWGNeumann = { tIWGs( 2 ) };
-//                tElementBlocks( 2 ) = new fem::Set( tSideSetNeumannElement,
-//                                                              fem::Element_Type::SIDESET,
-//                                                              tIWGNeumann,
-//                                                              tNodes );
-//
-//                // put the equation object of block 2 in the global list of equation objects
-//                tElements.append( tElementBlocks( 2 )->get_equation_object_list() );
-//
-//                //6) Impose boundary conditions -----------------------------------------------
-//                //std::cout<<" Impose boundary conditions "<<std::endl;
-//                //-----------------------------------------------------------------------------
-//                // nodal weak bc for Dirichlet
-//                real tTempValue = 5.0;
-//                Cell< moris_index > tDirichletElements = { 0, 2, 4, 6 };
-//                for( uint iDirichlet = 0; iDirichlet < 4; iDirichlet++ )
-//                {
-//                    // set the list of face ordinals
-//                    tElements( tNumOfElements + iDirichlet )->set_list_of_side_ordinals( {{ 3 }} );
-//
-//                    //get the nodal weak bcs of the element
-//                    Matrix< DDRMat > & tNodalWeakBCs = tElements( tNumOfElements + iDirichlet )->get_weak_bcs();
-//
-//                    // get the element number of nodes
-//                    uint tNumberOfNodes = tElements( tNumOfElements + iDirichlet )->get_num_nodes();
-//
-//                    // set size of the element nodal weak bc
-//                    tNodalWeakBCs.set_size( tNumberOfNodes, 1 );
-//
-//                    // loop over the element nodes
-//                    Matrix< IndexMat > tNodeIndices = tMesh->get_mtk_cell( tDirichletElements( iDirichlet ) ).get_vertex_inds();
-//
-//                    for( uint l = 0; l < tNumberOfNodes; l++ )
-//                    {
-//                        // copy weak bc into element
-//                        tNodalWeakBCs( l ) = tTempValue;
-//                    }
-//                }
-//
-//                // nodal weak bc for Neumann
-//                real tFluxValue = 20.0;
-//                Cell< moris_index > tNeumannElements = { 0, 2, 4, 6 };
-//                for( uint iNeumann = 0; iNeumann < 4; iNeumann++ )
-//                {
-//                    // set the list of face ordinals
-//                    tElements( tNumOfElements + tDirichletElements.size() + iNeumann )->set_list_of_side_ordinals( {{ 1 }} );
-//
-//                    //get the nodal weak bcs of the element
-//                    Matrix< DDRMat > & tNodalWeakBCs = tElements( tNumOfElements + tDirichletElements.size() + iNeumann )->get_weak_bcs();
-//
-//                    // get the element number of nodes
-//                    uint tNumberOfNodes = tElements( tNumOfElements + tDirichletElements.size() + iNeumann )->get_num_nodes();
-//
-//                    // set size of the element nodal weak bc
-//                    tNodalWeakBCs.set_size( tNumberOfNodes, 1 );
-//
-//                    // loop over the element nodes
-//                    Matrix< IndexMat > tNodeIndices = tMesh->get_mtk_cell( tDirichletElements( iNeumann ) ).get_vertex_inds();
-//
-//                    for( uint l = 0; l < tNumberOfNodes; l++ )
-//                    {
-//                        // copy weak bc into element
-//                        tNodalWeakBCs( l ) = tFluxValue;
-//                    }
-//                }
-//
-////                //3) Create elements -----------------------------------------------
-////                std::cout<<" Create elements "<<std::endl;
-////                //-----------------------------------------------------------------------------
-////                // a factory to create the elements
-////                Element_Factory tElementFactory;
-////
-////                // create equation objects
-////                Cell< MSI::Equation_Object* > tElements( 16, nullptr );
-////
-////                // init the number of elements
-////                uint tNumElementsCount = 0;
-////
-////                // select the IWG list for the blockset
-////                Cell< fem::IWG* > tIWGsBlockset = { tIWGs( 0 ) };
-////
-////                // loop over the mesh elements to create bulk elements
-////                for( uint k = 0; k < tNumOfElements; k++ )
-////                {
-////                    // create a bulk element
-////                    tElements( tNumElementsCount + k ) = tElementFactory.create_cluster(   Element_Type::BULK,
-////                                                                                         & tMesh->get_mtk_cell( k ),
-////                                                                                           tIWGsBlockset,
-////                                                                                           tNodes );
-////                }
-////                // update the total number of element
-////                tNumElementsCount = tNumElementsCount + tNumOfElements;
-////
-////                // select the IWG list for the Dirichlet sideset
-////                Cell< fem::IWG* > tIWGsDirichletSideset = { tIWGs( 1 ) };
-////
-////                // elements included in the Dirichlet sideset
-////                Cell< moris_index > tListOfDirichletElements = { 0, 2, 4, 6 };
-////
-////                // loop over the elements included in the Dirichlet sideset
-////                for( uint iDirichlet = 0; iDirichlet < tListOfDirichletElements.size(); iDirichlet++ )
-////                {
-////                    // get the treated element index
-////                    moris_index tTreatedMeshElement = tListOfDirichletElements( iDirichlet );
-////
-////                    // create a sideset element
-////                    tElements( tNumElementsCount + iDirichlet )
-////                        = tElementFactory.create_cluster(   Element_Type::SIDESET,
-////                                                          & tMesh->get_mtk_cell( tTreatedMeshElement ),
-////                                                            tIWGsDirichletSideset,
-////                                                            tNodes );
-////                    // set the list of face ordinals
-////                    tElements( tNumElementsCount + iDirichlet )->set_list_of_side_ordinals( {{ 3 }} );
-////
-////                    // impose nodal weak bcs
-////                    // get the nodal weak bcs of the element
-////                    Matrix< DDRMat > & tNodalWeakBCs = tElements( tNumElementsCount + iDirichlet )->get_weak_bcs();
-////
-////                    // get the element number of nodes
-////                    uint tNumberOfNodes = tElements( tNumElementsCount + iDirichlet )->get_num_nodes();
-////
-////                    // set size of the element nodal weak bc
-////                    tNodalWeakBCs.set_size( tNumberOfNodes, 1 );
-////
-////                    // loop over the element nodes
-////                    Matrix< IndexMat > tNodeIndices = tMesh->get_mtk_cell( tTreatedMeshElement ).get_vertex_inds();
-////
-////                    for( uint l = 0; l < tNumberOfNodes; l++ )
-////                    {
-////                        // copy weak bc into element
-////                        tNodalWeakBCs( l ) = tNodalValues( tNodeIndices( l ) );
-////                    }
-////                }
-////                // update the total number of element
-////                tNumElementsCount = tNumElementsCount + tListOfDirichletElements.size();
-////
-////                // select the IWG list for the Neumann sideset
-////                Cell< fem::IWG* > tIWGsNeumannSideset = { tIWGs( 2 ) };
-////
-////                // elements included in the Neumann sideset
-////                Cell< moris_index > tListOfNeumannElements = { 1, 3, 5, 7 };
-////
-////                // loop over the elements included in the Neumann sideset
-////                for( uint iNeumann = 0; iNeumann < 4; iNeumann++ )
-////                {
-////                    // get the treated element index
-////                    moris_index tTreatedMeshElement = tListOfNeumannElements( iNeumann );
-////
-////                    // create a sideset element
-////                    tElements( tNumElementsCount + iNeumann )
-////                        = tElementFactory.create_cluster(   Element_Type::SIDESET,
-////                                                          & tMesh->get_mtk_cell( tTreatedMeshElement ),
-////                                                            tIWGsNeumannSideset,
-////                                                            tNodes );
-////
-////                    // set the list of face ordinals
-////                    tElements( tNumElementsCount + iNeumann )->set_list_of_side_ordinals( {{ 1 }} );
-////
-////                    // impose nodal weak bcs
-////                    // get the nodal weak bcs of the element
-////                    Matrix< DDRMat > & tNodalWeakBCs = tElements( tNumElementsCount + iNeumann )->get_weak_bcs();
-////
-////                    // get the element number of nodes
-////                    uint tNumberOfNodes = tElements( tNumElementsCount + iNeumann )->get_num_nodes();
-////
-////                    // set size of the element nodal weak bc
-////                    tNodalWeakBCs.set_size( tNumberOfNodes, 1 );
-////
-////                    // loop over the element nodes
-////                    Matrix< IndexMat > tNodeIndices = tMesh->get_mtk_cell( tTreatedMeshElement ).get_vertex_inds();
-////
-////                    for( uint l = 0; l < tNumberOfNodes; l++ )
-////                    {
-////                        // copy weak bc into element
-////                        tNodalWeakBCs( l ) = tHeatNodalValues( tNodeIndices( l ) );
-////                    }
-////                }
-//
-//                //7) Create the model solver interface -----------------------------------------
-//                //std::cout<<" Create the model solver interface "<<std::endl;
-//                //------------------------------------------------------------------------------
-//
-//                //FIXME force the communication table
-//                Matrix< IdMat > tCommunicationTable( 1, 1, 0 );
-//
-//                // FIXME: get map from mesh
-//                uint tDofOrder = 1;
-//                map< moris_id, moris_index > tCoefficientsMap;
-//                //tMesh->get_adof_map( tDofOrder, tCoefficientsMap );
-//
-//                uint tNumCoeff = 100;
-//                //= tMesh->get_num_coeffs( 1 )
-//
-//                moris::MSI::Model_Solver_Interface* tModelSolverInterface
-//                    = new moris::MSI::Model_Solver_Interface( tElementBlocks,
-//                                                              tCommunicationTable,
-//                                                              tCoefficientsMap,
-//                                                              tNumCoeff,
-//                                                              tMesh );
-//
-//                tModelSolverInterface->set_param( "TEMP" )  = (sint)tDofOrder;
-//
-//                tElementBlocks( 0 )->finalize( tModelSolverInterface );
-//                tElementBlocks( 1 )->finalize( tModelSolverInterface );
-//                tElementBlocks( 2 )->finalize( tModelSolverInterface );
-//
-//                tModelSolverInterface->finalize();
-//
-//                // calculate AdofMap
-//                Matrix< DDUMat > tAdofMap = tModelSolverInterface->get_dof_manager()->get_adof_ind_map();
-//
-//                //8) Create solver interface ---------------------------------------------------
-//                //std::cout<<" Create solver interface "<<std::endl;
-//                //------------------------------------------------------------------------------
-//
-//                MSI::MSI_Solver_Interface * tSolverInterface
-//                    = new moris::MSI::MSI_Solver_Interface( tModelSolverInterface );
-//
-//                // 9) Create Nonlinear Problem -------------------------------------------------
-//                //std::cout<<" Create Nonlinear Problem "<<std::endl;
-//                //------------------------------------------------------------------------------
-//
-//                NLA::Nonlinear_Problem* tNonlinearProblem
-//                    = new NLA::Nonlinear_Problem( tSolverInterface );
-//
-//                // 10) Create Solvers and solver manager ----------------------------------------
-//                //std::cout<<" Create Solvers and solver manager "<<std::endl;
-//                //------------------------------------------------------------------------------
-//
-//                // create factory for nonlinear solver
-//                NLA::Nonlinear_Solver_Factory tNonlinFactory;
-//
-//                // create nonlinear solver
-//                std::shared_ptr< NLA::Nonlinear_Algorithm > tNonlinearSolverAlgorithm
-//                    = tNonlinFactory.create_nonlinear_solver( NLA::NonlinearSolverType::NEWTON_SOLVER );
-//
-//                // create factory for linear solver
-//                dla::Solver_Factory  tSolFactory;
-//
-//                // create linear solver
-//                std::shared_ptr< dla::Linear_Solver_Algorithm > tLinearSolverAlgorithm
-//                    = tSolFactory.create_solver( sol::SolverType::AZTEC_IMPL );
-//
-//                // set default parameters for linear solver
-//                tLinearSolverParameterList.set( "AZ_diagnostics", AZ_none );
-//                tLinearSolverParameterList.set( "AZ_output", AZ_none );
-//
-//                // create solver manager
-//                dla::Linear_Solver*    tLinSolver       = new dla::Linear_Solver();
-//                NLA::Nonlinear_Solver* tNonlinearSolver = new NLA::Nonlinear_Solver();
-//
-//                // set manager and settings
-//                tNonlinearSolverAlgorithm->set_linear_solver( tLinSolver );
-//
-//                // set first solver
-//                tLinSolver->set_linear_algorithm( 0, tLinearSolverAlgorithm );
-//
-//                tNonlinearSolver->set_nonlinear_algorithm( tNonlinearSolverAlgorithm, 0 );
-//
-//                // 11) Solve --------------------------------------------------------------------
-//                std::cout<<" Solve "<<std::endl;
-//                //------------------------------------------------------------------------------
-//                // call solver
-//                tNonlinearSolver->solve( tNonlinearProblem );
-//
-//                // temporary array for solver
-//                Matrix< DDRMat > tSolution;
-//                tNonlinearSolverAlgorithm->get_full_solution( tSolution );
-//
-//                // get length of array
-//                uint tLength = tSolution.length();
-//
-//                // rearrange data into output
-//                Matrix<DDRMat> tSolution1;
-//                tSolution1.set_size( tLength, 1 );
-//                for( uint k = 0; k < tLength; k++ )
-//                {
-//                    tSolution1( k ) = tSolution( tAdofMap( k ) );
-//                }
-//
-//                // 12) postprocessing------------------------------------------------------------
-//                //std::cout<<" Postprocessing "<<std::endl;
-//                //------------------------------------------------------------------------------
-//
-//                // dof type list for the solution to write on the mesh
-//                Vector< MSI::Dof_Type > tDofTypeList = { MSI::Dof_Type::TEMP };
-//
-//                // create a matrix to be filled  with the solution
-//                Matrix< DDRMat > tTempSolutionField( tNumOfNodes, 1 );
-//
-//                // loop over the nodes
-//                for( uint i = 0; i < tNumOfNodes; i++ )
-//                {
-//                    // get a list of elements connected to the ith node
-//                    Matrix<IndexMat> tConnectedElements =
-//                        tMesh->get_entity_connected_to_entity_loc_inds( static_cast< moris_index >( i ),
-//                                                                        mtk::EntityRank::NODE,
-//                                                                        mtk::EntityRank::ELEMENT );
-//
-//                    // number of connected element
-//                    uint tNumConnectElem = tConnectedElements.numel();
-//
-//                    // reset the nodal value
-//                    real tNodeVal = 0.0;
-//
-//                    // loop over the connected elements
-//                    for( uint j = 0; j < tNumConnectElem; j++ )
-//                    {
-//                        // extract the field value at the ith node for the jth connected element
-//                        real tElemVal
-//                            = tElements( tConnectedElements( j ) )->get_element_nodal_pdof_value( i,
-//                                                                                                  tDofTypeList);
-//                        // add up the contribution of each element to the node value
-//                        tNodeVal = tNodeVal + tElemVal;
-//                    }
-//                    // fill the solution matrix with the node value
-//                    tTempSolutionField( i ) = tNodeVal/tNumConnectElem;
-//                }
-//
-//                // checking the solution--------------------------------------------------------
-//                //------------------------------------------------------------------------------
-//                // Expected solution
-//                Matrix< DDRMat > tExpectedSolution = {{ 5.0, 25.0, 45.0,
-//                                                        5.0, 25.0, 45.0,
-//                                                        5.0, 25.0, 45.0,
-//                                                        5.0, 25.0, 45.0,
-//                                                        5.0, 25.0, 45.0,
-//                                                        5.0, 25.0, 45.0,
-//                                                        5.0, 25.0, 45.0,
-//                                                        5.0, 25.0, 45.0,
-//                                                        5.0, 25.0, 45.0 }};
-//
-//                // define an epsilon environment
-//                real tEpsilon = 1E-12;
-//
-//                // define a bool for solution check
-//                bool tCheckNodalSolution = true;
-//
-//                // loop over the node and chyeck solution
-//                for ( uint i = 0; i < tNumOfNodes; i++ )
-//                {
-//                    // check solution
-//                    tCheckNodalSolution = tCheckNodalSolution
-//                                       && ( std::abs( tTempSolutionField( i ) - tExpectedSolution( i ) ) < tEpsilon );
-//                }
-//                // check bool is true
-//                REQUIRE( tCheckNodalSolution );
-//
-//                // initialize Scalar_Field_Info structure with a DDRMat as the template type
-//                moris::mtk::Scalar_Field_Info<DDRMat> tTempField;
-//
-//                // set the fields names
-//                std::string tTempFieldName = "Temp_Field";
-//                tTempField.set_field_name( tTempFieldName );
-//
-//                // set the entity rank associated with the fields
-//                tTempField.set_field_entity_rank( mtk::EntityRank::NODE );
-//
-//                // initialize field information container
-//                moris::mtk::MtkFieldsInfo tFieldsInfo;
-//
-//                // place the node field into the field info container
-//                add_field_for_mesh_input( &tTempField, tFieldsInfo );
-//
-//                // declare some supplementary fields
-//                tMeshData.FieldsInfo = &tFieldsInfo;
-//
-//                // create the mesh
-//                mtk::Mesh* tMeshForOutput = create_interpolation_mesh( mtk::MeshType::STK, tMeshData );
-//
-//                // add field to the mesh
-//                tMeshForOutput->add_mesh_field_real_scalar_data_loc_inds( tTempFieldName,
-//                                                                          mtk::EntityRank::NODE,
-//                                                                          tTempSolutionField );
-//
-//                // create output mesh
-//                std::string tOutputFile = "./int_ElemDiff_test.exo";
-//                tMeshForOutput->create_output_mesh( tOutputFile );
-//
-//                // 13) Clean up -----------------------------------------------------------------
-//                std::cout<<" Clean up "<<std::endl;
-//                //------------------------------------------------------------------------------
-//                delete tMesh;
-//                delete tMeshForOutput;
-//
-//                tNodes.clear();
-//                tIWGs.clear();
-//                tElements.clear();
-//
-//                delete tModelSolverInterface;
-//                delete tSolverInterface;
-//                delete tNonlinearProblem;
-//                delete tLinSolver;
-//                delete tNonlinearSolver;
-//
-//            }/* if( par_size() */
-//        }/* TEST_CASE */
-//
-//    }/* namespace fem */
-//}/* namespace moris */
-=======
 #include <string>
 #include <catch.hpp>
 #include <memory>
@@ -1013,5 +408,4 @@
 }
 
 
-/*END_TEST_CASE*/
->>>>>>> 161f376b
+/*END_TEST_CASE*/