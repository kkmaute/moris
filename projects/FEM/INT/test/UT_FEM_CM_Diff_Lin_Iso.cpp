--- conflicted
+++ resolved
@@ -150,386 +150,9 @@
     {
         for( uint jStress = 0; jStress < tdFluxdDOF.n_cols(); jStress++ )
         {
-<<<<<<< HEAD
             tCheckdStress = tCheckdStress &&
                     ( std::abs( ( tdFluxdDOF( iStress, jStress ) - tdFluxdDOF_FD( iStress, jStress ) ) /
                             tdFluxdDOF( iStress, jStress )) < tEpsilonRel  );
-=======
-            // real for check
-            real tEpsilonRel = 2.0E-6;
-
-            // initialize cell of checks
-            moris::Cell<bool> tChecks( 6, false );
-
-            // create the properties --------------------------------------------------------------------- //
-            std::shared_ptr< fem::Property > tPropMasterConductivity = std::make_shared< fem::Property >();
-            tPropMasterConductivity->set_parameters( {{{ 1.1}}, {{1.1 }}} );
-//            tPropMasterConductivity->set_dof_type_list( {{ MSI::Dof_Type::TEMP }} );
-//            tPropMasterConductivity->set_val_function( tValFunctionCM_Diff_Lin_Iso );
-//            tPropMasterConductivity->set_dof_derivative_functions( { tDerFunctionCM_Diff_Lin_Iso } );
-            tPropMasterConductivity->set_val_function( tConstValFunctionCM_Diff_Lin_Iso );
-
-            std::shared_ptr< fem::Property > tPropMasterDensity = std::make_shared< fem::Property >();
-            tPropMasterDensity->set_parameters( {{{ 1.2 }}} );
-            tPropMasterDensity->set_dof_type_list( {{ MSI::Dof_Type::TEMP }} );
-            tPropMasterDensity->set_val_function( tValFunctionCM_Diff_Lin_Iso );
-            tPropMasterDensity->set_dof_derivative_functions( { tDerFunctionCM_Diff_Lin_Iso } );
-//            tPropMasterDensity->set_val_function( tConstValFunctionCM_Diff_Lin_Iso );
-
-            std::shared_ptr< fem::Property > tPropMasterHeatCapacity = std::make_shared< fem::Property >();
-            tPropMasterHeatCapacity->set_parameters( {{{ 1.3 }}} );
-            tPropMasterHeatCapacity->set_dof_type_list( {{ MSI::Dof_Type::TEMP }} );
-            tPropMasterHeatCapacity->set_val_function( tValFunctionCM_Diff_Lin_Iso );
-            tPropMasterHeatCapacity->set_dof_derivative_functions( { tDerFunctionCM_Diff_Lin_Iso } );
-//            tPropMasterHeatCapacity->set_val_function( tConstValFunctionCM_Diff_Lin_Iso );
-
-            // define constitutive models ---------------------------------------------------------------- //
-            fem::CM_Factory tCMFactory;
-
-            std::shared_ptr< fem::Constitutive_Model > tCMMasterDiffLinIso = tCMFactory.create_CM( fem::Constitutive_Type::DIFF_LIN_ISO );
-            tCMMasterDiffLinIso->set_dof_type_list( {{ MSI::Dof_Type::TEMP }} );
-            tCMMasterDiffLinIso->set_property( tPropMasterConductivity, "Conductivity" );
-            tCMMasterDiffLinIso->set_property( tPropMasterDensity, "Density" );
-            tCMMasterDiffLinIso->set_property( tPropMasterHeatCapacity, "HeatCapacity" );
-            tCMMasterDiffLinIso->set_space_dim( aSpatialDim );
-
-            //create a space and a time geometry interpolator
-            Geometry_Interpolator tGI( aGeomInterpRule );
-
-            //set the coefficients xHat, tHat
-            tGI.set_coeff( aXHat, aTHat );
-            tGI.set_space_time(aParametricPoint);
-
-            // create a TEMP field interpolator
-            Cell< Field_Interpolator* > tFIs( 1, nullptr );
-            tFIs( 0 ) = new Field_Interpolator ( 1, aIPRule, & tGI, { MSI::Dof_Type::TEMP } );
-
-            // set coefficients for field interpolators
-            tFIs( 0 )->set_coeff( aUHat0 );
-            tFIs( 0 )->set_space_time(aParametricPoint);
-
-            // create a fem set
-            //MSI::Equation_Set * tSet = new fem::Set();
-            fem::Set tSet;
-
-            // set size for the set EqnObjDofTypeList
-            tSet.mUniqueDofTypeList.resize( 4, MSI::Dof_Type::END_ENUM );
-
-            // set size and populate the set dof type map
-            tSet.mUniqueDofTypeMap.set_size( static_cast< int >( MSI::Dof_Type::END_ENUM ) + 1, 1, -1 );
-            tSet.mUniqueDofTypeMap( static_cast< int >( MSI::Dof_Type::TEMP ) ) = 0;
-
-            // set size and populate the set master dof type map
-            tSet.mMasterDofTypeMap.set_size( static_cast< int >( MSI::Dof_Type::END_ENUM ) + 1, 1, -1 );
-            tSet.mMasterDofTypeMap( static_cast< int >( MSI::Dof_Type::TEMP ) ) = 0;
-
-            // create a field interpolator manager
-            Cell< Cell < MSI::Dof_Type > > tDofTypes = {{ MSI::Dof_Type::TEMP }};
-            Field_Interpolator_Manager tFIManager( tDofTypes, &tSet );
-            tFIManager.mFI = tFIs;
-            tFIManager.mIPGeometryInterpolator = &tGI;
-
-            // set field interpolator manager
-            tCMMasterDiffLinIso->set_field_interpolator_manager( &tFIManager );
-
-
-            // check flux-------------------------------------------------------------------
-            //------------------------------------------------------------------------------
-            // evaluate the constitutive model flux
-
-            Matrix< DDRMat > tFlux = tCMMasterDiffLinIso->flux();
-            //print( tFlux, "tFlux");
-
-            // evaluate the constitutive model flux derivative
-            Matrix< DDRMat > tdFluxdDOF = tCMMasterDiffLinIso->dFluxdDOF( { MSI::Dof_Type::TEMP } );
-            //print( tdFluxdDOF, "tdFluxdDOF");
-
-            // evaluate the constitutive model stress derivative by FD
-            Matrix< DDRMat > tdFluxdDOF_FD;
-            tCMMasterDiffLinIso->eval_dFluxdDOF_FD( { MSI::Dof_Type::TEMP }, tdFluxdDOF_FD, 1E-6 );
-
-            //check stress derivative
-            bool tCheckdStress = true;
-            for ( uint iStress = 0; iStress < tdFluxdDOF.n_rows(); iStress++ )
-            {
-                for( uint jStress = 0; jStress < tdFluxdDOF.n_cols(); jStress++ )
-                {
-                    tCheckdStress = tCheckdStress &&
-                            ( std::abs( ( tdFluxdDOF( iStress, jStress ) - tdFluxdDOF_FD( iStress, jStress ) ) /
-                                    tdFluxdDOF( iStress, jStress )) < tEpsilonRel  );
-
-                }
-            }
-
-            //REQUIRE( tCheckdStress );
-            tChecks(0) = tCheckdStress;
-
-            // debug
-            //moris::print(tdFluxdDOF, "tdFluxdDOF");
-            //moris::print(tdFluxdDOF_FD, "tdFluxdDOF_FD");
-
-
-            // check strain-----------------------------------------------------------------
-            //------------------------------------------------------------------------------
-            // evaluate the constitutive model strain
-            Matrix< DDRMat > tStrain = tCMMasterDiffLinIso->strain();
-            //print( tStrain, "tStrain");
-
-            // evaluate the constitutive model strain derivative
-            Matrix< DDRMat > tdStraindDOF = tCMMasterDiffLinIso->dStraindDOF( { MSI::Dof_Type::TEMP } );
-            //print( tdStraindDOF, "tdStraindDOF" );
-
-            // evaluate the constitutive model strain derivative by FD
-            Matrix< DDRMat > tdStraindDOF_FD;
-            tCMMasterDiffLinIso->eval_dStraindDOF_FD( { MSI::Dof_Type::TEMP }, tdStraindDOF_FD, 1E-6 );
-
-            //check strain derivative
-            bool tCheckdStrain = true;
-            for ( uint iStress = 0; iStress < tdStraindDOF.n_rows(); iStress++ )
-            {
-                for( uint jStress = 0; jStress < tdStraindDOF.n_cols(); jStress++ )
-                {
-                    tCheckdStrain = tCheckdStrain &&
-                            ( ( std::abs( ( tdStraindDOF( iStress, jStress ) - tdStraindDOF_FD( iStress, jStress ) ) /
-                                    tdStraindDOF( iStress, jStress ) ) ) < tEpsilonRel );
-                }
-            }
-            //REQUIRE( tCheckdStrain );
-            tChecks(1) = tCheckdStrain;
-
-            // debug
-            //moris::print(tdStraindDOF, "tdStraindDOF");
-            //moris::print(tdStraindDOF_FD, "tdStraindDOF_FD");
-
-
-            // check constitutive matrix----------------------------------------------------
-            //------------------------------------------------------------------------------
-            // evaluate the constitutive model constitutive matrix
-            Matrix< DDRMat > tConst = tCMMasterDiffLinIso->constitutive();
-            //print( tConst, "tConst");
-
-            // check traction---------------------------------------------------------------
-            //------------------------------------------------------------------------------
-            // define a normal
-            Matrix< DDRMat > tNormal;
-            if (aSpatialDim == 2)
-                tNormal = {{1.0},{0.0}};
-            else
-                tNormal = {{0.0},{1.0},{0.0}};
-
-            // evaluate the constitutive model traction
-            Matrix< DDRMat > tTraction = tCMMasterDiffLinIso->traction( tNormal );
-            //print( tTraction, "tTraction");
-
-            // evaluate the constitutive model traction derivative
-            Matrix< DDRMat > tdTractiondDOF = tCMMasterDiffLinIso->dTractiondDOF( { MSI::Dof_Type::TEMP }, tNormal);
-            //print( tdTractiondDOF, "tdTractiondDOF" );
-
-            // check test traction----------------------------------------------------------
-            //------------------------------------------------------------------------------
-            // evaluate the constitutive model test traction
-            Matrix< DDRMat > tTestTraction = tCMMasterDiffLinIso->testTraction( tNormal, { MSI::Dof_Type::TEMP } );
-            //print( tTestTraction, "tTestTraction");
-
-            // evaluate the constitutive model test traction derivative
-            Matrix< DDRMat > tdTestTractiondDOF = tCMMasterDiffLinIso->dTestTractiondDOF( { MSI::Dof_Type::TEMP }, tNormal, { { 0.0 } }, { MSI::Dof_Type::TEMP } );
-            //print( tdTestTractiondDOF, "tdTestTractiondDOF" );
-
-            // check test strain------------------------------------------------------------
-            //------------------------------------------------------------------------------
-            // evaluate the constitutive model test strain
-            Matrix< DDRMat > tTestStrain = tCMMasterDiffLinIso->testStrain();
-            //print( tTestStrain, "tTestStrain");
-
-            // check Hdot ------------------------------------------------------------------
-            //------------------------------------------------------------------------------
-
-            // evaluate the constitutive model flux derivative
-            Matrix< DDRMat > tdHdotdDOF = tCMMasterDiffLinIso->dHdotdDOF( { MSI::Dof_Type::TEMP } );
-            //print( tdFluxdDOF, "tdFluxdDOF");
-
-            // evaluate the constitutive model stress derivative by FD
-            Matrix< DDRMat > tdHdotdDOF_FD;
-            tCMMasterDiffLinIso->eval_dHdotdDOF_FD( { MSI::Dof_Type::TEMP }, tdHdotdDOF_FD, 1E-6 );
-
-            //check stress derivative
-            bool tCheckHdot = true;
-            for ( uint iStress = 0; iStress < tdHdotdDOF.n_rows(); iStress++ )
-            {
-                for( uint jStress = 0; jStress < tdHdotdDOF.n_cols(); jStress++ )
-                {
-                    tCheckHdot = tCheckHdot &&
-                            ( std::abs( ( tdHdotdDOF( iStress, jStress ) - tdHdotdDOF_FD( iStress, jStress ) ) /
-                                    tdHdotdDOF( iStress, jStress ) ) < tEpsilonRel );
-                }
-            }
-            //REQUIRE( tCheckHdot );
-            tChecks(2) = tCheckHdot;
-
-            // debug
-            //moris::print(tdHdotdDOF, "tdHdotdDOF");
-            //moris::print(tdHdotdDOF_FD, "tdHdotdDOF_FD");
-
-            // check gradH -----------------------------------------------------------------
-            //------------------------------------------------------------------------------
-
-            // evaluate the constitutive model flux derivative
-            Matrix< DDRMat > tdGradHdDOF = tCMMasterDiffLinIso->dGradHdDOF( { MSI::Dof_Type::TEMP } );
-            //print( tdFluxdDOF, "tdFluxdDOF");
-
-            // evaluate the constitutive model stress derivative by FD
-            Matrix< DDRMat > tdGradHdDOF_FD;
-            tCMMasterDiffLinIso->eval_dGradHdDOF_FD( { MSI::Dof_Type::TEMP }, tdGradHdDOF_FD, 1E-6 );
-
-            //check stress derivative
-            bool tCheckGradH = true;
-            for ( uint iStress = 0; iStress < tdGradHdDOF.n_rows(); iStress++ )
-            {
-                for( uint jStress = 0; jStress < tdGradHdDOF.n_cols(); jStress++ )
-                {
-                    tCheckGradH = tCheckGradH &&
-                            ( std::abs( tdGradHdDOF( iStress, jStress ) - tdGradHdDOF_FD( iStress, jStress ) ) <
-                                    tEpsilonRel * std::abs( tdGradHdDOF( iStress, jStress )) );
-                }
-            }
-            //REQUIRE( tCheckGradH );
-            tChecks(3) = tCheckGradH;
-
-            // debug
-            //moris::print(tdGradHdDOF, "tdGradHdDOF");
-            //moris::print(tdGradHdDOF_FD, "tdGradHdDOF_FD");
-
-
-            // check gradHdot --------------------------------------------------------------
-            //------------------------------------------------------------------------------
-
-            // evaluate the constitutive model flux derivative
-            Matrix< DDRMat > tdGradHdotdDOF = tCMMasterDiffLinIso->dGradHdotdDOF( { MSI::Dof_Type::TEMP } );
-            //print( tdFluxdDOF, "tdFluxdDOF");
-
-            // evaluate the constitutive model stress derivative by FD
-            Matrix< DDRMat > tdGradHdotdDOF_FD;
-            tCMMasterDiffLinIso->eval_dGradHdotdDOF_FD( { MSI::Dof_Type::TEMP }, tdGradHdotdDOF_FD, 1E-6 );
-
-            //check stress derivative
-            bool tCheckGradHdot = true;
-            for ( uint iStress = 0; iStress < tdGradHdotdDOF.n_rows(); iStress++ )
-            {
-                for( uint jStress = 0; jStress < tdGradHdotdDOF.n_cols(); jStress++ )
-                {
-                    tCheckGradHdot = tCheckGradHdot &&
-                            ( std::abs( ( tdGradHdotdDOF( iStress, jStress ) - tdGradHdotdDOF_FD( iStress, jStress ) ) /
-                                    tdGradHdotdDOF( iStress, jStress ) ) < tEpsilonRel );
-                }
-            }
-            //REQUIRE( tCheckGradHdot );
-            tChecks(4) = tCheckGradHdot;
-
-            // debug
-            //moris::print(tdGradHdotdDOF, "tdGradHdotdDOF");
-            //moris::print(tdGradHdotdDOF_FD, "tdGradHdotdDOF_FD");
-
-
-            // check graddivflux -----------------------------------------------------------
-            //------------------------------------------------------------------------------
-
-            // evaluate the constitutive model strain derivative
-            Matrix< DDRMat > tdGradDivFluxdDOF = tCMMasterDiffLinIso->dGradDivFluxdDOF( { MSI::Dof_Type::TEMP } );
-            //print( tdStraindDOF, "tdStraindDOF" );
-
-            // evaluate the constitutive model strain derivative by FD
-            Matrix< DDRMat > tdGradDivFluxdDOF_FD;
-            tCMMasterDiffLinIso->eval_dGradDivFluxdDOF_FD( { MSI::Dof_Type::TEMP }, tdGradDivFluxdDOF_FD, 1E-6 );
-
-            //check strain derivative
-            bool tCheckGradDivFlux = true;
-            for ( uint iStress = 0; iStress < tdGradDivFluxdDOF.n_rows(); iStress++ )
-            {
-                for( uint jStress = 0; jStress < tdGradDivFluxdDOF.n_cols(); jStress++ )
-                {
-                    tCheckGradDivFlux = tCheckGradDivFlux &&
-                            ( std::abs( ( tdGradDivFluxdDOF( iStress, jStress ) - tdGradDivFluxdDOF_FD( iStress, jStress ) ) /
-                                    tdGradDivFluxdDOF( iStress, jStress ) ) < tEpsilonRel || tdGradDivFluxdDOF( iStress, jStress ) < 1.0e-13 );
-                }
-            }
-            //REQUIRE( tCheckGradDivFlux );
-            tChecks(5) = tCheckGradDivFlux;
-
-            // debug
-            //moris::print(tdGradDivFluxdDOF, "tdGradDivFluxdDOF");
-            //moris::print(tdGradDivFluxdDOF_FD, "tdGradDivFluxdDOF_FD");
-
-            // clean up
-            //------------------------------------------------------------------------------
-            tFIs.clear();
-
-            // return cell of checks
-            return tChecks;
-
-        }/* TEST Function */
-
-
-
-        // ------------------------------------------------------------------------------------- //
-        // ------------------------------------------------------------------------------------- //
-        TEST_CASE( "CM_Diff_Lin_Iso_QUAD4", "[moris],[fem],[CM_Diff_Lin_Iso_QUAD4]" )
-        {
-            //create a quad4 space element
-            Matrix< DDRMat > tXHat = {
-                    { 0.0, 0.0},
-                    { 1.0, 0.0},
-                    { 1.0, 1.0},
-                    { 0.0, 1.0}};
-
-            //create a line time element
-            Matrix< DDRMat > tTHat( 2, 1 );
-            tTHat( 0 ) = 1.0e-3;
-            tTHat( 1 ) = 1.1e-3;
-
-            //create a space geometry interpolation rule
-            Interpolation_Rule tGeomInterpRule(
-                    mtk::Geometry_Type::QUAD,
-                    Interpolation_Type::LAGRANGE,
-                    mtk::Interpolation_Order::LINEAR,
-                    Interpolation_Type::LAGRANGE,
-                    mtk::Interpolation_Order::LINEAR );
-
-            // create an interpolation rule
-            Interpolation_Rule tIPRule (
-                    mtk::Geometry_Type::QUAD,
-                    Interpolation_Type::LAGRANGE,
-                    mtk::Interpolation_Order::LINEAR,
-                    Interpolation_Type::LAGRANGE,
-                    mtk::Interpolation_Order::LINEAR );
-
-            // set coefficients for field interpolators
-            Matrix< DDRMat > tUHat0 = {{3.9},{4.4},{4.9},{4.2},{4.9},{5.4},{5.9},{6.0}};
-            Matrix< DDRMat > tParametricPoint = {{-0.4}, { 0.1}, {-0.6}};
-
-            // run test
-            moris::Cell<bool> tChecks = test_diffusion_constitutive_model(
-                            tXHat,
-                            tTHat,
-                            tGeomInterpRule,
-                            tIPRule,
-                            tUHat0,
-                            tParametricPoint);
-
-            // checks
-            bool tCheckdStress     = tChecks(0);
-            bool tCheckdStrain     = tChecks(1);
-            bool tCheckHdot        = tChecks(2);
-            bool tCheckGradH       = tChecks(3);
-            bool tCheckGradHdot    = tChecks(4);
-            bool tCheckGradDivFlux = tChecks(5);
-            REQUIRE( tCheckdStress );
-            REQUIRE( tCheckdStrain );
-            REQUIRE( tCheckHdot );
-            REQUIRE( tCheckGradH );
-            REQUIRE( tCheckGradHdot );
-            REQUIRE( tCheckGradDivFlux );
->>>>>>> d72f54b9
-
         }
     }
 
