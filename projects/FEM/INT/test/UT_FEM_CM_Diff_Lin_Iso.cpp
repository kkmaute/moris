--- conflicted
+++ resolved
@@ -30,11 +30,7 @@
 inline void
 tValFunctionCM_Diff_Lin_Iso(
         moris::Matrix< moris::DDRMat >&                aPropMatrix,
-<<<<<<< HEAD
-        moris::Vector< moris::Matrix< moris::DDRMat > >& aParameters,
-=======
         Vector< moris::Matrix< moris::DDRMat > >& aParameters,
->>>>>>> 1f8cbf7b
         moris::fem::Field_Interpolator_Manager*        aFIManager )
 {
     aPropMatrix = aParameters( 0 )
@@ -44,11 +40,7 @@
 inline void
 tConstValFunctionCM_Diff_Lin_Iso(
         moris::Matrix< moris::DDRMat >&                aPropMatrix,
-<<<<<<< HEAD
-        moris::Vector< moris::Matrix< moris::DDRMat > >& aParameters,
-=======
         Vector< moris::Matrix< moris::DDRMat > >& aParameters,
->>>>>>> 1f8cbf7b
         moris::fem::Field_Interpolator_Manager*        aFIManager )
 {
     aPropMatrix = aParameters( 0 );
@@ -57,24 +49,13 @@
 inline void
 tDerFunctionCM_Diff_Lin_Iso(
         moris::Matrix< moris::DDRMat >&                aPropMatrix,
-<<<<<<< HEAD
-        moris::Vector< moris::Matrix< moris::DDRMat > >& aParameters,
-=======
         Vector< moris::Matrix< moris::DDRMat > >& aParameters,
->>>>>>> 1f8cbf7b
         moris::fem::Field_Interpolator_Manager*        aFIManager )
 {
     aPropMatrix = aParameters( 0 ) * aFIManager->get_field_interpolators_for_type( moris::MSI::Dof_Type::TEMP )->N();
 }
 
-<<<<<<< HEAD
-using namespace moris;
-using namespace fem;
-
-inline moris::Vector< bool >
-=======
 inline Vector< bool >
->>>>>>> 1f8cbf7b
 test_diffusion_constitutive_model(
         Matrix< DDRMat >        aXHat,
         Matrix< DDRMat >        aTHat,
@@ -88,11 +69,7 @@
     real tEpsilonRel = 2.0E-6;
 
     // initialize cell of checks
-<<<<<<< HEAD
-    moris::Vector< bool > tChecks( 7, false );
-=======
     Vector< bool > tChecks( 7, false );
->>>>>>> 1f8cbf7b
 
     // create the properties --------------------------------------------------------------------- //
     std::shared_ptr< fem::Property > tPropLeaderConductivity = std::make_shared< fem::Property >();
@@ -403,11 +380,7 @@
     Matrix< DDRMat > tParametricPoint = { { -0.4 }, { 0.1 }, { -0.6 } };
 
     // run test
-<<<<<<< HEAD
-    moris::Vector< bool > tChecks = test_diffusion_constitutive_model(
-=======
     Vector< bool > tChecks = test_diffusion_constitutive_model(
->>>>>>> 1f8cbf7b
             tXHat,
             tTHat,
             tGeomInterpRule,
@@ -580,11 +553,7 @@
     Matrix< DDRMat > tParametricPoint = { { -0.4 }, { 0.1 }, { -0.6 }, { 0.3 } };
 
     // run test
-<<<<<<< HEAD
-    moris::Vector< bool > tChecks = test_diffusion_constitutive_model(
-=======
     Vector< bool > tChecks = test_diffusion_constitutive_model(
->>>>>>> 1f8cbf7b
             tXHat,
             tTHat,
             tGeomInterpRule,
@@ -729,11 +698,7 @@
     Matrix< DDRMat > tParametricPoint = { { 0.8 }, { -0.9 }, { 0.2 } };
 
     // run test
-<<<<<<< HEAD
-    moris::Vector< bool > tChecks = test_diffusion_constitutive_model(
-=======
     Vector< bool > tChecks = test_diffusion_constitutive_model(
->>>>>>> 1f8cbf7b
             tXHat,
             tTHat,
             tGeomInterpRule,
