--- conflicted
+++ resolved
@@ -543,14 +543,11 @@
                 tGeometryType = mtk::Geometry_Type::QUAD;
 
                // set velocity dof types
-<<<<<<< HEAD
                tVelDofTypes = { MSI::Dof_Type::VX, MSI::Dof_Type::VY };
 
                // set viscosity property parameters
                tPropViscosity->set_parameters( { {{ 1.0 }}, {{0.0},{0.0}} } );
-=======
-               tVelDofTypes = { { MSI::Dof_Type::VX, MSI::Dof_Type::VY } };
->>>>>>> a4e45314
+
                break;
             }
             case 3 :
@@ -559,14 +556,11 @@
                 tGeometryType = mtk::Geometry_Type::HEX;
 
                 // set velocity dof types
-<<<<<<< HEAD
                 tVelDofTypes = { MSI::Dof_Type::VX, MSI::Dof_Type::VY, MSI::Dof_Type::VZ };
 
                 // set viscosity property parameters
                 tPropViscosity->set_parameters( { {{ 1.0 }}, {{0.0},{0.0},{0.0}} } );
-=======
-                tVelDofTypes = { { MSI::Dof_Type::VX, MSI::Dof_Type::VY, MSI::Dof_Type::VZ } };
->>>>>>> a4e45314
+
                 break;
             }
             default:
