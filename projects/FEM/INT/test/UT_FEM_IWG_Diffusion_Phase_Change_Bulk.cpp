/*
 * Copyright (c) 2022 University of Colorado
 * Licensed under the MIT license. See LICENSE.txt file in the MORIS root for details.
 *
 *------------------------------------------------------------------------------------
 *
 * UT_FEM_IWG_Diffusion_Phase_Change_Bulk.cpp
 *
 */

#include <string>
#include <catch.hpp>
#include <memory>
#include "assert.hpp"

#define protected public
#define private   public
#include "cl_FEM_Field_Interpolator_Manager.hpp"
#include "cl_FEM_IWG.hpp"
#include "cl_FEM_Set.hpp"
#undef protected
#undef private
//MTK/src
#include "cl_MTK_Enums.hpp"
//LINALG/src
#include "op_equal_equal.hpp"
//FEM/INT/src
#include "cl_FEM_Enums.hpp"
#include "cl_FEM_Field_Interpolator.hpp"
#include "cl_FEM_Property.hpp"
#include "cl_FEM_CM_Factory.hpp"
#include "cl_FEM_IWG_Factory.hpp"

using namespace moris;
using namespace fem;

void tConstValFunction_UTIWGDIFFPCBULK
( moris::Matrix< moris::DDRMat >                 & aPropMatrix,
<<<<<<< HEAD
  moris::Vector< moris::Matrix< moris::DDRMat > >  & aParameters,
=======
  Vector< moris::Matrix< moris::DDRMat > >  & aParameters,
>>>>>>> 1f8cbf7b
  moris::fem::Field_Interpolator_Manager         * aFIManager )
{
    aPropMatrix = aParameters( 0 );
}

void tGeoValFunction_UTIWGDIFFBULK
( moris::Matrix< moris::DDRMat >                 & aPropMatrix,
<<<<<<< HEAD
  moris::Vector< moris::Matrix< moris::DDRMat > >  & aParameters,
=======
  Vector< moris::Matrix< moris::DDRMat > >  & aParameters,
>>>>>>> 1f8cbf7b
  moris::fem::Field_Interpolator_Manager         * aFIManager )
{
    aPropMatrix = aParameters( 0 ) * aFIManager->get_IP_geometry_interpolator()->valx()( 0 );
}

void tFIValFunction_UTIWGDIFFBULK
( moris::Matrix< moris::DDRMat >                 & aPropMatrix,
<<<<<<< HEAD
  moris::Vector< moris::Matrix< moris::DDRMat > >  & aParameters,
=======
  Vector< moris::Matrix< moris::DDRMat > >  & aParameters,
>>>>>>> 1f8cbf7b
  moris::fem::Field_Interpolator_Manager         * aFIManager )
{
    aPropMatrix = aParameters( 0 ) * aFIManager->get_field_interpolators_for_type( moris::MSI::Dof_Type::TEMP )->val();
}

void tFIDerFunction_UTIWGDIFFBULK
( moris::Matrix< moris::DDRMat >                 & aPropMatrix,
<<<<<<< HEAD
  moris::Vector< moris::Matrix< moris::DDRMat > >  & aParameters,
=======
  Vector< moris::Matrix< moris::DDRMat > >  & aParameters,
>>>>>>> 1f8cbf7b
  moris::fem::Field_Interpolator_Manager         * aFIManager )
{
    aPropMatrix = aParameters( 0 ) * aFIManager->get_field_interpolators_for_type( moris::MSI::Dof_Type::TEMP )->N();
}

<<<<<<< HEAD
using namespace moris;
using namespace fem;

moris::Vector<bool> test_IWG_Diffusion_Phase_Change_Bulk(
=======
Vector<bool> test_IWG_Diffusion_Phase_Change_Bulk(
>>>>>>> 1f8cbf7b
        Matrix< DDRMat > aXHat,
        Matrix< DDRMat > aTHat,
        mtk::Interpolation_Rule aGIRule,
        mtk::Interpolation_Rule aFIRule,
        Matrix< DDRMat > aDOFHat,
        Matrix< DDRMat > aParamPoint,
        uint aNumDOFs,
        uint aSpatialDim = 2 )
{
    // initialize cell of checks
<<<<<<< HEAD
    moris::Vector<bool> tChecks( 1, false );
=======
    Vector<bool> tChecks( 1, false );
>>>>>>> 1f8cbf7b

    // define an epsilon environment
    real tEpsilon = 1.0e-6;

    // define a perturbation relative size
    real tPerturbation = 1.0e-6;

    // create the properties ------------------------------------------------------------------- //

    // conductivity
    std::shared_ptr< fem::Property > tPropLeaderConductivity = std::make_shared< fem::Property >();
    tPropLeaderConductivity->set_parameters( {{{ 1.1 }}, {{ 1.1 }}} );
    //tPropLeaderConductivity->set_dof_type_list( {{ MSI::Dof_Type::TEMP }} );
    tPropLeaderConductivity->set_val_function( tConstValFunction_UTIWGDIFFPCBULK );

    // density
    std::shared_ptr< fem::Property > tPropLeaderDensity = std::make_shared< fem::Property >();
    tPropLeaderDensity->set_parameters( {{{ 1.2 }}} );
    //tPropLeaderDensity->set_dof_type_list( {{ MSI::Dof_Type::TEMP }} );
    tPropLeaderDensity->set_val_function( tConstValFunction_UTIWGDIFFPCBULK );

    // heat capacity
    std::shared_ptr< fem::Property > tPropLeaderHeatCapacity = std::make_shared< fem::Property >();
    tPropLeaderHeatCapacity->set_parameters( {{{ 1.3 }}} );
    //tPropLeaderHeatCapacity->set_dof_type_list( {{ MSI::Dof_Type::TEMP }} );
    tPropLeaderHeatCapacity->set_val_function( tConstValFunction_UTIWGDIFFPCBULK );

    // latent heat
    std::shared_ptr< fem::Property > tPropLeaderLatentHeat = std::make_shared< fem::Property >();
    tPropLeaderLatentHeat->set_parameters( {{{ 100.0}}} );
    //tPropLeaderLatentHeat->set_dof_type_list( {{ MSI::Dof_Type::TEMP }} );
    tPropLeaderLatentHeat->set_val_function( tConstValFunction_UTIWGDIFFPCBULK );

    // phase change temp
    std::shared_ptr< fem::Property > tPropLeaderTmelt = std::make_shared< fem::Property >();
    tPropLeaderTmelt->set_parameters( {{{ 5.2 }}} );
    //tPropLeaderTupper->set_dof_type_list( {{ MSI::Dof_Type::TEMP }} );
    tPropLeaderTmelt->set_val_function( tConstValFunction_UTIWGDIFFPCBULK );

    // phase change constant
    std::shared_ptr< fem::Property > tPropLeaderPCconst = std::make_shared< fem::Property >();
    tPropLeaderPCconst->set_parameters( {{{ 2.8 }}} );
    //tPropLeaderPCconst->set_dof_type_list( {{ MSI::Dof_Type::TEMP }} );
    tPropLeaderPCconst->set_val_function( tConstValFunction_UTIWGDIFFPCBULK );

    // phase state function type
    std::shared_ptr< fem::Property > tPropLeaderPCfunction = std::make_shared< fem::Property >();
    tPropLeaderPCfunction->set_parameters( {{{ 2 }}} );
    //tPropLeaderPCfunction->set_dof_type_list( {{ MSI::Dof_Type::TEMP }} );
    tPropLeaderPCfunction->set_val_function( tConstValFunction_UTIWGDIFFPCBULK );

    // temperature load
    std::shared_ptr< fem::Property > tPropLeaderBodyLoad = nullptr;

    // define constitutive model ---------------------------------------------------------------- //
    fem::CM_Factory tCMFactory;

    std::shared_ptr< fem::Constitutive_Model > tCMLeaderDiffLinIsoPC = tCMFactory.create_CM( fem::Constitutive_Type::DIFF_LIN_ISO_PC );
    tCMLeaderDiffLinIsoPC->set_dof_type_list( {{ MSI::Dof_Type::TEMP }} );
    tCMLeaderDiffLinIsoPC->set_property( tPropLeaderConductivity, "Conductivity" );
    tCMLeaderDiffLinIsoPC->set_property( tPropLeaderDensity     , "Density" );
    tCMLeaderDiffLinIsoPC->set_property( tPropLeaderHeatCapacity, "HeatCapacity" );
    tCMLeaderDiffLinIsoPC->set_property( tPropLeaderLatentHeat  , "LatentHeat" );
    tCMLeaderDiffLinIsoPC->set_property( tPropLeaderTmelt       , "PCTemp" );
    tCMLeaderDiffLinIsoPC->set_property( tPropLeaderPCfunction  , "PhaseStateFunction" );
    tCMLeaderDiffLinIsoPC->set_property( tPropLeaderPCconst     , "PhaseChangeConst" );
    tCMLeaderDiffLinIsoPC->set_space_dim( 3 );
    tCMLeaderDiffLinIsoPC->set_local_properties();

    // define the IWGs
    fem::IWG_Factory tIWGFactory;

    std::shared_ptr< fem::IWG > tIWG = tIWGFactory.create_IWG( fem::IWG_Type::SPATIALDIFF_BULK );
    tIWG->set_residual_dof_type( { { MSI::Dof_Type::TEMP } } );
    tIWG->set_dof_type_list( {{ MSI::Dof_Type::TEMP }}, mtk::Leader_Follower::LEADER );
    tIWG->set_constitutive_model( tCMLeaderDiffLinIsoPC, "Diffusion", mtk::Leader_Follower::LEADER );
    tIWG->set_property( tPropLeaderBodyLoad, "Load", mtk::Leader_Follower::LEADER );

    // space and time geometry interpolators
    //------------------------------------------------------------------------------

    // create a space time geometry interpolator
    Geometry_Interpolator tGI( aGIRule );

    // set the coefficients xHat, tHat
    tGI.set_coeff( aXHat, aTHat );

    // set the evaluation point
    tGI.set_space_time( aParamPoint );

    // field interpolators
    //------------------------------------------------------------------------------

    // create a cell of field interpolators for IWG
    Vector< Field_Interpolator* > tFIs( 1 );

    // create the field interpolator
    tFIs( 0 ) = new Field_Interpolator( 1, aFIRule, &tGI, { MSI::Dof_Type::TEMP } );

    // set the coefficients uHat
    tFIs( 0 )->set_coeff( aDOFHat );

    //set the evaluation point xi, tau
    tFIs( 0 )->set_space_time( aParamPoint );

    // set a fem set pointer
    MSI::Equation_Set * tSet = new fem::Set();
    static_cast<fem::Set*>(tSet)->set_set_type( fem::Element_Type::BULK );
    tIWG->set_set_pointer( static_cast< fem::Set* >( tSet ) );

    // set size for the set EqnObjDofTypeList
    tIWG->mSet->mUniqueDofTypeList.resize( 4, MSI::Dof_Type::END_ENUM );

    // set size and populate the set dof type map
    tIWG->mSet->mUniqueDofTypeMap.set_size( static_cast< int >( MSI::Dof_Type::END_ENUM ) + 1, 1, -1 );
    tIWG->mSet->mUniqueDofTypeMap( static_cast< int >( MSI::Dof_Type::TEMP ) ) = 0;

    // set size and populate the set leader dof type map
    tIWG->mSet->mLeaderDofTypeMap.set_size( static_cast< int >(MSI::Dof_Type::END_ENUM) + 1, 1, -1 );
    tIWG->mSet->mLeaderDofTypeMap( static_cast< int >( MSI::Dof_Type::TEMP ) ) = 0;

    int aInt = (aNumDOFs-1);

    // set size and fill the set residual assembly map
    tIWG->mSet->mResDofAssemblyMap.resize( 1 );
    tIWG->mSet->mResDofAssemblyMap( 0 ) = { { 0, aInt } };

    // set size and fill the set jacobian assembly map
    tIWG->mSet->mJacDofAssemblyMap.resize( 1 );
    tIWG->mSet->mJacDofAssemblyMap( 0 ) = { { 0, aInt } };

    // set size and init the set residual and jacobian
    tIWG->mSet->mResidual.resize( 1 );
    tIWG->mSet->mResidual( 0 ).set_size( aNumDOFs, 1, 0.0 );
    tIWG->mSet->mJacobian.set_size( aNumDOFs, aNumDOFs, 0.0 );

    // build global dof type list
    tIWG->get_global_dof_type_list();

    // populate the requested leader dof type
    tIWG->mRequestedLeaderGlobalDofTypes = {{ MSI::Dof_Type::TEMP }};

    // create a field interpolator manager
<<<<<<< HEAD
    moris::Vector< moris::Vector< enum MSI::Dof_Type > > tDummy;
=======
    Vector< Vector< enum MSI::Dof_Type > > tDummy;
>>>>>>> 1f8cbf7b
    Field_Interpolator_Manager tFIManager( tDummy, tSet );

    // populate the field interpolator manager
    tFIManager.mFI = tFIs;
    tFIManager.mIPGeometryInterpolator = &tGI;
    tFIManager.mIGGeometryInterpolator = &tGI;

    // set IWG field interpolator manager
    tIWG->set_field_interpolator_manager( &tFIManager );

    // check evaluation of the residual for IWG
    //------------------------------------------------------------------------------
    // evaluate the residual
    tIWG->compute_residual( 1.0 );

    // check evaluation of the jacobian  by FD
    //------------------------------------------------------------------------------
    // init the jacobian for IWG and FD evaluation
    Matrix< DDRMat > tJacobian;
    Matrix< DDRMat > tJacobianFD;

    // check jacobian by FD
    bool tCheckJacobian = tIWG->check_jacobian( tPerturbation,
                                                tEpsilon,
                                                1.0,
                                                tJacobian,
                                                tJacobianFD );

    // require check is true
    //REQUIRE( tCheckJacobian );
    tChecks(0) = tCheckJacobian;

    // debug
    // moris::Matrix<DDRMat> test1 = tJacobianFD-tJacobian;
    // real tMax = test1.max();
    // print( tJacobian,   "tJacobian" );
    // print( tJacobianFD, "tJacobianFD" );
    // print( test1, "JacobianDifference" );
    // std::cout << "Maximum difference = " << tMax << " \n" << std::flush;

    return tChecks;

}/*END_TEST_CASE*/

// ------------------------------------------------------------------------------------- //
// ------------------------------------------------------------------------------------- //
TEST_CASE( "IWG_Diffusion_Phase_Change_Bulk_HEX8", "[moris],[fem],[IWG_Diffusion_Phase_Change_Bulk_HEX8]" )
{
    //create a quad4 space element
    Matrix< DDRMat > tXHat = {
            { 0.0, 0.0, 0.0 },
            { 1.0, 0.0, 0.0 },
            { 1.0, 1.0, 0.0 },
            { 0.0, 1.0, 0.0 },
            { 0.0, 0.0, 1.0 },
            { 1.0, 0.0, 1.0 },
            { 1.0, 1.0, 1.0 },
            { 0.0, 1.0, 1.0 }};

    //create a line time element
    Matrix< DDRMat > tTHat( 2, 1 );
    tTHat( 0 ) = 1.0e-3;
    tTHat( 1 ) = 1.1e-3;

    //create a space geometry interpolation rule
    mtk::Interpolation_Rule tGeomInterpRule( mtk::Geometry_Type::HEX,
            mtk::Interpolation_Type::LAGRANGE,
            mtk::Interpolation_Order::LINEAR,
            mtk::Interpolation_Type::LAGRANGE,
            mtk::Interpolation_Order::LINEAR );

    // create an interpolation rule
    mtk::Interpolation_Rule tIPRule (
            mtk::Geometry_Type::HEX,
            mtk::Interpolation_Type::LAGRANGE,
            mtk::Interpolation_Order::LINEAR,
            mtk::Interpolation_Type::LAGRANGE,
            mtk::Interpolation_Order::LINEAR );

    // set coefficients for field interpolators
    Matrix< DDRMat > tUHat0 = {
            {3.9},{4.4},{4.9},{4.2},{4.9},{5.4},{5.9},{6.0},
            {5.9},{4.4},{3.9},{2.2},{4.9},{6.4},{4.9},{7.0}};
    uint tNumDOFs = 16;
    Matrix< DDRMat > tParametricPoint = {{ 0.35}, {-0.25}, { 0.75}, { 0.4 }};

    // run test
<<<<<<< HEAD
    moris::Vector<bool> tChecks = test_IWG_Diffusion_Phase_Change_Bulk(
=======
    Vector<bool> tChecks = test_IWG_Diffusion_Phase_Change_Bulk(
>>>>>>> 1f8cbf7b
                    tXHat,
                    tTHat,
                    tGeomInterpRule,
                    tIPRule,
                    tUHat0,
                    tParametricPoint,
                    tNumDOFs,
                    3);

    // checks
    bool tCheckJacobian = tChecks(0);
    REQUIRE( tCheckJacobian );

} // end TEST_CASE

// ------------------------------------------------------------------------------------- //
// ------------------------------------------------------------------------------------- //
TEST_CASE( "IWG_Diffusion_Phase_Change_Bulk_HEX27", "[moris],[fem],[IWG_Diffusion_Phase_Change_Bulk_HEX27]" )
{
    //create a quad4 space element
    Matrix< DDRMat > tXHat = {
            { 0.0, 0.0, 0.0}, { 4.0, 0.0, 0.0}, { 4.0, 1.0, 0.0}, { 0.0, 1.0, 0.0},
            { 0.0, 0.0, 3.0}, { 4.0, 0.0, 3.0}, { 4.0, 1.0, 3.0}, { 0.0, 1.0, 3.0},
            { 2.0, 0.0, 0.0}, { 4.0, 0.5, 0.0}, { 2.0, 1.0, 0.0}, { 0.0, 0.5, 0.0},
            { 0.0, 0.0, 1.5}, { 4.0, 0.0, 1.5}, { 4.0, 1.0, 1.5}, { 0.0, 1.0, 1.5},
            { 2.0, 0.0, 3.0}, { 4.0, 0.5, 3.0}, { 2.0, 1.0, 3.0}, { 0.0, 0.5, 3.0},
            { 2.0, 0.5, 1.5}, { 2.0, 0.5, 0.0}, { 2.0, 0.5, 3.0},
            { 2.0, 0.0, 1.5}, { 4.0, 0.5, 1.5}, { 2.0, 1.0, 1.5}, { 0.0, 0.5, 1.5}};

    //create a line time element
    Matrix< DDRMat > tTHat( 3, 1 );
    tTHat( 0 ) = 1.00e-3;
    tTHat( 2 ) = 1.05e-3;
    tTHat( 1 ) = 1.10e-3;

    //create a space geometry interpolation rule
    mtk::Interpolation_Rule tGeomInterpRule( mtk::Geometry_Type::HEX,
            mtk::Interpolation_Type::LAGRANGE,
            mtk::Interpolation_Order::QUADRATIC,
            mtk::Interpolation_Type::LAGRANGE,
            mtk::Interpolation_Order::QUADRATIC );

    // create an interpolation rule
    mtk::Interpolation_Rule tIPRule (
            mtk::Geometry_Type::HEX,
            mtk::Interpolation_Type::LAGRANGE,
            mtk::Interpolation_Order::QUADRATIC,
            mtk::Interpolation_Type::LAGRANGE,
            mtk::Interpolation_Order::QUADRATIC );

    // set coefficients for field interpolators
    Matrix< DDRMat > tDOFHat = {
            {5.1},{5.2},{5.3},{5.4},{5.5},{4.6},{4.7},{5.4},{4.9},{5.1},{5.2},{5.3},{5.4},{5.5},{4.6},{4.7},{4.8},{5.1},{5.3},{5.2},{5.3},{5.4},{4.5},{4.6},{4.7},{4.8},{4.9},
            {5.1},{5.2},{5.3},{5.3},{5.5},{4.8},{4.7},{4.8},{4.9},{5.3},{5.2},{5.3},{5.4},{4.5},{5.2},{4.7},{4.8},{4.9},{5.1},{5.4},{5.3},{4.6},{5.5},{4.9},{4.7},{4.8},{4.9},
            {5.4},{5.2},{5.3},{5.4},{5.2},{5.2},{4.7},{5.1},{5.3},{5.1},{5.1},{5.1},{5.2},{5.3},{5.2},{4.7},{4.6},{4.5},{5.6},{5.2},{5.3},{5.4},{5.3},{4.5},{5.3},{5.2},{5.4}};

    uint tNumDOFs = 27 * 3;
    Matrix< DDRMat > tParametricPoint = {{ 0.35}, {-0.25}, { 0.75}, { 0.4 }};

    // run test
<<<<<<< HEAD
    moris::Vector<bool> tChecks = test_IWG_Diffusion_Phase_Change_Bulk(
=======
    Vector<bool> tChecks = test_IWG_Diffusion_Phase_Change_Bulk(
>>>>>>> 1f8cbf7b
                    tXHat,
                    tTHat,
                    tGeomInterpRule,
                    tIPRule,
                    tDOFHat,
                    tParametricPoint,
                    tNumDOFs,
                    3);

    // checks
    bool tCheckJacobian = tChecks(0);
    REQUIRE( tCheckJacobian );

} // end TEST_CASE<|MERGE_RESOLUTION|>--- conflicted
+++ resolved
@@ -36,11 +36,7 @@
 
 void tConstValFunction_UTIWGDIFFPCBULK
 ( moris::Matrix< moris::DDRMat >                 & aPropMatrix,
-<<<<<<< HEAD
-  moris::Vector< moris::Matrix< moris::DDRMat > >  & aParameters,
-=======
   Vector< moris::Matrix< moris::DDRMat > >  & aParameters,
->>>>>>> 1f8cbf7b
   moris::fem::Field_Interpolator_Manager         * aFIManager )
 {
     aPropMatrix = aParameters( 0 );
@@ -48,11 +44,7 @@
 
 void tGeoValFunction_UTIWGDIFFBULK
 ( moris::Matrix< moris::DDRMat >                 & aPropMatrix,
-<<<<<<< HEAD
-  moris::Vector< moris::Matrix< moris::DDRMat > >  & aParameters,
-=======
   Vector< moris::Matrix< moris::DDRMat > >  & aParameters,
->>>>>>> 1f8cbf7b
   moris::fem::Field_Interpolator_Manager         * aFIManager )
 {
     aPropMatrix = aParameters( 0 ) * aFIManager->get_IP_geometry_interpolator()->valx()( 0 );
@@ -60,11 +52,7 @@
 
 void tFIValFunction_UTIWGDIFFBULK
 ( moris::Matrix< moris::DDRMat >                 & aPropMatrix,
-<<<<<<< HEAD
-  moris::Vector< moris::Matrix< moris::DDRMat > >  & aParameters,
-=======
   Vector< moris::Matrix< moris::DDRMat > >  & aParameters,
->>>>>>> 1f8cbf7b
   moris::fem::Field_Interpolator_Manager         * aFIManager )
 {
     aPropMatrix = aParameters( 0 ) * aFIManager->get_field_interpolators_for_type( moris::MSI::Dof_Type::TEMP )->val();
@@ -72,24 +60,13 @@
 
 void tFIDerFunction_UTIWGDIFFBULK
 ( moris::Matrix< moris::DDRMat >                 & aPropMatrix,
-<<<<<<< HEAD
-  moris::Vector< moris::Matrix< moris::DDRMat > >  & aParameters,
-=======
   Vector< moris::Matrix< moris::DDRMat > >  & aParameters,
->>>>>>> 1f8cbf7b
   moris::fem::Field_Interpolator_Manager         * aFIManager )
 {
     aPropMatrix = aParameters( 0 ) * aFIManager->get_field_interpolators_for_type( moris::MSI::Dof_Type::TEMP )->N();
 }
 
-<<<<<<< HEAD
-using namespace moris;
-using namespace fem;
-
-moris::Vector<bool> test_IWG_Diffusion_Phase_Change_Bulk(
-=======
 Vector<bool> test_IWG_Diffusion_Phase_Change_Bulk(
->>>>>>> 1f8cbf7b
         Matrix< DDRMat > aXHat,
         Matrix< DDRMat > aTHat,
         mtk::Interpolation_Rule aGIRule,
@@ -100,11 +77,7 @@
         uint aSpatialDim = 2 )
 {
     // initialize cell of checks
-<<<<<<< HEAD
-    moris::Vector<bool> tChecks( 1, false );
-=======
     Vector<bool> tChecks( 1, false );
->>>>>>> 1f8cbf7b
 
     // define an epsilon environment
     real tEpsilon = 1.0e-6;
@@ -248,11 +221,7 @@
     tIWG->mRequestedLeaderGlobalDofTypes = {{ MSI::Dof_Type::TEMP }};
 
     // create a field interpolator manager
-<<<<<<< HEAD
-    moris::Vector< moris::Vector< enum MSI::Dof_Type > > tDummy;
-=======
     Vector< Vector< enum MSI::Dof_Type > > tDummy;
->>>>>>> 1f8cbf7b
     Field_Interpolator_Manager tFIManager( tDummy, tSet );
 
     // populate the field interpolator manager
@@ -340,11 +309,7 @@
     Matrix< DDRMat > tParametricPoint = {{ 0.35}, {-0.25}, { 0.75}, { 0.4 }};
 
     // run test
-<<<<<<< HEAD
-    moris::Vector<bool> tChecks = test_IWG_Diffusion_Phase_Change_Bulk(
-=======
     Vector<bool> tChecks = test_IWG_Diffusion_Phase_Change_Bulk(
->>>>>>> 1f8cbf7b
                     tXHat,
                     tTHat,
                     tGeomInterpRule,
@@ -405,11 +370,7 @@
     Matrix< DDRMat > tParametricPoint = {{ 0.35}, {-0.25}, { 0.75}, { 0.4 }};
 
     // run test
-<<<<<<< HEAD
-    moris::Vector<bool> tChecks = test_IWG_Diffusion_Phase_Change_Bulk(
-=======
     Vector<bool> tChecks = test_IWG_Diffusion_Phase_Change_Bulk(
->>>>>>> 1f8cbf7b
                     tXHat,
                     tTHat,
                     tGeomInterpRule,
