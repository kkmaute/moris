--- conflicted
+++ resolved
@@ -293,13 +293,8 @@
             tIWG->mRequestedLeaderGlobalDofTypes = tDofTypes;
 
             // create a field interpolator manager
-<<<<<<< HEAD
-            Vector< Vector< enum gen::PDV_Type > >        tDummyDv;
-            Vector< Vector< enum mtk::Field_Type > > tDummyField;
-=======
             Vector< Vector< enum gen::PDV_Type > >             tDummyDv;
             Vector< Vector< mtk::Field_Type > >                tDummyField;
->>>>>>> 1f8cbf7b
             Field_Interpolator_Manager                         tFIManager( tDofTypes, tDummyDv, tDummyField, tSet );
 
             // populate the field interpolator manager
