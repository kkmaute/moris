--- conflicted
+++ resolved
@@ -291,13 +291,8 @@
             tLeaderFIs( 1 )->set_coeff( tLeaderDOFHatViscosity );
 
             // create a field interpolator manager
-<<<<<<< HEAD
-            moris::Cell< moris::Cell< enum ge::PDV_Type > > tDummyDv;
-            moris::Cell< moris::Cell< enum mtk::Field_Type > > tDummyField;
-=======
-            moris::Cell< moris::Cell< enum PDV_Type > > tDummyDv;
+            moris::Cell< moris::Cell< ge::PDV_Type > > tDummyDv;
             moris::Cell< moris::Cell< mtk::Field_Type > > tDummyField;
->>>>>>> b0a5f5d8
             Field_Interpolator_Manager tFIManager( tDofTypes, tDummyDv, tDummyField, tSet );
 
             // populate the field interpolator manager
