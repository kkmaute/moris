--- conflicted
+++ resolved
@@ -30,13 +30,8 @@
             //------------------------------------------------------------------------------
 
           private:
-<<<<<<< HEAD
-            Vector< Vector< enum PDV_Type > > mDvTypes;
-            Vector< enum PDV_Type >                mDvTypesUnique;
-=======
-            moris::Cell< moris::Cell< enum gen::PDV_Type > > mDvTypes;
-            moris::Cell< enum gen::PDV_Type >                mDvTypesUnique;
->>>>>>> 659c9214
+            Vector< Vector< enum gen::PDV_Type > > mDvTypes;
+            Vector< enum gen::PDV_Type >                mDvTypesUnique;
             moris::Matrix< DDRMat >                     mDvValues;
             moris::Matrix< DDSMat >                     mIsActiveDv;
             Vector< moris::Matrix< IdMat > >       mDvIds;
@@ -156,11 +151,7 @@
 
             void
             get_ip_unique_dv_types_for_set( const moris::moris_index aIntegrationMeshSetIndex,
-<<<<<<< HEAD
-                    Vector< enum PDV_Type >&                           aDvTypes )
-=======
-                    Cell< enum gen::PDV_Type >&                           aDvTypes )
->>>>>>> 659c9214
+                    Vector< enum gen::PDV_Type >&                           aDvTypes )
             {
                 aDvTypes = mDvTypesUnique;
             };
@@ -169,11 +160,7 @@
 
             void
             get_ig_unique_dv_types_for_set( const moris::moris_index aIntegrationMeshSetIndex,
-<<<<<<< HEAD
-                    Vector< enum PDV_Type >&                           aDvTypes )
-=======
-                    Cell< enum gen::PDV_Type >&                           aDvTypes )
->>>>>>> 659c9214
+                    Vector< enum gen::PDV_Type >&                           aDvTypes )
             {
                 MORIS_ERROR( false, "Design_Variable_Interface_Proxy::get_ig_unique_dv_types_for_set() - not implemented in the child class" );
             };
@@ -182,11 +169,7 @@
 
             void
             get_ip_dv_types_for_set( const moris::moris_index aIntegrationMeshSetIndex,
-<<<<<<< HEAD
-                    Vector< Vector< enum PDV_Type > >&            aDvTypes )
-=======
-                    Cell< Cell< enum gen::PDV_Type > >&            aDvTypes )
->>>>>>> 659c9214
+                    Vector< Vector< enum gen::PDV_Type > >&            aDvTypes )
             {
                 aDvTypes = mDvTypes;
             };
@@ -195,11 +178,7 @@
 
             void
             get_ig_dv_types_for_set( const moris::moris_index aIntegrationMeshSetIndex,
-<<<<<<< HEAD
-                    Vector< Vector< enum PDV_Type > >&            aDvTypes )
-=======
-                    Cell< Cell< enum gen::PDV_Type > >&            aDvTypes )
->>>>>>> 659c9214
+                    Vector< Vector< enum gen::PDV_Type > >&            aDvTypes )
             {
                 MORIS_ERROR( false, "Design_Variable_Interface_Proxy::get_ig_dv_types_for_set() - not implemented in the child class" );
             };
@@ -208,15 +187,9 @@
 
             void
             get_ip_pdv_value( const moris::Matrix< IndexMat >& aNodeIndices,
-<<<<<<< HEAD
-                    const Vector< enum PDV_Type >&               aDvTypes,
+                    const Vector< enum gen::PDV_Type >&               aDvTypes,
                     Vector< moris::Matrix< DDRMat > >&           aDvValues,
                     Vector< moris::Matrix< DDSMat > >&           aIsActiveDv )
-=======
-                    const Cell< enum gen::PDV_Type >&               aDvTypes,
-                    Cell< moris::Matrix< DDRMat > >&           aDvValues,
-                    Cell< moris::Matrix< DDSMat > >&           aIsActiveDv )
->>>>>>> 659c9214
             {
                 aIsActiveDv.resize( aDvTypes.size() );
 
@@ -250,15 +223,9 @@
 
             void
             get_ig_pdv_value( const moris::Matrix< IndexMat >& aNodeIndices,
-<<<<<<< HEAD
-                    const Vector< enum PDV_Type >&               aDvTypes,
-                    Vector< moris::Matrix< DDRMat > >&           aDvValues,
-                    Vector< moris::Matrix< DDSMat > >&           aIsActiveDv )
-=======
-                    const Cell< enum gen::PDV_Type >& aDvTypes,
-                    Cell< moris::Matrix< DDRMat > >& aDvValues,
-                    Cell< Cell< bool > >&            aIsActiveDv )
->>>>>>> 659c9214
+                    const Vector< enum gen::PDV_Type >& aDvTypes,
+                    Vector< moris::Matrix< DDRMat > >& aDvValues,
+                    Vector< Cell< bool > >&            aIsActiveDv )
             {
                 MORIS_ERROR( false, "Design_Variable_Interface_Proxy::get_ig_pdv_value() - not implemented in the child class" );
             }
@@ -267,13 +234,8 @@
 
             void
             get_ip_pdv_value( const moris::Matrix< IndexMat >& aNodeIndices,
-<<<<<<< HEAD
-                    const Vector< enum PDV_Type >&               aDvTypes,
+                    const Vector< enum gen::PDV_Type >&               aDvTypes,
                     Vector< moris::Matrix< DDRMat > >&           aDvValues )
-=======
-                    const Cell< enum gen::PDV_Type >&               aDvTypes,
-                    Cell< moris::Matrix< DDRMat > >&           aDvValues )
->>>>>>> 659c9214
             {
                 aDvValues.resize( aDvTypes.size() );
 
@@ -297,13 +259,8 @@
 
             void
             get_ig_pdv_value( const moris::Matrix< IndexMat >& aNodeIndices,
-<<<<<<< HEAD
-                    const Vector< enum PDV_Type >&               aDvTypes,
+                    const Vector< enum gen::PDV_Type >&               aDvTypes,
                     Vector< moris::Matrix< DDRMat > >&           aDvValues )
-=======
-                    const Cell< enum gen::PDV_Type >&               aDvTypes,
-                    Cell< moris::Matrix< DDRMat > >&           aDvValues )
->>>>>>> 659c9214
             {
                 MORIS_ERROR( false, "Design_Variable_Interface_Proxy::get_ig_pdv_value() - not implemented in the child class" );
             }
@@ -342,13 +299,8 @@
 
             void
             get_ip_dv_ids_for_type_and_ind( const Matrix< IndexMat >& aNodeIndices,
-<<<<<<< HEAD
-                    const Vector< enum PDV_Type >&                      aDvTypes,
+                    const Vector< enum gen::PDV_Type >&                      aDvTypes,
                     Vector< moris::Matrix< IdMat > >&                   aDvIds )
-=======
-                    const Cell< enum gen::PDV_Type >&                      aDvTypes,
-                    Cell< moris::Matrix< IdMat > >&                   aDvIds )
->>>>>>> 659c9214
             {
                 aDvIds.resize( aDvTypes.size() );
 
@@ -367,13 +319,8 @@
 
             void
             get_ig_dv_ids_for_type_and_ind( const Matrix< IndexMat >& aNodeIndices,
-<<<<<<< HEAD
-                    const Vector< enum PDV_Type >&                      aDvTypes,
+                    const Vector< enum gen::PDV_Type >&                      aDvTypes,
                     Vector< moris::Matrix< IdMat > >&                   aDvIds )
-=======
-                    const Cell< enum gen::PDV_Type >&                      aDvTypes,
-                    Cell< moris::Matrix< IdMat > >&                   aDvIds )
->>>>>>> 659c9214
             {
                 MORIS_ERROR( false, "Design_Variable_Interface_Proxy::get_ig_dv_ids_for_type_and_ind() - not implemented in the child class" );
             }
@@ -381,11 +328,7 @@
             //------------------------------------------------------------------------------
 
             void
-<<<<<<< HEAD
-            get_ip_requested_dv_types( Vector< enum PDV_Type >& aDvTypes )
-=======
-            get_ip_requested_dv_types( Cell< enum gen::PDV_Type >& aDvTypes )
->>>>>>> 659c9214
+            get_ip_requested_dv_types( Vector< enum gen::PDV_Type >& aDvTypes )
             {
                 MORIS_ERROR( false, "Design_Variable_Interface_Proxy::get_ip_requested_dv_types() - not implemented in the child class" );
             }
@@ -393,11 +336,7 @@
             //------------------------------------------------------------------------------
 
             void
-<<<<<<< HEAD
-            get_ig_requested_dv_types( Vector< enum PDV_Type >& aDvTypes )
-=======
-            get_ig_requested_dv_types( Cell< enum gen::PDV_Type >& aDvTypes )
->>>>>>> 659c9214
+            get_ig_requested_dv_types( Vector< enum gen::PDV_Type >& aDvTypes )
             {
                 MORIS_ERROR( false, "Design_Variable_Interface_Proxy::get_ig_requested_dv_types() - not implemented in the child class" );
             }
