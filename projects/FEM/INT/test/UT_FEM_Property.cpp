/*
 * Copyright (c) 2022 University of Colorado
 * Licensed under the MIT license. See LICENSE.txt file in the MORIS root for details.
 *
 *------------------------------------------------------------------------------------
 *
 * UT_FEM_Property.cpp
 *
 */

#include "catch.hpp"
#include "fn_equal_to.hpp"
#include "cl_FEM_Property.hpp"              //FEM/INT/src
#include "cl_FEM_Geometry_Interpolator.hpp"         //FEM/INT/src
#include "cl_FEM_Field_Interpolator.hpp"         //FEM/INT/src
#include "cl_FEM_IWG.hpp"         //FEM/INT/src
#include "cl_FEM_IWG_Factory.hpp"         //FEM/INT/src

#define protected public
#define private   public
#include "cl_FEM_Set.hpp"         //FEM/INT/src
#include "cl_FEM_Field_Interpolator_Manager.hpp"                   //FEM//INT//src
#undef protected
#undef private

using namespace moris;
using namespace fem;

void tValFunction
( moris::Matrix< moris::DDRMat >                 & aPropMatrix,
<<<<<<< HEAD
        moris::Vector< moris::Matrix< moris::DDRMat > >  & aParameters,
=======
        Vector< moris::Matrix< moris::DDRMat > >  & aParameters,
>>>>>>> 1f8cbf7b
        moris::fem::Field_Interpolator_Manager         * aFIManager )
{
    aPropMatrix =  { { 1.0 } };
}

void tDerFunction
( moris::Matrix< moris::DDRMat >                 & aPropMatrix,
<<<<<<< HEAD
        moris::Vector< moris::Matrix< moris::DDRMat > >  & aParameters,
=======
        Vector< moris::Matrix< moris::DDRMat > >  & aParameters,
>>>>>>> 1f8cbf7b
        moris::fem::Field_Interpolator_Manager         * aFIManager )
{
    moris::Matrix< moris::DDRMat > tPropertyDer( 1, 1, 2.0);
    aPropMatrix =  tPropertyDer;
}

void tValFunction2
( moris::Matrix< moris::DDRMat >                 & aPropMatrix,
<<<<<<< HEAD
        moris::Vector< moris::Matrix< moris::DDRMat > >  & aParameters,
=======
        Vector< moris::Matrix< moris::DDRMat > >  & aParameters,
>>>>>>> 1f8cbf7b
        moris::fem::Field_Interpolator_Manager         * aFIManager )
{
    aPropMatrix =  aParameters( 0 )
                         + aParameters( 1 ) * aFIManager->get_field_interpolators_for_type( moris::MSI::Dof_Type::TEMP )->val()
                         + aParameters( 2 ) * aFIManager->get_field_interpolators_for_type( moris::MSI::Dof_Type::UX )->val();
}

void tDerFunction2
( moris::Matrix< moris::DDRMat >                 & aPropMatrix,
<<<<<<< HEAD
        moris::Vector< moris::Matrix< moris::DDRMat > >  & aParameters,
=======
        Vector< moris::Matrix< moris::DDRMat > >  & aParameters,
>>>>>>> 1f8cbf7b
        moris::fem::Field_Interpolator_Manager         * aFIManager )
{
    aPropMatrix =  aParameters( 1 ) * aFIManager->get_field_interpolators_for_type( moris::MSI::Dof_Type::TEMP )->N();
}

void tDerFunction3
( moris::Matrix< moris::DDRMat >                 & aPropMatrix,
<<<<<<< HEAD
        moris::Vector< moris::Matrix< moris::DDRMat > >  & aParameters,
=======
        Vector< moris::Matrix< moris::DDRMat > >  & aParameters,
>>>>>>> 1f8cbf7b
        moris::fem::Field_Interpolator_Manager         * aFIManager )
{
    aPropMatrix =  aParameters( 2 ) * aFIManager->get_field_interpolators_for_type( moris::MSI::Dof_Type::UX )->N();
}

void tConstValFunction
( moris::Matrix< moris::DDRMat >                 & aPropMatrix,
<<<<<<< HEAD
        moris::Vector< moris::Matrix< moris::DDRMat > >  & aParameters,
=======
        Vector< moris::Matrix< moris::DDRMat > >  & aParameters,
>>>>>>> 1f8cbf7b
        moris::fem::Field_Interpolator_Manager         * aFIManager )
{
    aPropMatrix =  aParameters( 0 );
}

void tGeoValFunction
( moris::Matrix< moris::DDRMat >                 & aPropMatrix,
<<<<<<< HEAD
        moris::Vector< moris::Matrix< moris::DDRMat > >  & aParameters,
=======
        Vector< moris::Matrix< moris::DDRMat > >  & aParameters,
>>>>>>> 1f8cbf7b
        moris::fem::Field_Interpolator_Manager         * aFIManager )
{
    aPropMatrix =  aParameters( 0 ) * aFIManager->get_IP_geometry_interpolator()->valx();
}

void tValFunction3
( moris::Matrix< moris::DDRMat >                 & aPropMatrix,
<<<<<<< HEAD
        moris::Vector< moris::Matrix< moris::DDRMat > >  & aParameters,
=======
        Vector< moris::Matrix< moris::DDRMat > >  & aParameters,
>>>>>>> 1f8cbf7b
        moris::fem::Field_Interpolator_Manager         * aFIManager )
{
    aPropMatrix =  aParameters( 0 )
                         + aParameters( 1 ) * aFIManager->get_field_interpolators_for_type( moris::MSI::Dof_Type::TEMP )->val()
                         + aParameters( 2 ) * aFIManager->get_field_interpolators_for_type( moris::MSI::Dof_Type::UX )->val()
                         + aParameters( 1 ) * aFIManager->get_field_interpolators_for_type( moris::gen::PDV_Type::LS1 )->val()
                         + aParameters( 2 ) * aFIManager->get_field_interpolators_for_type( moris::gen::PDV_Type::LS2 )->val();
}
void tDerFunction3_TEMP
( moris::Matrix< moris::DDRMat >                 & aPropMatrix,
<<<<<<< HEAD
        moris::Vector< moris::Matrix< moris::DDRMat > >  & aParameters,
=======
        Vector< moris::Matrix< moris::DDRMat > >  & aParameters,
>>>>>>> 1f8cbf7b
        moris::fem::Field_Interpolator_Manager         * aFIManager )
{
    aPropMatrix =  aParameters( 1 ) * aFIManager->get_field_interpolators_for_type( moris::MSI::Dof_Type::TEMP )->N();
}
void tDerFunction3_UX
( moris::Matrix< moris::DDRMat >                 & aPropMatrix,
<<<<<<< HEAD
        moris::Vector< moris::Matrix< moris::DDRMat > >  & aParameters,
=======
        Vector< moris::Matrix< moris::DDRMat > >  & aParameters,
>>>>>>> 1f8cbf7b
        moris::fem::Field_Interpolator_Manager         * aFIManager )
{
    aPropMatrix =  aParameters( 2 ) * aFIManager->get_field_interpolators_for_type( moris::MSI::Dof_Type::UX )->N();
}
void tDerFunction3_LS1
( moris::Matrix< moris::DDRMat >                 & aPropMatrix,
<<<<<<< HEAD
        moris::Vector< moris::Matrix< moris::DDRMat > >  & aParameters,
=======
        Vector< moris::Matrix< moris::DDRMat > >  & aParameters,
>>>>>>> 1f8cbf7b
        moris::fem::Field_Interpolator_Manager         * aFIManager )
{
    aPropMatrix =  aParameters( 1 ) * aFIManager->get_field_interpolators_for_type( moris::gen::PDV_Type::LS1 )->N();
}
void tDerFunction3_LS2
( moris::Matrix< moris::DDRMat >                 & aPropMatrix,
<<<<<<< HEAD
        moris::Vector< moris::Matrix< moris::DDRMat > >  & aParameters,
=======
        Vector< moris::Matrix< moris::DDRMat > >  & aParameters,
>>>>>>> 1f8cbf7b
        moris::fem::Field_Interpolator_Manager         * aFIManager )
{
    aPropMatrix =  aParameters( 2 ) * aFIManager->get_field_interpolators_for_type( moris::gen::PDV_Type::LS2 )->N();
}

TEST_CASE( "Property", "[moris],[fem],[Property]" )
{
    //create a space geometry interpolation rule
    mtk::Interpolation_Rule tGeomInterpRule(
            mtk::Geometry_Type::QUAD,
            mtk::Interpolation_Type::LAGRANGE,
            mtk::Interpolation_Order::LINEAR,
            mtk::Interpolation_Type::LAGRANGE,
            mtk::Interpolation_Order::LINEAR );

    //create a space and a time geometry interpolator
    Geometry_Interpolator tGeomInterpolator( tGeomInterpRule );

    // set coeffs
    Vector< Matrix< DDRMat > > tCoeff;

    // create a property object
    fem::Property tProperty;

    // set dof types
    Vector< Vector< MSI::Dof_Type > > tDofTypes = {{ MSI::Dof_Type::TEMP }};
    tProperty.set_dof_type_list( tDofTypes );

    //set dv types
    Vector< Vector< gen::PDV_Type > > tDvTypes;
    tProperty.set_dv_type_list( tDvTypes );

    // set parameter
    tProperty.set_parameters( tCoeff );

    //set value function
    tProperty.set_val_function( tValFunction );

    // set dof derivative functions
    Vector< PropertyFunc > tDofDerFunc = { tDerFunction };
    tProperty.set_dof_derivative_functions( tDofDerFunc );

    // set dv derivative function
    Vector< PropertyFunc > tDvDerFunc;
    tProperty.set_dv_derivative_functions( tDvDerFunc );

    //check dof dependencies
    CHECK( equal_to( static_cast< uint >( tProperty.get_dof_type_list()( 0 )( 0 ) ), 3 ) );

    // set field interpolators
    Vector< Field_Interpolator* > tFieldInterpolator( 1 );
    tFieldInterpolator( 0 ) = new Field_Interpolator( 1, { MSI::Dof_Type::TEMP });

    // create a field interpolator manager
    fem::Set tSet; // dummy set
    tSet.mLeaderDofTypeMap.set_size( static_cast< int >(MSI::Dof_Type::END_ENUM) + 1, 1, -1 );
    tSet.mLeaderDofTypeMap( static_cast< int >( MSI::Dof_Type::TEMP ) ) = 0;

<<<<<<< HEAD
    Field_Interpolator_Manager tFIManager( moris::Vector< moris::Vector< enum MSI::Dof_Type > >( 0 ), &tSet );
=======
    Field_Interpolator_Manager tFIManager( Vector< Vector< enum MSI::Dof_Type > >( 0 ), &tSet );
>>>>>>> 1f8cbf7b

    // populate the field interpolator manager
    tFIManager.mFI = tFieldInterpolator;
    tFIManager.mIPGeometryInterpolator = &tGeomInterpolator;
    tProperty.set_field_interpolator_manager( &tFIManager );

    // check the property value
    Matrix< DDRMat > tPropertyValue = tProperty.val();
    CHECK( equal_to( tPropertyValue( 0, 0 ), 1.0 ) );

    // check that property depends on TEMP
    REQUIRE( tProperty.check_dof_dependency( { MSI::Dof_Type::TEMP } ) );

    // check that property does not depend on UX
    REQUIRE( !tProperty.check_dof_dependency( { MSI::Dof_Type::UX } ) );

    // check the property derivative wrt to TEMP (in dependencies)
    Matrix< DDRMat > tPropertyDerivative = tProperty.dPropdDOF( { MSI::Dof_Type::TEMP } );
    CHECK( equal_to( tPropertyDerivative( 0, 0 ), 2.0 ) );

    // clean up
    tFieldInterpolator.clear();

}/* TEST CASE */

TEST_CASE( "Property_with_dependency", "[moris],[fem],[Property_with_dependency]" )
{
    //create a quad4 space element
    Matrix< DDRMat > tXHat( 4, 2 );
    tXHat( 0, 0 ) = 0.0; tXHat( 0, 1 ) = 0.0;
    tXHat( 1, 0 ) = 3.0; tXHat( 1, 1 ) = 1.25;
    tXHat( 2, 0 ) = 4.5; tXHat( 2, 1 ) = 4.0;
    tXHat( 3, 0 ) = 1.0; tXHat( 3, 1 ) = 3.25;
    //create a line time element
    Matrix< DDRMat > tTHat( 2, 1 );
    tTHat( 0 ) = 0.0;
    tTHat( 1 ) = 5.0;

    //create a space geometry interpolation rule
    mtk::Interpolation_Rule tGeomInterpRule( mtk::Geometry_Type::QUAD,
            mtk::Interpolation_Type::LAGRANGE,
            mtk::Interpolation_Order::LINEAR,
            mtk::Interpolation_Type::LAGRANGE,
            mtk::Interpolation_Order::LINEAR );

    //create a space and a time geometry interpolator
    Geometry_Interpolator tGeomInterpolator( tGeomInterpRule );

    //set the coefficients xHat, tHat
    tGeomInterpolator.set_coeff( tXHat, tTHat );

    // set the property coefficients
    Vector< Matrix< DDRMat > > tCoeff( 3 );
    tCoeff( 0 ) = {{ 1.0 }};
    tCoeff( 1 ) = {{ 2.0 }};
    tCoeff( 2 ) = {{ 3.0 }};

    // create a property object
    fem::Property tProperty;

    // set dof types
    Vector< Vector< MSI::Dof_Type > > tDofTypes = {{ MSI::Dof_Type::TEMP }, { MSI::Dof_Type::UX }};
    tProperty.set_dof_type_list( tDofTypes );

    // set dv types
    Vector< Vector< gen::PDV_Type > > tDvTypes;
    tProperty.set_dv_type_list( tDvTypes );

    // set parameters
    tProperty.set_parameters( tCoeff );

    // set the value function
    tProperty.set_val_function( tValFunction2 );

    // set dof derivative functions
    Vector< PropertyFunc > tDofDerFunc = { tDerFunction2, tDerFunction3 };
    tProperty.set_dof_derivative_functions( tDofDerFunc );

    // set dv derivative functions
    Vector< PropertyFunc > tDvDerFunc;
    tProperty.set_dv_derivative_functions( tDvDerFunc );

    // create an interpolation rule
    mtk::Interpolation_Rule tInterpolationRule ( mtk::Geometry_Type::QUAD,
            mtk::Interpolation_Type::LAGRANGE,
            mtk::Interpolation_Order::LINEAR,
            mtk::Interpolation_Type::LAGRANGE,
            mtk::Interpolation_Order::LINEAR );
    // create a TEMP field interpolator
    uint tNumberOfFields = 1;
    Vector< Field_Interpolator* > tFieldInterpolator( 2, nullptr );
    tFieldInterpolator( 0 ) = new Field_Interpolator ( tNumberOfFields,
            tInterpolationRule,
            &tGeomInterpolator,
            { MSI::Dof_Type::TEMP } );
    tFieldInterpolator( 1 ) = new Field_Interpolator ( tNumberOfFields,
            tInterpolationRule,
            &tGeomInterpolator,
            { MSI::Dof_Type::UX } );

    // set coefficients for field interpolators
    Matrix< DDRMat > tUHat0( 8, 1, 2.0 );
    Matrix< DDRMat > tUHat1( 8, 1, 4.0 );
    tFieldInterpolator( 0 )->set_coeff( tUHat0 );
    tFieldInterpolator( 1 )->set_coeff( tUHat1 );

    // set evaluation point for field interpolators
    Matrix< DDRMat > tParamPoint = {{ 0.0 }, { 0.0 }, { 0.0 }};
    tFieldInterpolator( 0 )->set_space_time( tParamPoint );
    tFieldInterpolator( 1 )->set_space_time( tParamPoint );

    // create a field interpolator manager
    fem::Set tSet; // dummy set
    tSet.mLeaderDofTypeMap.set_size( static_cast< int >(MSI::Dof_Type::END_ENUM) + 1, 1, -1 );
    tSet.mLeaderDofTypeMap( static_cast< int >( MSI::Dof_Type::TEMP ) ) = 0;
    tSet.mLeaderDofTypeMap( static_cast< int >( MSI::Dof_Type::UX ) )   = 1;

<<<<<<< HEAD
    Field_Interpolator_Manager tFIManager( moris::Vector< moris::Vector< enum MSI::Dof_Type > >( 0 ), &tSet );
=======
    Field_Interpolator_Manager tFIManager( Vector< Vector< enum MSI::Dof_Type > >( 0 ), &tSet );
>>>>>>> 1f8cbf7b

    // populate the field interpolator manager
    tFIManager.mFI = tFieldInterpolator;
    tFIManager.mIPGeometryInterpolator = &tGeomInterpolator;
    tProperty.set_field_interpolator_manager( &tFIManager );

    //evaluate the property
    Matrix< DDRMat > tPropertyValue = tProperty.val();
    CHECK( equal_to( tPropertyValue( 0, 0 ), 17.0 ) );

    // check that property depends on TEMP
    REQUIRE( tProperty.check_dof_dependency( { MSI::Dof_Type::TEMP } ) );

    // check that property depends on UX
    REQUIRE( tProperty.check_dof_dependency( { MSI::Dof_Type::UX } ) );

    // check that property does not depend on LS1
    REQUIRE( !tProperty.check_dof_dependency( { MSI::Dof_Type::LS1 } ) );

    // evaluate the property derivative wrt to TEMP (in dependencies)
    Matrix< DDRMat > tPropertyDerivative = tProperty.dPropdDOF( {MSI::Dof_Type::TEMP} );
    CHECK( equal_to( tPropertyDerivative( 0, 0 ), 0.25 ) );

    // evaluate the property derivative wrt to UX (in dependencies)
    tPropertyDerivative = tProperty.dPropdDOF( {MSI::Dof_Type::UX} );
    CHECK( equal_to( tPropertyDerivative( 0, 0 ), 0.375 ) );

    // clean up
    tFieldInterpolator.clear();

}/* TEST_CASE */

TEST_CASE( "Property_with_dof_dv_dependency", "[moris],[fem],[Property_with_dof_dv_dependency]" )
{
    //create a quad4 space element
    Matrix< DDRMat > tXHat( 4, 2 );
    tXHat( 0, 0 ) = 0.0; tXHat( 0, 1 ) = 0.0;
    tXHat( 1, 0 ) = 3.0; tXHat( 1, 1 ) = 1.25;
    tXHat( 2, 0 ) = 4.5; tXHat( 2, 1 ) = 4.0;
    tXHat( 3, 0 ) = 1.0; tXHat( 3, 1 ) = 3.25;
    //create a line time element
    Matrix< DDRMat > tTHat( 2, 1 );
    tTHat( 0 ) = 0.0;
    tTHat( 1 ) = 5.0;

    //create a space geometry interpolation rule
    mtk::Interpolation_Rule tGeomInterpRule( mtk::Geometry_Type::QUAD,
            mtk::Interpolation_Type::LAGRANGE,
            mtk::Interpolation_Order::LINEAR,
            mtk::Interpolation_Type::LAGRANGE,
            mtk::Interpolation_Order::LINEAR );

    //create a space and a time geometry interpolator
    Geometry_Interpolator tGeomInterpolator( tGeomInterpRule );

    //set the coefficients xHat, tHat
    tGeomInterpolator.set_coeff( tXHat, tTHat );

    // set the property coefficients
    Vector< Matrix< DDRMat > > tCoeff( 3 );
    tCoeff( 0 ) = {{ 1.0 }};
    tCoeff( 1 ) = {{ 2.0 }};
    tCoeff( 2 ) = {{ 3.0 }};

    // create a property object
    fem::Property tProperty;

    // set dof types
    Vector< Vector< MSI::Dof_Type > > tDofTypes = {{ MSI::Dof_Type::TEMP }, { MSI::Dof_Type::UX }};
    tProperty.set_dof_type_list( tDofTypes );

    // set dv types
    Vector< Vector< gen::PDV_Type > > tDvTypes = {{ gen::PDV_Type::LS1 }, { gen::PDV_Type::LS2 }};
    tProperty.set_dv_type_list( tDvTypes );

    // set parameters
    tProperty.set_parameters( tCoeff );

    // set value function
    tProperty.set_val_function( tValFunction3 );

    // set dof derivative functions
    Vector< PropertyFunc > tDofDerFunc = { tDerFunction3_TEMP, tDerFunction3_UX };
    tProperty.set_dof_derivative_functions( tDofDerFunc );

    // set dv derivative functions
    Vector< PropertyFunc > tDvDerFunc = { tDerFunction3_LS1, tDerFunction3_LS2 };
    tProperty.set_dv_derivative_functions( tDvDerFunc );

    // create an interpolation rule
    mtk::Interpolation_Rule tInterpolationRule ( mtk::Geometry_Type::QUAD,
            mtk::Interpolation_Type::LAGRANGE,
            mtk::Interpolation_Order::LINEAR,
            mtk::Interpolation_Type::LAGRANGE,
            mtk::Interpolation_Order::LINEAR );
    // create a dof field interpolators
    uint tNumberOfFields = 1;
    Vector< Field_Interpolator* > tDofFI( 2, nullptr );
    tDofFI( 0 ) = new Field_Interpolator ( tNumberOfFields,
            tInterpolationRule,
            &tGeomInterpolator,
            { MSI::Dof_Type::TEMP } );
    tDofFI( 1 ) = new Field_Interpolator ( tNumberOfFields,
            tInterpolationRule,
            &tGeomInterpolator,
            { MSI::Dof_Type::UX } );

    // create a dv field interpolators
    Vector< Field_Interpolator* > tDvFI( 2, nullptr );
    tDvFI( 0 ) = new Field_Interpolator ( tNumberOfFields,
            tInterpolationRule,
            &tGeomInterpolator,
            { gen::PDV_Type::LS1 } );
    tDvFI( 1 ) = new Field_Interpolator ( tNumberOfFields,
            tInterpolationRule,
            &tGeomInterpolator,
            { gen::PDV_Type::LS2 } );

    // set coefficients for field interpolators
    Matrix< DDRMat > tUHat0( 8, 1, 2.0 );
    Matrix< DDRMat > tUHat1( 8, 1, 4.0 );
    tDofFI( 0 )->set_coeff( tUHat0 );
    tDofFI( 1 )->set_coeff( tUHat1 );
    Matrix< DDRMat > tUHat2( 8, 1, 2.0 );
    Matrix< DDRMat > tUHat3( 8, 1, 4.0 );
    tDvFI( 0 )->set_coeff( tUHat2 );
    tDvFI( 1 )->set_coeff( tUHat3 );

    // set evaluation point for field interpolators
    Matrix< DDRMat > tParamPoint = {{ 0.0 }, { 0.0 }, { 0.0 }};
    tDofFI( 0 )->set_space_time( tParamPoint );
    tDofFI( 1 )->set_space_time( tParamPoint );
    tDvFI( 0 )->set_space_time( tParamPoint );
    tDvFI( 1 )->set_space_time( tParamPoint );

    // create a field interpolator manager
    fem::Set tSet; // dummy set
    tSet.mLeaderDofTypeMap.set_size( static_cast< int >(MSI::Dof_Type::END_ENUM) + 1, 1, -1 );
    tSet.mLeaderDofTypeMap( static_cast< int >( MSI::Dof_Type::TEMP ) ) = 0;
    tSet.mLeaderDofTypeMap( static_cast< int >( MSI::Dof_Type::UX ) )   = 1;
    tSet.mLeaderDvTypeMap.set_size( static_cast< int >(gen::PDV_Type::UNDEFINED) + 1, 1, -1 );
    tSet.mLeaderDvTypeMap( static_cast< int >( gen::PDV_Type::LS1 ) ) = 0;
    tSet.mLeaderDvTypeMap( static_cast< int >( gen::PDV_Type::LS2 ) )   = 1;
<<<<<<< HEAD
    Field_Interpolator_Manager tFIManager( moris::Vector< moris::Vector< enum MSI::Dof_Type > >( 0 ), &tSet );
=======
    Field_Interpolator_Manager tFIManager( Vector< Vector< enum MSI::Dof_Type > >( 0 ), &tSet );
>>>>>>> 1f8cbf7b

    // populate the field interpolator manager
    tFIManager.mFI   = tDofFI;
    tFIManager.mDvFI = tDvFI;
    tFIManager.mIPGeometryInterpolator = &tGeomInterpolator;
    tProperty.set_field_interpolator_manager( &tFIManager );

    //evaluate the property
    Matrix< DDRMat > tPropertyValue = tProperty.val();
    CHECK( equal_to( tPropertyValue( 0, 0 ), 33.0 ) );

    // check that property depends on TEMP
    REQUIRE( tProperty.check_dof_dependency( { MSI::Dof_Type::TEMP } ) );

    // check that property depends on UX
    REQUIRE( tProperty.check_dof_dependency( { MSI::Dof_Type::UX } ) );

    // check that property does not depend on LS1
    REQUIRE( !tProperty.check_dof_dependency( { MSI::Dof_Type::LS1 } ) );

    // evaluate the property derivative wrt to TEMP (in dependencies)
    Matrix< DDRMat > tPropertyDerivative = tProperty.dPropdDOF( {MSI::Dof_Type::TEMP} );
    CHECK( equal_to( tPropertyDerivative( 0, 0 ), 0.25 ) );

    // evaluate the property derivative wrt to UX (in dependencies)
    tPropertyDerivative = tProperty.dPropdDOF( {MSI::Dof_Type::UX} );
    CHECK( equal_to( tPropertyDerivative( 0, 0 ), 0.375 ) );

    // check that property depends on dv LS1
    REQUIRE( tProperty.check_dv_dependency( { gen::PDV_Type::LS1 } ) );

    // check that property depends on dv LS2
    REQUIRE( tProperty.check_dv_dependency( { gen::PDV_Type::LS2 } ) );

    // check that property does not depend on dv UNDEFINED
    REQUIRE( !tProperty.check_dv_dependency( { gen::PDV_Type::UNDEFINED } ) );

    // evaluate the property derivative wrt to LS1 (in dependencies)
    tPropertyDerivative = tProperty.dPropdDV( {gen::PDV_Type::LS1} );
    CHECK( equal_to( tPropertyDerivative( 0, 0 ), 0.25 ) );

    // evaluate the property derivative wrt to LS2 (in dependencies)
    tPropertyDerivative = tProperty.dPropdDV( {gen::PDV_Type::LS2 } );
    CHECK( equal_to( tPropertyDerivative( 0, 0 ), 0.375 ) );

    // clean up
    // delete field interpolators
    tDofFI.clear();
    tDvFI.clear();

}/* TEST_CASE */

TEST_CASE( "Property_geometry", "[moris],[fem],[Property_geometry]" )
{
    //create a quad4 space element
    Matrix< DDRMat > tXHat( 4, 2 );
    tXHat( 0, 0 ) = 0.0; tXHat( 0, 1 ) = 0.0;
    tXHat( 1, 0 ) = 3.0; tXHat( 1, 1 ) = 0.0;
    tXHat( 2, 0 ) = 3.0; tXHat( 2, 1 ) = 3.0;
    tXHat( 3, 0 ) = 0.0; tXHat( 3, 1 ) = 3.0;

    //create a line time element
    Matrix< DDRMat > tTHat( 2, 1 );
    tTHat( 0 ) = 0.0;
    tTHat( 1 ) = 5.0;

    //create a space geometry interpolation rule
    mtk::Interpolation_Rule tGeomInterpRule( mtk::Geometry_Type::QUAD,
            mtk::Interpolation_Type::LAGRANGE,
            mtk::Interpolation_Order::LINEAR,
            mtk::Interpolation_Type::LAGRANGE,
            mtk::Interpolation_Order::LINEAR );

    //create a space and a time geometry interpolator
    Geometry_Interpolator tGeomInterpolator( tGeomInterpRule );

    //set the coefficients xHat, tHat
    tGeomInterpolator.set_coeff( tXHat, tTHat );

    //set the evaluation point tParamPoint
    Matrix< DDRMat > tParamPoint = {{ 0.0 }, { 0.0 }, { 0.0 }};
    tGeomInterpolator.set_space_time( tParamPoint );

    // create property coeffs
    Vector< Matrix< DDRMat > > tCoeff( 1 );
    tCoeff( 0 ) = {{ 1.0 }};

    // create a property object
    fem::Property tProperty;

    // set dof types
    Vector< Vector< MSI::Dof_Type > > tDofTypes = {{ MSI::Dof_Type::TEMP }};
    tProperty.set_dof_type_list( tDofTypes );

    // set dv types
    Vector< Vector< gen::PDV_Type > > tDvTypes;
    tProperty.set_dv_type_list( tDvTypes );

    // set parameters
    tProperty.set_parameters( tCoeff );

    // set value function
    tProperty.set_val_function( tGeoValFunction );

    // set dof derivative functions
    Vector< PropertyFunc > tDofDerFunc;
    tProperty.set_dof_derivative_functions( tDofDerFunc );

    // set dv derivative functions
    Vector< PropertyFunc > tDvDerFunc;
    tProperty.set_dv_derivative_functions( tDvDerFunc );

    //check dof dependencies
    CHECK( equal_to( static_cast< uint >( tProperty.get_dof_type_list()( 0 )( 0 ) ), 3 ) );

    // set field interpolators
    Vector< Field_Interpolator* > tFieldInterpolator( 1 );
    tFieldInterpolator( 0 ) = new Field_Interpolator( 1, { MSI::Dof_Type::TEMP });

    // create a field interpolator manager
    fem::Set tSet; // dummy set
    tSet.mLeaderDofTypeMap.set_size( static_cast< int >(MSI::Dof_Type::END_ENUM) + 1, 1, -1 );
    tSet.mLeaderDofTypeMap( static_cast< int >( MSI::Dof_Type::TEMP ) ) = 0;
<<<<<<< HEAD
    Field_Interpolator_Manager tFIManager( moris::Vector< moris::Vector< enum MSI::Dof_Type > >( 0 ), &tSet );
=======
    Field_Interpolator_Manager tFIManager( Vector< Vector< enum MSI::Dof_Type > >( 0 ), &tSet );
>>>>>>> 1f8cbf7b

    // populate the field interpolator manager
    tFIManager.mFI  = tFieldInterpolator;
    tFIManager.mIPGeometryInterpolator = &tGeomInterpolator;
    tProperty.set_field_interpolator_manager( &tFIManager );

    // evaluate the property
    Matrix< DDRMat > tPropertyValue = tProperty.val();

    //check property value
    CHECK( equal_to( tPropertyValue( 0, 0 ), 1.5 ) );

    // clean up
    // delete field interpolators
    tFieldInterpolator.clear();

}/* TEST CASE */<|MERGE_RESOLUTION|>--- conflicted
+++ resolved
@@ -28,11 +28,7 @@
 
 void tValFunction
 ( moris::Matrix< moris::DDRMat >                 & aPropMatrix,
-<<<<<<< HEAD
-        moris::Vector< moris::Matrix< moris::DDRMat > >  & aParameters,
-=======
-        Vector< moris::Matrix< moris::DDRMat > >  & aParameters,
->>>>>>> 1f8cbf7b
+        Vector< moris::Matrix< moris::DDRMat > >  & aParameters,
         moris::fem::Field_Interpolator_Manager         * aFIManager )
 {
     aPropMatrix =  { { 1.0 } };
@@ -40,11 +36,7 @@
 
 void tDerFunction
 ( moris::Matrix< moris::DDRMat >                 & aPropMatrix,
-<<<<<<< HEAD
-        moris::Vector< moris::Matrix< moris::DDRMat > >  & aParameters,
-=======
-        Vector< moris::Matrix< moris::DDRMat > >  & aParameters,
->>>>>>> 1f8cbf7b
+        Vector< moris::Matrix< moris::DDRMat > >  & aParameters,
         moris::fem::Field_Interpolator_Manager         * aFIManager )
 {
     moris::Matrix< moris::DDRMat > tPropertyDer( 1, 1, 2.0);
@@ -53,11 +45,7 @@
 
 void tValFunction2
 ( moris::Matrix< moris::DDRMat >                 & aPropMatrix,
-<<<<<<< HEAD
-        moris::Vector< moris::Matrix< moris::DDRMat > >  & aParameters,
-=======
-        Vector< moris::Matrix< moris::DDRMat > >  & aParameters,
->>>>>>> 1f8cbf7b
+        Vector< moris::Matrix< moris::DDRMat > >  & aParameters,
         moris::fem::Field_Interpolator_Manager         * aFIManager )
 {
     aPropMatrix =  aParameters( 0 )
@@ -67,11 +55,7 @@
 
 void tDerFunction2
 ( moris::Matrix< moris::DDRMat >                 & aPropMatrix,
-<<<<<<< HEAD
-        moris::Vector< moris::Matrix< moris::DDRMat > >  & aParameters,
-=======
-        Vector< moris::Matrix< moris::DDRMat > >  & aParameters,
->>>>>>> 1f8cbf7b
+        Vector< moris::Matrix< moris::DDRMat > >  & aParameters,
         moris::fem::Field_Interpolator_Manager         * aFIManager )
 {
     aPropMatrix =  aParameters( 1 ) * aFIManager->get_field_interpolators_for_type( moris::MSI::Dof_Type::TEMP )->N();
@@ -79,11 +63,7 @@
 
 void tDerFunction3
 ( moris::Matrix< moris::DDRMat >                 & aPropMatrix,
-<<<<<<< HEAD
-        moris::Vector< moris::Matrix< moris::DDRMat > >  & aParameters,
-=======
-        Vector< moris::Matrix< moris::DDRMat > >  & aParameters,
->>>>>>> 1f8cbf7b
+        Vector< moris::Matrix< moris::DDRMat > >  & aParameters,
         moris::fem::Field_Interpolator_Manager         * aFIManager )
 {
     aPropMatrix =  aParameters( 2 ) * aFIManager->get_field_interpolators_for_type( moris::MSI::Dof_Type::UX )->N();
@@ -91,11 +71,7 @@
 
 void tConstValFunction
 ( moris::Matrix< moris::DDRMat >                 & aPropMatrix,
-<<<<<<< HEAD
-        moris::Vector< moris::Matrix< moris::DDRMat > >  & aParameters,
-=======
-        Vector< moris::Matrix< moris::DDRMat > >  & aParameters,
->>>>>>> 1f8cbf7b
+        Vector< moris::Matrix< moris::DDRMat > >  & aParameters,
         moris::fem::Field_Interpolator_Manager         * aFIManager )
 {
     aPropMatrix =  aParameters( 0 );
@@ -103,11 +79,7 @@
 
 void tGeoValFunction
 ( moris::Matrix< moris::DDRMat >                 & aPropMatrix,
-<<<<<<< HEAD
-        moris::Vector< moris::Matrix< moris::DDRMat > >  & aParameters,
-=======
-        Vector< moris::Matrix< moris::DDRMat > >  & aParameters,
->>>>>>> 1f8cbf7b
+        Vector< moris::Matrix< moris::DDRMat > >  & aParameters,
         moris::fem::Field_Interpolator_Manager         * aFIManager )
 {
     aPropMatrix =  aParameters( 0 ) * aFIManager->get_IP_geometry_interpolator()->valx();
@@ -115,11 +87,7 @@
 
 void tValFunction3
 ( moris::Matrix< moris::DDRMat >                 & aPropMatrix,
-<<<<<<< HEAD
-        moris::Vector< moris::Matrix< moris::DDRMat > >  & aParameters,
-=======
-        Vector< moris::Matrix< moris::DDRMat > >  & aParameters,
->>>>>>> 1f8cbf7b
+        Vector< moris::Matrix< moris::DDRMat > >  & aParameters,
         moris::fem::Field_Interpolator_Manager         * aFIManager )
 {
     aPropMatrix =  aParameters( 0 )
@@ -130,44 +98,28 @@
 }
 void tDerFunction3_TEMP
 ( moris::Matrix< moris::DDRMat >                 & aPropMatrix,
-<<<<<<< HEAD
-        moris::Vector< moris::Matrix< moris::DDRMat > >  & aParameters,
-=======
-        Vector< moris::Matrix< moris::DDRMat > >  & aParameters,
->>>>>>> 1f8cbf7b
+        Vector< moris::Matrix< moris::DDRMat > >  & aParameters,
         moris::fem::Field_Interpolator_Manager         * aFIManager )
 {
     aPropMatrix =  aParameters( 1 ) * aFIManager->get_field_interpolators_for_type( moris::MSI::Dof_Type::TEMP )->N();
 }
 void tDerFunction3_UX
 ( moris::Matrix< moris::DDRMat >                 & aPropMatrix,
-<<<<<<< HEAD
-        moris::Vector< moris::Matrix< moris::DDRMat > >  & aParameters,
-=======
-        Vector< moris::Matrix< moris::DDRMat > >  & aParameters,
->>>>>>> 1f8cbf7b
+        Vector< moris::Matrix< moris::DDRMat > >  & aParameters,
         moris::fem::Field_Interpolator_Manager         * aFIManager )
 {
     aPropMatrix =  aParameters( 2 ) * aFIManager->get_field_interpolators_for_type( moris::MSI::Dof_Type::UX )->N();
 }
 void tDerFunction3_LS1
 ( moris::Matrix< moris::DDRMat >                 & aPropMatrix,
-<<<<<<< HEAD
-        moris::Vector< moris::Matrix< moris::DDRMat > >  & aParameters,
-=======
-        Vector< moris::Matrix< moris::DDRMat > >  & aParameters,
->>>>>>> 1f8cbf7b
+        Vector< moris::Matrix< moris::DDRMat > >  & aParameters,
         moris::fem::Field_Interpolator_Manager         * aFIManager )
 {
     aPropMatrix =  aParameters( 1 ) * aFIManager->get_field_interpolators_for_type( moris::gen::PDV_Type::LS1 )->N();
 }
 void tDerFunction3_LS2
 ( moris::Matrix< moris::DDRMat >                 & aPropMatrix,
-<<<<<<< HEAD
-        moris::Vector< moris::Matrix< moris::DDRMat > >  & aParameters,
-=======
-        Vector< moris::Matrix< moris::DDRMat > >  & aParameters,
->>>>>>> 1f8cbf7b
+        Vector< moris::Matrix< moris::DDRMat > >  & aParameters,
         moris::fem::Field_Interpolator_Manager         * aFIManager )
 {
     aPropMatrix =  aParameters( 2 ) * aFIManager->get_field_interpolators_for_type( moris::gen::PDV_Type::LS2 )->N();
@@ -226,11 +178,7 @@
     tSet.mLeaderDofTypeMap.set_size( static_cast< int >(MSI::Dof_Type::END_ENUM) + 1, 1, -1 );
     tSet.mLeaderDofTypeMap( static_cast< int >( MSI::Dof_Type::TEMP ) ) = 0;
 
-<<<<<<< HEAD
-    Field_Interpolator_Manager tFIManager( moris::Vector< moris::Vector< enum MSI::Dof_Type > >( 0 ), &tSet );
-=======
     Field_Interpolator_Manager tFIManager( Vector< Vector< enum MSI::Dof_Type > >( 0 ), &tSet );
->>>>>>> 1f8cbf7b
 
     // populate the field interpolator manager
     tFIManager.mFI = tFieldInterpolator;
@@ -348,11 +296,7 @@
     tSet.mLeaderDofTypeMap( static_cast< int >( MSI::Dof_Type::TEMP ) ) = 0;
     tSet.mLeaderDofTypeMap( static_cast< int >( MSI::Dof_Type::UX ) )   = 1;
 
-<<<<<<< HEAD
-    Field_Interpolator_Manager tFIManager( moris::Vector< moris::Vector< enum MSI::Dof_Type > >( 0 ), &tSet );
-=======
     Field_Interpolator_Manager tFIManager( Vector< Vector< enum MSI::Dof_Type > >( 0 ), &tSet );
->>>>>>> 1f8cbf7b
 
     // populate the field interpolator manager
     tFIManager.mFI = tFieldInterpolator;
@@ -496,11 +440,7 @@
     tSet.mLeaderDvTypeMap.set_size( static_cast< int >(gen::PDV_Type::UNDEFINED) + 1, 1, -1 );
     tSet.mLeaderDvTypeMap( static_cast< int >( gen::PDV_Type::LS1 ) ) = 0;
     tSet.mLeaderDvTypeMap( static_cast< int >( gen::PDV_Type::LS2 ) )   = 1;
-<<<<<<< HEAD
-    Field_Interpolator_Manager tFIManager( moris::Vector< moris::Vector< enum MSI::Dof_Type > >( 0 ), &tSet );
-=======
     Field_Interpolator_Manager tFIManager( Vector< Vector< enum MSI::Dof_Type > >( 0 ), &tSet );
->>>>>>> 1f8cbf7b
 
     // populate the field interpolator manager
     tFIManager.mFI   = tDofFI;
@@ -624,11 +564,7 @@
     fem::Set tSet; // dummy set
     tSet.mLeaderDofTypeMap.set_size( static_cast< int >(MSI::Dof_Type::END_ENUM) + 1, 1, -1 );
     tSet.mLeaderDofTypeMap( static_cast< int >( MSI::Dof_Type::TEMP ) ) = 0;
-<<<<<<< HEAD
-    Field_Interpolator_Manager tFIManager( moris::Vector< moris::Vector< enum MSI::Dof_Type > >( 0 ), &tSet );
-=======
     Field_Interpolator_Manager tFIManager( Vector< Vector< enum MSI::Dof_Type > >( 0 ), &tSet );
->>>>>>> 1f8cbf7b
 
     // populate the field interpolator manager
     tFIManager.mFI  = tFieldInterpolator;
