#include <string>
#include <catch.hpp>

#include "assert.hpp"

#define protected public
#define private   public
#include "cl_FEM_Field_Interpolator_Manager.hpp"                   //FEM//INT//src
#include "cl_FEM_IWG.hpp"         //FEM/INT/src
#include "cl_FEM_Set.hpp"         //FEM/INT/src
#undef protected
#undef private

#include "cl_MTK_Enums.hpp" //MTK/src
<<<<<<< HEAD
#include "cl_FEM_Enums.hpp"                      //FEM//INT/src
#include "cl_FEM_Field_Interpolator.hpp"         //FEM//INT//src
#include "cl_FEM_Property.hpp"                   //FEM//INT//src
#include "cl_FEM_CM_Factory.hpp"                 //FEM//INT//src
#include "cl_FEM_SP_Factory.hpp"                 //FEM//INT//src
#include "cl_FEM_IWG_Factory.hpp"                //FEM//INT//src
=======
#include "cl_FEM_Enums.hpp"                                     //FEM//INT/src
#include "cl_FEM_Field_Interpolator.hpp"                        //FEM//INT//src
#include "cl_FEM_Property.hpp"                                  //FEM//INT//src
#include "cl_FEM_CM_Factory.hpp"                                //FEM//INT//src
#include "cl_FEM_IWG_Factory.hpp"                               //FEM//INT//src
#include "cl_FEM_IWG_Isotropic_Struc_Linear_Dirichlet.hpp"      //FEM//INT//src
>>>>>>> d65d3337

#include "op_equal_equal.hpp"

moris::Matrix< moris::DDRMat > tConstValFunction_STRUCDIRICHLET( moris::Cell< moris::Matrix< moris::DDRMat > >  & aParameters,
                                                                 moris::Cell< moris::fem::Field_Interpolator* > & aDofFI,
                                                                 moris::Cell< moris::fem::Field_Interpolator* > & aDvFI,
                                                                 moris::fem::Geometry_Interpolator              * aGeometryInterpolator )
{
    return aParameters( 0 );
}

moris::Matrix< moris::DDRMat > tGeoValFunction_STRUCDIRICHLET( moris::Cell< moris::Matrix< moris::DDRMat > >  & aParameters,
                                                               moris::Cell< moris::fem::Field_Interpolator* > & aDofFI,
                                                               moris::Cell< moris::fem::Field_Interpolator* > & aDvFI,
                                                               moris::fem::Geometry_Interpolator              * aGeometryInterpolator )
{
    return aParameters( 0 ) * aGeometryInterpolator->valx()( 0 );
}

moris::Matrix< moris::DDRMat > tFIValFunction_STRUCDIRICHLET( moris::Cell< moris::Matrix< moris::DDRMat > >  & aParameters,
                                                              moris::Cell< moris::fem::Field_Interpolator* > & aDofFI,
                                                              moris::Cell< moris::fem::Field_Interpolator* > & aDvFI,
                                                              moris::fem::Geometry_Interpolator              * aGeometryInterpolator )
{
<<<<<<< HEAD
    return aParameters( 0 )( 0 ) * aDofFI( 0 )->val();
=======
    return aParameters( 0 ) + aParameters( 1 ) * ( aParameters( 2 ) - aDofFI( 0 )->val() );
>>>>>>> d65d3337
}

moris::Matrix< moris::DDRMat > tFIDerFunction_STRUCDIRICHLET( moris::Cell< moris::Matrix< moris::DDRMat > >  & aParameters,
                                                              moris::Cell< moris::fem::Field_Interpolator* > & aDofFI,
                                                              moris::Cell< moris::fem::Field_Interpolator* > & aDvFI,
                                                              moris::fem::Geometry_Interpolator              * aGeometryInterpolator )
{
<<<<<<< HEAD
    return aParameters( 0 )( 0 ) * aDofFI( 0 )->N();
}
moris::Matrix< moris::DDRMat > tMValFunction_STRUCDIRICHLET( moris::Cell< moris::Matrix< moris::DDRMat > >  & aParameters,
                                                             moris::Cell< moris::fem::Field_Interpolator* > & aDofFI,
                                                             moris::Cell< moris::fem::Field_Interpolator* > & aDvFI,
                                                             moris::fem::Geometry_Interpolator              * aGeometryInterpolator )
{
    return {{ aParameters( 0 )( 0 ), 0.0 },
            { 0.0, aParameters( 0 )( 1 ) }};
=======
    return -1.0 * aParameters( 1 ) * aDofFI( 0 )->N();
>>>>>>> d65d3337
}

using namespace moris;
using namespace fem;

TEST_CASE( "IWG_Struc_Dirichlet_Const_Prop", "[moris],[fem],[IWG_Struc_Dirichlet_Const_Prop]" )
{
    // define an epsilon environment
    real tEpsilon = 1E-6;

    // define aperturbation relative size
    real tPerturbation = 1E-6;

    // create a linear elasticity Dirichlet IWG
    //------------------------------------------------------------------------------

    // create the properties
    std::shared_ptr< fem::Property > tPropMasterEMod = std::make_shared< fem::Property >();
    tPropMasterEMod->set_parameters( {{{ 10.0 }}} );
    tPropMasterEMod->set_val_function( tConstValFunction_STRUCDIRICHLET );

    std::shared_ptr< fem::Property > tPropMasterNu = std::make_shared< fem::Property >();
    tPropMasterNu->set_parameters( {{{ 0.3 }}} );
    tPropMasterNu->set_val_function( tConstValFunction_STRUCDIRICHLET );

    std::shared_ptr< fem::Property > tPropMasterDirichlet = std::make_shared< fem::Property >();
    tPropMasterDirichlet->set_parameters( {{{ 0.0 }, { 0.0 }}} );
    tPropMasterDirichlet->set_val_function( tConstValFunction_STRUCDIRICHLET );

    // define constitutive models
    fem::CM_Factory tCMFactory;

    std::shared_ptr< fem::Constitutive_Model > tCMMasterStrucLinIso = tCMFactory.create_CM( fem::Constitutive_Type::STRUC_LIN_ISO );
    tCMMasterStrucLinIso->set_dof_type_list( {{ MSI::Dof_Type::UX, MSI::Dof_Type::UY }} );
    tCMMasterStrucLinIso->set_property( tPropMasterEMod, "YoungsModulus" );
    tCMMasterStrucLinIso->set_property( tPropMasterNu, "PoissonRatio" );
    tCMMasterStrucLinIso->set_space_dim( 2 );

    // define stabilization parameters
    fem::SP_Factory tSPFactory;

    std::shared_ptr< fem::Stabilization_Parameter > tSPDirichletNitsche = tSPFactory.create_SP( fem::Stabilization_Type::DIRICHLET_NITSCHE );
    tSPDirichletNitsche->set_parameters( { {{ 1.0 }} } );
    tSPDirichletNitsche->set_property( tPropMasterEMod, "Material", mtk::Master_Slave::MASTER );

    // define the IWGs
    fem::IWG_Factory tIWGFactory;

    std::shared_ptr< fem::IWG > tIWG = tIWGFactory.create_IWG( fem::IWG_Type::STRUC_LINEAR_DIRICHLET );
    tIWG->set_residual_dof_type( { MSI::Dof_Type::UX, MSI::Dof_Type::UY } );
    tIWG->set_dof_type_list( {{ MSI::Dof_Type::UX, MSI::Dof_Type::UY }} );
    tIWG->set_stabilization_parameter( tSPDirichletNitsche, "DirichletNitsche");
    tIWG->set_constitutive_model( tCMMasterStrucLinIso, "ElastLinIso" );
    tIWG->set_property( tPropMasterDirichlet, "Dirichlet" );

    // create evaluation point xi, tau
    //------------------------------------------------------------------------------
    Matrix< DDRMat > tParamPoint = {{ 1.0}, {0.25}, { 0.0}};

    // set the normal
    Matrix< DDRMat > tNormal = {{1.0},{0.0}};
    tIWG->set_normal( tNormal );

    // space and time geometry interpolators
    //------------------------------------------------------------------------------
    // create a space geometry interpolation rule
    Interpolation_Rule tGIRule( mtk::Geometry_Type::QUAD,
                                Interpolation_Type::LAGRANGE,
                                mtk::Interpolation_Order::LINEAR,
                                Interpolation_Type::CONSTANT,
                                mtk::Interpolation_Order::CONSTANT );

    // create a space time geometry interpolator
    Geometry_Interpolator tGI = Geometry_Interpolator( tGIRule );

    // create space coeff xHat
    Matrix< DDRMat > tXHat = {{ 0.0, 0.0 },
                              { 1.0, 0.0 },
                              { 1.0, 1.0 },
                              { 0.0, 1.0}};

    // create time coeff tHat
    Matrix< DDRMat > tTHat = {{ 0.0 }};

    // set the coefficients xHat, tHat
    tGI.set_coeff( tXHat, tTHat );

    // set the evaluation point
    tGI.set_space_time( tParamPoint );

    // field interpolators
    //------------------------------------------------------------------------------
    //create a space time interpolation rule
    Interpolation_Rule tFIRule ( mtk::Geometry_Type::QUAD,
                                 Interpolation_Type::LAGRANGE,
                                 mtk::Interpolation_Order::LINEAR,
                                 Interpolation_Type::CONSTANT,
                                 mtk::Interpolation_Order::CONSTANT );

    // create random coefficients
    arma::Mat< double > tMatrix;
    tMatrix.randu( 4, 2 );
    Matrix< DDRMat > tDOFHat;
    tDOFHat.matrix_data() = 10.0 * tMatrix;

    // create a cell of field interpolators for IWG
    Cell< Field_Interpolator* > tFIs( 1 );

    // create the field interpolator
    tFIs( 0 ) = new Field_Interpolator( 2, tFIRule, &tGI,{ {MSI::Dof_Type::UX, MSI::Dof_Type::UY } } );

    // set the coefficients uHat
    tFIs( 0 )->set_coeff( tDOFHat );

    //set the evaluation point xi, tau
    tFIs( 0 )->set_space_time( tParamPoint );

    // build global dof type list
    tIWG->build_global_dof_type_list();

    // set IWG field interpolators
    tIWG->set_dof_field_interpolators( tFIs );

    // set IWG field interpolators
    tIWG->set_geometry_interpolator( &tGI );

    // check evaluation of the residual for IWG Helmholtz Bulk ?
    //------------------------------------------------------------------------------
    // evaluate the residual
    Cell< Matrix< DDRMat > > tResidual;
    tIWG->compute_residual( tResidual );

    // check evaluation of the jacobian by FD
    //------------------------------------------------------------------------------
    // init the jacobian for IWG and FD evaluation
    Cell< Cell< Matrix< DDRMat > > > tJacobians;
    Cell< Cell< Matrix< DDRMat > > > tJacobiansFD;

    // check jacobian by FD
    bool tCheckJacobian = tIWG->check_jacobian( tPerturbation,
                                                tEpsilon,
                                                tJacobians,
                                                tJacobiansFD );
    // require check is true
    REQUIRE( tCheckJacobian );

    // clean up
    for( Field_Interpolator* tFI : tFIs )
    {
        delete tFI;
    }
    tFIs.clear();

}/* END_TEST_CASE */

TEST_CASE( "IWG_Struc_Dirichlet_Geo_Prop", "[moris],[fem],[IWG_Struc_Dirichlet_Geo_Prop]" )
{
    // define an epsilon environment
    real tEpsilon = 1E-6;

    // define aperturbation relative size
    real tPerturbation = 1E-6;

    // create a linear elasticity Dirichlet IWG
    //------------------------------------------------------------------------------

    // create the properties
    std::shared_ptr< fem::Property > tPropMasterEMod = std::make_shared< fem::Property >();
    tPropMasterEMod->set_parameters( {{{ 10.0 }}} );
    tPropMasterEMod->set_val_function( tGeoValFunction_STRUCDIRICHLET );

    std::shared_ptr< fem::Property > tPropMasterNu = std::make_shared< fem::Property >();
    tPropMasterNu->set_parameters( {{{ 0.3 }}} );
    tPropMasterNu->set_val_function( tConstValFunction_STRUCDIRICHLET );

    std::shared_ptr< fem::Property > tPropMasterDirichlet = std::make_shared< fem::Property >();
    tPropMasterDirichlet->set_parameters( {{{ 0.0 }, { 0.0 }}} );
    tPropMasterDirichlet->set_val_function( tGeoValFunction_STRUCDIRICHLET );

    // define constitutive models
    fem::CM_Factory tCMFactory;

    std::shared_ptr< fem::Constitutive_Model > tCMMasterStrucLinIso = tCMFactory.create_CM( fem::Constitutive_Type::STRUC_LIN_ISO );
    tCMMasterStrucLinIso->set_dof_type_list( {{ MSI::Dof_Type::UX, MSI::Dof_Type::UY }} );
    tCMMasterStrucLinIso->set_property( tPropMasterEMod, "YoungsModulus" );
    tCMMasterStrucLinIso->set_property( tPropMasterNu, "PoissonRatio" );
    tCMMasterStrucLinIso->set_space_dim( 2 );

    // define stabilization parameters
    fem::SP_Factory tSPFactory;

    std::shared_ptr< fem::Stabilization_Parameter > tSPDirichletNitsche = tSPFactory.create_SP( fem::Stabilization_Type::DIRICHLET_NITSCHE );
    tSPDirichletNitsche->set_parameters( { {{ 1.0 }} } );
    tSPDirichletNitsche->set_property( tPropMasterEMod, "Material", mtk::Master_Slave::MASTER );

    // define the IWGs
    fem::IWG_Factory tIWGFactory;

    std::shared_ptr< fem::IWG > tIWG = tIWGFactory.create_IWG( fem::IWG_Type::STRUC_LINEAR_DIRICHLET );
    tIWG->set_residual_dof_type( { MSI::Dof_Type::UX, MSI::Dof_Type::UY } );
    tIWG->set_dof_type_list( {{ MSI::Dof_Type::UX, MSI::Dof_Type::UY }}, mtk::Master_Slave::MASTER );
    tIWG->set_stabilization_parameter( tSPDirichletNitsche, "DirichletNistche" );
    tIWG->set_constitutive_model( tCMMasterStrucLinIso, "ElastLinIso" );
    tIWG->set_property( tPropMasterDirichlet, "Dirichlet" );

    // create evaluation point xi, tau
    //------------------------------------------------------------------------------
    Matrix< DDRMat > tParamPoint = {{ 1.0}, {0.25}, { 0.0}};

    // set the normal
    Matrix< DDRMat > tNormal = {{1.0},{0.0}};
    tIWG->set_normal( tNormal );

    // space and time geometry interpolators
    //------------------------------------------------------------------------------
    // create a space geometry interpolation rule
    Interpolation_Rule tGIRule( mtk::Geometry_Type::QUAD,
                                Interpolation_Type::LAGRANGE,
                                mtk::Interpolation_Order::LINEAR,
                                Interpolation_Type::CONSTANT,
                                mtk::Interpolation_Order::CONSTANT );

    // create a space time geometry interpolator
    Geometry_Interpolator tGI = Geometry_Interpolator( tGIRule );

    // create space coeff xHat
    Matrix< DDRMat > tXHat = {{ 0.0, 0.0 },
                              { 1.0, 0.0 },
                              { 1.0, 1.0 },
                              { 0.0, 1.0}};

    // create time coeff tHat
    Matrix< DDRMat > tTHat = {{ 0.0 }};

    // set the coefficients xHat, tHat
    tGI.set_coeff( tXHat, tTHat );

    // set the evaluation point
    tGI.set_space_time( tParamPoint );

    // field interpolators
    //------------------------------------------------------------------------------
    //create a space time interpolation rule
    Interpolation_Rule tFIRule ( mtk::Geometry_Type::QUAD,
                                 Interpolation_Type::LAGRANGE,
                                 mtk::Interpolation_Order::LINEAR,
                                 Interpolation_Type::CONSTANT,
                                 mtk::Interpolation_Order::CONSTANT );

    // create random coefficients
    arma::Mat< double > tMatrix;
    tMatrix.randu( 4, 2 );
    Matrix< DDRMat > tDOFHat;
    tDOFHat.matrix_data() = 10.0 * tMatrix;

    // create a cell of field interpolators for IWG
    uint tNumFIs = tIWG->get_global_dof_type_list().size();
    Cell< Field_Interpolator* > tFIs( tNumFIs );

    for( uint iDOF = 0; iDOF < tNumFIs; iDOF++ )
    {
        // get the number of DOF
        uint tNumOfFields = tIWG->get_global_dof_type_list()( iDOF ).size();

        // create the field interpolator
        tFIs( iDOF ) = new Field_Interpolator( tNumOfFields,
                                               tFIRule,
                                               &tGI,
                                               tIWG->get_global_dof_type_list()( iDOF ) );

        // set the coefficients uHat
        tFIs( iDOF )->set_coeff( tDOFHat );

        //set the evaluation point xi, tau
        tFIs( iDOF )->set_space_time( tParamPoint );
    }

    // build global dof type list
    tIWG->build_global_dof_type_list();

    // set IWG field interpolators
    tIWG->set_dof_field_interpolators( tFIs );

    // set IWG field interpolators
    tIWG->set_geometry_interpolator( &tGI );

    // check evaluation of the residual for IWG Helmholtz Bulk ?
    //------------------------------------------------------------------------------
    // evaluate the residual
    Cell< Matrix< DDRMat > > tResidual;
    tIWG->compute_residual( tResidual );

    // check evaluation of the jacobian by FD
    //------------------------------------------------------------------------------
    // init the jacobian for IWG and FD evaluation
    Cell< Cell< Matrix< DDRMat > > > tJacobians;
    Cell< Cell< Matrix< DDRMat > > > tJacobiansFD;

    // check jacobian by FD
    bool tCheckJacobian = tIWG->check_jacobian( tPerturbation,
                                                tEpsilon,
                                                tJacobians,
                                                tJacobiansFD );
    // require check is true
    REQUIRE( tCheckJacobian );

    // clean up
    for( Field_Interpolator* tFI : tFIs )
    {
        delete tFI;
    }
    tFIs.clear();

}/* END_TEST_CASE */

TEST_CASE( "IWG_Struc_Dirichlet_Dof_Prop", "[moris],[fem],[IWG_Struc_Dirichlet_Dof_Prop]" )
{
    // define an epsilon environment
    real tEpsilon = 1E-6;

    // define aperturbation relative size
    real tPerturbation = 1E-6;

    // create a linear elasticity Dirichlet IWG
    //------------------------------------------------------------------------------

    // create the properties
    std::shared_ptr< fem::Property > tPropMasterEMod = std::make_shared< fem::Property >();
    tPropMasterEMod->set_parameters( {{{ 10.0 }}} );
    tPropMasterEMod->set_val_function( tConstValFunction_STRUCDIRICHLET );

    std::shared_ptr< fem::Property > tPropMasterNu = std::make_shared< fem::Property >();
    tPropMasterNu->set_parameters( {{{ 0.3 }}} );
    tPropMasterNu->set_val_function( tConstValFunction_STRUCDIRICHLET );

    std::shared_ptr< fem::Property > tPropMasterDirichlet = std::make_shared< fem::Property >();
    tPropMasterDirichlet->set_parameters( { {{ 1.0 }} } );
    tPropMasterDirichlet->set_dof_type_list( {{ MSI::Dof_Type::UX, MSI::Dof_Type::UY }} );
    tPropMasterDirichlet->set_val_function( tFIValFunction_STRUCDIRICHLET );
    tPropMasterDirichlet->set_dof_derivative_functions( { tFIDerFunction_STRUCDIRICHLET } );

    // define constitutive models
    fem::CM_Factory tCMFactory;

    std::shared_ptr< fem::Constitutive_Model > tCMMasterStrucLinIso = tCMFactory.create_CM( fem::Constitutive_Type::STRUC_LIN_ISO );
    tCMMasterStrucLinIso->set_dof_type_list( {{ MSI::Dof_Type::UX, MSI::Dof_Type::UY }} );
    tCMMasterStrucLinIso->set_property( tPropMasterEMod, "YoungsModulus" );
    tCMMasterStrucLinIso->set_property( tPropMasterNu, "PoissonRatio" );
    tCMMasterStrucLinIso->set_space_dim( 2 );

    // define stabilization parameters
    fem::SP_Factory tSPFactory;

    std::shared_ptr< fem::Stabilization_Parameter > tSPDirichletNitsche = tSPFactory.create_SP( fem::Stabilization_Type::DIRICHLET_NITSCHE );
    tSPDirichletNitsche->set_parameters( { {{ 1.0 }} } );
    tSPDirichletNitsche->set_property( tPropMasterEMod, "Material", mtk::Master_Slave::MASTER );

    // define the IWGs
    fem::IWG_Factory tIWGFactory;

    std::shared_ptr< fem::IWG > tIWG = tIWGFactory.create_IWG( fem::IWG_Type::STRUC_LINEAR_DIRICHLET );
    tIWG->set_residual_dof_type( { MSI::Dof_Type::UX, MSI::Dof_Type::UY } );
    tIWG->set_dof_type_list( {{ MSI::Dof_Type::UX, MSI::Dof_Type::UY }}, mtk::Master_Slave::MASTER );
    tIWG->set_stabilization_parameter( tSPDirichletNitsche, "DirichletNitsche" );
    tIWG->set_constitutive_model( tCMMasterStrucLinIso, "ElastLinIso" );
    tIWG->set_property( tPropMasterDirichlet, "Dirichlet" );

    // create evaluation point xi, tau
    //------------------------------------------------------------------------------
    Matrix< DDRMat > tParamPoint = {{ 1.0}, {0.25}, { 0.0}};

    // set the normal
    Matrix< DDRMat > tNormal = {{1.0},{0.0}};
    tIWG->set_normal( tNormal );

    // space and time geometry interpolators
    //------------------------------------------------------------------------------
    // create a space geometry interpolation rule
    Interpolation_Rule tGIRule( mtk::Geometry_Type::QUAD,
                                Interpolation_Type::LAGRANGE,
                                mtk::Interpolation_Order::LINEAR,
                                Interpolation_Type::CONSTANT,
                                mtk::Interpolation_Order::CONSTANT );

    // create a space time geometry interpolator
    Geometry_Interpolator tGI = Geometry_Interpolator( tGIRule );

    // create space coeff xHat
    Matrix< DDRMat > tXHat = {{ 0.0, 0.0 },
                              { 1.0, 0.0 },
                              { 1.0, 1.0 },
                              { 0.0, 1.0}};

    // create time coeff tHat
    Matrix< DDRMat > tTHat = {{ 0.0 }};

    // set the coefficients xHat, tHat
    tGI.set_coeff( tXHat, tTHat );

    // set the evaluation point
    tGI.set_space_time( tParamPoint );

    // field interpolators
    //------------------------------------------------------------------------------
    //create a space time interpolation rule
    Interpolation_Rule tFIRule ( mtk::Geometry_Type::QUAD,
                                 Interpolation_Type::LAGRANGE,
                                 mtk::Interpolation_Order::LINEAR,
                                 Interpolation_Type::CONSTANT,
                                 mtk::Interpolation_Order::CONSTANT );

    // create random coefficients
    arma::Mat< double > tMatrix;
    tMatrix.randu( 4, 2 );
    Matrix< DDRMat > tDOFHat;
    tDOFHat.matrix_data() = 10.0 * tMatrix;

    // create a cell of field interpolators for IWG
    uint tNumFIs = tIWG->get_global_dof_type_list().size();
    Cell< Field_Interpolator* > tFIs( tNumFIs );

    for( uint iDOF = 0; iDOF < tNumFIs; iDOF++ )
    {
        // get the number of DOF
        uint tNumOfFields = tIWG->get_global_dof_type_list()( iDOF ).size();

        // create the field interpolator
        tFIs( iDOF ) = new Field_Interpolator( tNumOfFields,
                                               tFIRule,
                                               &tGI,
                                               tIWG->get_global_dof_type_list()( iDOF ) );

        // set the coefficients uHat
        tFIs( iDOF )->set_coeff( tDOFHat );

        //set the evaluation point xi, tau
        tFIs( iDOF )->set_space_time( tParamPoint );
    }

    // build global dof type list
    tIWG->build_global_dof_type_list();

    // set IWG field interpolators
    tIWG->set_dof_field_interpolators( tFIs );

    // set IWG field interpolators
    tIWG->set_geometry_interpolator( &tGI );

    // check evaluation of the residual for IWG Helmholtz Bulk ?
    //------------------------------------------------------------------------------
    // evaluate the residual
    Cell< Matrix< DDRMat > > tResidual;
    tIWG->compute_residual( tResidual );

    // check evaluation of the jacobian by FD
    //------------------------------------------------------------------------------
    // init the jacobian for IWG and FD evaluation
    Cell< Cell< Matrix< DDRMat > > > tJacobians;
    Cell< Cell< Matrix< DDRMat > > > tJacobiansFD;

    // check jacobian by FD
    bool tCheckJacobian = tIWG->check_jacobian( tPerturbation,
                                                tEpsilon,
                                                tJacobians,
                                                tJacobiansFD );
    // require check is true
    REQUIRE( tCheckJacobian );

    // clean up
    for( Field_Interpolator* tFI : tFIs )
    {
        delete tFI;
    }
    tFIs.clear();

}/* END_TEST_CASE */

TEST_CASE( "IWG_Struc_Dirichlet_Select", "[moris],[fem],[IWG_Struc_Dirichlet_Select]" )
{
    // define an epsilon environment
    real tEpsilon = 1E-6;

    // define aperturbation relative size
    real tPerturbation = 1E-6;

    // create a linear elasticity Dirichlet IWG
    //------------------------------------------------------------------------------

    // create the properties
    std::shared_ptr< fem::Property > tPropMasterEMod = std::make_shared< fem::Property >();
    tPropMasterEMod->set_parameters( {{{ 10.0 }}} );
    tPropMasterEMod->set_val_function( tConstValFunction_STRUCDIRICHLET );

    std::shared_ptr< fem::Property > tPropMasterNu = std::make_shared< fem::Property >();
    tPropMasterNu->set_parameters( {{{ 0.3 }}} );
    tPropMasterNu->set_val_function( tConstValFunction_STRUCDIRICHLET );

    std::shared_ptr< fem::Property > tPropMasterDirichlet = std::make_shared< fem::Property >();
    tPropMasterDirichlet->set_parameters( { {{ 1.0 }} } );
    tPropMasterDirichlet->set_dof_type_list( {{ MSI::Dof_Type::UX, MSI::Dof_Type::UY }} );
    tPropMasterDirichlet->set_val_function( tFIValFunction_STRUCDIRICHLET );
    tPropMasterDirichlet->set_dof_derivative_functions( { tFIDerFunction_STRUCDIRICHLET } );

    std::shared_ptr< fem::Property > tPropMasterDirichlet2 = std::make_shared< fem::Property >();
    tPropMasterDirichlet2->set_parameters( { {{ 1.0, 0.0 }} } );
    tPropMasterDirichlet2->set_val_function( tMValFunction_STRUCDIRICHLET );

    // define constitutive models
    fem::CM_Factory tCMFactory;

    std::shared_ptr< fem::Constitutive_Model > tCMMasterStrucLinIso = tCMFactory.create_CM( fem::Constitutive_Type::STRUC_LIN_ISO );
    tCMMasterStrucLinIso->set_dof_type_list( {{ MSI::Dof_Type::UX, MSI::Dof_Type::UY }} );
    tCMMasterStrucLinIso->set_property( tPropMasterEMod, "YoungsModulus" );
    tCMMasterStrucLinIso->set_property( tPropMasterNu, "PoissonRatio" );
    tCMMasterStrucLinIso->set_space_dim( 2 );

    // define stabilization parameters
    fem::SP_Factory tSPFactory;

    std::shared_ptr< fem::Stabilization_Parameter > tSPDirichletNitsche = tSPFactory.create_SP( fem::Stabilization_Type::DIRICHLET_NITSCHE );
    tSPDirichletNitsche->set_parameters( { {{ 1.0 }} } );
    tSPDirichletNitsche->set_property( tPropMasterEMod, "Material", mtk::Master_Slave::MASTER );

    // define the IWGs
    fem::IWG_Factory tIWGFactory;

    std::shared_ptr< fem::IWG > tIWG = tIWGFactory.create_IWG( fem::IWG_Type::STRUC_LINEAR_DIRICHLET );
    tIWG->set_residual_dof_type( { MSI::Dof_Type::UX, MSI::Dof_Type::UY } );
    tIWG->set_dof_type_list( {{ MSI::Dof_Type::UX, MSI::Dof_Type::UY }}, mtk::Master_Slave::MASTER );
    tIWG->set_stabilization_parameter( tSPDirichletNitsche, "DirichletNitsche" );
    tIWG->set_constitutive_model( tCMMasterStrucLinIso, "ElastLinIso" );
    tIWG->set_property( tPropMasterDirichlet, "Dirichlet" );
    tIWG->set_property( tPropMasterDirichlet2, "Select" );

    // create evaluation point xi, tau
    //------------------------------------------------------------------------------
    Matrix< DDRMat > tParamPoint = {{ 1.0}, {0.25}, { 0.0}};

    // set the normal
    Matrix< DDRMat > tNormal = {{1.0},{0.0}};
    tIWG->set_normal( tNormal );

    // space and time geometry interpolators
    //------------------------------------------------------------------------------
    // create a space geometry interpolation rule
    Interpolation_Rule tGIRule( mtk::Geometry_Type::QUAD,
                                Interpolation_Type::LAGRANGE,
                                mtk::Interpolation_Order::LINEAR,
                                Interpolation_Type::CONSTANT,
                                mtk::Interpolation_Order::CONSTANT );

    // create a space time geometry interpolator
    Geometry_Interpolator tGI = Geometry_Interpolator( tGIRule );

    // create space coeff xHat
    Matrix< DDRMat > tXHat = {{ 0.0, 0.0 },
                              { 1.0, 0.0 },
                              { 1.0, 1.0 },
                              { 0.0, 1.0}};

    // create time coeff tHat
    Matrix< DDRMat > tTHat = {{ 0.0 }};

    // set the coefficients xHat, tHat
    tGI.set_coeff( tXHat, tTHat );

    // set the evaluation point
    tGI.set_space_time( tParamPoint );

    // field interpolators
    //------------------------------------------------------------------------------
    //create a space time interpolation rule
    Interpolation_Rule tFIRule ( mtk::Geometry_Type::QUAD,
                                 Interpolation_Type::LAGRANGE,
                                 mtk::Interpolation_Order::LINEAR,
                                 Interpolation_Type::CONSTANT,
                                 mtk::Interpolation_Order::CONSTANT );

    // create random coefficients
    arma::Mat< double > tMatrix;
    tMatrix.randu( 4, 2 );
    Matrix< DDRMat > tDOFHat;
    tDOFHat.matrix_data() = 10.0 * tMatrix;

    // create a cell of field interpolators for IWG
    uint tNumFIs = tIWG->get_global_dof_type_list().size();
    Cell< Field_Interpolator* > tFIs( tNumFIs );

    for( uint iDOF = 0; iDOF < tNumFIs; iDOF++ )
    {
        // get the number of DOF
        uint tNumOfFields = tIWG->get_global_dof_type_list()( iDOF ).size();

        // create the field interpolator
        tFIs( iDOF ) = new Field_Interpolator( tNumOfFields,
                                               tFIRule,
                                               &tGI,
                                               tIWG->get_global_dof_type_list()( iDOF ) );

        // set the coefficients uHat
        tFIs( iDOF )->set_coeff( tDOFHat );

        //set the evaluation point xi, tau
        tFIs( iDOF )->set_space_time( tParamPoint );
    }

    // build global dof type list
    tIWG->build_global_dof_type_list();

    // set IWG field interpolators
    tIWG->set_dof_field_interpolators( tFIs );

    // set IWG field interpolators
    tIWG->set_geometry_interpolator( &tGI );

    // check evaluation of the residual for IWG Helmholtz Bulk ?
    //------------------------------------------------------------------------------
    // evaluate the residual
    Cell< Matrix< DDRMat > > tResidual;
    tIWG->compute_residual( tResidual );

    // check evaluation of the jacobian by FD
    //------------------------------------------------------------------------------
    // init the jacobian for IWG and FD evaluation
    Cell< Cell< Matrix< DDRMat > > > tJacobians;
    Cell< Cell< Matrix< DDRMat > > > tJacobiansFD;

    // check jacobian by FD
    bool tCheckJacobian = tIWG->check_jacobian( tPerturbation,
                                                tEpsilon,
                                                tJacobians,
                                                tJacobiansFD );
    // require check is true
    REQUIRE( tCheckJacobian );

    // clean up
    for( Field_Interpolator* tFI : tFIs )
    {
        delete tFI;
    }
    tFIs.clear();

}/* END_TEST_CASE */

TEST_CASE( "IWG_Struc_Thermo_Elastic_Dirichlet", "[moris],[fem],[IWG_Thermo_Elastic_Dirichlet]" )
{
//    // create an IWG Struc linear Dirichlet
//    IWG_Isotropic_Struc_Linear_Dirichlet tIWG;
//
//    // set residual dof type
//    tIWG.set_residual_dof_type( { MSI::Dof_Type::UX, MSI::Dof_Type::UY } );
//
//    // set active dof type
//    tIWG.set_dof_type_list( { { MSI::Dof_Type::UX, MSI::Dof_Type::UY },{ MSI::Dof_Type::TEMP } } );
//
//    // set active constitutive type
////    tIWG.set_constitutive_type_list( { fem::Constitutive_Type::STRUC_LIN_ISO } );
////
////    // set active property type
////    tIWG.set_property_type_list( { fem::Property_Type::STRUC_DIRICHLET } );
//
//    // create evaluation point xi, tau
//    //------------------------------------------------------------------------------
//    Matrix< DDRMat > tParamPoint = {{ 1.0}, {0.25}, { 0.0}};
//
//    // set the normal
//    Matrix< DDRMat > tNormal = {{1.0},{0.0}};
//    tIWG.set_normal( tNormal );
//
//    // space and time geometry interpolators
//    //------------------------------------------------------------------------------
//    // create a space geometry interpolation rule
//    Interpolation_Rule tGIRule( mtk::Geometry_Type::QUAD,
//            Interpolation_Type::LAGRANGE,
//            mtk::Interpolation_Order::LINEAR,
//            Interpolation_Type::CONSTANT,
//            mtk::Interpolation_Order::CONSTANT );
//
//    // create a space time geometry interpolator
//    Geometry_Interpolator* tGI = new Geometry_Interpolator( tGIRule );
//
//    // create space coeff xHat
//    Matrix< DDRMat > tXHat = {{ 0.0, 0.0 },
//                              { 1.0, 0.0 },
//                              { 1.0, 1.0 },
//                               { 0.0, 1.0} };
//
//    // create time coeff tHat
//    Matrix< DDRMat > tTHat = {{ 0.0 }};
//
//    // set the coefficients xHat, tHat
//    tGI->set_coeff( tXHat, tTHat );
//
//    // set the evaluation point
//    tGI->set_space_time( tParamPoint );
//
//    // field interpolators
//    //------------------------------------------------------------------------------
//    //create a space time interpolation rule
//    Interpolation_Rule tFIRule ( mtk::Geometry_Type::QUAD,
//            Interpolation_Type::LAGRANGE,
//            mtk::Interpolation_Order::LINEAR,
//            Interpolation_Type::CONSTANT,
//            mtk::Interpolation_Order::CONSTANT );
//
//    // create a cell of field interpolators for IWG
//    Cell< Field_Interpolator* > tFIsU( tIWG.get_dof_type_list().size() );
//
//    //---------------------------------------------------------------------------
//    // create coefficients
//    Matrix< DDRMat > tDOFHatU( 8, 1 );
//    tDOFHatU = { {{1.0},{1.0}}, {{1.0},{1.0}}, {{2.0},{2.0}}, {{2.0},{2.0}}};
//
//    // get the number of DOF
//    uint tNumOfFields = tIWG.get_dof_type_list()( 0 ).size();
//
//    // create the field interpolator
//    tFIsU( 0 ) = new Field_Interpolator( tNumOfFields,
//                                        tFIRule,
//                                        tGI,
//                                        tIWG.get_dof_type_list()( 0 ) );
//
//    // set the coefficients uHat
//    tFIsU( 0 )->set_coeff( tDOFHatU );
//
//    //set the evaluation point xi, tau
//    tFIsU( 0 )->set_space_time( tParamPoint );
//    //---------------------------------------------------------------------------
//    // create coefficients
//    Matrix< DDRMat > tDOFHatT( 4, 1 );
//    tDOFHatT = { {2.0}, {2.0}, {1.0}, {1.0} };
//
//    Cell< Field_Interpolator* > tFIsT( 1 );
//
//    // get the number of DOF
//    tNumOfFields = tIWG.get_dof_type_list()( 1 ).size();
//
//    // create the field interpolator
//    tFIsT( 0 ) = new Field_Interpolator( tNumOfFields,
//                                         tFIRule,
//                                         tGI,
//                                         tIWG.get_dof_type_list()( 1 ) );
//
//    // set the coefficients uHat
//    tFIsT( 0 )->set_coeff( tDOFHatT );
//
//    //set the evaluation point xi, tau
//    tFIsT( 0 )->set_space_time( tParamPoint );
//
//    tFIsU( 1 ) = tFIsT( 0 );
//    //---------------------------------------------------------------------------
//
//    // define an epsilon environment
//    double tEpsilon = 1E-5;
//
//    // define aperturbation relative size
//    real tPerturbation = 1E-8;
//
//
//    SECTION( "IWG_Struc_Dirichlet : check residual and jacobian with property dependent on TEMP" )
//    {
//        // create a cell of properties for IWG
//        Cell< Property* > tIWGProps( 3 );
//        Cell< Property* > tCMProps( 2 );
//
//        // create a property
//        tIWGProps( 0 ) = new Property( fem::Property_Type::STRUC_DIRICHLET,
//                Cell< Cell< MSI::Dof_Type > > ( 0 ),
//                {{{ 0.0, 0.0 }}},
//                tConstValFunction_STRUCDIRICHLET,
//                Cell< PropertyFunc > ( 0 ),
//                tGI );
//
//        tIWGProps( 1 ) = new Property( fem::Property_Type::YOUNGS_MODULUS,
//                {{ MSI::Dof_Type::TEMP}},
//                {{ { 1.0} }, { {1.0} }, { {1.0 } }},
//                tFIValFunction_STRUCDIRICHLET,
//                { tFIDerFunction_STRUCDIRICHLET },
//                tGI );
//
//        tIWGProps( 2 ) = new Property( fem::Property_Type::POISSONS_RATIO,
//                Cell< Cell< MSI::Dof_Type > > ( 0 ),
//                {{{ 0.0 }}},
//                tConstValFunction_STRUCDIRICHLET,
//                Cell< PropertyFunc > ( 0 ),
//                tGI );
//
//        tCMProps( 0 ) = tIWGProps( 1 );
//        tCMProps( 1 ) = tIWGProps( 2 );
//
//        // set field interpolators
//        tIWGProps( 1 )->set_dof_field_interpolators( tFIsT );
//
//        // constitutive models
//        //------------------------------------------------------------------------------
//        // create a cell of properties for IWG
//        Cell< Constitutive_Model* > tCMs( tIWG.get_constitutive_type_list().size() );
//
//        // create a constitutive model factory
//        fem::CM_Factory tCMFactory;
//
//        // create a constitutive model for each constitutive type
//        for( uint iCM = 0; iCM < tIWG.get_constitutive_type_list().size(); iCM++ )
//        {
//            // create a property
//            tCMs( iCM ) = tCMFactory.create_CM( tIWG.get_constitutive_type_list()( iCM ) );
//
//            // set space dim
//            tCMs( iCM )->set_space_dim( 2 );
//
//            // set dof types
//            tCMs( iCM )->set_dof_type_list( {{ MSI::Dof_Type::UX, MSI::Dof_Type::UY }} );
//
//            // set property type
//            tCMs( iCM )->set_property_type_list( { fem::Property_Type::YOUNGS_MODULUS, fem::Property_Type::POISSONS_RATIO } );
//
//            // set properties
//            tCMs( iCM )->set_properties( tCMProps );
//
//            // set field interpolators
//            tCMs( iCM )->set_dof_field_interpolators( tFIsU );
//        }
//
//        // set IWG constitutive models
//        tIWG.set_constitutive_models( tCMs );
//
//        // set IWG properties
//        tIWG.set_properties( tIWGProps );
//
//        // set IWG field interpolators
//        tIWG.set_dof_field_interpolators( tFIsU );
//
//        // check evaluation of the residual for IWG Helmholtz Bulk ?
//        //------------------------------------------------------------------------------
//        // evaluate the residual
//        Cell< Matrix< DDRMat > > tResidual;
//        tIWG.compute_residual( tResidual );
//
//        // check evaluation of the jacobian  by FD
//        //------------------------------------------------------------------------------
//        // evaluate the jacobian
//        Cell< Cell< Matrix< DDRMat > > > tJacobians;
//        tIWG.compute_jacobian( tJacobians );
////        print( tJacobians( 0 )( 0 ),"tJacobians");
//
//        Cell< Cell< Matrix< DDRMat > > > tJacobiansFD;
//        tIWG.compute_jacobian_FD( tJacobiansFD, tPerturbation );
//
////        print( tJacobiansFD( 0 )( 0 ),"tJacobiansFD");
////        print( tJacobians( 0 )( 1 ),"tJacobians");
////        print( tJacobiansFD( 0 )( 1 ),"tJacobiansFD");
//
//        //define a boolean for check
//        bool tCheckJacobian = true;
//
//        for ( uint iJac = 0; iJac < tJacobians.size(); iJac++ )
//        {
//            for( uint jJac = 0; jJac < tJacobians( iJac ).size(); jJac++ )
//            {
//                for( uint iiJac = 0; iiJac < tJacobians( iJac )( jJac ).n_rows(); iiJac++ )
//                {
//                    for( uint jjJac = 0; jjJac < tJacobians( iJac )( jJac ).n_cols(); jjJac++ )
//                    {
//                        tCheckJacobian = tCheckJacobian && ( tJacobians( iJac )( jJac )( iiJac, jjJac ) - tJacobiansFD( iJac )( jJac )( iiJac, jjJac ) < tEpsilon );
//                    }
//                }
//            }
//        }
//
//        REQUIRE( tCheckJacobian );
//
//        for( Property* tProp : tIWGProps )
//        {
//            delete tProp;
//        }
//        tIWGProps.clear();
//
//
//    }/* END_SECTION */
//
//    SECTION( "IWG_Struc_Dirichlet : check residual and jacobian with constitutive model dependent on TEMP" )
//    {
//        // create a cell of properties for IWG
//        Cell< Property* > tIWGProps( 5 );
//        Cell< Property* > tCMProps( 4 );
//
//        // create a property
//        tIWGProps( 0 ) = new Property( fem::Property_Type::STRUC_DIRICHLET,
//                Cell< Cell< MSI::Dof_Type > > ( 0 ),
//                {{{ 0.0, 0.0 }}},
//                tConstValFunction_STRUCDIRICHLET,
//                Cell< PropertyFunc > ( 0 ),
//                tGI );
//
//        tIWGProps( 1 ) = new Property( fem::Property_Type::YOUNGS_MODULUS,
//                Cell< Cell< MSI::Dof_Type > > ( 0 ),
//                {{{ 1.0 }}},
//                tConstValFunction_STRUCDIRICHLET,
//                Cell< PropertyFunc > ( 0 ),
//                tGI );
//
//        tIWGProps( 2 ) = new Property( fem::Property_Type::POISSONS_RATIO,
//                Cell< Cell< MSI::Dof_Type > > ( 0 ),
//                {{{ 0.0 }}},
//                tConstValFunction_STRUCDIRICHLET,
//                Cell< PropertyFunc > ( 0 ),
//                tGI );
//
//        tIWGProps( 3 ) = new Property( fem::Property_Type::CTE,
//                Cell< Cell< MSI::Dof_Type > > ( 0 ),
//                {{{ 1.0 }}},
//                tConstValFunction_STRUCDIRICHLET,
//                Cell< PropertyFunc > ( 0 ),
//                tGI );
//
//        tIWGProps( 4 ) = new Property( fem::Property_Type::TREF,
//                Cell< Cell< MSI::Dof_Type > > ( 0 ),
//                {{{ 1.0 }}},
//                tConstValFunction_STRUCDIRICHLET,
//                Cell< PropertyFunc > ( 0 ),
//                tGI );
//
//        tCMProps( 0 ) = tIWGProps( 1 );
//        tCMProps( 1 ) = tIWGProps( 2 );
//        tCMProps( 2 ) = tIWGProps( 3 );
//        tCMProps( 3 ) = tIWGProps( 4 );
//
//        // set field interpolators
////        tIWGProps( 1 )->set_dof_field_interpolators( tFIsT );
//
//        // constitutive models
//        //------------------------------------------------------------------------------
//        // create a cell of properties for IWG
//        Cell< Constitutive_Model* > tCMs( tIWG.get_constitutive_type_list().size() );
//
//        // create a constitutive model factory
//        fem::CM_Factory tCMFactory;
//
//        // create a constitutive model for each constitutive type
//        for( uint iCM = 0; iCM < tIWG.get_constitutive_type_list().size(); iCM++ )
//        {
//            // create a property
//            tCMs( iCM ) = tCMFactory.create_CM( tIWG.get_constitutive_type_list()( iCM ) );
//
//            // set space dim
//            tCMs( iCM )->set_space_dim( 2 );
//
//            // set dof types
//            tCMs( iCM )->set_dof_type_list( {{ MSI::Dof_Type::UX, MSI::Dof_Type::UY },{MSI::Dof_Type::TEMP}} );
//
//            // set property type
//            tCMs( iCM )->set_property_type_list( { fem::Property_Type::YOUNGS_MODULUS, fem::Property_Type::POISSONS_RATIO, fem::Property_Type::CTE, fem::Property_Type::TREF } );
//
//            // set properties
//            tCMs( iCM )->set_properties( tCMProps );
//
//            // set field interpolators
//            tCMs( iCM )->set_dof_field_interpolators( tFIsU );
//        }
//
//        // set IWG constitutive models
//        tIWG.set_constitutive_models( tCMs );
//
//        // set IWG properties
//        tIWG.set_properties( tIWGProps );
//
//        // set IWG field interpolators
//        tIWG.set_dof_field_interpolators( tFIsU );
//
//        // check evaluation of the residual for IWG Helmholtz Bulk ?
//        //------------------------------------------------------------------------------
//        // evaluate the residual
//        Cell< Matrix< DDRMat > > tResidual;
//        tIWG.compute_residual( tResidual );
//
//        // check evaluation of the jacobian  by FD
//        //------------------------------------------------------------------------------
//        // evaluate the jacobian
//        Cell< Cell< Matrix< DDRMat > > > tJacobians;
//        tIWG.compute_jacobian( tJacobians );
////        print( tJacobians( 0 )( 0 ),"tJacobians");
//
//        Cell< Cell< Matrix< DDRMat > > > tJacobiansFD;
//        tIWG.compute_jacobian_FD( tJacobiansFD, tPerturbation );
//
////        print( tJacobiansFD( 0 )( 0 ),"tJacobiansFD");
////        print( tJacobians( 0 )( 1 ),"tJacobians");
////        print( tJacobiansFD( 0 )( 1 ),"tJacobiansFD");
//
//        //define a boolean for check
//        bool tCheckJacobian = true;
//
//        for ( uint iJac = 0; iJac < tJacobians.size(); iJac++ )
//        {
//            for( uint jJac = 0; jJac < tJacobians( iJac ).size(); jJac++ )
//            {
//                for( uint iiJac = 0; iiJac < tJacobians( iJac )( jJac ).n_rows(); iiJac++ )
//                {
//                    for( uint jjJac = 0; jjJac < tJacobians( iJac )( jJac ).n_cols(); jjJac++ )
//                    {
//                        tCheckJacobian = tCheckJacobian && ( tJacobians( iJac )( jJac )( iiJac, jjJac ) - tJacobiansFD( iJac )( jJac )( iiJac, jjJac ) < tEpsilon );
//                    }
//                }
//            }
//        }
//
//        REQUIRE( tCheckJacobian );
//
//        for( Property* tProp : tIWGProps )
//        {
//            delete tProp;
//        }
//        tIWGProps.clear();
//
//
//    }/* END_SECTION */
//
//    // clean up
//    for( Field_Interpolator* tFI : tFIsU )
//    {
//        delete tFI;
//    }
//
//    tFIsU.clear();
//    tFIsT.clear();
//
//    delete tGI;
//
}/* END_TEST_CASE */
<|MERGE_RESOLUTION|>--- conflicted
+++ resolved
@@ -12,21 +12,13 @@
 #undef private
 
 #include "cl_MTK_Enums.hpp" //MTK/src
-<<<<<<< HEAD
-#include "cl_FEM_Enums.hpp"                      //FEM//INT/src
-#include "cl_FEM_Field_Interpolator.hpp"         //FEM//INT//src
-#include "cl_FEM_Property.hpp"                   //FEM//INT//src
-#include "cl_FEM_CM_Factory.hpp"                 //FEM//INT//src
-#include "cl_FEM_SP_Factory.hpp"                 //FEM//INT//src
-#include "cl_FEM_IWG_Factory.hpp"                //FEM//INT//src
-=======
 #include "cl_FEM_Enums.hpp"                                     //FEM//INT/src
 #include "cl_FEM_Field_Interpolator.hpp"                        //FEM//INT//src
 #include "cl_FEM_Property.hpp"                                  //FEM//INT//src
+#include "cl_FEM_SP_Factory.hpp"                                //FEM//INT//src
 #include "cl_FEM_CM_Factory.hpp"                                //FEM//INT//src
 #include "cl_FEM_IWG_Factory.hpp"                               //FEM//INT//src
 #include "cl_FEM_IWG_Isotropic_Struc_Linear_Dirichlet.hpp"      //FEM//INT//src
->>>>>>> d65d3337
 
 #include "op_equal_equal.hpp"
 
@@ -51,11 +43,7 @@
                                                               moris::Cell< moris::fem::Field_Interpolator* > & aDvFI,
                                                               moris::fem::Geometry_Interpolator              * aGeometryInterpolator )
 {
-<<<<<<< HEAD
-    return aParameters( 0 )( 0 ) * aDofFI( 0 )->val();
-=======
-    return aParameters( 0 ) + aParameters( 1 ) * ( aParameters( 2 ) - aDofFI( 0 )->val() );
->>>>>>> d65d3337
+    return aParameters( 0 ) + aParameters( 1 )( 0, 0 ) * ( aParameters( 2 ) - aDofFI( 0 )->val() );
 }
 
 moris::Matrix< moris::DDRMat > tFIDerFunction_STRUCDIRICHLET( moris::Cell< moris::Matrix< moris::DDRMat > >  & aParameters,
@@ -63,8 +51,7 @@
                                                               moris::Cell< moris::fem::Field_Interpolator* > & aDvFI,
                                                               moris::fem::Geometry_Interpolator              * aGeometryInterpolator )
 {
-<<<<<<< HEAD
-    return aParameters( 0 )( 0 ) * aDofFI( 0 )->N();
+    return -1.0 * aParameters( 1 )( 0, 0 ) * aDofFI( 0 )->N();
 }
 moris::Matrix< moris::DDRMat > tMValFunction_STRUCDIRICHLET( moris::Cell< moris::Matrix< moris::DDRMat > >  & aParameters,
                                                              moris::Cell< moris::fem::Field_Interpolator* > & aDofFI,
@@ -73,9 +60,6 @@
 {
     return {{ aParameters( 0 )( 0 ), 0.0 },
             { 0.0, aParameters( 0 )( 1 ) }};
-=======
-    return -1.0 * aParameters( 1 ) * aDofFI( 0 )->N();
->>>>>>> d65d3337
 }
 
 using namespace moris;
@@ -127,7 +111,7 @@
     std::shared_ptr< fem::IWG > tIWG = tIWGFactory.create_IWG( fem::IWG_Type::STRUC_LINEAR_DIRICHLET );
     tIWG->set_residual_dof_type( { MSI::Dof_Type::UX, MSI::Dof_Type::UY } );
     tIWG->set_dof_type_list( {{ MSI::Dof_Type::UX, MSI::Dof_Type::UY }} );
-    tIWG->set_stabilization_parameter( tSPDirichletNitsche, "DirichletNitsche");
+    tIWG->set_stabilization_parameter( tSPDirichletNitsche, "DirichletNitsche" );
     tIWG->set_constitutive_model( tCMMasterStrucLinIso, "ElastLinIso" );
     tIWG->set_property( tPropMasterDirichlet, "Dirichlet" );
 
@@ -193,11 +177,54 @@
     //set the evaluation point xi, tau
     tFIs( 0 )->set_space_time( tParamPoint );
 
+    // set a fem set pointer
+    MSI::Equation_Set * tSet = new fem::Set();
+    tIWG->set_set_pointer( static_cast< fem::Set* >( tSet ) );
+
+    // set size for the set EqnObjDofTypeList
+    tIWG->mSet->mEqnObjDofTypeList.resize( 4, MSI::Dof_Type::END_ENUM );
+
+    // set size and populate the set dof type map
+    tIWG->mSet->mDofTypeMap.set_size( static_cast< int >( MSI::Dof_Type::END_ENUM ) + 1, 1, -1 );
+    tIWG->mSet->mDofTypeMap( static_cast< int >( MSI::Dof_Type::UX ) ) = 0;
+
+    // set size and populate the set master dof type map
+    tIWG->mSet->mMasterDofTypeMap.set_size( static_cast< int >(MSI::Dof_Type::END_ENUM) + 1, 1, -1 );
+    tIWG->mSet->mMasterDofTypeMap( static_cast< int >( MSI::Dof_Type::UX ) ) = 0;
+
+    // set size and fill the set residual assembly map
+    tIWG->mSet->mResDofAssemblyMap.resize( 1 );
+    tIWG->mSet->mResDofAssemblyMap( 0 ) = { { 0, 7 } };
+
+    // set size and fill the set jacobian assembly map
+    tIWG->mSet->mJacDofAssemblyMap.resize( 1 );
+    tIWG->mSet->mJacDofAssemblyMap( 0 ) = { { 0, 7 } };
+
+    // set size and init the set residual and jacobian
+    tIWG->mSet->mResidual.set_size( 8, 1, 0.0 );
+    tIWG->mSet->mJacobian.set_size( 8, 8, 0.0 );
+
+    // set requested residual dof type flag to true
+    tIWG->mResidualDofTypeRequested = true;
+
     // build global dof type list
-    tIWG->build_global_dof_type_list();
+    tIWG->get_global_dof_type_list();
+
+    // populate the requested master dof type
+    tIWG->mRequestedMasterGlobalDofTypes = {{ MSI::Dof_Type::UX }};
+
+    // create a field interpolator manager
+    moris::Cell< moris::Cell< enum MSI::Dof_Type > > tDummy;
+    Field_Interpolator_Manager tFIManager( tDummy, tDummy, tSet );
+
+    // populate the field interpolator manager
+    tFIManager.mMasterFI = tFIs;
+
+    // set IWG field interpolator manager
+    tIWG->mFieldInterpolatorManager = &tFIManager;
 
     // set IWG field interpolators
-    tIWG->set_dof_field_interpolators( tFIs );
+    tIWG->set_dof_field_interpolators( mtk::Master_Slave::MASTER );
 
     // set IWG field interpolators
     tIWG->set_geometry_interpolator( &tGI );
@@ -205,8 +232,7 @@
     // check evaluation of the residual for IWG Helmholtz Bulk ?
     //------------------------------------------------------------------------------
     // evaluate the residual
-    Cell< Matrix< DDRMat > > tResidual;
-    tIWG->compute_residual( tResidual );
+    tIWG->compute_residual( 1.0 );
 
     // check evaluation of the jacobian by FD
     //------------------------------------------------------------------------------
@@ -217,16 +243,14 @@
     // check jacobian by FD
     bool tCheckJacobian = tIWG->check_jacobian( tPerturbation,
                                                 tEpsilon,
+                                                1.0,
                                                 tJacobians,
                                                 tJacobiansFD );
+
     // require check is true
     REQUIRE( tCheckJacobian );
 
     // clean up
-    for( Field_Interpolator* tFI : tFIs )
-    {
-        delete tFI;
-    }
     tFIs.clear();
 
 }/* END_TEST_CASE */
@@ -332,32 +356,65 @@
     tDOFHat.matrix_data() = 10.0 * tMatrix;
 
     // create a cell of field interpolators for IWG
-    uint tNumFIs = tIWG->get_global_dof_type_list().size();
-    Cell< Field_Interpolator* > tFIs( tNumFIs );
-
-    for( uint iDOF = 0; iDOF < tNumFIs; iDOF++ )
-    {
-        // get the number of DOF
-        uint tNumOfFields = tIWG->get_global_dof_type_list()( iDOF ).size();
-
-        // create the field interpolator
-        tFIs( iDOF ) = new Field_Interpolator( tNumOfFields,
-                                               tFIRule,
-                                               &tGI,
-                                               tIWG->get_global_dof_type_list()( iDOF ) );
-
-        // set the coefficients uHat
-        tFIs( iDOF )->set_coeff( tDOFHat );
-
-        //set the evaluation point xi, tau
-        tFIs( iDOF )->set_space_time( tParamPoint );
-    }
+    Cell< Field_Interpolator* > tFIs( 1 );
+
+    // create the field interpolator
+    tFIs( 0 ) = new Field_Interpolator( 2, tFIRule, &tGI,{ {MSI::Dof_Type::UX, MSI::Dof_Type::UY } } );
+
+    // set the coefficients uHat
+    tFIs( 0 )->set_coeff( tDOFHat );
+
+    //set the evaluation point xi, tau
+    tFIs( 0 )->set_space_time( tParamPoint );
+
+    // set a fem set pointer
+    MSI::Equation_Set * tSet = new fem::Set();
+    tIWG->set_set_pointer( static_cast< fem::Set* >( tSet ) );
+
+    // set size for the set EqnObjDofTypeList
+    tIWG->mSet->mEqnObjDofTypeList.resize( 4, MSI::Dof_Type::END_ENUM );
+
+    // set size and populate the set dof type map
+    tIWG->mSet->mDofTypeMap.set_size( static_cast< int >( MSI::Dof_Type::END_ENUM ) + 1, 1, -1 );
+    tIWG->mSet->mDofTypeMap( static_cast< int >( MSI::Dof_Type::UX ) ) = 0;
+
+    // set size and populate the set master dof type map
+    tIWG->mSet->mMasterDofTypeMap.set_size( static_cast< int >(MSI::Dof_Type::END_ENUM) + 1, 1, -1 );
+    tIWG->mSet->mMasterDofTypeMap( static_cast< int >( MSI::Dof_Type::UX ) ) = 0;
+
+    // set size and fill the set residual assembly map
+    tIWG->mSet->mResDofAssemblyMap.resize( 1 );
+    tIWG->mSet->mResDofAssemblyMap( 0 ) = { { 0, 7 } };
+
+    // set size and fill the set jacobian assembly map
+    tIWG->mSet->mJacDofAssemblyMap.resize( 1 );
+    tIWG->mSet->mJacDofAssemblyMap( 0 ) = { { 0, 7 } };
+
+    // set size and init the set residual and jacobian
+    tIWG->mSet->mResidual.set_size( 8, 1, 0.0 );
+    tIWG->mSet->mJacobian.set_size( 8, 8, 0.0 );
+
+    // set requested residual dof type flag to true
+    tIWG->mResidualDofTypeRequested = true;
 
     // build global dof type list
-    tIWG->build_global_dof_type_list();
+    tIWG->get_global_dof_type_list();
+
+    // populate the requested master dof type
+    tIWG->mRequestedMasterGlobalDofTypes = {{ MSI::Dof_Type::UX }};
+
+    // create a field interpolator manager
+    moris::Cell< moris::Cell< enum MSI::Dof_Type > > tDummy;
+    Field_Interpolator_Manager tFIManager( tDummy, tDummy, tSet );
+
+    // populate the field interpolator manager
+    tFIManager.mMasterFI = tFIs;
+
+    // set IWG field interpolator manager
+    tIWG->mFieldInterpolatorManager = &tFIManager;
 
     // set IWG field interpolators
-    tIWG->set_dof_field_interpolators( tFIs );
+    tIWG->set_dof_field_interpolators( mtk::Master_Slave::MASTER );
 
     // set IWG field interpolators
     tIWG->set_geometry_interpolator( &tGI );
@@ -365,8 +422,7 @@
     // check evaluation of the residual for IWG Helmholtz Bulk ?
     //------------------------------------------------------------------------------
     // evaluate the residual
-    Cell< Matrix< DDRMat > > tResidual;
-    tIWG->compute_residual( tResidual );
+    tIWG->compute_residual( 1.0 );
 
     // check evaluation of the jacobian by FD
     //------------------------------------------------------------------------------
@@ -377,16 +433,13 @@
     // check jacobian by FD
     bool tCheckJacobian = tIWG->check_jacobian( tPerturbation,
                                                 tEpsilon,
+                                                1.0,
                                                 tJacobians,
                                                 tJacobiansFD );
     // require check is true
     REQUIRE( tCheckJacobian );
 
     // clean up
-    for( Field_Interpolator* tFI : tFIs )
-    {
-        delete tFI;
-    }
     tFIs.clear();
 
 }/* END_TEST_CASE */
@@ -412,7 +465,7 @@
     tPropMasterNu->set_val_function( tConstValFunction_STRUCDIRICHLET );
 
     std::shared_ptr< fem::Property > tPropMasterDirichlet = std::make_shared< fem::Property >();
-    tPropMasterDirichlet->set_parameters( { {{ 1.0 }} } );
+    tPropMasterDirichlet->set_parameters( { {{ 1.0 },{ 1.0 }}, {{ 1.0 }}, {{ 1.0 },{ 1.0 }} } );
     tPropMasterDirichlet->set_dof_type_list( {{ MSI::Dof_Type::UX, MSI::Dof_Type::UY }} );
     tPropMasterDirichlet->set_val_function( tFIValFunction_STRUCDIRICHLET );
     tPropMasterDirichlet->set_dof_derivative_functions( { tFIDerFunction_STRUCDIRICHLET } );
@@ -494,32 +547,65 @@
     tDOFHat.matrix_data() = 10.0 * tMatrix;
 
     // create a cell of field interpolators for IWG
-    uint tNumFIs = tIWG->get_global_dof_type_list().size();
-    Cell< Field_Interpolator* > tFIs( tNumFIs );
-
-    for( uint iDOF = 0; iDOF < tNumFIs; iDOF++ )
-    {
-        // get the number of DOF
-        uint tNumOfFields = tIWG->get_global_dof_type_list()( iDOF ).size();
-
-        // create the field interpolator
-        tFIs( iDOF ) = new Field_Interpolator( tNumOfFields,
-                                               tFIRule,
-                                               &tGI,
-                                               tIWG->get_global_dof_type_list()( iDOF ) );
-
-        // set the coefficients uHat
-        tFIs( iDOF )->set_coeff( tDOFHat );
-
-        //set the evaluation point xi, tau
-        tFIs( iDOF )->set_space_time( tParamPoint );
-    }
+    Cell< Field_Interpolator* > tFIs( 1 );
+
+    // create the field interpolator
+    tFIs( 0 ) = new Field_Interpolator( 2, tFIRule, &tGI,{ {MSI::Dof_Type::UX, MSI::Dof_Type::UY } } );
+
+    // set the coefficients uHat
+    tFIs( 0 )->set_coeff( tDOFHat );
+
+    //set the evaluation point xi, tau
+    tFIs( 0 )->set_space_time( tParamPoint );
+
+    // set a fem set pointer
+    MSI::Equation_Set * tSet = new fem::Set();
+    tIWG->set_set_pointer( static_cast< fem::Set* >( tSet ) );
+
+    // set size for the set EqnObjDofTypeList
+    tIWG->mSet->mEqnObjDofTypeList.resize( 4, MSI::Dof_Type::END_ENUM );
+
+    // set size and populate the set dof type map
+    tIWG->mSet->mDofTypeMap.set_size( static_cast< int >( MSI::Dof_Type::END_ENUM ) + 1, 1, -1 );
+    tIWG->mSet->mDofTypeMap( static_cast< int >( MSI::Dof_Type::UX ) ) = 0;
+
+    // set size and populate the set master dof type map
+    tIWG->mSet->mMasterDofTypeMap.set_size( static_cast< int >(MSI::Dof_Type::END_ENUM) + 1, 1, -1 );
+    tIWG->mSet->mMasterDofTypeMap( static_cast< int >( MSI::Dof_Type::UX ) ) = 0;
+
+    // set size and fill the set residual assembly map
+    tIWG->mSet->mResDofAssemblyMap.resize( 1 );
+    tIWG->mSet->mResDofAssemblyMap( 0 ) = { { 0, 7 } };
+
+    // set size and fill the set jacobian assembly map
+    tIWG->mSet->mJacDofAssemblyMap.resize( 1 );
+    tIWG->mSet->mJacDofAssemblyMap( 0 ) = { { 0, 7 } };
+
+    // set size and init the set residual and jacobian
+    tIWG->mSet->mResidual.set_size( 8, 1, 0.0 );
+    tIWG->mSet->mJacobian.set_size( 8, 8, 0.0 );
+
+    // set requested residual dof type flag to true
+    tIWG->mResidualDofTypeRequested = true;
 
     // build global dof type list
-    tIWG->build_global_dof_type_list();
+    tIWG->get_global_dof_type_list();
+
+    // populate the requested master dof type
+    tIWG->mRequestedMasterGlobalDofTypes = {{ MSI::Dof_Type::UX }};
+
+    // create a field interpolator manager
+    moris::Cell< moris::Cell< enum MSI::Dof_Type > > tDummy;
+    Field_Interpolator_Manager tFIManager( tDummy, tDummy, tSet );
+
+    // populate the field interpolator manager
+    tFIManager.mMasterFI = tFIs;
+
+    // set IWG field interpolator manager
+    tIWG->mFieldInterpolatorManager = &tFIManager;
 
     // set IWG field interpolators
-    tIWG->set_dof_field_interpolators( tFIs );
+    tIWG->set_dof_field_interpolators( mtk::Master_Slave::MASTER );
 
     // set IWG field interpolators
     tIWG->set_geometry_interpolator( &tGI );
@@ -527,8 +613,7 @@
     // check evaluation of the residual for IWG Helmholtz Bulk ?
     //------------------------------------------------------------------------------
     // evaluate the residual
-    Cell< Matrix< DDRMat > > tResidual;
-    tIWG->compute_residual( tResidual );
+    tIWG->compute_residual( 1.0 );
 
     // check evaluation of the jacobian by FD
     //------------------------------------------------------------------------------
@@ -539,16 +624,13 @@
     // check jacobian by FD
     bool tCheckJacobian = tIWG->check_jacobian( tPerturbation,
                                                 tEpsilon,
+                                                1.0,
                                                 tJacobians,
                                                 tJacobiansFD );
     // require check is true
     REQUIRE( tCheckJacobian );
 
     // clean up
-    for( Field_Interpolator* tFI : tFIs )
-    {
-        delete tFI;
-    }
     tFIs.clear();
 
 }/* END_TEST_CASE */
@@ -574,7 +656,7 @@
     tPropMasterNu->set_val_function( tConstValFunction_STRUCDIRICHLET );
 
     std::shared_ptr< fem::Property > tPropMasterDirichlet = std::make_shared< fem::Property >();
-    tPropMasterDirichlet->set_parameters( { {{ 1.0 }} } );
+    tPropMasterDirichlet->set_parameters( { {{ 1.0 }, { 1.0 }}, {{ 1.0 }}, {{ 1.0 }, { 1.0 }} } );
     tPropMasterDirichlet->set_dof_type_list( {{ MSI::Dof_Type::UX, MSI::Dof_Type::UY }} );
     tPropMasterDirichlet->set_val_function( tFIValFunction_STRUCDIRICHLET );
     tPropMasterDirichlet->set_dof_derivative_functions( { tFIDerFunction_STRUCDIRICHLET } );
@@ -661,32 +743,65 @@
     tDOFHat.matrix_data() = 10.0 * tMatrix;
 
     // create a cell of field interpolators for IWG
-    uint tNumFIs = tIWG->get_global_dof_type_list().size();
-    Cell< Field_Interpolator* > tFIs( tNumFIs );
-
-    for( uint iDOF = 0; iDOF < tNumFIs; iDOF++ )
-    {
-        // get the number of DOF
-        uint tNumOfFields = tIWG->get_global_dof_type_list()( iDOF ).size();
-
-        // create the field interpolator
-        tFIs( iDOF ) = new Field_Interpolator( tNumOfFields,
-                                               tFIRule,
-                                               &tGI,
-                                               tIWG->get_global_dof_type_list()( iDOF ) );
-
-        // set the coefficients uHat
-        tFIs( iDOF )->set_coeff( tDOFHat );
-
-        //set the evaluation point xi, tau
-        tFIs( iDOF )->set_space_time( tParamPoint );
-    }
+    Cell< Field_Interpolator* > tFIs( 1 );
+
+    // create the field interpolator
+    tFIs( 0 ) = new Field_Interpolator( 2, tFIRule, &tGI,{ {MSI::Dof_Type::UX, MSI::Dof_Type::UY } } );
+
+    // set the coefficients uHat
+    tFIs( 0 )->set_coeff( tDOFHat );
+
+    //set the evaluation point xi, tau
+    tFIs( 0 )->set_space_time( tParamPoint );
+
+    // set a fem set pointer
+    MSI::Equation_Set * tSet = new fem::Set();
+    tIWG->set_set_pointer( static_cast< fem::Set* >( tSet ) );
+
+    // set size for the set EqnObjDofTypeList
+    tIWG->mSet->mEqnObjDofTypeList.resize( 4, MSI::Dof_Type::END_ENUM );
+
+    // set size and populate the set dof type map
+    tIWG->mSet->mDofTypeMap.set_size( static_cast< int >( MSI::Dof_Type::END_ENUM ) + 1, 1, -1 );
+    tIWG->mSet->mDofTypeMap( static_cast< int >( MSI::Dof_Type::UX ) ) = 0;
+
+    // set size and populate the set master dof type map
+    tIWG->mSet->mMasterDofTypeMap.set_size( static_cast< int >(MSI::Dof_Type::END_ENUM) + 1, 1, -1 );
+    tIWG->mSet->mMasterDofTypeMap( static_cast< int >( MSI::Dof_Type::UX ) ) = 0;
+
+    // set size and fill the set residual assembly map
+    tIWG->mSet->mResDofAssemblyMap.resize( 1 );
+    tIWG->mSet->mResDofAssemblyMap( 0 ) = { { 0, 7 } };
+
+    // set size and fill the set jacobian assembly map
+    tIWG->mSet->mJacDofAssemblyMap.resize( 1 );
+    tIWG->mSet->mJacDofAssemblyMap( 0 ) = { { 0, 7 } };
+
+    // set size and init the set residual and jacobian
+    tIWG->mSet->mResidual.set_size( 8, 1, 0.0 );
+    tIWG->mSet->mJacobian.set_size( 8, 8, 0.0 );
+
+    // set requested residual dof type flag to true
+    tIWG->mResidualDofTypeRequested = true;
 
     // build global dof type list
-    tIWG->build_global_dof_type_list();
+    tIWG->get_global_dof_type_list();
+
+    // populate the requested master dof type
+    tIWG->mRequestedMasterGlobalDofTypes = {{ MSI::Dof_Type::UX }};
+
+    // create a field interpolator manager
+    moris::Cell< moris::Cell< enum MSI::Dof_Type > > tDummy;
+    Field_Interpolator_Manager tFIManager( tDummy, tDummy, tSet );
+
+    // populate the field interpolator manager
+    tFIManager.mMasterFI = tFIs;
+
+    // set IWG field interpolator manager
+    tIWG->mFieldInterpolatorManager = &tFIManager;
 
     // set IWG field interpolators
-    tIWG->set_dof_field_interpolators( tFIs );
+    tIWG->set_dof_field_interpolators( mtk::Master_Slave::MASTER );
 
     // set IWG field interpolators
     tIWG->set_geometry_interpolator( &tGI );
@@ -694,8 +809,7 @@
     // check evaluation of the residual for IWG Helmholtz Bulk ?
     //------------------------------------------------------------------------------
     // evaluate the residual
-    Cell< Matrix< DDRMat > > tResidual;
-    tIWG->compute_residual( tResidual );
+    tIWG->compute_residual( 1.0 );
 
     // check evaluation of the jacobian by FD
     //------------------------------------------------------------------------------
@@ -706,16 +820,13 @@
     // check jacobian by FD
     bool tCheckJacobian = tIWG->check_jacobian( tPerturbation,
                                                 tEpsilon,
+                                                1.0,
                                                 tJacobians,
                                                 tJacobiansFD );
     // require check is true
     REQUIRE( tCheckJacobian );
 
     // clean up
-    for( Field_Interpolator* tFI : tFIs )
-    {
-        delete tFI;
-    }
     tFIs.clear();
 
 }/* END_TEST_CASE */
