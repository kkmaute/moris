--- conflicted
+++ resolved
@@ -445,13 +445,8 @@
                 tIWG->mRequestedLeaderGlobalDofTypes = tDofTypes;
 
                 // create a field interpolator manager
-<<<<<<< HEAD
-                Vector< Vector< enum PDV_Type > > tDummyDv;
-                Vector< Vector< mtk::Field_Type > > tDummyField;
-=======
-                moris::Cell< moris::Cell< enum gen::PDV_Type > > tDummyDv;
-                moris::Cell< moris::Cell< enum mtk::Field_Type > > tDummyField;
->>>>>>> 659c9214
+                Vector< Vector< enum gen::PDV_Type > > tDummyDv;
+                Vector< Vector< enum mtk::Field_Type > > tDummyField;
                 Field_Interpolator_Manager tFIManager( tDofTypes, tDummyDv, tDummyField, tSet );
 
                 // populate the field interpolator manager
