--- conflicted
+++ resolved
@@ -53,16 +53,6 @@
 
     // create list of interpolation orders
     Vector< mtk::Interpolation_Order > tInterpolationOrders = {
-<<<<<<< HEAD
-            mtk::Interpolation_Order::LINEAR,
-            mtk::Interpolation_Order::QUADRATIC,
-            mtk::Interpolation_Order::CUBIC };
-
-    // create list of integration orders
-    Vector< mtk::Integration_Order > tIntegrationOrders = {
-            mtk::Integration_Order::QUAD_2x2,
-            mtk::Integration_Order::HEX_2x2x2 };
-=======
         mtk::Interpolation_Order::LINEAR,
         mtk::Interpolation_Order::QUADRATIC,
         mtk::Interpolation_Order::CUBIC
@@ -73,18 +63,13 @@
         mtk::Integration_Order::QUAD_2x2,
         mtk::Integration_Order::HEX_2x2x2
     };
->>>>>>> 1f8cbf7b
 
     // create list with number of coeffs
     Matrix< DDRMat > tNumCoeffs = { { 8, 18, 32 }, { 16, 54, 128 } };
 
     // dof type list
     Vector< Vector< MSI::Dof_Type > > tDispDofTypes = { { MSI::Dof_Type::UX } };
-<<<<<<< HEAD
-    Vector< Vector< MSI::Dof_Type > > tDofTypes = tDispDofTypes;
-=======
     Vector< Vector< MSI::Dof_Type > > tDofTypes     = tDispDofTypes;
->>>>>>> 1f8cbf7b
 
     // init IWG
     //------------------------------------------------------------------------------
@@ -263,15 +248,9 @@
             tIWG->mRequestedLeaderGlobalDofTypes = tDofTypes;
 
             // create a field interpolator manager
-<<<<<<< HEAD
-            Vector< Vector< enum gen::PDV_Type > > tDummyDv;
-            Vector< Vector< enum mtk::Field_Type > > tDummyField;
-            Field_Interpolator_Manager tFIManager( tDofTypes, tDummyDv, tDummyField, tSet );
-=======
             Vector< Vector< enum gen::PDV_Type > >   tDummyDv;
             Vector< Vector< enum mtk::Field_Type > > tDummyField;
             Field_Interpolator_Manager               tFIManager( tDofTypes, tDummyDv, tDummyField, tSet );
->>>>>>> 1f8cbf7b
 
             // populate the field interpolator manager
             tFIManager.mFI                     = tLeaderFIs;
@@ -337,509 +316,13 @@
             tLeaderFIs.clear();
         }
     }
-<<<<<<< HEAD
-}/*END_TEST_CASE*/
-
-TEST_CASE( "IWG_NL_Elasticity_Bulk_PF_Saint_Venant", "[moris],[fem],[IWG_NL_Elasticity_Bulk_PF_Saint_Venant]" )
-{
-    // define an epsilon environment
-    real tEpsilon = 1E-5;
-
-    // define aperturbation relative size
-    real tPerturbation = 1E-5;
-
-    // init geometry inputs
-    //------------------------------------------------------------------------------
-    // create geometry type
-    mtk::Geometry_Type tGeometryType = mtk::Geometry_Type::UNDEFINED;
-
-    // create list of interpolation orders
-    Vector< mtk::Interpolation_Order > tInterpolationOrders = {
-            mtk::Interpolation_Order::LINEAR,
-            mtk::Interpolation_Order::QUADRATIC,
-            mtk::Interpolation_Order::CUBIC };
-
-    // create list of integration orders
-    Vector< mtk::Integration_Order > tIntegrationOrders = {
-            mtk::Integration_Order::QUAD_2x2,
-            mtk::Integration_Order::HEX_2x2x2 };
-
-    // create list with number of coeffs
-    Matrix< DDRMat > tNumCoeffs = {{ 8, 18, 32 },{ 16, 54, 128 }};
-
-    // dof type list
-    Vector< Vector< MSI::Dof_Type > > tDispDofTypes = { { MSI::Dof_Type::UX } };
-    Vector< Vector< MSI::Dof_Type > > tDofTypes = tDispDofTypes;
-
-    // init IWG
-    //------------------------------------------------------------------------------
-    // create the properties
-    std::shared_ptr< fem::Property > tPropEMod = std::make_shared< fem::Property >();
-    tPropEMod->set_parameters( { {{ 1.0 }} } );
-    tPropEMod->set_val_function( tConstValFunc_Elast );
-
-    std::shared_ptr< fem::Property > tPropNu = std::make_shared< fem::Property >();
-    tPropNu->set_parameters( { {{ 0.3 }} } );
-    tPropNu->set_val_function( tConstValFunc_Elast );
-
-    // define constitutive models
-    fem::CM_Factory tCMFactory;
-
-    std::shared_ptr< fem::Constitutive_Model > tCMLeaderStrucNonlinIso =
-            tCMFactory.create_CM( fem::Constitutive_Type::STRUC_NON_LIN_ISO_SAINT_VENANT_KIRCHHOFF );
-    tCMLeaderStrucNonlinIso->set_dof_type_list( { tDispDofTypes } );
-    tCMLeaderStrucNonlinIso->set_property( tPropEMod, "YoungsModulus" );
-    tCMLeaderStrucNonlinIso->set_property( tPropNu, "PoissonRatio" );
-    tCMLeaderStrucNonlinIso->set_local_properties();
-
-    // define the IWGs
-    fem::IWG_Factory tIWGFactory;
-
-    std::shared_ptr< fem::IWG > tIWG =
-            tIWGFactory.create_IWG( fem::IWG_Type::STRUC_NON_LINEAR_BULK_PF );
-    tIWG->set_residual_dof_type( tDispDofTypes );
-    tIWG->set_dof_type_list( tDofTypes, mtk::Leader_Follower::LEADER );
-    tIWG->set_constitutive_model( tCMLeaderStrucNonlinIso, "ElastLinIso" );
-
-    // init set info
-    //------------------------------------------------------------------------------
-    // set a fem set pointer
-    MSI::Equation_Set * tSet = new fem::Set();
-    static_cast<fem::Set*>(tSet)->set_set_type( fem::Element_Type::BULK );
-    tIWG->set_set_pointer( static_cast< fem::Set* >( tSet ) );
-
-    // set size for the set EqnObjDofTypeList
-    tIWG->mSet->mUniqueDofTypeList.resize( 100, MSI::Dof_Type::END_ENUM );
-
-    // set size and populate the set dof type map
-    tIWG->mSet->mUniqueDofTypeMap.set_size( static_cast< int >( MSI::Dof_Type::END_ENUM ) + 1, 1, -1 );
-    tIWG->mSet->mUniqueDofTypeMap( static_cast< int >( MSI::Dof_Type::UX ) )        = 0;
-
-    // set size and populate the set leader dof type map
-    tIWG->mSet->mLeaderDofTypeMap.set_size( static_cast< int >( MSI::Dof_Type::END_ENUM ) + 1, 1, -1 );
-    tIWG->mSet->mLeaderDofTypeMap( static_cast< int >( MSI::Dof_Type::UX ) )        = 0;
-
-    // loop on the space dimension
-    for( uint iSpaceDim = 2; iSpaceDim < 4; iSpaceDim++ )
-    {
-        // set geometry inputs
-        //------------------------------------------------------------------------------
-        // switch on space dimension
-        switch( iSpaceDim )
-        {
-            case 2 :
-            {
-                // set geometry type
-                tGeometryType = mtk::Geometry_Type::QUAD;
-                break;
-            }
-            case 3 :
-            {
-                // set geometry type
-                tGeometryType = mtk::Geometry_Type::HEX;
-                break;
-            }
-            default:
-            {
-                MORIS_ERROR( false, " QUAD or HEX only." );
-                break;
-            }
-        }
-
-        // set space dimension to CM, SP
-        tCMLeaderStrucNonlinIso->set_model_type( fem::Model_Type::PLANE_STRAIN );
-        tCMLeaderStrucNonlinIso->set_space_dim( iSpaceDim );
-
-        // loop on the interpolation order
-        for( uint iInterpOrder = 1; iInterpOrder < 4; iInterpOrder++ )
-        {
-            // create an interpolation order
-            mtk::Interpolation_Order tGIInterpolationOrder = tInterpolationOrders( iInterpOrder - 1 );
-
-            // space and time geometry interpolators
-            //------------------------------------------------------------------------------
-            // create a space geometry interpolation rule
-            mtk::Interpolation_Rule tGIRule( tGeometryType,
-                    mtk::Interpolation_Type::LAGRANGE,
-                    tGIInterpolationOrder,
-                    mtk::Interpolation_Type::LAGRANGE,
-                    mtk::Interpolation_Order::LINEAR );
-
-            // create a space time geometry interpolator
-            Geometry_Interpolator tGI = Geometry_Interpolator( tGIRule );
-
-            // create time coeff tHat
-            Matrix< DDRMat > tTHat = {{ 0.0 }, { 1.0 }};
-
-            Matrix< DDRMat > tXHat;
-            fill_xhat_Elast( tXHat, iSpaceDim, iInterpOrder );
-
-            // set the coefficients xHat, tHat
-            tGI.set_coeff( tXHat, tTHat );
-
-            // integration points
-            //------------------------------------------------------------------------------
-            // get an integration order
-            mtk::Integration_Order tIntegrationOrder = tIntegrationOrders( iSpaceDim - 2 );
-
-            // create an integration rule
-            mtk::Integration_Rule tIntegrationRule(
-                    tGeometryType,
-                    mtk::Integration_Type::GAUSS,
-                    tIntegrationOrder,
-                    mtk::Geometry_Type::LINE,
-                    mtk::Integration_Type::GAUSS,
-                    mtk::Integration_Order::BAR_1 );
-
-            // create an integrator
-            mtk::Integrator tIntegrator( tIntegrationRule );
-
-            // get integration points
-            Matrix< DDRMat > tIntegPoints;
-            tIntegrator.get_points( tIntegPoints );
-
-            // field interpolators
-            //------------------------------------------------------------------------------
-            // create an interpolation order
-            mtk::Interpolation_Order tInterpolationOrder = tInterpolationOrders( iInterpOrder - 1 );
-
-            // number of dof for interpolation order
-            uint tNumCoeff = tNumCoeffs( iSpaceDim - 2, iInterpOrder - 1 );
-
-            // get number of dof per type
-            int tNumDofDisp  = tNumCoeff * iSpaceDim;
-
-            //create a space time interpolation rule
-            mtk::Interpolation_Rule tFIRule ( tGeometryType,
-                    mtk::Interpolation_Type::LAGRANGE,
-                    tInterpolationOrder,
-                    mtk::Interpolation_Type::LAGRANGE,
-                    mtk::Interpolation_Order::LINEAR );
-
-            // fill coefficients for leader FI
-            Matrix< DDRMat > tLeaderDofHatDisp;
-            fill_uhat_Elast( tLeaderDofHatDisp, iSpaceDim, iInterpOrder );
-
-//            tLeaderDofHatDisp = tLeaderDofHatDisp * 0.015;
-            tLeaderDofHatDisp = tLeaderDofHatDisp * 0.01;
-
-            // create a cell of field interpolators for IWG
-            Vector< Field_Interpolator* > tLeaderFIs( tDofTypes.size() );
-
-            // create the field interpolator velocity
-            tLeaderFIs( 0 ) = new Field_Interpolator( iSpaceDim, tFIRule, &tGI, tDispDofTypes( 0 ) );
-            tLeaderFIs( 0 )->set_coeff( tLeaderDofHatDisp );
-
-            // set size and fill the set residual assembly map
-            tIWG->mSet->mResDofAssemblyMap.resize( tDofTypes.size() );
-            tIWG->mSet->mResDofAssemblyMap( 0 ) = { { 0, tNumDofDisp-1 } };
-
-            // set size and fill the set jacobian assembly map
-            Matrix< DDSMat > tJacAssembly = { { 0, tNumDofDisp - 1 } };
-            tIWG->mSet->mJacDofAssemblyMap.resize( tDofTypes.size() );
-            tIWG->mSet->mJacDofAssemblyMap( 0 ) = tJacAssembly;
-
-            // set size and init the set residual and jacobian
-            tIWG->mSet->mResidual.resize( 1 );
-            tIWG->mSet->mResidual( 0 ).set_size( tNumDofDisp, 1, 0.0 );
-            tIWG->mSet->mJacobian.set_size( tNumDofDisp, tNumDofDisp, 0.0 );
-
-            // build global dof type list
-            tIWG->get_global_dof_type_list();
-
-            // populate the requested leader dof type
-            tIWG->mRequestedLeaderGlobalDofTypes = tDofTypes;
-
-            // create a field interpolator manager
-            Vector< Vector< enum gen::PDV_Type > > tDummyDv;
-            Vector< Vector< enum mtk::Field_Type > > tDummyField;
-            Field_Interpolator_Manager tFIManager( tDofTypes, tDummyDv, tDummyField, tSet );
-
-            // populate the field interpolator manager
-            tFIManager.mFI = tLeaderFIs;
-            tFIManager.mIPGeometryInterpolator = &tGI;
-            tFIManager.mIGGeometryInterpolator = &tGI;
-
-            // set the interpolator manager to the set
-            tIWG->mSet->mLeaderFIManager = &tFIManager;
-
-            // set IWG field interpolator manager
-            tIWG->set_field_interpolator_manager( &tFIManager );
-
-            // loop over integration points
-            uint tNumGPs = tIntegPoints.n_cols();
-            for( uint iGP = 0; iGP < tNumGPs; iGP ++ )
-            {
-                // reset IWG evaluation flags
-                tIWG->reset_eval_flags();
-
-                // create evaluation point xi, tau
-                Matrix< DDRMat > tParamPoint = tIntegPoints.get_column( iGP );
-
-                // set integration point
-                tIWG->mSet->mLeaderFIManager->set_space_time( tParamPoint );
-
-                // check evaluation of the residual for IWG
-                //------------------------------------------------------------------------------
-                // reset residual
-                tIWG->mSet->mResidual( 0 ).fill( 0.0 );
-
-                // compute residual
-                tIWG->compute_residual( 1.0 );
-
-                // check evaluation of the jacobian by FD
-                //------------------------------------------------------------------------------
-                // reset jacobian
-                tIWG->mSet->mJacobian.fill( 0.0 );
-
-                // init the jacobian for IWG and FD evaluation
-                Matrix< DDRMat > tJacobian;
-                Matrix< DDRMat > tJacobianFD;
-
-                // check jacobian by FD
-                bool tCheckJacobian = tIWG->check_jacobian(
-                        tPerturbation,
-                        tEpsilon,
-                        1.0,
-                        tJacobian,
-                        tJacobianFD,
-                        true );
-
-                // print for debug
-                if( !tCheckJacobian )
-                {
-                    std::cout<<"Case: Geometry "<<iSpaceDim<<" Order "<<iInterpOrder<<"iGP "<<iGP<<std::endl;
-                }
-
-                // require check is true
-                REQUIRE( tCheckJacobian );
-            }
-
-            // clean up
-            tLeaderFIs.clear();
-=======
 }
->>>>>>> 1f8cbf7b
 
 //---------------------------------------------------------------------------------------------
 
 TEST_CASE( "IWG_Struc_NL_Elasticity_Bulk_Saint_Venant_SE",
         "[moris],[fem],[IWG_Struc_NL_Elasticity_Bulk_Saint_Venant_SE]" )
 {
-<<<<<<< HEAD
-    // define an epsilon environment
-    real tEpsilon = 1E-5;
-
-    // define aperturbation relative size
-    real tPerturbation = 1E-5;
-
-    // init geometry inputs
-    //------------------------------------------------------------------------------
-    // create geometry type
-    mtk::Geometry_Type tGeometryType = mtk::Geometry_Type::UNDEFINED;
-
-    // create list of interpolation orders
-    Vector< mtk::Interpolation_Order > tInterpolationOrders = {
-            mtk::Interpolation_Order::LINEAR,
-            mtk::Interpolation_Order::QUADRATIC,
-            mtk::Interpolation_Order::CUBIC };
-
-    // create list of integration orders
-    Vector< mtk::Integration_Order > tIntegrationOrders = {
-            mtk::Integration_Order::QUAD_2x2,
-            mtk::Integration_Order::HEX_2x2x2 };
-
-    // create list with number of coeffs
-    Matrix< DDRMat > tNumCoeffs = {{ 8, 18, 32 },{ 16, 54, 128 }};
-
-    // dof type list
-    Vector< Vector< MSI::Dof_Type > > tDispDofTypes = { { MSI::Dof_Type::UX } };
-    Vector< Vector< MSI::Dof_Type > > tDofTypes = tDispDofTypes;
-
-    // init IWG
-    //------------------------------------------------------------------------------
-    // create the properties
-    std::shared_ptr< fem::Property > tPropEMod = std::make_shared< fem::Property >();
-    tPropEMod->set_parameters( { {{ 1.0 }} } );
-    tPropEMod->set_val_function( tConstValFunc_Elast );
-
-    std::shared_ptr< fem::Property > tPropNu = std::make_shared< fem::Property >();
-    tPropNu->set_parameters( { {{ 0.3 }} } );
-    tPropNu->set_val_function( tConstValFunc_Elast );
-
-    // define constitutive models
-    fem::CM_Factory tCMFactory;
-
-    std::shared_ptr< fem::Constitutive_Model > tCMLeaderStrucNonlinIso =
-            tCMFactory.create_CM( fem::Constitutive_Type::STRUC_NON_LIN_ISO_NEO_HOOKEAN );
-    tCMLeaderStrucNonlinIso->set_dof_type_list( { tDispDofTypes } );
-    tCMLeaderStrucNonlinIso->set_property( tPropEMod, "YoungsModulus" );
-    tCMLeaderStrucNonlinIso->set_property( tPropNu, "PoissonRatio" );
-    tCMLeaderStrucNonlinIso->set_local_properties();
-
-    // define the IWGs
-    fem::IWG_Factory tIWGFactory;
-
-    std::shared_ptr< fem::IWG > tIWG =
-            tIWGFactory.create_IWG( fem::IWG_Type::STRUC_NON_LINEAR_BULK_SE );
-    tIWG->set_residual_dof_type( tDispDofTypes );
-    tIWG->set_dof_type_list( tDofTypes, mtk::Leader_Follower::LEADER );
-    tIWG->set_constitutive_model( tCMLeaderStrucNonlinIso, "ElastLinIso" );
-
-    // init set info
-    //------------------------------------------------------------------------------
-    // set a fem set pointer
-    MSI::Equation_Set * tSet = new fem::Set();
-    static_cast<fem::Set*>(tSet)->set_set_type( fem::Element_Type::BULK );
-    tIWG->set_set_pointer( static_cast< fem::Set* >( tSet ) );
-
-    // set size for the set EqnObjDofTypeList
-    tIWG->mSet->mUniqueDofTypeList.resize( 100, MSI::Dof_Type::END_ENUM );
-
-    // set size and populate the set dof type map
-    tIWG->mSet->mUniqueDofTypeMap.set_size( static_cast< int >( MSI::Dof_Type::END_ENUM ) + 1, 1, -1 );
-    tIWG->mSet->mUniqueDofTypeMap( static_cast< int >( MSI::Dof_Type::UX ) )        = 0;
-
-    // set size and populate the set leader dof type map
-    tIWG->mSet->mLeaderDofTypeMap.set_size( static_cast< int >( MSI::Dof_Type::END_ENUM ) + 1, 1, -1 );
-    tIWG->mSet->mLeaderDofTypeMap( static_cast< int >( MSI::Dof_Type::UX ) )        = 0;
-
-    // loop on the space dimension
-    for( uint iSpaceDim = 2; iSpaceDim < 4; iSpaceDim++ )
-    {
-        // set geometry inputs
-        //------------------------------------------------------------------------------
-        // switch on space dimension
-        switch( iSpaceDim )
-        {
-            case 2 :
-            {
-                // set geometry type
-                tGeometryType = mtk::Geometry_Type::QUAD;
-                break;
-            }
-            case 3 :
-            {
-                // set geometry type
-                tGeometryType = mtk::Geometry_Type::HEX;
-                break;
-            }
-            default:
-            {
-                MORIS_ERROR( false, " QUAD or HEX only." );
-                break;
-            }
-        }
-
-        // set space dimension to CM, SP
-        tCMLeaderStrucNonlinIso->set_model_type( fem::Model_Type::PLANE_STRAIN );
-        tCMLeaderStrucNonlinIso->set_space_dim( iSpaceDim );
-
-        // loop on the interpolation order
-        for( uint iInterpOrder = 1; iInterpOrder < 4; iInterpOrder++ )
-        {
-            // create an interpolation order
-            mtk::Interpolation_Order tGIInterpolationOrder = tInterpolationOrders( iInterpOrder - 1 );
-
-            // space and time geometry interpolators
-            //------------------------------------------------------------------------------
-            // create a space geometry interpolation rule
-            mtk::Interpolation_Rule tGIRule( tGeometryType,
-                    mtk::Interpolation_Type::LAGRANGE,
-                    tGIInterpolationOrder,
-                    mtk::Interpolation_Type::LAGRANGE,
-                    mtk::Interpolation_Order::LINEAR );
-
-            // create a space time geometry interpolator
-            Geometry_Interpolator tGI = Geometry_Interpolator( tGIRule );
-
-            // create time coeff tHat
-            Matrix< DDRMat > tTHat = {{ 0.0 }, { 1.0 }};
-
-            Matrix< DDRMat > tXHat;
-            fill_xhat_Elast( tXHat, iSpaceDim, iInterpOrder );
-
-            // set the coefficients xHat, tHat
-            tGI.set_coeff( tXHat, tTHat );
-
-            // integration points
-            //------------------------------------------------------------------------------
-            // get an integration order
-            mtk::Integration_Order tIntegrationOrder = tIntegrationOrders( iSpaceDim - 2 );
-
-            // create an integration rule
-            mtk::Integration_Rule tIntegrationRule(
-                    tGeometryType,
-                    mtk::Integration_Type::GAUSS,
-                    tIntegrationOrder,
-                    mtk::Geometry_Type::LINE,
-                    mtk::Integration_Type::GAUSS,
-                    mtk::Integration_Order::BAR_1 );
-
-            // create an integrator
-            mtk::Integrator tIntegrator( tIntegrationRule );
-
-            // get integration points
-            Matrix< DDRMat > tIntegPoints;
-            tIntegrator.get_points( tIntegPoints );
-
-            // field interpolators
-            //------------------------------------------------------------------------------
-            // create an interpolation order
-            mtk::Interpolation_Order tInterpolationOrder = tInterpolationOrders( iInterpOrder - 1 );
-
-            // number of dof for interpolation order
-            uint tNumCoeff = tNumCoeffs( iSpaceDim - 2, iInterpOrder - 1 );
-
-            // get number of dof per type
-            int tNumDofDisp  = tNumCoeff * iSpaceDim;
-
-            //create a space time interpolation rule
-            mtk::Interpolation_Rule tFIRule ( tGeometryType,
-                    mtk::Interpolation_Type::LAGRANGE,
-                    tInterpolationOrder,
-                    mtk::Interpolation_Type::LAGRANGE,
-                    mtk::Interpolation_Order::LINEAR );
-
-            // fill coefficients for leader FI
-            Matrix< DDRMat > tLeaderDofHatDisp;
-            fill_uhat_Elast( tLeaderDofHatDisp, iSpaceDim, iInterpOrder );
-
-//            tLeaderDofHatDisp = tLeaderDofHatDisp * 0.015;
-            tLeaderDofHatDisp = tLeaderDofHatDisp * 0.01;
-
-            // create a cell of field interpolators for IWG
-            Vector< Field_Interpolator* > tLeaderFIs( tDofTypes.size() );
-
-            // create the field interpolator velocity
-            tLeaderFIs( 0 ) = new Field_Interpolator( iSpaceDim, tFIRule, &tGI, tDispDofTypes( 0 ) );
-            tLeaderFIs( 0 )->set_coeff( tLeaderDofHatDisp );
-
-            // set size and fill the set residual assembly map
-            tIWG->mSet->mResDofAssemblyMap.resize( tDofTypes.size() );
-            tIWG->mSet->mResDofAssemblyMap( 0 ) = { { 0, tNumDofDisp-1 } };
-
-            // set size and fill the set jacobian assembly map
-            Matrix< DDSMat > tJacAssembly = { { 0, tNumDofDisp - 1 } };
-            tIWG->mSet->mJacDofAssemblyMap.resize( tDofTypes.size() );
-            tIWG->mSet->mJacDofAssemblyMap( 0 ) = tJacAssembly;
-
-            // set size and init the set residual and jacobian
-            tIWG->mSet->mResidual.resize( 1 );
-            tIWG->mSet->mResidual( 0 ).set_size( tNumDofDisp, 1, 0.0 );
-            tIWG->mSet->mJacobian.set_size( tNumDofDisp, tNumDofDisp, 0.0 );
-
-            // build global dof type list
-            tIWG->get_global_dof_type_list();
-
-            // populate the requested leader dof type
-            tIWG->mRequestedLeaderGlobalDofTypes = tDofTypes;
-
-            // create a field interpolator manager
-            Vector< Vector< enum gen::PDV_Type > > tDummyDv;
-            Vector< Vector< enum mtk::Field_Type > > tDummyField;
-            Field_Interpolator_Manager tFIManager( tDofTypes, tDummyDv, tDummyField, tSet );
-=======
     Test_IWG_Struc_NL_Bulk(
             fem::Constitutive_Type::STRUC_NON_LIN_ISO_SAINT_VENANT_KIRCHHOFF,
             IWG_Type::STRUC_NON_LINEAR_BULK_SE );
@@ -854,7 +337,6 @@
             IWG_Type::STRUC_NON_LINEAR_BULK_PF );
 
 } /* END_TEST_CASE */
->>>>>>> 1f8cbf7b
 
 //---------------------------------------------------------------------------------------------
 
