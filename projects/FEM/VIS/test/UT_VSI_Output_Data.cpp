--- conflicted
+++ resolved
@@ -48,7 +48,6 @@
 #include "cl_XTK_Enriched_Interpolation_Mesh.hpp"
 #include "../projects/GEN/src/geometry/cl_GEN_Geom_Field.hpp"
 #include "../projects/GEN/src/geometry/cl_GEN_Geometry.hpp"
-
 #include "../projects/GEN/src/geometry/cl_GEN_Geometry.hpp"
 
 #include "cl_VIS_Factory.hpp"
@@ -61,6 +60,7 @@
 #include "cl_FEM_Node_Base.hpp"                //FEM/INT/src
 #include "cl_FEM_Element_Factory.hpp"          //FEM/INT/src
 #include "cl_FEM_IWG_Factory.hpp"              //FEM/INT/src
+#include "cl_FEM_SP_Factory.hpp"              //FEM/INT/src
 #include "cl_FEM_CM_Factory.hpp"              //FEM/INT/src
 #include "cl_FEM_Set_User_Info.hpp"              //FEM/INT/src
 #include "cl_FEM_Set.hpp"              //FEM/INT/src
@@ -168,85 +168,6 @@
                 tMeshManager.register_mesh_pair(&tEnrInterpMesh, &tEnrIntegMesh);
 
                 //------------------------------------------------------------------------------
-<<<<<<< HEAD
-                        // create the properties
-                        std::shared_ptr< fem::Property > tPropConductivity = std::make_shared< fem::Property >();
-                        tPropConductivity->set_parameters( { {{ 1.0 }} } );
-                        tPropConductivity->set_val_function( tConstValFunction_MDLDIFF );
-
-                        std::shared_ptr< fem::Property > tPropDirichlet = std::make_shared< fem::Property >();
-                        tPropDirichlet->set_parameters( { {{ 5.0 }} } );
-                        tPropDirichlet->set_val_function( tConstValFunction_MDLDIFF );
-
-                        std::shared_ptr< fem::Property > tPropNeumann = std::make_shared< fem::Property >();
-                        tPropNeumann->set_parameters( { {{ 20.0 }} } );
-                        tPropNeumann->set_val_function( tConstValFunction_MDLDIFF );
-
-                        std::shared_ptr< fem::Property > tPropTempLoad = std::make_shared< fem::Property >();
-                        tPropTempLoad->set_parameters( { {{ 0.0 }} } );
-                        tPropTempLoad->set_val_function( tConstValFunction_MDLDIFF );
-
-                        // define constitutive models
-                        fem::CM_Factory tCMFactory;
-
-                        std::shared_ptr< fem::Constitutive_Model > tCMDiffLinIso = tCMFactory.create_CM( fem::Constitutive_Type::DIFF_LIN_ISO );
-                        tCMDiffLinIso->set_dof_type_list( {{ MSI::Dof_Type::TEMP }} ); // FIXME through the factory?
-                        tCMDiffLinIso->set_property( tPropConductivity, "Conductivity" );
-                        tCMDiffLinIso->set_space_dim( 3 );
-
-                        // define the IWGs
-                        fem::IWG_Factory tIWGFactory;
-
-                        std::shared_ptr< fem::IWG > tIWGBulk = tIWGFactory.create_IWG( fem::IWG_Type::SPATIALDIFF_BULK );
-                        tIWGBulk->set_residual_dof_type( { MSI::Dof_Type::TEMP } );
-                        tIWGBulk->set_dof_type_list( {{ MSI::Dof_Type::TEMP }} );
-                        tIWGBulk->set_constitutive_model( tCMDiffLinIso, "DiffLinIso", mtk::Master_Slave::MASTER );
-                        tIWGBulk->set_property( tPropTempLoad, "Load", mtk::Master_Slave::MASTER );
-
-                        std::shared_ptr< fem::IWG > tIWGDirichlet = tIWGFactory.create_IWG( fem::IWG_Type::SPATIALDIFF_DIRICHLET );
-                        tIWGDirichlet->set_residual_dof_type( { MSI::Dof_Type::TEMP } );
-                        tIWGDirichlet->set_dof_type_list( {{ MSI::Dof_Type::TEMP }} );
-                        tIWGDirichlet->set_constitutive_model( tCMDiffLinIso, "DiffLinIso", mtk::Master_Slave::MASTER );
-                        tIWGDirichlet->set_property( tPropDirichlet, "Dirichlet", mtk::Master_Slave::MASTER );
-
-                        std::shared_ptr< fem::IWG > tIWGNeumann = tIWGFactory.create_IWG( fem::IWG_Type::SPATIALDIFF_NEUMANN );
-                        tIWGNeumann->set_residual_dof_type( { MSI::Dof_Type::TEMP } );
-                        tIWGNeumann->set_dof_type_list( {{ MSI::Dof_Type::TEMP }} );
-                        tIWGNeumann->set_property( tPropNeumann, "Neumann", mtk::Master_Slave::MASTER );
-
-                        // define set info
-                        fem::Set_User_Info tSetBulk;
-                        tSetBulk.set_mesh_index( 0 );
-                        tSetBulk.set_set_type( fem::Element_Type::BULK );
-                        tSetBulk.set_IWGs( { tIWGBulk } );
-
-                        fem::Set_User_Info tSetDirichlet;
-                        tSetDirichlet.set_mesh_index( 3 );
-                        tSetDirichlet.set_set_type( fem::Element_Type::SIDESET );
-                        tSetDirichlet.set_IWGs( { tIWGDirichlet } );
-
-                        fem::Set_User_Info tSetNeumann;
-                        tSetNeumann.set_mesh_index( 5 );
-                        tSetNeumann.set_set_type( fem::Element_Type::SIDESET );
-                        tSetNeumann.set_IWGs( { tIWGNeumann } );
-
-                        // create a cell of set info
-                        moris::Cell< fem::Set_User_Info > tSetInfo( 3 );
-                        tSetInfo( 0 ) = tSetBulk;
-                        tSetInfo( 1 ) = tSetDirichlet;
-                        tSetInfo( 2 ) = tSetNeumann;
-
-                        // create model
-                        mdl::Model * tModel = new mdl::Model( &tMeshManager,
-                                                               1,
-                                                               tSetInfo );
-
-                        moris::Cell< MSI::Equation_Set * > tEquationSets(tModel->get_equation_sets().size());
-                        for(moris::uint iSet = 0; iSet < tModel->get_equation_sets().size(); iSet++ )
-                        {
-                            tEquationSets( iSet ) = tModel->get_equation_sets()( iSet );
-                        }
-=======
                 // create the properties
                 std::shared_ptr< fem::Property > tPropConductivity = std::make_shared< fem::Property >();
                 tPropConductivity->set_parameters( { {{ 1.0 }} } );
@@ -269,8 +190,15 @@
 
                 std::shared_ptr< fem::Constitutive_Model > tCMDiffLinIso = tCMFactory.create_CM( fem::Constitutive_Type::DIFF_LIN_ISO );
                 tCMDiffLinIso->set_dof_type_list( {{ MSI::Dof_Type::TEMP }} ); // FIXME through the factory?
-                tCMDiffLinIso->set_properties( { tPropConductivity } );
+                tCMDiffLinIso->set_property( tPropConductivity, "Conductivity" );
                 tCMDiffLinIso->set_space_dim( 3 );
+
+                // define stabilization parameters
+                fem::SP_Factory tSPFactory;
+
+                std::shared_ptr< fem::Stabilization_Parameter > tSPDirichletNitsche = tSPFactory.create_SP( fem::Stabilization_Type::DIRICHLET_NITSCHE );
+                tSPDirichletNitsche->set_parameters( { {{ 1.0 }} } );
+                tSPDirichletNitsche->set_property( tPropConductivity, "Material", mtk::Master_Slave::MASTER );
 
                 // define the IWGs
                 fem::IWG_Factory tIWGFactory;
@@ -278,19 +206,20 @@
                 std::shared_ptr< fem::IWG > tIWGBulk = tIWGFactory.create_IWG( fem::IWG_Type::SPATIALDIFF_BULK );
                 tIWGBulk->set_residual_dof_type( { MSI::Dof_Type::TEMP } );
                 tIWGBulk->set_dof_type_list( {{ MSI::Dof_Type::TEMP }} );
-                tIWGBulk->set_constitutive_models( { tCMDiffLinIso }, mtk::Master_Slave::MASTER );
-                tIWGBulk->set_properties( { tPropTempLoad }, mtk::Master_Slave::MASTER );
+                tIWGBulk->set_constitutive_model( tCMDiffLinIso, "DiffLinIso", mtk::Master_Slave::MASTER );
+                tIWGBulk->set_property( tPropTempLoad, "Load", mtk::Master_Slave::MASTER );
 
                 std::shared_ptr< fem::IWG > tIWGDirichlet = tIWGFactory.create_IWG( fem::IWG_Type::SPATIALDIFF_DIRICHLET );
                 tIWGDirichlet->set_residual_dof_type( { MSI::Dof_Type::TEMP } );
                 tIWGDirichlet->set_dof_type_list( {{ MSI::Dof_Type::TEMP }} );
-                tIWGDirichlet->set_constitutive_models( { tCMDiffLinIso }, mtk::Master_Slave::MASTER );
-                tIWGDirichlet->set_properties( { tPropDirichlet }, mtk::Master_Slave::MASTER );
+                tIWGDirichlet->set_stabilization_parameter( tSPDirichletNitsche, "DirichletNitsche" );
+                tIWGDirichlet->set_constitutive_model( tCMDiffLinIso, "DiffLinIso", mtk::Master_Slave::MASTER );
+                tIWGDirichlet->set_property( tPropDirichlet, "Dirichlet", mtk::Master_Slave::MASTER );
 
                 std::shared_ptr< fem::IWG > tIWGNeumann = tIWGFactory.create_IWG( fem::IWG_Type::SPATIALDIFF_NEUMANN );
                 tIWGNeumann->set_residual_dof_type( { MSI::Dof_Type::TEMP } );
                 tIWGNeumann->set_dof_type_list( {{ MSI::Dof_Type::TEMP }} );
-                tIWGNeumann->set_properties( { tPropNeumann }, mtk::Master_Slave::MASTER );
+                tIWGNeumann->set_property( tPropNeumann, "Neumann", mtk::Master_Slave::MASTER );
 
                 // define set info
                 fem::Set_User_Info tSetBulk1;
@@ -342,7 +271,6 @@
                 {
                     tEquationSets( iSet ) = tModel->get_equation_sets()( iSet );
                 }
->>>>>>> 104c43e3
 
                 Output_Data tOutputData( tEquationSets,
                         &tMeshManager,
