
/*
 * UT_VIS_Visualization_Mesh.cpp
 *
 *  Created on: Dez 02, 2019
 *      Author: schmidt
 */

#include "catch.hpp"
#include "typedefs.hpp"
#include "cl_Map.hpp"
#include "cl_Matrix.hpp"
#include "linalg_typedefs.hpp"
#include "fn_equal_to.hpp"



#define protected public
#define private   public
#include "cl_MDL_Model.hpp"
#include "cl_VIS_Factory.hpp"
#include "cl_VIS_Visualization_Mesh.hpp"
#include "cl_VIS_Output_Manager.hpp"
#undef protected
#undef private

#include "cl_HMR_Mesh_Interpolation.hpp"
#include "cl_HMR.hpp"
#include "cl_HMR_Background_Mesh.hpp" //HMR/src
#include "cl_HMR_BSpline_Mesh_Base.hpp" //HMR/src
#include "cl_HMR_Element.hpp" //HMR/src
#include "cl_HMR_Factory.hpp" //HMR/src
#include "cl_HMR_Field.hpp"
#include "cl_HMR_Lagrange_Mesh_Base.hpp" //HMR/src
#include "cl_HMR_Parameters.hpp" //HMR/src

#include "cl_MTK_Mesh_Factory.hpp"
#include "cl_MTK_Mesh_Tools.hpp"
#include "cl_MTK_Mesh_Data_Input.hpp"
#include "cl_MTK_Scalar_Field_Info.hpp"
#include "cl_MTK_Mesh.hpp"
#include "cl_MTK_Mesh_Manager.hpp"
#include "cl_MTK_Interpolation_Mesh.hpp"
#include "cl_MTK_Integration_Mesh.hpp"

#include "cl_XTK_Model.hpp"
#include "cl_XTK_Enriched_Integration_Mesh.hpp"
#include "cl_XTK_Enriched_Interpolation_Mesh.hpp"
#include "cl_GEN_Plane.hpp"

#include "cl_VIS_Factory.hpp"

#include "cl_MTK_Writer_Exodus.hpp"
#include "cl_MTK_Reader_Exodus.hpp"

#include "cl_FEM_NodeProxy.hpp"                //FEM/INT/src
#include "cl_FEM_ElementProxy.hpp"             //FEM/INT/src
#include "cl_FEM_Node_Base.hpp"                //FEM/INT/src
#include "cl_FEM_Element_Factory.hpp"          //FEM/INT/src
#include "cl_FEM_IWG_Factory.hpp"              //FEM/INT/src
#include "cl_FEM_IQI_Factory.hpp"              //FEM/INT/src
#include "cl_FEM_SP_Factory.hpp"              //FEM/INT/src
#include "cl_FEM_CM_Factory.hpp"              //FEM/INT/src
#include "cl_FEM_Set_User_Info.hpp"              //FEM/INT/src
#include "cl_FEM_Set.hpp"              //FEM/INT/src

#include "cl_DLA_Solver_Factory.hpp"
#include "cl_DLA_Solver_Interface.hpp"

#include "cl_NLA_Nonlinear_Solver_Factory.hpp"
#include "cl_NLA_Nonlinear_Solver.hpp"
#include "cl_NLA_Nonlinear_Problem.hpp"
#include "cl_MSI_Solver_Interface.hpp"
#include "cl_MSI_Equation_Object.hpp"
#include "cl_MSI_Model_Solver_Interface.hpp"
#include "cl_DLA_Linear_Solver_Aztec.hpp"
#include "cl_DLA_Linear_Solver.hpp"

#include "cl_TSA_Time_Solver_Factory.hpp"
#include "cl_TSA_Monolithic_Time_Solver.hpp"
#include "cl_TSA_Time_Solver.hpp"
#include "cl_SOL_Warehouse.hpp"

#include "fn_PRM_VIS_Parameters.hpp"

moris::real PlaneVisTest(const moris::Matrix< moris::DDRMat > & aPoint )
{
    moris::real mXC = 0.11;
    moris::real mYC = 0.11;
    moris::real mNx = 1.0;
    moris::real mNy = 0.0;
    return (mNx*(aPoint(0)-mXC) + mNy*(aPoint(1)-mYC));
}

void tConstValFunction_VISOutputManager
( moris::Matrix< moris::DDRMat >                 & aPropMatrix,
        moris::Cell< moris::Matrix< moris::DDRMat > >  & aParameters,
        moris::fem::Field_Interpolator_Manager         * aFIManager )
{
    aPropMatrix = aParameters( 0 );
}

bool tSolverOutputCriteria( moris::tsa::Time_Solver * )
{
    return true;
}

namespace moris
{
    namespace vis
    {
        TEST_CASE(" Output Data","[VIS],[Output_Data]")
                    {
            if(par_size() == 1)
            {
                std::string tFieldName = "Geometry";

                moris::uint tLagrangeMeshIndex = 0;

                moris::hmr::Parameters tParameters;

                tParameters.set_number_of_elements_per_dimension( { {4}, {2} } );
                tParameters.set_domain_dimensions({ {2}, {1} });
                tParameters.set_domain_offset({ {-1.0}, {-0.0} });
                tParameters.set_bspline_truncation( true );

                tParameters.set_output_meshes( { {0} } );

                tParameters.set_lagrange_orders  ( { {1} });
                tParameters.set_lagrange_patterns({ {0} });

                tParameters.set_bspline_orders   ( { {1} } );
                tParameters.set_bspline_patterns ( { {0} } );

                tParameters.set_side_sets({{1},{2},{3},{4} });

                tParameters.set_refinement_buffer( 1 );
                tParameters.set_staircase_buffer( 1 );

                Cell< Matrix< DDSMat > > tLagrangeToBSplineMesh( 1 );
                tLagrangeToBSplineMesh( 0 ) = { {0} };

                tParameters.set_lagrange_to_bspline_mesh( tLagrangeToBSplineMesh );

                hmr::HMR tHMR( tParameters );

                std::shared_ptr< moris::hmr::Mesh > tMesh = tHMR.create_mesh( tLagrangeMeshIndex );

                // create field
                std::shared_ptr< moris::hmr::Field > tPlaneField  = tMesh->create_field( tFieldName, tLagrangeMeshIndex );

                tPlaneField->evaluate_scalar_function( PlaneVisTest);

                for( uint k=0; k<1; ++k )
                {
                    tHMR.flag_surface_elements_on_working_pattern( tPlaneField );
                    tHMR.perform_refinement_based_on_working_pattern( 0 );
                    tPlaneField->evaluate_scalar_function( PlaneVisTest);
                }

                tHMR.finalize();

                //                tHMR.save_to_exodus( 0, "./xtk_exo/xtk_hmr_2d_enr_ip2.e" );

                hmr::Interpolation_Mesh_HMR * tInterpMesh = tHMR.create_interpolation_mesh( tLagrangeMeshIndex  );

                moris::Cell< std::shared_ptr<moris::ge::Geometry> > tGeometryVector(1);
                tGeometryVector(0) = std::make_shared<moris::ge::Plane>(0.11, 0.11, 1.0, 0.0);

                size_t tModelDimension = 2;
                moris::ge::Phase_Table tPhaseTable (1, moris::ge::Phase_Table_Structure::EXP_BASE_2);
                moris::ge::Geometry_Engine tGeometryEngine(tGeometryVector,tPhaseTable,tInterpMesh);

                xtk::Model tXTKModel(tModelDimension,tInterpMesh,&tGeometryEngine);
                tXTKModel.mVerbose = false;

                //Specify decomposition Method and Cut Mesh ---------------------------------------
                Cell<enum Subdivision_Method> tDecompositionMethods = {Subdivision_Method::NC_REGULAR_SUBDIVISION_QUAD4, Subdivision_Method::C_TRI3};
                tXTKModel.decompose(tDecompositionMethods);

                tXTKModel.perform_basis_enrichment(EntityRank::BSPLINE,0);

                xtk::Enriched_Interpolation_Mesh & tEnrInterpMesh = tXTKModel.get_enriched_interp_mesh();
                xtk::Enriched_Integration_Mesh   & tEnrIntegMesh = tXTKModel.get_enriched_integ_mesh();

                // place the pair in mesh manager
                mtk::Mesh_Manager tMeshManager;
                tMeshManager.register_mesh_pair(&tEnrInterpMesh, &tEnrIntegMesh);

                //------------------------------------------------------------------------------
                // create the properties
                // create the properties
                std::shared_ptr< fem::Property > tPropMasterEMod = std::make_shared< fem::Property > ();
                tPropMasterEMod->set_parameters( { {{ 1.0 }} } );
                tPropMasterEMod->set_val_function( tConstValFunction_VISOutputManager );

                std::shared_ptr< fem::Property > tPropMasterNu = std::make_shared< fem::Property > ();
                tPropMasterNu->set_parameters( { {{ 0.3 }} } );
                tPropMasterNu->set_val_function( tConstValFunction_VISOutputManager );

                std::shared_ptr< fem::Property > tPropDirichlet = std::make_shared< fem::Property > ();
                tPropDirichlet->set_parameters( { {{ 0.0 }, { 0.0 }} } );
                tPropDirichlet->set_val_function( tConstValFunction_VISOutputManager );

                std::shared_ptr< fem::Property > tPropTraction = std::make_shared< fem::Property >();
                tPropTraction->set_parameters( {{{ 1.0 } , { 0.0 }}} );
                tPropTraction->set_val_function( tConstValFunction_VISOutputManager );

                // define constitutive models
                fem::CM_Factory tCMFactory;

                std::shared_ptr< fem::Constitutive_Model > tCMMasterElastLinIso =
                        tCMFactory.create_CM( fem::Constitutive_Type::STRUC_LIN_ISO );
                tCMMasterElastLinIso->set_dof_type_list( {{ MSI::Dof_Type::UX, MSI::Dof_Type::UY, MSI::Dof_Type::UZ }} );
                tCMMasterElastLinIso->set_property( tPropMasterEMod, "YoungsModulus" );
                tCMMasterElastLinIso->set_property( tPropMasterNu, "PoissonRatio" );
                tCMMasterElastLinIso->set_space_dim( 2 );

                std::shared_ptr< fem::Constitutive_Model > tCMMasterElastLinIso_bis =
                        tCMFactory.create_CM( fem::Constitutive_Type::STRUC_LIN_ISO );
                tCMMasterElastLinIso_bis->set_dof_type_list( {{ MSI::Dof_Type::UX, MSI::Dof_Type::UY, MSI::Dof_Type::UZ }} );
                tCMMasterElastLinIso_bis->set_property( tPropMasterEMod, "YoungsModulus" );
                tCMMasterElastLinIso_bis->set_property( tPropMasterNu, "PoissonRatio" );
                tCMMasterElastLinIso_bis->set_space_dim( 2 );

                // define stabilization parameters
                fem::SP_Factory tSPFactory;

                std::shared_ptr< fem::Stabilization_Parameter > tSPDirichletNitsche =
                        tSPFactory.create_SP( fem::Stabilization_Type::DIRICHLET_NITSCHE );
                tSPDirichletNitsche->set_parameters( { {{ 1.0 }} } );
                tSPDirichletNitsche->set_property( tPropMasterEMod, "Material", mtk::Master_Slave::MASTER );

                std::shared_ptr< fem::Stabilization_Parameter > tSPNitscheInterface =
                        tSPFactory.create_SP( fem::Stabilization_Type::NITSCHE_INTERFACE );
                tSPNitscheInterface->set_parameters( { {{ 1.0 }} } );
                tSPNitscheInterface->set_property( tPropMasterEMod, "Material", mtk::Master_Slave::MASTER );
                tSPNitscheInterface->set_property( tPropMasterEMod, "Material", mtk::Master_Slave::SLAVE );

                // define the IWGs
                fem::IQI_Factory tIQIFactory;

                std::shared_ptr< fem::IQI > tIQI = tIQIFactory.create_IQI( fem::IQI_Type::STRAIN_ENERGY );
                tIQI->set_constitutive_model( tCMMasterElastLinIso, "Elast", mtk::Master_Slave::MASTER );
                tIQI->set_name( "IQI" );

                // define the IWGs
                fem::IWG_Factory tIWGFactory;

                std::shared_ptr< fem::IWG > tIWGBulk =
                        tIWGFactory.create_IWG( fem::IWG_Type::STRUC_LINEAR_BULK );
                tIWGBulk->set_residual_dof_type( { MSI::Dof_Type::UX, MSI::Dof_Type::UY } );
                tIWGBulk->set_dof_type_list( {{ MSI::Dof_Type::UX, MSI::Dof_Type::UY }} );
                tIWGBulk->set_constitutive_model( tCMMasterElastLinIso, "ElastLinIso", mtk::Master_Slave::MASTER );

                std::shared_ptr< fem::IWG > tIWGDirichlet =
                        tIWGFactory.create_IWG( fem::IWG_Type::STRUC_LINEAR_DIRICHLET_UNSYMMETRIC_NITSCHE );
                tIWGDirichlet->set_residual_dof_type( { MSI::Dof_Type::UX, MSI::Dof_Type::UY } );
                tIWGDirichlet->set_dof_type_list( {{ MSI::Dof_Type::UX, MSI::Dof_Type::UY }} );
                tIWGDirichlet->set_stabilization_parameter( tSPDirichletNitsche, "DirichletNitsche" );
                tIWGDirichlet->set_constitutive_model( tCMMasterElastLinIso, "ElastLinIso", mtk::Master_Slave::MASTER );
                tIWGDirichlet->set_property( tPropDirichlet, "Dirichlet", mtk::Master_Slave::MASTER );

                std::shared_ptr< fem::IWG > tIWGNeumann =
                        tIWGFactory.create_IWG( fem::IWG_Type::STRUC_LINEAR_NEUMANN );
                tIWGNeumann->set_residual_dof_type( { MSI::Dof_Type::UX, MSI::Dof_Type::UY } );
                tIWGNeumann->set_dof_type_list( {{ MSI::Dof_Type::UX, MSI::Dof_Type::UY }} );
                tIWGNeumann->set_property( tPropTraction, "Traction", mtk::Master_Slave::MASTER );

                std::shared_ptr< fem::IWG > tIWGInterface =
                        tIWGFactory.create_IWG( fem::IWG_Type::STRUC_LINEAR_INTERFACE_SYMMETRIC_NITSCHE );
                tIWGInterface->set_residual_dof_type( { MSI::Dof_Type::UX, MSI::Dof_Type::UY } );
                tIWGInterface->set_dof_type_list( {{ MSI::Dof_Type::UX, MSI::Dof_Type::UY }} );
                tIWGInterface->set_dof_type_list( {{ MSI::Dof_Type::UX, MSI::Dof_Type::UY }},mtk::Master_Slave::SLAVE );
                tIWGInterface->set_stabilization_parameter( tSPNitscheInterface, "NitscheInterface" );
                tIWGInterface->set_constitutive_model( tCMMasterElastLinIso, "ElastLinIso", mtk::Master_Slave::MASTER );
                tIWGInterface->set_constitutive_model( tCMMasterElastLinIso_bis, "ElastLinIso", mtk::Master_Slave::SLAVE );

                // define set info
                fem::Set_User_Info tSetBulk1;
                tSetBulk1.set_mesh_set_name( "HMR_dummy_c_p0" );
                tSetBulk1.set_IWGs( { tIWGBulk } );
                tSetBulk1.set_IQIs( { tIQI } );

                fem::Set_User_Info tSetBulk2;
                tSetBulk2.set_mesh_set_name( "HMR_dummy_n_p0" );
                tSetBulk2.set_IWGs( { tIWGBulk } );
                tSetBulk2.set_IQIs( { tIQI } );

                fem::Set_User_Info tSetBulk3;
                tSetBulk3.set_mesh_set_name( "HMR_dummy_c_p1" );
                tSetBulk3.set_IWGs( { tIWGBulk } );
                tSetBulk3.set_IQIs( { tIQI } );

                fem::Set_User_Info tSetBulk4;
                tSetBulk4.set_mesh_set_name( "HMR_dummy_n_p1" );
                tSetBulk4.set_IWGs( { tIWGBulk } );
                tSetBulk4.set_IQIs( { tIQI } );

                fem::Set_User_Info tSetDirichlet;
                tSetDirichlet.set_mesh_set_name( "SideSet_2_n_p1" );
                tSetDirichlet.set_IWGs( { tIWGDirichlet } );

                fem::Set_User_Info tSetNeumann;
                tSetNeumann.set_mesh_set_name( "SideSet_4_n_p0" );
                tSetNeumann.set_IWGs( { tIWGNeumann } );

                // create a list of active block-sets
                std::string tDblInterfaceSideSetName = tEnrIntegMesh.get_dbl_interface_side_set_name( 0, 1 );

                fem::Set_User_Info tSetInterface;
                tSetInterface.set_mesh_set_name( tDblInterfaceSideSetName );
                tSetInterface.set_IWGs( { tIWGInterface } );

                // create a cell of set info
                moris::Cell< fem::Set_User_Info > tSetInfo( 7 );
                tSetInfo( 0 ) = tSetBulk1;
                tSetInfo( 1 ) = tSetBulk2;
                tSetInfo( 2 ) = tSetBulk3;
                tSetInfo( 3 ) = tSetBulk4;
                tSetInfo( 4 ) = tSetDirichlet;
                tSetInfo( 5 ) = tSetNeumann;
                tSetInfo( 6 ) = tSetInterface;

                // create model
                mdl::Model * tModel = new mdl::Model( &tMeshManager,
                        0,
                        tSetInfo );

                // --------------------------------------------------------------------------------------
                // Define outputs

                Output_Manager tOutputData;

                tOutputData.set_outputs( 0,
                        //                                         VIS_Mesh_Type::STANDARD,
                        VIS_Mesh_Type::OVERLAPPING_INTERFACE,
                        "./",
                        "Output_Vis_Mesh_overlapping.exo",
                        { "HMR_dummy_c_p0", "HMR_dummy_c_p1", "HMR_dummy_n_p0", "HMR_dummy_n_p1"},
                        { "strain energy elemental", "strain energy global", "strain energy nodal IP" },
                        { Field_Type::ELEMENTAL, Field_Type::GLOBAL,  Field_Type::NODAL },
                        { "IQI","IQI","IQI" } );

                tModel->set_output_manager( &tOutputData );

                // --------------------------------------------------------------------------------------
                // Define Solver
                moris::Cell< enum MSI::Dof_Type > tDofTypesU( 2 );    tDofTypesU( 0 ) = MSI::Dof_Type::UX;     tDofTypesU( 1 ) = MSI::Dof_Type::UY;

                dla::Solver_Factory  tSolFactory;
                std::shared_ptr< dla::Linear_Solver_Algorithm > tLinearSolverAlgorithm = tSolFactory.create_solver( sol::SolverType::AZTEC_IMPL );

                tLinearSolverAlgorithm->set_param("AZ_diagnostics") = AZ_none;
                tLinearSolverAlgorithm->set_param("AZ_output") = AZ_none;
                tLinearSolverAlgorithm->set_param("AZ_max_iter") = 10000;
                tLinearSolverAlgorithm->set_param("AZ_solver") = AZ_gmres;
                tLinearSolverAlgorithm->set_param("AZ_subdomain_solve") = AZ_ilu;
                tLinearSolverAlgorithm->set_param("AZ_graph_fill") = 10;
                //        tLinearSolverAlgorithm->set_param("Use_ML_Prec") = true;

                dla::Linear_Solver tLinSolver;
                tLinSolver.set_linear_algorithm( 0, tLinearSolverAlgorithm );

                // - - - - - - - - - - - - - - - - - - - - - - - - - - - - - - - - -
                // STEP 2: create nonlinear solver and algorithm
                // - - - - - - - - - - - - - - - - - - - - - - - - - - - - - - - - -
                NLA::Nonlinear_Solver_Factory tNonlinFactory;
                std::shared_ptr< NLA::Nonlinear_Algorithm > tNonlinearSolverAlgorithm = tNonlinFactory.create_nonlinear_solver( NLA::NonlinearSolverType::NEWTON_SOLVER );

                tNonlinearSolverAlgorithm->set_param("NLA_max_iter")   = 3;

                tNonlinearSolverAlgorithm->set_linear_solver( &tLinSolver );

                NLA::Nonlinear_Solver tNonlinearSolverMain;
                tNonlinearSolverMain.set_nonlinear_algorithm( tNonlinearSolverAlgorithm, 0 );

                tNonlinearSolverMain       .set_dof_type_list( tDofTypesU );

                // Create solver database
                sol::SOL_Warehouse tSolverWarehouse( tModel->get_solver_interface() );

<<<<<<< HEAD
            size_t tModelDimension = 2;
            moris::ge::Phase_Table tPhaseTable (1);
            moris::ge::Geometry_Engine tGeometryEngine(tGeometryVector,tPhaseTable,tInterpMesh);

            xtk::Model tXTKModel(tModelDimension,tInterpMesh,&tGeometryEngine);
            tXTKModel.mVerbose = false;

            //Specify decomposition Method and Cut Mesh ---------------------------------------
            Cell<enum Subdivision_Method> tDecompositionMethods = {Subdivision_Method::NC_REGULAR_SUBDIVISION_QUAD4, Subdivision_Method::C_TRI3};
            tXTKModel.decompose(tDecompositionMethods);

            tXTKModel.perform_basis_enrichment(EntityRank::BSPLINE,0);

            xtk::Enriched_Interpolation_Mesh & tEnrInterpMesh = tXTKModel.get_enriched_interp_mesh();
            xtk::Enriched_Integration_Mesh   & tEnrIntegMesh = tXTKModel.get_enriched_integ_mesh();

            // place the pair in mesh manager
            mtk::Mesh_Manager tMeshManager;
            tMeshManager.register_mesh_pair(&tEnrInterpMesh, &tEnrIntegMesh);

            //------------------------------------------------------------------------------
            // create the properties
            // create the properties
            std::shared_ptr< fem::Property > tPropMasterEMod = std::make_shared< fem::Property > ();
            tPropMasterEMod->set_parameters( { {{ 1.0 }} } );
            tPropMasterEMod->set_val_function( tConstValFunction_VISOutputManager );

            std::shared_ptr< fem::Property > tPropMasterNu = std::make_shared< fem::Property > ();
            tPropMasterNu->set_parameters( { {{ 0.3 }} } );
            tPropMasterNu->set_val_function( tConstValFunction_VISOutputManager );

            std::shared_ptr< fem::Property > tPropDirichlet = std::make_shared< fem::Property > ();
            tPropDirichlet->set_parameters( { {{ 0.0 }, { 0.0 }} } );
            tPropDirichlet->set_val_function( tConstValFunction_VISOutputManager );

            std::shared_ptr< fem::Property > tPropTraction = std::make_shared< fem::Property >();
            tPropTraction->set_parameters( {{{ 1.0 } , { 0.0 }}} );
            tPropTraction->set_val_function( tConstValFunction_VISOutputManager );

            // define constitutive models
            fem::CM_Factory tCMFactory;

            std::shared_ptr< fem::Constitutive_Model > tCMMasterElastLinIso =
                    tCMFactory.create_CM( fem::Constitutive_Type::STRUC_LIN_ISO );
            tCMMasterElastLinIso->set_dof_type_list( {{ MSI::Dof_Type::UX, MSI::Dof_Type::UY, MSI::Dof_Type::UZ }} );
            tCMMasterElastLinIso->set_property( tPropMasterEMod, "YoungsModulus" );
            tCMMasterElastLinIso->set_property( tPropMasterNu, "PoissonRatio" );
            tCMMasterElastLinIso->set_space_dim( 2 );

            std::shared_ptr< fem::Constitutive_Model > tCMMasterElastLinIso_bis =
                    tCMFactory.create_CM( fem::Constitutive_Type::STRUC_LIN_ISO );
            tCMMasterElastLinIso_bis->set_dof_type_list( {{ MSI::Dof_Type::UX, MSI::Dof_Type::UY, MSI::Dof_Type::UZ }} );
            tCMMasterElastLinIso_bis->set_property( tPropMasterEMod, "YoungsModulus" );
            tCMMasterElastLinIso_bis->set_property( tPropMasterNu, "PoissonRatio" );
            tCMMasterElastLinIso_bis->set_space_dim( 2 );

            // define stabilization parameters
            fem::SP_Factory tSPFactory;

            std::shared_ptr< fem::Stabilization_Parameter > tSPDirichletNitsche =
                    tSPFactory.create_SP( fem::Stabilization_Type::DIRICHLET_NITSCHE );
            tSPDirichletNitsche->set_parameters( { {{ 1.0 }} } );
            tSPDirichletNitsche->set_property( tPropMasterEMod, "Material", mtk::Master_Slave::MASTER );

            std::shared_ptr< fem::Stabilization_Parameter > tSPNitscheInterface =
                    tSPFactory.create_SP( fem::Stabilization_Type::NITSCHE_INTERFACE );
            tSPNitscheInterface->set_parameters( { {{ 1.0 }} } );
            tSPNitscheInterface->set_property( tPropMasterEMod, "Material", mtk::Master_Slave::MASTER );
            tSPNitscheInterface->set_property( tPropMasterEMod, "Material", mtk::Master_Slave::SLAVE );

            // define the IWGs
            fem::IQI_Factory tIQIFactory;

            std::shared_ptr< fem::IQI > tIQI = tIQIFactory.create_IQI( fem::IQI_Type::STRAIN_ENERGY );
            tIQI->set_constitutive_model( tCMMasterElastLinIso, "Elast", mtk::Master_Slave::MASTER );

            // define the IWGs
            fem::IWG_Factory tIWGFactory;

            std::shared_ptr< fem::IWG > tIWGBulk =
                    tIWGFactory.create_IWG( fem::IWG_Type::STRUC_LINEAR_BULK );
            tIWGBulk->set_residual_dof_type( { MSI::Dof_Type::UX, MSI::Dof_Type::UY } );
            tIWGBulk->set_dof_type_list( {{ MSI::Dof_Type::UX, MSI::Dof_Type::UY }} );
            tIWGBulk->set_constitutive_model( tCMMasterElastLinIso, "ElastLinIso", mtk::Master_Slave::MASTER );

            std::shared_ptr< fem::IWG > tIWGDirichlet =
                    tIWGFactory.create_IWG( fem::IWG_Type::STRUC_LINEAR_DIRICHLET_UNSYMMETRIC_NITSCHE );
            tIWGDirichlet->set_residual_dof_type( { MSI::Dof_Type::UX, MSI::Dof_Type::UY } );
            tIWGDirichlet->set_dof_type_list( {{ MSI::Dof_Type::UX, MSI::Dof_Type::UY }} );
            tIWGDirichlet->set_stabilization_parameter( tSPDirichletNitsche, "DirichletNitsche" );
            tIWGDirichlet->set_constitutive_model( tCMMasterElastLinIso, "ElastLinIso", mtk::Master_Slave::MASTER );
            tIWGDirichlet->set_property( tPropDirichlet, "Dirichlet", mtk::Master_Slave::MASTER );

            std::shared_ptr< fem::IWG > tIWGNeumann =
                    tIWGFactory.create_IWG( fem::IWG_Type::STRUC_LINEAR_NEUMANN );
            tIWGNeumann->set_residual_dof_type( { MSI::Dof_Type::UX, MSI::Dof_Type::UY } );
            tIWGNeumann->set_dof_type_list( {{ MSI::Dof_Type::UX, MSI::Dof_Type::UY }} );
            tIWGNeumann->set_property( tPropTraction, "Traction", mtk::Master_Slave::MASTER );

            std::shared_ptr< fem::IWG > tIWGInterface =
                    tIWGFactory.create_IWG( fem::IWG_Type::STRUC_LINEAR_INTERFACE );
            tIWGInterface->set_residual_dof_type( { MSI::Dof_Type::UX, MSI::Dof_Type::UY } );
            tIWGInterface->set_dof_type_list( {{ MSI::Dof_Type::UX, MSI::Dof_Type::UY }} );
            tIWGInterface->set_dof_type_list( {{ MSI::Dof_Type::UX, MSI::Dof_Type::UY }},mtk::Master_Slave::SLAVE );
            tIWGInterface->set_stabilization_parameter( tSPNitscheInterface, "NitscheInterface" );
            tIWGInterface->set_constitutive_model( tCMMasterElastLinIso, "ElastLinIso", mtk::Master_Slave::MASTER );
            tIWGInterface->set_constitutive_model( tCMMasterElastLinIso_bis, "ElastLinIso", mtk::Master_Slave::SLAVE );

            // define set info
            fem::Set_User_Info tSetBulk1;
            tSetBulk1.set_mesh_set_name( "HMR_dummy_c_p0" );
            tSetBulk1.set_IWGs( { tIWGBulk } );
            tSetBulk1.set_IQIs( { tIQI } );

            fem::Set_User_Info tSetBulk2;
            tSetBulk2.set_mesh_set_name( "HMR_dummy_n_p0" );
            tSetBulk2.set_IWGs( { tIWGBulk } );
            tSetBulk2.set_IQIs( { tIQI } );

            fem::Set_User_Info tSetBulk3;
            tSetBulk3.set_mesh_set_name( "HMR_dummy_c_p1" );
            tSetBulk3.set_IWGs( { tIWGBulk } );
            tSetBulk3.set_IQIs( { tIQI } );

            fem::Set_User_Info tSetBulk4;
            tSetBulk4.set_mesh_set_name( "HMR_dummy_n_p1" );
            tSetBulk4.set_IWGs( { tIWGBulk } );
            tSetBulk4.set_IQIs( { tIQI } );

            fem::Set_User_Info tSetDirichlet;
            tSetDirichlet.set_mesh_set_name( "SideSet_2_n_p1" );
            tSetDirichlet.set_IWGs( { tIWGDirichlet } );

            fem::Set_User_Info tSetNeumann;
            tSetNeumann.set_mesh_set_name( "SideSet_4_n_p0" );
            tSetNeumann.set_IWGs( { tIWGNeumann } );

            // create a list of active block-sets
            std::string tDblInterfaceSideSetName = tEnrIntegMesh.get_dbl_interface_side_set_name( 0, 1 );

            fem::Set_User_Info tSetInterface;
            tSetInterface.set_mesh_set_name( tDblInterfaceSideSetName );
            tSetInterface.set_IWGs( { tIWGInterface } );

            // create a cell of set info
            moris::Cell< fem::Set_User_Info > tSetInfo( 7 );
            tSetInfo( 0 ) = tSetBulk1;
            tSetInfo( 1 ) = tSetBulk2;
            tSetInfo( 2 ) = tSetBulk3;
            tSetInfo( 3 ) = tSetBulk4;
            tSetInfo( 4 ) = tSetDirichlet;
            tSetInfo( 5 ) = tSetNeumann;
            tSetInfo( 6 ) = tSetInterface;

            // create model
            mdl::Model * tModel = new mdl::Model( &tMeshManager,
                    0,
                    tSetInfo );

            // --------------------------------------------------------------------------------------
            // Define outputs

            Output_Manager tOutputData;

            tOutputData.set_outputs( 0,
                    //                                         VIS_Mesh_Type::STANDARD,
                    VIS_Mesh_Type::OVERLAPPING_INTERFACE,
                    "./",
                    "Output_Vis_Mesh_overlapping.exo",
                    { "HMR_dummy_c_p0", "HMR_dummy_c_p1", "HMR_dummy_n_p0", "HMR_dummy_n_p1"},
                    { "strain energy elemental", "strain energy global", "strain energy nodal IP" },
                    { Field_Type::ELEMENTAL, Field_Type::GLOBAL,  Field_Type::NODAL },
                    { Output_Type::STRAIN_ENERGY, Output_Type::STRAIN_ENERGY, Output_Type::STRAIN_ENERGY } );

            tModel->set_output_manager( &tOutputData );

            // --------------------------------------------------------------------------------------
            // Define Solver
            moris::Cell< enum MSI::Dof_Type > tDofTypesU( 2 );    tDofTypesU( 0 ) = MSI::Dof_Type::UX;     tDofTypesU( 1 ) = MSI::Dof_Type::UY;

            dla::Solver_Factory  tSolFactory;
            std::shared_ptr< dla::Linear_Solver_Algorithm > tLinearSolverAlgorithm = tSolFactory.create_solver( sol::SolverType::AZTEC_IMPL );

            tLinearSolverAlgorithm->set_param("AZ_diagnostics") = AZ_none;
            tLinearSolverAlgorithm->set_param("AZ_output") = AZ_none;
            tLinearSolverAlgorithm->set_param("AZ_max_iter") = 10000;
            tLinearSolverAlgorithm->set_param("AZ_solver") = AZ_gmres;
            tLinearSolverAlgorithm->set_param("AZ_subdomain_solve") = AZ_ilu;
            tLinearSolverAlgorithm->set_param("AZ_graph_fill") = 10;
            //        tLinearSolverAlgorithm->set_param("Use_ML_Prec") = true;

            dla::Linear_Solver tLinSolver;
            tLinSolver.set_linear_algorithm( 0, tLinearSolverAlgorithm );

            // - - - - - - - - - - - - - - - - - - - - - - - - - - - - - - - - -
            // STEP 2: create nonlinear solver and algorithm
            // - - - - - - - - - - - - - - - - - - - - - - - - - - - - - - - - -
            NLA::Nonlinear_Solver_Factory tNonlinFactory;
            std::shared_ptr< NLA::Nonlinear_Algorithm > tNonlinearSolverAlgorithm = tNonlinFactory.create_nonlinear_solver( NLA::NonlinearSolverType::NEWTON_SOLVER );

            tNonlinearSolverAlgorithm->set_param("NLA_max_iter")   = 3;

            tNonlinearSolverAlgorithm->set_linear_solver( &tLinSolver );
=======
                tNonlinearSolverMain       .set_solver_warehouse( &tSolverWarehouse );
>>>>>>> 1261bba0

                // - - - - - - - - - - - - - - - - - - - - - - - - - - - - - - - - -
                // STEP 3: create time Solver and algorithm
                // - - - - - - - - - - - - - - - - - - - - - - - - - - - - - - - - -
                tsa::Time_Solver_Factory tTimeSolverFactory;
                std::shared_ptr< tsa::Time_Solver_Algorithm > tTimeSolverAlgorithm = tTimeSolverFactory.create_time_solver( tsa::TimeSolverType::MONOLITHIC );

                tTimeSolverAlgorithm->set_nonlinear_solver( &tNonlinearSolverMain );

                tsa::Time_Solver tTimeSolver;
                tTimeSolver.set_time_solver_algorithm( tTimeSolverAlgorithm );
                tTimeSolver.set_solver_warehouse( &tSolverWarehouse );

                tTimeSolver.set_dof_type_list( tDofTypesU );

                tTimeSolver.set_output( 0, tSolverOutputCriteria );

                //------------------------------------------------------------------------------
                tTimeSolver.solve();

                delete tInterpMesh;
            }
                    }

        TEST_CASE(" Output Data input","[VIS],[Output_Data_input]")
        {
            if(par_size() == 1)
            {
                std::string tFieldName = "Geometry";

                moris::uint tLagrangeMeshIndex = 0;

                moris::hmr::Parameters tParameters;

                tParameters.set_number_of_elements_per_dimension( { {4}, {2} } );
                tParameters.set_domain_dimensions({ {2}, {1} });
                tParameters.set_domain_offset({ {-1.0}, {-0.0} });
                tParameters.set_bspline_truncation( true );

                tParameters.set_output_meshes( { {0} } );

                tParameters.set_lagrange_orders  ( { {1} });
                tParameters.set_lagrange_patterns({ {0} });

                tParameters.set_bspline_orders   ( { {1} } );
                tParameters.set_bspline_patterns ( { {0} } );

                tParameters.set_side_sets({{1},{2},{3},{4} });

                tParameters.set_refinement_buffer( 1 );
                tParameters.set_staircase_buffer( 1 );

                Cell< Matrix< DDSMat > > tLagrangeToBSplineMesh( 1 );
                tLagrangeToBSplineMesh( 0 ) = { {0} };

                tParameters.set_lagrange_to_bspline_mesh( tLagrangeToBSplineMesh );

                hmr::HMR tHMR( tParameters );

                std::shared_ptr< moris::hmr::Mesh > tMesh = tHMR.create_mesh( tLagrangeMeshIndex );

                // create field
                std::shared_ptr< moris::hmr::Field > tPlaneField  = tMesh->create_field( tFieldName, tLagrangeMeshIndex );

                tPlaneField->evaluate_scalar_function( PlaneVisTest);

<<<<<<< HEAD
            //                tHMR.save_to_exodus( 0, "./xtk_exo/xtk_hmr_2d_enr_ip2.e" );

            hmr::Interpolation_Mesh_HMR * tInterpMesh = tHMR.create_interpolation_mesh( tLagrangeMeshIndex  );

            moris::Cell< std::shared_ptr<moris::ge::Geometry> > tGeometryVector(1);
            tGeometryVector(0) = std::make_shared<moris::ge::Plane>(0.11, 0.11, 1.0, 0.0);

            size_t tModelDimension = 2;
            moris::ge::Phase_Table tPhaseTable (1);
            moris::ge::Geometry_Engine tGeometryEngine(tGeometryVector,tPhaseTable,tInterpMesh);

            xtk::Model tXTKModel(tModelDimension,tInterpMesh,&tGeometryEngine);
            tXTKModel.mVerbose = false;

            //Specify decomposition Method and Cut Mesh ---------------------------------------
            Cell<enum Subdivision_Method> tDecompositionMethods = {Subdivision_Method::NC_REGULAR_SUBDIVISION_QUAD4, Subdivision_Method::C_TRI3};
            tXTKModel.decompose(tDecompositionMethods);

            tXTKModel.perform_basis_enrichment(EntityRank::BSPLINE,0);

            xtk::Enriched_Interpolation_Mesh & tEnrInterpMesh = tXTKModel.get_enriched_interp_mesh();
            xtk::Enriched_Integration_Mesh   & tEnrIntegMesh = tXTKModel.get_enriched_integ_mesh();

            // place the pair in mesh manager
            mtk::Mesh_Manager tMeshManager;
            tMeshManager.register_mesh_pair(&tEnrInterpMesh, &tEnrIntegMesh);

            //------------------------------------------------------------------------------
            // create the properties
            // create the properties
            std::shared_ptr< fem::Property > tPropMasterEMod = std::make_shared< fem::Property > ();
            tPropMasterEMod->set_parameters( { {{ 1.0 }} } );
            tPropMasterEMod->set_val_function( tConstValFunction_VISOutputManager );

            std::shared_ptr< fem::Property > tPropMasterNu = std::make_shared< fem::Property > ();
            tPropMasterNu->set_parameters( { {{ 0.3 }} } );
            tPropMasterNu->set_val_function( tConstValFunction_VISOutputManager );

            std::shared_ptr< fem::Property > tPropDirichlet = std::make_shared< fem::Property > ();
            tPropDirichlet->set_parameters( { {{ 0.0 }, { 0.0 }} } );
            tPropDirichlet->set_val_function( tConstValFunction_VISOutputManager );

            std::shared_ptr< fem::Property > tPropTraction = std::make_shared< fem::Property >();
            tPropTraction->set_parameters( {{{ 1.0 } , { 0.0 }}} );
            tPropTraction->set_val_function( tConstValFunction_VISOutputManager );

            // define constitutive models
            fem::CM_Factory tCMFactory;

            std::shared_ptr< fem::Constitutive_Model > tCMMasterElastLinIso =
                    tCMFactory.create_CM( fem::Constitutive_Type::STRUC_LIN_ISO );
            tCMMasterElastLinIso->set_dof_type_list( {{ MSI::Dof_Type::UX, MSI::Dof_Type::UY, MSI::Dof_Type::UZ }} );
            tCMMasterElastLinIso->set_property( tPropMasterEMod, "YoungsModulus" );
            tCMMasterElastLinIso->set_property( tPropMasterNu, "PoissonRatio" );
            tCMMasterElastLinIso->set_space_dim( 2 );

//            std::shared_ptr< fem::Constitutive_Model > tCMMasterElastLinIso_bis = tCMFactory.create_CM( fem::Constitutive_Type::STRUC_LIN_ISO );
//            tCMMasterElastLinIso_bis->set_dof_type_list( {{ MSI::Dof_Type::UX, MSI::Dof_Type::UY, MSI::Dof_Type::UZ }} );
//            tCMMasterElastLinIso_bis->set_property( tPropMasterEMod, "YoungsModulus" );
//            tCMMasterElastLinIso_bis->set_property( tPropMasterNu, "PoissonRatio" );
//            tCMMasterElastLinIso_bis->set_space_dim( 2 );
            std::shared_ptr< fem::Constitutive_Model > tCMMasterElastLinIso_bis =
                    tCMFactory.create_CM( fem::Constitutive_Type::STRUC_LIN_ISO );
            tCMMasterElastLinIso_bis->set_dof_type_list( {{ MSI::Dof_Type::UX, MSI::Dof_Type::UY }} );
            tCMMasterElastLinIso_bis->set_property( tPropMasterEMod, "YoungsModulus" );
            tCMMasterElastLinIso_bis->set_property( tPropMasterNu, "PoissonRatio" );
            tCMMasterElastLinIso_bis->set_space_dim( 2 );

            // define stabilization parameters
            fem::SP_Factory tSPFactory;

            std::shared_ptr< fem::Stabilization_Parameter > tSPDirichletNitsche =
                    tSPFactory.create_SP( fem::Stabilization_Type::DIRICHLET_NITSCHE );
            tSPDirichletNitsche->set_parameters( { {{ 1.0 }} } );
            tSPDirichletNitsche->set_property( tPropMasterEMod, "Material", mtk::Master_Slave::MASTER );

            std::shared_ptr< fem::Stabilization_Parameter > tSPNitscheInterface =
                    tSPFactory.create_SP( fem::Stabilization_Type::NITSCHE_INTERFACE );
            tSPNitscheInterface->set_parameters( { {{ 1.0 }} } );
            tSPNitscheInterface->set_property( tPropMasterEMod, "Material", mtk::Master_Slave::MASTER );
            tSPNitscheInterface->set_property( tPropMasterEMod, "Material", mtk::Master_Slave::SLAVE );

            // define the IWGs
            fem::IQI_Factory tIQIFactory;

            std::shared_ptr< fem::IQI > tIQI = tIQIFactory.create_IQI( fem::IQI_Type::STRAIN_ENERGY );
            tIQI->set_constitutive_model( tCMMasterElastLinIso, "Elast", mtk::Master_Slave::MASTER );

            // define the IWGs
            fem::IWG_Factory tIWGFactory;

            std::shared_ptr< fem::IWG > tIWGBulk =
                    tIWGFactory.create_IWG( fem::IWG_Type::STRUC_LINEAR_BULK );
            tIWGBulk->set_residual_dof_type( { MSI::Dof_Type::UX, MSI::Dof_Type::UY } );
            tIWGBulk->set_dof_type_list( {{ MSI::Dof_Type::UX, MSI::Dof_Type::UY }} );
            tIWGBulk->set_constitutive_model( tCMMasterElastLinIso, "ElastLinIso", mtk::Master_Slave::MASTER );

            std::shared_ptr< fem::IWG > tIWGDirichlet =
                    tIWGFactory.create_IWG( fem::IWG_Type::STRUC_LINEAR_DIRICHLET_UNSYMMETRIC_NITSCHE );
            tIWGDirichlet->set_residual_dof_type( { MSI::Dof_Type::UX, MSI::Dof_Type::UY } );
            tIWGDirichlet->set_dof_type_list( {{ MSI::Dof_Type::UX, MSI::Dof_Type::UY }} );
            tIWGDirichlet->set_stabilization_parameter( tSPDirichletNitsche, "DirichletNitsche" );
            tIWGDirichlet->set_constitutive_model( tCMMasterElastLinIso, "ElastLinIso", mtk::Master_Slave::MASTER );
            tIWGDirichlet->set_property( tPropDirichlet, "Dirichlet", mtk::Master_Slave::MASTER );

            std::shared_ptr< fem::IWG > tIWGNeumann =
                    tIWGFactory.create_IWG( fem::IWG_Type::STRUC_LINEAR_NEUMANN );
            tIWGNeumann->set_residual_dof_type( { MSI::Dof_Type::UX, MSI::Dof_Type::UY } );
            tIWGNeumann->set_dof_type_list( {{ MSI::Dof_Type::UX, MSI::Dof_Type::UY }} );
            tIWGNeumann->set_property( tPropTraction, "Traction", mtk::Master_Slave::MASTER );

            std::shared_ptr< fem::IWG > tIWGInterface =
                    tIWGFactory.create_IWG( fem::IWG_Type::STRUC_LINEAR_INTERFACE );
            tIWGInterface->set_residual_dof_type( { MSI::Dof_Type::UX, MSI::Dof_Type::UY } );
            tIWGInterface->set_dof_type_list( {{ MSI::Dof_Type::UX, MSI::Dof_Type::UY }} );
            tIWGInterface->set_dof_type_list( {{ MSI::Dof_Type::UX, MSI::Dof_Type::UY }},mtk::Master_Slave::SLAVE );
            tIWGInterface->set_stabilization_parameter( tSPNitscheInterface, "NitscheInterface" );
            tIWGInterface->set_constitutive_model( tCMMasterElastLinIso, "ElastLinIso", mtk::Master_Slave::MASTER );
            tIWGInterface->set_constitutive_model( tCMMasterElastLinIso_bis, "ElastLinIso", mtk::Master_Slave::SLAVE );

            // define set info
            fem::Set_User_Info tSetBulk1;
            tSetBulk1.set_mesh_set_name( "HMR_dummy_c_p0" );
            tSetBulk1.set_IWGs( { tIWGBulk } );
            tSetBulk1.set_IQIs( { tIQI } );

            fem::Set_User_Info tSetBulk2;
            tSetBulk2.set_mesh_set_name( "HMR_dummy_n_p0" );
            tSetBulk2.set_IWGs( { tIWGBulk } );
            tSetBulk2.set_IQIs( { tIQI } );

            fem::Set_User_Info tSetBulk3;
            tSetBulk3.set_mesh_set_name( "HMR_dummy_c_p1" );
            tSetBulk3.set_IWGs( { tIWGBulk } );
            tSetBulk3.set_IQIs( { tIQI } );

            fem::Set_User_Info tSetBulk4;
            tSetBulk4.set_mesh_set_name( "HMR_dummy_n_p1" );
            tSetBulk4.set_IWGs( { tIWGBulk } );
            tSetBulk4.set_IQIs( { tIQI } );

            fem::Set_User_Info tSetDirichlet;
            tSetDirichlet.set_mesh_set_name( "SideSet_2_n_p1" );
            tSetDirichlet.set_IWGs( { tIWGDirichlet } );

            fem::Set_User_Info tSetNeumann;
            tSetNeumann.set_mesh_set_name( "SideSet_4_n_p0" );
            tSetNeumann.set_IWGs( { tIWGNeumann } );

            // create a list of active block-sets
            std::string tDblInterfaceSideSetName = tEnrIntegMesh.get_dbl_interface_side_set_name( 0, 1 );

            fem::Set_User_Info tSetInterface;
            tSetInterface.set_mesh_set_name( tDblInterfaceSideSetName );
            tSetInterface.set_IWGs( { tIWGInterface } );

            // create a cell of set info
            moris::Cell< fem::Set_User_Info > tSetInfo( 7 );
            tSetInfo( 0 ) = tSetBulk1;
            tSetInfo( 1 ) = tSetBulk2;
            tSetInfo( 2 ) = tSetBulk3;
            tSetInfo( 3 ) = tSetBulk4;
            tSetInfo( 4 ) = tSetDirichlet;
            tSetInfo( 5 ) = tSetNeumann;
            tSetInfo( 6 ) = tSetInterface;

            // create model
            mdl::Model * tModel = new mdl::Model( &tMeshManager, 0, tSetInfo );

            // --------------------------------------------------------------------------------------
            // Define outputs
            moris::ParameterList tParameterList = moris::prm::create_vis_parameter_list();
            tParameterList.set( "File_Name"  , std::pair< std::string, std::string >( std::getenv("MORISOUTPUT") , "Vis_Test.exo" ) );
            tParameterList.set( "Set_Names"  , std::string( "HMR_dummy_c_p0,HMR_dummy_c_p1,HMR_dummy_n_p0,HMR_dummy_n_p1" ) );
            tParameterList.set( "Field_Names", std::string( "strain_energy_elemental,strain_energy_global,strain_energy_nodal_IP" ) );
            tParameterList.set( "Field_Type" , std::string( "ELEMENTAL,GLOBAL,NODAL" ) );
            tParameterList.set( "Output_Type", std::string( "STRAIN_ENERGY,STRAIN_ENERGY,STRAIN_ENERGY" ) );

            Output_Manager tOutputData( tParameterList );

            tModel->set_output_manager( &tOutputData );

            // --------------------------------------------------------------------------------------
            // Define Solver
            moris::Cell< enum MSI::Dof_Type > tDofTypesU( 2 );    tDofTypesU( 0 ) = MSI::Dof_Type::UX;     tDofTypesU( 1 ) = MSI::Dof_Type::UY;

            dla::Solver_Factory  tSolFactory;
            std::shared_ptr< dla::Linear_Solver_Algorithm > tLinearSolverAlgorithm = tSolFactory.create_solver( sol::SolverType::AZTEC_IMPL );

            tLinearSolverAlgorithm->set_param("AZ_diagnostics") = AZ_none;
            tLinearSolverAlgorithm->set_param("AZ_output") = AZ_none;
            tLinearSolverAlgorithm->set_param("AZ_max_iter") = 10000;
            tLinearSolverAlgorithm->set_param("AZ_solver") = AZ_gmres;
            tLinearSolverAlgorithm->set_param("AZ_subdomain_solve") = AZ_ilu;
            tLinearSolverAlgorithm->set_param("AZ_graph_fill") = 10;
            //        tLinearSolverAlgorithm->set_param("Use_ML_Prec") = true;

            dla::Linear_Solver tLinSolver;
            tLinSolver.set_linear_algorithm( 0, tLinearSolverAlgorithm );

            // - - - - - - - - - - - - - - - - - - - - - - - - - - - - - - - - -
            // STEP 2: create nonlinear solver and algorithm
            // - - - - - - - - - - - - - - - - - - - - - - - - - - - - - - - - -
            NLA::Nonlinear_Solver_Factory tNonlinFactory;
            std::shared_ptr< NLA::Nonlinear_Algorithm > tNonlinearSolverAlgorithm = tNonlinFactory.create_nonlinear_solver( NLA::NonlinearSolverType::NEWTON_SOLVER );

            tNonlinearSolverAlgorithm->set_param("NLA_max_iter")   = 3;

            tNonlinearSolverAlgorithm->set_linear_solver( &tLinSolver );
=======
                for( uint k=0; k<1; ++k )
                {
                    tHMR.flag_surface_elements_on_working_pattern( tPlaneField );
                    tHMR.perform_refinement_based_on_working_pattern( 0 );
                    tPlaneField->evaluate_scalar_function( PlaneVisTest);
                }

                tHMR.finalize();

                //                tHMR.save_to_exodus( 0, "./xtk_exo/xtk_hmr_2d_enr_ip2.e" );

                hmr::Interpolation_Mesh_HMR * tInterpMesh = tHMR.create_interpolation_mesh( tLagrangeMeshIndex  );

                moris::Cell< std::shared_ptr<moris::ge::Geometry> > tGeometryVector(1);
                tGeometryVector(0) = std::make_shared<moris::ge::Plane>(0.11, 0.11, 1.0, 0.0);

                size_t tModelDimension = 2;
                moris::ge::Phase_Table tPhaseTable (1, moris::ge::Phase_Table_Structure::EXP_BASE_2);
                moris::ge::Geometry_Engine tGeometryEngine(tGeometryVector,tPhaseTable,tInterpMesh);

                xtk::Model tXTKModel(tModelDimension,tInterpMesh,&tGeometryEngine);
                tXTKModel.mVerbose = false;

                //Specify decomposition Method and Cut Mesh ---------------------------------------
                Cell<enum Subdivision_Method> tDecompositionMethods = {Subdivision_Method::NC_REGULAR_SUBDIVISION_QUAD4, Subdivision_Method::C_TRI3};
                tXTKModel.decompose(tDecompositionMethods);

                tXTKModel.perform_basis_enrichment(EntityRank::BSPLINE,0);

                xtk::Enriched_Interpolation_Mesh & tEnrInterpMesh = tXTKModel.get_enriched_interp_mesh();
                xtk::Enriched_Integration_Mesh   & tEnrIntegMesh = tXTKModel.get_enriched_integ_mesh();

                // place the pair in mesh manager
                mtk::Mesh_Manager tMeshManager;
                tMeshManager.register_mesh_pair(&tEnrInterpMesh, &tEnrIntegMesh);

                //------------------------------------------------------------------------------
                // create the properties
                // create the properties
                std::shared_ptr< fem::Property > tPropMasterEMod = std::make_shared< fem::Property > ();
                tPropMasterEMod->set_parameters( { {{ 1.0 }} } );
                tPropMasterEMod->set_val_function( tConstValFunction_VISOutputManager );

                std::shared_ptr< fem::Property > tPropMasterNu = std::make_shared< fem::Property > ();
                tPropMasterNu->set_parameters( { {{ 0.3 }} } );
                tPropMasterNu->set_val_function( tConstValFunction_VISOutputManager );

                std::shared_ptr< fem::Property > tPropDirichlet = std::make_shared< fem::Property > ();
                tPropDirichlet->set_parameters( { {{ 0.0 }, { 0.0 }} } );
                tPropDirichlet->set_val_function( tConstValFunction_VISOutputManager );

                std::shared_ptr< fem::Property > tPropTraction = std::make_shared< fem::Property >();
                tPropTraction->set_parameters( {{{ 1.0 } , { 0.0 }}} );
                tPropTraction->set_val_function( tConstValFunction_VISOutputManager );

                // define constitutive models
                fem::CM_Factory tCMFactory;

                std::shared_ptr< fem::Constitutive_Model > tCMMasterElastLinIso =
                        tCMFactory.create_CM( fem::Constitutive_Type::STRUC_LIN_ISO );
                tCMMasterElastLinIso->set_dof_type_list( {{ MSI::Dof_Type::UX, MSI::Dof_Type::UY, MSI::Dof_Type::UZ }} );
                tCMMasterElastLinIso->set_property( tPropMasterEMod, "YoungsModulus" );
                tCMMasterElastLinIso->set_property( tPropMasterNu, "PoissonRatio" );
                tCMMasterElastLinIso->set_space_dim( 2 );

                //            std::shared_ptr< fem::Constitutive_Model > tCMMasterElastLinIso_bis = tCMFactory.create_CM( fem::Constitutive_Type::STRUC_LIN_ISO );
                //            tCMMasterElastLinIso_bis->set_dof_type_list( {{ MSI::Dof_Type::UX, MSI::Dof_Type::UY, MSI::Dof_Type::UZ }} );
                //            tCMMasterElastLinIso_bis->set_property( tPropMasterEMod, "YoungsModulus" );
                //            tCMMasterElastLinIso_bis->set_property( tPropMasterNu, "PoissonRatio" );
                //            tCMMasterElastLinIso_bis->set_space_dim( 2 );
                std::shared_ptr< fem::Constitutive_Model > tCMMasterElastLinIso_bis =
                        tCMFactory.create_CM( fem::Constitutive_Type::STRUC_LIN_ISO );
                tCMMasterElastLinIso_bis->set_dof_type_list( {{ MSI::Dof_Type::UX, MSI::Dof_Type::UY }} );
                tCMMasterElastLinIso_bis->set_property( tPropMasterEMod, "YoungsModulus" );
                tCMMasterElastLinIso_bis->set_property( tPropMasterNu, "PoissonRatio" );
                tCMMasterElastLinIso_bis->set_space_dim( 2 );

                // define stabilization parameters
                fem::SP_Factory tSPFactory;

                std::shared_ptr< fem::Stabilization_Parameter > tSPDirichletNitsche =
                        tSPFactory.create_SP( fem::Stabilization_Type::DIRICHLET_NITSCHE );
                tSPDirichletNitsche->set_parameters( { {{ 1.0 }} } );
                tSPDirichletNitsche->set_property( tPropMasterEMod, "Material", mtk::Master_Slave::MASTER );

                std::shared_ptr< fem::Stabilization_Parameter > tSPNitscheInterface =
                        tSPFactory.create_SP( fem::Stabilization_Type::NITSCHE_INTERFACE );
                tSPNitscheInterface->set_parameters( { {{ 1.0 }} } );
                tSPNitscheInterface->set_property( tPropMasterEMod, "Material", mtk::Master_Slave::MASTER );
                tSPNitscheInterface->set_property( tPropMasterEMod, "Material", mtk::Master_Slave::SLAVE );

                // define the IWGs
                fem::IQI_Factory tIQIFactory;

                std::shared_ptr< fem::IQI > tIQI = tIQIFactory.create_IQI( fem::IQI_Type::STRAIN_ENERGY );
                tIQI->set_constitutive_model( tCMMasterElastLinIso, "Elast", mtk::Master_Slave::MASTER );
                tIQI->set_name( "IQI" );

                // define the IWGs
                fem::IWG_Factory tIWGFactory;

                std::shared_ptr< fem::IWG > tIWGBulk =
                        tIWGFactory.create_IWG( fem::IWG_Type::STRUC_LINEAR_BULK );
                tIWGBulk->set_residual_dof_type( { MSI::Dof_Type::UX, MSI::Dof_Type::UY } );
                tIWGBulk->set_dof_type_list( {{ MSI::Dof_Type::UX, MSI::Dof_Type::UY }} );
                tIWGBulk->set_constitutive_model( tCMMasterElastLinIso, "ElastLinIso", mtk::Master_Slave::MASTER );

                std::shared_ptr< fem::IWG > tIWGDirichlet =
                        tIWGFactory.create_IWG( fem::IWG_Type::STRUC_LINEAR_DIRICHLET_UNSYMMETRIC_NITSCHE );
                tIWGDirichlet->set_residual_dof_type( { MSI::Dof_Type::UX, MSI::Dof_Type::UY } );
                tIWGDirichlet->set_dof_type_list( {{ MSI::Dof_Type::UX, MSI::Dof_Type::UY }} );
                tIWGDirichlet->set_stabilization_parameter( tSPDirichletNitsche, "DirichletNitsche" );
                tIWGDirichlet->set_constitutive_model( tCMMasterElastLinIso, "ElastLinIso", mtk::Master_Slave::MASTER );
                tIWGDirichlet->set_property( tPropDirichlet, "Dirichlet", mtk::Master_Slave::MASTER );

                std::shared_ptr< fem::IWG > tIWGNeumann =
                        tIWGFactory.create_IWG( fem::IWG_Type::STRUC_LINEAR_NEUMANN );
                tIWGNeumann->set_residual_dof_type( { MSI::Dof_Type::UX, MSI::Dof_Type::UY } );
                tIWGNeumann->set_dof_type_list( {{ MSI::Dof_Type::UX, MSI::Dof_Type::UY }} );
                tIWGNeumann->set_property( tPropTraction, "Traction", mtk::Master_Slave::MASTER );

                std::shared_ptr< fem::IWG > tIWGInterface =
                        tIWGFactory.create_IWG( fem::IWG_Type::STRUC_LINEAR_INTERFACE_SYMMETRIC_NITSCHE );
                tIWGInterface->set_residual_dof_type( { MSI::Dof_Type::UX, MSI::Dof_Type::UY } );
                tIWGInterface->set_dof_type_list( {{ MSI::Dof_Type::UX, MSI::Dof_Type::UY }} );
                tIWGInterface->set_dof_type_list( {{ MSI::Dof_Type::UX, MSI::Dof_Type::UY }},mtk::Master_Slave::SLAVE );
                tIWGInterface->set_stabilization_parameter( tSPNitscheInterface, "NitscheInterface" );
                tIWGInterface->set_constitutive_model( tCMMasterElastLinIso, "ElastLinIso", mtk::Master_Slave::MASTER );
                tIWGInterface->set_constitutive_model( tCMMasterElastLinIso_bis, "ElastLinIso", mtk::Master_Slave::SLAVE );

                // define set info
                fem::Set_User_Info tSetBulk1;
                tSetBulk1.set_mesh_set_name( "HMR_dummy_c_p0" );
                tSetBulk1.set_IWGs( { tIWGBulk } );
                tSetBulk1.set_IQIs( { tIQI } );

                fem::Set_User_Info tSetBulk2;
                tSetBulk2.set_mesh_set_name( "HMR_dummy_n_p0" );
                tSetBulk2.set_IWGs( { tIWGBulk } );
                tSetBulk2.set_IQIs( { tIQI } );

                fem::Set_User_Info tSetBulk3;
                tSetBulk3.set_mesh_set_name( "HMR_dummy_c_p1" );
                tSetBulk3.set_IWGs( { tIWGBulk } );
                tSetBulk3.set_IQIs( { tIQI } );

                fem::Set_User_Info tSetBulk4;
                tSetBulk4.set_mesh_set_name( "HMR_dummy_n_p1" );
                tSetBulk4.set_IWGs( { tIWGBulk } );
                tSetBulk4.set_IQIs( { tIQI } );

                fem::Set_User_Info tSetDirichlet;
                tSetDirichlet.set_mesh_set_name( "SideSet_2_n_p1" );
                tSetDirichlet.set_IWGs( { tIWGDirichlet } );

                fem::Set_User_Info tSetNeumann;
                tSetNeumann.set_mesh_set_name( "SideSet_4_n_p0" );
                tSetNeumann.set_IWGs( { tIWGNeumann } );

                // create a list of active block-sets
                std::string tDblInterfaceSideSetName = tEnrIntegMesh.get_dbl_interface_side_set_name( 0, 1 );

                fem::Set_User_Info tSetInterface;
                tSetInterface.set_mesh_set_name( tDblInterfaceSideSetName );
                tSetInterface.set_IWGs( { tIWGInterface } );

                // create a cell of set info
                moris::Cell< fem::Set_User_Info > tSetInfo( 7 );
                tSetInfo( 0 ) = tSetBulk1;
                tSetInfo( 1 ) = tSetBulk2;
                tSetInfo( 2 ) = tSetBulk3;
                tSetInfo( 3 ) = tSetBulk4;
                tSetInfo( 4 ) = tSetDirichlet;
                tSetInfo( 5 ) = tSetNeumann;
                tSetInfo( 6 ) = tSetInterface;

                // create model
                mdl::Model * tModel = new mdl::Model( &tMeshManager, 0, tSetInfo );

                // --------------------------------------------------------------------------------------
                // Define outputs
                moris::ParameterList tParameterList = moris::prm::create_vis_parameter_list();
                tParameterList.set( "File_Name"  , std::pair< std::string, std::string >( std::getenv("MORISOUTPUT") , "Vis_Test.exo" ) );
                tParameterList.set( "Set_Names"  , std::string( "HMR_dummy_c_p0,HMR_dummy_c_p1,HMR_dummy_n_p0,HMR_dummy_n_p1" ) );
                tParameterList.set( "Field_Names", std::string( "strain_energy_elemental,strain_energy_global,strain_energy_nodal_IP" ) );
                tParameterList.set( "Field_Type" , std::string( "ELEMENTAL,GLOBAL,NODAL" ) );
                tParameterList.set( "IQI_Names"  , std::string( "IQI,IQI,IQI" ) );

                Output_Manager tOutputData( tParameterList );

                tModel->set_output_manager( &tOutputData );

                // --------------------------------------------------------------------------------------
                // Define Solver
                moris::Cell< enum MSI::Dof_Type > tDofTypesU( 2 );    tDofTypesU( 0 ) = MSI::Dof_Type::UX;     tDofTypesU( 1 ) = MSI::Dof_Type::UY;

                dla::Solver_Factory  tSolFactory;
                std::shared_ptr< dla::Linear_Solver_Algorithm > tLinearSolverAlgorithm = tSolFactory.create_solver( sol::SolverType::AZTEC_IMPL );

                tLinearSolverAlgorithm->set_param("AZ_diagnostics") = AZ_none;
                tLinearSolverAlgorithm->set_param("AZ_output") = AZ_none;
                tLinearSolverAlgorithm->set_param("AZ_max_iter") = 10000;
                tLinearSolverAlgorithm->set_param("AZ_solver") = AZ_gmres;
                tLinearSolverAlgorithm->set_param("AZ_subdomain_solve") = AZ_ilu;
                tLinearSolverAlgorithm->set_param("AZ_graph_fill") = 10;
                //        tLinearSolverAlgorithm->set_param("Use_ML_Prec") = true;

                dla::Linear_Solver tLinSolver;
                tLinSolver.set_linear_algorithm( 0, tLinearSolverAlgorithm );

                // - - - - - - - - - - - - - - - - - - - - - - - - - - - - - - - - -
                // STEP 2: create nonlinear solver and algorithm
                // - - - - - - - - - - - - - - - - - - - - - - - - - - - - - - - - -
                NLA::Nonlinear_Solver_Factory tNonlinFactory;
                std::shared_ptr< NLA::Nonlinear_Algorithm > tNonlinearSolverAlgorithm = tNonlinFactory.create_nonlinear_solver( NLA::NonlinearSolverType::NEWTON_SOLVER );

                tNonlinearSolverAlgorithm->set_param("NLA_max_iter")   = 3;

                tNonlinearSolverAlgorithm->set_linear_solver( &tLinSolver );
>>>>>>> 1261bba0

                NLA::Nonlinear_Solver tNonlinearSolverMain;
                tNonlinearSolverMain.set_nonlinear_algorithm( tNonlinearSolverAlgorithm, 0 );

                tNonlinearSolverMain       .set_dof_type_list( tDofTypesU );

                // Create solver database
                sol::SOL_Warehouse tSolverWarehouse( tModel->get_solver_interface() );

                tNonlinearSolverMain       .set_solver_warehouse( &tSolverWarehouse );

                // - - - - - - - - - - - - - - - - - - - - - - - - - - - - - - - - -
                // STEP 3: create time Solver and algorithm
                // - - - - - - - - - - - - - - - - - - - - - - - - - - - - - - - - -
                tsa::Time_Solver_Factory tTimeSolverFactory;
                std::shared_ptr< tsa::Time_Solver_Algorithm > tTimeSolverAlgorithm = tTimeSolverFactory.create_time_solver( tsa::TimeSolverType::MONOLITHIC );

                tTimeSolverAlgorithm->set_nonlinear_solver( &tNonlinearSolverMain );

                tsa::Time_Solver tTimeSolver;
                tTimeSolver.set_time_solver_algorithm( tTimeSolverAlgorithm );
                tTimeSolver.set_solver_warehouse( &tSolverWarehouse );

                tTimeSolver.set_dof_type_list( tDofTypesU );

                tTimeSolver.set_output( 0, tSolverOutputCriteria );

                //------------------------------------------------------------------------------
                tTimeSolver.solve();

                delete tInterpMesh;
            }
        }
    }
}

<|MERGE_RESOLUTION|>--- conflicted
+++ resolved
@@ -380,7 +380,6 @@
                 // Create solver database
                 sol::SOL_Warehouse tSolverWarehouse( tModel->get_solver_interface() );
 
-<<<<<<< HEAD
             size_t tModelDimension = 2;
             moris::ge::Phase_Table tPhaseTable (1);
             moris::ge::Geometry_Engine tGeometryEngine(tGeometryVector,tPhaseTable,tInterpMesh);
@@ -584,9 +583,6 @@
             tNonlinearSolverAlgorithm->set_param("NLA_max_iter")   = 3;
 
             tNonlinearSolverAlgorithm->set_linear_solver( &tLinSolver );
-=======
-                tNonlinearSolverMain       .set_solver_warehouse( &tSolverWarehouse );
->>>>>>> 1261bba0
 
                 // - - - - - - - - - - - - - - - - - - - - - - - - - - - - - - - - -
                 // STEP 3: create time Solver and algorithm
@@ -653,7 +649,6 @@
 
                 tPlaneField->evaluate_scalar_function( PlaneVisTest);
 
-<<<<<<< HEAD
             //                tHMR.save_to_exodus( 0, "./xtk_exo/xtk_hmr_2d_enr_ip2.e" );
 
             hmr::Interpolation_Mesh_HMR * tInterpMesh = tHMR.create_interpolation_mesh( tLagrangeMeshIndex  );
@@ -863,227 +858,6 @@
             tNonlinearSolverAlgorithm->set_param("NLA_max_iter")   = 3;
 
             tNonlinearSolverAlgorithm->set_linear_solver( &tLinSolver );
-=======
-                for( uint k=0; k<1; ++k )
-                {
-                    tHMR.flag_surface_elements_on_working_pattern( tPlaneField );
-                    tHMR.perform_refinement_based_on_working_pattern( 0 );
-                    tPlaneField->evaluate_scalar_function( PlaneVisTest);
-                }
-
-                tHMR.finalize();
-
-                //                tHMR.save_to_exodus( 0, "./xtk_exo/xtk_hmr_2d_enr_ip2.e" );
-
-                hmr::Interpolation_Mesh_HMR * tInterpMesh = tHMR.create_interpolation_mesh( tLagrangeMeshIndex  );
-
-                moris::Cell< std::shared_ptr<moris::ge::Geometry> > tGeometryVector(1);
-                tGeometryVector(0) = std::make_shared<moris::ge::Plane>(0.11, 0.11, 1.0, 0.0);
-
-                size_t tModelDimension = 2;
-                moris::ge::Phase_Table tPhaseTable (1, moris::ge::Phase_Table_Structure::EXP_BASE_2);
-                moris::ge::Geometry_Engine tGeometryEngine(tGeometryVector,tPhaseTable,tInterpMesh);
-
-                xtk::Model tXTKModel(tModelDimension,tInterpMesh,&tGeometryEngine);
-                tXTKModel.mVerbose = false;
-
-                //Specify decomposition Method and Cut Mesh ---------------------------------------
-                Cell<enum Subdivision_Method> tDecompositionMethods = {Subdivision_Method::NC_REGULAR_SUBDIVISION_QUAD4, Subdivision_Method::C_TRI3};
-                tXTKModel.decompose(tDecompositionMethods);
-
-                tXTKModel.perform_basis_enrichment(EntityRank::BSPLINE,0);
-
-                xtk::Enriched_Interpolation_Mesh & tEnrInterpMesh = tXTKModel.get_enriched_interp_mesh();
-                xtk::Enriched_Integration_Mesh   & tEnrIntegMesh = tXTKModel.get_enriched_integ_mesh();
-
-                // place the pair in mesh manager
-                mtk::Mesh_Manager tMeshManager;
-                tMeshManager.register_mesh_pair(&tEnrInterpMesh, &tEnrIntegMesh);
-
-                //------------------------------------------------------------------------------
-                // create the properties
-                // create the properties
-                std::shared_ptr< fem::Property > tPropMasterEMod = std::make_shared< fem::Property > ();
-                tPropMasterEMod->set_parameters( { {{ 1.0 }} } );
-                tPropMasterEMod->set_val_function( tConstValFunction_VISOutputManager );
-
-                std::shared_ptr< fem::Property > tPropMasterNu = std::make_shared< fem::Property > ();
-                tPropMasterNu->set_parameters( { {{ 0.3 }} } );
-                tPropMasterNu->set_val_function( tConstValFunction_VISOutputManager );
-
-                std::shared_ptr< fem::Property > tPropDirichlet = std::make_shared< fem::Property > ();
-                tPropDirichlet->set_parameters( { {{ 0.0 }, { 0.0 }} } );
-                tPropDirichlet->set_val_function( tConstValFunction_VISOutputManager );
-
-                std::shared_ptr< fem::Property > tPropTraction = std::make_shared< fem::Property >();
-                tPropTraction->set_parameters( {{{ 1.0 } , { 0.0 }}} );
-                tPropTraction->set_val_function( tConstValFunction_VISOutputManager );
-
-                // define constitutive models
-                fem::CM_Factory tCMFactory;
-
-                std::shared_ptr< fem::Constitutive_Model > tCMMasterElastLinIso =
-                        tCMFactory.create_CM( fem::Constitutive_Type::STRUC_LIN_ISO );
-                tCMMasterElastLinIso->set_dof_type_list( {{ MSI::Dof_Type::UX, MSI::Dof_Type::UY, MSI::Dof_Type::UZ }} );
-                tCMMasterElastLinIso->set_property( tPropMasterEMod, "YoungsModulus" );
-                tCMMasterElastLinIso->set_property( tPropMasterNu, "PoissonRatio" );
-                tCMMasterElastLinIso->set_space_dim( 2 );
-
-                //            std::shared_ptr< fem::Constitutive_Model > tCMMasterElastLinIso_bis = tCMFactory.create_CM( fem::Constitutive_Type::STRUC_LIN_ISO );
-                //            tCMMasterElastLinIso_bis->set_dof_type_list( {{ MSI::Dof_Type::UX, MSI::Dof_Type::UY, MSI::Dof_Type::UZ }} );
-                //            tCMMasterElastLinIso_bis->set_property( tPropMasterEMod, "YoungsModulus" );
-                //            tCMMasterElastLinIso_bis->set_property( tPropMasterNu, "PoissonRatio" );
-                //            tCMMasterElastLinIso_bis->set_space_dim( 2 );
-                std::shared_ptr< fem::Constitutive_Model > tCMMasterElastLinIso_bis =
-                        tCMFactory.create_CM( fem::Constitutive_Type::STRUC_LIN_ISO );
-                tCMMasterElastLinIso_bis->set_dof_type_list( {{ MSI::Dof_Type::UX, MSI::Dof_Type::UY }} );
-                tCMMasterElastLinIso_bis->set_property( tPropMasterEMod, "YoungsModulus" );
-                tCMMasterElastLinIso_bis->set_property( tPropMasterNu, "PoissonRatio" );
-                tCMMasterElastLinIso_bis->set_space_dim( 2 );
-
-                // define stabilization parameters
-                fem::SP_Factory tSPFactory;
-
-                std::shared_ptr< fem::Stabilization_Parameter > tSPDirichletNitsche =
-                        tSPFactory.create_SP( fem::Stabilization_Type::DIRICHLET_NITSCHE );
-                tSPDirichletNitsche->set_parameters( { {{ 1.0 }} } );
-                tSPDirichletNitsche->set_property( tPropMasterEMod, "Material", mtk::Master_Slave::MASTER );
-
-                std::shared_ptr< fem::Stabilization_Parameter > tSPNitscheInterface =
-                        tSPFactory.create_SP( fem::Stabilization_Type::NITSCHE_INTERFACE );
-                tSPNitscheInterface->set_parameters( { {{ 1.0 }} } );
-                tSPNitscheInterface->set_property( tPropMasterEMod, "Material", mtk::Master_Slave::MASTER );
-                tSPNitscheInterface->set_property( tPropMasterEMod, "Material", mtk::Master_Slave::SLAVE );
-
-                // define the IWGs
-                fem::IQI_Factory tIQIFactory;
-
-                std::shared_ptr< fem::IQI > tIQI = tIQIFactory.create_IQI( fem::IQI_Type::STRAIN_ENERGY );
-                tIQI->set_constitutive_model( tCMMasterElastLinIso, "Elast", mtk::Master_Slave::MASTER );
-                tIQI->set_name( "IQI" );
-
-                // define the IWGs
-                fem::IWG_Factory tIWGFactory;
-
-                std::shared_ptr< fem::IWG > tIWGBulk =
-                        tIWGFactory.create_IWG( fem::IWG_Type::STRUC_LINEAR_BULK );
-                tIWGBulk->set_residual_dof_type( { MSI::Dof_Type::UX, MSI::Dof_Type::UY } );
-                tIWGBulk->set_dof_type_list( {{ MSI::Dof_Type::UX, MSI::Dof_Type::UY }} );
-                tIWGBulk->set_constitutive_model( tCMMasterElastLinIso, "ElastLinIso", mtk::Master_Slave::MASTER );
-
-                std::shared_ptr< fem::IWG > tIWGDirichlet =
-                        tIWGFactory.create_IWG( fem::IWG_Type::STRUC_LINEAR_DIRICHLET_UNSYMMETRIC_NITSCHE );
-                tIWGDirichlet->set_residual_dof_type( { MSI::Dof_Type::UX, MSI::Dof_Type::UY } );
-                tIWGDirichlet->set_dof_type_list( {{ MSI::Dof_Type::UX, MSI::Dof_Type::UY }} );
-                tIWGDirichlet->set_stabilization_parameter( tSPDirichletNitsche, "DirichletNitsche" );
-                tIWGDirichlet->set_constitutive_model( tCMMasterElastLinIso, "ElastLinIso", mtk::Master_Slave::MASTER );
-                tIWGDirichlet->set_property( tPropDirichlet, "Dirichlet", mtk::Master_Slave::MASTER );
-
-                std::shared_ptr< fem::IWG > tIWGNeumann =
-                        tIWGFactory.create_IWG( fem::IWG_Type::STRUC_LINEAR_NEUMANN );
-                tIWGNeumann->set_residual_dof_type( { MSI::Dof_Type::UX, MSI::Dof_Type::UY } );
-                tIWGNeumann->set_dof_type_list( {{ MSI::Dof_Type::UX, MSI::Dof_Type::UY }} );
-                tIWGNeumann->set_property( tPropTraction, "Traction", mtk::Master_Slave::MASTER );
-
-                std::shared_ptr< fem::IWG > tIWGInterface =
-                        tIWGFactory.create_IWG( fem::IWG_Type::STRUC_LINEAR_INTERFACE_SYMMETRIC_NITSCHE );
-                tIWGInterface->set_residual_dof_type( { MSI::Dof_Type::UX, MSI::Dof_Type::UY } );
-                tIWGInterface->set_dof_type_list( {{ MSI::Dof_Type::UX, MSI::Dof_Type::UY }} );
-                tIWGInterface->set_dof_type_list( {{ MSI::Dof_Type::UX, MSI::Dof_Type::UY }},mtk::Master_Slave::SLAVE );
-                tIWGInterface->set_stabilization_parameter( tSPNitscheInterface, "NitscheInterface" );
-                tIWGInterface->set_constitutive_model( tCMMasterElastLinIso, "ElastLinIso", mtk::Master_Slave::MASTER );
-                tIWGInterface->set_constitutive_model( tCMMasterElastLinIso_bis, "ElastLinIso", mtk::Master_Slave::SLAVE );
-
-                // define set info
-                fem::Set_User_Info tSetBulk1;
-                tSetBulk1.set_mesh_set_name( "HMR_dummy_c_p0" );
-                tSetBulk1.set_IWGs( { tIWGBulk } );
-                tSetBulk1.set_IQIs( { tIQI } );
-
-                fem::Set_User_Info tSetBulk2;
-                tSetBulk2.set_mesh_set_name( "HMR_dummy_n_p0" );
-                tSetBulk2.set_IWGs( { tIWGBulk } );
-                tSetBulk2.set_IQIs( { tIQI } );
-
-                fem::Set_User_Info tSetBulk3;
-                tSetBulk3.set_mesh_set_name( "HMR_dummy_c_p1" );
-                tSetBulk3.set_IWGs( { tIWGBulk } );
-                tSetBulk3.set_IQIs( { tIQI } );
-
-                fem::Set_User_Info tSetBulk4;
-                tSetBulk4.set_mesh_set_name( "HMR_dummy_n_p1" );
-                tSetBulk4.set_IWGs( { tIWGBulk } );
-                tSetBulk4.set_IQIs( { tIQI } );
-
-                fem::Set_User_Info tSetDirichlet;
-                tSetDirichlet.set_mesh_set_name( "SideSet_2_n_p1" );
-                tSetDirichlet.set_IWGs( { tIWGDirichlet } );
-
-                fem::Set_User_Info tSetNeumann;
-                tSetNeumann.set_mesh_set_name( "SideSet_4_n_p0" );
-                tSetNeumann.set_IWGs( { tIWGNeumann } );
-
-                // create a list of active block-sets
-                std::string tDblInterfaceSideSetName = tEnrIntegMesh.get_dbl_interface_side_set_name( 0, 1 );
-
-                fem::Set_User_Info tSetInterface;
-                tSetInterface.set_mesh_set_name( tDblInterfaceSideSetName );
-                tSetInterface.set_IWGs( { tIWGInterface } );
-
-                // create a cell of set info
-                moris::Cell< fem::Set_User_Info > tSetInfo( 7 );
-                tSetInfo( 0 ) = tSetBulk1;
-                tSetInfo( 1 ) = tSetBulk2;
-                tSetInfo( 2 ) = tSetBulk3;
-                tSetInfo( 3 ) = tSetBulk4;
-                tSetInfo( 4 ) = tSetDirichlet;
-                tSetInfo( 5 ) = tSetNeumann;
-                tSetInfo( 6 ) = tSetInterface;
-
-                // create model
-                mdl::Model * tModel = new mdl::Model( &tMeshManager, 0, tSetInfo );
-
-                // --------------------------------------------------------------------------------------
-                // Define outputs
-                moris::ParameterList tParameterList = moris::prm::create_vis_parameter_list();
-                tParameterList.set( "File_Name"  , std::pair< std::string, std::string >( std::getenv("MORISOUTPUT") , "Vis_Test.exo" ) );
-                tParameterList.set( "Set_Names"  , std::string( "HMR_dummy_c_p0,HMR_dummy_c_p1,HMR_dummy_n_p0,HMR_dummy_n_p1" ) );
-                tParameterList.set( "Field_Names", std::string( "strain_energy_elemental,strain_energy_global,strain_energy_nodal_IP" ) );
-                tParameterList.set( "Field_Type" , std::string( "ELEMENTAL,GLOBAL,NODAL" ) );
-                tParameterList.set( "IQI_Names"  , std::string( "IQI,IQI,IQI" ) );
-
-                Output_Manager tOutputData( tParameterList );
-
-                tModel->set_output_manager( &tOutputData );
-
-                // --------------------------------------------------------------------------------------
-                // Define Solver
-                moris::Cell< enum MSI::Dof_Type > tDofTypesU( 2 );    tDofTypesU( 0 ) = MSI::Dof_Type::UX;     tDofTypesU( 1 ) = MSI::Dof_Type::UY;
-
-                dla::Solver_Factory  tSolFactory;
-                std::shared_ptr< dla::Linear_Solver_Algorithm > tLinearSolverAlgorithm = tSolFactory.create_solver( sol::SolverType::AZTEC_IMPL );
-
-                tLinearSolverAlgorithm->set_param("AZ_diagnostics") = AZ_none;
-                tLinearSolverAlgorithm->set_param("AZ_output") = AZ_none;
-                tLinearSolverAlgorithm->set_param("AZ_max_iter") = 10000;
-                tLinearSolverAlgorithm->set_param("AZ_solver") = AZ_gmres;
-                tLinearSolverAlgorithm->set_param("AZ_subdomain_solve") = AZ_ilu;
-                tLinearSolverAlgorithm->set_param("AZ_graph_fill") = 10;
-                //        tLinearSolverAlgorithm->set_param("Use_ML_Prec") = true;
-
-                dla::Linear_Solver tLinSolver;
-                tLinSolver.set_linear_algorithm( 0, tLinearSolverAlgorithm );
-
-                // - - - - - - - - - - - - - - - - - - - - - - - - - - - - - - - - -
-                // STEP 2: create nonlinear solver and algorithm
-                // - - - - - - - - - - - - - - - - - - - - - - - - - - - - - - - - -
-                NLA::Nonlinear_Solver_Factory tNonlinFactory;
-                std::shared_ptr< NLA::Nonlinear_Algorithm > tNonlinearSolverAlgorithm = tNonlinFactory.create_nonlinear_solver( NLA::NonlinearSolverType::NEWTON_SOLVER );
-
-                tNonlinearSolverAlgorithm->set_param("NLA_max_iter")   = 3;
-
-                tNonlinearSolverAlgorithm->set_linear_solver( &tLinSolver );
->>>>>>> 1261bba0
 
                 NLA::Nonlinear_Solver tNonlinearSolverMain;
                 tNonlinearSolverMain.set_nonlinear_algorithm( tNonlinearSolverAlgorithm, 0 );
