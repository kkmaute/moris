
/*
 * UT_VIS_Visualization_Mesh.cpp
 *
 *  Created on: Dez 02, 2019
 *      Author: schmidt
 */

#include "catch.hpp"
#include "typedefs.hpp"
#include "cl_Map.hpp"
#include "cl_Matrix.hpp"
#include "linalg_typedefs.hpp"
#include "fn_equal_to.hpp"



#define protected public
#define private   public
#include "cl_MDL_Model.hpp"
#include "cl_VIS_Factory.hpp"
#include "cl_VIS_Visualization_Mesh.hpp"
#include "cl_VIS_Output_Manager.hpp"
#undef protected
#undef private

#include "cl_HMR_Mesh_Interpolation.hpp"
#include "cl_HMR.hpp"
#include "cl_HMR_Background_Mesh.hpp" //HMR/src
#include "cl_HMR_BSpline_Mesh_Base.hpp" //HMR/src
#include "cl_HMR_Element.hpp" //HMR/src
#include "cl_HMR_Factory.hpp" //HMR/src
#include "cl_HMR_Field.hpp"
#include "cl_HMR_Lagrange_Mesh_Base.hpp" //HMR/src
#include "cl_HMR_Parameters.hpp" //HMR/src

#include "cl_Mesh_Factory.hpp"
#include "cl_MTK_Mesh_Tools.hpp"
#include "cl_MTK_Mesh_Data_Input.hpp"
#include "cl_MTK_Scalar_Field_Info.hpp"
#include "cl_MTK_Mesh.hpp"
#include "cl_MTK_Mesh_Manager.hpp"
#include "cl_MTK_Interpolation_Mesh.hpp"
#include "cl_MTK_Integration_Mesh.hpp"

#include "cl_XTK_Model.hpp"
#include "cl_XTK_Enriched_Integration_Mesh.hpp"
#include "cl_XTK_Enriched_Interpolation_Mesh.hpp"
#include "cl_GEN_Geom_Field_HMR.hpp"
#include "cl_GEN_Geometry.hpp"
#include "cl_GEN_Geometry.hpp"

#include "cl_VIS_Factory.hpp"

#include "cl_MTK_Writer_Exodus.hpp"
#include "cl_MTK_Reader_Exodus.hpp"

#include "cl_FEM_NodeProxy.hpp"                //FEM/INT/src
#include "cl_FEM_ElementProxy.hpp"             //FEM/INT/src
#include "cl_FEM_Node_Base.hpp"                //FEM/INT/src
#include "cl_FEM_Element_Factory.hpp"          //FEM/INT/src
#include "cl_FEM_IWG_Factory.hpp"              //FEM/INT/src
#include "cl_FEM_IQI_Factory.hpp"              //FEM/INT/src
#include "cl_FEM_SP_Factory.hpp"              //FEM/INT/src
#include "cl_FEM_CM_Factory.hpp"              //FEM/INT/src
#include "cl_FEM_Set_User_Info.hpp"              //FEM/INT/src
#include "cl_FEM_Set.hpp"              //FEM/INT/src

#include "cl_DLA_Solver_Factory.hpp"
#include "cl_DLA_Solver_Interface.hpp"

#include "cl_NLA_Nonlinear_Solver_Factory.hpp"
#include "cl_NLA_Nonlinear_Solver.hpp"
#include "cl_NLA_Nonlinear_Problem.hpp"
#include "cl_MSI_Solver_Interface.hpp"
#include "cl_MSI_Equation_Object.hpp"
#include "cl_MSI_Model_Solver_Interface.hpp"
#include "cl_DLA_Linear_Solver_Aztec.hpp"
#include "cl_DLA_Linear_Solver.hpp"

#include "cl_TSA_Time_Solver_Factory.hpp"
#include "cl_TSA_Monolithic_Time_Solver.hpp"
#include "cl_TSA_Time_Solver.hpp"
#include "cl_SOL_Warehouse.hpp"

#include "cl_PRM_VIS_Parameters.hpp"

moris::real PlaneVisTest(const moris::Matrix< moris::DDRMat > & aPoint )
{
    moris::real mXC = 0.11;
    moris::real mYC = 0.11;
    moris::real mNx = 1.0;
    moris::real mNy = 0.0;
    return (mNx*(aPoint(0)-mXC) + mNy*(aPoint(1)-mYC));
}

//Matrix< DDRMat > tConstValFunction_MDLDIFF
//( moris::Cell< moris::Matrix< moris::DDRMat > >  & aParameters,
//  moris::fem::Field_Interpolator_Manager *         aFIManager )
//{
//    return aParameters( 0 );
//}

void tConstValFunction_MDLDIFF
( moris::Matrix< moris::DDRMat >                 & aPropMatrix,
  moris::Cell< moris::Matrix< moris::DDRMat > >  & aParameters,
  moris::fem::Field_Interpolator_Manager         * aFIManager )
{
    aPropMatrix = aParameters( 0 );
}

bool tSolverOutputCriteria( moris::tsa::Time_Solver * )
{
    return true;
}

namespace moris
{
    namespace vis
    {
    TEST_CASE(" Output Data","[VIS],[Output_Data]")
    {
        if(par_size() == 1)
        {
            std::string tFieldName = "Geometry";

            moris::uint tLagrangeMeshIndex = 0;
            moris::uint tBSplineMeshIndex = 0;

            moris::hmr::Parameters tParameters;

            tParameters.set_number_of_elements_per_dimension( { {4}, {2} } );
            tParameters.set_domain_dimensions({ {2}, {1} });
            tParameters.set_domain_offset({ {-1.0}, {-0.0} });
            tParameters.set_bspline_truncation( true );

            tParameters.set_output_meshes( { {0} } );

            tParameters.set_lagrange_orders  ( { {1} });
            tParameters.set_lagrange_patterns({ {0} });

            tParameters.set_bspline_orders   ( { {1} } );
            tParameters.set_bspline_patterns ( { {0} } );

            tParameters.set_side_sets({{1},{2},{3},{4} });

            tParameters.set_refinement_buffer( 1 );
            tParameters.set_staircase_buffer( 1 );

            Cell< Matrix< DDSMat > > tLagrangeToBSplineMesh( 1 );
            tLagrangeToBSplineMesh( 0 ) = { {0} };

            tParameters.set_lagrange_to_bspline_mesh( tLagrangeToBSplineMesh );

            hmr::HMR tHMR( tParameters );

            std::shared_ptr< moris::hmr::Mesh > tMesh = tHMR.create_mesh( tLagrangeMeshIndex );

            // create field
            std::shared_ptr< moris::hmr::Field > tPlaneField  = tMesh->create_field( tFieldName, tLagrangeMeshIndex );

            tPlaneField->evaluate_scalar_function( PlaneVisTest);

            for( uint k=0; k<1; ++k )
            {
                tHMR.flag_surface_elements_on_working_pattern( tPlaneField );
                tHMR.perform_refinement_based_on_working_pattern( 0 );
                tPlaneField->evaluate_scalar_function( PlaneVisTest);
            }

            tHMR.finalize();

            //                tHMR.save_to_exodus( 0, "./xtk_exo/xtk_hmr_2d_enr_ip2.e" );

            std::shared_ptr< hmr::Interpolation_Mesh_HMR > tInterpMesh = tHMR.create_interpolation_mesh( tLagrangeMeshIndex  );

            moris::ge::GEN_Geom_Field_HMR tPlaneFieldAsGeom( tPlaneField );

            moris::Cell< moris::ge::GEN_Geometry* > tGeometryVector = {&tPlaneFieldAsGeom};

            size_t tModelDimension = 2;
            moris::ge::GEN_Phase_Table tPhaseTable (1,  Phase_Table_Structure::EXP_BASE_2);
            moris::ge::GEN_Geometry_Engine tGeometryEngine(tGeometryVector,tPhaseTable,tModelDimension);

            xtk::Model tXTKModel(tModelDimension,tInterpMesh.get(),&tGeometryEngine);
            tXTKModel.mVerbose = false;

            //Specify decomposition Method and Cut Mesh ---------------------------------------
            Cell<enum Subdivision_Method> tDecompositionMethods = {Subdivision_Method::NC_REGULAR_SUBDIVISION_QUAD4, Subdivision_Method::C_TRI3};
            tXTKModel.decompose(tDecompositionMethods);

            tXTKModel.perform_basis_enrichment(EntityRank::BSPLINE,0);

            xtk::Enriched_Interpolation_Mesh & tEnrInterpMesh = tXTKModel.get_enriched_interp_mesh();
            xtk::Enriched_Integration_Mesh   & tEnrIntegMesh = tXTKModel.get_enriched_integ_mesh();

            // place the pair in mesh manager
            mtk::Mesh_Manager tMeshManager;
            tMeshManager.register_mesh_pair(&tEnrInterpMesh, &tEnrIntegMesh);

            //------------------------------------------------------------------------------
            // create the properties
            // create the properties
            std::shared_ptr< fem::Property > tPropMasterEMod = std::make_shared< fem::Property > ();
            tPropMasterEMod->set_parameters( { {{ 1.0 }} } );
            tPropMasterEMod->set_val_function( tConstValFunction_MDLDIFF );

            std::shared_ptr< fem::Property > tPropMasterNu = std::make_shared< fem::Property > ();
            tPropMasterNu->set_parameters( { {{ 0.3 }} } );
            tPropMasterNu->set_val_function( tConstValFunction_MDLDIFF );

            std::shared_ptr< fem::Property > tPropDirichlet = std::make_shared< fem::Property > ();
            tPropDirichlet->set_parameters( { {{ 0.0 }, { 0.0 }} } );
            tPropDirichlet->set_val_function( tConstValFunction_MDLDIFF );

            std::shared_ptr< fem::Property > tPropNeumann = std::make_shared< fem::Property >();
            tPropNeumann->set_parameters( {{{ 1.0 } , { 0.0 }}} );
            tPropNeumann->set_val_function( tConstValFunction_MDLDIFF );

            // define constitutive models
            fem::CM_Factory tCMFactory;

            std::shared_ptr< fem::Constitutive_Model > tCMMasterElastLinIso = tCMFactory.create_CM( fem::Constitutive_Type::STRUC_LIN_ISO );
            tCMMasterElastLinIso->set_dof_type_list( {{ MSI::Dof_Type::UX, MSI::Dof_Type::UY, MSI::Dof_Type::UZ }} );
            tCMMasterElastLinIso->set_property( tPropMasterEMod, "YoungsModulus" );
            tCMMasterElastLinIso->set_property( tPropMasterNu, "PoissonRatio" );
            tCMMasterElastLinIso->set_space_dim( 2 );

            std::shared_ptr< fem::Constitutive_Model > tCMMasterElastLinIso_bis = tCMFactory.create_CM( fem::Constitutive_Type::STRUC_LIN_ISO );
            tCMMasterElastLinIso_bis->set_dof_type_list( {{ MSI::Dof_Type::UX, MSI::Dof_Type::UY, MSI::Dof_Type::UZ }} );
            tCMMasterElastLinIso_bis->set_property( tPropMasterEMod, "YoungsModulus" );
            tCMMasterElastLinIso_bis->set_property( tPropMasterNu, "PoissonRatio" );
            tCMMasterElastLinIso_bis->set_space_dim( 2 );

            // define stabilization parameters
            fem::SP_Factory tSPFactory;

            std::shared_ptr< fem::Stabilization_Parameter > tSPDirichletNitsche = tSPFactory.create_SP( fem::Stabilization_Type::DIRICHLET_NITSCHE );
            tSPDirichletNitsche->set_parameters( { {{ 1.0 }} } );
            tSPDirichletNitsche->set_property( tPropMasterEMod, "Material", mtk::Master_Slave::MASTER );

            std::shared_ptr< fem::Stabilization_Parameter > tSPNitscheInterface = tSPFactory.create_SP( fem::Stabilization_Type::NITSCHE_INTERFACE );
            tSPNitscheInterface->set_parameters( { {{ 1.0 }} } );
            tSPNitscheInterface->set_property( tPropMasterEMod, "Material", mtk::Master_Slave::MASTER );
            tSPNitscheInterface->set_property( tPropMasterEMod, "Material", mtk::Master_Slave::SLAVE );

            std::shared_ptr< fem::Stabilization_Parameter > tSPMasterWeightInterface = tSPFactory.create_SP( fem::Stabilization_Type::MASTER_WEIGHT_INTERFACE );
            tSPMasterWeightInterface->set_property( tPropMasterEMod, "Material", mtk::Master_Slave::MASTER );
            tSPMasterWeightInterface->set_property( tPropMasterEMod, "Material", mtk::Master_Slave::SLAVE );

            std::shared_ptr< fem::Stabilization_Parameter > tSPSlaveWeightInterface = tSPFactory.create_SP( fem::Stabilization_Type::SLAVE_WEIGHT_INTERFACE );
            tSPSlaveWeightInterface->set_property( tPropMasterEMod, "Material", mtk::Master_Slave::MASTER );
            tSPSlaveWeightInterface->set_property( tPropMasterEMod, "Material", mtk::Master_Slave::SLAVE );

            // define the IWGs
            fem::IQI_Factory tIQIFactory;

            std::shared_ptr< fem::IQI > tIQI = tIQIFactory.create_IQI( fem::IQI_Type::STRAIN_ENERGY );
            tIQI->set_constitutive_model( tCMMasterElastLinIso, "Elast", mtk::Master_Slave::MASTER );

            // define the IWGs
            fem::IWG_Factory tIWGFactory;

            std::shared_ptr< fem::IWG > tIWGBulk = tIWGFactory.create_IWG( fem::IWG_Type::STRUC_LINEAR_BULK );
            tIWGBulk->set_residual_dof_type( { MSI::Dof_Type::UX, MSI::Dof_Type::UY } );
            tIWGBulk->set_dof_type_list( {{ MSI::Dof_Type::UX, MSI::Dof_Type::UY }} );
            tIWGBulk->set_constitutive_model( tCMMasterElastLinIso, "ElastLinIso", mtk::Master_Slave::MASTER );

            std::shared_ptr< fem::IWG > tIWGDirichlet = tIWGFactory.create_IWG( fem::IWG_Type::STRUC_LINEAR_DIRICHLET );
            tIWGDirichlet->set_residual_dof_type( { MSI::Dof_Type::UX, MSI::Dof_Type::UY } );
            tIWGDirichlet->set_dof_type_list( {{ MSI::Dof_Type::UX, MSI::Dof_Type::UY }} );
            tIWGDirichlet->set_stabilization_parameter( tSPDirichletNitsche, "DirichletNitsche" );
            tIWGDirichlet->set_constitutive_model( tCMMasterElastLinIso, "ElastLinIso", mtk::Master_Slave::MASTER );
            tIWGDirichlet->set_property( tPropDirichlet, "Dirichlet", mtk::Master_Slave::MASTER );

            std::shared_ptr< fem::IWG > tIWGNeumann = tIWGFactory.create_IWG( fem::IWG_Type::STRUC_LINEAR_NEUMANN );
            tIWGNeumann->set_residual_dof_type( { MSI::Dof_Type::UX, MSI::Dof_Type::UY } );
            tIWGNeumann->set_dof_type_list( {{ MSI::Dof_Type::UX, MSI::Dof_Type::UY }} );
            tIWGNeumann->set_property( tPropNeumann, "Neumann", mtk::Master_Slave::MASTER );

            std::shared_ptr< fem::IWG > tIWGInterface = tIWGFactory.create_IWG( fem::IWG_Type::STRUC_LINEAR_INTERFACE );
            tIWGInterface->set_residual_dof_type( { MSI::Dof_Type::UX, MSI::Dof_Type::UY } );
            tIWGInterface->set_dof_type_list( {{ MSI::Dof_Type::UX, MSI::Dof_Type::UY }} );
            tIWGInterface->set_dof_type_list( {{ MSI::Dof_Type::UX, MSI::Dof_Type::UY }},mtk::Master_Slave::SLAVE );
            tIWGInterface->set_stabilization_parameter( tSPNitscheInterface, "NitscheInterface" );
            tIWGInterface->set_stabilization_parameter( tSPMasterWeightInterface, "MasterWeightInterface" );
            tIWGInterface->set_stabilization_parameter( tSPSlaveWeightInterface, "SlaveWeightInterface" );
            tIWGInterface->set_constitutive_model( tCMMasterElastLinIso, "ElastLinIso", mtk::Master_Slave::MASTER );
            tIWGInterface->set_constitutive_model( tCMMasterElastLinIso_bis, "ElastLinIso", mtk::Master_Slave::SLAVE );

            // define set info
            fem::Set_User_Info tSetBulk1;
            tSetBulk1.set_mesh_set_name( "HMR_dummy_c_p0" );
            tSetBulk1.set_IWGs( { tIWGBulk } );
            tSetBulk1.set_IQIs( { tIQI } );

            fem::Set_User_Info tSetBulk2;
            tSetBulk2.set_mesh_set_name( "HMR_dummy_n_p0" );
            tSetBulk2.set_IWGs( { tIWGBulk } );
            tSetBulk2.set_IQIs( { tIQI } );

            fem::Set_User_Info tSetBulk3;
            tSetBulk3.set_mesh_set_name( "HMR_dummy_c_p1" );
            tSetBulk3.set_IWGs( { tIWGBulk } );
            tSetBulk3.set_IQIs( { tIQI } );

            fem::Set_User_Info tSetBulk4;
            tSetBulk4.set_mesh_set_name( "HMR_dummy_n_p1" );
            tSetBulk4.set_IWGs( { tIWGBulk } );
            tSetBulk4.set_IQIs( { tIQI } );

            fem::Set_User_Info tSetDirichlet;
            tSetDirichlet.set_mesh_set_name( "SideSet_2_n_p1" );
            tSetDirichlet.set_IWGs( { tIWGDirichlet } );

            fem::Set_User_Info tSetNeumann;
            tSetNeumann.set_mesh_set_name( "SideSet_4_n_p0" );
            tSetNeumann.set_IWGs( { tIWGNeumann } );

            // create a list of active block-sets
            std::string tDblInterfaceSideSetName = tEnrIntegMesh.get_dbl_interface_side_set_name( 0, 1 );

            fem::Set_User_Info tSetInterface;
            tSetInterface.set_mesh_set_name( tDblInterfaceSideSetName );
            tSetInterface.set_IWGs( { tIWGInterface } );

            // create a cell of set info
            moris::Cell< fem::Set_User_Info > tSetInfo( 7 );
            tSetInfo( 0 ) = tSetBulk1;
            tSetInfo( 1 ) = tSetBulk2;
            tSetInfo( 2 ) = tSetBulk3;
            tSetInfo( 3 ) = tSetBulk4;
            tSetInfo( 4 ) = tSetDirichlet;
            tSetInfo( 5 ) = tSetNeumann;
            tSetInfo( 6 ) = tSetInterface;

            // create model
            mdl::Model * tModel = new mdl::Model( &tMeshManager,
                    1,
                    tSetInfo );

            // --------------------------------------------------------------------------------------
            // Define outputs

            Output_Manager tOutputData;

            tOutputData.set_outputs( 0,
                    //                                         VIS_Mesh_Type::STANDARD,
                    VIS_Mesh_Type::OVERLAPPING_INTERFACE,
                    "Output_Vis_Mesh_overlapping.exo",
                    { "HMR_dummy_c_p0", "HMR_dummy_c_p1", "HMR_dummy_n_p0", "HMR_dummy_n_p1"},
                    { "strain energy elemental", "strain energy global", "strain energy nodal IP" },
                    { Field_Type::ELEMENTAL, Field_Type::GLOBAL,  Field_Type::NODAL },
                    { Output_Type::STRAIN_ENERGY, Output_Type::STRAIN_ENERGY, Output_Type::STRAIN_ENERGY } );

            tModel->set_output_manager( &tOutputData );

            // --------------------------------------------------------------------------------------
            // Define Solver
            moris::Cell< enum MSI::Dof_Type > tDofTypesU( 2 );    tDofTypesU( 0 ) = MSI::Dof_Type::UX;     tDofTypesU( 1 ) = MSI::Dof_Type::UY;

            dla::Solver_Factory  tSolFactory;
            std::shared_ptr< dla::Linear_Solver_Algorithm > tLinearSolverAlgorithm = tSolFactory.create_solver( sol::SolverType::AZTEC_IMPL );

            tLinearSolverAlgorithm->set_param("AZ_diagnostics") = AZ_none;
            tLinearSolverAlgorithm->set_param("AZ_output") = AZ_none;
            tLinearSolverAlgorithm->set_param("AZ_max_iter") = 10000;
            tLinearSolverAlgorithm->set_param("AZ_solver") = AZ_gmres;
            tLinearSolverAlgorithm->set_param("AZ_subdomain_solve") = AZ_ilu;
            tLinearSolverAlgorithm->set_param("AZ_graph_fill") = 10;
            //        tLinearSolverAlgorithm->set_param("Use_ML_Prec") = true;

            dla::Linear_Solver tLinSolver;
            tLinSolver.set_linear_algorithm( 0, tLinearSolverAlgorithm );

            // - - - - - - - - - - - - - - - - - - - - - - - - - - - - - - - - -
            // STEP 2: create nonlinear solver and algorithm
            // - - - - - - - - - - - - - - - - - - - - - - - - - - - - - - - - -
            NLA::Nonlinear_Solver_Factory tNonlinFactory;
            std::shared_ptr< NLA::Nonlinear_Algorithm > tNonlinearSolverAlgorithm = tNonlinFactory.create_nonlinear_solver( NLA::NonlinearSolverType::NEWTON_SOLVER );

            tNonlinearSolverAlgorithm->set_param("NLA_max_iter")   = 3;

            tNonlinearSolverAlgorithm->set_linear_solver( &tLinSolver );

            NLA::Nonlinear_Solver tNonlinearSolverMain;
            tNonlinearSolverMain.set_nonlinear_algorithm( tNonlinearSolverAlgorithm, 0 );

            tNonlinearSolverMain       .set_dof_type_list( tDofTypesU );

            // Create solver database
            sol::SOL_Warehouse tSolverWarehouse( tModel->get_solver_interface() );

            tNonlinearSolverMain       .set_solver_warehouse( &tSolverWarehouse );

            // - - - - - - - - - - - - - - - - - - - - - - - - - - - - - - - - -
            // STEP 3: create time Solver and algorithm
            // - - - - - - - - - - - - - - - - - - - - - - - - - - - - - - - - -
            tsa::Time_Solver_Factory tTimeSolverFactory;
            std::shared_ptr< tsa::Time_Solver_Algorithm > tTimeSolverAlgorithm = tTimeSolverFactory.create_time_solver( tsa::TimeSolverType::MONOLITHIC );

            tTimeSolverAlgorithm->set_nonlinear_solver( &tNonlinearSolverMain );

            tsa::Time_Solver tTimeSolver;
            tTimeSolver.set_time_solver_algorithm( tTimeSolverAlgorithm );
            tTimeSolver.set_solver_warehouse( &tSolverWarehouse );

            tTimeSolver.set_dof_type_list( tDofTypesU );

            tTimeSolver.set_output( 0, tSolverOutputCriteria );

            //------------------------------------------------------------------------------
            tTimeSolver.solve();
        }
    }

    TEST_CASE(" Output Data input","[VIS],[Output_Data_input]")
    {
        if(par_size() == 1)
        {
            std::string tFieldName = "Geometry";

            moris::uint tLagrangeMeshIndex = 0;
            moris::uint tBSplineMeshIndex = 0;

            moris::hmr::Parameters tParameters;

            tParameters.set_number_of_elements_per_dimension( { {4}, {2} } );
            tParameters.set_domain_dimensions({ {2}, {1} });
            tParameters.set_domain_offset({ {-1.0}, {-0.0} });
            tParameters.set_bspline_truncation( true );

            tParameters.set_output_meshes( { {0} } );

            tParameters.set_lagrange_orders  ( { {1} });
            tParameters.set_lagrange_patterns({ {0} });

            tParameters.set_bspline_orders   ( { {1} } );
            tParameters.set_bspline_patterns ( { {0} } );

            tParameters.set_side_sets({{1},{2},{3},{4} });

            tParameters.set_refinement_buffer( 1 );
            tParameters.set_staircase_buffer( 1 );

<<<<<<< HEAD
                // place the pair in mesh manager
                mtk::Mesh_Manager tMeshManager;
                tMeshManager.register_mesh_pair(&tEnrInterpMesh, &tEnrIntegMesh);

                //------------------------------------------------------------------------------
                // create the properties
                // create the properties
                std::shared_ptr< fem::Property > tPropMasterEMod = std::make_shared< fem::Property > ();
                tPropMasterEMod->set_parameters( { {{ 1.0 }} } );
                tPropMasterEMod->set_val_function( tConstValFunction_MDLDIFF );

                std::shared_ptr< fem::Property > tPropMasterNu = std::make_shared< fem::Property > ();
                tPropMasterNu->set_parameters( { {{ 0.3 }} } );
                tPropMasterNu->set_val_function( tConstValFunction_MDLDIFF );

                std::shared_ptr< fem::Property > tPropDirichlet = std::make_shared< fem::Property > ();
                tPropDirichlet->set_parameters( { {{ 0.0 }, { 0.0 }} } );
                tPropDirichlet->set_val_function( tConstValFunction_MDLDIFF );

                std::shared_ptr< fem::Property > tPropNeumann = std::make_shared< fem::Property >();
                tPropNeumann->set_parameters( {{{ 1.0 } , { 0.0 }}} );
                tPropNeumann->set_val_function( tConstValFunction_MDLDIFF );

                // define constitutive models
                fem::CM_Factory tCMFactory;

                std::shared_ptr< fem::Constitutive_Model > tCMMasterElastLinIso = tCMFactory.create_CM( fem::Constitutive_Type::STRUC_LIN_ISO );
                tCMMasterElastLinIso->set_dof_type_list( {{ MSI::Dof_Type::UX, MSI::Dof_Type::UY, MSI::Dof_Type::UZ }} );
                tCMMasterElastLinIso->set_property( tPropMasterEMod, "YoungsModulus" );
                tCMMasterElastLinIso->set_property( tPropMasterNu, "PoissonRatio" );
                tCMMasterElastLinIso->set_space_dim( 2 );

                std::shared_ptr< fem::Constitutive_Model > tCMMasterElastLinIso_bis = tCMFactory.create_CM( fem::Constitutive_Type::STRUC_LIN_ISO );
                tCMMasterElastLinIso_bis->set_dof_type_list( {{ MSI::Dof_Type::UX, MSI::Dof_Type::UY, MSI::Dof_Type::UZ }} );
                tCMMasterElastLinIso_bis->set_property( tPropMasterEMod, "YoungsModulus" );
                tCMMasterElastLinIso_bis->set_property( tPropMasterNu, "PoissonRatio" );
                tCMMasterElastLinIso_bis->set_space_dim( 2 );

                // define stabilization parameters
                fem::SP_Factory tSPFactory;

                std::shared_ptr< fem::Stabilization_Parameter > tSPDirichletNitsche = tSPFactory.create_SP( fem::Stabilization_Type::DIRICHLET_NITSCHE );
                tSPDirichletNitsche->set_parameters( { {{ 1.0 }} } );
                tSPDirichletNitsche->set_property( tPropMasterEMod, "Material", mtk::Master_Slave::MASTER );

                std::shared_ptr< fem::Stabilization_Parameter > tSPNitscheInterface = tSPFactory.create_SP( fem::Stabilization_Type::NITSCHE_INTERFACE );
                tSPNitscheInterface->set_parameters( { {{ 1.0 }} } );
                tSPNitscheInterface->set_property( tPropMasterEMod, "Material", mtk::Master_Slave::MASTER );
                tSPNitscheInterface->set_property( tPropMasterEMod, "Material", mtk::Master_Slave::SLAVE );

                std::shared_ptr< fem::Stabilization_Parameter > tSPMasterWeightInterface = tSPFactory.create_SP( fem::Stabilization_Type::MASTER_WEIGHT_INTERFACE );
                tSPMasterWeightInterface->set_property( tPropMasterEMod, "Material", mtk::Master_Slave::MASTER );
                tSPMasterWeightInterface->set_property( tPropMasterEMod, "Material", mtk::Master_Slave::SLAVE );

                std::shared_ptr< fem::Stabilization_Parameter > tSPSlaveWeightInterface = tSPFactory.create_SP( fem::Stabilization_Type::SLAVE_WEIGHT_INTERFACE );
                tSPSlaveWeightInterface->set_property( tPropMasterEMod, "Material", mtk::Master_Slave::MASTER );
                tSPSlaveWeightInterface->set_property( tPropMasterEMod, "Material", mtk::Master_Slave::SLAVE );

                // define the IWGs
                fem::IQI_Factory tIQIFactory;

                std::shared_ptr< fem::IQI > tIQI = tIQIFactory.create_IQI( fem::IQI_Type::STRAIN_ENERGY );
                tIQI->set_constitutive_model( tCMMasterElastLinIso, "ElastLinIso", mtk::Master_Slave::MASTER );

                // define the IWGs
                fem::IWG_Factory tIWGFactory;

                std::shared_ptr< fem::IWG > tIWGBulk = tIWGFactory.create_IWG( fem::IWG_Type::STRUC_LINEAR_BULK );
                tIWGBulk->set_residual_dof_type( { MSI::Dof_Type::UX, MSI::Dof_Type::UY } );
                tIWGBulk->set_dof_type_list( {{ MSI::Dof_Type::UX, MSI::Dof_Type::UY }} );
                tIWGBulk->set_constitutive_model( tCMMasterElastLinIso, "ElastLinIso", mtk::Master_Slave::MASTER );

                std::shared_ptr< fem::IWG > tIWGDirichlet = tIWGFactory.create_IWG( fem::IWG_Type::STRUC_LINEAR_DIRICHLET );
                tIWGDirichlet->set_residual_dof_type( { MSI::Dof_Type::UX, MSI::Dof_Type::UY } );
                tIWGDirichlet->set_dof_type_list( {{ MSI::Dof_Type::UX, MSI::Dof_Type::UY }} );
                tIWGDirichlet->set_stabilization_parameter( tSPDirichletNitsche, "DirichletNitsche" );
                tIWGDirichlet->set_constitutive_model( tCMMasterElastLinIso, "ElastLinIso", mtk::Master_Slave::MASTER );
                tIWGDirichlet->set_property( tPropDirichlet, "Dirichlet", mtk::Master_Slave::MASTER );

                std::shared_ptr< fem::IWG > tIWGNeumann = tIWGFactory.create_IWG( fem::IWG_Type::STRUC_LINEAR_NEUMANN );
                tIWGNeumann->set_residual_dof_type( { MSI::Dof_Type::UX, MSI::Dof_Type::UY } );
                tIWGNeumann->set_dof_type_list( {{ MSI::Dof_Type::UX, MSI::Dof_Type::UY }} );
                tIWGNeumann->set_property( tPropNeumann, "Neumann", mtk::Master_Slave::MASTER );

                std::shared_ptr< fem::IWG > tIWGInterface = tIWGFactory.create_IWG( fem::IWG_Type::STRUC_LINEAR_INTERFACE );
                tIWGInterface->set_residual_dof_type( { MSI::Dof_Type::UX, MSI::Dof_Type::UY } );
                tIWGInterface->set_dof_type_list( {{ MSI::Dof_Type::UX, MSI::Dof_Type::UY }} );
                tIWGInterface->set_dof_type_list( {{ MSI::Dof_Type::UX, MSI::Dof_Type::UY }},mtk::Master_Slave::SLAVE );
                tIWGInterface->set_stabilization_parameter( tSPNitscheInterface, "NitscheInterface" );
                tIWGInterface->set_stabilization_parameter( tSPMasterWeightInterface, "MasterWeightInterface" );
                tIWGInterface->set_stabilization_parameter( tSPSlaveWeightInterface, "SlaveWeightInterface" );
                tIWGInterface->set_constitutive_model( tCMMasterElastLinIso, "ElastLinIso", mtk::Master_Slave::MASTER );
                tIWGInterface->set_constitutive_model( tCMMasterElastLinIso_bis, "ElastLinIso", mtk::Master_Slave::SLAVE );

                // define set info
                fem::Set_User_Info tSetBulk1;
                tSetBulk1.set_mesh_index( tEnrIntegMesh.get_set_index_by_name("HMR_dummy_c_p0") );
                tSetBulk1.set_IWGs( { tIWGBulk } );
                tSetBulk1.set_IQIs( { tIQI } );

                fem::Set_User_Info tSetBulk2;
                tSetBulk2.set_mesh_index( tEnrIntegMesh.get_set_index_by_name("HMR_dummy_n_p0") );
                tSetBulk2.set_IWGs( { tIWGBulk } );
                tSetBulk2.set_IQIs( { tIQI } );

                fem::Set_User_Info tSetBulk3;
                tSetBulk3.set_mesh_index( tEnrIntegMesh.get_set_index_by_name("HMR_dummy_c_p1") );
                tSetBulk3.set_IWGs( { tIWGBulk } );
                tSetBulk3.set_IQIs( { tIQI } );

                fem::Set_User_Info tSetBulk4;
                tSetBulk4.set_mesh_index( tEnrIntegMesh.get_set_index_by_name("HMR_dummy_n_p1") );
                tSetBulk4.set_IWGs( { tIWGBulk } );
                tSetBulk4.set_IQIs( { tIQI } );

                fem::Set_User_Info tSetDirichlet;
                tSetDirichlet.set_mesh_index( tEnrIntegMesh.get_set_index_by_name("SideSet_2_n_p1") );
                tSetDirichlet.set_IWGs( { tIWGDirichlet } );

                fem::Set_User_Info tSetNeumann;
                tSetNeumann.set_mesh_index( tEnrIntegMesh.get_set_index_by_name("SideSet_4_n_p0") );
                tSetNeumann.set_IWGs( { tIWGNeumann } );

                // create a list of active block-sets
                std::string tDblInterfaceSideSetName = tEnrIntegMesh.get_dbl_interface_side_set_name( 0, 1 );

                fem::Set_User_Info tSetInterface;
                tSetInterface.set_mesh_index( tEnrIntegMesh.get_set_index_by_name(tDblInterfaceSideSetName) );
                tSetInterface.set_IWGs( { tIWGInterface } );

                // create a cell of set info
                moris::Cell< fem::Set_User_Info > tSetInfo( 7 );
                tSetInfo( 0 ) = tSetBulk1;
                tSetInfo( 1 ) = tSetBulk2;
                tSetInfo( 2 ) = tSetBulk3;
                tSetInfo( 3 ) = tSetBulk4;
                tSetInfo( 4 ) = tSetDirichlet;
                tSetInfo( 5 ) = tSetNeumann;
                tSetInfo( 6 ) = tSetInterface;

                // create model
                mdl::Model * tModel = new mdl::Model( &tMeshManager,
                                                      1,
                                                      tSetInfo );

                // --------------------------------------------------------------------------------------
                // Define outputs

                Output_Manager tOutputData;

                tOutputData.set_outputs( 0,
//                                         VIS_Mesh_Type::STANDARD,
                                         VIS_Mesh_Type::OVERLAPPING_INTERFACE,
                                         "./",
                                         "Output_Vis_Mesh_overlapping.exo",
                                         { "HMR_dummy_c_p0", "HMR_dummy_c_p1", "HMR_dummy_n_p0", "HMR_dummy_n_p1"},
                                         { "strain energy elemental", "strain energy global", "strain energy nodal IP" },
                                         { Field_Type::ELEMENTAL, Field_Type::GLOBAL,  Field_Type::NODAL },
                                         { Output_Type::STRAIN_ENERGY, Output_Type::STRAIN_ENERGY, Output_Type::STRAIN_ENERGY } );

                tModel->set_output_manager( &tOutputData );

                // --------------------------------------------------------------------------------------
                // Define Solver
                moris::Cell< enum MSI::Dof_Type > tDofTypesU( 2 );    tDofTypesU( 0 ) = MSI::Dof_Type::UX;     tDofTypesU( 1 ) = MSI::Dof_Type::UY;

                dla::Solver_Factory  tSolFactory;
                std::shared_ptr< dla::Linear_Solver_Algorithm > tLinearSolverAlgorithm = tSolFactory.create_solver( SolverType::AZTEC_IMPL );

                tLinearSolverAlgorithm->set_param("AZ_diagnostics") = AZ_none;
                tLinearSolverAlgorithm->set_param("AZ_output") = AZ_none;
                tLinearSolverAlgorithm->set_param("AZ_max_iter") = 10000;
                tLinearSolverAlgorithm->set_param("AZ_solver") = AZ_gmres;
                tLinearSolverAlgorithm->set_param("AZ_subdomain_solve") = AZ_ilu;
                tLinearSolverAlgorithm->set_param("AZ_graph_fill") = 10;
                //        tLinearSolverAlgorithm->set_param("Use_ML_Prec") = true;

                dla::Linear_Solver tLinSolver;
                tLinSolver.set_linear_algorithm( 0, tLinearSolverAlgorithm );

                // - - - - - - - - - - - - - - - - - - - - - - - - - - - - - - - - -
                // STEP 2: create nonlinear solver and algorithm
                // - - - - - - - - - - - - - - - - - - - - - - - - - - - - - - - - -
                NLA::Nonlinear_Solver_Factory tNonlinFactory;
                std::shared_ptr< NLA::Nonlinear_Algorithm > tNonlinearSolverAlgorithm = tNonlinFactory.create_nonlinear_solver( NLA::NonlinearSolverType::NEWTON_SOLVER );

                tNonlinearSolverAlgorithm->set_param("NLA_max_iter")   = 3;

                tNonlinearSolverAlgorithm->set_linear_solver( &tLinSolver );

                NLA::Nonlinear_Solver tNonlinearSolverMain;
                tNonlinearSolverMain.set_nonlinear_algorithm( tNonlinearSolverAlgorithm, 0 );

                tNonlinearSolverMain       .set_dof_type_list( tDofTypesU );

                // Create solver database
                NLA::SOL_Warehouse tSolverWarehouse( tModel->get_solver_interface() );

                tNonlinearSolverMain       .set_solver_warehouse( &tSolverWarehouse );

                // - - - - - - - - - - - - - - - - - - - - - - - - - - - - - - - - -
                // STEP 3: create time Solver and algorithm
                // - - - - - - - - - - - - - - - - - - - - - - - - - - - - - - - - -
                tsa::Time_Solver_Factory tTimeSolverFactory;
                std::shared_ptr< tsa::Time_Solver_Algorithm > tTimeSolverAlgorithm = tTimeSolverFactory.create_time_solver( tsa::TimeSolverType::MONOLITHIC );

                tTimeSolverAlgorithm->set_nonlinear_solver( &tNonlinearSolverMain );

                tsa::Time_Solver tTimeSolver;
                tTimeSolver.set_time_solver_algorithm( tTimeSolverAlgorithm );
                tTimeSolver.set_solver_warehouse( &tSolverWarehouse );

                tTimeSolver.set_dof_type_list( tDofTypesU );

                tTimeSolver.set_output( 0, tSolverOutputCriteria );

                //------------------------------------------------------------------------------
                tTimeSolver.solve();

//                Output_Manager tOutputData;
//
//                tOutputData.create_visualization_mesh( 0,
//                                                       &tMeshManager,
//                                                       0 );
//
//                tOutputData.set_visualization_sets( 0,
//                                                    tModel );
//
//                tOutputData.write_mesh( 0,
//                                        0.0);
//
//                tOutputData.write_field( 0,
//                                         tModel);
//
//                tOutputData.end_writing( 0 );
=======
            Cell< Matrix< DDSMat > > tLagrangeToBSplineMesh( 1 );
            tLagrangeToBSplineMesh( 0 ) = { {0} };
>>>>>>> 893ade8d

            tParameters.set_lagrange_to_bspline_mesh( tLagrangeToBSplineMesh );

            hmr::HMR tHMR( tParameters );

            std::shared_ptr< moris::hmr::Mesh > tMesh = tHMR.create_mesh( tLagrangeMeshIndex );

            // create field
            std::shared_ptr< moris::hmr::Field > tPlaneField  = tMesh->create_field( tFieldName, tLagrangeMeshIndex );

            tPlaneField->evaluate_scalar_function( PlaneVisTest);

            for( uint k=0; k<1; ++k )
            {
                tHMR.flag_surface_elements_on_working_pattern( tPlaneField );
                tHMR.perform_refinement_based_on_working_pattern( 0 );
                tPlaneField->evaluate_scalar_function( PlaneVisTest);
            }

            tHMR.finalize();

            //                tHMR.save_to_exodus( 0, "./xtk_exo/xtk_hmr_2d_enr_ip2.e" );

            std::shared_ptr< hmr::Interpolation_Mesh_HMR > tInterpMesh = tHMR.create_interpolation_mesh( tLagrangeMeshIndex  );

            moris::ge::GEN_Geom_Field_HMR tPlaneFieldAsGeom( tPlaneField );

            moris::Cell< moris::ge::GEN_Geometry* > tGeometryVector = {&tPlaneFieldAsGeom};

            size_t tModelDimension = 2;
            moris::ge::GEN_Phase_Table tPhaseTable (1,  Phase_Table_Structure::EXP_BASE_2);
            moris::ge::GEN_Geometry_Engine tGeometryEngine(tGeometryVector,tPhaseTable,tModelDimension);

            xtk::Model tXTKModel(tModelDimension,tInterpMesh.get(),&tGeometryEngine);
            tXTKModel.mVerbose = false;

            //Specify decomposition Method and Cut Mesh ---------------------------------------
            Cell<enum Subdivision_Method> tDecompositionMethods = {Subdivision_Method::NC_REGULAR_SUBDIVISION_QUAD4, Subdivision_Method::C_TRI3};
            tXTKModel.decompose(tDecompositionMethods);

            tXTKModel.perform_basis_enrichment(EntityRank::BSPLINE,0);

            xtk::Enriched_Interpolation_Mesh & tEnrInterpMesh = tXTKModel.get_enriched_interp_mesh();
            xtk::Enriched_Integration_Mesh   & tEnrIntegMesh = tXTKModel.get_enriched_integ_mesh();

            // place the pair in mesh manager
            mtk::Mesh_Manager tMeshManager;
            tMeshManager.register_mesh_pair(&tEnrInterpMesh, &tEnrIntegMesh);

            //------------------------------------------------------------------------------
            // create the properties
            // create the properties
            std::shared_ptr< fem::Property > tPropMasterEMod = std::make_shared< fem::Property > ();
            tPropMasterEMod->set_parameters( { {{ 1.0 }} } );
            tPropMasterEMod->set_val_function( tConstValFunction_MDLDIFF );

            std::shared_ptr< fem::Property > tPropMasterNu = std::make_shared< fem::Property > ();
            tPropMasterNu->set_parameters( { {{ 0.3 }} } );
            tPropMasterNu->set_val_function( tConstValFunction_MDLDIFF );

            std::shared_ptr< fem::Property > tPropDirichlet = std::make_shared< fem::Property > ();
            tPropDirichlet->set_parameters( { {{ 0.0 }, { 0.0 }} } );
            tPropDirichlet->set_val_function( tConstValFunction_MDLDIFF );

            std::shared_ptr< fem::Property > tPropNeumann = std::make_shared< fem::Property >();
            tPropNeumann->set_parameters( {{{ 1.0 } , { 0.0 }}} );
            tPropNeumann->set_val_function( tConstValFunction_MDLDIFF );

            // define constitutive models
            fem::CM_Factory tCMFactory;

            std::shared_ptr< fem::Constitutive_Model > tCMMasterElastLinIso = tCMFactory.create_CM( fem::Constitutive_Type::STRUC_LIN_ISO );
            tCMMasterElastLinIso->set_dof_type_list( {{ MSI::Dof_Type::UX, MSI::Dof_Type::UY, MSI::Dof_Type::UZ }} );
            tCMMasterElastLinIso->set_property( tPropMasterEMod, "YoungsModulus" );
            tCMMasterElastLinIso->set_property( tPropMasterNu, "PoissonRatio" );
            tCMMasterElastLinIso->set_space_dim( 2 );

            std::shared_ptr< fem::Constitutive_Model > tCMMasterElastLinIso_bis = tCMFactory.create_CM( fem::Constitutive_Type::STRUC_LIN_ISO );
            tCMMasterElastLinIso_bis->set_dof_type_list( {{ MSI::Dof_Type::UX, MSI::Dof_Type::UY, MSI::Dof_Type::UZ }} );
            tCMMasterElastLinIso_bis->set_property( tPropMasterEMod, "YoungsModulus" );
            tCMMasterElastLinIso_bis->set_property( tPropMasterNu, "PoissonRatio" );
            tCMMasterElastLinIso_bis->set_space_dim( 2 );

            // define stabilization parameters
            fem::SP_Factory tSPFactory;

            std::shared_ptr< fem::Stabilization_Parameter > tSPDirichletNitsche = tSPFactory.create_SP( fem::Stabilization_Type::DIRICHLET_NITSCHE );
            tSPDirichletNitsche->set_parameters( { {{ 1.0 }} } );
            tSPDirichletNitsche->set_property( tPropMasterEMod, "Material", mtk::Master_Slave::MASTER );

            std::shared_ptr< fem::Stabilization_Parameter > tSPNitscheInterface = tSPFactory.create_SP( fem::Stabilization_Type::NITSCHE_INTERFACE );
            tSPNitscheInterface->set_parameters( { {{ 1.0 }} } );
            tSPNitscheInterface->set_property( tPropMasterEMod, "Material", mtk::Master_Slave::MASTER );
            tSPNitscheInterface->set_property( tPropMasterEMod, "Material", mtk::Master_Slave::SLAVE );

            std::shared_ptr< fem::Stabilization_Parameter > tSPMasterWeightInterface = tSPFactory.create_SP( fem::Stabilization_Type::MASTER_WEIGHT_INTERFACE );
            tSPMasterWeightInterface->set_property( tPropMasterEMod, "Material", mtk::Master_Slave::MASTER );
            tSPMasterWeightInterface->set_property( tPropMasterEMod, "Material", mtk::Master_Slave::SLAVE );

            std::shared_ptr< fem::Stabilization_Parameter > tSPSlaveWeightInterface = tSPFactory.create_SP( fem::Stabilization_Type::SLAVE_WEIGHT_INTERFACE );
            tSPSlaveWeightInterface->set_property( tPropMasterEMod, "Material", mtk::Master_Slave::MASTER );
            tSPSlaveWeightInterface->set_property( tPropMasterEMod, "Material", mtk::Master_Slave::SLAVE );

            // define the IWGs
            fem::IQI_Factory tIQIFactory;

            std::shared_ptr< fem::IQI > tIQI = tIQIFactory.create_IQI( fem::IQI_Type::STRAIN_ENERGY );
            tIQI->set_constitutive_model( tCMMasterElastLinIso, "Elast", mtk::Master_Slave::MASTER );

            // define the IWGs
            fem::IWG_Factory tIWGFactory;

            std::shared_ptr< fem::IWG > tIWGBulk = tIWGFactory.create_IWG( fem::IWG_Type::STRUC_LINEAR_BULK );
            tIWGBulk->set_residual_dof_type( { MSI::Dof_Type::UX, MSI::Dof_Type::UY } );
            tIWGBulk->set_dof_type_list( {{ MSI::Dof_Type::UX, MSI::Dof_Type::UY }} );
            tIWGBulk->set_constitutive_model( tCMMasterElastLinIso, "ElastLinIso", mtk::Master_Slave::MASTER );

            std::shared_ptr< fem::IWG > tIWGDirichlet = tIWGFactory.create_IWG( fem::IWG_Type::STRUC_LINEAR_DIRICHLET );
            tIWGDirichlet->set_residual_dof_type( { MSI::Dof_Type::UX, MSI::Dof_Type::UY } );
            tIWGDirichlet->set_dof_type_list( {{ MSI::Dof_Type::UX, MSI::Dof_Type::UY }} );
            tIWGDirichlet->set_stabilization_parameter( tSPDirichletNitsche, "DirichletNitsche" );
            tIWGDirichlet->set_constitutive_model( tCMMasterElastLinIso, "ElastLinIso", mtk::Master_Slave::MASTER );
            tIWGDirichlet->set_property( tPropDirichlet, "Dirichlet", mtk::Master_Slave::MASTER );

            std::shared_ptr< fem::IWG > tIWGNeumann = tIWGFactory.create_IWG( fem::IWG_Type::STRUC_LINEAR_NEUMANN );
            tIWGNeumann->set_residual_dof_type( { MSI::Dof_Type::UX, MSI::Dof_Type::UY } );
            tIWGNeumann->set_dof_type_list( {{ MSI::Dof_Type::UX, MSI::Dof_Type::UY }} );
            tIWGNeumann->set_property( tPropNeumann, "Neumann", mtk::Master_Slave::MASTER );

            std::shared_ptr< fem::IWG > tIWGInterface = tIWGFactory.create_IWG( fem::IWG_Type::STRUC_LINEAR_INTERFACE );
            tIWGInterface->set_residual_dof_type( { MSI::Dof_Type::UX, MSI::Dof_Type::UY } );
            tIWGInterface->set_dof_type_list( {{ MSI::Dof_Type::UX, MSI::Dof_Type::UY }} );
            tIWGInterface->set_dof_type_list( {{ MSI::Dof_Type::UX, MSI::Dof_Type::UY }},mtk::Master_Slave::SLAVE );
            tIWGInterface->set_stabilization_parameter( tSPNitscheInterface, "NitscheInterface" );
            tIWGInterface->set_stabilization_parameter( tSPMasterWeightInterface, "MasterWeightInterface" );
            tIWGInterface->set_stabilization_parameter( tSPSlaveWeightInterface, "SlaveWeightInterface" );
            tIWGInterface->set_constitutive_model( tCMMasterElastLinIso, "ElastLinIso", mtk::Master_Slave::MASTER );
            tIWGInterface->set_constitutive_model( tCMMasterElastLinIso_bis, "ElastLinIso", mtk::Master_Slave::SLAVE );

            // define set info
            fem::Set_User_Info tSetBulk1;
            tSetBulk1.set_mesh_set_name( "HMR_dummy_c_p0" );
            tSetBulk1.set_IWGs( { tIWGBulk } );
            tSetBulk1.set_IQIs( { tIQI } );

            fem::Set_User_Info tSetBulk2;
            tSetBulk2.set_mesh_set_name( "HMR_dummy_n_p0" );
            tSetBulk2.set_IWGs( { tIWGBulk } );
            tSetBulk2.set_IQIs( { tIQI } );

            fem::Set_User_Info tSetBulk3;
            tSetBulk3.set_mesh_set_name( "HMR_dummy_c_p1" );
            tSetBulk3.set_IWGs( { tIWGBulk } );
            tSetBulk3.set_IQIs( { tIQI } );

            fem::Set_User_Info tSetBulk4;
            tSetBulk4.set_mesh_set_name( "HMR_dummy_n_p1" );
            tSetBulk4.set_IWGs( { tIWGBulk } );
            tSetBulk4.set_IQIs( { tIQI } );

            fem::Set_User_Info tSetDirichlet;
            tSetDirichlet.set_mesh_set_name( "SideSet_2_n_p1" );
            tSetDirichlet.set_IWGs( { tIWGDirichlet } );

            fem::Set_User_Info tSetNeumann;
            tSetNeumann.set_mesh_set_name( "SideSet_4_n_p0" );
            tSetNeumann.set_IWGs( { tIWGNeumann } );

            // create a list of active block-sets
            std::string tDblInterfaceSideSetName = tEnrIntegMesh.get_dbl_interface_side_set_name( 0, 1 );

            fem::Set_User_Info tSetInterface;
            tSetInterface.set_mesh_set_name( tDblInterfaceSideSetName );
            tSetInterface.set_IWGs( { tIWGInterface } );

            // create a cell of set info
            moris::Cell< fem::Set_User_Info > tSetInfo( 7 );
            tSetInfo( 0 ) = tSetBulk1;
            tSetInfo( 1 ) = tSetBulk2;
            tSetInfo( 2 ) = tSetBulk3;
            tSetInfo( 3 ) = tSetBulk4;
            tSetInfo( 4 ) = tSetDirichlet;
            tSetInfo( 5 ) = tSetNeumann;
            tSetInfo( 6 ) = tSetInterface;

            // create model
            mdl::Model * tModel = new mdl::Model( &tMeshManager, 1, tSetInfo );

            // --------------------------------------------------------------------------------------
            // Define outputs
            moris::ParameterList tParameterList = moris::prm::create_vis_parameter_list();
            tParameterList.set( "File_Name"  , std::pair< std::string, std::string >( std::getenv("MORISOUTPUT") , "Vis_Test.exo" ) );
            tParameterList.set( "Set_Names"  , std::string( "HMR_dummy_c_p0,HMR_dummy_c_p1,HMR_dummy_n_p0,HMR_dummy_n_p1" ) );
            tParameterList.set( "Field_Names", std::string( "strain_energy_elemental,strain_energy_global,strain_energy_nodal_IP" ) );
            tParameterList.set( "Field_Type" , std::string( "ELEMENTAL,GLOBAL,NODAL" ) );
            tParameterList.set( "Output_Type", std::string( "STRAIN_ENERGY,STRAIN_ENERGY,STRAIN_ENERGY" ) );

            Output_Manager tOutputData( tParameterList );

            tModel->set_output_manager( &tOutputData );

            // --------------------------------------------------------------------------------------
            // Define Solver
            moris::Cell< enum MSI::Dof_Type > tDofTypesU( 2 );    tDofTypesU( 0 ) = MSI::Dof_Type::UX;     tDofTypesU( 1 ) = MSI::Dof_Type::UY;

            dla::Solver_Factory  tSolFactory;
            std::shared_ptr< dla::Linear_Solver_Algorithm > tLinearSolverAlgorithm = tSolFactory.create_solver( sol::SolverType::AZTEC_IMPL );

            tLinearSolverAlgorithm->set_param("AZ_diagnostics") = AZ_none;
            tLinearSolverAlgorithm->set_param("AZ_output") = AZ_none;
            tLinearSolverAlgorithm->set_param("AZ_max_iter") = 10000;
            tLinearSolverAlgorithm->set_param("AZ_solver") = AZ_gmres;
            tLinearSolverAlgorithm->set_param("AZ_subdomain_solve") = AZ_ilu;
            tLinearSolverAlgorithm->set_param("AZ_graph_fill") = 10;
            //        tLinearSolverAlgorithm->set_param("Use_ML_Prec") = true;

            dla::Linear_Solver tLinSolver;
            tLinSolver.set_linear_algorithm( 0, tLinearSolverAlgorithm );

            // - - - - - - - - - - - - - - - - - - - - - - - - - - - - - - - - -
            // STEP 2: create nonlinear solver and algorithm
            // - - - - - - - - - - - - - - - - - - - - - - - - - - - - - - - - -
            NLA::Nonlinear_Solver_Factory tNonlinFactory;
            std::shared_ptr< NLA::Nonlinear_Algorithm > tNonlinearSolverAlgorithm = tNonlinFactory.create_nonlinear_solver( NLA::NonlinearSolverType::NEWTON_SOLVER );

            tNonlinearSolverAlgorithm->set_param("NLA_max_iter")   = 3;

            tNonlinearSolverAlgorithm->set_linear_solver( &tLinSolver );

            NLA::Nonlinear_Solver tNonlinearSolverMain;
            tNonlinearSolverMain.set_nonlinear_algorithm( tNonlinearSolverAlgorithm, 0 );

            tNonlinearSolverMain       .set_dof_type_list( tDofTypesU );

            // Create solver database
            sol::SOL_Warehouse tSolverWarehouse( tModel->get_solver_interface() );

            tNonlinearSolverMain       .set_solver_warehouse( &tSolverWarehouse );

            // - - - - - - - - - - - - - - - - - - - - - - - - - - - - - - - - -
            // STEP 3: create time Solver and algorithm
            // - - - - - - - - - - - - - - - - - - - - - - - - - - - - - - - - -
            tsa::Time_Solver_Factory tTimeSolverFactory;
            std::shared_ptr< tsa::Time_Solver_Algorithm > tTimeSolverAlgorithm = tTimeSolverFactory.create_time_solver( tsa::TimeSolverType::MONOLITHIC );

            tTimeSolverAlgorithm->set_nonlinear_solver( &tNonlinearSolverMain );

            tsa::Time_Solver tTimeSolver;
            tTimeSolver.set_time_solver_algorithm( tTimeSolverAlgorithm );
            tTimeSolver.set_solver_warehouse( &tSolverWarehouse );

            tTimeSolver.set_dof_type_list( tDofTypesU );

            tTimeSolver.set_output( 0, tSolverOutputCriteria );

            //------------------------------------------------------------------------------
            tTimeSolver.solve();
        }
    }

    }
}

<|MERGE_RESOLUTION|>--- conflicted
+++ resolved
@@ -347,6 +347,7 @@
             tOutputData.set_outputs( 0,
                     //                                         VIS_Mesh_Type::STANDARD,
                     VIS_Mesh_Type::OVERLAPPING_INTERFACE,
+                    "./",
                     "Output_Vis_Mesh_overlapping.exo",
                     { "HMR_dummy_c_p0", "HMR_dummy_c_p1", "HMR_dummy_n_p0", "HMR_dummy_n_p1"},
                     { "strain energy elemental", "strain energy global", "strain energy nodal IP" },
@@ -443,246 +444,8 @@
             tParameters.set_refinement_buffer( 1 );
             tParameters.set_staircase_buffer( 1 );
 
-<<<<<<< HEAD
-                // place the pair in mesh manager
-                mtk::Mesh_Manager tMeshManager;
-                tMeshManager.register_mesh_pair(&tEnrInterpMesh, &tEnrIntegMesh);
-
-                //------------------------------------------------------------------------------
-                // create the properties
-                // create the properties
-                std::shared_ptr< fem::Property > tPropMasterEMod = std::make_shared< fem::Property > ();
-                tPropMasterEMod->set_parameters( { {{ 1.0 }} } );
-                tPropMasterEMod->set_val_function( tConstValFunction_MDLDIFF );
-
-                std::shared_ptr< fem::Property > tPropMasterNu = std::make_shared< fem::Property > ();
-                tPropMasterNu->set_parameters( { {{ 0.3 }} } );
-                tPropMasterNu->set_val_function( tConstValFunction_MDLDIFF );
-
-                std::shared_ptr< fem::Property > tPropDirichlet = std::make_shared< fem::Property > ();
-                tPropDirichlet->set_parameters( { {{ 0.0 }, { 0.0 }} } );
-                tPropDirichlet->set_val_function( tConstValFunction_MDLDIFF );
-
-                std::shared_ptr< fem::Property > tPropNeumann = std::make_shared< fem::Property >();
-                tPropNeumann->set_parameters( {{{ 1.0 } , { 0.0 }}} );
-                tPropNeumann->set_val_function( tConstValFunction_MDLDIFF );
-
-                // define constitutive models
-                fem::CM_Factory tCMFactory;
-
-                std::shared_ptr< fem::Constitutive_Model > tCMMasterElastLinIso = tCMFactory.create_CM( fem::Constitutive_Type::STRUC_LIN_ISO );
-                tCMMasterElastLinIso->set_dof_type_list( {{ MSI::Dof_Type::UX, MSI::Dof_Type::UY, MSI::Dof_Type::UZ }} );
-                tCMMasterElastLinIso->set_property( tPropMasterEMod, "YoungsModulus" );
-                tCMMasterElastLinIso->set_property( tPropMasterNu, "PoissonRatio" );
-                tCMMasterElastLinIso->set_space_dim( 2 );
-
-                std::shared_ptr< fem::Constitutive_Model > tCMMasterElastLinIso_bis = tCMFactory.create_CM( fem::Constitutive_Type::STRUC_LIN_ISO );
-                tCMMasterElastLinIso_bis->set_dof_type_list( {{ MSI::Dof_Type::UX, MSI::Dof_Type::UY, MSI::Dof_Type::UZ }} );
-                tCMMasterElastLinIso_bis->set_property( tPropMasterEMod, "YoungsModulus" );
-                tCMMasterElastLinIso_bis->set_property( tPropMasterNu, "PoissonRatio" );
-                tCMMasterElastLinIso_bis->set_space_dim( 2 );
-
-                // define stabilization parameters
-                fem::SP_Factory tSPFactory;
-
-                std::shared_ptr< fem::Stabilization_Parameter > tSPDirichletNitsche = tSPFactory.create_SP( fem::Stabilization_Type::DIRICHLET_NITSCHE );
-                tSPDirichletNitsche->set_parameters( { {{ 1.0 }} } );
-                tSPDirichletNitsche->set_property( tPropMasterEMod, "Material", mtk::Master_Slave::MASTER );
-
-                std::shared_ptr< fem::Stabilization_Parameter > tSPNitscheInterface = tSPFactory.create_SP( fem::Stabilization_Type::NITSCHE_INTERFACE );
-                tSPNitscheInterface->set_parameters( { {{ 1.0 }} } );
-                tSPNitscheInterface->set_property( tPropMasterEMod, "Material", mtk::Master_Slave::MASTER );
-                tSPNitscheInterface->set_property( tPropMasterEMod, "Material", mtk::Master_Slave::SLAVE );
-
-                std::shared_ptr< fem::Stabilization_Parameter > tSPMasterWeightInterface = tSPFactory.create_SP( fem::Stabilization_Type::MASTER_WEIGHT_INTERFACE );
-                tSPMasterWeightInterface->set_property( tPropMasterEMod, "Material", mtk::Master_Slave::MASTER );
-                tSPMasterWeightInterface->set_property( tPropMasterEMod, "Material", mtk::Master_Slave::SLAVE );
-
-                std::shared_ptr< fem::Stabilization_Parameter > tSPSlaveWeightInterface = tSPFactory.create_SP( fem::Stabilization_Type::SLAVE_WEIGHT_INTERFACE );
-                tSPSlaveWeightInterface->set_property( tPropMasterEMod, "Material", mtk::Master_Slave::MASTER );
-                tSPSlaveWeightInterface->set_property( tPropMasterEMod, "Material", mtk::Master_Slave::SLAVE );
-
-                // define the IWGs
-                fem::IQI_Factory tIQIFactory;
-
-                std::shared_ptr< fem::IQI > tIQI = tIQIFactory.create_IQI( fem::IQI_Type::STRAIN_ENERGY );
-                tIQI->set_constitutive_model( tCMMasterElastLinIso, "ElastLinIso", mtk::Master_Slave::MASTER );
-
-                // define the IWGs
-                fem::IWG_Factory tIWGFactory;
-
-                std::shared_ptr< fem::IWG > tIWGBulk = tIWGFactory.create_IWG( fem::IWG_Type::STRUC_LINEAR_BULK );
-                tIWGBulk->set_residual_dof_type( { MSI::Dof_Type::UX, MSI::Dof_Type::UY } );
-                tIWGBulk->set_dof_type_list( {{ MSI::Dof_Type::UX, MSI::Dof_Type::UY }} );
-                tIWGBulk->set_constitutive_model( tCMMasterElastLinIso, "ElastLinIso", mtk::Master_Slave::MASTER );
-
-                std::shared_ptr< fem::IWG > tIWGDirichlet = tIWGFactory.create_IWG( fem::IWG_Type::STRUC_LINEAR_DIRICHLET );
-                tIWGDirichlet->set_residual_dof_type( { MSI::Dof_Type::UX, MSI::Dof_Type::UY } );
-                tIWGDirichlet->set_dof_type_list( {{ MSI::Dof_Type::UX, MSI::Dof_Type::UY }} );
-                tIWGDirichlet->set_stabilization_parameter( tSPDirichletNitsche, "DirichletNitsche" );
-                tIWGDirichlet->set_constitutive_model( tCMMasterElastLinIso, "ElastLinIso", mtk::Master_Slave::MASTER );
-                tIWGDirichlet->set_property( tPropDirichlet, "Dirichlet", mtk::Master_Slave::MASTER );
-
-                std::shared_ptr< fem::IWG > tIWGNeumann = tIWGFactory.create_IWG( fem::IWG_Type::STRUC_LINEAR_NEUMANN );
-                tIWGNeumann->set_residual_dof_type( { MSI::Dof_Type::UX, MSI::Dof_Type::UY } );
-                tIWGNeumann->set_dof_type_list( {{ MSI::Dof_Type::UX, MSI::Dof_Type::UY }} );
-                tIWGNeumann->set_property( tPropNeumann, "Neumann", mtk::Master_Slave::MASTER );
-
-                std::shared_ptr< fem::IWG > tIWGInterface = tIWGFactory.create_IWG( fem::IWG_Type::STRUC_LINEAR_INTERFACE );
-                tIWGInterface->set_residual_dof_type( { MSI::Dof_Type::UX, MSI::Dof_Type::UY } );
-                tIWGInterface->set_dof_type_list( {{ MSI::Dof_Type::UX, MSI::Dof_Type::UY }} );
-                tIWGInterface->set_dof_type_list( {{ MSI::Dof_Type::UX, MSI::Dof_Type::UY }},mtk::Master_Slave::SLAVE );
-                tIWGInterface->set_stabilization_parameter( tSPNitscheInterface, "NitscheInterface" );
-                tIWGInterface->set_stabilization_parameter( tSPMasterWeightInterface, "MasterWeightInterface" );
-                tIWGInterface->set_stabilization_parameter( tSPSlaveWeightInterface, "SlaveWeightInterface" );
-                tIWGInterface->set_constitutive_model( tCMMasterElastLinIso, "ElastLinIso", mtk::Master_Slave::MASTER );
-                tIWGInterface->set_constitutive_model( tCMMasterElastLinIso_bis, "ElastLinIso", mtk::Master_Slave::SLAVE );
-
-                // define set info
-                fem::Set_User_Info tSetBulk1;
-                tSetBulk1.set_mesh_index( tEnrIntegMesh.get_set_index_by_name("HMR_dummy_c_p0") );
-                tSetBulk1.set_IWGs( { tIWGBulk } );
-                tSetBulk1.set_IQIs( { tIQI } );
-
-                fem::Set_User_Info tSetBulk2;
-                tSetBulk2.set_mesh_index( tEnrIntegMesh.get_set_index_by_name("HMR_dummy_n_p0") );
-                tSetBulk2.set_IWGs( { tIWGBulk } );
-                tSetBulk2.set_IQIs( { tIQI } );
-
-                fem::Set_User_Info tSetBulk3;
-                tSetBulk3.set_mesh_index( tEnrIntegMesh.get_set_index_by_name("HMR_dummy_c_p1") );
-                tSetBulk3.set_IWGs( { tIWGBulk } );
-                tSetBulk3.set_IQIs( { tIQI } );
-
-                fem::Set_User_Info tSetBulk4;
-                tSetBulk4.set_mesh_index( tEnrIntegMesh.get_set_index_by_name("HMR_dummy_n_p1") );
-                tSetBulk4.set_IWGs( { tIWGBulk } );
-                tSetBulk4.set_IQIs( { tIQI } );
-
-                fem::Set_User_Info tSetDirichlet;
-                tSetDirichlet.set_mesh_index( tEnrIntegMesh.get_set_index_by_name("SideSet_2_n_p1") );
-                tSetDirichlet.set_IWGs( { tIWGDirichlet } );
-
-                fem::Set_User_Info tSetNeumann;
-                tSetNeumann.set_mesh_index( tEnrIntegMesh.get_set_index_by_name("SideSet_4_n_p0") );
-                tSetNeumann.set_IWGs( { tIWGNeumann } );
-
-                // create a list of active block-sets
-                std::string tDblInterfaceSideSetName = tEnrIntegMesh.get_dbl_interface_side_set_name( 0, 1 );
-
-                fem::Set_User_Info tSetInterface;
-                tSetInterface.set_mesh_index( tEnrIntegMesh.get_set_index_by_name(tDblInterfaceSideSetName) );
-                tSetInterface.set_IWGs( { tIWGInterface } );
-
-                // create a cell of set info
-                moris::Cell< fem::Set_User_Info > tSetInfo( 7 );
-                tSetInfo( 0 ) = tSetBulk1;
-                tSetInfo( 1 ) = tSetBulk2;
-                tSetInfo( 2 ) = tSetBulk3;
-                tSetInfo( 3 ) = tSetBulk4;
-                tSetInfo( 4 ) = tSetDirichlet;
-                tSetInfo( 5 ) = tSetNeumann;
-                tSetInfo( 6 ) = tSetInterface;
-
-                // create model
-                mdl::Model * tModel = new mdl::Model( &tMeshManager,
-                                                      1,
-                                                      tSetInfo );
-
-                // --------------------------------------------------------------------------------------
-                // Define outputs
-
-                Output_Manager tOutputData;
-
-                tOutputData.set_outputs( 0,
-//                                         VIS_Mesh_Type::STANDARD,
-                                         VIS_Mesh_Type::OVERLAPPING_INTERFACE,
-                                         "./",
-                                         "Output_Vis_Mesh_overlapping.exo",
-                                         { "HMR_dummy_c_p0", "HMR_dummy_c_p1", "HMR_dummy_n_p0", "HMR_dummy_n_p1"},
-                                         { "strain energy elemental", "strain energy global", "strain energy nodal IP" },
-                                         { Field_Type::ELEMENTAL, Field_Type::GLOBAL,  Field_Type::NODAL },
-                                         { Output_Type::STRAIN_ENERGY, Output_Type::STRAIN_ENERGY, Output_Type::STRAIN_ENERGY } );
-
-                tModel->set_output_manager( &tOutputData );
-
-                // --------------------------------------------------------------------------------------
-                // Define Solver
-                moris::Cell< enum MSI::Dof_Type > tDofTypesU( 2 );    tDofTypesU( 0 ) = MSI::Dof_Type::UX;     tDofTypesU( 1 ) = MSI::Dof_Type::UY;
-
-                dla::Solver_Factory  tSolFactory;
-                std::shared_ptr< dla::Linear_Solver_Algorithm > tLinearSolverAlgorithm = tSolFactory.create_solver( SolverType::AZTEC_IMPL );
-
-                tLinearSolverAlgorithm->set_param("AZ_diagnostics") = AZ_none;
-                tLinearSolverAlgorithm->set_param("AZ_output") = AZ_none;
-                tLinearSolverAlgorithm->set_param("AZ_max_iter") = 10000;
-                tLinearSolverAlgorithm->set_param("AZ_solver") = AZ_gmres;
-                tLinearSolverAlgorithm->set_param("AZ_subdomain_solve") = AZ_ilu;
-                tLinearSolverAlgorithm->set_param("AZ_graph_fill") = 10;
-                //        tLinearSolverAlgorithm->set_param("Use_ML_Prec") = true;
-
-                dla::Linear_Solver tLinSolver;
-                tLinSolver.set_linear_algorithm( 0, tLinearSolverAlgorithm );
-
-                // - - - - - - - - - - - - - - - - - - - - - - - - - - - - - - - - -
-                // STEP 2: create nonlinear solver and algorithm
-                // - - - - - - - - - - - - - - - - - - - - - - - - - - - - - - - - -
-                NLA::Nonlinear_Solver_Factory tNonlinFactory;
-                std::shared_ptr< NLA::Nonlinear_Algorithm > tNonlinearSolverAlgorithm = tNonlinFactory.create_nonlinear_solver( NLA::NonlinearSolverType::NEWTON_SOLVER );
-
-                tNonlinearSolverAlgorithm->set_param("NLA_max_iter")   = 3;
-
-                tNonlinearSolverAlgorithm->set_linear_solver( &tLinSolver );
-
-                NLA::Nonlinear_Solver tNonlinearSolverMain;
-                tNonlinearSolverMain.set_nonlinear_algorithm( tNonlinearSolverAlgorithm, 0 );
-
-                tNonlinearSolverMain       .set_dof_type_list( tDofTypesU );
-
-                // Create solver database
-                NLA::SOL_Warehouse tSolverWarehouse( tModel->get_solver_interface() );
-
-                tNonlinearSolverMain       .set_solver_warehouse( &tSolverWarehouse );
-
-                // - - - - - - - - - - - - - - - - - - - - - - - - - - - - - - - - -
-                // STEP 3: create time Solver and algorithm
-                // - - - - - - - - - - - - - - - - - - - - - - - - - - - - - - - - -
-                tsa::Time_Solver_Factory tTimeSolverFactory;
-                std::shared_ptr< tsa::Time_Solver_Algorithm > tTimeSolverAlgorithm = tTimeSolverFactory.create_time_solver( tsa::TimeSolverType::MONOLITHIC );
-
-                tTimeSolverAlgorithm->set_nonlinear_solver( &tNonlinearSolverMain );
-
-                tsa::Time_Solver tTimeSolver;
-                tTimeSolver.set_time_solver_algorithm( tTimeSolverAlgorithm );
-                tTimeSolver.set_solver_warehouse( &tSolverWarehouse );
-
-                tTimeSolver.set_dof_type_list( tDofTypesU );
-
-                tTimeSolver.set_output( 0, tSolverOutputCriteria );
-
-                //------------------------------------------------------------------------------
-                tTimeSolver.solve();
-
-//                Output_Manager tOutputData;
-//
-//                tOutputData.create_visualization_mesh( 0,
-//                                                       &tMeshManager,
-//                                                       0 );
-//
-//                tOutputData.set_visualization_sets( 0,
-//                                                    tModel );
-//
-//                tOutputData.write_mesh( 0,
-//                                        0.0);
-//
-//                tOutputData.write_field( 0,
-//                                         tModel);
-//
-//                tOutputData.end_writing( 0 );
-=======
             Cell< Matrix< DDSMat > > tLagrangeToBSplineMesh( 1 );
             tLagrangeToBSplineMesh( 0 ) = { {0} };
->>>>>>> 893ade8d
 
             tParameters.set_lagrange_to_bspline_mesh( tLagrangeToBSplineMesh );
 
