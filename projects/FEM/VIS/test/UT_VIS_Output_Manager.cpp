/*
 * Copyright (c) 2022 University of Colorado
 * Licensed under the MIT license. See LICENSE.txt file in the MORIS root for details.
 *
 *------------------------------------------------------------------------------------
 *
 * UT_VIS_Output_Manager.cpp
 *
 */

#include "catch.hpp"
#include "moris_typedefs.hpp"
#include "cl_Map.hpp"
#include "cl_Matrix.hpp"
#include "linalg_typedefs.hpp"
#include "fn_equal_to.hpp"

#define protected public
#define private public
#include "cl_MDL_Model.hpp"
#include "cl_VIS_Factory.hpp"
#include "cl_VIS_Visualization_Mesh.hpp"
#include "cl_VIS_Output_Manager.hpp"
#undef protected
#undef private

#include "cl_HMR_Mesh_Interpolation.hpp"
#include "cl_HMR.hpp"
#include "cl_HMR_Background_Mesh.hpp"      //HMR/src
#include "cl_HMR_BSpline_Mesh_Base.hpp"    //HMR/src
#include "cl_HMR_Element.hpp"              //HMR/src
#include "cl_HMR_Factory.hpp"              //HMR/src
#include "cl_HMR_Field.hpp"
#include "cl_HMR_Lagrange_Mesh_Base.hpp"    //HMR/src
#include "cl_HMR_Parameters.hpp"            //HMR/src

#include "cl_MTK_Mesh_Factory.hpp"
#include "cl_MTK_Mesh_Tools.hpp"
#include "cl_MTK_Mesh_Data_Input.hpp"
#include "cl_MTK_Scalar_Field_Info.hpp"
#include "cl_MTK_Mesh.hpp"
#include "cl_MTK_Mesh_Manager.hpp"
#include "cl_MTK_Interpolation_Mesh.hpp"
#include "cl_MTK_Integration_Mesh.hpp"

#include "cl_XTK_Model.hpp"
#include "cl_XTK_Enriched_Integration_Mesh.hpp"
#include "cl_XTK_Enriched_Interpolation_Mesh.hpp"
#include "cl_GEN_Line.hpp"

#include "cl_VIS_Factory.hpp"

#include "cl_MTK_Writer_Exodus.hpp"
#include "cl_MTK_Reader_Exodus.hpp"

#include "cl_FEM_NodeProxy.hpp"          //FEM/INT/src
#include "cl_FEM_ElementProxy.hpp"       //FEM/INT/src
#include "cl_FEM_Node_Base.hpp"          //FEM/INT/src
#include "cl_FEM_Element_Factory.hpp"    //FEM/INT/src
#include "cl_FEM_IWG_Factory.hpp"        //FEM/INT/src
#include "cl_FEM_IQI_Factory.hpp"        //FEM/INT/src
#include "cl_FEM_SP_Factory.hpp"         //FEM/INT/src
#include "cl_FEM_CM_Factory.hpp"         //FEM/INT/src
#include "cl_FEM_Set_User_Info.hpp"      //FEM/INT/src
#include "cl_FEM_Set.hpp"                //FEM/INT/src

#include "cl_DLA_Solver_Factory.hpp"
#include "cl_DLA_Solver_Interface.hpp"

#include "cl_NLA_Nonlinear_Solver_Factory.hpp"
#include "cl_NLA_Nonlinear_Solver.hpp"
#include "cl_NLA_Nonlinear_Problem.hpp"
#include "cl_NLA_Nonlinear_Algorithm.hpp"
#include "cl_MSI_Solver_Interface.hpp"
#include "cl_MSI_Equation_Object.hpp"
#include "cl_MSI_Model_Solver_Interface.hpp"
#include "cl_DLA_Linear_Solver_Aztec.hpp"
#include "cl_DLA_Linear_Solver.hpp"

#include "cl_TSA_Time_Solver_Factory.hpp"
#include "cl_TSA_Monolithic_Time_Solver.hpp"
#include "cl_TSA_Time_Solver.hpp"
#include "cl_SOL_Warehouse.hpp"

#include "fn_PRM_VIS_Parameters.hpp"

inline moris::real
PlaneVisTest( const moris::Matrix< moris::DDRMat >& aPoint )
{
    moris::real mXC = 0.11;
    moris::real mYC = 0.11;
    moris::real mNx = 1.0;
    moris::real mNy = 0.0;
    return ( mNx * ( aPoint( 0 ) - mXC ) + mNy * ( aPoint( 1 ) - mYC ) );
}

inline void
tConstValFunction_VISOutputManager( moris::Matrix< moris::DDRMat >& aPropMatrix,
        Vector< moris::Matrix< moris::DDRMat > >&              aParameters,
        moris::fem::Field_Interpolator_Manager*                     aFIManager )
{
    aPropMatrix = aParameters( 0 );
}

inline bool
tSolverOutputCriteria( moris::tsa::Time_Solver* )
{
    return true;
}

namespace moris::vis
{
    TEST_CASE( " Output Data", "[VIS],[Output_Data]" )
    {
        if ( par_size() == 1 )
        {
            std::string tFieldName = "Geometry";

            moris::uint tLagrangeMeshIndex = 0;

            moris::hmr::Parameters tParameters;

            tParameters.set_number_of_elements_per_dimension( { { 4 }, { 2 } } );
            tParameters.set_domain_dimensions( { { 2 }, { 1 } } );
            tParameters.set_domain_offset( { { -1.0 }, { -0.0 } } );
            tParameters.set_bspline_truncation( true );

            tParameters.set_output_meshes( { { { 0 } } } );

<<<<<<< HEAD
                tParameters.set_lagrange_orders( { 1 } );
                tParameters.set_lagrange_patterns( { 0 } );

                tParameters.set_bspline_orders( { 1 } );
                tParameters.set_bspline_patterns( { 0 } );
=======
            tParameters.set_lagrange_orders( { { 1 } } );
            tParameters.set_lagrange_patterns( { { 0 } } );

            tParameters.set_bspline_orders( { { 1 } } );
            tParameters.set_bspline_patterns( { { 0 } } );
>>>>>>> b98aef04

            tParameters.set_side_sets( { { 1 }, { 2 }, { 3 }, { 4 } } );

            tParameters.set_refinement_buffer( 1 );
            tParameters.set_staircase_buffer( 1 );

            Vector< Matrix< DDSMat > > tLagrangeToBSplineMesh( 1 );
            tLagrangeToBSplineMesh( 0 ) = { { 0 } };

            tParameters.set_lagrange_to_bspline_mesh( tLagrangeToBSplineMesh );

            hmr::HMR tHMR( tParameters );

            std::shared_ptr< moris::hmr::Mesh > tMesh = tHMR.create_mesh( tLagrangeMeshIndex );

            // create field
            std::shared_ptr< moris::hmr::Field > tPlaneField = tMesh->create_field( tFieldName, tLagrangeMeshIndex );

            tPlaneField->evaluate_scalar_function( PlaneVisTest );

            for ( uint k = 0; k < 1; ++k )
            {
                tHMR.flag_surface_elements_on_working_pattern( tPlaneField );
                tHMR.perform_refinement_based_on_working_pattern( 0 );
                tPlaneField->evaluate_scalar_function( PlaneVisTest );
            }

            tHMR.finalize();

            //                tHMR.save_to_exodus( 0, "./xtk_exo/xtk_hmr_2d_enr_ip2.e" );

            hmr::Interpolation_Mesh_HMR* tInterpMesh = tHMR.create_interpolation_mesh( tLagrangeMeshIndex );

            auto                                              tPlane          = std::make_shared< moris::gen::Line >( 0.11, 0.11, 1.0, 0.0 );
            Vector< std::shared_ptr< moris::gen::Geometry > > tGeometryVector = { std::make_shared< gen::Level_Set_Geometry >( tPlane ) };

            size_t                                 tModelDimension = 2;
            moris::gen::Geometry_Engine_Parameters tGeometryEngineParameters;
            tGeometryEngineParameters.mGeometries = tGeometryVector;
            moris::gen::Geometry_Engine tGeometryEngine( tInterpMesh, tGeometryEngineParameters );

            xtk::Model tXTKModel( tModelDimension, tInterpMesh, &tGeometryEngine );
            tXTKModel.mVerbose = false;

            // Specify decomposition Method and Cut Mesh ---------------------------------------
            Vector< enum Subdivision_Method > tDecompositionMethods = { Subdivision_Method::NC_REGULAR_SUBDIVISION_QUAD4, Subdivision_Method::C_TRI3 };
            tXTKModel.decompose( tDecompositionMethods );

            tXTKModel.perform_basis_enrichment( mtk::EntityRank::BSPLINE, 0 );

            xtk::Enriched_Interpolation_Mesh& tEnrInterpMesh = tXTKModel.get_enriched_interp_mesh();
            xtk::Enriched_Integration_Mesh&   tEnrIntegMesh  = tXTKModel.get_enriched_integ_mesh();

            // place the pair in mesh manager
            std::shared_ptr< mtk::Mesh_Manager > tMeshManager = std::make_shared< mtk::Mesh_Manager >();
            tMeshManager->register_mesh_pair( &tEnrInterpMesh, &tEnrIntegMesh );

            //------------------------------------------------------------------------------
            // create the properties
            // create the properties
            std::shared_ptr< fem::Property > tPropLeaderEMod = std::make_shared< fem::Property >();
            tPropLeaderEMod->set_parameters( { { { 1.0 } } } );
            tPropLeaderEMod->set_val_function( tConstValFunction_VISOutputManager );

            std::shared_ptr< fem::Property > tPropLeaderNu = std::make_shared< fem::Property >();
            tPropLeaderNu->set_parameters( { { { 0.3 } } } );
            tPropLeaderNu->set_val_function( tConstValFunction_VISOutputManager );

            std::shared_ptr< fem::Property > tPropDirichlet = std::make_shared< fem::Property >();
            tPropDirichlet->set_parameters( { { { 0.0 }, { 0.0 } } } );
            tPropDirichlet->set_val_function( tConstValFunction_VISOutputManager );

            std::shared_ptr< fem::Property > tPropTraction = std::make_shared< fem::Property >();
            tPropTraction->set_parameters( { { { 1.0 }, { 0.0 } } } );
            tPropTraction->set_val_function( tConstValFunction_VISOutputManager );

            // define constitutive models
            fem::CM_Factory tCMFactory;

            std::shared_ptr< fem::Constitutive_Model > tCMLeaderElastLinIso =
                    tCMFactory.create_CM( fem::Constitutive_Type::STRUC_LIN_ISO );
            tCMLeaderElastLinIso->set_dof_type_list( { { MSI::Dof_Type::UX, MSI::Dof_Type::UY, MSI::Dof_Type::UZ } } );
            tCMLeaderElastLinIso->set_property( tPropLeaderEMod, "YoungsModulus" );
            tCMLeaderElastLinIso->set_property( tPropLeaderNu, "PoissonRatio" );
            tCMLeaderElastLinIso->set_space_dim( 2 );
            tCMLeaderElastLinIso->set_local_properties();

            std::shared_ptr< fem::Constitutive_Model > tCMLeaderElastLinIso_bis =
                    tCMFactory.create_CM( fem::Constitutive_Type::STRUC_LIN_ISO );
            tCMLeaderElastLinIso_bis->set_dof_type_list( { { MSI::Dof_Type::UX, MSI::Dof_Type::UY, MSI::Dof_Type::UZ } } );
            tCMLeaderElastLinIso_bis->set_property( tPropLeaderEMod, "YoungsModulus" );
            tCMLeaderElastLinIso_bis->set_property( tPropLeaderNu, "PoissonRatio" );
            tCMLeaderElastLinIso_bis->set_space_dim( 2 );
            tCMLeaderElastLinIso_bis->set_local_properties();

            // define stabilization parameters
            fem::SP_Factory tSPFactory;

            std::shared_ptr< fem::Stabilization_Parameter > tSPDirichletNitsche =
                    tSPFactory.create_SP( fem::Stabilization_Type::DIRICHLET_NITSCHE );
            tSPDirichletNitsche->set_parameters( { { { 1.0 } } } );
            tSPDirichletNitsche->set_property( tPropLeaderEMod, "Material", mtk::Leader_Follower::LEADER );

            std::shared_ptr< fem::Stabilization_Parameter > tSPNitscheInterface =
                    tSPFactory.create_SP( fem::Stabilization_Type::NITSCHE_INTERFACE );
            tSPNitscheInterface->set_parameters( { { { 1.0 } } } );
            tSPNitscheInterface->set_property( tPropLeaderEMod, "Material", mtk::Leader_Follower::LEADER );
            tSPNitscheInterface->set_property( tPropLeaderEMod, "Material", mtk::Leader_Follower::FOLLOWER );

            // define the IWGs
            fem::IQI_Factory tIQIFactory;

            std::shared_ptr< fem::IQI > tIQI = tIQIFactory.create_IQI( fem::IQI_Type::STRAIN_ENERGY );
            tIQI->set_constitutive_model( tCMLeaderElastLinIso, "Elast", mtk::Leader_Follower::LEADER );
            tIQI->set_name( "IQI" );

            // define the IWGs
            fem::IWG_Factory tIWGFactory;

            std::shared_ptr< fem::IWG > tIWGBulk =
                    tIWGFactory.create_IWG( fem::IWG_Type::STRUC_LINEAR_BULK );
            tIWGBulk->set_residual_dof_type( { { MSI::Dof_Type::UX, MSI::Dof_Type::UY } } );
            tIWGBulk->set_dof_type_list( { { MSI::Dof_Type::UX, MSI::Dof_Type::UY } } );
            tIWGBulk->set_constitutive_model( tCMLeaderElastLinIso, "ElastLinIso", mtk::Leader_Follower::LEADER );

            std::shared_ptr< fem::IWG > tIWGDirichlet =
                    tIWGFactory.create_IWG( fem::IWG_Type::STRUC_LINEAR_DIRICHLET_UNSYMMETRIC_NITSCHE );
            tIWGDirichlet->set_residual_dof_type( { { MSI::Dof_Type::UX, MSI::Dof_Type::UY } } );
            tIWGDirichlet->set_dof_type_list( { { MSI::Dof_Type::UX, MSI::Dof_Type::UY } } );
            tIWGDirichlet->set_stabilization_parameter( tSPDirichletNitsche, "DirichletNitsche" );
            tIWGDirichlet->set_constitutive_model( tCMLeaderElastLinIso, "ElastLinIso", mtk::Leader_Follower::LEADER );
            tIWGDirichlet->set_property( tPropDirichlet, "Dirichlet", mtk::Leader_Follower::LEADER );

            std::shared_ptr< fem::IWG > tIWGNeumann =
                    tIWGFactory.create_IWG( fem::IWG_Type::STRUC_LINEAR_NEUMANN );
            tIWGNeumann->set_residual_dof_type( { { MSI::Dof_Type::UX, MSI::Dof_Type::UY } } );
            tIWGNeumann->set_dof_type_list( { { MSI::Dof_Type::UX, MSI::Dof_Type::UY } } );
            tIWGNeumann->set_property( tPropTraction, "Traction", mtk::Leader_Follower::LEADER );

            std::shared_ptr< fem::IWG > tIWGInterface =
                    tIWGFactory.create_IWG( fem::IWG_Type::STRUC_LINEAR_INTERFACE_SYMMETRIC_NITSCHE );
            tIWGInterface->set_residual_dof_type( { { MSI::Dof_Type::UX, MSI::Dof_Type::UY } } );
            tIWGInterface->set_dof_type_list( { { MSI::Dof_Type::UX, MSI::Dof_Type::UY } } );
            tIWGInterface->set_dof_type_list( { { MSI::Dof_Type::UX, MSI::Dof_Type::UY } }, mtk::Leader_Follower::FOLLOWER );
            tIWGInterface->set_stabilization_parameter( tSPNitscheInterface, "NitscheInterface" );
            tIWGInterface->set_constitutive_model( tCMLeaderElastLinIso, "ElastLinIso", mtk::Leader_Follower::LEADER );
            tIWGInterface->set_constitutive_model( tCMLeaderElastLinIso_bis, "ElastLinIso", mtk::Leader_Follower::FOLLOWER );

            // define set info
            fem::Set_User_Info tSetBulk1;
            tSetBulk1.set_mesh_set_name( "HMR_dummy_c_p0" );
            tSetBulk1.set_IWGs( { tIWGBulk } );
            tSetBulk1.set_IQIs( { tIQI } );

            fem::Set_User_Info tSetBulk2;
            tSetBulk2.set_mesh_set_name( "HMR_dummy_n_p0" );
            tSetBulk2.set_IWGs( { tIWGBulk } );
            tSetBulk2.set_IQIs( { tIQI } );

            fem::Set_User_Info tSetBulk3;
            tSetBulk3.set_mesh_set_name( "HMR_dummy_c_p1" );
            tSetBulk3.set_IWGs( { tIWGBulk } );
            tSetBulk3.set_IQIs( { tIQI } );

            fem::Set_User_Info tSetBulk4;
            tSetBulk4.set_mesh_set_name( "HMR_dummy_n_p1" );
            tSetBulk4.set_IWGs( { tIWGBulk } );
            tSetBulk4.set_IQIs( { tIQI } );

            fem::Set_User_Info tSetDirichlet;
            tSetDirichlet.set_mesh_set_name( "SideSet_2_n_p1" );
            tSetDirichlet.set_IWGs( { tIWGDirichlet } );

            fem::Set_User_Info tSetNeumann;
            tSetNeumann.set_mesh_set_name( "SideSet_4_n_p0" );
            tSetNeumann.set_IWGs( { tIWGNeumann } );

            // create a list of active block-sets
            std::string tDblInterfaceSideSetName = tEnrIntegMesh.get_dbl_interface_side_set_name( 0, 1 );

            fem::Set_User_Info tSetInterface;
            tSetInterface.set_mesh_set_name( tDblInterfaceSideSetName );
            tSetInterface.set_IWGs( { tIWGInterface } );

            // create a cell of set info
            Vector< fem::Set_User_Info > tSetInfo( 7 );
            tSetInfo( 0 ) = tSetBulk1;
            tSetInfo( 1 ) = tSetBulk2;
            tSetInfo( 2 ) = tSetBulk3;
            tSetInfo( 3 ) = tSetBulk4;
            tSetInfo( 4 ) = tSetDirichlet;
            tSetInfo( 5 ) = tSetNeumann;
            tSetInfo( 6 ) = tSetInterface;

            // create model
            mdl::Model* tModel = new mdl::Model( tMeshManager,
                    0,
                    tSetInfo );

            // --------------------------------------------------------------------------------------
            // Define outputs

            Output_Manager tOutputData;

            tOutputData.set_outputs( 0,
                    // VIS_Mesh_Type::STANDARD,
                    VIS_Mesh_Type::STANDARD_WITH_OVERLAP,
                    "./",
                    "Output_Vis_Mesh_overlapping.exo",
                    "./",
                    "temp.exo",
                    { "HMR_dummy_c_p0", "HMR_dummy_c_p1", "HMR_dummy_n_p0", "HMR_dummy_n_p1" },
                    { "strain energy elemental", "strain energy global", "strain energy nodal IP" },
                    { Field_Type::ELEMENTAL_AVG, Field_Type::GLOBAL, Field_Type::NODAL },
                    { "IQI", "IQI", "IQI" } );

            tModel->set_output_manager( &tOutputData );

            // --------------------------------------------------------------------------------------
            // Define Solver
            Vector< enum MSI::Dof_Type > tDofTypesU( 2 );
            tDofTypesU( 0 ) = MSI::Dof_Type::UX;
            tDofTypesU( 1 ) = MSI::Dof_Type::UY;

            dla::Solver_Factory tSolFactory;
            Parameter_List      tLinearSolverParameterList = prm::create_linear_algorithm_parameter_list_aztec();
            tLinearSolverParameterList.set( "AZ_diagnostics", AZ_none );
            tLinearSolverParameterList.set( "AZ_output", AZ_none );
            tLinearSolverParameterList.set( "AZ_max_iter", 10000 );
            tLinearSolverParameterList.set( "AZ_solver", AZ_gmres );
            tLinearSolverParameterList.set( "AZ_subdomain_solve", AZ_ilu );
            tLinearSolverParameterList.set( "AZ_graph_fill", 10 );
            std::shared_ptr< dla::Linear_Solver_Algorithm > tLinearSolverAlgorithm = tSolFactory.create_solver( tLinearSolverParameterList );

            dla::Linear_Solver tLinSolver;
            tLinSolver.set_linear_algorithm( 0, tLinearSolverAlgorithm );

            // - - - - - - - - - - - - - - - - - - - - - - - - - - - - - - - - -
            // STEP 2: create nonlinear solver and algorithm
            // - - - - - - - - - - - - - - - - - - - - - - - - - - - - - - - - -
            NLA::Nonlinear_Solver_Factory tNonlinFactory;
            Parameter_List                tNonlinearSolverParameterList = prm::create_nonlinear_algorithm_parameter_list();
            tNonlinearSolverParameterList.set( "NLA_max_iter", 3 );
            std::shared_ptr< NLA::Nonlinear_Algorithm > tNonlinearSolverAlgorithm = tNonlinFactory.create_nonlinear_solver( tNonlinearSolverParameterList );

            tNonlinearSolverAlgorithm->set_linear_solver( &tLinSolver );

            NLA::Nonlinear_Solver tNonlinearSolverMain;
            tNonlinearSolverMain.set_nonlinear_algorithm( tNonlinearSolverAlgorithm, 0 );

            tNonlinearSolverMain.set_dof_type_list( tDofTypesU );

            // Create solver database
            sol::SOL_Warehouse tSolverWarehouse( tModel->get_solver_interface() );

            tNonlinearSolverMain.set_solver_warehouse( &tSolverWarehouse );

            // - - - - - - - - - - - - - - - - - - - - - - - - - - - - - - - - -
            // STEP 3: create time Solver and algorithm
            // - - - - - - - - - - - - - - - - - - - - - - - - - - - - - - - - -
            tsa::Time_Solver_Factory                      tTimeSolverFactory;
            std::shared_ptr< tsa::Time_Solver_Algorithm > tTimeSolverAlgorithm = tTimeSolverFactory.create_time_solver( tsa::TimeSolverType::MONOLITHIC );

            tTimeSolverAlgorithm->set_nonlinear_solver( &tNonlinearSolverMain );

            tsa::Time_Solver tTimeSolver;
            tTimeSolver.set_time_solver_algorithm( tTimeSolverAlgorithm );
            tTimeSolver.set_solver_warehouse( &tSolverWarehouse );

            tTimeSolver.set_dof_type_list( tDofTypesU );

            tTimeSolver.set_output( 0, tSolverOutputCriteria );

            //------------------------------------------------------------------------------
            tTimeSolver.solve();

            delete tInterpMesh;
        }
    }

    TEST_CASE( " Output Data input", "[VIS],[Output_Data_input]" )
    {
        if ( par_size() == 1 )
        {
            std::string tFieldName = "Geometry";

            moris::uint tLagrangeMeshIndex = 0;

            moris::hmr::Parameters tParameters;

            tParameters.set_number_of_elements_per_dimension( { { 4 }, { 2 } } );
            tParameters.set_domain_dimensions( { { 2 }, { 1 } } );
            tParameters.set_domain_offset( { { -1.0 }, { -0.0 } } );
            tParameters.set_bspline_truncation( true );

            tParameters.set_output_meshes( { { { 0 } } } );

            tParameters.set_lagrange_orders( { { 1 } } );
            tParameters.set_lagrange_patterns( { { 0 } } );

<<<<<<< HEAD
                tParameters.set_lagrange_orders( { 1 } );
                tParameters.set_lagrange_patterns( { 0 } );

                tParameters.set_bspline_orders( { 1 } );
                tParameters.set_bspline_patterns( { 0 } );
=======
            tParameters.set_bspline_orders( { { 1 } } );
            tParameters.set_bspline_patterns( { { 0 } } );

            tParameters.set_side_sets( { { 1 }, { 2 }, { 3 }, { 4 } } );
>>>>>>> b98aef04

            tParameters.set_refinement_buffer( 1 );
            tParameters.set_staircase_buffer( 1 );

            Vector< Matrix< DDSMat > > tLagrangeToBSplineMesh( 1 );
            tLagrangeToBSplineMesh( 0 ) = { { 0 } };

            tParameters.set_lagrange_to_bspline_mesh( tLagrangeToBSplineMesh );

            hmr::HMR tHMR( tParameters );

            std::shared_ptr< moris::hmr::Mesh > tMesh = tHMR.create_mesh( tLagrangeMeshIndex );

            // create field
            std::shared_ptr< moris::hmr::Field > tPlaneField = tMesh->create_field( tFieldName, tLagrangeMeshIndex );

            tPlaneField->evaluate_scalar_function( PlaneVisTest );

            for ( uint k = 0; k < 1; ++k )
            {
                tHMR.flag_surface_elements_on_working_pattern( tPlaneField );
                tHMR.perform_refinement_based_on_working_pattern( 0 );
                tPlaneField->evaluate_scalar_function( PlaneVisTest );
            }

            tHMR.finalize();

            //                tHMR.save_to_exodus( 0, "./xtk_exo/xtk_hmr_2d_enr_ip2.e" );

            hmr::Interpolation_Mesh_HMR* tInterpMesh = tHMR.create_interpolation_mesh( tLagrangeMeshIndex );

            auto                                              tPlane          = std::make_shared< moris::gen::Line >( 0.11, 0.11, 1.0, 0.0 );
            Vector< std::shared_ptr< moris::gen::Geometry > > tGeometryVector = { std::make_shared< gen::Level_Set_Geometry >( tPlane ) };

            size_t                                 tModelDimension = 2;
            moris::gen::Geometry_Engine_Parameters tGeometryEngineParameters;
            tGeometryEngineParameters.mGeometries = tGeometryVector;
            moris::gen::Geometry_Engine tGeometryEngine( tInterpMesh, tGeometryEngineParameters );

            xtk::Model tXTKModel( tModelDimension, tInterpMesh, &tGeometryEngine );
            tXTKModel.mVerbose = false;

            // Specify decomposition Method and Cut Mesh ---------------------------------------
            Vector< enum Subdivision_Method > tDecompositionMethods = { Subdivision_Method::NC_REGULAR_SUBDIVISION_QUAD4, Subdivision_Method::C_TRI3 };
            tXTKModel.decompose( tDecompositionMethods );

            tXTKModel.perform_basis_enrichment( mtk::EntityRank::BSPLINE, 0 );

            xtk::Enriched_Interpolation_Mesh& tEnrInterpMesh = tXTKModel.get_enriched_interp_mesh();
            xtk::Enriched_Integration_Mesh&   tEnrIntegMesh  = tXTKModel.get_enriched_integ_mesh();

            // place the pair in mesh manager
            std::shared_ptr< mtk::Mesh_Manager > tMeshManager = std::make_shared< mtk::Mesh_Manager >();
            tMeshManager->register_mesh_pair( &tEnrInterpMesh, &tEnrIntegMesh );

            //------------------------------------------------------------------------------
            // create the properties
            // create the properties
            std::shared_ptr< fem::Property > tPropLeaderEMod = std::make_shared< fem::Property >();
            tPropLeaderEMod->set_parameters( { { { 1.0 } } } );
            tPropLeaderEMod->set_val_function( tConstValFunction_VISOutputManager );

            std::shared_ptr< fem::Property > tPropLeaderNu = std::make_shared< fem::Property >();
            tPropLeaderNu->set_parameters( { { { 0.3 } } } );
            tPropLeaderNu->set_val_function( tConstValFunction_VISOutputManager );

            std::shared_ptr< fem::Property > tPropDirichlet = std::make_shared< fem::Property >();
            tPropDirichlet->set_parameters( { { { 0.0 }, { 0.0 } } } );
            tPropDirichlet->set_val_function( tConstValFunction_VISOutputManager );

            std::shared_ptr< fem::Property > tPropTraction = std::make_shared< fem::Property >();
            tPropTraction->set_parameters( { { { 1.0 }, { 0.0 } } } );
            tPropTraction->set_val_function( tConstValFunction_VISOutputManager );

            // define constitutive models
            fem::CM_Factory tCMFactory;

            std::shared_ptr< fem::Constitutive_Model > tCMLeaderElastLinIso =
                    tCMFactory.create_CM( fem::Constitutive_Type::STRUC_LIN_ISO );
            tCMLeaderElastLinIso->set_dof_type_list( { { MSI::Dof_Type::UX, MSI::Dof_Type::UY, MSI::Dof_Type::UZ } } );
            tCMLeaderElastLinIso->set_property( tPropLeaderEMod, "YoungsModulus" );
            tCMLeaderElastLinIso->set_property( tPropLeaderNu, "PoissonRatio" );
            tCMLeaderElastLinIso->set_space_dim( 2 );
            tCMLeaderElastLinIso->set_local_properties();
            //            std::shared_ptr< fem::Constitutive_Model > tCMLeaderElastLinIso_bis = tCMFactory.create_CM( fem::Constitutive_Type::STRUC_LIN_ISO );
            //            tCMLeaderElastLinIso_bis->set_dof_type_list( {{ MSI::Dof_Type::UX, MSI::Dof_Type::UY, MSI::Dof_Type::UZ }} );
            //            tCMLeaderElastLinIso_bis->set_property( tPropLeaderEMod, "YoungsModulus" );
            //            tCMLeaderElastLinIso_bis->set_property( tPropLeaderNu, "PoissonRatio" );
            //            tCMLeaderElastLinIso_bis->set_space_dim( 2 );
            std::shared_ptr< fem::Constitutive_Model > tCMLeaderElastLinIso_bis =
                    tCMFactory.create_CM( fem::Constitutive_Type::STRUC_LIN_ISO );
            tCMLeaderElastLinIso_bis->set_dof_type_list( { { MSI::Dof_Type::UX, MSI::Dof_Type::UY } } );
            tCMLeaderElastLinIso_bis->set_property( tPropLeaderEMod, "YoungsModulus" );
            tCMLeaderElastLinIso_bis->set_property( tPropLeaderNu, "PoissonRatio" );
            tCMLeaderElastLinIso_bis->set_space_dim( 2 );
            tCMLeaderElastLinIso_bis->set_local_properties();

            // define stabilization parameters
            fem::SP_Factory tSPFactory;

            std::shared_ptr< fem::Stabilization_Parameter > tSPDirichletNitsche =
                    tSPFactory.create_SP( fem::Stabilization_Type::DIRICHLET_NITSCHE );
            tSPDirichletNitsche->set_parameters( { { { 1.0 } } } );
            tSPDirichletNitsche->set_property( tPropLeaderEMod, "Material", mtk::Leader_Follower::LEADER );

            std::shared_ptr< fem::Stabilization_Parameter > tSPNitscheInterface =
                    tSPFactory.create_SP( fem::Stabilization_Type::NITSCHE_INTERFACE );
            tSPNitscheInterface->set_parameters( { { { 1.0 } } } );
            tSPNitscheInterface->set_property( tPropLeaderEMod, "Material", mtk::Leader_Follower::LEADER );
            tSPNitscheInterface->set_property( tPropLeaderEMod, "Material", mtk::Leader_Follower::FOLLOWER );

            // define the IWGs
            fem::IQI_Factory tIQIFactory;

            std::shared_ptr< fem::IQI > tIQI = tIQIFactory.create_IQI( fem::IQI_Type::STRAIN_ENERGY );
            tIQI->set_constitutive_model( tCMLeaderElastLinIso, "Elast", mtk::Leader_Follower::LEADER );
            tIQI->set_name( "IQI" );

            // define the IWGs
            fem::IWG_Factory tIWGFactory;

            std::shared_ptr< fem::IWG > tIWGBulk =
                    tIWGFactory.create_IWG( fem::IWG_Type::STRUC_LINEAR_BULK );
            tIWGBulk->set_residual_dof_type( { { MSI::Dof_Type::UX, MSI::Dof_Type::UY } } );
            tIWGBulk->set_dof_type_list( { { MSI::Dof_Type::UX, MSI::Dof_Type::UY } } );
            tIWGBulk->set_constitutive_model( tCMLeaderElastLinIso, "ElastLinIso", mtk::Leader_Follower::LEADER );

            std::shared_ptr< fem::IWG > tIWGDirichlet =
                    tIWGFactory.create_IWG( fem::IWG_Type::STRUC_LINEAR_DIRICHLET_UNSYMMETRIC_NITSCHE );
            tIWGDirichlet->set_residual_dof_type( { { MSI::Dof_Type::UX, MSI::Dof_Type::UY } } );
            tIWGDirichlet->set_dof_type_list( { { MSI::Dof_Type::UX, MSI::Dof_Type::UY } } );
            tIWGDirichlet->set_stabilization_parameter( tSPDirichletNitsche, "DirichletNitsche" );
            tIWGDirichlet->set_constitutive_model( tCMLeaderElastLinIso, "ElastLinIso", mtk::Leader_Follower::LEADER );
            tIWGDirichlet->set_property( tPropDirichlet, "Dirichlet", mtk::Leader_Follower::LEADER );

            std::shared_ptr< fem::IWG > tIWGNeumann =
                    tIWGFactory.create_IWG( fem::IWG_Type::STRUC_LINEAR_NEUMANN );
            tIWGNeumann->set_residual_dof_type( { { MSI::Dof_Type::UX, MSI::Dof_Type::UY } } );
            tIWGNeumann->set_dof_type_list( { { MSI::Dof_Type::UX, MSI::Dof_Type::UY } } );
            tIWGNeumann->set_property( tPropTraction, "Traction", mtk::Leader_Follower::LEADER );

            std::shared_ptr< fem::IWG > tIWGInterface =
                    tIWGFactory.create_IWG( fem::IWG_Type::STRUC_LINEAR_INTERFACE_SYMMETRIC_NITSCHE );
            tIWGInterface->set_residual_dof_type( { { MSI::Dof_Type::UX, MSI::Dof_Type::UY } } );
            tIWGInterface->set_dof_type_list( { { MSI::Dof_Type::UX, MSI::Dof_Type::UY } } );
            tIWGInterface->set_dof_type_list( { { MSI::Dof_Type::UX, MSI::Dof_Type::UY } }, mtk::Leader_Follower::FOLLOWER );
            tIWGInterface->set_stabilization_parameter( tSPNitscheInterface, "NitscheInterface" );
            tIWGInterface->set_constitutive_model( tCMLeaderElastLinIso, "ElastLinIso", mtk::Leader_Follower::LEADER );
            tIWGInterface->set_constitutive_model( tCMLeaderElastLinIso_bis, "ElastLinIso", mtk::Leader_Follower::FOLLOWER );

            // define set info
            fem::Set_User_Info tSetBulk1;
            tSetBulk1.set_mesh_set_name( "HMR_dummy_c_p0" );
            tSetBulk1.set_IWGs( { tIWGBulk } );
            tSetBulk1.set_IQIs( { tIQI } );

            fem::Set_User_Info tSetBulk2;
            tSetBulk2.set_mesh_set_name( "HMR_dummy_n_p0" );
            tSetBulk2.set_IWGs( { tIWGBulk } );
            tSetBulk2.set_IQIs( { tIQI } );

            fem::Set_User_Info tSetBulk3;
            tSetBulk3.set_mesh_set_name( "HMR_dummy_c_p1" );
            tSetBulk3.set_IWGs( { tIWGBulk } );
            tSetBulk3.set_IQIs( { tIQI } );

            fem::Set_User_Info tSetBulk4;
            tSetBulk4.set_mesh_set_name( "HMR_dummy_n_p1" );
            tSetBulk4.set_IWGs( { tIWGBulk } );
            tSetBulk4.set_IQIs( { tIQI } );

            fem::Set_User_Info tSetDirichlet;
            tSetDirichlet.set_mesh_set_name( "SideSet_2_n_p1" );
            tSetDirichlet.set_IWGs( { tIWGDirichlet } );

            fem::Set_User_Info tSetNeumann;
            tSetNeumann.set_mesh_set_name( "SideSet_4_n_p0" );
            tSetNeumann.set_IWGs( { tIWGNeumann } );

            // create a list of active block-sets
            std::string tDblInterfaceSideSetName = tEnrIntegMesh.get_dbl_interface_side_set_name( 0, 1 );

            fem::Set_User_Info tSetInterface;
            tSetInterface.set_mesh_set_name( tDblInterfaceSideSetName );
            tSetInterface.set_IWGs( { tIWGInterface } );

            // create a cell of set info
            Vector< fem::Set_User_Info > tSetInfo( 7 );
            tSetInfo( 0 ) = tSetBulk1;
            tSetInfo( 1 ) = tSetBulk2;
            tSetInfo( 2 ) = tSetBulk3;
            tSetInfo( 3 ) = tSetBulk4;
            tSetInfo( 4 ) = tSetDirichlet;
            tSetInfo( 5 ) = tSetNeumann;
            tSetInfo( 6 ) = tSetInterface;

            // create model
            mdl::Model* tModel = new mdl::Model( tMeshManager, 0, tSetInfo );

            // --------------------------------------------------------------------------------------
            // Define outputs
            moris::Parameter_List tParameterList = moris::prm::create_vis_parameter_list();

            std::string tMorisOutput = std::getenv( "MORISOUTPUT" );

            MORIS_ERROR( tMorisOutput.size() > 0,
                    "Environment variable MORISOUTPUT not set." );

            tParameterList.set( "File_Name", std::pair< std::string, std::string >( tMorisOutput, "Vis_Test.exo" ) );
            tParameterList.set( "Set_Names", std::string( "HMR_dummy_c_p0,HMR_dummy_c_p1,HMR_dummy_n_p0,HMR_dummy_n_p1" ) );
            tParameterList.set( "Field_Names", std::string( "strain_energy_elemental,strain_energy_global,strain_energy_nodal_IP" ) );
            tParameterList.set( "Field_Type", std::string( "ELEMENTAL_INT,GLOBAL,NODAL" ) );
            tParameterList.set( "IQI_Names", std::string( "IQI,IQI,IQI" ) );

            Output_Manager tOutputData( tParameterList );

            tModel->set_output_manager( &tOutputData );

            // --------------------------------------------------------------------------------------
            // Define Solver
            Vector< enum MSI::Dof_Type > tDofTypesU( 2 );
            tDofTypesU( 0 ) = MSI::Dof_Type::UX;
            tDofTypesU( 1 ) = MSI::Dof_Type::UY;

            dla::Solver_Factory tSolFactory;
            Parameter_List      tLinearSolverParameterList = prm::create_linear_algorithm_parameter_list_aztec();
            tLinearSolverParameterList.set( "AZ_diagnostics", AZ_none );
            tLinearSolverParameterList.set( "AZ_output", AZ_none );
            tLinearSolverParameterList.set( "AZ_max_iter", 10000 );
            tLinearSolverParameterList.set( "AZ_solver", AZ_gmres );
            tLinearSolverParameterList.set( "AZ_subdomain_solve", AZ_ilu );
            tLinearSolverParameterList.set( "AZ_graph_fill", 10 );
            std::shared_ptr< dla::Linear_Solver_Algorithm > tLinearSolverAlgorithm = tSolFactory.create_solver( tLinearSolverParameterList );
            //        tLinearSolverParameterList.set( "ml_prec_type", "SA" );

            dla::Linear_Solver tLinSolver;
            tLinSolver.set_linear_algorithm( 0, tLinearSolverAlgorithm );

            // - - - - - - - - - - - - - - - - - - - - - - - - - - - - - - - - -
            // STEP 2: create nonlinear solver and algorithm
            // - - - - - - - - - - - - - - - - - - - - - - - - - - - - - - - - -
            NLA::Nonlinear_Solver_Factory tNonlinFactory;
            Parameter_List                tNonlinearSolverParameterList = prm::create_nonlinear_algorithm_parameter_list();
            tNonlinearSolverParameterList.set( "NLA_max_iter", 3 );
            std::shared_ptr< NLA::Nonlinear_Algorithm > tNonlinearSolverAlgorithm = tNonlinFactory.create_nonlinear_solver( tNonlinearSolverParameterList );

            tNonlinearSolverAlgorithm->set_linear_solver( &tLinSolver );

            NLA::Nonlinear_Solver tNonlinearSolverMain;
            tNonlinearSolverMain.set_nonlinear_algorithm( tNonlinearSolverAlgorithm, 0 );

            tNonlinearSolverMain.set_dof_type_list( tDofTypesU );

            // Create solver database
            sol::SOL_Warehouse tSolverWarehouse( tModel->get_solver_interface() );

            tNonlinearSolverMain.set_solver_warehouse( &tSolverWarehouse );

            // - - - - - - - - - - - - - - - - - - - - - - - - - - - - - - - - -
            // STEP 3: create time Solver and algorithm
            // - - - - - - - - - - - - - - - - - - - - - - - - - - - - - - - - -
            tsa::Time_Solver_Factory                      tTimeSolverFactory;
            std::shared_ptr< tsa::Time_Solver_Algorithm > tTimeSolverAlgorithm = tTimeSolverFactory.create_time_solver( tsa::TimeSolverType::MONOLITHIC );

            tTimeSolverAlgorithm->set_nonlinear_solver( &tNonlinearSolverMain );

            tsa::Time_Solver tTimeSolver;
            tTimeSolver.set_time_solver_algorithm( tTimeSolverAlgorithm );
            tTimeSolver.set_solver_warehouse( &tSolverWarehouse );

            tTimeSolver.set_dof_type_list( tDofTypesU );

            tTimeSolver.set_output( 0, tSolverOutputCriteria );

            //------------------------------------------------------------------------------
            tTimeSolver.solve();

            delete tInterpMesh;
        }
    }
}    // namespace moris::vis<|MERGE_RESOLUTION|>--- conflicted
+++ resolved
@@ -127,19 +127,11 @@
 
             tParameters.set_output_meshes( { { { 0 } } } );
 
-<<<<<<< HEAD
-                tParameters.set_lagrange_orders( { 1 } );
-                tParameters.set_lagrange_patterns( { 0 } );
-
-                tParameters.set_bspline_orders( { 1 } );
-                tParameters.set_bspline_patterns( { 0 } );
-=======
-            tParameters.set_lagrange_orders( { { 1 } } );
-            tParameters.set_lagrange_patterns( { { 0 } } );
-
-            tParameters.set_bspline_orders( { { 1 } } );
-            tParameters.set_bspline_patterns( { { 0 } } );
->>>>>>> b98aef04
+            tParameters.set_lagrange_orders( { 1 } );
+            tParameters.set_lagrange_patterns( { 0 } );
+
+            tParameters.set_bspline_orders( { 1 } );
+            tParameters.set_bspline_patterns( { 0 } );
 
             tParameters.set_side_sets( { { 1 }, { 2 }, { 3 }, { 4 } } );
 
@@ -437,21 +429,13 @@
 
             tParameters.set_output_meshes( { { { 0 } } } );
 
-            tParameters.set_lagrange_orders( { { 1 } } );
-            tParameters.set_lagrange_patterns( { { 0 } } );
-
-<<<<<<< HEAD
-                tParameters.set_lagrange_orders( { 1 } );
-                tParameters.set_lagrange_patterns( { 0 } );
-
-                tParameters.set_bspline_orders( { 1 } );
-                tParameters.set_bspline_patterns( { 0 } );
-=======
-            tParameters.set_bspline_orders( { { 1 } } );
-            tParameters.set_bspline_patterns( { { 0 } } );
+            tParameters.set_lagrange_orders( { 1 } );
+            tParameters.set_lagrange_patterns( { 0 } );
+
+            tParameters.set_bspline_orders( { 1 } );
+            tParameters.set_bspline_patterns( { 0 } );
 
             tParameters.set_side_sets( { { 1 }, { 2 }, { 3 }, { 4 } } );
->>>>>>> b98aef04
 
             tParameters.set_refinement_buffer( 1 );
             tParameters.set_staircase_buffer( 1 );
