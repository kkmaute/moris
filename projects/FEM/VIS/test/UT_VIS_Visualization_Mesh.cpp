--- conflicted
+++ resolved
@@ -81,19 +81,11 @@
 
             tParameters.set_output_meshes( { { { 0 } } } );
 
-<<<<<<< HEAD
-                tParameters.set_lagrange_orders( { 1 } );
-                tParameters.set_lagrange_patterns( { 0 } );
+            tParameters.set_lagrange_orders( { 1 } );
+            tParameters.set_lagrange_patterns( { 0 } );
 
-                tParameters.set_bspline_orders( { 1 } );
-                tParameters.set_bspline_patterns( { 0 } );
-=======
-            tParameters.set_lagrange_orders( { { 1 } } );
-            tParameters.set_lagrange_patterns( { { 0 } } );
-
-            tParameters.set_bspline_orders( { { 1 } } );
-            tParameters.set_bspline_patterns( { { 0 } } );
->>>>>>> b98aef04
+            tParameters.set_bspline_orders( { 1 } );
+            tParameters.set_bspline_patterns( { 0 } );
 
             tParameters.set_side_sets( { { 1 }, { 2 }, { 3 }, { 4 } } );
 
