--- conflicted
+++ resolved
@@ -35,7 +35,6 @@
         // fill output data object
         tOutputData.mMeshIndex  = aOutputIndex;
         tOutputData.mMeshType   = aMeshType;
-        tOutputData.mOutputPath = std::getenv("MORISOUTPUT");
         tOutputData.mMeshName   = aMeshName;
         tOutputData.mMeshPath   = aMeshPath;
         tOutputData.mSetNames   = aBlockNames;
@@ -174,11 +173,7 @@
                                      const real tTime )
     {
         // specify file path
-<<<<<<< HEAD
         std::string tMeshFilePath = mOutputData( aVisMeshIndex ).mMeshPath;
-=======
-        std::string tMeshFilePath = mOutputData( aVisMeshIndex ).mOutputPath;
->>>>>>> 893ade8d
 
         // get file name
         std::string tMeshFileName = mOutputData( aVisMeshIndex ).mMeshName;
