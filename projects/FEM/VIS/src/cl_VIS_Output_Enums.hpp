--- conflicted
+++ resolved
@@ -18,11 +18,8 @@
         UNDEFINED, //< Undefined
         STRAIN_ENERGY,
         VOLUME,
-<<<<<<< HEAD
         SIGY,   //< Y-stress
-=======
         VOLUME_FRACTION,
->>>>>>> 893ade8d
         UX,     //< X-Displacement
         UY,     //< Y-Displacement
         UZ,     //< Z-Displacement
@@ -38,16 +35,12 @@
         VY,     //< Y-Velocity
         VZ,     //< Z-Velocity
         DOF, // Dof
-<<<<<<< HEAD
         Analytic, // Analytic
-        UNDEFINED, //< Undefined
-=======
         L2_ERROR_ANALYTIC, // L2 error for dof
         H1_ERROR_ANALYTIC, // H1 error for dof
         H1_SEMI_ERROR, // H1-semi error for dof
         PROPERTY, //Property
         J_INTEGRAL,  // J-Integral
->>>>>>> 893ade8d
         END_ENUM//
     };
 
