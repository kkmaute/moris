--- conflicted
+++ resolved
@@ -17,7 +17,7 @@
     {
         UNDEFINED, //< Undefined
         STRAIN_ENERGY,
-		STRESS,
+	STRESS,
         VOLUME,
         SIGY,   //< Y-stress
         VOLUME_FRACTION,
@@ -58,9 +58,9 @@
     {
         moris::map< std::string, enum vis::Output_Type > tVisOutputTypeMap;
 
-<<<<<<< HEAD
         tVisOutputTypeMap["UNDEFINED"]              = vis::Output_Type::UNDEFINED;
         tVisOutputTypeMap["STRAIN_ENERGY"]          = vis::Output_Type::STRAIN_ENERGY;
+        tVisOutputTypeMap["STRESS"]                 = vis::Output_Type::STRESS;
         tVisOutputTypeMap["VOLUME"]                 = vis::Output_Type::VOLUME;
         tVisOutputTypeMap["VOLUME_FRACTION"]        = vis::Output_Type::VOLUME_FRACTION;
         tVisOutputTypeMap["UX"]                     = vis::Output_Type::UX;
@@ -89,39 +89,6 @@
         tVisOutputTypeMap["K1_SENT"]                = vis::Output_Type::K1_SENT;
         tVisOutputTypeMap["DRAG_COEFF"]             = vis::Output_Type::DRAG_COEFF;
         tVisOutputTypeMap["LIFT_COEFF"]             = vis::Output_Type::LIFT_COEFF;
-=======
-        tVisOutputTypeMap["UNDEFINED"]         = vis::Output_Type::UNDEFINED;
-        tVisOutputTypeMap["STRAIN_ENERGY"]     = vis::Output_Type::STRAIN_ENERGY;
-		tVisOutputTypeMap["STRESS"]     = vis::Output_Type::STRESS;
-        tVisOutputTypeMap["VOLUME"]            = vis::Output_Type::VOLUME;
-        tVisOutputTypeMap["VOLUME_FRACTION"]   = vis::Output_Type::VOLUME_FRACTION;
-        tVisOutputTypeMap["UX"]                = vis::Output_Type::UX;
-        tVisOutputTypeMap["UY"]                = vis::Output_Type::UY;
-        tVisOutputTypeMap["UZ"]                = vis::Output_Type::UZ;
-        tVisOutputTypeMap["TEMP"]              = vis::Output_Type::TEMP;
-        tVisOutputTypeMap["L2"]                = vis::Output_Type::L2;
-        tVisOutputTypeMap["MAPPING_DOF"]       = vis::Output_Type::MAPPING_DOF;
-        tVisOutputTypeMap["LS1"]               = vis::Output_Type::LS1;
-        tVisOutputTypeMap["LS2"]               = vis::Output_Type::LS2;
-        tVisOutputTypeMap["NLSX"]              = vis::Output_Type::NLSX;
-        tVisOutputTypeMap["NLSY"]              = vis::Output_Type::NLSY;
-        tVisOutputTypeMap["NLSZ"]              = vis::Output_Type::NLSZ;
-        tVisOutputTypeMap["VX"]                = vis::Output_Type::VX;
-        tVisOutputTypeMap["VY"]                = vis::Output_Type::VY;
-        tVisOutputTypeMap["VZ"]                = vis::Output_Type::VZ;
-        tVisOutputTypeMap["P"]                 = vis::Output_Type::P;
-        tVisOutputTypeMap["DOF"]               = vis::Output_Type::DOF;
-        tVisOutputTypeMap["MAX_DOF"]               = vis::Output_Type::MAX_DOF;
-		tVisOutputTypeMap["MAX_STRESS"]               = vis::Output_Type::MAX_STRESS;
-        tVisOutputTypeMap["L2_ERROR_ANALYTIC"] = vis::Output_Type::L2_ERROR_ANALYTIC;
-        tVisOutputTypeMap["H1_ERROR_ANALYTIC"] = vis::Output_Type::H1_ERROR_ANALYTIC;
-        tVisOutputTypeMap["H1_SEMI_ERROR"]     = vis::Output_Type::H1_SEMI_ERROR;
-        tVisOutputTypeMap["PROPERTY"]          = vis::Output_Type::PROPERTY;
-        tVisOutputTypeMap["J_INTEGRAL"]        = vis::Output_Type::J_INTEGRAL;
-        tVisOutputTypeMap["K1_SENT"]           = vis::Output_Type::K1_SENT;
-        tVisOutputTypeMap["DRAG_COEFF"]        = vis::Output_Type::DRAG_COEFF;
-        tVisOutputTypeMap["LIFT_COEFF"]        = vis::Output_Type::LIFT_COEFF;
->>>>>>> ce2e994b
         tVisOutputTypeMap["LATENT_HEAT_ABSORPTION"] = vis::Output_Type::LATENT_HEAT_ABSORPTION;
         tVisOutputTypeMap["VISCOSITY"]              = vis::Output_Type::VISCOSITY;
         tVisOutputTypeMap["TURBULENT_KINEMATIC_VISCOSITY"] = vis::Output_Type::TURBULENT_KINEMATIC_VISCOSITY;
