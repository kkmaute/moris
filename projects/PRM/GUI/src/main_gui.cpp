/*
 * Copyright (c) 2022 University of Colorado
 * Licensed under the MIT license. See LICENSE.txt file in the MORIS root for details.
 *
 *------------------------------------------------------------------------------------
 *
 * main_gui.cpp
 *
 */


#include "main_gui.hpp"


// moris::Comm_Manager gMorisComm;
// moris::Logger       gLogger;

Moris_Gui::Moris_Gui( QWidget *parent )
        : QWidget( parent )
{
<<<<<<< HEAD
    mLayout->addLayout( mSidePanel );
    
=======

    // mLayout is the main layout of the GUI
    // mSidePanel is the side panel layout where the tree widget and buttons are placed
    mLayout->addLayout( mSidePanel );
>>>>>>> 928eb545
    mTreeWidget->setColumnCount( 1 );

    // Project names to be added to mTreeWidget
    mProjectNames = { "OPT", "HMR", "STK", "XTK", "GEN", "FEM", "SOL", "MSI", "VIS", "MIG", "WRK", "MORISGENERAL" };

    // Initialize combo boxes structure
    mComboBox.resize( mProjectNames.size() );

    // Parameter_List_Type ENUM, used to iterate through the projects
    moris::Parameter_List_Type tModule = moris::Parameter_List_Type::OPT;
    QStringList                tStringList;
    QStringList                tSubChildrenList;

    // Initialize data structures for each project
    mTreeWidgetItems.resize( mProjectNames.size() );
    mTreeWidgetChildren.resize( mProjectNames.size() );
    mTreeWidgetSubChildren.resize( mProjectNames.size() );
    mFormLayout.resize( mProjectNames.size() );
    mScrollWidget.resize( mProjectNames.size() );
    mScrollArea.resize( mProjectNames.size() );
    mLineEdit.resize( mProjectNames.size() );
    mCountProps.resize( mProjectNames.size() );


    /* The following for loop loops through the Projects,
    getting the respective outer and inner sub-modules
    and resizing all the lists in that size */

    for ( int iRoot = 0; iRoot < mProjectNames.size(); iRoot++ )
    {

        tStringList = get_outer_sub_parameter_list( tModule );

        // Setting the mTreeWidgetItems with the project names
        mTreeWidgetItems[ iRoot ] = new QTreeWidgetItem;
        mTreeWidgetItems[ iRoot ]->setText( 0, mProjectNames[ iRoot ] );

        // Resizing all the lists for the root index
        mTreeWidgetChildren[ iRoot ].resize( tStringList.size() );
        mTreeWidgetSubChildren[ iRoot ].resize( tStringList.size() );
        mFormLayout[ iRoot ].resize( tStringList.size() );
        mScrollWidget[ iRoot ].resize( tStringList.size() );
        mScrollArea[ iRoot ].resize( tStringList.size() );
        mLineEdit[ iRoot ].resize( tStringList.size() );
        mCountProps[ iRoot ].resize( tStringList.size() );
        mComboBox[ iRoot ].resize( tStringList.size() );

        for ( int iChildren = 0; iChildren < tStringList.size(); iChildren++ )
        {
            /*
            Resizing all the lists for the child index to 1 element for the inner sub-modules.
            Every sub-module only has 1 form but some sub-modules may have more sub-forms (i.e. GEN/Geometries or OPT/Algorithms or SOL/LinearAlgorithms)
            For every sub-module the 0th form will correspond to the main form (i.e. OPT/Algorithms)
                and the rest will correspond to the inner sub-modules (i.e. OPT/Algorithms/gcmma, OPT/Algorithms/lbfgs, etc.
            */
            mTreeWidgetChildren[ iRoot ][ iChildren ] = new QTreeWidgetItem;
            mTreeWidgetChildren[ iRoot ][ iChildren ]->setText( 0, tStringList[ iChildren ] );

            mTreeWidgetSubChildren[ iRoot ][ iChildren ].resize( 1 );
            mFormLayout[ iRoot ][ iChildren ].resize( 1 );
            mScrollWidget[ iRoot ][ iChildren ].resize( 1 );
            mScrollArea[ iRoot ][ iChildren ].resize( 1 );
            mLineEdit[ iRoot ][ iChildren ].resize( 1 );
            mComboBox[ iRoot ][ iChildren ] = new QComboBox();

            /*
            Some sub-modules may not have any inner sub-modules,
            this if statement only appends 1 element
            in each of the lists if that is the case.

            Adding all the items to the combo boxes for the respective sub-module
            */

            QList< int > tCountPropsSubChildList;

            if ( iRoot == static_cast< int >( moris::Parameter_List_Type::OPT ) && iChildren == static_cast< int >( moris::OPT_SubModule::ALGORITHMS ) )
            {
                // Adding the OPT/Algorithms to its combo box

                mComboBox[ iRoot ][ iChildren ]->addItems( { "gcmma", "lbfgs", "sql", "sweep" } );
                int tComboBoxCount = mComboBox[ iRoot ][ iChildren ]->count();
                tCountPropsSubChildList.resize( tComboBoxCount + 1 );
            }
            else if ( iRoot == static_cast< int >( moris::Parameter_List_Type::GEN ) && iChildren == static_cast< int >( moris::GEN_SubModule::GEOMETRIES ) )
            {
                // Adding the GEN/Geometries to its combo box

                mComboBox[ iRoot ][ iChildren ]->addItems( { "NONE",
                        "CONSTANT",
                        "LINE",
                        "CIRCLE",
                        "SUPERELLIPSE",
                        "PLANE",
                        "SPHERE",
                        "SUPERELLIPSOID",
                        "SCALED_FIELD",
                        "COMBINED_FIELDS",
                        "NODAL",
                        "NODAL_FROM_FILE",
                        "SIGNED_DISTANCE_OBJECT",
                        "SIGNED_DISTANCE_IMAGE",
                        "USER_DEFINED",
                        "SURFACE_MESH",
                        "VOXEL" } );
                int tComboBoxCount = mComboBox[ iRoot ][ iChildren ]->count();
                tCountPropsSubChildList.resize( tComboBoxCount + 1 );
            }
            else if ( iRoot == static_cast< int >( moris::Parameter_List_Type::SOL ) && iChildren == static_cast< int >( moris::SOL_SubModule::LINEAR_ALGORITHMS ) )
            {
                // Adding the SOL/LinearAlgorithms to its combo box

                mComboBox[ iRoot ][ iChildren ]->addItems( { "Aztec", "Amesos", "Belos", "PETSC", "EigenSolver", "ML", "Slepc_Solver" } );
                int tComboBoxCount = mComboBox[ iRoot ][ iChildren ]->count();
                tCountPropsSubChildList.resize( tComboBoxCount + 1 );
            }
            else
            {
                // If the sub-module does not have any sub-forms (i.e. gcmma), then only 1 element is added to mCountProps

                tCountPropsSubChildList.resize( 1 );
            }

            // Initializing all the mCountProps to 0
            for ( int &tVal : tCountPropsSubChildList )
            {
                tVal = 0;
            }

            mCountProps[ iRoot ][ iChildren ] = tCountPropsSubChildList;

            setup_scroll_widget( iRoot, iChildren, 0 );

            // Adding elements to the first form layout to show up upon opening the GUI
            if ( iRoot == static_cast< int >( moris::Parameter_List_Type::OPT ) && iChildren == static_cast< int >( moris::OPT_SubModule::OPTIMIZATION_PROBLEMS ) )
            {
                set_form_visible( iRoot, iChildren, 0, true );
                add_elements( 0, 0, 0 );
                mCountProps[ 0 ][ 0 ][ 0 ] = 1;
            }
            else
            {
                set_form_visible( iRoot, iChildren, 0, false );
            }
        }

        // Adding the children to the root items
        mTreeWidgetItems[ iRoot ]->addChildren( mTreeWidgetChildren[ iRoot ] );

        // Incrementing the module to get the next project name
        tModule = static_cast< moris::Parameter_List_Type >( static_cast< int >( tModule ) + 1 );
    }

    // Adding the root items to the tree widget and setting the header label
    mTreeWidget->addTopLevelItems( mTreeWidgetItems );
    mTreeWidget->setHeaderLabel( "Projects" );

    // Adding the tree widget to the side panel
    mSidePanel->addWidget( mTreeWidget );

    // Setting the text for the add and remove buttons
    mAddButton->setText( "Add" );
    mSidePanel->addWidget( mAddButton );

    mRemoveButton->setText( "Remove" );
    mSidePanel->addWidget( mRemoveButton );

    /*
    mOldSelection keeps track of the index of the old selection,
    this is to check if a treeWidgetItem without any form associated (i.e. Project names) is clicked
    */

    int tOldSelection = 0;
    mOldSelection.append( tOldSelection );
    mOldSelection.append( tOldSelection );
    mOldSelection.append( tOldSelection );

    /*
    When the tree widget's current item is changed, the function parameter_selected runs
    When the "Add" button is clicked, the function add_more_props() is ran
    When the "Remove" button is clicked, the function remove_props() is ran
    */

    connect( mTreeWidget, SIGNAL( currentItemChanged( QTreeWidgetItem *, QTreeWidgetItem * ) ), this, SLOT( parameter_selected( QTreeWidgetItem *, QTreeWidgetItem * ) ) );
    connect( mAddButton, SIGNAL( clicked() ), this, SLOT( add_more_props() ) );
    connect( mRemoveButton, SIGNAL( clicked() ), this, SLOT( remove_props() ) );
}

void Moris_Gui::setup_scroll_widget( int aRoot, int aChild, int aSubChild )
{

    /*
    function name: setup_scroll_widget
    parameters:
      int aRoot -> this gives the project name index
      int aChild -> gives the child index
      int aSubChild -> gives the Sub-Child (inner sub-module) index
    returns:
        NONE
    description: This function sets up the scroll functionality for the form layout. Called when a new form is added.
    */

    mScrollWidget[ aRoot ][ aChild ][ aSubChild ] = new QWidget;
    mScrollArea[ aRoot ][ aChild ][ aSubChild ]   = new QScrollArea;
    mFormLayout[ aRoot ][ aChild ][ aSubChild ]   = new QFormLayout;
    mScrollWidget[ aRoot ][ aChild ][ aSubChild ]->setLayout( mFormLayout[ aRoot ][ aChild ][ aSubChild ] );
    mScrollArea[ aRoot ][ aChild ][ aSubChild ]->setHorizontalScrollBarPolicy( Qt::ScrollBarAlwaysOff );
    mScrollArea[ aRoot ][ aChild ][ aSubChild ]->setVerticalScrollBarPolicy( Qt::ScrollBarAsNeeded );
    mScrollArea[ aRoot ][ aChild ][ aSubChild ]->setWidgetResizable( true );
    mScrollArea[ aRoot ][ aChild ][ aSubChild ]->setWidget( mScrollWidget[ aRoot ][ aChild ][ aSubChild ] );
    mLayout->addWidget( mScrollArea[ aRoot ][ aChild ][ aSubChild ] );
}

QStringList Moris_Gui::get_outer_sub_parameter_list( moris::Parameter_List_Type aModule )
{

    /*
    function name: get_outer_sub_parameter_list
    parameters:
      moris::Parameter_List_Type aModule (ENUM) -> this gives the project name
    returns:
        QStringList:
            The list of sub-modules corresponding to the input module is return
    */

    // initialize the names with the standard
    QStringList tNames = { "General" };

    // get the names of the sub-parameter lists for each of the modules
    switch ( aModule )
    {
        case moris::Parameter_List_Type::OPT:
            tNames = { "OptimizationProblems", "Interface", "Algorithms" };
            break;

        case moris::Parameter_List_Type::HMR:
            break;    // standard name

        case moris::Parameter_List_Type::STK:
            break;    // standard name

        case moris::Parameter_List_Type::XTK:
            break;    // standard name

        case moris::Parameter_List_Type::GEN:
            tNames = { "General", "Geometries", "Properties" };
            break;

        case moris::Parameter_List_Type::FEM:
            tNames = {
                "Properties",                 // 0
                "ConstitutiveModels",         // 1
                "StabilizationParameters",    // 2
                "IWG",                        // 3
                "IQI",                        // 4
                "ComputationParameters",      // 5
                "Fields",                     // 6
                //"Materials",                  // 7
                "MaterialModels"    // 8
            };
            break;

        case moris::Parameter_List_Type::SOL:
            tNames = {
                "LinearAlgorithms",        // 0
                "LinearSolvers",           // 1
                "NonLinearAlgorithms",     // 2
                "NonLinearSolvers",        // 3
                "TimeSolverAlgorithms",    // 4
                "TimeSolvers",             // 5
                "SolverWarehouse",         // 6
                "Preconditioners"          // 7
            };
            break;

        case moris::Parameter_List_Type::MSI:
            break;    // standard name

        case moris::Parameter_List_Type::VIS:
            tNames = { "OutputMeshes" };
            break;

        case moris::Parameter_List_Type::MIG:
            break;    // standard name

        case moris::Parameter_List_Type::WRK:
            break;    // standard name

        case moris::Parameter_List_Type::MORISGENERAL:
            // tNames = { "Remeshing", "Refinement", "Mapping" };
            break;

        default:
            // MORIS_ERROR( false, "Library_Enums::convert_enum_to_string() - Parameter list type enum unknown." );
            break;
    }

    // check validity of the input
    // uint tNumSubParamLists = tNames.size();

    // retrieve the name for the specific sub-parameter list requested
    return tNames;
}

void Moris_Gui::set_form_visible( int aRoot, int aChildren, int aSubChildren, bool aCheck )
{
    /*
    function name: set_form_visible
    parameters:
      int aRoot -> this gives the project name index
      int aChild -> gives the child index
      int aSubChild -> gives the Sub-Child (inner sub-module) index
    returns:
        NONE
    */


    for ( int i = 0; i < mFormLayout[ aRoot ][ aChildren ][ aSubChildren ]->rowCount(); i++ )
    {
        mFormLayout[ aRoot ][ aChildren ][ aSubChildren ]->setRowVisible( i, aCheck );
    }
    mScrollWidget[ aRoot ][ aChildren ][ aSubChildren ]->setVisible( aCheck );
    mScrollArea[ aRoot ][ aChildren ][ aSubChildren ]->setVisible( aCheck );
}

QList< QStringList > Moris_Gui::get_parameter_list( moris::Parameter_List_Type aModule, int aChild, int aSubChild )
{
    /*
    function name: get_parameter_list
    parameters:
      moris::Parameter_List_Type aModule (ENUM) -> this gives the project name
      int aChild -> gives the child index
      int aSubChild -> gives the Sub-Child (inner sub-module) index
    returns:
        QList <QStringList>
            the create_function returns a ParameterList object that is a type of map
            The 0th index of the QList gives the "keys" of the map
            The 1st index of the QList gives the default "values" of the map
    */


    QList< QStringList > tParameterList;

    switch ( aModule )
    {
        case moris::Parameter_List_Type::OPT:
            switch ( aChild )
            {
                case 0:
                    tParameterList = convert_parameters_to_QStringList( moris::prm::create_opt_problem_parameter_list() );
                    break;

                case 1:
                    tParameterList = convert_parameters_to_QStringList( moris::prm::create_opt_interface_parameter_list() );

                    // Commented out the Interface manager for now

                    // switch ( aSubChild )
                    // {
                    //     case 0:
                    //         tParameterList = convert_parameters_to_QStringList( moris::prm::create_opt_interface_parameter_list() );

                    //         break;

                    //     case 1:
                    //         tParameterList = convert_parameters_to_QStringList( moris::prm::create_opt_interface_manager_parameter_list() );

                    //         break;

                    //     default:
                    //         break;
                    // }

                    break;

                case 2:
                    switch ( aSubChild )
                    {
                        case 1:
                            tParameterList = convert_parameters_to_QStringList( moris::prm::create_gcmma_parameter_list() );

                            break;

                        case 2:
                            tParameterList = convert_parameters_to_QStringList( moris::prm::create_lbfgs_parameter_list() );
                            break;

                        case 3:
                            tParameterList = convert_parameters_to_QStringList( moris::prm::create_sqp_parameter_list() );

                            break;

                        case 4:
                            tParameterList = convert_parameters_to_QStringList( moris::prm::create_sweep_parameter_list() );

                            break;
                        default:
                            break;
                    }

                    break;

                default:
                    break;
            }
            // Free
            break;

        case moris::Parameter_List_Type::HMR:
            tParameterList = convert_parameters_to_QStringList( moris::prm::create_hmr_parameter_list() );

            break;

        case moris::Parameter_List_Type::STK:
            tParameterList = convert_parameters_to_QStringList( moris::prm::create_stk_parameter_list() );
            break;

        case moris::Parameter_List_Type::XTK:
            tParameterList = convert_parameters_to_QStringList( moris::prm::create_xtk_parameter_list() );
            break;

        case moris::Parameter_List_Type::GEN:
            switch ( aChild )
            {
                case 0:
                {
                    tParameterList = convert_parameters_to_QStringList( moris::prm::create_gen_parameter_list() );
                    break;
                }

                case 1:
                {
                    int aRoot = static_cast< int >( aModule );
                    if ( mComboBox[ aRoot ][ aChild ]->currentIndex() <= 14 )
                    {
                        tParameterList = convert_parameters_to_QStringList( moris::prm::create_level_set_geometry_parameter_list( static_cast< moris::gen::Field_Type >( mComboBox[ aRoot ][ aChild ]->currentIndex() ) ) );
                    }
                    else if ( mComboBox[ aRoot ][ aChild ]->currentIndex() == 15 )
                    {
                        tParameterList = convert_parameters_to_QStringList( moris::prm::create_surface_mesh_geometry_parameter_list() );
                    }
                    else
                    {
                        tParameterList = convert_parameters_to_QStringList( moris::prm::create_voxel_geometry_parameter_list() );
                    }
                    break;
                }
                case 2:
                {
                    tParameterList = convert_parameters_to_QStringList( moris::prm::create_gen_property_parameter_list( moris::gen::Field_Type::CONSTANT ) );
                    break;
                }
                default:
                {
                    break;
                }
            }

            break;

        case moris::Parameter_List_Type::FEM:
            /*
             * Set of Dropdowns for tParameterList[0] (property_name in FEM)
             * //Dropdown
             * PropDensity, PropYoungs, PropPoisson,
             * PropCTE, PropRefTemp, PropConductivity,
             * PropCapacity, PropDirichlet, PropSelectX,
             * PropSelectY, PropSelectZ, PropInnerPressureLoad,
             * Pro#include <QApplication>
             * pOuterPressureLoad, PropOuterTemperature
             */
            switch ( aChild )
            {
                case 0:
                    tParameterList = convert_parameters_to_QStringList( moris::prm::create_property_parameter_list() );
                    break;

                case 1:
                    tParameterList = convert_parameters_to_QStringList( moris::prm::create_constitutive_model_parameter_list() );
                    break;

                case 2:
                    tParameterList = convert_parameters_to_QStringList( moris::prm::create_stabilization_parameter_parameter_list() );
                    break;

                case 3:
                    tParameterList = convert_parameters_to_QStringList( moris::prm::create_IWG_parameter_list() );
                    break;

                case 4:
                    tParameterList = convert_parameters_to_QStringList( moris::prm::create_IQI_parameter_list() );
                    break;

                case 5:
                    tParameterList = convert_parameters_to_QStringList( moris::prm::create_computation_parameter_list() );
                    break;

                case 6:
                    tParameterList = convert_parameters_to_QStringList( moris::prm::create_fem_field_parameter_list() );
                    break;

                case 7:
                    tParameterList = convert_parameters_to_QStringList( moris::prm::create_material_model_parameter_list() );
                    break;

                default:
                    break;
            }


            break;

        case moris::Parameter_List_Type::SOL:
            tParameterList.resize( 8 );

            switch ( aChild )
            {
                case 0:

                    switch ( aSubChild )
                    {
                        case 0:
                            tParameterList = convert_parameters_to_QStringList( moris::prm::create_linear_algorithm_parameter_list_aztec() );
                            break;

                        case 1:
                            tParameterList = convert_parameters_to_QStringList( moris::prm::create_linear_algorithm_parameter_list_amesos() );
                            break;

                        case 2:
                            tParameterList = convert_parameters_to_QStringList( moris::prm::create_linear_algorithm_parameter_list_belos() );
                            break;

                        case 3:
                            tParameterList = convert_parameters_to_QStringList( moris::prm::create_linear_algorithm_parameter_list_petsc() );
                            break;

                        case 4:
                            tParameterList = convert_parameters_to_QStringList( moris::prm::create_eigen_algorithm_parameter_list() );
                            break;

                        case 5:
                            // Need to add ML here
                            tParameterList = convert_parameters_to_QStringList( moris::prm::create_linear_algorithm_parameter_list_belos() );
                            break;

                        case 6:
                            tParameterList = convert_parameters_to_QStringList( moris::prm::create_slepc_algorithm_parameter_list() );
                            break;

                        default:
                            break;
                    }
                    break;

                    break;

                case 1:
                    tParameterList = convert_parameters_to_QStringList( moris::prm::create_linear_solver_parameter_list() );
                    break;

                case 2:
                    tParameterList = convert_parameters_to_QStringList( moris::prm::create_nonlinear_algorithm_parameter_list() );
                    break;

                case 3:
                    tParameterList = convert_parameters_to_QStringList( moris::prm::create_nonlinear_solver_parameter_list() );
                    break;

                case 4:
                    tParameterList = convert_parameters_to_QStringList( moris::prm::create_time_solver_algorithm_parameter_list() );
                    break;

                case 5:
                    tParameterList = convert_parameters_to_QStringList( moris::prm::create_time_solver_parameter_list() );
                    break;

                case 6:
                    tParameterList = convert_parameters_to_QStringList( moris::prm::create_solver_warehouse_parameterlist() );
                    break;

                case 7:
                    // Need to add Preconditioners
                    tParameterList = convert_parameters_to_QStringList( moris::prm::create_material_model_parameter_list() );
                    break;

                default:
                    break;
            }

            break;

        case moris::Parameter_List_Type::MSI:
            tParameterList = convert_parameters_to_QStringList( moris::prm::create_msi_parameter_list() );
            break;

        case moris::Parameter_List_Type::VIS:
            tParameterList = convert_parameters_to_QStringList( moris::prm::create_vis_parameter_list() );    //

            break;

        case moris::Parameter_List_Type::MIG:
            tParameterList = convert_parameters_to_QStringList( moris::prm::create_mig_parameter_list() );

            break;

        case moris::Parameter_List_Type::WRK:
            tParameterList = convert_parameters_to_QStringList( moris::prm::create_wrk_parameter_list() );
            break;

        case moris::Parameter_List_Type::MORISGENERAL:
            break;

        default:
            // MORIS_ERROR( false, "Library_Enums::get_number_of_sub_parameter_lists_in_module() - Parameter list type enum unknown." );
            break;
    }

    return tParameterList;
}

void Moris_Gui::add_elements( int aRoot, int aChild, int aSubChild )
{

    /*
    function name: add_elements
    parameters:
      int aRoot -> this gives the project name index
      int aChild -> gives the child index
      int aSubChild -> gives the Sub-Child (inner sub-module) index
    returns:
        NONE
    description: This function actually adds elements like when given the index where to put
    */

    /*
    The following if statement checks if the index is for OPT/Algorithm or GEN/Geometries or SOL/LinearAlgorithms.
     If it is, then it adds a combo box with the respective options,
     if not then it adds the respective QLineEdit fields by calling get_parameter_list.
    */
    if ( ( ( aRoot == static_cast< int >( moris::Parameter_List_Type::OPT ) && aChild == static_cast< int >( moris::OPT_SubModule::ALGORITHMS ) && aSubChild == 0 )
                 || ( aRoot == static_cast< int >( moris::Parameter_List_Type::GEN ) && aChild == static_cast< int >( moris::GEN_SubModule::GEOMETRIES ) && aSubChild == 0 )
                 || ( aRoot == static_cast< int >( moris::Parameter_List_Type::SOL ) && aChild == static_cast< int >( moris::SOL_SubModule::LINEAR_ALGORITHMS ) && aSubChild == 0 ) )
            && mCountProps[ aRoot ][ aChild ][ aSubChild ] == 0 )
    {
        // Adding a row with the combo box to the form layout for OPT/Algorithm, GEN/Geometries, SOL/LinearAlgorithms
        mFormLayout[ aRoot ][ aChild ][ aSubChild ]->addRow( "Please select:", mComboBox[ aRoot ][ aChild ] );

        // mCountProps of the respective index is incremented so that this is not called again
        mCountProps[ aRoot ][ aChild ][ aSubChild ]++;
    }
    else
    {
        // Get the parameter list for the respective module, child and sub-child

        moris::Parameter_List_Type aModule     = static_cast< moris::Parameter_List_Type >( aRoot );
        QList< QStringList >       tStringList = get_parameter_list( aModule, aChild, aSubChild );

        // Check the number of elements already present in mLineEdit
        int tCounter = mLineEdit[ aRoot ][ aChild ][ aSubChild ].size();

        // If the index is for OPT/Algorithm or GEN/Geometries or SOL/LinearAlgorithms, then add a new sub-child form associated elements for the layout
        // and then add the QLineEdit fields to the sub-form layout

        // If not then only the QLineEdit fields are added to the respective form layout
        if ( ( aRoot == static_cast< int >( moris::Parameter_List_Type::OPT ) && aChild == static_cast< int >( moris::OPT_SubModule::ALGORITHMS ) )
                || ( aRoot == static_cast< int >( moris::Parameter_List_Type::GEN ) && aChild == static_cast< int >( moris::GEN_SubModule::GEOMETRIES ) )
                || ( aRoot == static_cast< int >( moris::Parameter_List_Type::SOL ) && aChild == static_cast< int >( moris::SOL_SubModule::LINEAR_ALGORITHMS ) ) )
        {
            /*
            In ths case we are in the OPT/Algorithm, GEN/Geometries, SOL/LinearAlgorithms sub-modules and adding a new form base on the combo box selection
            Thus new forms, layouts, tree widgets, scroll widgets, and line edits are added.
            */
            mFormLayout[ aRoot ][ aChild ].append( new QFormLayout );

            mTreeWidgetSubChildren[ aRoot ][ aChild ].append( new QTreeWidgetItem );

            mScrollWidget[ aRoot ][ aChild ].append( new QWidget );
            mScrollArea[ aRoot ][ aChild ].append( new QScrollArea );

            QList< QLineEdit * > tLineEditChild;
            mLineEdit[ aRoot ][ aChild ].append( tLineEditChild );

            // aSubChild is set to the last index of the sub-child list after we add the new forms
            aSubChild = mFormLayout[ aRoot ][ aChild ].size() - 1;

            // Setting up the scroll widget for the new form
            setup_scroll_widget( aRoot, aChild, aSubChild );

            /*
            The following few lines are setting the name of the new form in the tree widget based on the combo box selection
            and the number of those forms already present.
            Then adding that form to the tree widget and adding the form layout to the main layout
            */

            QString tParameterName = mComboBox[ aRoot ][ aChild ]->currentText() + QString::number( mCountProps[ aRoot ][ aChild ][ mComboBox[ aRoot ][ aChild ]->currentIndex() + 1 ] );
            mTreeWidgetSubChildren[ aRoot ][ aChild ][ aSubChild ]->setText( 0, tParameterName );
            mCountProps[ aRoot ][ aChild ][ mComboBox[ aRoot ][ aChild ]->currentIndex() + 1 ]++;

            mTreeWidgetChildren[ aRoot ][ aChild ]->addChild( mTreeWidgetSubChildren[ aRoot ][ aChild ][ aSubChild ] );

            mLayout->addWidget( mScrollArea[ aRoot ][ aChild ][ aSubChild ] );

            set_form_visible( aRoot, aChild, aSubChild, false );

            tCounter = mLineEdit[ aRoot ][ aChild ][ aSubChild ].size();
        }
        else
        {
            // If it is not in the "special" sub-modules then it is one of the general cases and the mCountProps of that element in added by 1
            mCountProps[ aRoot ][ aChild ][ aSubChild ]++;
        }

        for ( int iElements = 0; iElements < tStringList[ 0 ].size(); iElements++ )
        {
            // Create a temp lineEdit field, set placeholder to that and then append to the list
            mLineEdit[ aRoot ][ aChild ][ aSubChild ].append( new QLineEdit() );

            // Only setting the place holder text if it is not an empty string
            if ( tStringList[ 1 ][ iElements ].toStdString() != "\"\"" )
            {
                mLineEdit[ aRoot ][ aChild ][ aSubChild ][ iElements + tCounter ]->setPlaceholderText( tStringList[ 1 ][ iElements ] );
            }

            // Adding the line edit field to the form layout,
            // if it is one of the "special" cases the it is added to the last form layout
            // if it is one of the general cases then it is added to the current form layout selected
            if ( ( aRoot == 0 && aChild == 2 ) || ( aRoot == 4 && aChild == 1 ) || ( aRoot == 6 && aChild == 0 ) )
            {
                mFormLayout[ aRoot ][ aChild ][ mFormLayout[ aRoot ][ aChild ].size() - 1 ]->addRow( tStringList[ 0 ][ iElements ], mLineEdit[ aRoot ][ aChild ][ aSubChild ][ iElements + tCounter ] );
            }
            else
            {
                mFormLayout[ aRoot ][ aChild ][ aSubChild ]->addRow( tStringList[ 0 ][ iElements ], mLineEdit[ aRoot ][ aChild ][ aSubChild ][ iElements + tCounter ] );
            }
        }
    }

    // mCountProps[ aRoot ][ aChild ][ aSubChild ]++;
}

void Moris_Gui::parameter_selected( QTreeWidgetItem *aNewItem, QTreeWidgetItem *aOldItem )
{
    /*
    function name: parameter_selected
    parameters:
      aNewItem (QTreeWidgetItem) -> the new selection by the user
      aOldItem (QTreeWidgetItem)-> the old selection by the user
    returns:
        NONE
    description: This function is the SLOT for SIGNAL from currentItemChanged( QTreeWidgetItem *, QTreeWidgetItem * ) in mTreeWidget
    It checks the new and old indices by calling get_tree_index, checks if there is a corresponding layout for the previous/new item and calls the mOldSelection as needed
    */

    QList< int > tNewIndex = get_tree_index( aNewItem );
    QList< int > tOldIndex;

    if ( aOldItem )
    {
        tOldIndex = get_tree_index( aOldItem );
    }
    else
    {
        return;
    }

    if ( tOldIndex.isEmpty() && tNewIndex.isEmpty() )
    {
        return;
    }


    // If the given new index is not empty and the number of properties is not 0 (i.e. this is the first time this form is being selected)
    // and the form is not one of the sub-forms of the special cases (i.e. OPT/Algorithms, GEN/Geometries, SOL/LinearAlgorithms)
    // then add the elements to the form.
    if ( !tNewIndex.isEmpty()
            && mCountProps[ tNewIndex[ 0 ] ][ tNewIndex[ 1 ] ][ tNewIndex[ 2 ] ] == 0
            && !( ( tNewIndex[ 0 ] == static_cast< int >( moris::Parameter_List_Type::OPT ) && tNewIndex[ 1 ] == static_cast< int >( moris::OPT_SubModule::ALGORITHMS ) && tNewIndex[ 2 ] != 0 )
                    || ( tNewIndex[ 0 ] == static_cast< int >( moris::Parameter_List_Type::GEN ) && tNewIndex[ 1 ] == static_cast< int >( moris::GEN_SubModule::GEOMETRIES ) && tNewIndex[ 2 ] != 0 )
                    || ( tNewIndex[ 0 ] == static_cast< int >( moris::Parameter_List_Type::SOL ) && tNewIndex[ 1 ] == static_cast< int >( moris::SOL_SubModule::LINEAR_ALGORITHMS ) && tNewIndex[ 2 ] != 0 ) ) )
    {
        add_elements( tNewIndex[ 0 ], tNewIndex[ 1 ], tNewIndex[ 2 ] );
    }

    int tNewRoot = 0, tNewChild = 0, tNewSubChild = 0;
    int tOldRoot = 0, tOldChild = 0, tOldSubChild = 0;

    if ( !tOldIndex.isEmpty() )
    {
        tOldRoot     = tOldIndex[ 0 ];
        tOldChild    = tOldIndex[ 1 ];
        tOldSubChild = tOldIndex[ 2 ];
    }
    else
    {
        set_form_visible( mOldSelection[ 0 ], mOldSelection[ 1 ], mOldSelection[ 2 ], false );
    }

    if ( !tNewIndex.isEmpty() )
    {
        tNewRoot     = tNewIndex[ 0 ];
        tNewChild    = tNewIndex[ 1 ];
        tNewSubChild = tNewIndex[ 2 ];

        // Saving the selection for the next time if the user next selects a treeWidgetItem without any form associated (i.e. Project names)
        mOldSelection = tNewIndex;
    }
    else
    {
        // qDebug() << "No matching index found.";
        return;
    }

    set_form_visible( tOldRoot, tOldChild, tOldSubChild, false );
    set_form_visible( tNewRoot, tNewChild, tNewSubChild, true );
}

QList< int > Moris_Gui::get_tree_index( QTreeWidgetItem *tItem )
{

    /*
    function name: get_tree_index
    parameters:
      tItem (QTreeWidgetItem) -> the QTreeWidgetItem selected from mTreeWidget
    returns:
        QList <int> tIndex;
    description: This function returns the 3D index (format: root, sub-child, inner sub-child) of the item passed into the function
        tIndex[0] -> gives the root
        tIndex[1] -> gives the sub-child
        tIndex[2] -> gives the inner sub-child
    */

    QList< int > tIndex;

    // Checking across the root and children items. If the item is still not found then checking the sub-children
    for ( int iRoot = 0; iRoot < mTreeWidgetChildren.size(); iRoot++ )
    {
        for ( int iChildren = 0; iChildren < mTreeWidgetChildren[ iRoot ].size(); iChildren++ )
        {
            // Check if the current item is the direct child
            if ( tItem == mTreeWidgetChildren[ iRoot ][ iChildren ] )
            {
                tIndex.append( iRoot );
                tIndex.append( iChildren );
                tIndex.append( 0 );    // No subChild in this case
                return tIndex;
            }

            // Check if there are subChildren and look for the item among them
            for ( int iSubChildren = 0; iSubChildren < mTreeWidgetSubChildren[ iRoot ][ iChildren ].size(); iSubChildren++ )
            {
                if ( tItem == mTreeWidgetSubChildren[ iRoot ][ iChildren ][ iSubChildren ] )
                {
                    tIndex.append( iRoot );
                    tIndex.append( iChildren );
                    tIndex.append( iSubChildren );
                    return tIndex;
                }
            }
        }
    }


    qDebug() << "No matching index found.";

    return tIndex;
}

QList< QStringList > Moris_Gui::convert_parameters_to_QStringList( moris::Parameter_List tList )
{

    /*
    function name: convert_parameters_to_QStringList
    parameters:
      tList (moris::Parameter_List) -> takes in the Parameter_List map object from MORIS
    returns:
        QList <QStringList> tQtList;
    description: takes in the Parameter_List object from MORIS and converts it into a QList <QStringList> where
        tQtList[0] corresponds to the "key" values of the parameter map
        tQtList[1] corresponds to the "value" of the parameter map
    */

    QList< QStringList > tQtList;
    QStringList          tStringList;
    tQtList.append( tStringList );
    tQtList.append( tStringList );

    for ( auto it = tList.begin(); it != tList.end(); ++it )
    {
        tQtList[ 0 ].append( QString::fromStdString( it->first ) );
        tQtList[ 1 ].append( QString::fromStdString( it->second.get_string() ) );
    }

    return tQtList;
}

void Moris_Gui::add_more_props()
{

    /*
    function name: add_more_props
    parameters:
      NONE
    returns:
        NONE
    description: This is the SLOT for the SIGNAL clicked() from the OBJECT mAddButton
        This function runs whenever the mAddButton is clicked,
        the function checks the index and then depending on where we are in the index it runs add_elements
    */

    QList< int > tIndex = get_tree_index( mTreeWidget->currentItem() );

    if ( ( tIndex[ 0 ] == static_cast< int >( moris::Parameter_List_Type::OPT ) && tIndex[ 1 ] == static_cast< int >( moris::OPT_SubModule::ALGORITHMS ) )
            || ( tIndex[ 0 ] == static_cast< int >( moris::Parameter_List_Type::GEN ) && tIndex[ 1 ] == static_cast< int >( moris::GEN_SubModule::GEOMETRIES ) )
            || ( tIndex[ 0 ] == static_cast< int >( moris::Parameter_List_Type::SOL ) && tIndex[ 1 ] == static_cast< int >( moris::SOL_SubModule::LINEAR_ALGORITHMS ) ) )
    {
        // If we are in the special cases then we need to add a new form based on the combo box selection, so the tIndex[2] is set to the combo box index
        tIndex[ 2 ] = mComboBox[ tIndex[ 0 ] ][ tIndex[ 1 ] ]->currentIndex() + 1;

        add_elements( tIndex[ 0 ], tIndex[ 1 ], tIndex[ 2 ] );
    }
    else
    {
        // General case for adding elements given the index
        add_elements( tIndex[ 0 ], tIndex[ 1 ], tIndex[ 2 ] );
    }

    // mCountProps[ tIndex[ 0 ] ][ tIndex[ 1 ] ][ tIndex[ 2 ] ]++;
}

void Moris_Gui::remove_props()
{

    QList< int > tIndex = get_tree_index( mTreeWidget->currentItem() );

    if ( tIndex.isEmpty() || tIndex.size() < 3 )
    {
        QMessageBox::warning( this, "Error", "Invalid selection." );
        return;
    }

    int tRoot     = tIndex[ 0 ];
    int tChild    = tIndex[ 1 ];
    int tSubChild = tIndex[ 2 ];

    qDebug() << "subChild index" << tSubChild;

    // Extract the name of the current item and remove the last character
    QString tCurrentItemName = mTreeWidget->currentItem()->text( 0 );
    if ( !tCurrentItemName.isEmpty() )
    {
        tCurrentItemName.chop( 1 );    // Remove the last character
    }

    int tCorrectSubChild = tSubChild;

    // Special cases for OPT/Algorithm, GEN/Geometries, SOL/LinearAlgorithms
    if ( ( tRoot == static_cast< int >( moris::Parameter_List_Type::OPT ) && tChild == static_cast< int >( moris::OPT_SubModule::ALGORITHMS ) )
            || ( tRoot == static_cast< int >( moris::Parameter_List_Type::GEN ) && tChild == static_cast< int >( moris::GEN_SubModule::GEOMETRIES ) )
            || ( tRoot == static_cast< int >( moris::Parameter_List_Type::SOL ) && tChild == static_cast< int >( moris::SOL_SubModule::LINEAR_ALGORITHMS ) ) )
    {
        if ( tSubChild == 0 )
        {
            // If the user is trying to remove the first form (i.e. Algorithm form where the combo box is present) then this prevents it
            QMessageBox::warning( this, "Error", "Cannot remove this form" );
            return;
        }

        // Finding the index of the form to be removed in the combo box to keep track of number of elements
        // tSubChild is the form to be deleted and tCorrectSubChild is the index of the item in the combo box to modify mCountProps

        for ( int i = 0; i < mComboBox[ tRoot ][ tChild ]->count(); ++i )
        {
            if ( mComboBox[ tRoot ][ tChild ]->itemText( i ) == tCurrentItemName )
            {
                tCorrectSubChild = i + 1;
                break;
            }
        }

        // If the user is trying to remove the last form then select the previous form
        if ( tSubChild == mTreeWidgetSubChildren[ tRoot ][ tChild ].size() - 1 )
        {
            parameter_selected( mTreeWidgetSubChildren[ tRoot ][ tChild ][ tSubChild - 1 ], mTreeWidget->currentItem() );
        }

        // Remove the form elements, layout, tree widget, scroll widget, and line edits
        for ( QLineEdit *lineEdit : mLineEdit[ tRoot ][ tChild ][ tSubChild ] )
        {
            delete lineEdit;
        }
        mLineEdit[ tRoot ][ tChild ].removeAt( tSubChild );

        delete mFormLayout[ tRoot ][ tChild ].takeAt( tSubChild );
        delete mScrollWidget[ tRoot ][ tChild ].takeAt( tSubChild );
        delete mTreeWidgetSubChildren[ tRoot ][ tChild ].takeAt( tSubChild );
        delete mScrollArea[ tRoot ][ tChild ].takeAt( tSubChild );

        // Decrement the count of properties for the item in the combo box
        mCountProps[ tRoot ][ tChild ][ tCorrectSubChild ]--;

        // Make sure the indices are still valid after removal
        if ( tSubChild > 0 )
        {
            QList< int > tNewIndex = get_tree_index( mTreeWidget->currentItem() );
            set_form_visible( tNewIndex[ 0 ], tNewIndex[ 1 ], tNewIndex[ 2 ], true );
        }
    }
    else
    {
        // General case for removing elements
        if ( mCountProps[ tRoot ][ tChild ][ tSubChild ] <= 1 )
        {
            QMessageBox::warning( this, "Warning", "Cannot remove more properties." );
            return;
        }

        int tIterator = mLineEdit[ tRoot ][ tChild ][ tSubChild ].size() / mCountProps[ tRoot ][ tChild ][ tSubChild ];
        for ( int iRemove = 0; iRemove < tIterator; iRemove++ )
        {
            mFormLayout[ tRoot ][ tChild ][ tSubChild ]->removeRow( mFormLayout[ tRoot ][ tChild ][ tSubChild ]->rowCount() - 1 );
            mLineEdit[ tRoot ][ tChild ][ tSubChild ].removeLast();
        }

        mCountProps[ tRoot ][ tChild ][ tSubChild ]--;
    }
}


#include "main_gui.moc"<|MERGE_RESOLUTION|>--- conflicted
+++ resolved
@@ -18,15 +18,10 @@
 Moris_Gui::Moris_Gui( QWidget *parent )
         : QWidget( parent )
 {
-<<<<<<< HEAD
-    mLayout->addLayout( mSidePanel );
-    
-=======
 
     // mLayout is the main layout of the GUI
     // mSidePanel is the side panel layout where the tree widget and buttons are placed
     mLayout->addLayout( mSidePanel );
->>>>>>> 928eb545
     mTreeWidget->setColumnCount( 1 );
 
     // Project names to be added to mTreeWidget
