#include <QApplication>
#include <QMainWindow>
#include <QVBoxLayout>
#include <QPushButton>

#include "moris_line_edit.hpp"
#include "moris_combo_box.hpp"
#include "main_gui.hpp"
#include "TestWindow.hpp"

<<<<<<< HEAD

#include "main.moc"

moris::Comm_Manager gMorisComm;
moris::Logger       gLogger;

int main(int argc, char *argv[])
{
    gMorisComm = moris::Comm_Manager( &argc, &argv );

    QApplication app(argc, argv);

    TestWindow mainWindow;
    mainWindow.show();
=======
int main( int argc, char *argv[] )
{
    QApplication app( argc, argv );
    
    Moris_Gui widget;
    widget.show();
>>>>>>> 928eb545

    return app.exec();
}


//Moris_Gui moris_gui;
//moris_gui.show();<|MERGE_RESOLUTION|>--- conflicted
+++ resolved
@@ -8,7 +8,6 @@
 #include "main_gui.hpp"
 #include "TestWindow.hpp"
 
-<<<<<<< HEAD
 
 #include "main.moc"
 
@@ -23,14 +22,9 @@
 
     TestWindow mainWindow;
     mainWindow.show();
-=======
-int main( int argc, char *argv[] )
-{
-    QApplication app( argc, argv );
-    
+        
     Moris_Gui widget;
     widget.show();
->>>>>>> 928eb545
 
     return app.exec();
 }
