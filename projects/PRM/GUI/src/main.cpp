#include <QApplication>
#include <QMainWindow>
#include <QVBoxLayout>
#include <QPushButton>

#include "moris_line_edit.hpp"
#include "moris_combo_box.hpp"
#include "main_gui.hpp"
#include "TestWindow.hpp"
#include "main.moc"

moris::Comm_Manager gMorisComm;
moris::Logger       gLogger;


moris::Comm_Manager gMorisComm;
moris::Logger       gLogger;

int main( int argc, char *argv[] )
{
    gMorisComm = moris::Comm_Manager( &argc, &argv );

    QApplication app( argc, argv );

<<<<<<< HEAD
=======
    TestWindow mainWindow;
    mainWindow.show();

>>>>>>> 52001118
    Moris_Gui widget;
    widget.show();

    return app.exec();
}

// Moris_Gui moris_gui;
// moris_gui.show();<|MERGE_RESOLUTION|>--- conflicted
+++ resolved
@@ -12,22 +12,15 @@
 moris::Comm_Manager gMorisComm;
 moris::Logger       gLogger;
 
-
-moris::Comm_Manager gMorisComm;
-moris::Logger       gLogger;
-
 int main( int argc, char *argv[] )
 {
     gMorisComm = moris::Comm_Manager( &argc, &argv );
 
     QApplication app( argc, argv );
 
-<<<<<<< HEAD
-=======
     TestWindow mainWindow;
     mainWindow.show();
 
->>>>>>> 52001118
     Moris_Gui widget;
     widget.show();
 
