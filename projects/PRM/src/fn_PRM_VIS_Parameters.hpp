/*
 * Copyright (c) 2022 University of Colorado
 * Licensed under the MIT license. See LICENSE.txt file in the MORIS root for details.
 *
 *------------------------------------------------------------------------------------
 *
 * fn_PRM_VIS_Parameters.hpp
 *
 */

#pragma once

#include "cl_Parameter_List.hpp"
#include "cl_VIS_Output_Enums.hpp"

namespace moris::prm
{

    //------------------------------------------------------------------------------

    // creates a parameter list with default inputs
    inline moris::Parameter_List create_vis_parameter_list()
    {
        Parameter_List mVISParameterList( "VIS" );

        mVISParameterList.insert( "Output_Index", 0 );
        mVISParameterList.insert( "Mesh_Type", static_cast< uint >( vis::VIS_Mesh_Type::STANDARD ) );
        mVISParameterList.insert( "File_Name", std::pair< std::string, std::string >( "", "" ) );
        mVISParameterList.insert( "Temp_Name", std::pair< std::string, std::string >( "./", "temp.exo" ) );
        mVISParameterList.insert( "Save_Frequency", MORIS_SINT_MAX );
        mVISParameterList.insert( "Time_Offset", 0.0 );
        mVISParameterList.insert( "Set_Names", "" );
        mVISParameterList.insert( "Field_Names", "" );
        mVISParameterList.insert( "Field_Type", "" );
        mVISParameterList.insert( "Analysis_Type", "" );
        mVISParameterList.insert( "IQI_Names", "" );

        return mVISParameterList;
    }
    //------------------------------------------------------------------------------

<<<<<<< HEAD
}    // namespace moris::prm

#endif /* PROJECTS_PRM_SRC_FN_PRM_VIS_PARAMETERS_HPP_ */
=======
}    // namespace moris::prm
>>>>>>> d194bf7f
<|MERGE_RESOLUTION|>--- conflicted
+++ resolved
@@ -39,10 +39,4 @@
     }
     //------------------------------------------------------------------------------
 
-<<<<<<< HEAD
-}    // namespace moris::prm
-
-#endif /* PROJECTS_PRM_SRC_FN_PRM_VIS_PARAMETERS_HPP_ */
-=======
-}    // namespace moris::prm
->>>>>>> d194bf7f
+}    // namespace moris::prm