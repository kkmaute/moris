/*
 * Copyright (c) 2022 University of Colorado
 * Licensed under the MIT license. See LICENSE.txt file in the MORIS root for details.
 *
 *------------------------------------------------------------------------------------
 *
 * fn_PRM_GEN_Parameters.hpp
 *
 */

#pragma once

#include "cl_Param_List.hpp"

namespace moris::prm
{

    /**
     * Creates a parameter list used for the construction of the geometry engine. One of these parameter lists is
     * always required as the only parameter list in the first cell (index 0).
     *
     * @return GEN parameter list
     */
    inline ParameterList
    create_gen_parameter_list()
    {
        ParameterList tGENParameterList;

        // Level set parameters
        tGENParameterList.insert( "evaluate_new_pts_as_linear", false );    // for the new vertices, should I use full background cell info or only the linear version
        tGENParameterList.insert( "output_mesh_file", "" );                 // File name for exodus mesh, if default no mesh is written
        tGENParameterList.insert( "geometry_field_file", "" );              // Base file name (without extension) for saving geometry fields
        tGENParameterList.insert( "time_offset", 0.0 );                     // Time offset for writing files in optimization process

        // ADVs/IQIs
        tGENParameterList.insert( "initial_advs", "" );          // Initial ADVs, string converted into vector
        tGENParameterList.insert( "advs_size", 0 );              // Specify size and fill value for ADVs in addition to
        tGENParameterList.insert( "initial_advs_fill", 0.0 );    // explicitly defined ADVs (above)
        tGENParameterList.insert( "lower_bounds", "" );          // Lower bounds on advs, string converted into vector
        tGENParameterList.insert( "lower_bounds_fill", 0.0 );    // Fill value for lower bounds up to size of ADV vector
        tGENParameterList.insert( "upper_bounds", "" );          // Upper bounds on advs, string converted into vector
        tGENParameterList.insert( "upper_bounds_fill", 0.0 );    // Fill value for upper bounds up to size of ADV vector
        tGENParameterList.insert( "IQI_types", "" );             // Requested IQI types for sensitivity analysis
        tGENParameterList.insert( "PDV_types", "" );             // Requested PDV types for sensitivity analysis

        // Phase table
        tGENParameterList.insert( "phase_table", "" );             // Construct phase table directly
        tGENParameterList.insert( "phase_function_name", "" );     // User-defined function for determining phase indices
        tGENParameterList.insert( "number_of_phases", 0 );         // Number of phases for a user-defined phase function
        tGENParameterList.insert( "print_phase_table", false );    // Whether to print the phase table

        // diagnostics
        tGENParameterList.insert( "diagnostics", false );
        tGENParameterList.insert( "diagnostics_id", "" );
        tGENParameterList.insert( "diagnostics_path", "" );

        return tGENParameterList;
    }

    /**
     * Inserts all general field parameters to the given parameter list.
     *
     * @param aDesignParameterList Parameter list for a design field
     */
    static void insert_field_parameters( ParameterList& aDesignParameterList )
    {
        aDesignParameterList.insert( "name", "" );                      // Name of field
        aDesignParameterList.insert( "field_type", "" );                // Type of field
        aDesignParameterList.insert( "dependencies", "" );              // Names of other fields that this field depends on
        aDesignParameterList.insert( "field_variable_indices", "" );    // Indices of field variables to fill
        aDesignParameterList.insert( "adv_indices", "" );               // ADVs used to fill in variables
        aDesignParameterList.insert( "constant_parameters", "" );       // Remaining geometry parameters that are constant
    }

    /**
     * Creates a field parameter list for creation before being added to a level set geometry or a property
     *
     * @return Parameter list with only field parameters
     */
    inline ParameterList create_field_parameter_list()
    {
        ParameterList tParameterList;
        insert_field_parameters( tParameterList );
        return tParameterList;
    }

    /**
     * Inserts all parameters related to design fields to the given parameter list.
     *
     * @param aDesignParameterList Parameter list for a design (level set geometry or property)
     * @param aIncludeField Whether or not to include field parameters. If not, an existing field name must be assigned.
     */
    static void insert_design_field_parameters( ParameterList& aDesignParameterList, bool aIncludeField )
    {
        if ( aIncludeField )
        {
            insert_field_parameters( aDesignParameterList );
        }
        else
        {
            aDesignParameterList.insert( "assigned_field", "" );
        }
        aDesignParameterList.insert( "discretization_mesh_index", -2 );           // Index of B-spline mesh to put this field on (-2 = none, -1 = store)
        aDesignParameterList.insert( "discretization_lower_bound", -1.0 );        // Lower bound of level set field (if bspline_mesh_index >= 0)
        aDesignParameterList.insert( "discretization_upper_bound", 1.0 );         // Upper bound of level set field (if bspline_mesh_index >= 0)
        aDesignParameterList.insert( "use_multilinear_interpolation", false );    // Whether to use multilinear interpolation for derived node field values
    }

    /**
     * Inserts parameters to a field parameter list useful for getting user-defined functions from an input file.
     *
     * @param aDesignParameterList Parameter list for a design field with field parameters already inserted
     */
    static void insert_user_defined_field_parameters( ParameterList& aDesignParameterList )
    {
        aDesignParameterList.set( "field_type", "user_defined" );          // User-defined geometry
        aDesignParameterList.insert( "field_function_name", "" );          // Function name for evaluating the geometry field
        aDesignParameterList.insert( "sensitivity_function_name", "" );    // Function name for evaluating the sensitivity of the field
    }

    /**
     * Creates a parameter list with parameters shared by all designs
     *
     * @return Design parameter list
     */
    static ParameterList create_design_parameter_list()
    {
        ParameterList tDesignParameterList;

        tDesignParameterList.insert( "design_type", "" );                  // Insert the design type parameter
        tDesignParameterList.insert( "number_of_refinements", "" );        // Number of refinement steps using HMR
        tDesignParameterList.insert( "refinement_mesh_index", "" );        // Refinement pattern
        tDesignParameterList.insert( "refinement_function_index", -1 );    // Index of user-defined refinement function (-1 = default)

        return tDesignParameterList;
    }

    /**
     * Creates a parameter list for the construction of a geometry.
     *
     * @return Geometry parameter list
     */
    static ParameterList create_geometry_parameter_list()
    {
        ParameterList tGeometryParameterList = create_design_parameter_list();
        tGeometryParameterList.set( "design_type", "geometry" );             // Set the design type to a geometry
        tGeometryParameterList.insert( "geometry_type", "" );                // Insert the geometry type parameter
        tGeometryParameterList.insert( "intersection_tolerance", 1e-12 );    // Interface tolerance based on intersection distance

        return tGeometryParameterList;
    }

    //------------------------------------------------------------------------------

    /**
     * Creates a parameter list that can be used to construct a geometry field. Any number of these can be added to
     * the second cell (index 1) of then parameter lists for GEN.
     *
     * @param aIncludeField Whether or not to include field parameters. If not, an existing field name must be assigned.
     * @return Geometry parameter list
     */
    inline ParameterList
    create_level_set_geometry_parameter_list( bool aIncludeField = true )
    {
<<<<<<< HEAD
        ParameterList tLevelSetParameterList = create_geometry_parameter_list();    // Inserts all geometry parameters
        insert_design_field_parameters( tLevelSetParameterList, aIncludeField );    // Inserts all design parameters
        tLevelSetParameterList.set( "geometry_type", "level_set" );                 // Sets the geometry type to level set
        tLevelSetParameterList.insert( "intersection_mode", "LEVEL_SET" );          // Deprecated
        tLevelSetParameterList.insert( "isocontour_threshold", 0.0 );               // Level set isocontour level
        tLevelSetParameterList.insert( "isocontour_tolerance", 1e-12 );             // Interface tolerance based on geometry value
=======
        ParameterList tLevelSetParameterList = create_geometry_parameter_list();   // Inserts all geometry parameters
        insert_design_field_parameters( tLevelSetParameterList, aIncludeField );   // Inserts all design parameters
        tLevelSetParameterList.set( "geometry_type", "level_set" );                // Sets the geometry type to level set
        tLevelSetParameterList.insert( "isocontour_threshold", 0.0 );              // Level set isocontour level
        tLevelSetParameterList.insert( "isocontour_tolerance", 1e-12 );            // Interface tolerance based on geometry value
        tLevelSetParameterList.insert( "intersection_tolerance", 1e-12 );          // Interface tolerance based on intersection distance
>>>>>>> f7e4d661

        return tLevelSetParameterList;
    }

    //------------------------------------------------------------------------------

    /**
     * Creates a parameter list that can be used to construct a surface mesh geometry. Any number of these can be added to
     * the second cell (index 1) of then parameter lists for GEN.
     *
     * @return Geometry parameter list
     */
    inline ParameterList
    create_surface_mesh_geometry_parameter_list( bool aIncludeField = false )
    {
        ParameterList tSurfaceMeshParameterList = create_geometry_parameter_list();    // Inserts all geometry parameters
        insert_design_field_parameters( tSurfaceMeshParameterList, aIncludeField );    // Inserts all design parameters
        tSurfaceMeshParameterList.insert( "offset", "0,0,0" );                         // offset all points in the geometry by this much
        tSurfaceMeshParameterList.insert( "scale", "1.0,1.0,1.0" );                    // scaling factor for all points in the geometry
        tSurfaceMeshParameterList.insert( "file_path", "" );                           // path to .obj file
        tSurfaceMeshParameterList.set( "geometry_type", "surface_mesh" );              // set the geometry type to surface mesh
        tSurfaceMeshParameterList.set( "intersection_tolerance", 1e-8 );             // interface tolerance for raycast computations
        tSurfaceMeshParameterList.erase( "field_type" );

        return tSurfaceMeshParameterList;
    }

    //------------------------------------------------------------------------------

    /**
     * Same as a geometry parameter list, but forces the user to specify two more parameters which name the
     * user-defined functions used to evaluate a geometry field and to evaluate sensitivities.
     *
     * @return User-defined geometry parameter list
     */
    inline ParameterList
    create_user_defined_geometry_parameter_list()
    {
        ParameterList tGeometryParameterList = create_level_set_geometry_parameter_list();    // Level set geometry parameters
        insert_user_defined_field_parameters( tGeometryParameterList );                       // Parameters for reading user-defined field functions

        return tGeometryParameterList;
    }

    //------------------------------------------------------------------------------

    /**
     * Same as a geometry parameter list, but forces the user to specify the path to the voxel file
     *
     * @return Voxel geometry parameterlist
     */
    inline ParameterList
    create_voxel_geometry_parameter_list()
    {
        ParameterList tVoxelParameterList = create_geometry_parameter_list();

        tVoxelParameterList.set( "geometry_type", "voxel" );       // Set the geometry type to a voxel geometry
        tVoxelParameterList.insert( "voxel_field_file", "" );      // voxel file
        tVoxelParameterList.insert( "domain_dimensions", "" );     // domain size
        tVoxelParameterList.insert( "domain_offset", "" );         // domain offset
        tVoxelParameterList.insert( "grain_id_value_map", "" );    // grain id to value map

        return tVoxelParameterList;
    }

    //------------------------------------------------------------------------------

    /**
     * Same as a geometry parameter list, but forces the user to specify the path to the sdf file
     *
     * @return sdf geometry parameterlist
     */
    inline ParameterList
    create_sdf_field_parameter_list()
    {
        ParameterList tSDFParameterList = create_level_set_geometry_parameter_list();

        tSDFParameterList.set( "field_type", "sdf_field" );     // SDF field type
        tSDFParameterList.insert( "sdf_object_path", "" );      // obj file
        tSDFParameterList.insert( "sdf_object_offset", "" );    // offset of object
        tSDFParameterList.insert( "sdf_shift", 0.0 );           // sdf shift

        return tSDFParameterList;
    }

    //------------------------------------------------------------------------------

    /**
     * Same as a geometry parameter list, but forces the user to specify the path to the image-based sdf file
     *
     * @return sdf geometry parameterlist
     */
    inline ParameterList
    create_image_sdf_field_parameter_list()
    {
        ParameterList tImageSDFParameterList = create_level_set_geometry_parameter_list();

        tImageSDFParameterList.set( "field_type", "image_sdf" );            // sdf field generated from image
        tImageSDFParameterList.insert( "image_file", "" );                  // image file (hdf5 format)
        tImageSDFParameterList.insert( "image_dimensions", "" );            // domain size
        tImageSDFParameterList.insert( "image_offset", "" );                // domain offset
        tImageSDFParameterList.insert( "image_sdf_scaling", 0.0 );          // sdf scaling factor (0: automatic scaling)
        tImageSDFParameterList.insert( "image_sdf_shift", 0.0 );            // sdf shift value
        tImageSDFParameterList.insert( "image_sdf_default", -1.0 );         // sdf value outside image
        tImageSDFParameterList.insert( "image_sdf_interpolate", false );    // whether sdf value is interpolated

        return tImageSDFParameterList;
    }

    //------------------------------------------------------------------------------

    /**
     * Same as a geometry parameter list, but forces the user to specify the path to the level set file
     *
     * @return sdf geometry parameterlist
     */
    inline ParameterList
    create_nodal_field_from_file_parameter_list()
    {
        ParameterList tNodalFieldParameterList = create_level_set_geometry_parameter_list();

        tNodalFieldParameterList.set( "field_type", "nodal_field_from_file" );    // field defined on mesh file
        tNodalFieldParameterList.insert( "file_name", "" );                       // file name
        tNodalFieldParameterList.insert( "field_name", "" );                      // field name
        tNodalFieldParameterList.insert( "file_format", "exodus" );               // file format
        tNodalFieldParameterList.insert( "offset", 0.0 );                         // offset of field value

        return tNodalFieldParameterList;
    }

    //------------------------------------------------------------------------------

    /**
     * Creates a parameter list that will be used to construct a field array.
     *
     * @return Swiss cheese slice parameter list
     */
    inline ParameterList
    create_field_array_parameter_list()
    {
        ParameterList tFieldArrayParameterList = create_level_set_geometry_parameter_list();    // TODO not tied to geometry

        // Lower and upper bounds on the array with respect to the reference coordinates of the field
        tFieldArrayParameterList.insert( "lower_bound_x", 0.0 );
        tFieldArrayParameterList.insert( "upper_bound_x", 0.0 );
        tFieldArrayParameterList.insert( "lower_bound_y", 0.0 );
        tFieldArrayParameterList.insert( "upper_bound_y", 0.0 );
        tFieldArrayParameterList.insert( "lower_bound_z", 0.0 );
        tFieldArrayParameterList.insert( "upper_bound_z", 0.0 );

        // Number of fields to create in each dimension.
        // If any are equal to zero, GEN will create the maximum number of fields the minimum spacing will allow.
        tFieldArrayParameterList.insert( "number_of_fields_x", 0 );
        tFieldArrayParameterList.insert( "number_of_fields_y", 0 );
        tFieldArrayParameterList.insert( "number_of_fields_z", 0 );

        // Minimum spacing between reference coordinates of the field
        tFieldArrayParameterList.insert( "minimum_spacing_x", 0.0 );
        tFieldArrayParameterList.insert( "minimum_spacing_y", 0.0 );
        tFieldArrayParameterList.insert( "minimum_spacing_z", 0.0 );

        // Amount that the reference points will be shifted over for each subsequent row in the specified direction.
        tFieldArrayParameterList.insert( "offset_per_row_x", 0.0 );
        tFieldArrayParameterList.insert( "offset_per_row_y", 0.0 );
        tFieldArrayParameterList.insert( "offset_per_row_z", 0.0 );

        // Whether to use the minimum value of all fields in the array or maximum
        tFieldArrayParameterList.insert( "minimum", true );

        return tFieldArrayParameterList;
    }

    //------------------------------------------------------------------------------

    /**
     * Creates a parameter list that can be used to construct a property field. Any number of these can be added to
     * the third cell (index 2) of the parameter lists for GEN.
     *
     * @param aIncludeField Whether or not to include field parameters. If not, an existing field name must be assigned.
     * @return GEN property parameter list
     */
    inline ParameterList
    create_gen_property_parameter_list( bool aIncludeField = true )
    {
        ParameterList tPropertyParameterList = create_design_parameter_list();      // Create a design parameter list
        tPropertyParameterList.set( "design_type", "property" );                    // Set the design type to a property
        insert_design_field_parameters( tPropertyParameterList, aIncludeField );    // Inserts all design field parameters
        tPropertyParameterList.insert( "pdv_type", "" );                            // The type of PDV that this property will be assigned to
        tPropertyParameterList.insert( "pdv_mesh_type", "interpolation" );          // Mesh type for assigning PDVs
        tPropertyParameterList.insert( "pdv_mesh_set_names", "" );                  // Mesh set names for assigning PDVs
        tPropertyParameterList.insert( "pdv_mesh_set_indices", "" );                // Mesh set indices for assigning PDVs

        return tPropertyParameterList;
    }

    //------------------------------------------------------------------------------

    /**
     * Same as a property parameter list, but forces the user to specify two more parameters which name the
     * user-defined functions used to evaluate a property field and to evaluate sensitivities.
     *
     * @return User-defined GEN property parameter list
     */
    inline ParameterList
    create_user_defined_property_parameter_list()
    {
        ParameterList tPropertyParameterList = create_gen_property_parameter_list();    // Create property parameter list
        insert_user_defined_field_parameters( tPropertyParameterList );                 // Parameters for reading user-defined field functions

        return tPropertyParameterList;
    }

    //------------------------------------------------------------------------------

}    // namespace moris::prm<|MERGE_RESOLUTION|>--- conflicted
+++ resolved
@@ -162,22 +162,11 @@
     inline ParameterList
     create_level_set_geometry_parameter_list( bool aIncludeField = true )
     {
-<<<<<<< HEAD
-        ParameterList tLevelSetParameterList = create_geometry_parameter_list();    // Inserts all geometry parameters
-        insert_design_field_parameters( tLevelSetParameterList, aIncludeField );    // Inserts all design parameters
-        tLevelSetParameterList.set( "geometry_type", "level_set" );                 // Sets the geometry type to level set
-        tLevelSetParameterList.insert( "intersection_mode", "LEVEL_SET" );          // Deprecated
-        tLevelSetParameterList.insert( "isocontour_threshold", 0.0 );               // Level set isocontour level
-        tLevelSetParameterList.insert( "isocontour_tolerance", 1e-12 );             // Interface tolerance based on geometry value
-=======
         ParameterList tLevelSetParameterList = create_geometry_parameter_list();   // Inserts all geometry parameters
         insert_design_field_parameters( tLevelSetParameterList, aIncludeField );   // Inserts all design parameters
         tLevelSetParameterList.set( "geometry_type", "level_set" );                // Sets the geometry type to level set
         tLevelSetParameterList.insert( "isocontour_threshold", 0.0 );              // Level set isocontour level
         tLevelSetParameterList.insert( "isocontour_tolerance", 1e-12 );            // Interface tolerance based on geometry value
-        tLevelSetParameterList.insert( "intersection_tolerance", 1e-12 );          // Interface tolerance based on intersection distance
->>>>>>> f7e4d661
-
         return tLevelSetParameterList;
     }
 
