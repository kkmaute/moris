/*
 * Copyright (c) 2022 University of Colorado
 * Licensed under the MIT license. See LICENSE.txt file in the MORIS root for details.
 *
 *------------------------------------------------------------------------------------
 *
 * fn_PRM_GEN_Parameters.hpp
 *
 */

// BRENDAN FORMAT

#pragma once

#include "cl_Parameter_List.hpp"
#include "GEN_Data_Types.hpp"

namespace moris::prm
{

    /**
     * Creates a parameter list used for the construction of the geometry engine. One of these parameter lists is
     * always required as the only parameter list in the first cell (index 0).
     *
     * @return GEN parameter list
     */
    inline Parameter_List
    create_gen_parameter_list()
    {
        Parameter_List tGENParameterList( "General" );

        // Level set parameters
        tGENParameterList.insert( "output_mesh_file", "" );       // File name for exodus mesh, if default no mesh is written
        tGENParameterList.insert( "geometry_field_file", "" );    // Base file name (without extension) for saving geometry fields
        tGENParameterList.insert( "time_offset", 0.0 );           // Time offset for writing files in optimization process

        // IQIs/PDVs
        tGENParameterList.insert( "IQI_types", Vector< std::string >(),      // Requested IQI types for sensitivity analysis
                Entry_Type::SELECTION, "IQI_name",
                Module_Type::FEM, 4 );
        tGENParameterList.insert( "PDV_types", Vector< std::string >() );    // Requested PDV types for sensitivity analysis

        // Phase table
        tGENParameterList.insert( "phase_table", "" );             // Construct phase table directly
        tGENParameterList.insert( "phase_function_name", "" );     // User-defined function for determining phase indices
        tGENParameterList.insert( "number_of_phases", 0 );         // Number of phases for a user-defined phase function
        tGENParameterList.insert( "print_phase_table", false );    // Whether to print the phase table

        // diagnostics
        tGENParameterList.insert( "diagnostics", false );
        tGENParameterList.insert( "diagnostics_id", "" );
        tGENParameterList.insert( "diagnostics_path", "" );

        return tGENParameterList;
    }

    /**
     * Inserts all general field parameters to the given parameter list.
     *
     * @param aParameterList Parameter list for a field
     * @param aFieldType Type of field to create
     */
    static void insert_field_parameters( Parameter_List& aParameterList, gen::Field_Type aFieldType )
    {
        if ( aFieldType != gen::Field_Type::NONE )
        {
            // Set field type
            aParameterList.insert( "field_type", gen::Field_Type::NONE, gen::Field_Type::CONSTANT, gen::Field_Type::USER_DEFINED );
            aParameterList.set( "field_type", aFieldType );

            // Field name
            aParameterList.insert( "name", "" );

            // Insert specific field parameters
            switch ( aFieldType )
            {
                case gen::Field_Type::NONE:
                    break;
                case gen::Field_Type::CONSTANT:
                {
                    aParameterList.insert< Design_Variable >( "constant", 0.0 );
                }
                case gen::Field_Type::LINE:
                {
                    aParameterList.insert< Design_Variable >( "center_x", 0.0 );
                    aParameterList.insert< Design_Variable >( "center_y", 0.0 );
                    aParameterList.insert< Design_Variable >( "normal_x", 1.0 );
                    aParameterList.insert< Design_Variable >( "normal_y", 0.0 );
                    break;
                }
                case gen::Field_Type::CIRCLE:
                {
                    aParameterList.insert< Design_Variable >( "center_x", 0.0 );
                    aParameterList.insert< Design_Variable >( "center_y", 0.0 );
                    aParameterList.insert< Design_Variable >( "radius", 1.0, 0.0, MORIS_REAL_MAX );
                    break;
                }
                case gen::Field_Type::SUPERELLIPSE:
                {
                    aParameterList.insert< Design_Variable >( "center_x", 0.0 );
                    aParameterList.insert< Design_Variable >( "center_y", 0.0 );
                    aParameterList.insert< Design_Variable >( "semidiameter_x", 1.0, 0.0, MORIS_REAL_MAX );
                    aParameterList.insert< Design_Variable >( "semidiameter_y", 1.0, 0.0, MORIS_REAL_MAX );
                    aParameterList.insert( "exponent", 2.0 );
                    break;
                }
                case gen::Field_Type::PLANE:
                {
                    aParameterList.insert< Design_Variable >( "center_x", 0.0 );
                    aParameterList.insert< Design_Variable >( "center_y", 0.0 );
                    aParameterList.insert< Design_Variable >( "center_z", 0.0 );
                    aParameterList.insert< Design_Variable >( "normal_x", 1.0 );
                    aParameterList.insert< Design_Variable >( "normal_y", 0.0 );
                    aParameterList.insert< Design_Variable >( "normal_z", 0.0 );
                    break;
                }
                case gen::Field_Type::SPHERE:
                {
                    aParameterList.insert< Design_Variable >( "center_x", 0.0 );
                    aParameterList.insert< Design_Variable >( "center_y", 0.0 );
                    aParameterList.insert< Design_Variable >( "center_z", 0.0 );
                    aParameterList.insert< Design_Variable >( "radius", 1.0, 0.0, MORIS_REAL_MAX );
                    break;
                }
                case gen::Field_Type::SUPERELLIPSOID:
                {
                    aParameterList.insert< Design_Variable >( "center_x", 0.0 );
                    aParameterList.insert< Design_Variable >( "center_y", 0.0 );
                    aParameterList.insert< Design_Variable >( "center_z", 0.0 );
                    aParameterList.insert< Design_Variable >( "semidiameter_x", 1.0, 0.0, MORIS_REAL_MAX );
                    aParameterList.insert< Design_Variable >( "semidiameter_y", 1.0, 0.0, MORIS_REAL_MAX );
                    aParameterList.insert< Design_Variable >( "semidiameter_z", 1.0, 0.0, MORIS_REAL_MAX );
                    aParameterList.insert( "exponent", 2.0 );
                    break;
                }
                case gen::Field_Type::SCALED_FIELD:
                {
                    aParameterList.insert( "dependencies", Vector< std::string >() );
                    aParameterList.insert< Design_Variable >( "scaling_factor", 1.0 );
                    break;
                }
                case gen::Field_Type::COMBINED_FIELDS:
                {
                    aParameterList.insert( "dependencies", Vector< std::string >() );
                    aParameterList.insert( "use_minimum", true );
                    break;
                }
                case gen::Field_Type::NODAL_FROM_FILE:
                {
                    aParameterList.insert( "file_name", "" );
                    aParameterList.insert( "field_name", "" );
                    aParameterList.insert( "file_format", "exodus", { "exodus", "hdf5" } );
                    aParameterList.insert( "offset", 0.0 );
                    break;
                }
                case gen::Field_Type::SIGNED_DISTANCE_OBJECT:
                {
                    aParameterList.insert( "sdf_object_path", "" );
                    aParameterList.insert( "sdf_object_offset", Vector< real >() );
                    aParameterList.insert( "sdf_shift", 0.0 );
                    break;
                }
                case gen::Field_Type::SIGNED_DISTANCE_IMAGE:
                {
                    aParameterList.insert( "image_file", "" );
                    aParameterList.insert( "image_dimensions", Vector< real >() );
                    aParameterList.insert( "image_offset", Vector< real >() );
<<<<<<< HEAD
                    aParameterList.insert( "image_sdf_scaling", 0.0 );          // sdf scaling factor (0: automatic scaling)
                    aParameterList.insert( "image_sdf_shift", 0.0 );            // sdf shift value
                    aParameterList.insert( "image_sdf_default", -1.0 );         // sdf value outside image
                    aParameterList.insert( "image_sdf_interpolate", false );    // whether sdf value is interpolated
=======
                    aParameterList.insert( "image_sdf_scaling", 0.0 );                // sdf scaling factor (0: automatic scaling)
                    aParameterList.insert( "image_sdf_shift", 0.0 );                  // sdf shift value
                    aParameterList.insert( "image_sdf_default", 1.0 );               // sdf value outside image
                    aParameterList.insert( "image_sdf_interpolate", false );          // whether sdf value is interpolated
>>>>>>> f74fe5e8
                    break;
                }
                case gen::Field_Type::USER_DEFINED:
                {
                    aParameterList.insert( "field_function_name", "" );          // Function name for evaluating the geometry field
                    aParameterList.insert( "sensitivity_function_name", "" );    // Function name for evaluating the sensitivity of the field
                    break;
                }
            }
        }
    }

    /**
     * Creates a field parameter list for creation before being added to a level set geometry or a property
     *
     * @param aFieldType Type of field to create
     * @return Parameter list with only field parameters
     */
    inline Parameter_List create_field_parameter_list( gen::Field_Type aFieldType )
    {
        Parameter_List tParameterList( "Field" );
        insert_field_parameters( tParameterList, aFieldType );
        return tParameterList;
    }

    /**
     * Inserts all parameters related to design fields to the given parameter list.
     *
     * @param aDesignParameterList Parameter list for a design (level set geometry or property)
     * @param aFieldType Type of field to create
     */
    static void insert_design_field_parameters( Parameter_List& aDesignParameterList, gen::Field_Type aFieldType )
    {
        insert_field_parameters( aDesignParameterList, aFieldType );
        aDesignParameterList.insert( "discretization_mesh_index", -2 );           // Index of B-spline mesh to put this field on (-2 = none, -1 = store)
        aDesignParameterList.insert( "discretization_lower_bound", -1.0 );        // Lower bound of level set field (if bspline_mesh_index >= 0)
        aDesignParameterList.insert( "discretization_upper_bound", 1.0 );         // Upper bound of level set field (if bspline_mesh_index >= 0)
        aDesignParameterList.insert( "use_multilinear_interpolation", false );    // Whether to use multilinear interpolation for derived node field values
    }

    /**
     * Creates a parameter list with parameters shared by all designs
     *
     * @return Design parameter list
     */
    static Parameter_List create_design_parameter_list()
    {
        Parameter_List tDesignParameterList( "Design" );

        tDesignParameterList.insert( "design_type", "" );                            // Insert the design type parameter
        tDesignParameterList.insert( "number_of_refinements", Vector< uint >() );    // Number of refinement steps using HMR
        tDesignParameterList.insert( "refinement_mesh_index", Vector< uint >(),      // Refinement pattern
                Entry_Type::LINKED_SIZE_VECTOR,
                "number_of_refinements" );
        tDesignParameterList.insert( "refinement_function_index", -1 );    // Index of user-defined refinement function (-1 = default)

        return tDesignParameterList;
    }

    /**
     * Creates a parameter list for the construction of a geometry.
     *
     * @return Geometry parameter list
     */
    static Parameter_List create_geometry_parameter_list()
    {
        Parameter_List tGeometryParameterList = create_design_parameter_list();
        tGeometryParameterList.set( "design_type", "geometry" );             // Set the design type to a geometry
        tGeometryParameterList.insert( "geometry_type", "" );                // Insert the geometry type parameter
        tGeometryParameterList.insert( "intersection_tolerance", 1e-12 );    // Interface tolerance based on intersection distance

        return tGeometryParameterList;
    }

    //------------------------------------------------------------------------------

    /**
     * Creates a parameter list that can be used to construct a geometry field. Any number of these can be added to
     * the second cell (index 1) of then parameter lists for GEN.
     *
     * @param aFieldType Type of field to create
     * @return Geometry parameter list
     */
    inline Parameter_List
    create_level_set_geometry_parameter_list( gen::Field_Type aFieldType )
    {
        Parameter_List tLevelSetParameterList = create_geometry_parameter_list();    // Inserts all geometry parameters
        insert_design_field_parameters( tLevelSetParameterList, aFieldType );        // Inserts all design parameters
        tLevelSetParameterList.set( "geometry_type", "level_set" );                  // Sets the geometry type to level set
        tLevelSetParameterList.insert( "isocontour_threshold", 0.0 );                // Level set isocontour level
        tLevelSetParameterList.insert( "isocontour_tolerance", 1e-12 );              // Interface tolerance based on geometry value
        tLevelSetParameterList.insert( "intersection_tolerance", 1e-12 );            // Interface tolerance based on intersection distance

        return tLevelSetParameterList;
    }

    //------------------------------------------------------------------------------

    /**
     * Creates a parameter list that can be used to construct a surface mesh geometry. Any number of these can be added to
     * the second cell (index 1) of then parameter lists for GEN.
     *
     * @return Geometry parameter list
     */
    inline Parameter_List
    create_surface_mesh_geometry_parameter_list()
    {
        Parameter_List tSurfaceMeshParameterList = create_geometry_parameter_list();           // Inserts all geometry parameters
        insert_design_field_parameters( tSurfaceMeshParameterList, gen::Field_Type::NONE );    // Inserts all design parameters
        tSurfaceMeshParameterList.insert( "offset", Vector< real >( 3, 0.0 ) );                // offset all points in the geometry by this much
        tSurfaceMeshParameterList.insert( "scale", Vector< real >( 3, 1.0 ) );                 // scaling factor for all points in the geometry
        tSurfaceMeshParameterList.insert( "file_path", "" );                                   // path to .obj file
        tSurfaceMeshParameterList.insert( "discretization_factor_function_name", "" );                 // function name that determines which nodes are fixed
        tSurfaceMeshParameterList.insert( "field_function_name", "" );          // Function for perturbation of surface mesh vertices
        tSurfaceMeshParameterList.insert( "sensitivity_function_name", "" );    // Function name for evaluating the sensitivity of the perturbation
        tSurfaceMeshParameterList.set( "geometry_type", "surface_mesh" );                      // set the geometry type to surface mesh

        return tSurfaceMeshParameterList;
    }

    //------------------------------------------------------------------------------

    /**
     * Same as a geometry parameter list, but forces the user to specify the path to the voxel file
     *
     * @return Voxel geometry parameterlist
     */
    inline Parameter_List
    create_voxel_geometry_parameter_list()
    {
        Parameter_List tVoxelParameterList = create_geometry_parameter_list();

        tVoxelParameterList.set( "geometry_type", "voxel" );                    // Set the geometry type to a voxel geometry
        tVoxelParameterList.insert( "voxel_field_file", "" );                   // voxel file
        tVoxelParameterList.insert( "domain_dimensions", Vector< real >() );    // domain size
        tVoxelParameterList.insert( "domain_offset", Vector< real >() );        // domain offset

        return tVoxelParameterList;
    }

    //------------------------------------------------------------------------------

    /**
     * Creates a parameter list that will be used to construct a field array.
     *
     * @return Swiss cheese slice parameter list
     */
    inline Parameter_List
    create_field_array_parameter_list( gen::Field_Type aFieldType )
    {
        Parameter_List tFieldArrayParameterList = create_level_set_geometry_parameter_list( aFieldType );    // TODO not tied to geometry

        // Lower and upper bounds on the array with respect to the reference coordinates of the field
        tFieldArrayParameterList.insert( "lower_bound_x", 0.0 );
        tFieldArrayParameterList.insert( "upper_bound_x", 0.0 );
        tFieldArrayParameterList.insert( "lower_bound_y", 0.0 );
        tFieldArrayParameterList.insert( "upper_bound_y", 0.0 );
        tFieldArrayParameterList.insert( "lower_bound_z", 0.0 );
        tFieldArrayParameterList.insert( "upper_bound_z", 0.0 );

        // Number of fields to create in each dimension.
        // If any are equal to zero, GEN will create the maximum number of fields the minimum spacing will allow.
        tFieldArrayParameterList.insert( "number_of_fields_x", 0 );
        tFieldArrayParameterList.insert( "number_of_fields_y", 0 );
        tFieldArrayParameterList.insert( "number_of_fields_z", 0 );

        // Minimum spacing between reference coordinates of the field
        tFieldArrayParameterList.insert( "minimum_spacing_x", 0.0 );
        tFieldArrayParameterList.insert( "minimum_spacing_y", 0.0 );
        tFieldArrayParameterList.insert( "minimum_spacing_z", 0.0 );

        // Amount that the reference points will be shifted over for each subsequent row in the specified direction.
        tFieldArrayParameterList.insert( "offset_per_row_x", 0.0 );
        tFieldArrayParameterList.insert( "offset_per_row_y", 0.0 );
        tFieldArrayParameterList.insert( "offset_per_row_z", 0.0 );

        // Whether to use the minimum value of all fields in the array or maximum
        tFieldArrayParameterList.insert( "minimum", true );

        return tFieldArrayParameterList;
    }

    //------------------------------------------------------------------------------

    /**
     * Creates a parameter list that can be used to construct a property field. Any number of these can be added to
     * the third cell (index 2) of the parameter lists for GEN.
     *
     * @param aIncludeField Whether or not to include field parameters. If not, an existing field name must be assigned.
     * @return GEN property parameter list
     */
    inline Parameter_List
    create_gen_property_parameter_list( gen::Field_Type aFieldType )
    {
        Parameter_List tPropertyParameterList = create_design_parameter_list();    // Create a design parameter list
        tPropertyParameterList.set( "design_type", "property" );                   // Set the design type to a property
        insert_design_field_parameters( tPropertyParameterList, aFieldType );      // Inserts all design field parameters
        tPropertyParameterList.insert( "pdv_type", "" );                           // The type of PDV that this property will be assigned to
        tPropertyParameterList.insert( "pdv_mesh_type", "interpolation" );         // Mesh type for assigning PDVs
        tPropertyParameterList.insert( "pdv_mesh_set_names", "" );                 // Mesh set names for assigning PDVs
        tPropertyParameterList.insert( "pdv_mesh_set_indices", "" );               // Mesh set indices for assigning PDVs

        return tPropertyParameterList;
    }

    //------------------------------------------------------------------------------

}    // namespace moris::prm<|MERGE_RESOLUTION|>--- conflicted
+++ resolved
@@ -165,17 +165,10 @@
                     aParameterList.insert( "image_file", "" );
                     aParameterList.insert( "image_dimensions", Vector< real >() );
                     aParameterList.insert( "image_offset", Vector< real >() );
-<<<<<<< HEAD
-                    aParameterList.insert( "image_sdf_scaling", 0.0 );          // sdf scaling factor (0: automatic scaling)
-                    aParameterList.insert( "image_sdf_shift", 0.0 );            // sdf shift value
-                    aParameterList.insert( "image_sdf_default", -1.0 );         // sdf value outside image
-                    aParameterList.insert( "image_sdf_interpolate", false );    // whether sdf value is interpolated
-=======
                     aParameterList.insert( "image_sdf_scaling", 0.0 );                // sdf scaling factor (0: automatic scaling)
                     aParameterList.insert( "image_sdf_shift", 0.0 );                  // sdf shift value
                     aParameterList.insert( "image_sdf_default", 1.0 );               // sdf value outside image
                     aParameterList.insert( "image_sdf_interpolate", false );          // whether sdf value is interpolated
->>>>>>> f74fe5e8
                     break;
                 }
                 case gen::Field_Type::USER_DEFINED:
