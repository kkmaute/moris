--- conflicted
+++ resolved
@@ -142,16 +142,10 @@
      */
     static Parameter_List create_geometry_parameter_list()
     {
-<<<<<<< HEAD
-        ParameterList tGeometryParameterList = create_design_parameter_list();
+        Parameter_List tGeometryParameterList = create_design_parameter_list();
         tGeometryParameterList.set( "design_type", "geometry" );             // Set the design type to a geometry
         tGeometryParameterList.insert( "geometry_type", "" );                // Insert the geometry type parameter
         tGeometryParameterList.insert( "intersection_tolerance", 1e-12 );    // Interface tolerance based on intersection distance
-=======
-        Parameter_List tGeometryParameterList = create_design_parameter_list();
-        tGeometryParameterList.set( "design_type", "geometry" ); // Set the design type to a geometry
-        tGeometryParameterList.insert( "geometry_type", "" );    // Insert the geometry type parameter
->>>>>>> c41bc144
 
         return tGeometryParameterList;
     }
@@ -168,21 +162,13 @@
     inline Parameter_List
     create_level_set_geometry_parameter_list( bool aIncludeField = true )
     {
-<<<<<<< HEAD
-        ParameterList tLevelSetParameterList = create_geometry_parameter_list();    // Inserts all geometry parameters
-        insert_design_field_parameters( tLevelSetParameterList, aIncludeField );    // Inserts all design parameters
-        tLevelSetParameterList.set( "geometry_type", "level_set" );                 // Sets the geometry type to level set
-        tLevelSetParameterList.insert( "isocontour_threshold", 0.0 );               // Level set isocontour level
-        tLevelSetParameterList.insert( "isocontour_tolerance", 1e-12 );             // Interface tolerance based on geometry value
-=======
-        Parameter_List tLevelSetParameterList = create_geometry_parameter_list();   // Inserts all geometry parameters
-        insert_design_field_parameters( tLevelSetParameterList, aIncludeField );   // Inserts all design parameters
-        tLevelSetParameterList.set( "geometry_type", "level_set" );                // Sets the geometry type to level set
-        tLevelSetParameterList.insert( "isocontour_threshold", 0.0 );              // Level set isocontour level
-        tLevelSetParameterList.insert( "isocontour_tolerance", 1e-12 );            // Interface tolerance based on geometry value
-        tLevelSetParameterList.insert( "intersection_tolerance", 1e-12 );          // Interface tolerance based on intersection distance
-
->>>>>>> c41bc144
+        Parameter_List tLevelSetParameterList = create_geometry_parameter_list();    // Inserts all geometry parameters
+        insert_design_field_parameters( tLevelSetParameterList, aIncludeField );     // Inserts all design parameters
+        tLevelSetParameterList.set( "geometry_type", "level_set" );                  // Sets the geometry type to level set
+        tLevelSetParameterList.insert( "isocontour_threshold", 0.0 );                // Level set isocontour level
+        tLevelSetParameterList.insert( "isocontour_tolerance", 1e-12 );              // Interface tolerance based on geometry value
+        tLevelSetParameterList.insert( "intersection_tolerance", 1e-12 );            // Interface tolerance based on intersection distance
+
         return tLevelSetParameterList;
     }
 
@@ -198,14 +184,14 @@
     create_surface_mesh_geometry_parameter_list( bool aIncludeField = false )
     {
         Parameter_List tSurfaceMeshParameterList = create_geometry_parameter_list();    // Inserts all geometry parameters
-        insert_design_field_parameters( tSurfaceMeshParameterList, aIncludeField );    // Inserts all design parameters
-        tSurfaceMeshParameterList.insert( "offset", "0,0,0" );                         // offset all points in the geometry by this much
-        tSurfaceMeshParameterList.insert( "scale", "1.0,1.0,1.0" );                    // scaling factor for all points in the geometry
-        tSurfaceMeshParameterList.insert( "file_path", "" );                           // path to .obj file
-        tSurfaceMeshParameterList.insert( "adv_indices", "" );                         // ADVs used to fill in variables
+        insert_design_field_parameters( tSurfaceMeshParameterList, aIncludeField );     // Inserts all design parameters
+        tSurfaceMeshParameterList.insert( "offset", "0,0,0" );                          // offset all points in the geometry by this much
+        tSurfaceMeshParameterList.insert( "scale", "1.0,1.0,1.0" );                     // scaling factor for all points in the geometry
+        tSurfaceMeshParameterList.insert( "file_path", "" );                            // path to .obj file
+        tSurfaceMeshParameterList.insert( "adv_indices", "" );                          // ADVs used to fill in variables
         tSurfaceMeshParameterList.insert( "fixed_vertex_indices", "" );                 // Which surface mesh nodes are unaffected by ADVs
-        tSurfaceMeshParameterList.set( "geometry_type", "surface_mesh" );              // set the geometry type to surface mesh
-        tSurfaceMeshParameterList.set( "intersection_tolerance", 1e-8 );               // interface tolerance for raycast computations
+        tSurfaceMeshParameterList.set( "geometry_type", "surface_mesh" );               // set the geometry type to surface mesh
+        tSurfaceMeshParameterList.set( "intersection_tolerance", 1e-8 );                // interface tolerance for raycast computations
         tSurfaceMeshParameterList.erase( "field_type" );
 
 
@@ -224,7 +210,7 @@
     create_user_defined_geometry_parameter_list()
     {
         Parameter_List tGeometryParameterList = create_level_set_geometry_parameter_list();    // Level set geometry parameters
-        insert_user_defined_field_parameters( tGeometryParameterList );                       // Parameters for reading user-defined field functions
+        insert_user_defined_field_parameters( tGeometryParameterList );                        // Parameters for reading user-defined field functions
 
         return tGeometryParameterList;
     }
@@ -369,23 +355,13 @@
     inline Parameter_List
     create_gen_property_parameter_list( bool aIncludeField = true )
     {
-<<<<<<< HEAD
-        ParameterList tPropertyParameterList = create_design_parameter_list();      // Create a design parameter list
-        tPropertyParameterList.set( "design_type", "property" );                    // Set the design type to a property
-        insert_design_field_parameters( tPropertyParameterList, aIncludeField );    // Inserts all design field parameters
-        tPropertyParameterList.insert( "pdv_type", "" );                            // The type of PDV that this property will be assigned to
-        tPropertyParameterList.insert( "pdv_mesh_type", "interpolation" );          // Mesh type for assigning PDVs
-        tPropertyParameterList.insert( "pdv_mesh_set_names", "" );                  // Mesh set names for assigning PDVs
-        tPropertyParameterList.insert( "pdv_mesh_set_indices", "" );                // Mesh set indices for assigning PDVs
-=======
-        Parameter_List tPropertyParameterList = create_design_parameter_list();   // Create a design parameter list
-        tPropertyParameterList.set( "design_type", "property" );                 // Set the design type to a property
-        insert_design_field_parameters( tPropertyParameterList, aIncludeField ); // Inserts all design field parameters
-        tPropertyParameterList.insert( "pdv_type", "" );                         // The type of PDV that this property will be assigned to
-        tPropertyParameterList.insert( "pdv_mesh_type", "interpolation" );       // Mesh type for assigning PDVs
-        tPropertyParameterList.insert( "pdv_mesh_set_names", "" );               // Mesh set names for assigning PDVs
-        tPropertyParameterList.insert( "pdv_mesh_set_indices", "" );             // Mesh set indices for assigning PDVs
->>>>>>> c41bc144
+        Parameter_List tPropertyParameterList = create_design_parameter_list();      // Create a design parameter list
+        tPropertyParameterList.set( "design_type", "property" );                     // Set the design type to a property
+        insert_design_field_parameters( tPropertyParameterList, aIncludeField );     // Inserts all design field parameters
+        tPropertyParameterList.insert( "pdv_type", "" );                             // The type of PDV that this property will be assigned to
+        tPropertyParameterList.insert( "pdv_mesh_type", "interpolation" );           // Mesh type for assigning PDVs
+        tPropertyParameterList.insert( "pdv_mesh_set_names", "" );                   // Mesh set names for assigning PDVs
+        tPropertyParameterList.insert( "pdv_mesh_set_indices", "" );                 // Mesh set indices for assigning PDVs
 
         return tPropertyParameterList;
     }
@@ -402,7 +378,7 @@
     create_user_defined_property_parameter_list()
     {
         Parameter_List tPropertyParameterList = create_gen_property_parameter_list();    // Create property parameter list
-        insert_user_defined_field_parameters( tPropertyParameterList );                 // Parameters for reading user-defined field functions
+        insert_user_defined_field_parameters( tPropertyParameterList );                  // Parameters for reading user-defined field functions
 
         return tPropertyParameterList;
     }
