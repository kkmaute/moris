/*
 * Copyright (c) 2022 University of Colorado
 * Licensed under the MIT license. See LICENSE.txt file in the MORIS root for details.
 *
 *------------------------------------------------------------------------------------
 *
 * fn_PRM_GEN_Parameters.hpp
 *
 */

#pragma once

#include "cl_Parameter_List.hpp"
#include "GEN_Data_Types.hpp"

namespace moris::prm
{

    /**
     * Creates a parameter list used for the construction of the geometry engine. One of these parameter lists is
     * always required as the only parameter list in the first cell (index 0).
     *
     * @return GEN parameter list
     */
    inline Parameter_List
    create_gen_parameter_list()
    {
        Parameter_List tGENParameterList( "General" );

        // Level set parameters
        tGENParameterList.insert( "output_mesh_file", "" );       // File name for exodus mesh, if default no mesh is written
        tGENParameterList.insert( "geometry_field_file", "" );    // Base file name (without extension) for saving geometry fields
        tGENParameterList.insert( "time_offset", 0.0 );           // Time offset for writing files in optimization process

        // IQIs/PDVs
        tGENParameterList.insert( "IQI_types", Vector< std::string >(),    // Requested IQI types for sensitivity analysis
                Entry_Type::SELECTION,
                "IQI_name",
                Module_Type::FEM,
                4 );
        tGENParameterList.insert( "PDV_types", Vector< std::string >() );    // Requested PDV types for sensitivity analysis

        // Phase table
        tGENParameterList.insert( "phase_table", "" );             // Construct phase table directly
        tGENParameterList.insert( "phase_function_name", "" );     // User-defined function for determining phase indices
        tGENParameterList.insert( "number_of_phases", 0 );         // Number of phases for a user-defined phase function
        tGENParameterList.insert( "print_phase_table", false );    // Whether to print the phase table

        // diagnostics
        tGENParameterList.insert( "diagnostics", false );
        tGENParameterList.insert( "diagnostics_id", "" );
        tGENParameterList.insert( "diagnostics_path", "" );

        return tGENParameterList;
    }

    /**
     * Inserts all general field parameters to the given parameter list.
     *
     * @param aParameterList Parameter list for a field
     * @param aFieldType Type of field to create
     */
    static void insert_field_parameters( Parameter_List& aParameterList, gen::Field_Type aFieldType )
    {
        if ( aFieldType != gen::Field_Type::NONE )
        {
            // Set field type
            aParameterList.insert( "field_type", gen::Field_Type::NONE, gen::Field_Type::CONSTANT, gen::Field_Type::USER_DEFINED );
            aParameterList.set( "field_type", aFieldType );

            // Field name
            aParameterList.insert( "name", "" );

            // Insert specific field parameters
            switch ( aFieldType )
            {
                case gen::Field_Type::NONE:
                    break;
                case gen::Field_Type::CONSTANT:
                {
                    aParameterList.insert< Design_Variable >( "constant", 0.0 );
                }
                case gen::Field_Type::LINE:
                {
                    aParameterList.insert< Design_Variable >( "center_x", 0.0 );
                    aParameterList.insert< Design_Variable >( "center_y", 0.0 );
                    aParameterList.insert< Design_Variable >( "normal_x", 1.0 );
                    aParameterList.insert< Design_Variable >( "normal_y", 0.0 );
                    break;
                }
                case gen::Field_Type::CIRCLE:
                {
                    aParameterList.insert< Design_Variable >( "center_x", 0.0 );
                    aParameterList.insert< Design_Variable >( "center_y", 0.0 );
                    aParameterList.insert< Design_Variable >( "radius", 1.0, 0.0, MORIS_REAL_MAX );
                    break;
                }
                case gen::Field_Type::SUPERELLIPSE:
                {
                    aParameterList.insert< Design_Variable >( "center_x", 0.0 );
                    aParameterList.insert< Design_Variable >( "center_y", 0.0 );
                    aParameterList.insert< Design_Variable >( "semidiameter_x", 1.0, 0.0, MORIS_REAL_MAX );
                    aParameterList.insert< Design_Variable >( "semidiameter_y", 1.0, 0.0, MORIS_REAL_MAX );
                    aParameterList.insert( "exponent", 2.0 );
                    break;
                }
                case gen::Field_Type::PLANE:
                {
                    aParameterList.insert< Design_Variable >( "center_x", 0.0 );
                    aParameterList.insert< Design_Variable >( "center_y", 0.0 );
                    aParameterList.insert< Design_Variable >( "center_z", 0.0 );
                    aParameterList.insert< Design_Variable >( "normal_x", 1.0 );
                    aParameterList.insert< Design_Variable >( "normal_y", 0.0 );
                    aParameterList.insert< Design_Variable >( "normal_z", 0.0 );
                    break;
                }
                case gen::Field_Type::SPHERE:
                {
                    aParameterList.insert< Design_Variable >( "center_x", 0.0 );
                    aParameterList.insert< Design_Variable >( "center_y", 0.0 );
                    aParameterList.insert< Design_Variable >( "center_z", 0.0 );
                    aParameterList.insert< Design_Variable >( "radius", 1.0, 0.0, MORIS_REAL_MAX );
                    break;
                }
                case gen::Field_Type::SUPERELLIPSOID:
                {
                    aParameterList.insert< Design_Variable >( "center_x", 0.0 );
                    aParameterList.insert< Design_Variable >( "center_y", 0.0 );
                    aParameterList.insert< Design_Variable >( "center_z", 0.0 );
                    aParameterList.insert< Design_Variable >( "semidiameter_x", 1.0, 0.0, MORIS_REAL_MAX );
                    aParameterList.insert< Design_Variable >( "semidiameter_y", 1.0, 0.0, MORIS_REAL_MAX );
                    aParameterList.insert< Design_Variable >( "semidiameter_z", 1.0, 0.0, MORIS_REAL_MAX );
                    aParameterList.insert( "exponent", 2.0 );
                    break;
                }
                case gen::Field_Type::SCALED_FIELD:
                {
                    aParameterList.insert( "dependencies", Vector< std::string >() );
                    aParameterList.insert< Design_Variable >( "scaling_factor", 1.0 );
                    break;
                }
                case gen::Field_Type::COMBINED_FIELDS:
                {
                    aParameterList.insert( "dependencies", Vector< std::string >() );
                    aParameterList.insert( "use_minimum", true );
                    break;
                }
                case gen::Field_Type::NODAL_FROM_FILE:
                {
                    aParameterList.insert( "file_name", "" );
                    aParameterList.insert( "field_name", "" );
                    aParameterList.insert( "file_format", "exodus", { "exodus", "hdf5" } );
                    aParameterList.insert( "offset", 0.0 );
                    break;
                }
                case gen::Field_Type::SIGNED_DISTANCE_OBJECT:
                {
                    aParameterList.insert( "sdf_object_path", "" );
                    aParameterList.insert( "sdf_object_offset", Vector< real >() );
                    aParameterList.insert( "sdf_shift", 0.0 );
                    break;
                }
                case gen::Field_Type::SIGNED_DISTANCE_IMAGE:
                {
                    aParameterList.insert( "image_file", "" );
                    aParameterList.insert( "image_dimensions", Vector< real >() );
                    aParameterList.insert( "image_offset", Vector< real >() );
                    aParameterList.insert( "image_sdf_scaling", 0.0 );          // sdf scaling factor (0: automatic scaling)
                    aParameterList.insert( "image_sdf_shift", 0.0 );            // sdf shift value
                    aParameterList.insert( "image_sdf_default", 1.0 );          // sdf value outside image
                    aParameterList.insert( "image_sdf_interpolate", false );    // whether sdf value is interpolated
                    break;
                }
                case gen::Field_Type::USER_DEFINED:
                {
                    aParameterList.insert( "field_function_name", "" );          // Function name for evaluating the geometry field
                    aParameterList.insert( "sensitivity_function_name", "" );    // Function name for evaluating the sensitivity of the field
                    break;
                }
            }
        }
    }

    /**
     * Creates a field parameter list for creation before being added to a level set geometry or a property
     *
     * @param aFieldType Type of field to create
     * @return Parameter list with only field parameters
     */
    inline Parameter_List create_field_parameter_list( gen::Field_Type aFieldType )
    {
        Parameter_List tParameterList( "Field" );
        insert_field_parameters( tParameterList, aFieldType );
        return tParameterList;
    }

    /**
     * Inserts all parameters related to design fields to the given parameter list.
     *
     * @param aDesignParameterList Parameter list for a design (level set geometry or property)
     * @param aFieldType Type of field to create
     */
    static void insert_design_field_parameters( Parameter_List& aDesignParameterList, gen::Field_Type aFieldType )
    {
        insert_field_parameters( aDesignParameterList, aFieldType );
        aDesignParameterList.insert( "discretization_mesh_index", -2 );           // Index of B-spline mesh to put this field on (-2 = none, -1 = store)
        aDesignParameterList.insert( "discretization_lower_bound", -1.0 );        // Lower bound of level set field (if bspline_mesh_index >= 0)
        aDesignParameterList.insert( "discretization_upper_bound", 1.0 );         // Upper bound of level set field (if bspline_mesh_index >= 0)
        aDesignParameterList.insert( "use_multilinear_interpolation", false );    // Whether to use multilinear interpolation for derived node field values
    }

    /**
     * Creates a parameter list with parameters shared by all designs
     *
     * @return Design parameter list
     */
    static Parameter_List create_design_parameter_list()
    {
        Parameter_List tDesignParameterList( "Design" );

        tDesignParameterList.insert( "design_type", "" );                            // Insert the design type parameter
        tDesignParameterList.insert( "number_of_refinements", Vector< uint >() );    // Number of refinement steps using HMR
        tDesignParameterList.insert( "refinement_mesh_index", Vector< uint >(),      // Refinement pattern
                Entry_Type::LINKED_SIZE_VECTOR,
                "number_of_refinements" );
        tDesignParameterList.insert( "refinement_function_index", -1 );    // Index of user-defined refinement function (-1 = default)

        return tDesignParameterList;
    }

    /**
     * Creates a parameter list for the construction of a geometry.
     *
     * @return Geometry parameter list
     */
    static Parameter_List create_geometry_parameter_list()
    {
        Parameter_List tGeometryParameterList = create_design_parameter_list();
        tGeometryParameterList.set( "design_type", "geometry" );             // Set the design type to a geometry
        tGeometryParameterList.insert( "geometry_type", "" );                // Insert the geometry type parameter
        tGeometryParameterList.insert( "intersection_tolerance", 1e-12 );    // Interface tolerance based on intersection distance
        tGeometryParameterList.insert( "delaunay", false );                  // Whether to use Delaunay triangulation for geometry

        return tGeometryParameterList;
    }

    //------------------------------------------------------------------------------

    /**
     * Creates a parameter list that can be used to construct a geometry field. Any number of these can be added to
     * the second cell (index 1) of then parameter lists for GEN.
     *
     * @param aFieldType Type of field to create
     * @return Geometry parameter list
     */
    inline Parameter_List
    create_level_set_geometry_parameter_list( gen::Field_Type aFieldType )
    {
        Parameter_List tLevelSetParameterList = create_geometry_parameter_list();    // Inserts all geometry parameters
        insert_design_field_parameters( tLevelSetParameterList, aFieldType );        // Inserts all design parameters
        tLevelSetParameterList.set( "geometry_type", "level_set" );                  // Sets the geometry type to level set
        tLevelSetParameterList.insert( "isocontour_threshold", 0.0 );                // Level set isocontour level
        tLevelSetParameterList.insert( "isocontour_tolerance", 1e-12 );              // Interface tolerance based on geometry value
        tLevelSetParameterList.insert( "intersection_tolerance", 1e-12 );            // Interface tolerance based on intersection distance

        return tLevelSetParameterList;
    }

    //------------------------------------------------------------------------------

    /**
     * Creates a parameter list that can be used to construct a surface mesh geometry. Any number of these can be added to
     * the second cell (index 1) of then parameter lists for GEN.
     *
     * @return Geometry parameter list
     */
    inline Parameter_List
    create_surface_mesh_geometry_parameter_list()
    {
        Parameter_List tSurfaceMeshParameterList = create_geometry_parameter_list();           // Inserts all geometry parameters
        insert_design_field_parameters( tSurfaceMeshParameterList, gen::Field_Type::NONE );    // Inserts all design parameters
        tSurfaceMeshParameterList.insert( "offset", Vector< real >( 3, 0.0 ) );                // offset all points in the geometry by this much
        tSurfaceMeshParameterList.insert( "scale", Vector< real >( 3, 1.0 ) );                 // scaling factor for all points in the geometry
        tSurfaceMeshParameterList.insert( "file_path", "" );                                   // path to .obj file
        tSurfaceMeshParameterList.insert( "discretization_factor_function_name", "" );         // function name that determines which nodes are fixed
        tSurfaceMeshParameterList.insert( "field_function_name", "" );                         // Function for perturbation of surface mesh vertices
        tSurfaceMeshParameterList.insert( "sensitivity_function_name", "" );                   // Function name for evaluating the sensitivity of the perturbation
        tSurfaceMeshParameterList.set( "geometry_type", "surface_mesh" );                      // set the geometry type to surface mesh
        tSurfaceMeshParameterList.insert( "intersection_tolerance", 1e-8 );                    // Interface tolerance based on intersection distance
        tSurfaceMeshParameterList.insert( "output_file_name", "" );                            // Output file name for the surface mesh, to be output every optimization iteration

        return tSurfaceMeshParameterList;
    }

    //------------------------------------------------------------------------------

    /**
     * Same as a geometry parameter list, but forces the user to specify the path to the voxel file
     *
     * @return Voxel geometry parameterlist
     */
    inline Parameter_List
    create_voxel_geometry_parameter_list()
    {
        Parameter_List tVoxelParameterList = create_geometry_parameter_list();

        tVoxelParameterList.set( "geometry_type", "voxel" );                    // Set the geometry type to a voxel geometry
        tVoxelParameterList.insert( "voxel_field_file", "" );                   // voxel file
        tVoxelParameterList.insert( "domain_dimensions", Vector< real >() );    // domain size
        tVoxelParameterList.insert( "domain_offset", Vector< real >() );        // domain offset

        return tVoxelParameterList;
    }

    //------------------------------------------------------------------------------

    /**
     * Creates a parameter list that will be used to construct a field array.
     *
     * @return Swiss cheese slice parameter list
     */
    inline Parameter_List
    create_field_array_parameter_list( gen::Field_Type aFieldType )
    {
        Parameter_List tFieldArrayParameterList = create_level_set_geometry_parameter_list( aFieldType );    // TODO not tied to geometry

        // Lower and upper bounds on the array with respect to the reference coordinates of the field
        tFieldArrayParameterList.insert( "lower_bound_x", 0.0 );
        tFieldArrayParameterList.insert( "upper_bound_x", 0.0 );
        tFieldArrayParameterList.insert( "lower_bound_y", 0.0 );
        tFieldArrayParameterList.insert( "upper_bound_y", 0.0 );
        tFieldArrayParameterList.insert( "lower_bound_z", 0.0 );
        tFieldArrayParameterList.insert( "upper_bound_z", 0.0 );

        // Number of fields to create in each dimension.
        // If any are equal to zero, GEN will create the maximum number of fields the minimum spacing will allow.
        tFieldArrayParameterList.insert( "number_of_fields_x", 0 );
        tFieldArrayParameterList.insert( "number_of_fields_y", 0 );
        tFieldArrayParameterList.insert( "number_of_fields_z", 0 );

        // Minimum spacing between reference coordinates of the field
        tFieldArrayParameterList.insert( "minimum_spacing_x", 0.0 );
        tFieldArrayParameterList.insert( "minimum_spacing_y", 0.0 );
        tFieldArrayParameterList.insert( "minimum_spacing_z", 0.0 );

        // Amount that the reference points will be shifted over for each subsequent row in the specified direction.
        tFieldArrayParameterList.insert( "offset_per_row_x", 0.0 );
        tFieldArrayParameterList.insert( "offset_per_row_y", 0.0 );
        tFieldArrayParameterList.insert( "offset_per_row_z", 0.0 );

        // Whether to use the minimum value of all fields in the array or maximum
        tFieldArrayParameterList.insert( "minimum", true );

        return tFieldArrayParameterList;
    }

    //------------------------------------------------------------------------------

    /**
     * Creates a parameter list that can be used to construct a property field. Any number of these can be added to
     * the third cell (index 2) of the parameter lists for GEN.
     *
     * @param aIncludeField Whether or not to include field parameters. If not, an existing field name must be assigned.
     * @return GEN property parameter list
     */
    inline Parameter_List
    create_gen_property_parameter_list( gen::Field_Type aFieldType )
    {
<<<<<<< HEAD
        Parameter_List tPropertyParameterList = create_design_parameter_list();    // Create a design parameter list
        tPropertyParameterList.set( "design_type", "property" );                   // Set the design type to a property
        insert_design_field_parameters( tPropertyParameterList, aFieldType );      // Inserts all design field parameters
        tPropertyParameterList.insert( "pdv_type", "" );                           // The type of PDV that this property will be assigned to
        tPropertyParameterList.insert( "pdv_mesh_type", "interpolation" );         // Mesh type for assigning PDVs
        tPropertyParameterList.insert( "pdv_mesh_set_names", "" );                 // Mesh set names for assigning PDVs
        tPropertyParameterList.insert( "pdv_mesh_set_indices", "" );               // Mesh set indices for assigning PDVs
=======
        Parameter_List tPropertyParameterList = create_design_parameter_list();         // Create a design parameter list
        tPropertyParameterList.set( "design_type", "property" );                        // Set the design type to a property
        insert_design_field_parameters( tPropertyParameterList, aFieldType );           // Inserts all design field parameters
        tPropertyParameterList.insert( "pdv_type", "" );                                // The type of PDV that this property will be assigned to
        tPropertyParameterList.insert( "pdv_mesh_type", "interpolation" );              // Mesh type for assigning PDVs
        tPropertyParameterList.insert( "pdv_mesh_set_names", Vector< std::string >() ); // Mesh set names for assigning PDVs
        tPropertyParameterList.insert( "pdv_mesh_set_indices", Vector< uint >() );                    // Mesh set indices for assigning PDVs
>>>>>>> 3c114bb6

        return tPropertyParameterList;
    }

    //------------------------------------------------------------------------------

}    // namespace moris::prm<|MERGE_RESOLUTION|>--- conflicted
+++ resolved
@@ -366,23 +366,13 @@
     inline Parameter_List
     create_gen_property_parameter_list( gen::Field_Type aFieldType )
     {
-<<<<<<< HEAD
-        Parameter_List tPropertyParameterList = create_design_parameter_list();    // Create a design parameter list
-        tPropertyParameterList.set( "design_type", "property" );                   // Set the design type to a property
-        insert_design_field_parameters( tPropertyParameterList, aFieldType );      // Inserts all design field parameters
-        tPropertyParameterList.insert( "pdv_type", "" );                           // The type of PDV that this property will be assigned to
-        tPropertyParameterList.insert( "pdv_mesh_type", "interpolation" );         // Mesh type for assigning PDVs
-        tPropertyParameterList.insert( "pdv_mesh_set_names", "" );                 // Mesh set names for assigning PDVs
-        tPropertyParameterList.insert( "pdv_mesh_set_indices", "" );               // Mesh set indices for assigning PDVs
-=======
-        Parameter_List tPropertyParameterList = create_design_parameter_list();         // Create a design parameter list
-        tPropertyParameterList.set( "design_type", "property" );                        // Set the design type to a property
-        insert_design_field_parameters( tPropertyParameterList, aFieldType );           // Inserts all design field parameters
-        tPropertyParameterList.insert( "pdv_type", "" );                                // The type of PDV that this property will be assigned to
-        tPropertyParameterList.insert( "pdv_mesh_type", "interpolation" );              // Mesh type for assigning PDVs
-        tPropertyParameterList.insert( "pdv_mesh_set_names", Vector< std::string >() ); // Mesh set names for assigning PDVs
-        tPropertyParameterList.insert( "pdv_mesh_set_indices", Vector< uint >() );                    // Mesh set indices for assigning PDVs
->>>>>>> 3c114bb6
+        Parameter_List tPropertyParameterList = create_design_parameter_list();            // Create a design parameter list
+        tPropertyParameterList.set( "design_type", "property" );                           // Set the design type to a property
+        insert_design_field_parameters( tPropertyParameterList, aFieldType );              // Inserts all design field parameters
+        tPropertyParameterList.insert( "pdv_type", "" );                                   // The type of PDV that this property will be assigned to
+        tPropertyParameterList.insert( "pdv_mesh_type", "interpolation" );                 // Mesh type for assigning PDVs
+        tPropertyParameterList.insert( "pdv_mesh_set_names", Vector< std::string >() );    // Mesh set names for assigning PDVs
+        tPropertyParameterList.insert( "pdv_mesh_set_indices", Vector< uint >() );         // Mesh set indices for assigning PDVs
 
         return tPropertyParameterList;
     }
