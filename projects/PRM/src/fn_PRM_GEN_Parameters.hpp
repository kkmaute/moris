--- conflicted
+++ resolved
@@ -147,7 +147,6 @@
     inline ParameterList
     create_level_set_geometry_parameter_list( bool aIncludeField = true )
     {
-<<<<<<< HEAD
         ParameterList tParameterList = create_geometry_parameter_list();   // Inserts all geometry parameters
         insert_design_field_parameters( tParameterList, aIncludeField );   // Inserts all design parameters
         tParameterList.set( "geometry_type", "level_set" );                // Sets the geometry type to level set
@@ -155,14 +154,6 @@
         tParameterList.insert( "isocontour_threshold", 0.0 );              // Level set isocontour level
         tParameterList.insert( "isocontour_tolerance", 1e-12 );            // Interface tolerance based on geometry value
         tParameterList.insert( "intersection_tolerance", 1e-12 );          // Interface tolerance based on intersection distance
-=======
-        ParameterList tParameterList = create_geometry_parameter_list();    // Inserts all geometry parameters
-        insert_design_field_parameters( tParameterList, aIncludeField );    // Inserts all design parameters
-        tParameterList.insert( "intersection_mode", "LEVEL_SET" );          // Deprecated
-        tParameterList.insert( "isocontour_threshold", 0.0 );               // Level set isocontour level
-        tParameterList.insert( "isocontour_tolerance", 1e-12 );             // Interface tolerance based on geometry value
-        tParameterList.insert( "intersection_tolerance", 1e-12 );           // Interface tolerance based on intersection distance
->>>>>>> 83f2eca2
 
         return tParameterList;
     }
