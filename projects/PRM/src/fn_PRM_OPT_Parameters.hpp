/*
 * Copyright (c) 2022 University of Colorado
 * Licensed under the MIT license. See LICENSE.txt file in the MORIS root for details.
 *
 *------------------------------------------------------------------------------------
 *
 * fn_PRM_OPT_Parameters.hpp
 *
 */

#ifndef MORIS_FN_PRM_OPT_PARAMETERS_HPP
#define MORIS_FN_PRM_OPT_PARAMETERS_HPP

#include "cl_Parameter_List.hpp"

namespace moris::prm
{
    //--------------------------------------------------------------------------------------------------------------

    inline Parameter_List
    create_opt_problem_parameter_list()
    {
        Parameter_List tParameterList;

        tParameterList.insert( "is_optimization_problem", false );        // Whether or not to use OPT
        tParameterList.insert( "workflow", "HMR_XTK" );                   // Workflow to use, HMR_XTK - standard workflow, STK_XTK
        tParameterList.insert( "problem", "user_defined" );               // OPT Problem class type
        tParameterList.insert( "restart_file", "" );                      // Name of restart file
        tParameterList.insert( "finite_difference_type", "none" );        // Type of finite differencing for gradients;
                                                                          // central, forward, backward, or none
        tParameterList.insert( "finite_difference_epsilons", "1E-8" );    // Epsilon(s) to use per ADV for finite differencing
        tParameterList.insert( "library", "" );                           // Path to a shared object file for user-defined functions

        tParameterList.insert( "reinitialize_interface_iter", INT_MAX );          // number of iterations until the interface will be reinitialized
        tParameterList.insert( "first_reinitialize_interface_iter", INT_MAX );    // number of iterations until the interface will be reinitialized

        return tParameterList;
    }

    //--------------------------------------------------------------------------------------------------------------

    inline Parameter_List
    create_opt_interface_manager_parameter_list()
    {
        Parameter_List tParameterList;

        tParameterList.insert( "shared_advs", false );                  // If all of the ADVs are shared between criteria interfaces
        tParameterList.insert( "parallel", false );                     // If to execute criteria evaluations in parallel
        tParameterList.insert( "num_processors_per_interface", "" );    // Matrix of processors to use per interface

        return tParameterList;
    }

    //--------------------------------------------------------------------------------------------------------------

    inline Parameter_List
    create_opt_interface_parameter_list()
    {
        Parameter_List tParameterList;

        tParameterList.insert( "field_type", "user_defined" );    // OPT Interface class type
        tParameterList.insert( "library", "" );                   // Path to a shared object file for user-defined functions

<<<<<<< HEAD
            tParameterList.insert( "is_optimization_problem", false );        // Whether or not to use OPT
            tParameterList.insert( "workflow", "HMR_XTK" );                   // Workflow to use, HMR_XTK - standard workflow, STK_XTK
            tParameterList.insert( "problem", "user_defined" );               // OPT Problem class type
            tParameterList.insert( "restart_file", "" );                      // Name of restart file
            tParameterList.insert( "finite_difference_type", "none" );        // Type of finite differencing for gradients;
                                                                              // central, forward, backward, or none
            tParameterList.insert( "finite_difference_epsilons", "1E-8" );    // Epsilon(s) to use per ADV for finite differencing
            tParameterList.insert( "library", "" );                           // Path to a shared object file for user-defined functions

            tParameterList.insert( "reinitialize_interface_iter", INT_MAX );          // number of iterations until the interface will be reinitialized
            tParameterList.insert( "first_reinitialize_interface_iter", INT_MAX );    // number of iterations until the interface will be reinitialized

            return tParameterList;
        }

        //--------------------------------------------------------------------------------------------------------------

        inline Parameter_List
        create_opt_interface_manager_parameter_list()
        {
            Parameter_List tParameterList;

            tParameterList.insert( "shared_advs", false );                  // If all of the ADVs are shared between criteria interfaces
            tParameterList.insert( "parallel", false );                     // If to execute criteria evaluations in parallel
            tParameterList.insert( "num_processors_per_interface", "" );    // Matrix of processors to use per interface

            return tParameterList;
        }

        //--------------------------------------------------------------------------------------------------------------

        inline Parameter_List
        create_opt_interface_parameter_list()
        {
            Parameter_List tParameterList;

            tParameterList.insert( "field_type", "user_defined" );    // OPT Interface class type
            tParameterList.insert( "library", "" );                   // Path to a shared object file for user-defined functions

            return tParameterList;
        }

        //--------------------------------------------------------------------------------------------------------------

        inline Parameter_List
        create_gcmma_parameter_list()
        {
            Parameter_List tParameterList;

            tParameterList.insert( "algorithm", "gcmma" );    // Algorithm name, don't change
            tParameterList.insert( "restart_index", 0 );      // Restart iteration index
            tParameterList.insert( "max_its", 100 );          // Maximum number of iterations
            tParameterList.insert( "max_inner_its", 0 );      // Maximum inner iterations per every optimization iteration
            tParameterList.insert( "norm_drop", 1e-4 );       // Relative change in objective convergence criteria
            tParameterList.insert( "asymp_adapt0", 0.5 );     // Initial asymptote adaptation factor
            tParameterList.insert( "asymp_adaptb", 0.7 );     // Shrinking asymptote adaptation factor
            tParameterList.insert( "asymp_adaptc", 1.2 );     // Expanding asymptote adaptation factor
            tParameterList.insert( "step_size", 0.01 );       // GCMMA step size
            tParameterList.insert( "penalty", 100.0 );        // GCMMA constraint penalty
            tParameterList.insert( "version", 1 );            // GCMMA version

            return tParameterList;
        }

        //--------------------------------------------------------------------------------------------------------------

        inline Parameter_List
        create_lbfgs_parameter_list()
        {
            Parameter_List tParameterList;

            tParameterList.insert( "algorithm", "lbfgs" );    // Algorithm name, don't change
            tParameterList.insert( "restart_index", 0 );      // Restart iteration index
            tParameterList.insert( "max_its", 10 );           // maximum optimization iterations allowed
            tParameterList.insert( "num_corr", 5 );           // number of limited memory corrections used in the LBFGS update

            tParameterList.insert( "num_function_evaluations", 1000 );       // maximum number of function calls in inner iteration
            tParameterList.insert( "norm_drop", 1.0e-8 );                    // convergence criterion (converted internally to criterion used by LBFGS algorithm)
            tParameterList.insert( "grad_tol", 0.0 );                        // convergence criterion based on projected gradients
            tParameterList.insert( "internal_lbfgs_print_severity", -1 );    // -1 suppresses all printing

            tParameterList.insert( "step_size", "1.0" );                 // default step size, 1.0 is for no modification
            tParameterList.insert( "outer_iteration_index", "0" );       // iterations to start the lbfgs
            tParameterList.insert( "number_inner_iterations", "10" );    // number of inner iterations

            return tParameterList;
        }

        //--------------------------------------------------------------------------------------------------------------

        inline Parameter_List
        create_sqp_parameter_list()
        {
            Parameter_List tParameterList;

            tParameterList.insert( "algorithm", "sqp" );    // Algorithm name, don't change

            tParameterList.insert( "restart_index", 0 );    // Restart iteration index

            // Printing
            tParameterList.insert( "Major print level", 1 );      // Controls the amount of output to print each major iteration.
            tParameterList.insert( "Minor print level", 1 );      // Controls the amount of output during the QP subproblems.
            tParameterList.insert( "Print file", 0 );             // Change to >0 to print output to file.
            tParameterList.insert( "Summary file", 0 );           // Change to >0 to print summary to file.
            tParameterList.insert( "Print frequency", 100 );      // Every nth minor iteration we print output to file.
            tParameterList.insert( "Log frequency", 100 );        // Related to print frequency.
            tParameterList.insert( "Summary frequency", 100 );    // Every nth minor iteration we print output to file.
            tParameterList.insert( "Timing level", 3 );           // prints CPU times

            // SQP method
            tParameterList.insert( "Major iterations limit", 1000 );                // number of allowed major iterations
            tParameterList.insert( "Minor iterations limit", 500 );                 // number of allowed minor iterations
            tParameterList.insert( "Iterations limit", 10000 );                     // number of total minor iterations allowed over all major iterations
            tParameterList.insert( "Major step limit", 2.0 );                       // limits the change in variable during line search
            tParameterList.insert( "Superbasics limit", 500 );                      // places a limit on the storage of super basic variables
            tParameterList.insert( "New superbasics limit", 99 );                   // controls early termination of QPs
            tParameterList.insert( "linesearch_type", "Derivative linesearch" );    // other options are:
                                                                                    // "Non-derivative line-search"
            tParameterList.insert( "Linesearch tolerance", 0.9 );                   // controls accuracy of line search
            tParameterList.insert( "Function precision", 3e-13 );                   // relative accuracy with which nonlinear functions are computed
            tParameterList.insert( "Difference interval", 5.5e-7 );                 // sets the interval for forward differencing
            tParameterList.insert( "Central difference interval", 6.7e-5 );         // sets the interval for central differencing
            tParameterList.insert( "Proximal point method", 1 );                    // satisfies linear constraints near initial guess
            tParameterList.insert( "Violation limit", 10.0 );                       // limit on maximum constraint violation after line search
            tParameterList.insert( "Unbounded step size", 1.0e18 );                 // determines unboundedness of line search step size
            tParameterList.insert( "Unbounded objective value", 1.0e15 );           // determines unboundedness of objective
            tParameterList.insert( "Infinite bound size", 1.0e+20 );                // any upper bound greater than this value is regarded as infinity

            // QP subproblems
            tParameterList.insert( "Elastic weight", 2.0e+4 );      // weighting of infeasibility in the objective of the QP subproblem
            tParameterList.insert( "Partial price", 1 );            // reduces the work required for each "pricing" operation
            tParameterList.insert( "Pivot tolerance", 3.7e-11 );    // guards the basis matrix from becoming singular

            // Hessian approximation
            tParameterList.insert( "hessian_type", "Hessian Full memory" );    // Method for storing and updating the Hessian.
                                                                               // Set to "Hessian Limited memory" for variables > 75.
            tParameterList.insert( "Hessian frequency", 999999 );              // for full memory Hessian
            tParameterList.insert( "Hessian updates", 20 );                    // for limited memory Hessian

            // Frequencies
            tParameterList.insert( "Expand frequency", 10000 );        // for anti-cycling procedure
            tParameterList.insert( "Factorization frequency", 50 );    // for basis updates

            // LU options
            tParameterList.insert( "LU factor tolerance", 10.0 );                  // limits size of multipliers in L
            tParameterList.insert( "LU update tolerance", 10.0 );                  // limits size of multipliers in L during updates
            tParameterList.insert( "LU density tolerance", 0.6 );                  // handles sparsity of LU factorization
            tParameterList.insert( "LU singularity tolerance", 2e-6 );             // handles guard against singularity during factorization
            tParameterList.insert( "lu_pivoting_type", "LU Partial Pivoting" );    // Related to LU factorization. Other options are
                                                                                   // "LU Rook Pivoting" - more costly and stable
                                                                                   // "LU Complete Pivoting" - more costly and stable

            // Convergence Tolerances
            tParameterList.insert( "Major optimality tolerance", 1e-6 );     // target accuracy of the dual variable
            tParameterList.insert( "Minor optimality tolerance", 5e-7 );     // Also related to target accuracy of the dual variable
            tParameterList.insert( "Major feasibility tolerance", 1e-6 );    // feasibility with respect to nonlinear constraints
            tParameterList.insert( "Feasibility tolerance", 1e-6 );          // See minor feasibility tolerance (deprecated)
            tParameterList.insert( "Minor feasibility tolerance", 1e-6 );    // feasibility with respect to linear constraints

            // Derivative checking
            tParameterList.insert( "Verify level", 0 );    // Finite difference check on derivatives computed by user-provided routines

            // Scaling
            tParameterList.insert( "Scale option", 1 );         // flag for scaling of constraints and variables
            tParameterList.insert( "Scale tolerance", 0.9 );    // affects effectiveness with which constraint matrix is scaled

            return tParameterList;
        }

        //--------------------------------------------------------------------------------------------------------------

        inline Parameter_List
        create_sweep_parameter_list()
        {
            Parameter_List tParameterList;

            tParameterList.insert( "algorithm", "sweep" );                     // Algorithm name, don't change
            tParameterList.insert( "num_evaluations_per_adv", "10" );          // Uniformly sweep each adv with this many evaluation points per adv
                                                                               // Can specify different number per adv, or one value (applies to all advs)
            tParameterList.insert( "custom_adv_evaluations", "" );             // Evaluate with ADVs at specified values, overrides num_evaluations_per_adv
            tParameterList.insert( "include_bounds", true );                   // Allow evaluations with ADVs at the lower and upper bounds
            tParameterList.insert( "evaluate_objectives", true );              // Calculate and output the objective at each point
            tParameterList.insert( "evaluate_constraints", true );             // Calculate and output the constraints at each point
            tParameterList.insert( "evaluate_objective_gradients", true );     // Calculate and output the objective gradients at each point
            tParameterList.insert( "evaluate_constraint_gradients", true );    // Calculate and output the constraint gradients at each point
            tParameterList.insert( "finite_difference_type", "none" );         // Type of finite differencing for gradients;
                                                                               // central, forward, backward, all, or none
            tParameterList.insert( "finite_difference_epsilons", "1E-8" );     // Use finite differencing to obtain gradients with these epsilons
            tParameterList.insert( "finite_difference_adv_indices", "" );      // Indices of ADVs with respect to which sensitivities are computed by FD
            tParameterList.insert( "save", true );                             // Save the sweep evaluations in "hdf5_path"
            tParameterList.insert( "print", false );                           // Print the sweep evaluations to the screen with moris::print
            tParameterList.insert( "hdf5_path", "" );                          // Path and file name for saving if "save" is set to true

            return tParameterList;
        }

        //--------------------------------------------------------------------------------------------------------------

    }    // namespace prm
}    // namespace moris
=======
        return tParameterList;
    }

    //--------------------------------------------------------------------------------------------------------------

    inline Parameter_List
    create_gcmma_parameter_list()
    {
        Parameter_List tParameterList;

        tParameterList.insert( "algorithm", "gcmma" );    // Algorithm name, don't change
        tParameterList.insert( "restart_index", 0 );      // Restart iteration index
        tParameterList.insert( "max_its", 100 );          // Maximum number of iterations
        tParameterList.insert( "max_inner_its", 0 );      // Maximum inner iterations per every optimization iteration
        tParameterList.insert( "norm_drop", 1e-4 );       // Relative change in objective convergence criteria
        tParameterList.insert( "asymp_adapt0", 0.5 );     // Initial asymptote adaptation factor
        tParameterList.insert( "asymp_adaptb", 0.7 );     // Shrinking asymptote adaptation factor
        tParameterList.insert( "asymp_adaptc", 1.2 );     // Expanding asymptote adaptation factor
        tParameterList.insert( "step_size", 0.01 );       // GCMMA step size
        tParameterList.insert( "penalty", 100.0 );        // GCMMA constraint penalty
        tParameterList.insert( "version", 1 );            // GCMMA version

        return tParameterList;
    }

    //--------------------------------------------------------------------------------------------------------------

    inline Parameter_List
    create_lbfgs_parameter_list()
    {
        Parameter_List tParameterList;

        tParameterList.insert( "algorithm", "lbfgs" );    // Algorithm name, don't change
        tParameterList.insert( "restart_index", 0 );      // Restart iteration index
        tParameterList.insert( "max_its", 10 );           // maximum optimization iterations allowed
        tParameterList.insert( "num_corr", 5 );           // number of limited memory corrections used in the LBFGS update

        tParameterList.insert( "num_function_evaluations", 1000 );       // maximum number of function calls in inner iteration
        tParameterList.insert( "norm_drop", 1.0e-8 );                    // convergence criterion (converted internally to criterion used by LBFGS algorithm)
        tParameterList.insert( "grad_tol", 0.0 );                        // convergence criterion based on projected gradients
        tParameterList.insert( "internal_lbfgs_print_severity", -1 );    // -1 suppresses all printing

        tParameterList.insert( "step_size", "1.0" );                 // default step size, 1.0 is for no modification
        tParameterList.insert( "outer_iteration_index", "0" );       // iterations to start the lbfgs
        tParameterList.insert( "number_inner_iterations", "10" );    // number of inner iterations

        return tParameterList;
    }

    //--------------------------------------------------------------------------------------------------------------

    inline Parameter_List
    create_sqp_parameter_list()
    {
        Parameter_List tParameterList;

        tParameterList.insert( "algorithm", "sqp" );    // Algorithm name, don't change

        tParameterList.insert( "restart_index", 0 );    // Restart iteration index

        // Printing
        tParameterList.insert( "Major print level", 1 );      // Controls the amount of output to print each major iteration.
        tParameterList.insert( "Minor print level", 1 );      // Controls the amount of output during the QP subproblems.
        tParameterList.insert( "Print file", 0 );             // Change to >0 to print output to file.
        tParameterList.insert( "Summary file", 0 );           // Change to >0 to print summary to file.
        tParameterList.insert( "Print frequency", 100 );      // Every nth minor iteration we print output to file.
        tParameterList.insert( "Log frequency", 100 );        // Related to print frequency.
        tParameterList.insert( "Summary frequency", 100 );    // Every nth minor iteration we print output to file.
        tParameterList.insert( "Timing level", 3 );           // prints CPU times

        // SQP method
        tParameterList.insert( "Major iterations limit", 1000 );                // number of allowed major iterations
        tParameterList.insert( "Minor iterations limit", 500 );                 // number of allowed minor iterations
        tParameterList.insert( "Iterations limit", 10000 );                     // number of total minor iterations allowed over all major iterations
        tParameterList.insert( "Major step limit", 2.0 );                       // limits the change in variable during line search
        tParameterList.insert( "Superbasics limit", 500 );                      // places a limit on the storage of super basic variables
        tParameterList.insert( "New superbasics limit", 99 );                   // controls early termination of QPs
        tParameterList.insert( "linesearch_type", "Derivative linesearch" );    // other options are:
                                                                                // "Non-derivative line-search"
        tParameterList.insert( "Linesearch tolerance", 0.9 );                   // controls accuracy of line search
        tParameterList.insert( "Function precision", 3e-13 );                   // relative accuracy with which nonlinear functions are computed
        tParameterList.insert( "Difference interval", 5.5e-7 );                 // sets the interval for forward differencing
        tParameterList.insert( "Central difference interval", 6.7e-5 );         // sets the interval for central differencing
        tParameterList.insert( "Proximal point method", 1 );                    // satisfies linear constraints near initial guess
        tParameterList.insert( "Violation limit", 10.0 );                       // limit on maximum constraint violation after line search
        tParameterList.insert( "Unbounded step size", 1.0e18 );                 // determines unboundedness of line search step size
        tParameterList.insert( "Unbounded objective value", 1.0e15 );           // determines unboundedness of objective
        tParameterList.insert( "Infinite bound size", 1.0e+20 );                // any upper bound greater than this value is regarded as infinity

        // QP subproblems
        tParameterList.insert( "Elastic weight", 2.0e+4 );      // weighting of infeasibility in the objective of the QP subproblem
        tParameterList.insert( "Partial price", 1 );            // reduces the work required for each "pricing" operation
        tParameterList.insert( "Pivot tolerance", 3.7e-11 );    // guards the basis matrix from becoming singular

        // Hessian approximation
        tParameterList.insert( "hessian_type", "Hessian Full memory" );    // Method for storing and updating the Hessian.
                                                                           // Set to "Hessian Limited memory" for variables > 75.
        tParameterList.insert( "Hessian frequency", 999999 );              // for full memory Hessian
        tParameterList.insert( "Hessian updates", 20 );                    // for limited memory Hessian

        // Frequencies
        tParameterList.insert( "Expand frequency", 10000 );        // for anti-cycling procedure
        tParameterList.insert( "Factorization frequency", 50 );    // for basis updates

        // LU options
        tParameterList.insert( "LU factor tolerance", 10.0 );                  // limits size of multipliers in L
        tParameterList.insert( "LU update tolerance", 10.0 );                  // limits size of multipliers in L during updates
        tParameterList.insert( "LU density tolerance", 0.6 );                  // handles sparsity of LU factorization
        tParameterList.insert( "LU singularity tolerance", 2e-6 );             // handles guard against singularity during factorization
        tParameterList.insert( "lu_pivoting_type", "LU Partial Pivoting" );    // Related to LU factorization. Other options are
                                                                               // "LU Rook Pivoting" - more costly and stable
                                                                               // "LU Complete Pivoting" - more costly and stable

        // Convergence Tolerances
        tParameterList.insert( "Major optimality tolerance", 1e-6 );     // target accuracy of the dual variable
        tParameterList.insert( "Minor optimality tolerance", 5e-7 );     // Also related to target accuracy of the dual variable
        tParameterList.insert( "Major feasibility tolerance", 1e-6 );    // feasibility with respect to nonlinear constraints
        tParameterList.insert( "Feasibility tolerance", 1e-6 );          // See minor feasibility tolerance (deprecated)
        tParameterList.insert( "Minor feasibility tolerance", 1e-6 );    // feasibility with respect to linear constraints

        // Derivative checking
        tParameterList.insert( "Verify level", 0 );    // Finite difference check on derivatives computed by user-provided routines

        // Scaling
        tParameterList.insert( "Scale option", 1 );         // flag for scaling of constraints and variables
        tParameterList.insert( "Scale tolerance", 0.9 );    // affects effectiveness with which constraint matrix is scaled

        return tParameterList;
    }

    //--------------------------------------------------------------------------------------------------------------

    inline Parameter_List
    create_sweep_parameter_list()
    {
        Parameter_List tParameterList;

        tParameterList.insert( "algorithm", "sweep" );                     // Algorithm name, don't change
        tParameterList.insert( "num_evaluations_per_adv", "10" );          // Uniformly sweep each adv with this many evaluation points per adv
                                                                           // Can specify different number per adv, or one value (applies to all advs)
        tParameterList.insert( "custom_adv_evaluations", "" );             // Evaluate with ADVs at specified values, overrides num_evaluations_per_adv
        tParameterList.insert( "include_bounds", true );                   // Allow evaluations with ADVs at the lower and upper bounds
        tParameterList.insert( "evaluate_objectives", true );              // Calculate and output the objective at each point
        tParameterList.insert( "evaluate_constraints", true );             // Calculate and output the constraints at each point
        tParameterList.insert( "evaluate_objective_gradients", true );     // Calculate and output the objective gradients at each point
        tParameterList.insert( "evaluate_constraint_gradients", true );    // Calculate and output the constraint gradients at each point
        tParameterList.insert( "finite_difference_type", "none" );         // Type of finite differencing for gradients;
                                                                           // central, forward, backward, all, or none
        tParameterList.insert( "finite_difference_epsilons", "1E-8" );     // Use finite differencing to obtain gradients with these epsilons
        tParameterList.insert( "finite_difference_adv_indices", "" );      // Indices of ADVs with respect to which sensitivities are computed by FD
        tParameterList.insert( "save", true );                             // Save the sweep evaluations in "hdf5_path"
        tParameterList.insert( "print", false );                           // Print the sweep evaluations to the screen with moris::print
        tParameterList.insert( "hdf5_path", "" );                          // Path and file name for saving if "save" is set to true

        return tParameterList;
    }

    //--------------------------------------------------------------------------------------------------------------

}    // namespace moris::prm
>>>>>>> 2a6eab6b

#endif    // MORIS_FN_PRM_OPT_PARAMETERS_HPP<|MERGE_RESOLUTION|>--- conflicted
+++ resolved
@@ -61,208 +61,6 @@
         tParameterList.insert( "field_type", "user_defined" );    // OPT Interface class type
         tParameterList.insert( "library", "" );                   // Path to a shared object file for user-defined functions
 
-<<<<<<< HEAD
-            tParameterList.insert( "is_optimization_problem", false );        // Whether or not to use OPT
-            tParameterList.insert( "workflow", "HMR_XTK" );                   // Workflow to use, HMR_XTK - standard workflow, STK_XTK
-            tParameterList.insert( "problem", "user_defined" );               // OPT Problem class type
-            tParameterList.insert( "restart_file", "" );                      // Name of restart file
-            tParameterList.insert( "finite_difference_type", "none" );        // Type of finite differencing for gradients;
-                                                                              // central, forward, backward, or none
-            tParameterList.insert( "finite_difference_epsilons", "1E-8" );    // Epsilon(s) to use per ADV for finite differencing
-            tParameterList.insert( "library", "" );                           // Path to a shared object file for user-defined functions
-
-            tParameterList.insert( "reinitialize_interface_iter", INT_MAX );          // number of iterations until the interface will be reinitialized
-            tParameterList.insert( "first_reinitialize_interface_iter", INT_MAX );    // number of iterations until the interface will be reinitialized
-
-            return tParameterList;
-        }
-
-        //--------------------------------------------------------------------------------------------------------------
-
-        inline Parameter_List
-        create_opt_interface_manager_parameter_list()
-        {
-            Parameter_List tParameterList;
-
-            tParameterList.insert( "shared_advs", false );                  // If all of the ADVs are shared between criteria interfaces
-            tParameterList.insert( "parallel", false );                     // If to execute criteria evaluations in parallel
-            tParameterList.insert( "num_processors_per_interface", "" );    // Matrix of processors to use per interface
-
-            return tParameterList;
-        }
-
-        //--------------------------------------------------------------------------------------------------------------
-
-        inline Parameter_List
-        create_opt_interface_parameter_list()
-        {
-            Parameter_List tParameterList;
-
-            tParameterList.insert( "field_type", "user_defined" );    // OPT Interface class type
-            tParameterList.insert( "library", "" );                   // Path to a shared object file for user-defined functions
-
-            return tParameterList;
-        }
-
-        //--------------------------------------------------------------------------------------------------------------
-
-        inline Parameter_List
-        create_gcmma_parameter_list()
-        {
-            Parameter_List tParameterList;
-
-            tParameterList.insert( "algorithm", "gcmma" );    // Algorithm name, don't change
-            tParameterList.insert( "restart_index", 0 );      // Restart iteration index
-            tParameterList.insert( "max_its", 100 );          // Maximum number of iterations
-            tParameterList.insert( "max_inner_its", 0 );      // Maximum inner iterations per every optimization iteration
-            tParameterList.insert( "norm_drop", 1e-4 );       // Relative change in objective convergence criteria
-            tParameterList.insert( "asymp_adapt0", 0.5 );     // Initial asymptote adaptation factor
-            tParameterList.insert( "asymp_adaptb", 0.7 );     // Shrinking asymptote adaptation factor
-            tParameterList.insert( "asymp_adaptc", 1.2 );     // Expanding asymptote adaptation factor
-            tParameterList.insert( "step_size", 0.01 );       // GCMMA step size
-            tParameterList.insert( "penalty", 100.0 );        // GCMMA constraint penalty
-            tParameterList.insert( "version", 1 );            // GCMMA version
-
-            return tParameterList;
-        }
-
-        //--------------------------------------------------------------------------------------------------------------
-
-        inline Parameter_List
-        create_lbfgs_parameter_list()
-        {
-            Parameter_List tParameterList;
-
-            tParameterList.insert( "algorithm", "lbfgs" );    // Algorithm name, don't change
-            tParameterList.insert( "restart_index", 0 );      // Restart iteration index
-            tParameterList.insert( "max_its", 10 );           // maximum optimization iterations allowed
-            tParameterList.insert( "num_corr", 5 );           // number of limited memory corrections used in the LBFGS update
-
-            tParameterList.insert( "num_function_evaluations", 1000 );       // maximum number of function calls in inner iteration
-            tParameterList.insert( "norm_drop", 1.0e-8 );                    // convergence criterion (converted internally to criterion used by LBFGS algorithm)
-            tParameterList.insert( "grad_tol", 0.0 );                        // convergence criterion based on projected gradients
-            tParameterList.insert( "internal_lbfgs_print_severity", -1 );    // -1 suppresses all printing
-
-            tParameterList.insert( "step_size", "1.0" );                 // default step size, 1.0 is for no modification
-            tParameterList.insert( "outer_iteration_index", "0" );       // iterations to start the lbfgs
-            tParameterList.insert( "number_inner_iterations", "10" );    // number of inner iterations
-
-            return tParameterList;
-        }
-
-        //--------------------------------------------------------------------------------------------------------------
-
-        inline Parameter_List
-        create_sqp_parameter_list()
-        {
-            Parameter_List tParameterList;
-
-            tParameterList.insert( "algorithm", "sqp" );    // Algorithm name, don't change
-
-            tParameterList.insert( "restart_index", 0 );    // Restart iteration index
-
-            // Printing
-            tParameterList.insert( "Major print level", 1 );      // Controls the amount of output to print each major iteration.
-            tParameterList.insert( "Minor print level", 1 );      // Controls the amount of output during the QP subproblems.
-            tParameterList.insert( "Print file", 0 );             // Change to >0 to print output to file.
-            tParameterList.insert( "Summary file", 0 );           // Change to >0 to print summary to file.
-            tParameterList.insert( "Print frequency", 100 );      // Every nth minor iteration we print output to file.
-            tParameterList.insert( "Log frequency", 100 );        // Related to print frequency.
-            tParameterList.insert( "Summary frequency", 100 );    // Every nth minor iteration we print output to file.
-            tParameterList.insert( "Timing level", 3 );           // prints CPU times
-
-            // SQP method
-            tParameterList.insert( "Major iterations limit", 1000 );                // number of allowed major iterations
-            tParameterList.insert( "Minor iterations limit", 500 );                 // number of allowed minor iterations
-            tParameterList.insert( "Iterations limit", 10000 );                     // number of total minor iterations allowed over all major iterations
-            tParameterList.insert( "Major step limit", 2.0 );                       // limits the change in variable during line search
-            tParameterList.insert( "Superbasics limit", 500 );                      // places a limit on the storage of super basic variables
-            tParameterList.insert( "New superbasics limit", 99 );                   // controls early termination of QPs
-            tParameterList.insert( "linesearch_type", "Derivative linesearch" );    // other options are:
-                                                                                    // "Non-derivative line-search"
-            tParameterList.insert( "Linesearch tolerance", 0.9 );                   // controls accuracy of line search
-            tParameterList.insert( "Function precision", 3e-13 );                   // relative accuracy with which nonlinear functions are computed
-            tParameterList.insert( "Difference interval", 5.5e-7 );                 // sets the interval for forward differencing
-            tParameterList.insert( "Central difference interval", 6.7e-5 );         // sets the interval for central differencing
-            tParameterList.insert( "Proximal point method", 1 );                    // satisfies linear constraints near initial guess
-            tParameterList.insert( "Violation limit", 10.0 );                       // limit on maximum constraint violation after line search
-            tParameterList.insert( "Unbounded step size", 1.0e18 );                 // determines unboundedness of line search step size
-            tParameterList.insert( "Unbounded objective value", 1.0e15 );           // determines unboundedness of objective
-            tParameterList.insert( "Infinite bound size", 1.0e+20 );                // any upper bound greater than this value is regarded as infinity
-
-            // QP subproblems
-            tParameterList.insert( "Elastic weight", 2.0e+4 );      // weighting of infeasibility in the objective of the QP subproblem
-            tParameterList.insert( "Partial price", 1 );            // reduces the work required for each "pricing" operation
-            tParameterList.insert( "Pivot tolerance", 3.7e-11 );    // guards the basis matrix from becoming singular
-
-            // Hessian approximation
-            tParameterList.insert( "hessian_type", "Hessian Full memory" );    // Method for storing and updating the Hessian.
-                                                                               // Set to "Hessian Limited memory" for variables > 75.
-            tParameterList.insert( "Hessian frequency", 999999 );              // for full memory Hessian
-            tParameterList.insert( "Hessian updates", 20 );                    // for limited memory Hessian
-
-            // Frequencies
-            tParameterList.insert( "Expand frequency", 10000 );        // for anti-cycling procedure
-            tParameterList.insert( "Factorization frequency", 50 );    // for basis updates
-
-            // LU options
-            tParameterList.insert( "LU factor tolerance", 10.0 );                  // limits size of multipliers in L
-            tParameterList.insert( "LU update tolerance", 10.0 );                  // limits size of multipliers in L during updates
-            tParameterList.insert( "LU density tolerance", 0.6 );                  // handles sparsity of LU factorization
-            tParameterList.insert( "LU singularity tolerance", 2e-6 );             // handles guard against singularity during factorization
-            tParameterList.insert( "lu_pivoting_type", "LU Partial Pivoting" );    // Related to LU factorization. Other options are
-                                                                                   // "LU Rook Pivoting" - more costly and stable
-                                                                                   // "LU Complete Pivoting" - more costly and stable
-
-            // Convergence Tolerances
-            tParameterList.insert( "Major optimality tolerance", 1e-6 );     // target accuracy of the dual variable
-            tParameterList.insert( "Minor optimality tolerance", 5e-7 );     // Also related to target accuracy of the dual variable
-            tParameterList.insert( "Major feasibility tolerance", 1e-6 );    // feasibility with respect to nonlinear constraints
-            tParameterList.insert( "Feasibility tolerance", 1e-6 );          // See minor feasibility tolerance (deprecated)
-            tParameterList.insert( "Minor feasibility tolerance", 1e-6 );    // feasibility with respect to linear constraints
-
-            // Derivative checking
-            tParameterList.insert( "Verify level", 0 );    // Finite difference check on derivatives computed by user-provided routines
-
-            // Scaling
-            tParameterList.insert( "Scale option", 1 );         // flag for scaling of constraints and variables
-            tParameterList.insert( "Scale tolerance", 0.9 );    // affects effectiveness with which constraint matrix is scaled
-
-            return tParameterList;
-        }
-
-        //--------------------------------------------------------------------------------------------------------------
-
-        inline Parameter_List
-        create_sweep_parameter_list()
-        {
-            Parameter_List tParameterList;
-
-            tParameterList.insert( "algorithm", "sweep" );                     // Algorithm name, don't change
-            tParameterList.insert( "num_evaluations_per_adv", "10" );          // Uniformly sweep each adv with this many evaluation points per adv
-                                                                               // Can specify different number per adv, or one value (applies to all advs)
-            tParameterList.insert( "custom_adv_evaluations", "" );             // Evaluate with ADVs at specified values, overrides num_evaluations_per_adv
-            tParameterList.insert( "include_bounds", true );                   // Allow evaluations with ADVs at the lower and upper bounds
-            tParameterList.insert( "evaluate_objectives", true );              // Calculate and output the objective at each point
-            tParameterList.insert( "evaluate_constraints", true );             // Calculate and output the constraints at each point
-            tParameterList.insert( "evaluate_objective_gradients", true );     // Calculate and output the objective gradients at each point
-            tParameterList.insert( "evaluate_constraint_gradients", true );    // Calculate and output the constraint gradients at each point
-            tParameterList.insert( "finite_difference_type", "none" );         // Type of finite differencing for gradients;
-                                                                               // central, forward, backward, all, or none
-            tParameterList.insert( "finite_difference_epsilons", "1E-8" );     // Use finite differencing to obtain gradients with these epsilons
-            tParameterList.insert( "finite_difference_adv_indices", "" );      // Indices of ADVs with respect to which sensitivities are computed by FD
-            tParameterList.insert( "save", true );                             // Save the sweep evaluations in "hdf5_path"
-            tParameterList.insert( "print", false );                           // Print the sweep evaluations to the screen with moris::print
-            tParameterList.insert( "hdf5_path", "" );                          // Path and file name for saving if "save" is set to true
-
-            return tParameterList;
-        }
-
-        //--------------------------------------------------------------------------------------------------------------
-
-    }    // namespace prm
-}    // namespace moris
-=======
         return tParameterList;
     }
 
@@ -423,6 +221,5 @@
     //--------------------------------------------------------------------------------------------------------------
 
 }    // namespace moris::prm
->>>>>>> 2a6eab6b
 
 #endif    // MORIS_FN_PRM_OPT_PARAMETERS_HPP