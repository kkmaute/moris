/*
 * Copyright (c) 2022 University of Colorado
 * Licensed under the MIT license. See LICENSE.txt file in the MORIS root for details.
 *
 *------------------------------------------------------------------------------------
 *
 * cl_SOL_Enums.hpp
 *
 */
#ifndef SRC_DISTLINALG_CL_SOL_ENUMS_HPP_
#define SRC_DISTLINALG_CL_SOL_ENUMS_HPP_

#include "cl_Bitset.hpp"
#include "cl_Map.hpp"
#include "fn_enum_macros.hpp"
#include "assert.hpp"
#include "cl_Vector.hpp"

namespace moris::sol
{
    ENUM_MACRO( SolverType,
            AZTEC_IMPL,     //< Wrapper around Aztec Solver
            AMESOS_IMPL,    //< Wrapper around Amesos Solver
            BELOS_IMPL,     //< Wrapper around Belos Solver
            PETSC,          //< Wrapper around Petsc Solver
            EIGEN_SOLVER,
            SLEPC_SOLVER,
            ML,    //< Wrapper around ML Preconditioner as a solver
            END_ENUM )

    enum class EigSolMethod
    {
        LINSOL_AMESOS_KLU,
        LINSOL_AMESOS_UMFPACK,
        LINSOL_AMESOS_DSCPACK,
        LINSOL_AMESOS_MUMPS,
        LINSOL_AMESOS_LAPACK,
        LINSOL_AMESOS_SCALAPACK,
        LINSOL_AMESOS_PARDISO,
        END_ENUM
    };

    ENUM_MACRO( MapType,
            Epetra,
            Petsc )

    /**
     * SolverRelaxationType notes
     * Constant: Constant relaxation parameter
     * InvResNorm: Relaxation parameter proportional to inverse of residual norm
     * InvResNormAdaptive: Relaxation parameter proportional to inverse of residual norm with adaptation
     */
    ENUM_MACRO( SolverRelaxationType,
            Constant,
            InvResNorm,
            InvResNormAdaptive )

<<<<<<< HEAD
    /**
     * SolverLoadControlType notes
     * Constant: Constant load control parameter
     * Exponential: Exponential growth
     * UserDefined: User defined strategy
     */
    ENUM_MACRO( SolverLoadControlType,
            Constant,
            Exponential,
            UserDefined )

    ENUM_MACRO( SolverPseudoTimeControlType,
            None,                  // No pseudo time step control
            Polynomial,            // Time step index based strategy: polynomial growth
            InvResNorm,            // Residual based strategy
            Hybrid,                // Combined Polynomial and InvResNorm stratgies
            Exponential,           // Time step index based strategy: exponential growth
            SwitchedRelaxation,    // Switched relaxation (based on Ceze and Fidkowski, 2013)
            ResidualDifference,    // Monotonic residual difference method (based on Ceze and Fidkowski, 2013)
            Expur,                 // Exponential with under-relaxation (based on Ceze and Fidkowski, 2013)
            Comsol                 // COMSOL ( see COMSOL_CFDModuleUsersGuide 6.0, page 92, 241)
    )
=======
    enum class SolverLoadControlType
    {
        Constant,       // Constant load control parameter
        Linear,         // Linear growth
        Exponential,    // Exponential growth
        UserDefined     // User defined strategy
    };

    enum class SolverRaytracingStrategy
    {
        None,                                 // No (re-)ray tracing
        EveryNthIteration,                    // Ray tracing after every Nth newton iteration
        EveryNthLoadStep,                     // Ray tracing after every Nth load step
        EveryNthLoadStepOrNthIteration,       // Ray tracing after every Nth load step or Nth iteration
        ResidualChange,                       // Ray tracing if the change of the residual is below a certain threshold
        MixedNthLoadStepAndResidualChange,    // Uses the nth load steps until full load is reached and then uses the relative residual change
        MixedNthLoadStepAndNthIteration,      // Uses the nth load steps until full load is reached and then uses the nth iteration
    };

    enum class SolverPseudoTimeControlType
    {
        None,                  // No pseudo time step control
        Polynomial,            // Time step index based strategy: polynomial growth
        InvResNorm,            // Residual based strategy
        Hybrid,                // Combined Polynomial and InvResNorm stratgies
        Exponential,           // Time step index based strategy: exponential growth
        SwitchedRelaxation,    // Switched relaxation (based on Ceze and Fidkowski, 2013)
        ResidualDifference,    // Monotonic residual difference method (based on Ceze and Fidkowski, 2013)
        Expur,                 // Exponential with under-relaxation (based on Ceze and Fidkowski, 2013)
        Comsol                 // COMSOL ( see COMSOL_CFDModuleUsersGuide 6.0, page 92, 241)
    };
>>>>>>> dfee0fd3

    // enum for the type of preconditioner
    ENUM_MACRO( PreconditionerType,
            NONE,
            IFPACK,    // Ifpack
            ML,        // ML
            PETSC,     // Petsc
            END_ENUM )

    enum class EiegnSolverType
    {
        NONE,
        ANASAZI,    // Anasazi
        SLEPC,      // SLEPc
        END_ENUM
    };

    enum class STTypeSlepc
    {
        NONE,
        STSHELL,
        STSHIFT,
        STSINVERT,
        STCAYLEY,
        STPRECOND,
        STFILTER,
        END_ENUM
    };

}    // namespace moris::sol

#endif /* SRC_DISTLINALG_CL_DLA_ENUMS_HPP_ */<|MERGE_RESOLUTION|>--- conflicted
+++ resolved
@@ -55,7 +55,6 @@
             InvResNorm,
             InvResNormAdaptive )
 
-<<<<<<< HEAD
     /**
      * SolverLoadControlType notes
      * Constant: Constant load control parameter
@@ -64,8 +63,19 @@
      */
     ENUM_MACRO( SolverLoadControlType,
             Constant,
+            Linear,
             Exponential,
             UserDefined )
+
+    ENUM_MACRO( SolverRaytracingStrategy,
+        None,                                 // No (re-)ray tracing
+        EveryNthIteration,                    // Ray tracing after every Nth newton iteration
+        EveryNthLoadStep,                     // Ray tracing after every Nth load step
+        EveryNthLoadStepOrNthIteration,       // Ray tracing after every Nth load step or Nth iteration
+        ResidualChange,                       // Ray tracing if the change of the residual is below a certain threshold
+        MixedNthLoadStepAndResidualChange,    // Uses the nth load steps until full load is reached and then uses the relative residual change
+        MixedNthLoadStepAndNthIteration,      // Uses the nth load steps until full load is reached and then uses the nth iteration
+    )
 
     ENUM_MACRO( SolverPseudoTimeControlType,
             None,                  // No pseudo time step control
@@ -78,39 +88,6 @@
             Expur,                 // Exponential with under-relaxation (based on Ceze and Fidkowski, 2013)
             Comsol                 // COMSOL ( see COMSOL_CFDModuleUsersGuide 6.0, page 92, 241)
     )
-=======
-    enum class SolverLoadControlType
-    {
-        Constant,       // Constant load control parameter
-        Linear,         // Linear growth
-        Exponential,    // Exponential growth
-        UserDefined     // User defined strategy
-    };
-
-    enum class SolverRaytracingStrategy
-    {
-        None,                                 // No (re-)ray tracing
-        EveryNthIteration,                    // Ray tracing after every Nth newton iteration
-        EveryNthLoadStep,                     // Ray tracing after every Nth load step
-        EveryNthLoadStepOrNthIteration,       // Ray tracing after every Nth load step or Nth iteration
-        ResidualChange,                       // Ray tracing if the change of the residual is below a certain threshold
-        MixedNthLoadStepAndResidualChange,    // Uses the nth load steps until full load is reached and then uses the relative residual change
-        MixedNthLoadStepAndNthIteration,      // Uses the nth load steps until full load is reached and then uses the nth iteration
-    };
-
-    enum class SolverPseudoTimeControlType
-    {
-        None,                  // No pseudo time step control
-        Polynomial,            // Time step index based strategy: polynomial growth
-        InvResNorm,            // Residual based strategy
-        Hybrid,                // Combined Polynomial and InvResNorm stratgies
-        Exponential,           // Time step index based strategy: exponential growth
-        SwitchedRelaxation,    // Switched relaxation (based on Ceze and Fidkowski, 2013)
-        ResidualDifference,    // Monotonic residual difference method (based on Ceze and Fidkowski, 2013)
-        Expur,                 // Exponential with under-relaxation (based on Ceze and Fidkowski, 2013)
-        Comsol                 // COMSOL ( see COMSOL_CFDModuleUsersGuide 6.0, page 92, 241)
-    };
->>>>>>> dfee0fd3
 
     // enum for the type of preconditioner
     ENUM_MACRO( PreconditionerType,
