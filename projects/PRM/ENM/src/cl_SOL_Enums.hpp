--- conflicted
+++ resolved
@@ -14,18 +14,6 @@
 {
     enum class SolverType
     {
-<<<<<<< HEAD
-        enum class SolverType
-        {
-            AZTEC_IMPL,      //< Wrapper around Aztec Solver
-            AMESOS_IMPL,     //< Wrapper around Amesos Solver
-            BELOS_IMPL,      //< Wrapper around Belos Solver
-            PETSC,           //< Wrapper around Petsc Solver
-            EIGEN_SOLVER,
-            ML,    //< Wrapper around ML Preconditioner as a solver
-            END_ENUM
-        };
-=======
         AZTEC_IMPL,     //< Wrapper around Aztec Solver
         AMESOS_IMPL,    //< Wrapper around Amesos Solver
         BELOS_IMPL,     //< Wrapper around Belos Solver
@@ -35,7 +23,6 @@
         ML,    //< Wrapper around ML Preconditioner as a solver
         END_ENUM
     };
->>>>>>> 366d7939
 
     enum class EigSolMethod
     {
@@ -65,33 +52,12 @@
     enum class SolverLoadControlType
     {
         Constant,       // Constant load control parameter
-        Exponential,    // Exponential growth
-        UserDefined     // User defined strategy
-    };
-
-    enum class SolverPseudoTimeControlType
-    {
-        None,                  // No pseudo time step control
-        Polynomial,            // Time step index based strategy: polynomial growth
-        InvResNorm,            // Residual based strategy
-        Hybrid,                // Combined Polynomial and InvResNorm stratgies
-        Exponential,           // Time step index based strategy: exponential growth
-        SwitchedRelaxation,    // Switched relaxation (based on Ceze and Fidkowski, 2013)
-        ResidualDifference,    // Monotonic residual difference method (based on Ceze and Fidkowski, 2013)
-        Expur,                 // Exponential with under-relaxation (based on Ceze and Fidkowski, 2013)
-        Comsol                 // COMSOL ( see COMSOL_CFDModuleUsersGuide 6.0, page 92, 241)
-    };
-
-<<<<<<< HEAD
-        enum class SolverLoadControlType
-        {
-            Constant,       // Constant load control parameter
-            Linear,         // Linear growth
+        Linear,         // Linear growth
             Exponential,    // Exponential growth
             UserDefined     // User defined strategy
         };
 
-        enum class SolverRaytracingStrategy
+    enum class SolverRaytracingStrategy
         {
             None,                                 // No (re-)ray tracing
             EveryNthIteration,                    // Ray tracing after every Nth newton iteration
@@ -114,7 +80,7 @@
             Expur,                 // Exponential with under-relaxation (based on Ceze and Fidkowski, 2013)
             Comsol                 // COMSOL ( see COMSOL_CFDModuleUsersGuide 6.0, page 92, 241)
         };
-=======
+
     // enum for the type of preconditioner
     enum class PreconditionerType
     {
@@ -132,7 +98,6 @@
         SLEPC,      // SLEPc
         END_ENUM
     };
->>>>>>> 366d7939
 
     enum class STTypeSlepc
     {
