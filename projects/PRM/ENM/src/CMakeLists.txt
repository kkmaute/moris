
#
# Copyright (c) 2022 University of Colorado
# Licensed under the MIT license. See LICENSE.txt file in the MORIS root for details.
#
#------------------------------------------------------------------------------------
#

# Enums Source --------------------------------------------------------------
# -------------------------------------------------------------------------

# Set version
set(${ENM}_VERSION ${MORIS_VERSION})

# List header files
set(HEADERS
    cl_FEM_Enums.hpp
<<<<<<< HEAD
        GEN_Data_Types.hpp
    cl_Mesh_Enums.hpp
=======
>>>>>>> b0a5f5d8
    cl_MSI_Dof_Type_Enums.hpp
    cl_MTK_Enums.hpp
    cl_NLA_Nonlinear_Solver_Enums.hpp
    cl_SOL_Enums.hpp
    cl_TSA_Time_Solver_Enums.hpp
    cl_VIS_Output_Enums.hpp
    cl_XTK_Enums.hpp )

# - - - - - - - - - - - - - - - - - - - - - - - - - - - - - - - - - - - - -
# Enums Library

# List library source files
set(LIB_SOURCES
<<<<<<< HEAD
        GEN_Data_Types.cpp
    cl_Mesh_Enums.cpp
=======
>>>>>>> b0a5f5d8
    cl_MTK_Enums.cpp )

# List library dependencies
set(LIB_DEPENDENCIES
    ${ASR}-lib
    ${CNT}-lib 
    )

# Set the output path for library
set(CMAKE_ARCHIVE_OUTPUT_DIRECTORY ${CMAKE_CURRENT_BINARY_DIR}/${LIB})
set(CMAKE_LIBRARY_OUTPUT_DIRECTORY ${CMAKE_CURRENT_BINARY_DIR}/${LIB})

# - - - - - - - - - - - - - - - - - - - - - - - - - - - - - - - - - - - - -
# Enums Target

# Create library
add_library(${ENM}-lib ${LIB_LINK_MODE} ${LIB_SOURCES})
target_include_directories(${ENM}-lib PUBLIC
    $<BUILD_INTERFACE:${CMAKE_CURRENT_SOURCE_DIR}>
    $<INSTALL_INTERFACE:${${ENM}_HEADER_INSTALL_DIR}> )
target_link_libraries(${ENM}-lib PUBLIC ${LIB_DEPENDENCIES})
set_target_properties(${ENM}-lib PROPERTIES OUTPUT_NAME ${ENM})

foreach(TPL ${MAP_TPL_DEPENDENCIES})
    string(TOLOWER ${TPL} tpl)
    include(${MORIS_TPL_DIR}/${tpl}_new.cmake)
    target_link_libraries(${ENM}-lib
    	PUBLIC ${tpl})
    
    string(TOUPPER ${TPL} TPL)
    target_include_directories(${ENM}-lib
    	PUBLIC ${MORIS_${TPL}_LIBRARY_DIRS} ${MORIS_${TPL}_INCLUDE_DIRS})
    target_compile_definitions(${ENM}-lib
    	PUBLIC ${MORIS_${TPL}_DEFINITIONS})
endforeach()


# - - - - - - - - - - - - - - - - - - - - - - - - - - - - - - - - - - - - -
# Enums Executable

# - - - - - - - - - - - - - - - - - - - - - - - - - - - - - - - - - - - - -
# Enums Config Files

# Makes sure all tpl dependencies are searched for in the config file
foreach(TPL ${ENM_TPL_DEPENDENCIES})
	string(TOLOWER ${TPL} tpl)
	list(APPEND ENM_CONFIG_TPL_DEPENDENCIES
		"include(\"\${PACKAGE_PREFIX_DIR}/${CONFIG_INSTALL_DIR}/find_wrappers/${tpl}_new.cmake\")\n" )
endforeach()

# Makes sure all moris library dependencies are included in the config file
foreach(LIB_TARGET ${LIB_DEPENDENCIES})
    string(REGEX REPLACE "([^-]+).*" "\\1" LIB ${LIB_TARGET})
    string(APPEND ENM_CONFIG_MORIS_DEPENDENCIES
        "include(\"\${PACKAGE_PREFIX_DIR}/${${LIB}_CONFIG_INSTALL_DIR}/${LIB}Config.cmake\")\n" )
endforeach()

# Properties to be copied into config file
get_target_property(ENM_COMPILE_DEFINITIONS ${ENM}-lib COMPILE_DEFINITIONS)

# Build *Config and *ConfigVersion files
include(CMakePackageConfigHelpers)

configure_package_config_file(
    ${ENM}Config.cmake.in
    ${${ENM}_CONFIG_BUILD_DIR}/${ENM}Config.cmake
    INSTALL_DESTINATION 
    ${${ENM}_CONFIG_INSTALL_DIR}
    PATH_VARS 
    ${ENM}_CONFIG_INSTALL_DIR
    )

write_basic_package_version_file(
    ${${ENM}_CONFIG_BUILD_DIR}/${ENM}ConfigVersion.cmake
    COMPATIBILITY AnyNewerVersion )

# - - - - - - - - - - - - - - - - - - - - - - - - - - - - - - - - - - - - -
# Enums Installation

# Install *Config and *ConfigVersion files
install(FILES ${${ENM}_CONFIG_BUILD_DIR}/${ENM}Config.cmake 
    ${${ENM}_CONFIG_BUILD_DIR}/${ENM}ConfigVersion.cmake
    DESTINATION ${${ENM}_CONFIG_INSTALL_DIR} )

# Install header files
install(FILES ${HEADERS}
    DESTINATION ${${ENM}_HEADER_INSTALL_DIR} )

# Install library
install(TARGETS ${ENM}-lib
    DESTINATION ${${ENM}_LIB_INSTALL_DIR}
    EXPORT ${ENM}Targets )

# Export library in to *Targets file
install(EXPORT ${ENM}Targets
    DESTINATION ${${ENM}_CONFIG_INSTALL_DIR} )
<|MERGE_RESOLUTION|>--- conflicted
+++ resolved
@@ -15,11 +15,7 @@
 # List header files
 set(HEADERS
     cl_FEM_Enums.hpp
-<<<<<<< HEAD
-        GEN_Data_Types.hpp
-    cl_Mesh_Enums.hpp
-=======
->>>>>>> b0a5f5d8
+    GEN_Data_Types.hpp
     cl_MSI_Dof_Type_Enums.hpp
     cl_MTK_Enums.hpp
     cl_NLA_Nonlinear_Solver_Enums.hpp
@@ -33,11 +29,7 @@
 
 # List library source files
 set(LIB_SOURCES
-<<<<<<< HEAD
-        GEN_Data_Types.cpp
-    cl_Mesh_Enums.cpp
-=======
->>>>>>> b0a5f5d8
+    GEN_Data_Types.cpp
     cl_MTK_Enums.cpp )
 
 # List library dependencies
