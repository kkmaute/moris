--- conflicted
+++ resolved
@@ -5,20 +5,12 @@
  *------------------------------------------------------------------------------------
  *
  * main.cpp
-<<<<<<< HEAD
  * 
  */
 
-#include<iostream>
-#include<ios>
-#include<limits>
-=======
- *
- */
 #include <iostream>
 #include <ios>
 #include <limits>
->>>>>>> 02ece939
 
 #include "../MRS/IOS/src/cl_Git_info.hpp"
 #include "cl_Communication_Manager.hpp"    // COM/src
