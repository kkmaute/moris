/*
 * main.cpp
 *
 *  Created on: Dec 22, 2017
 *      Author: doble
 */

// MORIS header files.
#include "cl_Communication_Manager.hpp" // COM/src
#include "cl_Communication_Tools.hpp" // COM/src
#include "typedefs.hpp" // COR/src
#include "banner.hpp" // COR/src
#include "cl_Mat.hpp" // LNA/src

#include "cl_HMR.hpp" // HMR/src
#include "cl_FEM_Element.hpp" // FEM/INT/src
#include "cl_Model_Solver_Interface.hpp"
#include "cl_Equation_Object.hpp"
#include "cl_FEM_IWG_L2_Test.hpp"
moris::Comm_Manager gMorisComm;

using namespace moris;

int
main(
        int    argc,
        char * argv[] )
{
    // initialize MORIS global communication manager
    gMorisComm = moris::Comm_Manager(&argc, &argv);

    // print welcome banner and system information
    moris::print_banner( argc, argv );

//------------------------------------------------------------------------------
    // In this part, an HMR object is created

    // create settings object
    /* ( this is actually my internal settings object. As far as I understood,
                 the user is supposed to control HMR using a parameter list.
                 This is not implemented yet ) */

    hmr::Parameters tParameters;

    // create a Mat for a 2D object
    Mat< luint > tNumberOfElements = { { 2 }, { 2 }, { 2 }  };

    // pass number of elements to settings
    tParameters.set_number_of_elements_per_dimension( tNumberOfElements );

    // make mesh output silent
    tParameters.set_verbose( false);

    // set maximum interpolation degree
    tParameters.set_max_polynomial( 2 );

    // buffer size must be set to max polynomial if truncation is used
    tParameters.set_buffer_size( tParameters.get_max_polynomial() );
    tParameters.set_bspline_truncation( true );

    hmr::HMR tHMR( &tParameters );

    // < * usually, this is where the refinement logic would happen * >
    tHMR.flag_element( 0 );
    tHMR.flag_element( 7 );
    tHMR.perform_refinement();

//------------------------------------------------------------------------------

    // create a mesh interface
    auto tMesh = tHMR.create_interface();

<<<<<<< HEAD
    auto tBlock = tMesh.get_block_by_index( 1 );
=======
    uint tOrder = 2;

    auto tBlock = tMesh.get_block_by_index( tOrder-1 );
>>>>>>> 619fef00


    // create pointer to IWG object
    auto tIWG = new moris::fem::IWG_L2_Test();

    //auto tElement = new fem::Element( tBlock->get_cell_by_index( 0 ), tIWG );


    // how many cells exist on current proc
    auto tNumberOfCells = tBlock->get_number_of_cells();

    // initialize cell
    moris::Cell< moris::MSI::Equation_Object* > tListEqnObj( tNumberOfCells, nullptr );

    std::cout << "Number of Cells: " << tNumberOfCells << std::endl;

    // populate cell
    for( luint k=0; k<tNumberOfCells; ++k )
    {
        tListEqnObj( k ) = new moris::MSI::Equation_Object(
                tBlock->get_cell_by_index( k ),
                tIWG );
    }

    // after all equation objects  are created, calculate the T-Matrices
    tMesh.finalize();

    // return the communication table
<<<<<<< HEAD
    moris::Mat< moris::uint > tCommTable = tMesh.get_communication_table();
=======
    auto tCommTable = tMesh.get_communication_table();
>>>>>>> 619fef00

    tCommTable.print("CommunucationTable");

//------------------------------------------------------------------------------
<<<<<<< HEAD
    //moris::uint tNumEquationObjects = tListEqnObj.size();
=======
    moris::uint tNumEquationObjects = tListEqnObj.size();
>>>>>>> 619fef00

    if( par_size() == 1)
    {
        // this part does not work yet in parallel
<<<<<<< HEAD
        moris::MSI::Model_Solver_Interface tMSI( tListEqnObj, tCommTable );
=======
        moris::MSI::Model_Solver_Interface tMSI( tNumEquationObjects, tListEqnObj );
>>>>>>> 619fef00
        tMSI.solve_system( tListEqnObj );
    }
//------------------------------------------------------------------------------

    // create matrix with node values
    Mat< real > tNodeValues( tBlock->get_number_of_vertices(), 1 );

    // copy node values from equation object
    for ( auto tElement : tListEqnObj )
    {
        tElement->get_pdof_values( tNodeValues );
    }

    //tNodeValues.print("Values");

    tHMR.add_field( "Field", tOrder, tNodeValues );

    // clean up memory
    for ( auto tElement : tListEqnObj )
    {
        tElement->get_pdofs_values();
    }

    // clean up memory
    for ( auto tElement : tListEqnObj )
    {
        delete tElement;
    }

<<<<<<< HEAD
=======
    tHMR.save_to_exodus( tOrder, "Mesh.exo");
>>>>>>> 619fef00

//------------------------------------------------------------------------------
    // delete iwg pointer
    delete tIWG;

//------------------------------------------------------------------------------
    // finalize MORIS global communication manager
    gMorisComm.finalize();

    return 0;

}<|MERGE_RESOLUTION|>--- conflicted
+++ resolved
@@ -70,20 +70,13 @@
     // create a mesh interface
     auto tMesh = tHMR.create_interface();
 
-<<<<<<< HEAD
     auto tBlock = tMesh.get_block_by_index( 1 );
-=======
-    uint tOrder = 2;
-
-    auto tBlock = tMesh.get_block_by_index( tOrder-1 );
->>>>>>> 619fef00
 
 
     // create pointer to IWG object
     auto tIWG = new moris::fem::IWG_L2_Test();
 
     //auto tElement = new fem::Element( tBlock->get_cell_by_index( 0 ), tIWG );
-
 
     // how many cells exist on current proc
     auto tNumberOfCells = tBlock->get_number_of_cells();
@@ -105,29 +98,16 @@
     tMesh.finalize();
 
     // return the communication table
-<<<<<<< HEAD
     moris::Mat< moris::uint > tCommTable = tMesh.get_communication_table();
-=======
-    auto tCommTable = tMesh.get_communication_table();
->>>>>>> 619fef00
 
     tCommTable.print("CommunucationTable");
 
 //------------------------------------------------------------------------------
-<<<<<<< HEAD
-    //moris::uint tNumEquationObjects = tListEqnObj.size();
-=======
-    moris::uint tNumEquationObjects = tListEqnObj.size();
->>>>>>> 619fef00
-
     if( par_size() == 1)
     {
         // this part does not work yet in parallel
-<<<<<<< HEAD
         moris::MSI::Model_Solver_Interface tMSI( tListEqnObj, tCommTable );
-=======
-        moris::MSI::Model_Solver_Interface tMSI( tNumEquationObjects, tListEqnObj );
->>>>>>> 619fef00
+
         tMSI.solve_system( tListEqnObj );
     }
 //------------------------------------------------------------------------------
@@ -156,11 +136,8 @@
     {
         delete tElement;
     }
+    tHMR.save_to_exodus( tOrder, "Mesh.exo");
 
-<<<<<<< HEAD
-=======
-    tHMR.save_to_exodus( tOrder, "Mesh.exo");
->>>>>>> 619fef00
 
 //------------------------------------------------------------------------------
     // delete iwg pointer
