--- conflicted
+++ resolved
@@ -1,309 +1,5 @@
-/*
- * main.cpp
- *
- *  Created on: Dec 22, 2017
- *      Author: doble
- */
-#include<iostream>
-#include<vector>
-#include<string>
-#include<fn_print.hpp>
-#include <armadillo>
-
-#include <Sacado_No_Kokkos.hpp>		// for FAD and RAD
-//#include "Eigen/Dense"
-#include <cstdio>		// nicer than streams in some respects
-// C system files
-#include <unistd.h>
-// C++ system files
-#include <stdio.h>
-#include <cstddef>
-#include <cstdio>
-#include <cstring>
-#include <cstdlib>
-#include <ctime>
-// TPL header files
-#ifdef PARALLEL
-#include "mpi.h"
-#endif
 // MORIS header files.
-#include "cl_Stopwatch.hpp"
 #include "cl_Communication_Manager.hpp" // COM/src
-#include "cl_Communication_Tools.hpp" // COM/src
-#include "typedefs.hpp" // COR/src
-#include "banner.hpp" // COR/src
-<<<<<<< HEAD
-// other header files
-//#include <catch.hpp>
-//#include "fn_equal_to.hpp" //ALG
-//#include "cl_Matrix.hpp"
-#include "linalg_typedefs.hpp"
-#include "cl_Stopwatch.hpp" //CHR/src
-moris::Comm_Manager gMorisComm;
-using namespace moris;
-//---------------------------------------------------------------
-typedef Sacado::Fad::DFad<double>   F;
-typedef Sacado::Fad::SFad<double,2> F2; // FAD with # of ind. vars fixed at 2
-typedef Sacado::Rad::ADvar<double>  R;  // for RAD
-
-template <typename T>
-const T func2( T &a, T &b) 	// sample function of 2 variables
-{
-
-	return sqrt(a*a + 2*b*b);
-}
-template <typename T>
-const T func(int n, T *x)	// sample function of n variables
-				// == func2 when n == 2
-{
-	int i;
-	T t = 0;
-	for(i = 1; i < n; i++)
-		t += i*x[i]*x[i];
-	return sqrt(t);
-}
-//---------------------------------------------------------
-//---------------------------------------------------------
-//void
-//timeTest1( Eigen::Matrix<F, Eigen::Dynamic, Eigen::Dynamic> fmat,
-//		Eigen::Matrix<F, Eigen::Dynamic, Eigen::Dynamic> fmat1 )
-//{
-//	fmat1 = fmat*fmat*fmat*fmat*fmat;
-//}
-//void
-//timeTest2( Eigen::Matrix<real, Eigen::Dynamic, Eigen::Dynamic> rmat,
-//		Eigen::Matrix<real, Eigen::Dynamic, Eigen::Dynamic> rmat1 )
-//{
-//	rmat1 = rmat*rmat*rmat*rmat*rmat;
-//}
-//void
-//timeTest3( Eigen::Matrix<F, Eigen::Dynamic, Eigen::Dynamic> fmat,
-//		Eigen::Matrix<F, Eigen::Dynamic, Eigen::Dynamic> fmat1 )
-//{
-//	Eigen::Matrix<F, Eigen::Dynamic, Eigen::Dynamic> fmat2 (fmat);
-//	Eigen::Matrix<F, Eigen::Dynamic, Eigen::Dynamic> fmat3 (fmat);
-//	Eigen::Matrix<F, Eigen::Dynamic, Eigen::Dynamic> fmat4 (fmat);
-//
-//	fmat1 = fmat*fmat;
-//	fmat2 = fmat1*fmat;
-//	fmat3 = fmat2*fmat;
-//	fmat4 = fmat3*fmat;
-//}
-//void
-//timeTest4( Eigen::Matrix<real, Eigen::Dynamic, Eigen::Dynamic> rmat,
-//		Eigen::Matrix<real, Eigen::Dynamic, Eigen::Dynamic> rmat1 )
-//{
-//	Eigen::Matrix<real, Eigen::Dynamic, Eigen::Dynamic> rmat2 (rmat);
-//	Eigen::Matrix<real, Eigen::Dynamic, Eigen::Dynamic> rmat3 (rmat);
-//	Eigen::Matrix<real, Eigen::Dynamic, Eigen::Dynamic> rmat4 (rmat);
-//
-//	rmat1 = rmat*rmat;
-//	rmat2 = rmat1*rmat;
-//	rmat3 = rmat2*rmat;
-//	rmat4 = rmat3*rmat;
-//}
-//void
-//timeTest5(Eigen::Matrix<F, Eigen::Dynamic, Eigen::Dynamic> fmat,
-//		Eigen::Matrix<F, Eigen::Dynamic, Eigen::Dynamic> fmat1)
-//{
-//	fmat1 = fmat.cwiseProduct(fmat.cwiseProduct(fmat.cwiseProduct(fmat.cwiseProduct(fmat))));
-//}
-//void
-//timeTest6(Eigen::Matrix<real, Eigen::Dynamic, Eigen::Dynamic> rmat,
-//		Eigen::Matrix<real, Eigen::Dynamic, Eigen::Dynamic> rmat1 )
-//{
-//	rmat1 = rmat.cwiseProduct(rmat.cwiseProduct(rmat.cwiseProduct(rmat.cwiseProduct(rmat))));
-//}
-void
-timeTestFAD_array( F a[], F & b)
-{
-	for (int t = 0; t < 100; t++)
-	{
-		b *= a[t];
-	}
-}
-void
-timeTestReal_array( double a[], double & b)
-{
-	for (int t = 0; t < 100; t++)
-	{
-		b *= a[t];
-	}
-}
-void
-timeTestFAD_array1( F b[10][10], F result[10][10] )
-{
-	for (int i=0; i<10; i++)
-	{
-		for (int j=0; j<10; j++)
-		{
-			for (int k=0; k<10; k++)
-			{
-				result[i][j] += b[i][k]*b[k][j]; //matrix multiplication by hand
-			}
-		}
-	}
-}
-void
-timeTestReal_array1( double b[10][10], double result[10][10] )
-{
-	for (int i=0; i<10; i++)
-	{
-		for (int j=0; j<10; j++)
-		{
-			for (int k=0; k<10; k++)
-			{
-				result[i][j] += b[i][k]*b[k][j]; //matrix multiplication by hand
-			}
-		}
-	}
-}
-
-//---------------------------------------------------------
-//---------------------------------------------------------
-
-// demo of FAD (forward-mode AD), with general number of ind. vars
-void
-Fad_demo()
-{
-	F a, b, x[5], y;
-	int i, n;
-
-	printf("Fad_demo...\n\n");
-
-	// first try n == 2
-	a = 1.;
-	b = 2.;
-	// indicate the independent variables, and initialize their partials to 1:
-	a.diff(0,2);	// 0 ==> this is the first independent var. of 2
-	b.diff(1,2);	// 1 ==> this is the second ind. var. of 2
-
-	y = func2(a,b);
-
-	printf("func2(%g,%g) = %g\n", a.val(), b.val(), y.val());
-
-	printf("partials of func2 = %g, %g\n", y.dx(0), y.dx(1));
-
-	// When we know the result was not constant (i.e., did involve ind. vars)
-	// or when hasFastAccess() is true, we access partials more quickly
-	// by using member function fastAccessDx rather than dx
-
-	if (y.hasFastAccess())
-		printf("Repeat with fastAccess: partials of func2 = %g, %g\n",
-				y.fastAccessDx(0), y.fastAccessDx(1));
-
-	// Similar exercise with general n, in this case n == 5
-	n = 5;
-	for(i = 0; i < n; i++) {
-		x[i] = i;
-		x[i].diff(i, n);
-	}
-	y = func(n, x);
-	printf("\nfunc(5,x) for x = (0,1,2,3,4) = %g\n", y.val());
-	for(i = 0; i < n; i++)
-		printf("d func / d x[%d] = %g == %g\n", i, y.dx(i), y.fastAccessDx(i));
-}
-// Fad_demo2 == repeat first part of Fad_Demo with type F2 instead of F
-// i.e., with fixed-size allocations
-void
-Fad2_demo()
-{
-	F2 a, b, y;
-
-	printf("\n\nFad2_demo...\n\n");
-
-	a = 1.;
-	b = 2.;
-	// indicate the independent variables, and initialize their partials to 1:
-	a.diff(0,2);	// 0 ==> this is the first independent var., of 2
-	b.diff(1,2);	// 1 ==> this is the second ind. var.
-
-	y = func2(a,b);
-
-	printf("func2(%g,%g) = %g\n", a.val(), b.val(), y.val());
-
-	printf("partials of func2 = %g, %g\n", y.dx(0), y.dx(1));
-
-	if (y.hasFastAccess())
-		printf("Repeat with fastAccess: partials of func2 = %g, %g\n",
-				y.fastAccessDx(0), y.fastAccessDx(1));
-}
-// Fad_demo3 == repeat of Fad_Demo2 with a different constructor, one that
-// indicates the independent variables and their initial values
-// and removes the need to invoke .diff()
-void
-Fad3_demo()
-{
-	F2 a(2,0,1.), b(2,1,2.), y;
-
-	printf("\n\nFad3_demo...\n\n");
-
-	y = func2(a,b);
-
-	printf("func2(%g,%g) = %g\n", a.val(), b.val(), y.val());
-
-	printf("partials of func2 = %g, %g\n", y.dx(0), y.dx(1));
-
-	if (y.hasFastAccess())
-		printf("Repeat with fastAccess: partials of func2 = %g, %g\n",
-				y.fastAccessDx(0), y.fastAccessDx(1));
-}
-// Rad_demo == repeat of Fad_Demo with type R instead of F,
-// i.e., with reverse-mode rather than forward-mode AD
-void
-Rad_demo()
-{
-	R a, b, x[5], y;
-	int i, n;
-
-	printf("\n\nRad_demo...\n\n");
-
-	// first try n == 2
-	a = 1.;
-	b = 2.;
-
-	y = func2(a,b);
-
-	R::Gradcomp();	// do the reverse sweep
-
-	printf("func2(%g,%g) = %g\n", a.val(), b.val(), y.val());
-
-	printf("partials of func2 = %g, %g\n", a.adj(), b.adj());
-
-	// Similar exercise with general n, in this case n == 5
-	n = 5;
-	for(i = 0; i < n; i++)
-		x[i] = i;
-	y = func(n, x);
-	printf("\nfunc(5,x) for x = (0,1,2,3,4) = %g\n", y.val());
-
-	// the .val() values are always available; we must call Gradcomp
-	// before accessing the adjoints, i.e., the .adj() values...
-
-	R::Gradcomp();
-
-	for(i = 0; i < n; i++)
-		printf("d func / d x[%d] = %g\n", i, x[i].adj());
-}
-
-//Eigen::Matrix<real, Eigen::Dynamic, Eigen::Dynamic>
-//EigenMoveFunc( Eigen::Matrix<real, Eigen::Dynamic, Eigen::Dynamic> & temp ){
-//	Eigen::Matrix<real, Eigen::Dynamic, Eigen::Dynamic> moved;
-//	moved = std::move(temp);
-//	return moved;
-//}
-arma::Mat< real >
-ArmaMoveFunc( arma::Mat< real > & temp ){
-	arma::Mat< real > moved;
-	moved = std::move(temp);
-	return moved;
-}
-//%%%%%%%%%%%%%%%%%%%%%%%%%%%%%%%%%%%%%%%%%%%%%%%%%%%%%%%%%%%%%%%%%%%%%%%%%%%%%%
-//%%%%%%%%%%%%%%%%%%%%%%%%%%%%%%%%%%%%%%%%%%%%%%%%%%%%%%%%%%%%%%%%%%%%%%%%%%%%%%
-
-int main( int argc, char * argv[] )
-=======
-#include "cl_Matrix.hpp"
 
 moris::Comm_Manager gMorisComm;
 
@@ -311,185 +7,13 @@
 main(
         int    argc,
         char * argv[] )
->>>>>>> 22d647fd
 {
-    // initialize MORIS global communication manager
-    gMorisComm = moris::Comm_Manager( &argc, &argv );
-//    moris::print_banner( argc, argv );
-
-//------------------------------------------------------------------------------
-//  The main executable is just for developing and testing.
-//  Please do not push this file to git.
-//------------------------------------------------------------------------------
-//-------------------initialize vectors/matrices-------------------//
-//    F  fad[100], newfad, fad1[10][10], newfad1[10][10];
-//    for (int k = 0; k < 100; k++)
-//    {
-//    	fad[k] = k+1;
-////    	fad[k].diff(k,100);
-//    }
-//    printf("\nfad element [26] = %g\n", fad[25].val());
-//    printf("initiated partial of fad element [24] as:  %g\n\n", fad[25].dx(25));
-//    Eigen::Matrix<F, Eigen::Dynamic, Eigen::Dynamic> fadmat(10,10);
-//    int n = 0;
-//    for (int i = 0; i < 10; i++)
-//    {
-//    	for (int j = 0; j < 10; j++)
-//    	{
-//    		fadmat(i,j) = fad[n];
-//    		n++;
-//    	}
-//    }
-//    Eigen::Matrix<F, Eigen::Dynamic, Eigen::Dynamic> fadmat1(10,10);
-//    fadmat1.fill( 0 );
-//    int m = 0;
-//    for (int a=0; a<10; a++)
-//    {
-//    	for (int b=0; b<10; b++)
-//    	{
-//    		fad1[a][b] = fad[m];
-//    		m++;
-//    	}
-//    }
-////---end fad initialization---
-//    double stan[100], stan1[10][10], newstan1[10][10];
-//    for (int kk = 0; kk < 100; kk++)
-//    {
-//    	stan[kk] = kk+1;
-//    }
-//    Eigen::Matrix<real, Eigen::Dynamic, Eigen::Dynamic> stanmat(10,10);
-//    int nn = 0;
-//    for (int i = 0; i < 10; i++)
-//    {
-//    	for (int j = 0; j < 10; j++)
-//    	{
-//    		stanmat(i,j) = stan[nn];
-//    		nn++;
-//    	}
-//    }
-//    Eigen::Matrix<real, Eigen::Dynamic, Eigen::Dynamic> stanmat1(10,10);
-//    stanmat1.fill( 0 );
-//    int mm = 0;
-//    for (int i=0; i<10; i++)
-//    {
-//    	for (int j=0; j<10; j++)
-//    	{
-//    		stan1[i][j] = stan[mm];
-//    		mm++;
-//    	}
-//    }
-//
-//    double newstan;
-////---end stan initialization---
-//
-////-------------------end initialization-------------------//
-////-------------------first
-//    moris::tic tTimer0;
-//    for (int loop = 0; loop < 10000; loop++)
-//    {
-//    	timeTestFAD_array( fad, newfad );
-//    }
-//    real tElapsedTime0 = tTimer0.toc<moris::chronos::milliseconds>().wall;
-//
-//    tElapsedTime0 /= 10000;
-//
-//    std::cout<< "FAD data type, array element multiplication:  "
-//    		<< tElapsedTime0 << std::endl << std::endl;
-////-------------------second
-//    moris::tic tTimer00;
-//    for (int loop = 0; loop < 10000; loop++)
-//    {
-//    	timeTestReal_array( stan, newstan );
-//    }
-//    real tElapsedTime00 = tTimer00.toc<moris::chronos::milliseconds>().wall;
-//
-//    tElapsedTime00 /= 10000;
-//
-//    std::cout<< "stan data type, array element multiplication:  "
-//    		<< tElapsedTime00 << std::endl << std::endl;
-////-------------------third
-//    moris::tic tTimer000;
-//    for (int loop = 0; loop < 10000; loop++)
-//    {
-//    	timeTestFAD_array1( fad1, newfad1 );
-//    }
-//    real tElapsedTime000 = tTimer000.toc<moris::chronos::milliseconds>().wall;
-//
-//    tElapsedTime000 /= 10000;
-//
-//    std::cout<< "FAD data type, 10x10 matrix multiplication by hand:  "
-//    		<< tElapsedTime000 << std::endl << std::endl;
-////-------------------fourth
-//    moris::tic tTimer0000;
-//    for (int loop = 0; loop < 10000; loop++)
-//    {
-//    	timeTestReal_array1( stan1, newstan1 );
-//    }
-//    real tElapsedTime0000 = tTimer0000.toc<moris::chronos::milliseconds>().wall;
-//
-//    tElapsedTime0000 /= 10000;
-//
-//    std::cout<< "stan data type, 10x10 matrix multiplication by hand:  "
-//    		<< tElapsedTime0000 << std::endl << std::endl;
-//
-////------------------------------------------------------------------------------
-
-    class MYCLASS{
-    public:
-    	std::string str = "my string";
-    	double a = 10;
-    };
-    MYCLASS myclass;
-    std::cout<< "before move str = "<< myclass.str << std::endl;
-    std::cout<< "and a = "<< myclass.a << std::endl;
-
-    std::string s = std::move(myclass.str);
-    double b = std::move(myclass.a);
-
-    std::cout<< "after move str = "<< myclass.str << std::endl;
-    std::cout<< "and a = "<< myclass.a << std::endl;
-
-    std::cout<< "after move, b = "<< b <<std::endl;
-    std::cout<< "after move, s = "<< s <<std::endl;
-
-//    Eigen::Matrix<real, Eigen::Dynamic, Eigen::Dynamic> temp(10,10);
-//    double n=0.;
-//    for (int i=0; i<10; i++)
-//    {
-//    	for (int j=0; j<10; j++)
-//    	{
-//    		temp(i,j) = n;
-//    		n++;
-//    	}
-//    }
-//    std::cout<<"before move, temp = \n"<<temp<<std::endl;
-//    Eigen::Matrix<real, Eigen::Dynamic, Eigen::Dynamic> moved(10,10);
-//    moved=EigenMoveFunc(temp);
-//
-//    std::cout<<"after move, temp = \n"<<temp<<std::endl;
-//    std::cout<<"after move, moved = \n"<<moved<<std::endl;
-
-    arma::Mat< real > temp(10,10);
-    double n=0.;
-    for (int i=0; i<10; i++)
-    {
-    	for (int j=0; j<10; j++)
-    	{
-    		temp(i,j) = n;
-    		n++;
-    	}
-    }
-    std::cout<<"before move, temp = \n"<<temp<<std::endl;
-    arma::Mat< real > moved;
-    moved=ArmaMoveFunc(temp);
-    std::cout<<"after move, temp = \n"<<temp<<std::endl;
-    std::cout<<"after move, moved = \n"<<moved<<std::endl;
+    // Initialize Moris global communication manager
+    gMorisComm = moris::Comm_Manager(&argc, &argv);
 
 
-<<<<<<< HEAD
-    // finalize MORIS global communication manager
+    // finalize moris global communication manager
     gMorisComm.finalize();
-=======
->>>>>>> 22d647fd
+
     return 0;
 }