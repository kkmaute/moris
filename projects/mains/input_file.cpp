/*
 * Copyright (c) 2022 University of Colorado
 * Licensed under the MIT license. See LICENSE.txt file in the MORIS root for details.
 *
 *------------------------------------------------------------------------------------
 *
 * input_file.cpp
 *
 */

<<<<<<< HEAD
// This is a dummy input file.
=======
//dummy file - placeholder for dynamically linked object file
>>>>>>> 9a7af2b8
<|MERGE_RESOLUTION|>--- conflicted
+++ resolved
@@ -8,8 +8,4 @@
  *
  */
 
-<<<<<<< HEAD
-// This is a dummy input file.
-=======
 //dummy file - placeholder for dynamically linked object file
->>>>>>> 9a7af2b8
