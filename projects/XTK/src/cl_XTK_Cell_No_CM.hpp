/*
 * Copyright (c) 2022 University of Colorado
 * Licensed under the MIT license. See LICENSE.txt file in the MORIS root for details.
 *
 * ------------------------------------------------------------------------------------
 *
 * cl_XTK_Cell_No_CM.hpp
 *
 */
#ifndef PROJECTS_XTK_SRC_XTK_CL_XTK_CELL_NO_CM_HPP_
#define PROJECTS_XTK_SRC_XTK_CL_XTK_CELL_NO_CM_HPP_

#include "cl_MTK_Cell.hpp"
<<<<<<< HEAD
#include "moris_typedefs.hpp"         //MRS/COR/src
#include "cl_Vector.hpp"          //MRS/CNT/src
#include "cl_MTK_Vertex.hpp"    //MTK/src
#include "cl_MTK_Enums.hpp"     //MTK/src
=======
#include "moris_typedefs.hpp"    //MRS/COR/src
#include "cl_Vector.hpp"         //MRS/CNT/src
#include "cl_MTK_Vertex.hpp"     //MTK/src
#include "cl_MTK_Enums.hpp"      //MTK/src
>>>>>>> 1f8cbf7b
#include "cl_MTK_Cell_Info.hpp"

using namespace moris;

//------------------------------------------------------------------------------
namespace moris::xtk
{
    //------------------------------------------------------------------------------
    /**
     * \brief This is the XTK cell implementation when there is a child mesh to use.
     */

    class Cell_XTK_No_CM : public moris::mtk::Cell
    {
        //------------------------------------------------------------------------------

      private:
<<<<<<< HEAD
        mtk::Cell_Info const *      mCellInfo = nullptr;
=======
        mtk::Cell_Info const * mCellInfo = nullptr;
>>>>>>> 1f8cbf7b
        Vector< mtk::Vertex* > mCellVertices;

        //------------------------------------------------------------------------------

      public:
        //------------------------------------------------------------------------------

        /**
         * trivial constructor
         */
        Cell_XTK_No_CM(){};

        //------------------------------------------------------------------------------

        Cell_XTK_No_CM(
                moris::moris_id                   aElementId,
                moris::moris_index                aElementIndex,
                moris::moris_index                aElementOwner,
                std::shared_ptr< mtk::Cell_Info > aCellInfo,
<<<<<<< HEAD
                Vector< mtk::Vertex* >       aVertices );
=======
                Vector< mtk::Vertex* >            aVertices );
>>>>>>> 1f8cbf7b

        //------------------------------------------------------------------------------

        /**
         * Destructor. Must be virtual.
         */
        ~Cell_XTK_No_CM(){};

        //------------------------------------------------------------------------------

        /**
         * tells how many vertices are connected to this cell
         */
        uint
        get_number_of_vertices() const
        {
            return mCellVertices.size();
        }

        //------------------------------------------------------------------------------

        /**
         * fills a Vector with pointers to connected vertices
         */
        // FIXME: SDF's Facet_Vertex causes this to not be able to return a reference.
        Vector< mtk::Vertex* >
        get_vertex_pointers() const
        {
            return mCellVertices;
        }

        //------------------------------------------------------------------------------

        void
        set_vertex_pointers( Vector< mtk::Vertex* >& aVertexPointers )
        {
            mCellVertices = aVertexPointers;
        }

        //------------------------------------------------------------------------------

        void
        replace_vertex_pointer( mtk::Vertex* aVertex, moris_index aIndex )
        {
            mCellVertices( aIndex ) = aVertex;
        }

        //------------------------------------------------------------------------------

        void
        remove_vertex_pointer( moris_index aIndex )
        {
            mCellVertices.erase( aIndex );
        }

        //------------------------------------------------------------------------------

        /**
         * returns a Mat of dimension
         * < number of vertices * number of dimensions >
         */
        Matrix< DDRMat >
        get_vertex_coords() const;

        //------------------------------------------------------------------------------

    };    // class Cell_XTK_No_CM

    //------------------------------------------------------------------------------

}    // namespace moris::xtk

//------------------------------------------------------------------------------

#endif /* PROJECTS_XTK_SRC_XTK_CL_MTK_CELL_XTK_IMPL_HPP_ */<|MERGE_RESOLUTION|>--- conflicted
+++ resolved
@@ -11,17 +11,10 @@
 #define PROJECTS_XTK_SRC_XTK_CL_XTK_CELL_NO_CM_HPP_
 
 #include "cl_MTK_Cell.hpp"
-<<<<<<< HEAD
-#include "moris_typedefs.hpp"         //MRS/COR/src
-#include "cl_Vector.hpp"          //MRS/CNT/src
-#include "cl_MTK_Vertex.hpp"    //MTK/src
-#include "cl_MTK_Enums.hpp"     //MTK/src
-=======
 #include "moris_typedefs.hpp"    //MRS/COR/src
 #include "cl_Vector.hpp"         //MRS/CNT/src
 #include "cl_MTK_Vertex.hpp"     //MTK/src
 #include "cl_MTK_Enums.hpp"      //MTK/src
->>>>>>> 1f8cbf7b
 #include "cl_MTK_Cell_Info.hpp"
 
 using namespace moris;
@@ -39,11 +32,7 @@
         //------------------------------------------------------------------------------
 
       private:
-<<<<<<< HEAD
-        mtk::Cell_Info const *      mCellInfo = nullptr;
-=======
         mtk::Cell_Info const * mCellInfo = nullptr;
->>>>>>> 1f8cbf7b
         Vector< mtk::Vertex* > mCellVertices;
 
         //------------------------------------------------------------------------------
@@ -63,11 +52,7 @@
                 moris::moris_index                aElementIndex,
                 moris::moris_index                aElementOwner,
                 std::shared_ptr< mtk::Cell_Info > aCellInfo,
-<<<<<<< HEAD
-                Vector< mtk::Vertex* >       aVertices );
-=======
                 Vector< mtk::Vertex* >            aVertices );
->>>>>>> 1f8cbf7b
 
         //------------------------------------------------------------------------------
 
