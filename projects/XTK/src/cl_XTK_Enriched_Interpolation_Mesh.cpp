/*
 * Copyright (c) 2022 University of Colorado
 * Licensed under the MIT license. See LICENSE.txt file in the MORIS root for details.
 *
 *------------------------------------------------------------------------------------
 *
 * cl_XTK_Enriched_Interpolation_Mesh.cpp
 *
 */

#include "cl_XTK_Enriched_Interpolation_Mesh.hpp"
#include "cl_Map.hpp"

#include "cl_XTK_Multigrid.hpp"
#include "fn_TOL_Capacities.hpp"
#include "fn_stringify_matrix.hpp"
#include "cl_XTK_Field.hpp"
#include "cl_MTK_Writer_Exodus.hpp"
#include "cl_MTK_Field_Discrete.hpp"

namespace moris::xtk
{
    // ----------------------------------------------------------------------------

    Enriched_Interpolation_Mesh::Enriched_Interpolation_Mesh(
            Model* aXTKModel )
            : mXTKModel( aXTKModel )
            , mNumVerts( 0 )
            , mNumVertsPerInterpCell( MORIS_UINT_MAX )
            , mCellInfo( nullptr )
            , mFieldLabelToIndex( 2 )
    {
    }

    // ----------------------------------------------------------------------------

    Enriched_Interpolation_Mesh::~Enriched_Interpolation_Mesh()
    {
        for ( uint i = 0; i < mInterpVertEnrichment.size(); i++ )
        {
            for ( auto it : mInterpVertEnrichment( i ) )
            {
                delete it;
            }

            mInterpVertEnrichment( i ).clear();
        }

        mInterpVertEnrichment.clear();

        for ( auto it : mEnrichedInterpCells )
        {
            delete it;
        }

        mEnrichedInterpCells.clear();

        for ( auto it : mEnrichedInterpVerts )
        {
            delete it;
        }

        mEnrichedInterpVerts.clear();
    }

    // ----------------------------------------------------------------------------

    mtk::MeshType
    Enriched_Interpolation_Mesh::get_mesh_type() const
    {
        return mtk::MeshType::XTK;
    }

    // ----------------------------------------------------------------------------

    uint
    Enriched_Interpolation_Mesh::get_spatial_dim() const
    {
        return mXTKModel->get_spatial_dim();
    }

    // ----------------------------------------------------------------------------

    uint
    Enriched_Interpolation_Mesh::get_num_entities(
            mtk::EntityRank   aEntityRank,
            const moris_index aIndex ) const
    {
        switch ( aEntityRank )
        {
            case mtk::EntityRank::NODE:
            {
                return mEnrichedInterpVerts.size();
                break;
            }
            case mtk::EntityRank::ELEMENT:
            {
                return mEnrichedInterpCells.size();
                break;
            }
            default:
                MORIS_ERROR( 0, "Only support get num entities for nodes and elements currently" );
                return 0;
        }
    }

    // ----------------------------------------------------------------------------

    uint
    Enriched_Interpolation_Mesh::get_max_num_coeffs_on_proc( const uint aBSplineMeshIndex ) const
    {
        moris_index tLocalMeshIndex = this->get_local_mesh_index_xtk( aBSplineMeshIndex );

        return mEnrichCoeffLocToGlob( tLocalMeshIndex ).numel();
    }

    // ----------------------------------------------------------------------------

    Matrix< IndexMat >
    Enriched_Interpolation_Mesh::get_entity_connected_to_entity_loc_inds(
            moris_index       aEntityIndex,
            mtk::EntityRank   aInputEntityRank,
            mtk::EntityRank   aOutputEntityRank,
            const moris_index aIndex ) const
    {
        MORIS_ERROR( aInputEntityRank == mtk::EntityRank::ELEMENT && aOutputEntityRank == mtk::EntityRank::NODE,
                "Only support element to node connectivity" );

        MORIS_ASSERT( aEntityIndex < (moris_index)mEnrichedInterpCells.size(),
                "Element index out of bounds" );

        return mEnrichedInterpCells( aEntityIndex )->get_vertex_inds();
    }

    // ----------------------------------------------------------------------------

    Matrix< IndexMat >
    Enriched_Interpolation_Mesh::get_elements_connected_to_element_and_face_ind_loc_inds( moris_index aElementIndex ) const
    {
        MORIS_ERROR( 0, "XTK ENRICHED MESH ERROR: get_elements_connected_to_element_and_face_ind_loc_inds no implemented" );

        return Matrix< IndexMat >( 0, 0 );
    }

    // ----------------------------------------------------------------------------

    Vector< mtk::Vertex const * >
    Enriched_Interpolation_Mesh::get_all_vertices() const
    {
        uint tNumNodes = this->get_num_entities( mtk::EntityRank::NODE );

        Vector< mtk::Vertex const * > tVertices( tNumNodes );

        for ( uint i = 0; i < tNumNodes; i++ )
        {
            tVertices( i ) = mEnrichedInterpVerts( i );
        }

        return tVertices;
    }

    // ----------------------------------------------------------------------------

    moris_id
    Enriched_Interpolation_Mesh::get_glb_entity_id_from_entity_loc_index(
            moris_index       aEntityIndex,
            mtk::EntityRank   aEntityRank,
            const moris_index aIndex ) const
    {
        uint tMapIndex = (uint)aEntityRank;

        MORIS_ASSERT( aEntityRank == mtk::EntityRank::NODE || aEntityRank == mtk::EntityRank::ELEMENT,
                "XTK ENRICHED MESH ERROR: Only support glb to loc conversion for vertices and cells" );

        MORIS_ASSERT( aEntityIndex < (moris_index)mLocalToGlobalMaps( tMapIndex ).numel(),
                "Entity index out of bounds" );

        return mLocalToGlobalMaps( tMapIndex )( aEntityIndex );
    }

    // ----------------------------------------------------------------------------

    moris_index
    Enriched_Interpolation_Mesh::get_loc_entity_ind_from_entity_glb_id(
            moris_id          aEntityId,
            mtk::EntityRank   aEntityRank,
            const moris_index aIndex ) const
    {
        uint tMapIndex = (uint)aEntityRank;

        auto tIter = mGlobalToLocalMaps( tMapIndex ).find( aEntityId );

        MORIS_ASSERT( aEntityRank == mtk::EntityRank::NODE || aEntityRank == mtk::EntityRank::ELEMENT,
                "XTK ENRICHED MESH ERROR: Only support glb to loc conversion for vertices and cells" );

        if ( tIter == mGlobalToLocalMaps( tMapIndex ).end() )
        {
            std::cout << "Not Found  Entity Id = " << aEntityId << " | par_rank = " << par_rank() << std::endl;
        }

        MORIS_ASSERT( tIter != mGlobalToLocalMaps( tMapIndex ).end(), "Id does not appear in map" );

        return tIter->second;
    }

    // ----------------------------------------------------------------------------

    const mtk::Interpolation_Mesh&
    Enriched_Interpolation_Mesh::get_background_mesh()
    {
        return mXTKModel->get_background_mesh();
    }

    // ----------------------------------------------------------------------------

    std::unordered_map< moris_id, moris_index >
    Enriched_Interpolation_Mesh::get_vertex_glb_id_to_loc_vertex_ind_map() const
    {
        uint tMapIndex = (uint)mtk::EntityRank::NODE;

        return mGlobalToLocalMaps( tMapIndex );
    }

    // ----------------------------------------------------------------------------

    Matrix< IdMat >
    Enriched_Interpolation_Mesh::get_entity_connected_to_entity_glob_ids(
            moris_id          aEntityId,
            mtk::EntityRank   aInputEntityRank,
            mtk::EntityRank   aOutputEntityRank,
            const moris_index aIndex ) const
    {
        moris_index tEntityIndex =
                get_loc_entity_ind_from_entity_glb_id(
                        aEntityId,
                        aInputEntityRank );

        Matrix< IndexMat > tEntityToEntityLoc =
                this->get_entity_connected_to_entity_loc_inds(
                        tEntityIndex,
                        aInputEntityRank,
                        aOutputEntityRank );

        return convert_indices_to_ids( tEntityToEntityLoc, aOutputEntityRank );
    }

    // ----------------------------------------------------------------------------

    Matrix< DDRMat >
    Enriched_Interpolation_Mesh::get_node_coordinate( moris_index aNodeIndex ) const
    {
        mtk::Vertex const & tVertex = get_mtk_vertex( aNodeIndex );

        return tVertex.get_coords();
    }

    // ----------------------------------------------------------------------------

    Matrix< DDRMat >
    Enriched_Interpolation_Mesh::get_base_node_coordinate( moris_index aBaseNodeIndex ) const
    {
        return mXTKModel->get_background_mesh().get_mtk_vertex( aBaseNodeIndex ).get_coords();
    }

    // ----------------------------------------------------------------------------

    mtk::Vertex&
    Enriched_Interpolation_Mesh::get_mtk_vertex( moris_index aVertexIndex )
    {
        MORIS_ASSERT( aVertexIndex < (moris_index)mEnrichedInterpVerts.size(),
                "Vertex index out of bounds" );

        return *mEnrichedInterpVerts( aVertexIndex );
    }

    // ----------------------------------------------------------------------------

    mtk::Vertex const &
    Enriched_Interpolation_Mesh::get_mtk_vertex( moris_index aVertexIndex ) const
    {
        MORIS_ASSERT( aVertexIndex < (moris_index)mEnrichedInterpVerts.size(),
                "Vertex index out of bounds" );

        return *mEnrichedInterpVerts( aVertexIndex );
    }

    // ----------------------------------------------------------------------------

    mtk::Cell const &
    Enriched_Interpolation_Mesh::get_mtk_cell( moris_index aElementIndex ) const
    {
        MORIS_ASSERT( aElementIndex < (moris_index)mEnrichedInterpCells.size(),
                "Cell index out of bounds" );

        return *mEnrichedInterpCells( aElementIndex );
    }

    // ----------------------------------------------------------------------------------

    mtk::Cell&
    Enriched_Interpolation_Mesh::get_mtk_cell( moris_index aElementIndex )
    {
        MORIS_ASSERT( aElementIndex < (moris_index)mEnrichedInterpCells.size(),
                "Cell index out of bounds" );

        return *mEnrichedInterpCells( aElementIndex );
    }
    // ----------------------------------------------------------------------------

    mtk::Cell&
    Enriched_Interpolation_Mesh::get_writable_mtk_cell( moris_index aElementIndex )
    {
        MORIS_ASSERT( aElementIndex < (moris_index)mEnrichedInterpCells.size(),
                "Cell index out of bounds" );

        return *mEnrichedInterpCells( aElementIndex );
    }

    // ----------------------------------------------------------------------------

    Matrix< IdMat >
    Enriched_Interpolation_Mesh::get_communication_table() const
    {
        return mXTKModel->get_cut_integration_mesh()->get_communication_table();
    }

    // ----------------------------------------------------------------------------

    uint
    Enriched_Interpolation_Mesh::get_num_elements()
    {
        return mEnrichedInterpCells.size();
    }

    // ----------------------------------------------------------------------------

    Matrix< IndexMat >
    Enriched_Interpolation_Mesh::get_element_indices_in_block_set( uint aSetIndex )
    {
        Matrix< IndexMat > tElementIndices( mElementIndicesInBlock( aSetIndex ).size(), 1 );

        std::copy( mElementIndicesInBlock( aSetIndex ).begin(), mElementIndicesInBlock( aSetIndex ).end(), tElementIndices.begin() );


        return tElementIndices;
    }

    // ----------------------------------------------------------------------------

    mtk::CellTopology
    Enriched_Interpolation_Mesh::get_blockset_topology( const std::string& aSetName )
    {
        uint tNumberOfDimensions = this->get_spatial_dim();

        moris::mtk::Interpolation_Order tOrder = mEnrichedInterpCells( 0 )->get_interpolation_order();

        mtk::CellTopology tCellTopology = mtk::CellTopology::UNDEFINED;

        switch ( tNumberOfDimensions )
        {
            case 1:
            {
                MORIS_ERROR( false, "1D not implemented" );
                break;
            }
            case 2:
            {
                switch ( tOrder )
                {
                    case moris::mtk::Interpolation_Order::LINEAR:
                    {
                        tCellTopology = mtk::CellTopology::QUAD4;
                        break;
                    }
                    case moris::mtk::Interpolation_Order::QUADRATIC:
                    {
                        tCellTopology = mtk::CellTopology::QUAD9;
                        break;
                    }
                    case moris::mtk::Interpolation_Order::CUBIC:
                    {
                        tCellTopology = mtk::CellTopology::QUAD16;
                        break;
                    }
                    default:
                    {
                        MORIS_ERROR( false, " Order not implemented" );
                        break;
                    }
                }
                break;
            }
            case 3:
            {
                switch ( tOrder )
                {
                    case moris::mtk::Interpolation_Order::LINEAR:
                    {
                        tCellTopology = mtk::CellTopology::HEX8;
                        break;
                    }
                    case moris::mtk::Interpolation_Order::QUADRATIC:
                    {
                        tCellTopology = mtk::CellTopology::HEX27;
                        break;
                    }
                    case moris::mtk::Interpolation_Order::CUBIC:
                    {
                        tCellTopology = mtk::CellTopology::HEX64;
                        break;
                    }
                    default:
                    {
                        MORIS_ERROR( false, " Order not implemented" );
                        break;
                    }
                }
                break;
            }
            default:
            {
                MORIS_ERROR( false, "Number of dimensions not implemented" );
                break;
            }
        }
        return tCellTopology;
    }

    // ----------------------------------------------------------------------------

    mtk::CellShape
    Enriched_Interpolation_Mesh::get_IG_blockset_shape( const std::string& aSetName )
    {
        // get the clusters in the set
        Vector< mtk::Cluster const * > tSetClusters = this->get_set_by_name( aSetName )->get_clusters_on_set();

        // init cell shape
        mtk::CellShape tCellShape = mtk::CellShape::EMPTY;

        // if the set isn't empty exist
        if ( tSetClusters.size() > 0 )
        {
            // get the cells in the first cluster
            Vector< moris::mtk::Cell const * > tClusterCells = tSetClusters( 0 )->get_primary_cells_in_cluster();

            // compute the cell shape of the first cell
            tCellShape = tClusterCells( 0 )->get_cell_info()->compute_cell_shape( tClusterCells( 0 ) );
        }

        // within debug, checking all cells to make sure that they are the same Cell Shape
        // if cells exist
        // looping through the clusters
        for ( uint iCluster = 0; iCluster < tSetClusters.size(); iCluster++ )
        {
            // get cell of cells in the cluster
            Vector< moris::mtk::Cell const * > tClusterCellsCheck = tSetClusters( iCluster )->get_primary_cells_in_cluster();

            // looping through the cells in the cluster
            for ( uint iCheckCell = 0; iCheckCell < tClusterCellsCheck.size(); iCheckCell++ )
            {
                MORIS_ASSERT( tClusterCellsCheck( iCheckCell )->get_cell_info()->compute_cell_shape( tClusterCellsCheck( iCheckCell ) ) == tCellShape,
                        "Enriched_Interpolation_Mesh::get_IG_blockset_shape() - cell shape is not consistent in the block" );
            }
        }

        return tCellShape;
    }

    // ----------------------------------------------------------------------------

    mtk::CellShape
    Enriched_Interpolation_Mesh::get_IP_blockset_shape( const std::string& aSetName )
    {
        // get the clusters in the set
        Vector< mtk::Cluster const * > tSetClusters = this->get_set_by_name( aSetName )->get_clusters_on_set();

        // init cell shape
        mtk::CellShape tCellShape = mtk::CellShape::EMPTY;

        // if the set isn't empty exist
        if ( tSetClusters.size() > 0 )
        {
            // get the cells in the first cluster
            mtk::Cell const & tClusterCell = tSetClusters( 0 )->get_interpolation_cell();

            // compute the cell shape of the first cell
            tCellShape = tClusterCell.get_cell_info()->compute_cell_shape( &tClusterCell );
        }

        // within debug, checking all cells to make sure that they are the same Cell Shape
        // if cells exist
        if ( tSetClusters.size() > 0 )
        {
            // looping through the clusters
            for ( uint iCluster = 1; iCluster < tSetClusters.size(); iCluster++ )
            {
                MORIS_ASSERT( tSetClusters( iCluster )->get_interpolation_cell().get_cell_info()->compute_cell_shape( &tSetClusters( iCluster )->get_interpolation_cell() ) == tCellShape,
                        "Enriched_Interpolation_Mesh::get_IP_blockset_shape - cell shape is not consistent in the block" );
            }
        }

        return tCellShape;
    }

    // ----------------------------------------------------------------------------

    moris_id
    Enriched_Interpolation_Mesh::get_max_entity_id(
            mtk::EntityRank   aEntityRank,
            const moris_index aIndex ) const
    {
        MORIS_ASSERT( aEntityRank == mtk::EntityRank::NODE || aEntityRank == mtk::EntityRank::ELEMENT,
                "Only Elements or Nodes have max id" );

        uint tNumEntities = this->get_num_entities( aEntityRank );

        moris_id tLocalMaxId = 0;

        for ( uint i = 0; i < tNumEntities; i++ )
        {
            moris_id tId = this->get_glb_entity_id_from_entity_loc_index( i, aEntityRank );

            if ( tId > tLocalMaxId )
            {
                tLocalMaxId = tId;
            }
        }

        moris_id tGlobalMaxId = moris::max_all( tLocalMaxId );
        return tGlobalMaxId;
    }

    //------------------------------------------------------------------------------

    uint
    Enriched_Interpolation_Mesh::get_node_owner( moris_index aNodeIndex ) const
    {
        return this->get_mtk_vertex( aNodeIndex ).get_owner();
    }

    //------------------------------------------------------------------------------

    uint
    Enriched_Interpolation_Mesh::get_element_owner( moris_index aElementIndex ) const
    {
        return this->get_mtk_cell( aElementIndex ).get_owner();
    }

    // ----------------------------------------------------------------------------

    void
    Enriched_Interpolation_Mesh::get_adof_map(
            const uint                    aBSplineIndex,
            map< moris_id, moris_index >& aAdofMap ) const
    {
        // reset the ADoF map before constructing it
        aAdofMap.clear();

        // get the index of the current mesh in the list of B-spline mesh indices
        moris_index tLocalMeshIndex = this->get_local_mesh_index_xtk( aBSplineIndex );

        // get the array mapping proc local enr. basis indices to their IDs
        Matrix< IdMat > const & tEnrBfIndToIdMap = mEnrichCoeffLocToGlob( tLocalMeshIndex );
        uint                    tNumEnrBFs       = tEnrBfIndToIdMap.numel();

        // go over basis functions and build the reverse ID to index map
        for ( uint iBF = 0; iBF < tNumEnrBFs; iBF++ )
        {
            // get the current BF's ID
            moris_id tEnrBfId = tEnrBfIndToIdMap( iBF );

            // make sure there is no other enr. BF that has been assigned this ID
            MORIS_ASSERT( !aAdofMap.key_exists( tEnrBfId ),
                    "Enriched_Interpolation_Mesh::get_adof_map() - "
                    "Duplicate enriched basis function ID in the basis map detected. "
                    "Trying to assign ID %i to index #%i, but it has already been assigned to #%i",
                    tEnrBfId,
                    iBF,
                    aAdofMap.find( tEnrBfId ) );

            // populate the ID to index map
            aAdofMap[ tEnrBfId ] = (moris_index)iBF;
        }
    }

    // ----------------------------------------------------------------------------

    Matrix< IndexMat > const &
    Enriched_Interpolation_Mesh::get_enriched_coefficients_at_background_coefficient(
            moris_index const & aMeshIndex,
            moris_index         aBackgroundCoeffIndex ) const
    {
        moris_index tLocalMeshIndex = this->get_local_mesh_index_xtk( aMeshIndex );

        MORIS_ASSERT( aBackgroundCoeffIndex < (moris_index)mCoeffToEnrichCoeffs( tLocalMeshIndex ).size(),
                "Background coefficient index out of bounds. Be sure this is not an enriched coefficient index passed in." );

        return mCoeffToEnrichCoeffs( tLocalMeshIndex )( aBackgroundCoeffIndex );
    }

    // ----------------------------------------------------------------------------

    Vector< Matrix< IndexMat > > const &
    Enriched_Interpolation_Mesh::get_enriched_coefficients_to_background_coefficients( moris_index const & aMeshIndex ) const
    {
        moris_index tLocalMeshIndex = this->get_local_mesh_index_xtk( aMeshIndex );
        return mCoeffToEnrichCoeffs( tLocalMeshIndex );
    }

    // ----------------------------------------------------------------------------

    Matrix< IndexMat > const &
    Enriched_Interpolation_Mesh::get_enriched_coefficient_local_to_global_map( moris_index const & aMeshIndex ) const
    {
        moris_index tLocalMeshIndex = this->get_local_mesh_index_xtk( aMeshIndex );

        return mEnrichCoeffLocToGlob( tLocalMeshIndex );
    }

    // ----------------------------------------------------------------------------

    Matrix< IndexMat >
    Enriched_Interpolation_Mesh::get_background_coefficient_local_to_global_map() const
    {
        moris::mtk::Mesh& tBackgroundMeshData = mXTKModel->get_background_mesh();

        uint tNumBackgroundCoeffs = tBackgroundMeshData.get_num_entities( mBasisRank );

        Matrix< IndexMat > tCoefficientLocalToGlobal( 1, tNumBackgroundCoeffs );

        for ( uint i = 0; i < tNumBackgroundCoeffs; i++ )
        {
            tCoefficientLocalToGlobal( i ) =
                    tBackgroundMeshData.get_glb_entity_id_from_entity_loc_index( (moris_index)i, mBasisRank );
        }

        return tCoefficientLocalToGlobal;
    }

    // ----------------------------------------------------------------------------

    uint
    Enriched_Interpolation_Mesh::get_num_verts_per_interp_cell()
    {
        MORIS_ASSERT( mNumVertsPerInterpCell != MORIS_UINT_MAX,
                "Number of verts per interpolation cell not set" );

        return mNumVertsPerInterpCell;
    }

    // ----------------------------------------------------------------------------

    Interpolation_Vertex_Unzipped*
    Enriched_Interpolation_Mesh::get_unzipped_vertex_pointer( moris_index aVertexIndex )
    {
        MORIS_ASSERT( aVertexIndex < (moris_index)mEnrichedInterpVerts.size(),
                "Provided vertex index is out of bounds" );

        return mEnrichedInterpVerts( aVertexIndex );
    }

    // ----------------------------------------------------------------------------

    uint
    Enriched_Interpolation_Mesh::get_num_background_coefficients( moris_index const & aMeshIndex ) const
    {
        moris_index tLocalMeshIndex = this->get_local_mesh_index_xtk( aMeshIndex );
        return mCoeffToEnrichCoeffs( tLocalMeshIndex ).size();
    }

    // ----------------------------------------------------------------------------------

    moris_index
    Enriched_Interpolation_Mesh::add_vertex_enrichment(
            moris_index const & aMeshIndex,
            mtk::Vertex*        aBaseInterpVertex,
            Vertex_Enrichment&  aVertexEnrichment,
            bool&               aNewVertex )
    {
        // get index of B-spline mesh index in local list of associated B-spline meshes
        moris_index tLocalMeshIndex = this->get_local_mesh_index_xtk( aMeshIndex );

        // vertex index of the base interpolation vertex
        moris_index tBaseVertIndex = aBaseInterpVertex->get_index();

        // Number of enriched vertices related to the base vertex
        uint tNumVertsEnrOnBaseVert = mBaseInterpVertToVertEnrichmentIndex( tLocalMeshIndex )( tBaseVertIndex ).size();

        // not new until we make it to the end
        aNewVertex = false;

        // check whether the base vertex already has any kind of T-matrix on it
        bool tBaseVertexHasAnyInterpolation = aBaseInterpVertex->has_interpolation( aMeshIndex );

        // if the vertex has an interpolation then there is a potential that the t-matrices
        // are the same. If not, we always construct a new interpolation vertex here
        if ( tBaseVertexHasAnyInterpolation )
        {
            // iterate through the enriched vertices related to the base vertex and see if any are equal
            for ( uint iVertEnrLvl = 0; iVertEnrLvl < tNumVertsEnrOnBaseVert; iVertEnrLvl++ )
            {
                // std::cout<<" i = "<<i<<" | Base basis ind = "<<<<std::endl;

                // get the index of the enriched vertex
                moris_index tVertEnrIndex = mBaseInterpVertToVertEnrichmentIndex( tLocalMeshIndex )( tBaseVertIndex )( iVertEnrLvl );

                // get the current Vertex Enrichment to check against
                Vertex_Enrichment* tCurrentVertEnrichment = mInterpVertEnrichment( tLocalMeshIndex )( tVertEnrIndex );

                // check if the Vertex-Enrichment (VE) (i.e. enriched T-matrix) passed into this fnct. is the same as the VE already associated with this particular enr. vertex
                if ( tCurrentVertEnrichment != nullptr )
                {
                    // check whether the two T-matrices are equal
                    bool tVertEnrichmentsAreEqual = ( aVertexEnrichment == *tCurrentVertEnrichment );

                    // if the two T-matrices are the same, return the index of the already existing one and stop the function here
                    if ( tVertEnrichmentsAreEqual )
                    {
                        return tVertEnrIndex;
                    }
                }
            }
        }

        // if we make it through the loop without finding an enrichment vertex
        // make a new one
        aNewVertex = true;

        // index of the vertex enrichment (just check how many VEs there already are, next one up is the new index)
        moris_index tVertexEnrichmentIndex = mInterpVertEnrichment( tLocalMeshIndex ).size();

        // add new VE to member data
        mInterpVertEnrichment( tLocalMeshIndex ).push_back( new Vertex_Enrichment( aVertexEnrichment ) );

        // add a dummy value to the parent vertex index of a vertex interpolation
        mVertexEnrichmentParentVertexIndex( tLocalMeshIndex ).push_back( aBaseInterpVertex->get_index() );

        // update list of VEs living on current base vertex associated with the current DMI
        mBaseInterpVertToVertEnrichmentIndex( tLocalMeshIndex )( tBaseVertIndex ).push_back( tVertexEnrichmentIndex );

        // return the index of the new VE
        return tVertexEnrichmentIndex;
    }

    // ----------------------------------------------------------------------------------

    moris_index
    Enriched_Interpolation_Mesh::add_empty_vertex_enrichment(
            moris_index const & aMeshIndex,
            mtk::Vertex*        aBaseInterpVertex,
            bool&               aNewVertex )
    {
        // get index of B-spline mesh index in local list of associated B-spline meshes
        moris_index tLocalMeshIndex = this->get_local_mesh_index_xtk( aMeshIndex );

        // vertex index of the base interpolation vertex
        moris_index tBaseVertIndex = aBaseInterpVertex->get_index();

        // Number of enriched vertices related to the base vertex
        uint tNumVertsEnrOnBaseVert = mBaseInterpVertToVertEnrichmentIndex( tLocalMeshIndex )( tBaseVertIndex ).size();

        // not new until we make it to the end
        aNewVertex = false;

        // if the vertex has an interpolation then there is a potential that the t-matrices
        // are the same. If not we always construct a new interpolation vertex here
        if ( aBaseInterpVertex->has_interpolation( aMeshIndex ) )
        {
            // iterate through the enriched vertices related to the base vertex and see if any are equal
            for ( uint iVertEnrLvl = 0; iVertEnrLvl < tNumVertsEnrOnBaseVert; iVertEnrLvl++ )
            {
                // std::cout<<" i = "<<i<<" | Base basis ind = "<<<<std::endl;

                // get the index of the enriched vertex
                moris_index tVertEnrIndex = mBaseInterpVertToVertEnrichmentIndex( tLocalMeshIndex )( tBaseVertIndex )( iVertEnrLvl );

                // check if the Vertex-Enrichment (VE) passed into this fnct. is the same as the VE already associated with this particular enr. vertex
                if ( mInterpVertEnrichment( tLocalMeshIndex )( tVertEnrIndex ) == nullptr )
                {
                    return tVertEnrIndex;
                }
            }
        }

        // if we make it through the loop without finding an enrichment vertex
        // make a new one
        aNewVertex = true;

        // index of the vertex enrichment (just check how many VEs there already are, next one up is the new index)
        moris_index tVertexEnrichmentIndex = mInterpVertEnrichment( tLocalMeshIndex ).size();

        // add new VE to member data
        mInterpVertEnrichment( tLocalMeshIndex ).push_back( nullptr );

        // add a dummy value to the parent vertex index of a vertex interpolation
        mVertexEnrichmentParentVertexIndex( tLocalMeshIndex ).push_back( tVertexEnrichmentIndex );

        // update list of VEs living on current base vertex associated with the current DMI
        mBaseInterpVertToVertEnrichmentIndex( tLocalMeshIndex )( tBaseVertIndex ).push_back( tVertexEnrichmentIndex );

        // return the index of the new VE
        return tVertexEnrichmentIndex;
    }

    // ----------------------------------------------------------------------------

    void
    Enriched_Interpolation_Mesh::merge_duplicate_interpolation_vertices()
    {
        // TODO: only owning processor should merge and the non-owning procs should then request merged information

        Tracer tTracer( "XTK", "Enriched_Interpolation_Mesh", "merge_duplicate_interpolation_vertices", mXTKModel->mVerboseLevel, 0 );
        MORIS_LOG_SPEC( "Num Enriched Interpolation Vertices Pre Merge ", mEnrichedInterpVerts.size() );

        // this is how many vertices I start with
        moris_index tStartNumVerts = mEnrichedInterpVerts.size();

        // collect the vertices
        Vector< Vector< Interpolation_Vertex_Unzipped* > > tBaseVertexToEnrichedVertex;
        this->collect_base_vertex_to_enriched_vertex_connectivity( tBaseVertexToEnrichedVertex );

        // new vertex index
        Vector< moris_index > tNewIndex( mEnrichedInterpVerts.size(), MORIS_INDEX_MAX );
        Vector< moris_index > tNodesToDelete;
        tNodesToDelete.reserve( mEnrichedInterpVerts.size() );

        for ( uint iBV = 0; iBV < tBaseVertexToEnrichedVertex.size(); iBV++ )
        {
            // keep track of the first vertex that a given vertex wants to merge with
            Vector< moris_index > tMergeWithVertex( tBaseVertexToEnrichedVertex( iBV ).size(), MORIS_INDEX_MAX );

            for ( uint iEV = 0; iEV < tBaseVertexToEnrichedVertex( iBV ).size(); iEV++ )
            {
                for ( uint iOtherEV = 0; iOtherEV < iEV + 1; iOtherEV++ )
                {
                    if ( iEV != iOtherEV )
                    {
                        bool tMerge = true;
                        for ( uint iMeshIndex = 0; iMeshIndex < mInterpVertEnrichment.size(); iMeshIndex++ )
                        {
                            Vertex_Enrichment* tMyVertexEnrichment    = tBaseVertexToEnrichedVertex( iBV )( iEV )->get_xtk_interpolation( iMeshIndex );
                            Vertex_Enrichment* tOtherVertexEnrichment = tBaseVertexToEnrichedVertex( iBV )( iOtherEV )->get_xtk_interpolation( iMeshIndex );

                            if ( tMyVertexEnrichment != tOtherVertexEnrichment )
                            {
                                tMerge = false;
                                break;
                            }
                        }

                        if ( tMerge )
                        {
                            if ( iEV == 0 )
                            {
                                tMergeWithVertex( iEV ) = iEV;
                            }
                            else
                            {
                                tMergeWithVertex( iEV ) = iOtherEV;
                            }
                            break;
                        }
                    }
                }
            }

            // at this point, entries in tMergeWithVertex should be such that nodes merged to are MORIS_INDEX_MAX everyone else has their new vertex index.
            // iterate through these and change the new vertex index list
            for ( uint iMerge = 0; iMerge < tMergeWithVertex.size(); iMerge++ )
            {
                moris_index tOldIndex = tBaseVertexToEnrichedVertex( iBV )( iMerge )->get_index();
                if ( tMergeWithVertex( iMerge ) == MORIS_INDEX_MAX )
                {
                    MORIS_ASSERT( tNewIndex( tOldIndex ) == MORIS_INDEX_MAX, "OVERWRITING A NEW NODE INDEX" );
                    tNewIndex( tOldIndex ) = tOldIndex;
                }
                else
                {
                    MORIS_ASSERT( tNewIndex( tOldIndex ) == MORIS_INDEX_MAX, "OVERWRITING A NEW NODE INDEX" );
                    tNewIndex( tOldIndex ) = tBaseVertexToEnrichedVertex( iBV )( tMergeWithVertex( iMerge ) )->get_index();
                    tNodesToDelete.push_back( tOldIndex );
                }
            }
        }

        // update cell to vertex connectivity (change the pointers)
        for ( uint iCell = 0; iCell < mEnrichedInterpCells.size(); iCell++ )
        {
            for ( uint iV = 0; iV < mEnrichedInterpCells( iCell )->mVertices.size(); iV++ )
            {
                moris_index tNewVertexIndex                    = tNewIndex( mEnrichedInterpCells( iCell )->mVertices( iV )->get_index() );
                mEnrichedInterpCells( iCell )->mVertices( iV ) = mEnrichedInterpVerts( tNewVertexIndex );
            }
        }

        // delete the removed nodes
        for ( uint iDelete = 0; iDelete < tNodesToDelete.size(); iDelete++ )
        {
            delete mEnrichedInterpVerts( tNodesToDelete( iDelete ) );
            mEnrichedInterpVerts( tNodesToDelete( iDelete ) ) = nullptr;
        }

        mEnrichedInterpVerts.data().erase( std::remove( std::begin( mEnrichedInterpVerts.data() ), std::end( mEnrichedInterpVerts.data() ), nullptr ), std::end( mEnrichedInterpVerts.data() ) );

        MORIS_ERROR( mEnrichedInterpVerts.size() == tStartNumVerts - tNodesToDelete.size(), "Something went wrong merging nodes." );

        // reindex the vertices
        for ( uint iV = 0; iV < mEnrichedInterpVerts.size(); iV++ )
        {
            mEnrichedInterpVerts( iV )->mVertexIndex = (moris_index)iV;
        }

        for ( uint iCell = 0; iCell < mEnrichedInterpCells.size(); iCell++ )
        {
            for ( uint iV = 0; iV < mEnrichedInterpCells( iCell )->mVertices.size(); iV++ )
            {
                MORIS_ERROR( mEnrichedInterpCells( iCell )->mVertices( iV ) != nullptr, "Nullptr in cell vertices" );
            }
        }

        mNumVerts = mEnrichedInterpVerts.size();

        MORIS_LOG_SPEC( "Num Enriched Interpolation Vertices Post Merge", mEnrichedInterpVerts.size() );
    }

    // ----------------------------------------------------------------------------------

    void
    Enriched_Interpolation_Mesh::collect_base_vertex_to_enriched_vertex_connectivity( Vector< Vector< Interpolation_Vertex_Unzipped* > >& aBaseVertexToEnrichedVertex )
    {
        // allocate space in the cell of cell
        aBaseVertexToEnrichedVertex.resize( mXTKModel->get_background_mesh().get_num_nodes() );

        for ( uint iN = 0; iN < mEnrichedInterpVerts.size(); iN++ )
        {
            moris_index tBaseVertIndex = mEnrichedInterpVerts( iN )->get_base_vertex()->get_index();
            aBaseVertexToEnrichedVertex( tBaseVertIndex ).push_back( mEnrichedInterpVerts( iN ) );
        }
    }

    // ----------------------------------------------------------------------------

    Vertex_Enrichment*
    Enriched_Interpolation_Mesh::get_vertex_enrichment(
            moris_index const & aMeshIndex,
            moris_index const & aVertexEnrichmentIndex )
    {
        moris_index tLocalMeshIndex = this->get_local_mesh_index_xtk( aMeshIndex );

        MORIS_ASSERT( aVertexEnrichmentIndex < (moris_index)mInterpVertEnrichment( tLocalMeshIndex ).size(),
                "Provided vertex enrichment index out of bounds" );

        xtk::Vertex_Enrichment* tVertexEnrichment = mInterpVertEnrichment( tLocalMeshIndex )( aVertexEnrichmentIndex );

        return tVertexEnrichment;
    }

    // ----------------------------------------------------------------------------

    moris_index
    Enriched_Interpolation_Mesh::get_vertex_related_to_vertex_enrichment(
            moris_index const & aMeshIndex,
            moris_index         aVertexEnrichmentIndex ) const
    {
        moris_index tLocalMeshIndex = this->get_local_mesh_index_xtk( aMeshIndex );

        MORIS_ASSERT( aVertexEnrichmentIndex < (moris_index)mVertexEnrichmentParentVertexIndex( tLocalMeshIndex ).size(),
                "Provided vertex enrichment index out of bounds" );

        return mVertexEnrichmentParentVertexIndex( tLocalMeshIndex )( aVertexEnrichmentIndex );
    }

    // ----------------------------------------------------------------------------

    moris_index
    Enriched_Interpolation_Mesh::get_local_mesh_index_xtk( moris_index const & aMeshIndex ) const
    {
        auto tIter = mMeshIndexToLocMeshIndex.find( aMeshIndex );

        MORIS_ASSERT( tIter != mMeshIndexToLocMeshIndex.end(), "Mesh index not in map" );

        return tIter->second;
    }

    // ----------------------------------------------------------------------------

    bool
    Enriched_Interpolation_Mesh::basis_exists_on_partition(
            moris_index const & aMeshIndex,
            moris_index const & aBasisId )
    {
        moris_index tMeshIndex = this->get_local_mesh_index_xtk( aMeshIndex );

        if ( mGlobalToLocalBasisMaps( tMeshIndex ).find( aBasisId ) == mGlobalToLocalBasisMaps( tMeshIndex ).end() )
        {
            return false;
        }

        return true;
    }

    // ----------------------------------------------------------------------------

    moris_index
    Enriched_Interpolation_Mesh::add_basis_function(
            moris_index const & aMeshIndex,
            moris_index const & aBasisIdToAdd,
            moris_index const & aBasisOwner,
            moris_index const & aBasisBulkPhase )
    {
        MORIS_ASSERT( !this->basis_exists_on_partition( aMeshIndex, aBasisIdToAdd ),
                "Basis that you are trying to add already exists in this mesh" );

        moris_index tLocMesh  = this->get_local_mesh_index_xtk( aMeshIndex );
        moris_index tNewIndex = mEnrichCoeffLocToGlob( tLocMesh ).numel();

        // add a size of 1
        mEnrichCoeffLocToGlob( tLocMesh ).resize( 1, tNewIndex + 1 );
        mEnrichCoeffOwnership( tLocMesh ).resize( 1, tNewIndex + 1 );
        mEnrichCoeffBulkPhase( tLocMesh ).resize( 1, tNewIndex + 1 );

        // add the local to glb map
        mEnrichCoeffLocToGlob( tLocMesh )( tNewIndex ) = aBasisIdToAdd;
        mEnrichCoeffOwnership( tLocMesh )( tNewIndex ) = aBasisOwner;
        mEnrichCoeffBulkPhase( tLocMesh )( tNewIndex ) = aBasisBulkPhase;

        // add to glb to local map
        mGlobalToLocalBasisMaps( tLocMesh )[ aBasisIdToAdd ] = tNewIndex;

        return tNewIndex;
    }

    // ----------------------------------------------------------------------------

<<<<<<< HEAD
=======
    void
    Enriched_Interpolation_Mesh::add_basis_functions(
            moris_index const & aMeshIndex,
            Vector< moris_id > const & aBfIdsToAdd,
            Vector< moris_id > const & aBfOwners,
            Vector< moris_index > const & aBfBulkPhases )
    {
        // perform some checks on the inputs
        uint tNumBfs = aBfIdsToAdd.size();
        MORIS_ASSERT( aBfOwners.size() == tNumBfs && aBfBulkPhases.size() == tNumBfs,
                "xtk::Enriched_Interpolation_Mesh::add_basis_functions() - "
                "Input arrays not of equal size" );

        // get the discretization mesh index
        moris_index tLocMesh  = this->get_local_mesh_index_xtk( aMeshIndex );
        moris_index tFirstNewIndex = mEnrichCoeffLocToGlob( tLocMesh ).numel();

        // add a size of 1
        mEnrichCoeffLocToGlob( tLocMesh ).resize( 1, tFirstNewIndex + tNumBfs );
        mEnrichCoeffOwnership( tLocMesh ).resize( 1, tFirstNewIndex + tNumBfs );
        mEnrichCoeffBulkPhase( tLocMesh ).resize( 1, tFirstNewIndex + tNumBfs ); 

        for ( uint iBf = 0; iBf< tNumBfs; iBf++ )
        {
            // get the current BF's index
            moris_index tBfIndex = tFirstNewIndex + iBf;

            // get the info
            moris_id tBfId = aBfIdsToAdd( iBf );
            moris_id tBfOwner = aBfOwners( iBf );
            moris_index tBfBulkPhase = aBfBulkPhases( iBf );

            // check that the BF doesn't already exist
            MORIS_ASSERT( 
                    !this->basis_exists_on_partition( aMeshIndex, tBfId ),
                    "Enriched_Interpolation_Mesh::add_basis_functions() - "
                    "The basis function (ID: %i) to be added already exists in this mesh.",
                    tBfId );

            // add the local to glb map
            mEnrichCoeffLocToGlob( tLocMesh )( tBfIndex ) = tBfId;
            mEnrichCoeffOwnership( tLocMesh )( tBfIndex ) = tBfOwner;
            mEnrichCoeffBulkPhase( tLocMesh )( tBfIndex ) = tBfBulkPhase;

            // add to glb to local map
            mGlobalToLocalBasisMaps( tLocMesh )[ tBfId ] = tBfIndex;
        }

    } // end function: Enriched_Interpolation_Mesh::add_basis_functions()

    // ----------------------------------------------------------------------------

>>>>>>> 1f8cbf7b
    Vector< Interpolation_Cell_Unzipped const * >
    Enriched_Interpolation_Mesh::get_enriched_cells_from_base_cells(
            Vector< moris::mtk::Cell const * > const & aBaseCells ) const
    {
        uint tNumBaseCells = aBaseCells.size();

        Vector< Interpolation_Cell_Unzipped const * > tEnrichedCells;

        for ( uint i = 0; i < tNumBaseCells; i++ )
        {
            tEnrichedCells.append( this->get_enriched_cells_from_base_cell( aBaseCells( i ) ) );
        }

        return tEnrichedCells;
    }

    // ----------------------------------------------------------------------------

    Vector< Interpolation_Cell_Unzipped* > const &
    Enriched_Interpolation_Mesh::get_enriched_interpolation_cells() const
    {
        return mEnrichedInterpCells;
    }

    // ----------------------------------------------------------------------------

    uint
    Enriched_Interpolation_Mesh::get_num_interpolation_types() const
    {
        return mMeshIndices.numel();
    }

    // ----------------------------------------------------------------------------

    Matrix< IndexMat >
    Enriched_Interpolation_Mesh::get_enriched_mesh_indices() const
    {
        return mMeshIndices;
    }

    // ----------------------------------------------------------------------------

    moris_index
    Enriched_Interpolation_Mesh::get_interpolation_index( moris_index const & aLocalInterpIndex ) const
    {
        MORIS_ASSERT( aLocalInterpIndex < (moris_index)mMeshIndices.numel(),
                "Local interpolation index out of bounds" );

        return mMeshIndices( aLocalInterpIndex );
    }

    // ----------------------------------------------------------------------------

    moris_index
    Enriched_Interpolation_Mesh::get_basis_owner(
            moris_index aBasisIndex,
            moris_index aMeshIndex )
    {
        moris_index tLocMesh = this->get_local_mesh_index_xtk( aMeshIndex );

        return mEnrichCoeffOwnership( tLocMesh )( aBasisIndex );
    }

    // ----------------------------------------------------------------------------

    moris_index
    Enriched_Interpolation_Mesh::get_basis_bulk_phase( moris_index const & aBasisIndex,
            moris_index const &                                            aMeshIndex ) const
    {
        moris_index tLocMesh = this->get_local_mesh_index_xtk( aMeshIndex );

        return mEnrichCoeffBulkPhase( tLocMesh )( aBasisIndex );
    }

    // ----------------------------------------------------------------------------

    Vector< Interpolation_Cell_Unzipped* >&
    Enriched_Interpolation_Mesh::get_enriched_interpolation_cells()
    {
        return mEnrichedInterpCells;
    }

    // ----------------------------------------------------------------------------

    void
    Enriched_Interpolation_Mesh::get_owned_and_not_owned_enriched_interpolation_cells(
<<<<<<< HEAD
            Vector< Interpolation_Cell_Unzipped* >&         aOwnedInterpCells,
            Vector< Vector< Interpolation_Cell_Unzipped* > >& aNotOwnedInterpCells,
            Vector< uint >&                                 aProcRanks )
=======
            Vector< Interpolation_Cell_Unzipped* >&           aOwnedInterpCells,
            Vector< Vector< Interpolation_Cell_Unzipped* > >& aNotOwnedInterpCells,
            Vector< uint >&                                   aProcRanks )
>>>>>>> 1f8cbf7b
    {
        // get all interp cells
        Vector< Interpolation_Cell_Unzipped* >& tEnrInterpCells = this->get_enriched_interpolation_cells();

        // reserve space
        aOwnedInterpCells.resize( 0 );
        aOwnedInterpCells.reserve( tEnrInterpCells.size() );
        aNotOwnedInterpCells.resize( 0 );

        // proc rank
        moris_index tParRank = par_rank();

        // counter
<<<<<<< HEAD
        uint         tOwnerCount = 0;
=======
        uint           tOwnerCount = 0;
>>>>>>> 1f8cbf7b
        Vector< uint > tCounts( 0 );

        // map
        std::unordered_map< moris_id, moris_id > tProcRankToDataIndex;

        // access the communication table
        Matrix< IdMat > tCommTable = this->get_communication_table();

        // resize proc ranks and setup map to comm table
        aProcRanks.resize( tCommTable.numel() );
        for ( uint i = 0; i < tCommTable.numel(); i++ )
        {
            tProcRankToDataIndex[ tCommTable( i ) ] = i;
            aProcRanks( i )                         = ( tCommTable( i ) );
            aNotOwnedInterpCells.push_back( Vector< Interpolation_Cell_Unzipped* >( 0 ) );
        }

        for ( uint i = 0; i < tEnrInterpCells.size(); i++ )
        {
            moris_index tOwnerProc = tEnrInterpCells( i )->get_owner();

            if ( tParRank == tOwnerProc )
            {
                aOwnedInterpCells.push_back( tEnrInterpCells( i ) );
                tOwnerCount++;
            }
            else
            {
                moris_index tProcDataIndex = tProcRankToDataIndex[ tOwnerProc ];
                aNotOwnedInterpCells( tProcDataIndex ).push_back( tEnrInterpCells( i ) );
            }
        }
    }

    // ----------------------------------------------------------------------------

    Interpolation_Vertex_Unzipped&
    Enriched_Interpolation_Mesh::get_xtk_interp_vertex( uint aVertexIndex )
    {
        return *mEnrichedInterpVerts( aVertexIndex );
    }

    // ----------------------------------------------------------------------------

    void
    Enriched_Interpolation_Mesh::add_proc_to_comm_table( moris_index aProcRank )
    {
        mXTKModel->get_cut_integration_mesh()->add_proc_to_comm_table( aProcRank );
    }

    // ----------------------------------------------------------------------------

    moris_index
    Enriched_Interpolation_Mesh::get_enr_basis_index_from_enr_basis_id(
            moris_index const & aMeshIndex,
            moris_index const & aBasisId ) const
    {
        moris_index tLocalMeshIndex = this->get_local_mesh_index_xtk( aMeshIndex );

        auto tIter = mGlobalToLocalBasisMaps( tLocalMeshIndex ).find( aBasisId );

        MORIS_ASSERT( tIter != mGlobalToLocalBasisMaps( tLocalMeshIndex ).end(),
                "Basis id not in map" );

        return tIter->second;
    }

    // ----------------------------------------------------------------------------


    moris_index
    Enriched_Interpolation_Mesh::get_enr_basis_id_from_enr_basis_index(
            moris_index const & aMeshIndex,
            moris_index const & aBasisIndex ) const
    {
        moris_index tLocalMeshIndex = this->get_local_mesh_index_xtk( aMeshIndex );

        return mEnrichCoeffLocToGlob( tLocalMeshIndex )( aBasisIndex );
    }

    // ----------------------------------------------------------------------------

    Vector< Interpolation_Cell_Unzipped const * >
    Enriched_Interpolation_Mesh::get_enriched_cells_from_base_cell( moris::mtk::Cell const * aBaseCells ) const
    {
        moris_index tBaseIndex = aBaseCells->get_index();

        MORIS_ASSERT( tBaseIndex < (moris_index)mBaseCellToEnrichedCell.size(),
                "Base Cell index is out of bounds. This index is related to the non-enriched interpolation mesh. Make sure enriched cell is not passed into this function" );

        uint tNumEnrichedCells = mBaseCellToEnrichedCell( tBaseIndex ).size();

        Vector< Interpolation_Cell_Unzipped const * > tEnrichedCellPtrs( tNumEnrichedCells );

        for ( uint i = 0; i < tNumEnrichedCells; i++ )
        {
            tEnrichedCellPtrs( i ) = ( mBaseCellToEnrichedCell( tBaseIndex )( i ) );
        }

        return tEnrichedCellPtrs;
    }

    // ----------------------------------------------------------------------------

    Interpolation_Vertex_Unzipped const &
    Enriched_Interpolation_Mesh::get_xtk_interp_vertex( uint aVertexIndex ) const
    {
        return *mEnrichedInterpVerts( aVertexIndex );
    }

    // ----------------------------------------------------------------------------

    void
    Enriched_Interpolation_Mesh::set_enriched_basis_to_bulkphase_map(
            const moris_index aMeshIndex,
            Matrix< IdMat >   aBulkPhaseInEnrichedBasis )
    {
        // set the enr. BF index to bulk-phase index map
        mEnrichCoeffBulkPhase( aMeshIndex ) = aBulkPhaseInEnrichedBasis;
    }

    // ----------------------------------------------------------------------------

    Matrix< IdMat >
    Enriched_Interpolation_Mesh::convert_indices_to_ids(
            Matrix< IndexMat > const & aIndices,
            mtk::EntityRank            aEntityRank ) const
    {
        uint tNRow = aIndices.n_rows();
        uint tNCol = aIndices.n_cols();

        Matrix< IdMat > tIds( tNRow, tNCol );

        for ( uint i = 0; i < tNRow; i++ )
        {
            for ( uint j = 0; j < tNCol; j++ )
            {
                tIds( i, j ) = this->get_glb_entity_id_from_entity_loc_index( aIndices( i, j ), aEntityRank );
            }
        }

        return tIds;
    }

    // ----------------------------------------------------------------------------

    Matrix< IndexMat >
    Enriched_Interpolation_Mesh::convert_ids_to_indices(
            Matrix< IdMat > const & aIds,
            mtk::EntityRank         aEntityRank ) const
    {
        uint tNRow = aIds.n_rows();
        uint tNCol = aIds.n_cols();

        Matrix< IdMat > tIndices( tNRow, tNCol );

        for ( uint i = 0; i < tNRow; i++ )
        {
            for ( uint j = 0; j < tNCol; j++ )
            {
                tIndices( i, j ) = this->get_loc_entity_ind_from_entity_glb_id( aIds( i, j ), aEntityRank );
            }
        }

        return tIndices;
    }

    // ----------------------------------------------------------------------------

    void
    Enriched_Interpolation_Mesh::convert_enriched_basis_indices_to_ids(
            moris_index const &        aMeshIndex,
            Matrix< IndexMat > const & aEnrichedIndices,
            Matrix< IdMat >&           aEnrichedIds ) const
    {
        moris_index tLocalMeshIndex = this->get_local_mesh_index_xtk( aMeshIndex );

        aEnrichedIds.resize( aEnrichedIndices.n_rows(), aEnrichedIndices.n_cols() );

        for ( uint i = 0; i < aEnrichedIndices.n_rows(); i++ )
        {
            for ( uint j = 0; j < aEnrichedIndices.n_cols(); j++ )
            {
                aEnrichedIds( i, j ) = mEnrichCoeffLocToGlob( tLocalMeshIndex )( aEnrichedIndices( i, j ) );
            }
        }
    }

    // ----------------------------------------------------------------------------

    moris::Memory_Map
    Enriched_Interpolation_Mesh::get_memory_usage()
    {
        // memory map of ig mesh
        moris::Memory_Map tMM;
        tMM.mMemoryMapData[ "mXTKModel ptr" ]  = sizeof( mXTKModel );
        tMM.mMemoryMapData[ "mBasisRank ptr" ] = sizeof( mBasisRank );
        tMM.mMemoryMapData[ "mMeshIndices" ]   = mMeshIndices.capacity();
        // FIXME: add mMeshIndexToLocMeshIndex
        tMM.mMemoryMapData[ "mNumVerts" ]                            = sizeof( mNumVerts );
        tMM.mMemoryMapData[ "mNumVertsPerInterpCell" ]               = sizeof( mNumVertsPerInterpCell );
        tMM.mMemoryMapData[ "mBaseInterpVertToVertEnrichmentIndex" ] = moris::internal_capacity_nested( mBaseInterpVertToVertEnrichmentIndex );
        tMM.mMemoryMapData[ "mInterpVertEnrichment" ]                = moris::internal_capacity_nested_ptr( mInterpVertEnrichment );
        tMM.mMemoryMapData[ "mVertexEnrichmentParentVertexIndex" ]   = moris::internal_capacity( mVertexEnrichmentParentVertexIndex );
        tMM.mMemoryMapData[ "mVertexBulkPhase" ]                     = mVertexBulkPhase.capacity();
        tMM.mMemoryMapData[ "mCoeffToEnrichCoeffs" ]                 = moris::internal_capacity_nested( mCoeffToEnrichCoeffs );
        tMM.mMemoryMapData[ "mEnrichCoeffLocToGlob" ]                = moris::internal_capacity( mEnrichCoeffLocToGlob );
        // fixme: add me mGlobalToLocalBasisMaps
        tMM.mMemoryMapData[ "mEnrichCoeffOwnership" ] = moris::internal_capacity( mEnrichCoeffOwnership );
        tMM.mMemoryMapData[ "mLocalToGlobalMaps" ]    = moris::internal_capacity( mLocalToGlobalMaps );
        // fixme: add mGlobalToLocalMaps
        tMM.mMemoryMapData[ "mBaseCellToEnrichedCell" ] = moris::internal_capacity( mBaseCellToEnrichedCell );
        tMM.mMemoryMapData[ "mCellInfo" ]               = sizeof( mCellInfo );
        tMM.mMemoryMapData[ "mNotOwnedBasis" ]          = mNotOwnedBasis.capacity();
        tMM.mMemoryMapData[ "mOwnedBasis" ]             = mOwnedBasis.capacity();
        return tMM;
    }

    // ----------------------------------------------------------------------------

    void
    Enriched_Interpolation_Mesh::convert_enriched_basis_indices_to_ids(
<<<<<<< HEAD
            moris_index const &                aMeshIndex,
=======
            moris_index const &                  aMeshIndex,
>>>>>>> 1f8cbf7b
            Vector< Matrix< IndexMat > > const & aEnrichedIndices,
            Vector< Matrix< IdMat > >&           aEnrichedIds ) const
    {
        aEnrichedIds.resize( aEnrichedIndices.size() );

        for ( uint i = 0; i < aEnrichedIndices.size(); i++ )
        {
            this->convert_enriched_basis_indices_to_ids(
                    aMeshIndex,
                    aEnrichedIndices( i ),
                    aEnrichedIds( i ) );
        }
    }

    // ----------------------------------------------------------------------------

    void
    Enriched_Interpolation_Mesh::write_diagnostics()
    {
        std::string tCellDiagFile   = mXTKModel->get_diagnostic_file_name( std::string( "Enr_IP_Cells" ) );
        std::string tVertexDiagFile = mXTKModel->get_diagnostic_file_name( std::string( "Enr_IP_Verts" ) );
        // this->print_vertex_maps();
        // this->print_enriched_cell_maps();
        this->print_enriched_cells( tCellDiagFile );
        this->print_enriched_verts( tVertexDiagFile );

        for ( moris::size_t iBasisType = 0; iBasisType < mMeshIndices.numel(); iBasisType++ )
        {
            // get the mesh index
            moris_index tMeshIndex = mMeshIndices( iBasisType );

            std::string tEnrVertexInterpolationFile = mXTKModel->get_diagnostic_file_name( std::string( "Ip_Vertex_Interp" + std::to_string( tMeshIndex ) ) );

            this->print_enriched_verts_interpolation( tMeshIndex, tEnrVertexInterpolationFile );
        }
        // this->print_basis_to_enriched_basis();
    }

    // ----------------------------------------------------------------------------

    void
    Enriched_Interpolation_Mesh::print_enriched_cells( std::string aFile )
    {
        Vector< Interpolation_Cell_Unzipped* > const & tEnrIPCells = this->get_enriched_interpolation_cells();

        std::ostringstream tStringStream;
        // max num verts to cells
        uint tMaxVertsToCell = 0;
        for ( uint i = 0; i < this->get_num_entities( mtk::EntityRank::ELEMENT, 0 ); i++ )
        {
            Interpolation_Cell_Unzipped const * tCell = tEnrIPCells( i );
            if ( tCell->get_number_of_vertices() > tMaxVertsToCell )
            {
                tMaxVertsToCell = tCell->get_number_of_vertices();
            }
        }

        tStringStream << "Cell_Id,";
        tStringStream << "Cell_Ind,";
        tStringStream << "Owner,";
        tStringStream << "PRank,";
        tStringStream << "Base_Cell_Id,";
        tStringStream << "Bulk_Phase,";
        tStringStream << "Sub_Phase_Id,";
        tStringStream << "Measure,";
        for ( uint iVH = 0; iVH < tMaxVertsToCell; iVH++ )
        {
            tStringStream << "Vert_" + std::to_string( iVH );

            if ( iVH != tMaxVertsToCell - 1 )
            {
                tStringStream << ",";
            }
        }
        tStringStream << "\n";

        for ( uint i = 0; i < this->get_num_entities( mtk::EntityRank::ELEMENT, 0 ); i++ )
        {
            Interpolation_Cell_Unzipped const * tCell     = tEnrIPCells( (moris_index)i );
<<<<<<< HEAD
            Vector< moris::mtk::Vertex* >  tVertices = tCell->get_vertex_pointers();
=======
            Vector< moris::mtk::Vertex* >       tVertices = tCell->get_vertex_pointers();
>>>>>>> 1f8cbf7b

            tStringStream << tCell->get_id() << ",";
            tStringStream << tCell->get_index() << ",";
            tStringStream << std::to_string( tCell->get_owner() ) << ",";
            tStringStream << std::to_string( par_rank() ) << ",";
            tStringStream << tCell->get_base_cell()->get_id() << ",";
            tStringStream << tCell->get_bulkphase_index() << ",";
            tStringStream << mXTKModel->get_cut_integration_mesh()->get_subphase_id( (moris_index)tCell->get_subphase_index() ) << ",";
            tStringStream << std::scientific << tCell->compute_cell_measure() << ",";

            for ( uint j = 0; j < tMaxVertsToCell; j++ )
            {
                if ( j < tVertices.size() )
                {
                    tStringStream << std::to_string( tVertices( j )->get_id() );
                }
                else
                {
                    tStringStream << std::to_string( MORIS_INDEX_MAX );
                }

                if ( j != tMaxVertsToCell - 1 )
                {
                    tStringStream << ",";
                }
            }
            tStringStream << "\n";
        }

        if ( aFile.empty() == false )
        {
            std::ofstream tOutputFile( aFile );
            tOutputFile << tStringStream.str() << std::endl;
            tOutputFile.close();
        }
    }

    // ----------------------------------------------------------------------------

    void
    Enriched_Interpolation_Mesh::print_enriched_verts( std::string aFile )
    {
        std::ostringstream tStringStream;
        tStringStream.clear();
        tStringStream.str( "" );

        tStringStream << "Vert_Id,";
        tStringStream << "Base_Vert_Id,";
        tStringStream << "Vert Ind,";
        tStringStream << "Owner,";
        tStringStream << "Prank,";
        tStringStream << "Bulk_Phase,";
        tStringStream << "Subphase,";

        for ( uint iVH = 0; iVH < this->get_spatial_dim(); iVH++ )
        {
            tStringStream << "Coords_" + std::to_string( iVH );

            if ( iVH != this->get_spatial_dim() - 1 )
            {
                tStringStream << ",";
            }
        }

        tStringStream << std::endl;

        for ( uint i = 0; i < this->get_num_entities( mtk::EntityRank::NODE, 0 ); i++ )
        {
            Interpolation_Vertex_Unzipped const & tVertex = this->get_xtk_interp_vertex( (moris_index)i );
            tStringStream.precision( 16 );

            tStringStream << tVertex.get_id() << ",";
            tStringStream << tVertex.get_base_vertex()->get_id() << ",";
            tStringStream << tVertex.get_index() << ",";
            tStringStream << tVertex.get_owner() << ",";
            tStringStream << par_rank() << ",";
            tStringStream << mVertexBulkPhase( i ) << ",";
            tStringStream << mVertexMaxSubphase( i ) << ",";

            Matrix< DDRMat > tCoords = tVertex.get_coords();

            for ( uint iSp = 0; iSp < this->get_spatial_dim(); iSp++ )
            {
                tStringStream << std::scientific << tCoords( iSp );

                if ( iSp != this->get_spatial_dim() - 1 )
                {
                    tStringStream << ",";
                }
            }

            //
            tStringStream << std::endl;
        }
        if ( aFile.empty() == false )
        {
            std::ofstream tOutputFile( aFile );
            tOutputFile << tStringStream.str() << std::endl;
            tOutputFile.close();
        }
    }

    // ----------------------------------------------------------------------------------

    void
    Enriched_Interpolation_Mesh::print_enriched_verts_interpolation(
            const moris_index& aMeshIndex,
            std::string        aFileName )
    {
        std::ostringstream tStringStream;
        tStringStream.precision( 16 );
        tStringStream << "Vert_Id,";
        tStringStream << "Num_Coeffs,";

        // global max size of
        moris_index tLocalTMatrixSize = 0;
        for ( uint iV = 0; iV < this->get_num_nodes(); iV++ )
        {
            mtk::Vertex_Interpolation* tVertexInterp = this->get_mtk_vertex( (moris_index)iV ).get_interpolation( aMeshIndex );
            Matrix< IdMat >            tBasisIds     = tVertexInterp->get_ids();

            if ( (moris_index)tBasisIds.numel() > tLocalTMatrixSize )
            {
                tLocalTMatrixSize = (moris_index)tBasisIds.numel();
            }
        }

        moris_index tGlbMaxTMatrixSize = moris::max_all( tLocalTMatrixSize );

        for ( moris_index iCH = 0; iCH < tGlbMaxTMatrixSize; iCH++ )
        {
            tStringStream << "Basis_ID" + std::to_string( iCH ) << ",";
            tStringStream << "Basis_Weight" + std::to_string( iCH );

            if ( iCH != tGlbMaxTMatrixSize - 1 )
            {
                tStringStream << ",";
            }
        }

        tStringStream << "\n";

        for ( uint iV = 0; iV < this->get_num_nodes(); iV++ )
        {
            tStringStream << this->get_mtk_vertex( (moris_index)iV ).get_id() << ",";
            mtk::Vertex_Interpolation* tVertexInterp = this->get_mtk_vertex( (moris_index)iV ).get_interpolation( aMeshIndex );
            Matrix< IdMat >            tBasisIds     = tVertexInterp->get_ids();
            const Matrix< DDRMat >*    tBasisWeights = tVertexInterp->get_weights();

            tStringStream << tBasisIds.numel() << ",";
            MORIS_ASSERT( tBasisIds.numel() == tBasisWeights->numel(), "Size mismatch" );

            for ( uint iB = 0; iB < tBasisIds.numel(); iB++ )
            {
                tStringStream << std::to_string( tBasisIds( iB ) ) << ",";

                tStringStream << ( *tBasisWeights )( iB );
                if ( iB != tBasisIds.numel() - 1 )
                {
                    tStringStream << ",";
                }
            }

            // maybe a t-matrix isn't needed on this proc in this case we have no data in the vertex enrichment data
            if ( tBasisIds.numel() == 0 )
            {
                tStringStream << std::to_string( MORIS_INDEX_MAX ) << ",";
                tStringStream << std::numeric_limits< moris::real >::quiet_NaN();
            }

            tStringStream << "\n";
        }

        if ( aFileName.empty() == false )
        {
            std::ofstream tOutputFile( aFileName );
            tOutputFile << tStringStream.str() << std::endl;
            tOutputFile.close();
        }
    }

    // ----------------------------------------------------------------------------------

    void
    Enriched_Interpolation_Mesh::print_vertex_maps() const
    {
        uint tNumNodes = this->get_num_entities( mtk::EntityRank::NODE );

        uint tMapIndex = (uint)( mtk::EntityRank::NODE );

        MORIS_ASSERT( mLocalToGlobalMaps( tMapIndex ).numel() == tNumNodes,
                "Enriched_Interpolation_Mesh::print_vertex_maps: number of nodes and size of map do not match." );

        std::cout << "\nVertex Map:" << std::endl;

        for ( uint i = 0; i < tNumNodes; i++ )
        {
            std::cout << "    Vertex Index: " << std::setw( 9 ) << i << " | Vertex Id: " << std::setw( 9 ) << mLocalToGlobalMaps( tMapIndex )( i ) << std::endl;
        }
    }

    // ----------------------------------------------------------------------------

    void
    Enriched_Interpolation_Mesh::print_enriched_cell_maps() const
    {
        uint tNumCells = this->get_num_entities( mtk::EntityRank::ELEMENT );

        uint tMapIndex = (uint)( mtk::EntityRank::ELEMENT );

        MORIS_ASSERT( mLocalToGlobalMaps( tMapIndex ).numel() == tNumCells,
                "Enriched_Interpolation_Mesh::print_enriched_cell_maps: number of elements and size of map do not match." );

        std::cout << "\nCell Map:" << std::endl;

        for ( uint i = 0; i < tNumCells; i++ )
        {
            std::cout << "    Cell Index: " << std::setw( 9 ) << i << " | Cell Id: " << std::setw( 9 ) << mLocalToGlobalMaps( tMapIndex )( i ) << std::endl;
        }
    }

    // ----------------------------------------------------------------------------

    void
    Enriched_Interpolation_Mesh::print_basis_to_enriched_basis() const
    {
        for ( uint iM = 0; iM < mMeshIndices.numel(); iM++ )
        {
            uint tNumBasis = mCoeffToEnrichCoeffs( iM ).size();

            std::cout << "\nBackground Basis to Enriched Basis Indices For Mesh: " << mMeshIndices( iM ) << std::endl;

            for ( uint iB = 0; iB < tNumBasis; iB++ )
            {
                std::cout << "    Basis Index: " << std::setw( 9 ) << iB << " | Enriched Indices";

                for ( uint iEB = 0; iEB < mCoeffToEnrichCoeffs( iM )( iB ).numel(); iEB++ )
                {
                    std::cout << std::setw( 9 ) << mCoeffToEnrichCoeffs( iM )( iB )( iEB );
                }
                std::cout << std::endl;
            }
        }
    }

    // ----------------------------------------------------------------------------

    void
    Enriched_Interpolation_Mesh::print_vertex_interpolation() const
    {
        uint tNumVerts = this->get_num_entities( mtk::EntityRank::NODE );

        std::cout << "\nVertex Interpolation:" << std::endl;

        for ( moris::moris_index i = 0; i < (moris_index)tNumVerts; i++ )
        {
            Interpolation_Vertex_Unzipped const & tVertex = this->get_xtk_interp_vertex( i );

            std::cout << "\nVertex Id: " << std::setw( 9 ) << tVertex.get_id() << std::endl;
            std::cout << *tVertex.get_xtk_interpolation( 0 ) << std::endl;
        }
    }

    // ----------------------------------------------------------------------------

    void
    Enriched_Interpolation_Mesh::print_basis_information() const
    {
        std::cout << "\nBasis Information on proc " << par_rank() << ":" << std::endl;

        for ( moris::moris_index iM = 0; iM < (moris_index)mMeshIndices.numel(); iM++ )
        {
            std::cout << " Mesh Index: " << mMeshIndices( iM ) << std::endl;

            for ( moris::moris_index i = 0; i < (moris_index)mEnrichCoeffLocToGlob( iM ).numel(); i++ )
            {
                moris_id tId = mEnrichCoeffLocToGlob( iM )( i );

                moris_index tIndex = this->get_enr_basis_index_from_enr_basis_id( mMeshIndices( iM ), tId );

                std::cout << "    Basis Id: " << std::setw( 9 ) << tId << " | Basis Index: " << std::setw( 9 ) << tIndex << std::endl;
            }
        }
    }

    // ----------------------------------------------------------------------------

    bool
    Enriched_Interpolation_Mesh::verify_basis_interpolating_into_cluster(
            mtk::Cluster const &       aCluster,
            moris_index const &        aMeshIndex,
            const mtk::Leader_Follower aIsLeader )
    {
        bool tDiagnosticFlag = true;

        // interpolation cell
        moris::mtk::Cell const & tIpCell = aCluster.get_interpolation_cell( aIsLeader );

        // get the xtk interpolation cell
        Interpolation_Cell_Unzipped* tEnrichedIpCell = mEnrichedInterpCells( tIpCell.get_index() );

        MORIS_ASSERT( tIpCell.get_id() == tEnrichedIpCell->get_id(), "Id mismatch" );

        // get the bulkphase index
        moris_index tBulkPhase = tEnrichedIpCell->get_bulkphase_index();

        // vertices attached to the interpolation cells
        Vector< mtk::Vertex* > tVertexPointers = tIpCell.get_vertex_pointers();

        // iterate through vertex pointers
        for ( uint i = 0; i < tVertexPointers.size(); i++ )
        {
            // todo:remove
            if ( !tVertexPointers( i )->has_interpolation( aMeshIndex ) )
            {
                std::cout << " Id = " << tVertexPointers( i )->get_id()
                          << " | back vertex id = " << mEnrichedInterpVerts( tVertexPointers( i )->get_index() )->get_id()
                          << " | owner = " << tVertexPointers( i )->get_owner()
                          << " | my rank = " << par_rank()
                          << " | IP Cell Owner = " << tEnrichedIpCell->get_owner()
                          << " | IP Cell ID = " << tEnrichedIpCell->get_id() << std::endl;

                moris::print( tVertexPointers( i )->get_coords(), "Coordinate of vertex" );
            }

            //            MORIS_ASSERT(tVertexPointers(i)->has_interpolation(aMeshIndex),"Vertex does not have interpolation.");

            mtk::Vertex_Interpolation* tVertexInterp = tVertexPointers( i )->get_interpolation( aMeshIndex );

            // get the basis indices
            Matrix< IndexMat > tBasisIndices = tVertexInterp->get_indices();
            Matrix< IndexMat > tBasisIds     = tVertexInterp->get_ids();

            if ( tBasisIds.numel() == 0 )
            {
                std::cout << "Vertex id = " << tVertexPointers( i )->get_id()
                          << " | back vertex id = " << mEnrichedInterpVerts( tVertexPointers( i )->get_index() )->get_id() << std::endl;
                MORIS_ASSERT( 0, "Interpolation Vertex in cluster does not have at least 1 basis interpolating into it" );
                tDiagnosticFlag = false;
            }

            //  iterate through basis indices and check bulk phases
            for ( uint iB = 0; iB < tBasisIndices.numel(); iB++ )
            {
                if ( this->get_basis_bulk_phase( tBasisIndices( iB ), aMeshIndex ) != tBulkPhase )
                {
                    std::cout << "Vertex id = " << tVertexPointers( i )->get_id()
                              << " | back vertex id = " << mEnrichedInterpVerts( tVertexPointers( i )->get_index() )->get_id()
                              << " | tBasisIds(iB) = " << tBasisIds( iB )
                              << " | MeshBP" << this->get_basis_bulk_phase( tBasisIndices( iB ), aMeshIndex )
                              << " | tBulkPhase = " << tBulkPhase << std::endl;
                    MORIS_ASSERT( 0, "Basis in cluster does not interpolate into same bulk phase as interpolation cell" );
                    tDiagnosticFlag = false;
                }
            }
        }

        return tDiagnosticFlag;
    }

    // ----------------------------------------------------------------------------

    void
    Enriched_Interpolation_Mesh::finalize_setup()
    {
        this->setup_local_to_global_maps();

        this->setup_vertex_to_bulk_phase();

        this->setup_basis_ownership();

        this->setup_basis_to_bulk_phase();

        MORIS_ASSERT( this->verify_basis_support(), "Issue detected in basis support." );
    }

    // ----------------------------------------------------------------------------

    void
    Enriched_Interpolation_Mesh::finalize_setup_new()
    {
        this->setup_local_to_global_maps();

        this->setup_basis_ownership();

        // note: this information is feed to the enr. IP mesh from the outside, as it is already constructed in the enrichment data
        // this->setup_basis_to_bulk_phase(); // not needed anymore
        mEnrichCoeffBulkPhase.resize( mMeshIndices.max() + 1 );

        // TODO: this check needs to be re-written without the assumption one IP cell == one particular bulk phase
        // MORIS_ASSERT( this->verify_basis_support(), "Issue detected in basis support." );
    }

    // ----------------------------------------------------------------------------

    void
    Enriched_Interpolation_Mesh::setup_basis_to_bulk_phase()
    {
        // size member data
        mEnrichCoeffBulkPhase.resize( mMeshIndices.max() + 1 );

        // verify all the subphases in a enriched basis support are the same bulk phase
        for ( moris::size_t iBspMesh = 0; iBspMesh < mMeshIndices.numel(); iBspMesh++ )
        {
            // Mesh index
            moris_index tMeshIndex = mMeshIndices( iBspMesh );

            // Number of enriched functions
            moris::size_t tNumEnrBasis = mEnrichCoeffLocToGlob( tMeshIndex ).numel();

            // allocate interpolation cells in basis support // input: enr. BF index || output: list of UIPCs in the BF's support
            Vector< Vector< Interpolation_Cell_Unzipped* > > tCellsInEnrSupports( tNumEnrBasis );

            Vector< Interpolation_Cell_Unzipped* > const & tEnrIpCells = this->get_enriched_interpolation_cells();

            // number of cells
            moris_index tNumCells = this->get_num_entities( mtk::EntityRank::ELEMENT );

            MORIS_ASSERT( tNumCells == (moris_index)tEnrIpCells.size(), "Inconsistent num cells information." );

            // collect all UIPCs that a given enriched basis function interpolates into
            for ( moris_index iUIPC = 0; iUIPC < tNumCells; iUIPC++ )
            {
                Vector< xtk::Interpolation_Vertex_Unzipped* > const & tVertices =
                        tEnrIpCells( iUIPC )->get_xtk_interpolation_vertices();

                for ( moris::size_t iVert = 0; iVert < tVertices.size(); iVert++ )
                {
                    if ( tVertices( iVert )->has_interpolation( tMeshIndex ) )
                    {
                        Vertex_Enrichment* tVertInterp = tVertices( iVert )->get_xtk_interpolation( tMeshIndex );

                        Matrix< IndexMat > tBasisIndices = tVertInterp->get_indices();

                        // iterate through vertices and add the UIPCs cell to the list of cells supported by the basis
                        for ( uint iBF = 0; iBF < tBasisIndices.numel(); iBF++ )
                        {
                            tCellsInEnrSupports( tBasisIndices( iBF ) ).push_back( tEnrIpCells( iUIPC ) );
                        }
                    }
                }
            }

            // initialize list associating enr. BFs and the bulk-phase they interpolate into
            mEnrichCoeffBulkPhase( tMeshIndex ).resize( 1, tNumEnrBasis );
            mEnrichCoeffBulkPhase( tMeshIndex ).fill( MORIS_INDEX_MAX );

            // set error flag
            bool tIsConsistent = true;

            // iterate through enriched basis functions
            for ( moris::size_t iBF = 0; iBF < tNumEnrBasis; iBF++ )
            {
                // iterate through enriched interpolation cells in the support
                moris_index tNumSubphaseInSupport = tCellsInEnrSupports( iBF ).size();

                for ( moris::moris_index iSP = 0; iSP < tNumSubphaseInSupport; iSP++ )
                {
                    Interpolation_Cell_Unzipped* tIpCell = tCellsInEnrSupports( iBF )( iSP );

                    moris_index tBulkPhase = tIpCell->get_bulkphase_index();

                    MORIS_ASSERT( tBulkPhase != MORIS_INDEX_MAX, "Bulk phase index not set." );

                    // check that all subphases in basis support have same bulk phase as first subphase
                    if ( iSP == 0 )
                    {
                        mEnrichCoeffBulkPhase( tMeshIndex )( iBF ) = tBulkPhase;
                    }

                    if ( tBulkPhase != mEnrichCoeffBulkPhase( tMeshIndex )( iBF ) )
                    {
                        tIsConsistent = false;

                        std::cout << "enriched basis = " << iBF                                                  //
                                  << "  subphase = " << iSP                                                      //
                                  << "  expected bulk phase = " << mEnrichCoeffBulkPhase( tMeshIndex )( iBF )    //
                                  << "  current bulk phase  = " << tBulkPhase                                    //
                                  << std::endl;

                        // print( tCellsInEnrSupports( iBF )( 0 )->get_vertex_coords(), "Vertex coordinates of subphase 0" );
                        // print( tIpCell->get_vertex_coords(), "Vertex coordinates of subphase i" );
                    }
                }
            }
            MORIS_ERROR( tIsConsistent,
                    "Subphase in enriched basis function support not consistent bulk phase" );
        }
    }

    // ----------------------------------------------------------------------------

    void
    Enriched_Interpolation_Mesh::setup_vertex_to_bulk_phase()
    {
        moris::size_t tNumVertices = this->get_num_nodes();

        // size member data
        mVertexBulkPhase.resize( 1, tNumVertices );
        mVertexBulkPhase.fill( MORIS_INDEX_MAX );
        mVertexMaxSubphase.resize( 1, tNumVertices );
        mVertexMaxSubphase.fill( -1 );

        Vector< Interpolation_Cell_Unzipped* > const & tEnrIpCells = this->get_enriched_interpolation_cells();

        // number of cells
        moris_index tNumEnrIpCells = this->get_num_entities( mtk::EntityRank::ELEMENT );

        // create the enriched interpolation basis to interpolation cell interpolation
        for ( moris::moris_index iEnrIpCell = 0; iEnrIpCell < tNumEnrIpCells; iEnrIpCell++ )
        {
            Vector< xtk::Interpolation_Vertex_Unzipped* > const & tVertices = tEnrIpCells( iEnrIpCell )->get_xtk_interpolation_vertices();

            moris_index const tSubphaseIndex = tEnrIpCells( iEnrIpCell )->get_subphase_index();
            moris_index const tSubphaseId    = mXTKModel->get_cut_integration_mesh()->get_subphase_id( tSubphaseIndex );

            for ( moris::size_t iVertex = 0; iVertex < tVertices.size(); iVertex++ )
            {
                moris_index tVertexIndex = tVertices( iVertex )->get_index();

                if ( mVertexBulkPhase( tVertexIndex ) == MORIS_INDEX_MAX )
                {
                    mVertexBulkPhase( tVertexIndex ) = tEnrIpCells( iEnrIpCell )->get_bulkphase_index();
                }

                if ( tSubphaseId > mVertexMaxSubphase( tVertexIndex ) )
                {
                    mVertexMaxSubphase( tVertexIndex ) = tSubphaseId;
                }

                else
                {
                    if ( mVertexBulkPhase( tVertexIndex ) != tEnrIpCells( iEnrIpCell )->get_bulkphase_index() )
                    {

                        std::cout << " Vert Id = " << tVertices( iVertex )->get_id()
                                  << " | Vert Owner = " << tVertices( iVertex )->get_owner()
                                  << " | mVertexBulkPhase(tVertexIndex) = " << mVertexBulkPhase( tVertexIndex )
                                  << " | tEnrIpCells(i)->get_bulkphase_index() =" << tEnrIpCells( iEnrIpCell )->get_bulkphase_index()
                                  << std::endl;
                    }

                    // check that vertices on current Enr. IP cell have same Bulk phase as Enr. IP cell
                    MORIS_ASSERT( mVertexBulkPhase( tVertexIndex ) == tEnrIpCells( iEnrIpCell )->get_bulkphase_index(),
                            "Enriched_Interpolation_Mesh::setup_vertex_to_bulk_phase() - Inconsistent vertex bulk phase" );
                }
            }
        }
    }

    // ----------------------------------------------------------------------------

    bool
    Enriched_Interpolation_Mesh::verify_basis_support()
    {
        bool tSubphaseBulkPhasesInSupportDiag = true;

        // verify all the subphases in a enriched basis support are the same bulk phase
        for ( moris::size_t iMesh = 0; iMesh < mMeshIndices.numel(); iMesh++ )
        {
            moris_index tMeshIndex = mMeshIndices( iMesh );

            // Number of enriched functions
            moris::size_t tNumEnrBasis = mEnrichCoeffLocToGlob( tMeshIndex ).numel();

            // allocate interpolation cells in basis support
            Vector< Vector< Interpolation_Cell_Unzipped* > > tCellsInEnrSupports( tNumEnrBasis );

            Vector< Interpolation_Cell_Unzipped* > const & tEnrIpCells = this->get_enriched_interpolation_cells();

            // number of cells
            moris_index tNumCells = this->get_num_entities( mtk::EntityRank::ELEMENT );

            MORIS_ASSERT( tNumCells == (moris_index)tEnrIpCells.size(), "Inconsistent num cells information." );

            // create the enriched interpolation basis to interpolation cell interpolation
            for ( moris::sint iUIPC = 0; iUIPC < tNumCells; iUIPC++ )
            {
                Vector< xtk::Interpolation_Vertex_Unzipped* > const & tVertices = tEnrIpCells( iUIPC )->get_xtk_interpolation_vertices();

                for ( moris::size_t iVert = 0; iVert < tVertices.size(); iVert++ )
                {
                    if ( tVertices( iVert )->has_interpolation( tMeshIndex ) )
                    {
                        Vertex_Enrichment* tVertInterp = tVertices( iVert )->get_xtk_interpolation( tMeshIndex );

                        Matrix< IndexMat > tBasisIndices = tVertInterp->get_indices();

                        // iterate through vertices and add the ip cell to the support
                        for ( uint iBF = 0; iBF < tBasisIndices.numel(); iBF++ )
                        {
                            tCellsInEnrSupports( tBasisIndices( iBF ) ).push_back( tEnrIpCells( iUIPC ) );
                        }
                    }
                }
            }

            // iterate through enriched basis functions
            for ( moris::size_t iBF = 0; iBF < tNumEnrBasis; iBF++ )
            {
                // iterate through enriched interpolation cells in the support
                moris_index tNumSubphaseInSupport = tCellsInEnrSupports( iBF ).size();

                moris_index tExpectedBulkPhase = MORIS_INDEX_MAX;

                for ( moris::moris_index iSP = 0; iSP < tNumSubphaseInSupport; iSP++ )
                {
                    Interpolation_Cell_Unzipped* tIpCell = tCellsInEnrSupports( iBF )( iSP );

                    moris_index tBulkPhase = tIpCell->get_bulkphase_index();

                    MORIS_ASSERT( tBulkPhase != MORIS_INDEX_MAX, "Bulk phase index not set." );

                    if ( iSP == 0 )
                    {
                        tExpectedBulkPhase = tBulkPhase;
                    }

                    if ( tBulkPhase != tExpectedBulkPhase )
                    {
                        MORIS_LOG_WARNING(
                                "Enr. BF index = %ld | SP index = %d  | tExpectedBulkPhase = %d | tBulkPhase = %d",
                                iBF,
                                tCellsInEnrSupports( iBF )( iSP )->get_index(),
                                tExpectedBulkPhase,
                                tBulkPhase );

                        tSubphaseBulkPhasesInSupportDiag = false;
                    }
                }
            }
        }

        // print error message if check fails
        MORIS_ERROR( tSubphaseBulkPhasesInSupportDiag,
                "Enriched_Interpolation_Mesh::verify_basis_support() - "
                "Bulk phases of IG cells in enriched basis support do not match" );

        // return true if check does not fail before
        return true;
    }

    // ----------------------------------------------------------------------------

    void
    Enriched_Interpolation_Mesh::setup_local_to_global_maps()
    {
        // initialize local to global maps
        mLocalToGlobalMaps = Vector< Matrix< IdMat > >( 4 );
        mGlobalToLocalMaps = Vector< std::unordered_map< moris_id, moris_index > >( 4 );

        this->setup_cell_maps();

        this->setup_basis_maps();

        this->assign_ip_vertex_ids();

        this->setup_vertex_maps();
    }

    // ----------------------------------------------------------------------------

    void
    Enriched_Interpolation_Mesh::assign_ip_vertex_ids()
    {
        // log this function when verbose output is requested
        Tracer tTracer( "XTK", "Enriched Interpolation Mesh", "assign unzipped vertex IDs", mXTKModel->mVerboseLevel, 1 );

        /* ---------------------------------------------------------------------------------------- */
        /* Step 0: Sort into owned and not owned entities */

        // initialize a temporary list storing the UIPCs associated with the UIPVs
        Vector< moris_index > tUipcsAssociatedWithNotOwnedUipvs;

        // determine which UIPVs can be assigned an ID and which need to be communicated
        this->sort_unzipped_vertices_into_owned_and_not_owned( tUipcsAssociatedWithNotOwnedUipvs );

        /* ---------------------------------------------------------------------------------------- */
        /* Step 0.5: Get the communication table */

        // get the communication table and map
        Matrix< IdMat > tCommTable     = mXTKModel->get_communication_table();
        uint            tCommTableSize = tCommTable.numel();

        std::map< moris_id, moris_index > tProcIdToCommTableIndex = mXTKModel->get_communication_map();

        /* ---------------------------------------------------------------------------------------- */
        /* Step 1: Let each proc decide how many entity IDs it needs & communicate ID ranges */

        // reserve IDs for his proc
        moris_id tMyFirstId = get_processor_offset( mOwnedUnzippedVertices.size() ) + 1;

        /* ---------------------------------------------------------------------------------------- */
        /* Step 2: Assign IDs to owned entities */

        // iterate through vertices that the current proc owns and assign a node id to them
        for ( uint iVert = 0; iVert < mOwnedUnzippedVertices.size(); iVert++ )
        {
            mEnrichedInterpVerts( mOwnedUnzippedVertices( iVert ) )->set_vertex_id( tMyFirstId );
            tMyFirstId++;
        }

        /* ---------------------------------------------------------------------------------------- */
        /* The following steps are only necessary if code runs in parallel */

        if ( par_size() == 1 )    // serial
        {
            // check that all entities are owned in serial
            MORIS_ASSERT( mNotOwnedUnzippedVertices.size() == 0,
                    "Enriched_Interpolation_Mesh::assign_ip_vertex_ids() - "
                    "Code running in serial, but not all UIPVs are owned by proc 0." );
        }
        else    // parallel
        {
            // check that NOT all entities are owned in parallel
            MORIS_ASSERT( mNotOwnedUnzippedVertices.size() > 0,
                    "Enriched_Interpolation_Mesh::assign_ip_vertex_ids() - "
                    "Code running in parallel, but all UIPVs are owned by current proc #%i.",
                    par_rank() );

            /* ---------------------------------------------------------------------------------------- */
            /* Step 3: Prepare requests for non-owned entities */

            // initialize lists of information that identifies entities (on other procs)
            Vector< Vector< moris_index > > tNotOwnedUIPVsToProcs;    // UIPV indices for communication (local to current proc, just used for construction of arrays)
<<<<<<< HEAD
            Vector< Matrix< IdMat > >     tBaseVertexIds;           // base vertex's ID the UIPVs live on
            Vector< Matrix< IdMat > >     tUnzippedIpCellIds;       // UIPC IDs the UIPVs belong to
=======
            Vector< Matrix< IdMat > >       tBaseVertexIds;           // base vertex's ID the UIPVs live on
            Vector< Matrix< IdMat > >       tUnzippedIpCellIds;       // UIPC IDs the UIPVs belong to
>>>>>>> 1f8cbf7b

            // fill identifying information
            this->prepare_requests_for_not_owned_unzipped_vertex_IDs(
                    tUipcsAssociatedWithNotOwnedUipvs,
                    tNotOwnedUIPVsToProcs,
                    tBaseVertexIds,
                    tUnzippedIpCellIds );

            /* ---------------------------------------------------------------------------------------- */
            /* Step 4: Send and Receive requests about non-owned entities to and from other procs */

            // initialize arrays for receiving
            Vector< Matrix< IdMat > > tReceivedBaseVertexIds;
            Vector< Matrix< IdMat > > tReceivedUnzippedIpCellIds;

            // communicate information
            moris::communicate_mats( tCommTable, tBaseVertexIds, tReceivedBaseVertexIds );
            moris::communicate_mats( tCommTable, tUnzippedIpCellIds, tReceivedUnzippedIpCellIds );

            // clear memory not needed anymore
            tBaseVertexIds.clear();
            tUnzippedIpCellIds.clear();

            /* ---------------------------------------------------------------------------------------- */
            /* Step 5: Find answers to the requests */

            // initialize lists of ID answers to other procs
            Vector< Matrix< IdMat > > tVertIds( tCommTableSize );

            this->prepare_answers_for_owned_unzipped_vertex_IDs( tVertIds, tReceivedBaseVertexIds, tReceivedUnzippedIpCellIds );

            // clear memory from requests (the answers to which have been found)
            tReceivedBaseVertexIds.clear();
            tReceivedUnzippedIpCellIds.clear();

            /* ---------------------------------------------------------------------------------------- */
            /* Step 6: Send and receive answers to and from other procs */

            // initialize arrays for receiving
            Vector< Matrix< IdMat > > tReceivedVertIds;

            // communicate answers
            moris::communicate_mats( tCommTable, tVertIds, tReceivedVertIds );

            // clear unused memory
            tVertIds.clear();

            /* ---------------------------------------------------------------------------------------- */
            /* Step 7: Use answers to assign IDs to non-owned entities */

            this->handle_requested_unzipped_vertex_ID_answers( tNotOwnedUIPVsToProcs, tReceivedVertIds );

        }    // end if: parallel

    }        // end function: Enriched_Interpolation_Mesh::assign_ip_vertex_ids

    // ----------------------------------------------------------------------------

    void
    Enriched_Interpolation_Mesh::setup_basis_ownership()
    {
        // size data
        mEnrichCoeffOwnership.resize( mMeshIndices.max() + 1 );

        // iterate through meshes
        for ( uint iM = 0; iM < mMeshIndices.numel(); iM++ )
        {
            moris_index tMeshIndex = mMeshIndices( iM );

            mEnrichCoeffOwnership( tMeshIndex ).resize( 1, mEnrichCoeffLocToGlob( tMeshIndex ).numel() );

            mEnrichCoeffOwnership( tMeshIndex ).fill( MORIS_INDEX_MAX );

            // iterate through basis functions
            for ( uint iB = 0; iB < mCoeffToEnrichCoeffs( tMeshIndex ).size(); iB++ )
            {
                moris_index tOwner = mXTKModel->get_background_mesh().get_entity_owner( (moris_index)iB, mBasisRank, tMeshIndex );

                for ( uint iEB = 0; iEB < mCoeffToEnrichCoeffs( tMeshIndex )( iB ).numel(); iEB++ )
                {
                    moris_index tEnrIndex = mCoeffToEnrichCoeffs( tMeshIndex )( iB )( iEB );

                    mEnrichCoeffOwnership( tMeshIndex )( tEnrIndex ) = tOwner;

                    if ( tOwner != par_rank() )
                    {
                        mNotOwnedBasis.push_back( mEnrichCoeffLocToGlob( tMeshIndex )( tEnrIndex ) );
                    }
                    else
                    {
                        mOwnedBasis.push_back( mEnrichCoeffLocToGlob( tMeshIndex )( tEnrIndex ) );
                    }
                }
            }
        }
    }

    // ----------------------------------------------------------------------------

    void
    Enriched_Interpolation_Mesh::setup_vertex_maps()
    {
        uint tNumNodes = this->get_num_entities( mtk::EntityRank::NODE );

        mLocalToGlobalMaps( 0 ) = Matrix< IdMat >( tNumNodes, 1 );

        for ( uint i = 0; i < tNumNodes; i++ )
        {
            mLocalToGlobalMaps( 0 )( mEnrichedInterpVerts( i )->get_index() ) = mEnrichedInterpVerts( i )->get_id();

            MORIS_ASSERT( mEnrichedInterpVerts( i )->get_index() == (moris_index)i, "Index alignment issue in vertices" );

            MORIS_ASSERT( mGlobalToLocalMaps( 0 ).find( mEnrichedInterpVerts( i )->get_id() ) == mGlobalToLocalMaps( 0 ).end(),
                    "Duplicate id in the vertex map detected" );

            mGlobalToLocalMaps( 0 )[ mEnrichedInterpVerts( i )->get_id() ] = i;
        }
    }

    // ----------------------------------------------------------------------------

    void
    Enriched_Interpolation_Mesh::setup_basis_maps()
    {
        mGlobalToLocalBasisMaps.resize( mMeshIndices.max() + 1 );

        // iterate through meshes
        for ( uint iM = 0; iM < mEnrichCoeffLocToGlob.size(); iM++ )
        {
            for ( uint iB = 0; iB < mEnrichCoeffLocToGlob( iM ).numel(); iB++ )
            {
                // MORIS_LOG_SPEC("mEnrichCoeffLocToGlob(iM)(iB)",mEnrichCoeffLocToGlob(iM)(iB));
                // MORIS_ASSERT(mGlobalToLocalBasisMaps(iM).find(mEnrichCoeffLocToGlob(iM)(iB)) == mGlobalToLocalBasisMaps(iM).end(),
                //         "Duplicate id in the basis map detected");

                if ( mGlobalToLocalBasisMaps( iM ).find( mEnrichCoeffLocToGlob( iM )( iB ) ) == mGlobalToLocalBasisMaps( iM ).end() )
                {
                    mGlobalToLocalBasisMaps( iM )[ mEnrichCoeffLocToGlob( iM )( iB ) ] = (moris_index)iB;
                    MORIS_ASSERT( this->get_enr_basis_index_from_enr_basis_id( iM, mEnrichCoeffLocToGlob( iM )( iB ) ) == (moris_index)iB,
                            "Issue setting up the basis map" );
                }
                else
                {
                    // MORIS_ASSERT(this->get_basis_owner(mEnrichCoeffLocToGlob(iM)(iB),iM) != par_rank(),"Merging basis required for owned basis.");
                }
            }
        }
    }

    // ----------------------------------------------------------------------------

    void
    Enriched_Interpolation_Mesh::sort_unzipped_vertices_into_owned_and_not_owned(
            Vector< moris_index >& aUipcsAssociatedWithNotOwnedUipvs )
    {
        // get the number of enriched interpolation cells
        uint tNumUIPCs = this->get_num_entities( mtk::EntityRank::ELEMENT );
        uint tNumUIPVs = this->get_num_entities( mtk::EntityRank::NODE );

        // reserve memory
        mOwnedUnzippedVertices.reserve( tNumUIPVs );
        mNotOwnedUnzippedVertices.reserve( tNumUIPVs );
        aUipcsAssociatedWithNotOwnedUipvs.reserve( tNumUIPVs );

        // Keep track of which vertices have been treated
        Vector< bool > tVertexTracker( tNumUIPVs, true );

        // go over all enriched cells and their respective vertices to collect all owned and non-owned UIPVs
        for ( uint iCell = 0; iCell < tNumUIPCs; iCell++ )
        {
            // get access to the UIPC
            Interpolation_Cell_Unzipped const * tUIPC      = mEnrichedInterpCells( (moris_index)iCell );
            moris_index                         tUipcIndex = tUIPC->get_index();

            // get access to the UIPVs living on this UIPC
            Vector< xtk::Interpolation_Vertex_Unzipped* > const & tUIPVs          = tUIPC->get_xtk_interpolation_vertices();
<<<<<<< HEAD
            uint                                                tNumUIPVsOnCell = tUIPVs.size();
=======
            uint                                                  tNumUIPVsOnCell = tUIPVs.size();
>>>>>>> 1f8cbf7b

            // go over the vertices and sort them into owned and not owned
            for ( uint iVert = 0; iVert < tNumUIPVsOnCell; iVert++ )
            {
                // get the index and owner of the current UIPV
                moris_index tVertexIndex = tUIPVs( iVert )->get_index();
                moris_index tOwner       = tUIPVs( iVert )->get_owner();

                // make sure vertices are not re-numbered
                MORIS_ASSERT( tVertexTracker( tVertexIndex ),
                        "Enriched_Interpolation_Mesh::assign_ip_vertex_ids() - "
                        "Trying to assign an index to a UIPV that has already been assigned one." );
                tVertexTracker( tVertexIndex ) = false;

                // sort into owned and not owned
                if ( tOwner == par_rank() )    // owned
                {
                    mOwnedUnzippedVertices.push_back( tVertexIndex );
                }
                else    // not owned
                {
                    mNotOwnedUnzippedVertices.push_back( tVertexIndex );
                    aUipcsAssociatedWithNotOwnedUipvs.push_back( tUipcIndex );
                }
            }
        }

        // size out unused memory
        mOwnedUnzippedVertices.shrink_to_fit();
        mNotOwnedUnzippedVertices.shrink_to_fit();
        aUipcsAssociatedWithNotOwnedUipvs.shrink_to_fit();

    }    // end function: Enriched_Interpolation_Mesh::sort_unzipped_vertices_into_owned_and_not_owned()

    // ----------------------------------------------------------------------------

    void
    Enriched_Interpolation_Mesh::prepare_requests_for_not_owned_unzipped_vertex_IDs(
<<<<<<< HEAD
            Vector< moris_index > const &  aUipcsAssociatedWithNotOwnedUipvs,
            Vector< Vector< moris_index > >& aNotOwnedUIPVsToProcs,
            Vector< Matrix< IdMat > >&     aBaseVertexIds,
            Vector< Matrix< IdMat > >&     aUnzippedIpCellIds )
=======
            Vector< moris_index > const &    aUipcsAssociatedWithNotOwnedUipvs,
            Vector< Vector< moris_index > >& aNotOwnedUIPVsToProcs,
            Vector< Matrix< IdMat > >&       aBaseVertexIds,
            Vector< Matrix< IdMat > >&       aUnzippedIpCellIds )
>>>>>>> 1f8cbf7b
    {
        // get the communication table and map
        Matrix< IdMat > tCommTable     = mXTKModel->get_communication_table();
        uint            tCommTableSize = tCommTable.numel();

        std::map< moris_id, moris_index > tProcIdToCommTableIndex = mXTKModel->get_communication_map();

        // initialize lists of identifying information
        aNotOwnedUIPVsToProcs.resize( tCommTableSize );
        aBaseVertexIds.resize( tCommTableSize );
        aUnzippedIpCellIds.resize( tCommTableSize );

        // get the number of non-owned entities on the executing processor
        uint tNumNotOwnedUIPVs = mNotOwnedUnzippedVertices.size();

        // prepare list that give the position of the requested UIPV in the array of non-owned UIPVs
        Vector< Vector< moris_index > > tUipvPositionInNotOwnedList( tCommTableSize );

        // go through SPGs that executing proc knows about, but doesn't own, ...
        for ( uint iNotOwnedVert = 0; iNotOwnedVert < tNumNotOwnedUIPVs; iNotOwnedVert++ )
        {
            // ... get their index ...
            moris_index tVertIndex = mNotOwnedUnzippedVertices( iNotOwnedVert );

            // ... get their respective owners, and position in the comm table ...
            moris_index tOwnerProc = mEnrichedInterpVerts( tVertIndex )->get_owner();
            auto        tIter      = tProcIdToCommTableIndex.find( tOwnerProc );
            MORIS_ASSERT(
                    tIter != tProcIdToCommTableIndex.end(),
                    "Enriched_Interpolation_Mesh::prepare_requests_for_not_owned_unzipped_vertex_IDs() - "
                    "Entity owner (Proc #%i) not found in communication table of current proc #%i which is: %s",
                    tOwnerProc,
                    par_rank(),
                    ios::stringify_log( tCommTable ).c_str() );

            moris_index tProcDataIndex = tIter->second;

            // ... and finally add the non-owned SPGs in the list of SPs to be requested from that owning proc
            aNotOwnedUIPVsToProcs( tProcDataIndex ).push_back( tVertIndex );

            // store the where the current UIPV can be found in the list of not owned UIPVs
            tUipvPositionInNotOwnedList( tProcDataIndex ).push_back( iNotOwnedVert );
        }

        // size out unused memory
        aNotOwnedUIPVsToProcs.shrink_to_fit();
        tUipvPositionInNotOwnedList.shrink_to_fit();

        // assemble identifying information for every processor communicated with
        for ( uint iProc = 0; iProc < tCommTableSize; iProc++ )
        {
            // get the number of non-owned entities to be sent to each processor processor
            uint tNumNotOwnedEntitiesOnProc = aNotOwnedUIPVsToProcs( iProc ).size();

            // allocate matrix
            aBaseVertexIds( iProc ).resize( tNumNotOwnedEntitiesOnProc, 1 );
            aUnzippedIpCellIds( iProc ).resize( tNumNotOwnedEntitiesOnProc, 1 );

            // go through the Subphase groups for which IDs will be requested by the other processor
            for ( uint iVert = 0; iVert < tNumNotOwnedEntitiesOnProc; iVert++ )
            {
                // get the index of the UIPV on the executing proc and its ID
                moris_index tVertIndex = aNotOwnedUIPVsToProcs( iProc )( iVert );
                moris_id    tVertId    = mEnrichedInterpVerts( tVertIndex )->get_base_vertex()->get_id();

                // get the index and ID of the UIPC the current UIPV is attached to
                moris_index tIndexInNotOwnedList = tUipvPositionInNotOwnedList( iProc )( iVert );
                moris_index tCellIndex           = aUipcsAssociatedWithNotOwnedUipvs( tIndexInNotOwnedList );
                moris_id    tCellId              = mEnrichedInterpCells( tCellIndex )->get_id();

                // store the identifying information in the output arrays
                aBaseVertexIds( iProc )( iVert )     = tVertId;
                aUnzippedIpCellIds( iProc )( iVert ) = tCellId;
            }

        }    // end for: each proc communicated with

    }        // end function: Enriched_Interpolation_Mesh::prepare_requests_for_not_owned_unzipped_vertex_IDs()

    // ----------------------------------------------------------------------------

    void
    Enriched_Interpolation_Mesh::prepare_answers_for_owned_unzipped_vertex_IDs(
            Vector< Matrix< IdMat > >&        aVertIds,
            Vector< Matrix< IdMat > > const & aReceivedBaseVertexIds,
            Vector< Matrix< IdMat > > const & aReceivedUnzippedIpCellIds )
    {
        // get the communication table
        Matrix< IdMat > tCommTable     = mXTKModel->get_communication_table();
        uint            tCommTableSize = tCommTable.numel();

        // initialize answer array with correct size
        aVertIds.resize( tCommTableSize );

        // check that the received data is complete
        MORIS_ASSERT(
                aReceivedBaseVertexIds.size() == tCommTableSize && aReceivedUnzippedIpCellIds.size() == tCommTableSize,
                "Enriched_Interpolation_Mesh::prepare_answers_for_owned_unzipped_vertex_IDs() - "
                "Received information incomplete." );

        // go through the list of processors in the array of ID requests
        for ( uint iProc = 0; iProc < tCommTableSize; iProc++ )
        {
            // get the number of entity IDs requested from the current proc position
            uint tNumReceivedReqs = aReceivedBaseVertexIds( iProc ).numel();

            // size the list of answers / IDs accordingly
            aVertIds( iProc ).resize( 1, tNumReceivedReqs );

            // iterate through the entities for which the IDs are requested
            for ( uint iVert = 0; iVert < tNumReceivedReqs; iVert++ )
            {
                // get the ID of the received base vertex
                moris_id tBaseVertexId = aReceivedBaseVertexIds( iProc )( iVert );

                // get the the UIPC
                moris_id    tUipcId    = aReceivedUnzippedIpCellIds( iProc )( iVert );
                moris_index tUipcIndex = this->get_loc_entity_ind_from_entity_glb_id( tUipcId, mtk::EntityRank::ELEMENT );

                Interpolation_Cell_Unzipped* tIpCell = mEnrichedInterpCells( tUipcIndex );

                // ge the vertices that are attached to the unzipped IP cell
                Vector< xtk::Interpolation_Vertex_Unzipped* > const & tVertsOnCell =
                        tIpCell->get_xtk_interpolation_vertices();

                uint tNumVertsOnCell = tVertsOnCell.size();

                // check which of the vertices is the one requested
                bool tFound = false;
                for ( uint iVertOnCell = 0; iVertOnCell < tNumVertsOnCell; iVertOnCell++ )
                {
                    // get access to the the base vertex and its id to test against
                    xtk::Interpolation_Vertex_Unzipped const * tUIPV = tVertsOnCell( iVertOnCell );

                    moris_id tBaseVertexOnCellId = tUIPV->get_base_vertex()->get_id();

                    // check if this is the one we're looking for
                    if ( tBaseVertexOnCellId == tBaseVertexId )
                    {
                        // store ID answer
                        aVertIds( iProc )( iVert ) = tUIPV->get_id();

                        // mark as found
                        tFound = true;

                        // stop loop over vertices on IP cell to save time
                        break;
                    }
                }

                // make sure that an answer has been found
                MORIS_ERROR( tFound,
                        "Enriched_Interpolation_Mesh::prepare_answers_for_owned_unzipped_vertex_IDs() - "
                        "No unzipped vertex with base vertex ID %i, requested by proc #%i, has been found on this UIPC (ID: %i, #%i).",
                        tBaseVertexId,
                        tCommTable( iProc ),
                        tUipcId,
                        tUipcIndex );

            }    // end for: communication for each entity with current processor

        }        // end for: communication list for each processor

    }            // end function: Enriched_Interpolation_Mesh::prepare_answers_for_owned_unzipped_vertex_IDs()

    // ----------------------------------------------------------------------------

    void
    Enriched_Interpolation_Mesh::handle_requested_unzipped_vertex_ID_answers(
            Vector< Vector< moris_index > > const & tNotOwnedUIPVsToProcs,
<<<<<<< HEAD
            Vector< Matrix< IdMat > > const &     tReceivedVertIds )
=======
            Vector< Matrix< IdMat > > const &       tReceivedVertIds )
>>>>>>> 1f8cbf7b
    {
        // get the communication table
        Matrix< IdMat > tCommTable     = mXTKModel->get_communication_table();
        uint            tCommTableSize = tCommTable.numel();

        // process answers from each proc communicated with
        for ( uint iProc = 0; iProc < tCommTableSize; iProc++ )
        {
            // get the number of requests and answers from the current proc
            uint tNumReceivedEntityIds = tReceivedVertIds( iProc ).numel();

            // make sure everything has been answered
            MORIS_ASSERT( tNumReceivedEntityIds == tNotOwnedUIPVsToProcs( iProc ).size(),
                    "Enriched_Interpolation_Mesh::handle_requested_unzipped_vertex_ID_answers() - "
                    "Request arrays sent to and answers received from proc #%i have different size.",
                    tCommTable( iProc ) );

            // assign IDs to each communicated entity
            for ( uint iVert = 0; iVert < tNumReceivedEntityIds; iVert++ )
            {
                // get the current SPG index and ID from the data provided
                moris_index tUipvIndex = tNotOwnedUIPVsToProcs( iProc )( iVert );
                moris_id    tUipvId    = tReceivedVertIds( iProc )( iVert );

                // store the received entity ID
                mEnrichedInterpVerts( tUipvIndex )->set_vertex_id( tUipvId );
            }

        }    // end for: each processor communicated with

    }        // end function: Enriched_Interpolation_Mesh::handle_requested_unzipped_vertex_ID_answers()

    // ----------------------------------------------------------------------------

    void
    Enriched_Interpolation_Mesh::setup_cell_maps()
    {
        uint tNumCells = this->get_num_entities( mtk::EntityRank::ELEMENT );

        mLocalToGlobalMaps( 3 ) = Matrix< IdMat >( tNumCells, 1 );

        //        mGlobalToLocalMaps(3).clear();

        for ( uint iCell = 0; iCell < tNumCells; iCell++ )
        {
            mLocalToGlobalMaps( 3 )( mEnrichedInterpCells( iCell )->get_index() ) = mEnrichedInterpCells( iCell )->get_id();

            MORIS_ASSERT( mEnrichedInterpCells( iCell )->get_index() == (moris_index)iCell,
                    "Enriched_Interpolation_Mesh::setup_cell_maps() - Index alignment issue in cells" );

            MORIS_ASSERT( mGlobalToLocalMaps( 3 ).find( mEnrichedInterpCells( iCell )->get_id() ) == mGlobalToLocalMaps( 3 ).end(),
                    "Enriched_Interpolation_Mesh::setup_cell_maps() - Duplicate id in the cell map detected" );

            mGlobalToLocalMaps( 3 )[ mEnrichedInterpCells( iCell )->get_id() ] = mEnrichedInterpCells( iCell )->get_index();
        }
    }

    // ----------------------------------------------------------------------------

    void
    Enriched_Interpolation_Mesh::setup_mesh_index_map()
    {
        for ( uint iMeshIndex = 0; iMeshIndex < (uint)mMeshIndices.max() + 1; iMeshIndex++ )
        {
            mMeshIndexToLocMeshIndex[ iMeshIndex ] = iMeshIndex;
        }
    }

    // ----------------------------------------------------------------------------

    moris_id
    Enriched_Interpolation_Mesh::allocate_entity_ids(
            moris::size_t   aNumReqs,
            mtk::EntityRank aEntityRank,
            bool            aStartFresh )
    {
        MORIS_ASSERT( aEntityRank == mtk::EntityRank::NODE || aEntityRank == mtk::EntityRank::ELEMENT,
                "Only Elements or Nodes have ids" );

        moris_id tGlobalMax = 1;
        if ( !aStartFresh )
        {
            this->get_max_entity_id( aEntityRank );
        }

        int tProcRank = par_rank();
        int tProcSize = par_size();

        Vector< moris::moris_id > aGatheredInfo;
        Vector< moris::moris_id > tFirstId( 1 );
        Vector< moris::moris_id > tNumIdsRequested( 1 );

        tNumIdsRequested( 0 ) = (moris::moris_id)aNumReqs;

        moris::gather( tNumIdsRequested, aGatheredInfo );

        Vector< moris::moris_id > tProcFirstID( tProcSize );

        if ( tProcRank == 0 )
        {
            // Loop over entities print the number of entities requested by each processor
            for ( int iProc = 0; iProc < tProcSize; ++iProc )
            {
                // Give each processor their desired amount of IDs
                tProcFirstID( iProc ) = tGlobalMax;

                // Increment the first available node ID
                tGlobalMax = tGlobalMax + aGatheredInfo( iProc );
            }
        }

        moris::scatter( tProcFirstID, tFirstId );

        return tFirstId( 0 );
    }

    // ----------------------------------------------------------------------------
    // multi-grid accessor functions
    // ----------------------------------------------------------------------------

    uint
    Enriched_Interpolation_Mesh::get_num_interpolations()
    {
        return mMeshIndices.max() + 1;
    }

    // ----------------------------------------------------------------------------

    uint
    Enriched_Interpolation_Mesh::get_max_level( const moris_index aInterpolationIndex )
    {
        return mXTKModel->get_multigrid_ptr()->get_max_level( aInterpolationIndex );
    }

    // ----------------------------------------------------------------------------

    uint
    Enriched_Interpolation_Mesh::get_num_basis( const moris_index aInterpolationIndex )
    {
        return mXTKModel->get_multigrid_ptr()->get_num_basis( aInterpolationIndex );
    }

    // ----------------------------------------------------------------------------

    uint
    Enriched_Interpolation_Mesh::get_basis_level(
            const moris_index aInterpolationIndex,
            const moris_index aBasisIndex )
    {
        return mXTKModel->get_multigrid_ptr()->get_basis_level(
                aInterpolationIndex,
                aBasisIndex );
    }

    // ----------------------------------------------------------------------------

    uint
    Enriched_Interpolation_Mesh::get_num_coarse_basis_of_basis(
            const moris_index aInterpolationIndex,
            const moris_index aBasisIndex )
    {
        return mXTKModel->get_multigrid_ptr()->get_num_coarse_basis_of_basis(
                aInterpolationIndex,
                aBasisIndex );
    }

    // ----------------------------------------------------------------------------

    uint
    Enriched_Interpolation_Mesh::get_coarse_basis_index_of_basis(
            const moris_index aInterpolationIndex,
            const moris_index aBasisIndex,
            const moris_index aCoarseParentIndex )
    {
        return mXTKModel->get_multigrid_ptr()->get_coarse_basis_index_of_basis(
                aInterpolationIndex,
                aBasisIndex,
                aCoarseParentIndex );
    }

    // ----------------------------------------------------------------------------

    Matrix< DDSMat >
    Enriched_Interpolation_Mesh::get_fine_basis_inds_of_basis(
            const moris_index aInterpolationIndex,
            const moris_index aBasisIndex )
    {
        return mXTKModel->get_multigrid_ptr()->get_fine_basis_inds_of_basis(
                aInterpolationIndex,
                aBasisIndex );
    }

    // ----------------------------------------------------------------------------

    Matrix< DDRMat >
    Enriched_Interpolation_Mesh::get_fine_basis_weights_of_basis(
            const moris_index aInterpolationIndex,
            const moris_index aBasisIndex )
    {
        return mXTKModel->get_multigrid_ptr()->get_fine_basis_weights_of_basis(
                aInterpolationIndex,
                aBasisIndex );
    }

    // ----------------------------------------------------------------------------

    void
    Enriched_Interpolation_Mesh::determine_unenriched_meshes_are_enriched_beforehand() const
    {
        // loop over the unenriched meshes to see if they have been enriched before
        for ( auto const & iUnenrichedMeshIndex : mUnenrichedMeshIndices )
        {
            // check if unenriched mesh index, exits in the mesh indices ( enriched meshes)
            bool tMeshIsUnenriched =
                    std::any_of( mMeshIndices.cbegin(), mMeshIndices.cend(), [ &iUnenrichedMeshIndex ]( moris_index aMeshIndex )    //
                            { return iUnenrichedMeshIndex == aMeshIndex; } );

            // throw an error specifying which mesh number is not enriched before
            MORIS_ERROR( tMeshIsUnenriched, "Mesh %u is not enriched beforehand", iUnenrichedMeshIndex );
        }
    }

    // ----------------------------------------------------------------------------

    void
    Enriched_Interpolation_Mesh::override_maps()
    {
        // loop over the meshes that will be unenriched
        for ( auto const & iMeshIndex : mUnenrichedMeshIndices )
        {
            // get the local mesh index
            moris::moris_index tLocalMeshIndex = this->get_local_mesh_index_xtk( iMeshIndex );

            // get the global to local basis map from HMR that corresponds to the unenriched version
            map< moris_id, moris_index > tGlobalToLocalHMRBasisMap;
            mXTKModel->mBackgroundMesh->get_adof_map( iMeshIndex, tGlobalToLocalHMRBasisMap );

            // clear the maps and cells that need to be overwritten
            mGlobalToLocalBasisMaps( tLocalMeshIndex ).clear();
            mEnrichCoeffLocToGlob( tLocalMeshIndex ).set_size( 1, tGlobalToLocalHMRBasisMap.size(), MORIS_INDEX_MAX );
            mEnrichCoeffOwnership( tLocalMeshIndex ).set_size( 1, tGlobalToLocalHMRBasisMap.size(), MORIS_INDEX_MAX );

            // loop over the global to local hmr map and fill out the xtk maps
            for ( auto const & iGlobalToLocal : tGlobalToLocalHMRBasisMap )
            {
                // set the local to global and global to local maps
                mGlobalToLocalBasisMaps( tLocalMeshIndex )[ iGlobalToLocal.first ] = iGlobalToLocal.second;
                mEnrichCoeffLocToGlob( tLocalMeshIndex )( iGlobalToLocal.second )  = iGlobalToLocal.first;

                // get the owner of the non-enriched basis owner and store it
                moris_index tOwner = mXTKModel->get_background_mesh().get_entity_owner( iGlobalToLocal.second, mBasisRank, iMeshIndex );

                mEnrichCoeffOwnership( tLocalMeshIndex )( iGlobalToLocal.second ) = tOwner;
            }
        }
    }

    // ----------------------------------------------------------------------------

    void
    Enriched_Interpolation_Mesh::set_unenriched_mesh_indices( Matrix< IndexMat > const & aMeshIndices )
    {
        mUnenrichedMeshIndices = aMeshIndices;

        // check if the mesh index is compatible
        this->determine_unenriched_meshes_are_enriched_beforehand();
    }

    // ----------------------------------------------------------------------------

    void
    Enriched_Interpolation_Mesh::override_vertex_enrichment_id_index()
    {
        // loop over the unenriched mesh indices
        for ( auto const & iMeshIndex : mUnenrichedMeshIndices )
        {
            moris_index tLocalMeshIndex = this->get_local_mesh_index_xtk( iMeshIndex );

            // loop over the vertex enrichments to change their id and index
            for ( Vertex_Enrichment* iVertexEnrichment : mInterpVertEnrichment( tLocalMeshIndex ) )
            {
                // if it is not empty
                if ( iVertexEnrichment != nullptr )
                {
                    // and if it has interpolation basis , it is assumed that it has a base vertex
                    if ( iVertexEnrichment->has_interpolation() )
                    {
                        // get the base vertex interpolation
                        mtk::Vertex_Interpolation const * tBaseVertexInterpolation = iVertexEnrichment->get_base_vertex_interpolation();

                        // extract basis indices of the base one
                        Matrix< IndexMat > tBaseCoeffInds = tBaseVertexInterpolation->get_indices();

                        // get access to the basis to local index map of the vertex enrichment for modification
                        IndexMap& tVertEnrichMap = iVertexEnrichment->get_basis_map();

                        // clear the map and populate it with the new indices
                        tVertEnrichMap.clear();
                        for ( uint iBC = 0; iBC < tBaseCoeffInds.numel(); iBC++ )
                        {
                            moris::moris_index tBasisIndex = tBaseCoeffInds( iBC );
                            tVertEnrichMap[ tBasisIndex ]  = iBC;
                        }

                        // replace the index and the id of the vertex interpolations with the base one
                        iVertexEnrichment->add_basis_information( tBaseCoeffInds, tBaseVertexInterpolation->get_ids() );
                    }
                }
            }
        }
    }

    // ----------------------------------------------------------------------------

    Vector< std::string >
    Enriched_Interpolation_Mesh::get_set_names( mtk::EntityRank aSetEntityRank ) const
    {
        switch ( aSetEntityRank )
        {
            case mtk::EntityRank::NODE:
            {
                return Vector< std::string >( 0 );
                break;
            }
            case mtk::EntityRank::EDGE:
            {
                return Vector< std::string >( 0 );
                break;
            }
            case mtk::EntityRank::FACE:
            {
                return Vector< std::string >( 0 );
                ;
                break;
            }
            case mtk::EntityRank::ELEMENT:
            {
                return mBlockSetNames;
                break;
            }
            default:
            {
                MORIS_ERROR( 0, "Currently only supporting block, node and side sets in XTK enriched integration meshes" );
            }
                return Vector< std::string >( 0 );
                break;
        }
    }

    // ----------------------------------------------------------------------------

    void
    Enriched_Interpolation_Mesh::create_set_names()
    {
        // get number of phases and backgroud basis
        uint tNumPhases = mXTKModel->mGeometryEngine->get_num_bulk_phase();

        Vector< std::string > tBlockSetsNames = mXTKModel->mBackgroundMesh->get_set_names( mtk::EntityRank::ELEMENT );

        // populate the names of the sets
        mBlockSetNames.resize( tNumPhases );
        for ( uint i = 0; i < tNumPhases; i++ )
        {
            mBlockSetNames( i ) = tBlockSetsNames( 0 ) + "_p" + std::to_string( i );
        }

        // this data strcuture is needed to create sets in exodus writer
        mElementIndicesInBlock.resize( tNumPhases );

        // reserve space for each block set
        for ( int iBlockIndex = 0; iBlockIndex < (int)tNumPhases; iBlockIndex++ )
        {
            mElementIndicesInBlock( iBlockIndex ).reserve( mEnrichedInterpCells.size() );
        }

        // loop over the UIPC and put them them in the corret set based on the bulk phase index
        for ( const auto& iEnrIPCell : mEnrichedInterpCells )
        {
            // get bulk phase index and index of the UIPC
            moris_index tBulkPhaseIndex = iEnrIPCell->get_bulkphase_index();
            moris_index tIPCellIndex    = iEnrIPCell->get_index();

            // insert the UPIC at the corret set
            mElementIndicesInBlock( tBulkPhaseIndex ).push_back( tIPCellIndex );
        }

        // shrink all the internal cells
        shrink_to_fit_all( mElementIndicesInBlock );
    }

    // ----------------------------------------------------------------------------

    void
    Enriched_Interpolation_Mesh::create_basis_support_fields( Matrix< DDRMat > const & aProbeSpheres )
    {

// DEBUG because basis coordinates is only defined on debug mode
#ifdef MORIS_HAVE_DEBUG

        MORIS_ASSERT( aProbeSpheres.n_cols() == 4, "Probe sphere should be r, xc, yc, zc" );
        moris_index tNumSpheres = aProbeSpheres.n_rows();

        // background mesh data
        moris::mtk::Interpolation_Mesh& tMeshData = mXTKModel->get_background_mesh();

        // base string of field
        std::string tBaseStr = "weights";

        // determine which basis functions we are visualizing
        Vector< Vector< moris_index > > tActiveBasis( mMeshIndices.numel() );

        Vector< std::unordered_map< moris_index, moris_index > > tEnrCoeffActiveIndexFieldIndex( mMeshIndices.numel() );

        moris_index tFieldIndex = 0;

        for ( uint iBT = 0; iBT < mMeshIndices.numel(); iBT++ )
        {
            moris_index tMeshIndex = iBT;

            // iterate through background basis functions
            for ( uint iBackBasisIndex = 0; iBackBasisIndex < this->get_num_background_coefficients( tMeshIndex ); iBackBasisIndex++ )
            {
                // get the basis coordinate of the background basis function
                Matrix< DDRMat > tBasisCoords = tMeshData.get_basis_coords( tMeshIndex, (moris_index)iBackBasisIndex );

                // iterate through circles, see if the basis is active
                for ( moris_index iSp = 0; iSp < tNumSpheres; iSp++ )
                {
                    // initialize  the level set value
                    moris::real tLSVal = 0;

                    // determine the value of level set at the basis coordinates based on the dimension
                    if ( this->get_spatial_dim() == 3 )
                    {
                        tLSVal = sqrt( pow( tBasisCoords( 0 ) - aProbeSpheres( iSp, 1 ), 2 ) + pow( tBasisCoords( 1 ) - aProbeSpheres( iSp, 2 ), 2 ) + pow( tBasisCoords( 2 ) - aProbeSpheres( iSp, 3 ), 2 ) ) - aProbeSpheres( iSp, 0 );
                    }
                    else
                    {
                        tLSVal = sqrt( pow( tBasisCoords( 0 ) - aProbeSpheres( iSp, 1 ), 2 ) + pow( tBasisCoords( 1 ) - aProbeSpheres( iSp, 2 ), 2 ) ) - aProbeSpheres( iSp, 0 );
                    }

                    if ( tLSVal < 0.0 )
                    {
                        // iterate through enriched interpolation coeffs
                        Matrix< IndexMat > const & tEnrCoeffs = this->get_enriched_coefficients_at_background_coefficient( tMeshIndex, (moris_index)iBackBasisIndex );

                        for ( uint iEnrBasisOrd = 0; iEnrBasisOrd < tEnrCoeffs.numel(); iEnrBasisOrd++ )
                        {
                            const moris_index tEnrIndex = tEnrCoeffs( iEnrBasisOrd );

                            tActiveBasis( tMeshIndex ).push_back( tEnrIndex );
                            tEnrCoeffActiveIndexFieldIndex( tMeshIndex )[ tEnrIndex ] = tFieldIndex;
                            tFieldIndex++;
                        }
                    }
                }
            }
        }

        // field information for internal use
        Vector< std::string >      tFieldNames( tFieldIndex );
        Vector< moris_index >      tFieldIndices( tFieldIndex );
        Vector< Matrix< DDRMat > > tFieldData( tFieldIndex, Matrix< DDRMat >( 1, this->get_num_nodes(), 0.0 ) );

        // iterate through interpolation types and for each basis declare the field in mesh
        for ( uint iBT = 0; iBT < this->get_num_interpolation_types(); iBT++ )
        {

            moris_index tMeshIndex     = iBT;
            std::string tInterpTypeStr = "_mi_" + std::to_string( tMeshIndex );

            // iterate through basis functions
            for ( uint iB = 0; iB < tActiveBasis( tMeshIndex ).size(); iB++ )
            {
                MORIS_ASSERT( tEnrCoeffActiveIndexFieldIndex( tMeshIndex ).find( tActiveBasis( tMeshIndex )( iB ) ) != tEnrCoeffActiveIndexFieldIndex( tMeshIndex ).end(), "Not in map" );
                tFieldIndex = tEnrCoeffActiveIndexFieldIndex( tMeshIndex ).find( tActiveBasis( tMeshIndex )( iB ) )->second;

                tFieldNames( tFieldIndex ) = tBaseStr + tInterpTypeStr + "_ind_" + std::to_string( tActiveBasis( tMeshIndex )( iB ) );

                // declare the field in this mesh
                tFieldIndices( tFieldIndex ) = this->create_field( tFieldNames( tFieldIndex ), mtk::EntityRank::NODE, 0 );
            }
        }


        // iterate through primary cells
        for ( const auto& iUnzippedIPCell : mEnrichedInterpCells )
        {
            // get vertices attached to primary cells
            Vector< moris::mtk::Vertex* > tVertices = iUnzippedIPCell->get_vertex_pointers();

            // iterate through vertices and mark them as in support of all coefficients in tCoeffsIPIntoCluster
            for ( uint iV = 0; iV < tVertices.size(); iV++ )
            {
                for ( uint iBT = 0; iBT < this->get_num_interpolation_types(); iBT++ )
                {
                    Matrix< IndexMat >      tBasisIndices = tVertices( iV )->get_interpolation( iBT )->get_indices();
                    const Matrix< DDRMat >* tBasisWeights = tVertices( iV )->get_interpolation( iBT )->get_weights();

                    for ( uint iBasisOrd = 0; iBasisOrd < tBasisIndices.numel(); iBasisOrd++ )
                    {
                        auto tFieldIndIter = tEnrCoeffActiveIndexFieldIndex( iBT ).find( tBasisIndices( iBasisOrd ) );
                        if ( tFieldIndIter != tEnrCoeffActiveIndexFieldIndex( iBT ).end() )
                        {
                            tFieldData( tFieldIndIter->second )( tVertices( iV )->get_index() ) = ( *tBasisWeights )( iBasisOrd );
                        }
                    }
                }
            }
        }

        // add field data to mesh
        // iterate through interpolation
        for ( uint iField = 0; iField < tFieldIndices.size(); iField++ )
        {
            this->add_field_data( tFieldIndices( iField ), mtk::EntityRank::NODE, tFieldData( iField ) );
        }
#endif
    }

    // ----------------------------------------------------------------------------

    void
    Enriched_Interpolation_Mesh::create_basis_function_fields( Matrix< DDRMat > const & aProbeSpheres )
    {

// DEBUG because basis coordinates is only defined on debug mode
#ifdef MORIS_HAVE_DEBUG

        MORIS_ASSERT( aProbeSpheres.n_cols() == 4, "Probe sphere should be r, xc, yc, zc" );
        moris_index tNumSpheres = aProbeSpheres.n_rows();

        // background mesh data
        moris::mtk::Interpolation_Mesh& tMeshData = mXTKModel->get_background_mesh();

        // base string of field
        std::string tBaseStr = "Basis";

        // determine which basis functions we are visualizing
<<<<<<< HEAD
        Vector< Vector< moris_index > >                            tActiveBasis( mMeshIndices.numel() );
=======
        Vector< Vector< moris_index > >                          tActiveBasis( mMeshIndices.numel() );
>>>>>>> 1f8cbf7b
        Vector< std::unordered_map< moris_index, moris_index > > tEnrCoeffActiveIndexFieldIndex( mMeshIndices.numel() );

        moris_index tFieldIndex = 0;

        for ( uint iBT = 0; iBT < mMeshIndices.numel(); iBT++ )
        {
            moris_index tMeshIndex = iBT;

            // iterate through background basis functions
            for ( uint iBackBasisIndex = 0; iBackBasisIndex < this->get_num_background_coefficients( tMeshIndex ); iBackBasisIndex++ )
            {
                // get the basis coordinate of the background basis function
                Matrix< DDRMat > tBasisCoords = tMeshData.get_basis_coords( tMeshIndex, (moris_index)iBackBasisIndex );

                // iterate through circles, see if the basis is active
                for ( moris_index iSp = 0; iSp < tNumSpheres; iSp++ )
                {
                    // initialize  the level set value
                    moris::real tLSVal = 0;

                    // determine the value of level set at the basis coordinates based on the dimension
                    if ( this->get_spatial_dim() == 3 )
                    {
                        tLSVal = sqrt( pow( tBasisCoords( 0 ) - aProbeSpheres( iSp, 1 ), 2 ) + pow( tBasisCoords( 1 ) - aProbeSpheres( iSp, 2 ), 2 ) + pow( tBasisCoords( 2 ) - aProbeSpheres( iSp, 3 ), 2 ) ) - aProbeSpheres( iSp, 0 );
                    }
                    else
                    {
                        tLSVal = sqrt( pow( tBasisCoords( 0 ) - aProbeSpheres( iSp, 1 ), 2 ) + pow( tBasisCoords( 1 ) - aProbeSpheres( iSp, 2 ), 2 ) ) - aProbeSpheres( iSp, 0 );
                    }

                    if ( tLSVal < 0.0 )
                    {
                        // iterate through enriched interpolation coeffs
                        Matrix< IndexMat > const & tEnrCoeffs = this->get_enriched_coefficients_at_background_coefficient( tMeshIndex, (moris_index)iBackBasisIndex );

                        for ( uint iEnrBasisOrd = 0; iEnrBasisOrd < tEnrCoeffs.numel(); iEnrBasisOrd++ )
                        {
                            const moris_index tEnrIndex = tEnrCoeffs( iEnrBasisOrd );

                            tActiveBasis( tMeshIndex ).push_back( tEnrIndex );
                            tEnrCoeffActiveIndexFieldIndex( tMeshIndex )[ tEnrIndex ] = tFieldIndex;
                            tFieldIndex++;
                        }
                    }
                }
            }
        }

        // field information for internal use
        Vector< std::string >      tFieldNames( tFieldIndex );
        Vector< moris_index >      tFieldIndices( tFieldIndex );
        Vector< Matrix< DDRMat > > tFieldData( tFieldIndex, Matrix< DDRMat >( 1, this->get_num_nodes(), 0.0 ) );

        mtk::Mesh_Pair      tMeshPair( this, nullptr );
        mtk::Field_Discrete tFieldDiscrete( tMeshPair );

        // iterate through interpolation types and for each basis declare the field in mesh
        for ( uint iBT = 0; iBT < this->get_num_interpolation_types(); iBT++ )
        {

            moris_index tMeshIndex     = iBT;
            std::string tInterpTypeStr = "_mi_" + std::to_string( tMeshIndex );

            // iterate through basis functions
            for ( uint iB = 0; iB < tActiveBasis( tMeshIndex ).size(); iB++ )
            {
                MORIS_ASSERT( tEnrCoeffActiveIndexFieldIndex( tMeshIndex ).find( tActiveBasis( tMeshIndex )( iB ) ) != tEnrCoeffActiveIndexFieldIndex( tMeshIndex ).end(), "Not in map" );
                tFieldIndex = tEnrCoeffActiveIndexFieldIndex( tMeshIndex ).find( tActiveBasis( tMeshIndex )( iB ) )->second;

                tFieldNames( tFieldIndex ) = tBaseStr + tInterpTypeStr + "_ind_" + std::to_string( tActiveBasis( tMeshIndex )( iB ) );

                // declare the field in this mesh
                tFieldIndices( tFieldIndex ) = this->create_field( tFieldNames( tFieldIndex ), mtk::EntityRank::NODE, 0 );

                Matrix< DDRMat > tCoeffMatrix( this->get_max_num_coeffs_on_proc( tMeshIndex ), 1, 0.0 );
                tCoeffMatrix( tActiveBasis( tMeshIndex )( iB ) ) = 1.0;

                tFieldDiscrete.unlock_field();
                tFieldDiscrete.set_coefficients( tCoeffMatrix );
                tFieldDiscrete.compute_nodal_values();
                Matrix< DDRMat > const & tVals = tFieldDiscrete.get_values();

                tFieldData( tFieldIndex ) = tVals;
            }
        }

        // add field data to mesh
        // iterate through interpolation
        for ( uint iField = 0; iField < tFieldIndices.size(); iField++ )
        {
            this->add_field_data( tFieldIndices( iField ), mtk::EntityRank::NODE, tFieldData( iField ) );
        }
#endif
    }

    // ----------------------------------------------------------------------------

    Matrix< IndexMat >
    Enriched_Interpolation_Mesh::get_coefficient_indices_of_node(
            uint aNodeIndex,
            uint aDiscretizationMeshIndex )
    {
        mtk::Vertex_Interpolation* tVertexInterp = this->get_mtk_vertex( aNodeIndex ).get_interpolation( aDiscretizationMeshIndex );
        // std::cout << "Index Node: " << this->get_mtk_vertex( aNodeIndex ).get_index() << std::endl;
        // print_as_row_vector( tVertexInterp->get_indices(), "tVertexInterp->get_indices()" );
        return tVertexInterp->get_indices();
    }

    // ----------------------------------------------------------------------------

    const Matrix< DDRMat >&
    Enriched_Interpolation_Mesh::get_t_matrix_of_node_loc_ind(
            uint aNodeIndex,
            uint aDiscretizationMeshIndex )
    {
        mtk::Vertex_Interpolation* tVertexInterp = this->get_mtk_vertex( aNodeIndex ).get_interpolation( aDiscretizationMeshIndex );
        // std::cout << "Index Node: " << this->get_mtk_vertex( aNodeIndex ).get_index() << std::endl;
        // print_as_row_vector( *tVertexInterp->get_weights(), "*tVertexInterp->get_weights()" );
        return *tVertexInterp->get_weights();
    }

    // ----------------------------------------------------------------------------

    Matrix< IdMat >
    Enriched_Interpolation_Mesh::get_coefficient_owners_of_node(
            uint aNodeIndex,
            uint aBSplineMeshIndex )
    {
        mtk::Vertex_Interpolation* tVertexInterp = this->get_mtk_vertex( aNodeIndex ).get_interpolation( aBSplineMeshIndex );
        // std::cout << "Index Node: " << this->get_mtk_vertex( aNodeIndex ).get_index() << std::endl;
        // print_as_row_vector( tVertexInterp->get_owners(), "tVertexInterp->get_owners()" );
        return tVertexInterp->get_owners();
    }

    // ----------------------------------------------------------------------------

    Matrix< IdMat >
    Enriched_Interpolation_Mesh::get_coefficient_IDs_of_node(
            uint aNodeIndex,
            uint aDiscretizationIndex )
    {
        mtk::Vertex_Interpolation* tVertexInterp = this->get_mtk_vertex( aNodeIndex ).get_interpolation( aDiscretizationIndex );
        // std::cout << "Index Node: " << this->get_mtk_vertex( aNodeIndex ).get_index() << std::endl;
        // print_as_row_vector( tVertexInterp->get_ids(), "tVertexInterp->get_ids()" );
        return tVertexInterp->get_ids();
    }

    // ----------------------------------------------------------------------------

    uint
    Enriched_Interpolation_Mesh::get_entity_owner(
            moris_index       aEntityIndex,
            mtk::EntityRank   aEntityRank,
            const moris_index aDiscretizationMeshIndex ) const
    {
        switch ( aEntityRank )
        {
            case mtk::EntityRank::BSPLINE:
            {
                return mEnrichCoeffOwnership( aDiscretizationMeshIndex )( aEntityIndex );
                break;
            }

            case mtk::EntityRank::NODE:
            {
                return this->get_mtk_vertex( aEntityIndex ).get_owner();
            }


            default:
                return 0;
                break;
        }
    }

    // ----------------------------------------------------------------------------

    moris::moris_index
    Enriched_Interpolation_Mesh::get_field_index(
            std::string     aLabel,
            mtk::EntityRank aEntityRank )
    {
        MORIS_ASSERT( field_exists( aLabel, aEntityRank ), "Field does not exist in mesh" );

        moris_index tIndex = get_entity_rank_field_index( aEntityRank );
        auto        tIter  = mFieldLabelToIndex( tIndex ).find( aLabel );
        return tIter->second;
    }

    //------------------------------------------------------------------------------

    void
    Enriched_Interpolation_Mesh::add_field_data(
            moris::moris_index       aFieldIndex,
            mtk::EntityRank          aEntityRank,
            Matrix< DDRMat > const & aFieldData )
    {
        mFields( aFieldIndex ).mFieldData = aFieldData.copy();
    }

    //------------------------------------------------------------------------------

    Matrix< DDRMat > const &
    Enriched_Interpolation_Mesh::get_field_data(
            moris::moris_index aFieldIndex,
            mtk::EntityRank    aEntityRank ) const
    {
        return mFields( aFieldIndex ).mFieldData;
    }

    //------------------------------------------------------------------------------

    Vector< std::string >
    Enriched_Interpolation_Mesh::get_field_names( mtk::EntityRank aEntityRank )
    {
        Vector< std::string > tOutputFieldNames;

        moris_index tRankFieldIndex = this->get_entity_rank_field_index( aEntityRank );

        for ( auto const & iter : mFieldLabelToIndex( tRankFieldIndex ) )
        {
            tOutputFieldNames.push_back( iter.first );
        }

        return tOutputFieldNames;
    }

    //------------------------------------------------------------------------------

    moris::moris_index
    Enriched_Interpolation_Mesh::create_field(
            std::string        aLabel,
            mtk::EntityRank    aEntityRank,
            moris::moris_index aBulkPhaseIndex )
    {
        MORIS_ASSERT( !field_exists( aLabel, aEntityRank ), "Field already created" );

        moris::moris_index tFieldIndex                                                   = mFields.size();
        mFieldLabelToIndex( this->get_entity_rank_field_index( aEntityRank ) )[ aLabel ] = tFieldIndex;
        mFields.push_back( Field( aLabel, aBulkPhaseIndex ) );

        return tFieldIndex;
    }

    //------------------------------------------------------------------------------

    bool
    Enriched_Interpolation_Mesh::field_exists(
            std::string     aLabel,
            mtk::EntityRank aEntityRank )
    {
        moris::moris_index tIndex = this->get_entity_rank_field_index( aEntityRank );

        return mFieldLabelToIndex( tIndex ).find( aLabel ) != mFieldLabelToIndex( tIndex ).end();
    }

    //------------------------------------------------------------------------------

    moris_index
    Enriched_Interpolation_Mesh::get_entity_rank_field_index( mtk::EntityRank aEntityRank )
    {
        MORIS_ERROR( aEntityRank == mtk::EntityRank::NODE || aEntityRank == mtk::EntityRank::ELEMENT,
                "Only node and cell fields are supported" );

        moris_index tIndex = MORIS_INDEX_MAX;

        if ( aEntityRank == mtk::EntityRank::NODE )
        {
            tIndex = 0;
        }

        else if ( aEntityRank == mtk::EntityRank::ELEMENT )
        {
            tIndex = 1;
        }

        return tIndex;
    }

    //------------------------------------------------------------------------------

    void
    Enriched_Interpolation_Mesh::write_mesh( moris::ParameterList* aParamList )
    {
        this->create_set_names();

        // get path to output XTK files to
        std::string tOutputPath = aParamList->get< std::string >( "output_path" );
        std::string tOutputFile = aParamList->get< std::string >( "output_file" );
        std::string tOutputBase = tOutputFile.substr( 0, tOutputFile.find( "." ) ) + "_ip";
        std::string tOutputExt  = tOutputFile.substr( tOutputFile.find( "." ), tOutputFile.length() );

        MORIS_ASSERT( tOutputExt == ".exo" || tOutputExt == ".e", "Invalid file extension, needs to be .exo or .e" );

        // Write mesh
        moris::mtk::Writer_Exodus writer( this );

        // if user requests to keep XTK output for all iterations, add iteration count to output file name
        if ( aParamList->get< bool >( "keep_all_opt_iters" ) )
        {
            // get optimization iteration ( function returns zero if no optimization )
            uint tOptIter = gLogger.get_opt_iteration();

            writer.write_mesh(
                    "", tOutputPath + tOutputBase + "." + std::to_string( tOptIter ) + tOutputExt, "", tOutputPath + "xtk_temp2." + std::to_string( tOptIter ) + tOutputExt );
        }
        // else: proceed as usual and overwrite xtk_temp.exo each iteration
        else
        {
            writer.write_mesh(
                    "", tOutputPath + tOutputBase + tOutputExt, "", tOutputPath + "xtk_temp3.exo" );
        }

        if ( aParamList->get< bool >( "write_enrichment_fields" ) )
        {
            std::string tProbeSpheresStr = aParamList->get< std::string >( "write_enrichment_fields_probe_spheres" );

            Vector< std::string > tNodeFields;

            if ( !tProbeSpheresStr.empty() )
            {
                Matrix< DDRMat > tProbeSpheres = string_to_mat< DDRMat >( tProbeSpheresStr );

                // set up the nodal fields for basis support
                this->create_basis_support_fields( tProbeSpheres );
            }
        }

        if ( aParamList->get< bool >( "write_basis_functions" ) )
        {
<<<<<<< HEAD
            std::string         tProbeSpheresStr = aParamList->get< std::string >( "write_enrichment_fields_probe_spheres" );
=======
            std::string           tProbeSpheresStr = aParamList->get< std::string >( "write_enrichment_fields_probe_spheres" );
>>>>>>> 1f8cbf7b
            Vector< std::string > tNodeFields;

            if ( !tProbeSpheresStr.empty() )
            {
                Matrix< DDRMat > tProbeSpheres = string_to_mat< DDRMat >( tProbeSpheresStr );

                // set up the nodal fields for basis support
                this->create_basis_function_fields( tProbeSpheres );
            }
        }


        Vector< std::string > tNodeFields = this->get_field_names( mtk::EntityRank::NODE );
        writer.set_nodal_fields( tNodeFields );

        for ( uint iF = 0; iF < tNodeFields.size(); iF++ )
        {
            moris::moris_index tFieldIndex = this->get_field_index( tNodeFields( iF ), mtk::EntityRank::NODE );
            writer.write_nodal_field( tNodeFields( iF ), this->get_field_data( tFieldIndex, mtk::EntityRank::NODE ) );
        }

        // create element id field
        this->create_cell_id_fields();

        // iterate through blocks
        Vector< std::string > tCellFields = this->get_field_names( mtk::EntityRank::ELEMENT );

        writer.set_elemental_fields( tCellFields );

        Vector< std::string > tBlockNames = this->get_set_names( mtk::EntityRank::ELEMENT );

        for ( uint iField = 0; iField < tCellFields.size(); iField++ )
        {

            moris::moris_index       tFieldIndex = this->get_field_index( tCellFields( iField ), mtk::EntityRank::ELEMENT );
            Matrix< DDRMat > const & tFieldData  = this->get_field_data( tFieldIndex, mtk::EntityRank::ELEMENT );

            for ( uint iBlock = 0; iBlock < this->get_num_blocks(); iBlock++ )
            {
                std::string tBlockName  = tBlockNames( iBlock );
                moris_index tBlockIndex = this->get_block_set_index( tBlockName );

                Matrix< IndexMat > tCellIndices = this->get_element_indices_in_block_set( tBlockIndex );

                Matrix< DDRMat > tBlockFieldData( 1, tCellIndices.numel(), -10.0 );

                for ( uint iCell = 0; iCell < tCellIndices.numel(); iCell++ )
                {
                    tBlockFieldData( iCell ) = tFieldData( tCellIndices( iCell ) );
                }

                if ( tBlockFieldData.numel() > 0 )
                {

                    writer.write_elemental_field( tBlockName, tCellFields( iField ), tBlockFieldData );
                }
            }
        }

        // Write the fields
        writer.set_time( 0.0 );
        writer.close_file();
    }

    //------------------------------------------------------------------------------

    void
    Enriched_Interpolation_Mesh::create_cell_id_fields()
    {
        // Fields constructed here
        Vector< std::string > tCellFields = { "cell_id" };

        moris_index tFieldIndex = this->create_field( tCellFields( 0 ), mtk::EntityRank::ELEMENT, 0 );

        Matrix< DDRMat > tCellIdField( 1, this->get_num_elems() );

        for ( uint iCell = 0; iCell < this->get_num_elems(); iCell++ )
        {
            tCellIdField( iCell ) = (moris::real)this->get_mtk_cell( iCell ).get_id();
        }

        this->add_field_data( tFieldIndex, mtk::EntityRank::ELEMENT, tCellIdField );
    }

    //------------------------------------------------------------------------------

    moris_index
    Enriched_Interpolation_Mesh::get_block_set_index( std::string aBlockSetLabel ) const
    {
        // find the iterator
        auto it = std::find_if( mBlockSetNames.begin(), mBlockSetNames.end(), [ & ]( const std::string& aStr ) {
            return aStr == aBlockSetLabel;
        } );

        // find the index
        moris_index tIndex = std::distance( mBlockSetNames.begin(), it );

        return tIndex;
    }

    //------------------------------------------------------------------------------

    moris::uint
    Enriched_Interpolation_Mesh::get_num_blocks() const
    {
        return mBlockSetNames.size();
    }

    //------------------------------------------------------------------------------

    Vector< mtk::Cell const * >
    Enriched_Interpolation_Mesh::get_set_cells( std::string aSetLabel ) const
    {
        // get the index of the set
        moris_index tSetIndex = this->get_block_set_index( aSetLabel );

        // initailize the output
        Vector< mtk::Cell const * > tSetCells;
        tSetCells.reserve( ( mElementIndicesInBlock( tSetIndex ).size() ) );

        // fill out the cell based on indices
        for ( const auto& iCellIndex : mElementIndicesInBlock( tSetIndex ) )
        {
            mtk::Cell const & tIPCell = this->get_mtk_cell( iCellIndex );

            tSetCells.push_back( &tIPCell );
        }

        return tSetCells;
    }

    //------------------------------------------------------------------------------

    void
    Enriched_Interpolation_Mesh::update_communication_table( Vector< moris_id > const & aNewCommunicationTable )
    {
        mXTKModel->get_cut_integration_mesh()->update_communication_table( aNewCommunicationTable );
    }
}    // namespace moris::xtk<|MERGE_RESOLUTION|>--- conflicted
+++ resolved
@@ -1032,8 +1032,6 @@
 
     // ----------------------------------------------------------------------------
 
-<<<<<<< HEAD
-=======
     void
     Enriched_Interpolation_Mesh::add_basis_functions(
             moris_index const & aMeshIndex,
@@ -1054,7 +1052,7 @@
         // add a size of 1
         mEnrichCoeffLocToGlob( tLocMesh ).resize( 1, tFirstNewIndex + tNumBfs );
         mEnrichCoeffOwnership( tLocMesh ).resize( 1, tFirstNewIndex + tNumBfs );
-        mEnrichCoeffBulkPhase( tLocMesh ).resize( 1, tFirstNewIndex + tNumBfs ); 
+        mEnrichCoeffBulkPhase( tLocMesh ).resize( 1, tFirstNewIndex + tNumBfs );
 
         for ( uint iBf = 0; iBf< tNumBfs; iBf++ )
         {
@@ -1067,7 +1065,7 @@
             moris_index tBfBulkPhase = aBfBulkPhases( iBf );
 
             // check that the BF doesn't already exist
-            MORIS_ASSERT( 
+            MORIS_ASSERT(
                     !this->basis_exists_on_partition( aMeshIndex, tBfId ),
                     "Enriched_Interpolation_Mesh::add_basis_functions() - "
                     "The basis function (ID: %i) to be added already exists in this mesh.",
@@ -1086,7 +1084,6 @@
 
     // ----------------------------------------------------------------------------
 
->>>>>>> 1f8cbf7b
     Vector< Interpolation_Cell_Unzipped const * >
     Enriched_Interpolation_Mesh::get_enriched_cells_from_base_cells(
             Vector< moris::mtk::Cell const * > const & aBaseCells ) const
@@ -1173,15 +1170,9 @@
 
     void
     Enriched_Interpolation_Mesh::get_owned_and_not_owned_enriched_interpolation_cells(
-<<<<<<< HEAD
-            Vector< Interpolation_Cell_Unzipped* >&         aOwnedInterpCells,
-            Vector< Vector< Interpolation_Cell_Unzipped* > >& aNotOwnedInterpCells,
-            Vector< uint >&                                 aProcRanks )
-=======
             Vector< Interpolation_Cell_Unzipped* >&           aOwnedInterpCells,
             Vector< Vector< Interpolation_Cell_Unzipped* > >& aNotOwnedInterpCells,
             Vector< uint >&                                   aProcRanks )
->>>>>>> 1f8cbf7b
     {
         // get all interp cells
         Vector< Interpolation_Cell_Unzipped* >& tEnrInterpCells = this->get_enriched_interpolation_cells();
@@ -1195,11 +1186,7 @@
         moris_index tParRank = par_rank();
 
         // counter
-<<<<<<< HEAD
-        uint         tOwnerCount = 0;
-=======
         uint           tOwnerCount = 0;
->>>>>>> 1f8cbf7b
         Vector< uint > tCounts( 0 );
 
         // map
@@ -1422,11 +1409,7 @@
 
     void
     Enriched_Interpolation_Mesh::convert_enriched_basis_indices_to_ids(
-<<<<<<< HEAD
-            moris_index const &                aMeshIndex,
-=======
             moris_index const &                  aMeshIndex,
->>>>>>> 1f8cbf7b
             Vector< Matrix< IndexMat > > const & aEnrichedIndices,
             Vector< Matrix< IdMat > >&           aEnrichedIds ) const
     {
@@ -1506,11 +1489,7 @@
         for ( uint i = 0; i < this->get_num_entities( mtk::EntityRank::ELEMENT, 0 ); i++ )
         {
             Interpolation_Cell_Unzipped const * tCell     = tEnrIPCells( (moris_index)i );
-<<<<<<< HEAD
-            Vector< moris::mtk::Vertex* >  tVertices = tCell->get_vertex_pointers();
-=======
             Vector< moris::mtk::Vertex* >       tVertices = tCell->get_vertex_pointers();
->>>>>>> 1f8cbf7b
 
             tStringStream << tCell->get_id() << ",";
             tStringStream << tCell->get_index() << ",";
@@ -2236,13 +2215,8 @@
 
             // initialize lists of information that identifies entities (on other procs)
             Vector< Vector< moris_index > > tNotOwnedUIPVsToProcs;    // UIPV indices for communication (local to current proc, just used for construction of arrays)
-<<<<<<< HEAD
-            Vector< Matrix< IdMat > >     tBaseVertexIds;           // base vertex's ID the UIPVs live on
-            Vector< Matrix< IdMat > >     tUnzippedIpCellIds;       // UIPC IDs the UIPVs belong to
-=======
             Vector< Matrix< IdMat > >       tBaseVertexIds;           // base vertex's ID the UIPVs live on
             Vector< Matrix< IdMat > >       tUnzippedIpCellIds;       // UIPC IDs the UIPVs belong to
->>>>>>> 1f8cbf7b
 
             // fill identifying information
             this->prepare_requests_for_not_owned_unzipped_vertex_IDs(
@@ -2419,11 +2393,7 @@
 
             // get access to the UIPVs living on this UIPC
             Vector< xtk::Interpolation_Vertex_Unzipped* > const & tUIPVs          = tUIPC->get_xtk_interpolation_vertices();
-<<<<<<< HEAD
-            uint                                                tNumUIPVsOnCell = tUIPVs.size();
-=======
             uint                                                  tNumUIPVsOnCell = tUIPVs.size();
->>>>>>> 1f8cbf7b
 
             // go over the vertices and sort them into owned and not owned
             for ( uint iVert = 0; iVert < tNumUIPVsOnCell; iVert++ )
@@ -2462,17 +2432,10 @@
 
     void
     Enriched_Interpolation_Mesh::prepare_requests_for_not_owned_unzipped_vertex_IDs(
-<<<<<<< HEAD
-            Vector< moris_index > const &  aUipcsAssociatedWithNotOwnedUipvs,
-            Vector< Vector< moris_index > >& aNotOwnedUIPVsToProcs,
-            Vector< Matrix< IdMat > >&     aBaseVertexIds,
-            Vector< Matrix< IdMat > >&     aUnzippedIpCellIds )
-=======
             Vector< moris_index > const &    aUipcsAssociatedWithNotOwnedUipvs,
             Vector< Vector< moris_index > >& aNotOwnedUIPVsToProcs,
             Vector< Matrix< IdMat > >&       aBaseVertexIds,
             Vector< Matrix< IdMat > >&       aUnzippedIpCellIds )
->>>>>>> 1f8cbf7b
     {
         // get the communication table and map
         Matrix< IdMat > tCommTable     = mXTKModel->get_communication_table();
@@ -2643,11 +2606,7 @@
     void
     Enriched_Interpolation_Mesh::handle_requested_unzipped_vertex_ID_answers(
             Vector< Vector< moris_index > > const & tNotOwnedUIPVsToProcs,
-<<<<<<< HEAD
-            Vector< Matrix< IdMat > > const &     tReceivedVertIds )
-=======
             Vector< Matrix< IdMat > > const &       tReceivedVertIds )
->>>>>>> 1f8cbf7b
     {
         // get the communication table
         Matrix< IdMat > tCommTable     = mXTKModel->get_communication_table();
@@ -3187,11 +3146,7 @@
         std::string tBaseStr = "Basis";
 
         // determine which basis functions we are visualizing
-<<<<<<< HEAD
-        Vector< Vector< moris_index > >                            tActiveBasis( mMeshIndices.numel() );
-=======
         Vector< Vector< moris_index > >                          tActiveBasis( mMeshIndices.numel() );
->>>>>>> 1f8cbf7b
         Vector< std::unordered_map< moris_index, moris_index > > tEnrCoeffActiveIndexFieldIndex( mMeshIndices.numel() );
 
         moris_index tFieldIndex = 0;
@@ -3522,11 +3477,7 @@
 
         if ( aParamList->get< bool >( "write_basis_functions" ) )
         {
-<<<<<<< HEAD
-            std::string         tProbeSpheresStr = aParamList->get< std::string >( "write_enrichment_fields_probe_spheres" );
-=======
             std::string           tProbeSpheresStr = aParamList->get< std::string >( "write_enrichment_fields_probe_spheres" );
->>>>>>> 1f8cbf7b
             Vector< std::string > tNodeFields;
 
             if ( !tProbeSpheresStr.empty() )
