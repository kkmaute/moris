--- conflicted
+++ resolved
@@ -33,13 +33,8 @@
 
         // ----------------------------------------------------------------------------
 
-<<<<<<< HEAD
-        moris::moris_index                mMergeNum;     // Number of vertices to merge
-        Vector< moris::moris_index > mMergeInds;    // Indices of vertices of merge
-=======
         moris::moris_index           mMergeNum;         // Number of vertices to merge
         Vector< moris::moris_index > mMergeInds;        // Indices of vertices of merge
->>>>>>> 1f8cbf7b
         Vector< moris::moris_index > mMergeIndsV2;
         Vector< moris::moris_index > mCellMergeInds;    // Indices of cells merged
         Vector< moris::moris_index > mFacetMergeInds;
@@ -184,11 +179,7 @@
         void
         perform(
                 Vector< moris::mtk::Cell* >& aActiveIgCells,
-<<<<<<< HEAD
-                moris::gen::Geometry_Engine*       aGeometryEngine );
-=======
                 moris::gen::Geometry_Engine* aGeometryEngine );
->>>>>>> 1f8cbf7b
 
         // ----------------------------------------------------------------------------
 
