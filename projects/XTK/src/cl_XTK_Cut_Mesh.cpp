--- conflicted
+++ resolved
@@ -136,17 +136,10 @@
     // ----------------------------------------------------------------------------------
     void
     Cut_Mesh::initialize_new_mesh_from_parent_element(
-<<<<<<< HEAD
-            moris::size_t              aChildMeshIndex,
-            enum TemplateType          aTemplate,
-            Matrix< IndexMat >       & aNodeIndices,
-            Vector<Matrix< IndexMat >> & aParentEntities)
-=======
             moris::size_t                 aChildMeshIndex,
             enum TemplateType             aTemplate,
             Matrix< IndexMat >&           aNodeIndices,
             Vector< Matrix< IndexMat > >& aParentEntities )
->>>>>>> 1f8cbf7b
     {
         MORIS_ASSERT( aChildMeshIndex < mNumberOfChildrenMesh, "The requested mesh index is out of bounds." );
 
@@ -283,11 +276,7 @@
         mInterfaceElements.push_back( aInterfaceElement );
     }
     // ----------------------------------------------------------------------------------
-<<<<<<< HEAD
-    Vector<Interface_Element> &
-=======
     Vector< Interface_Element >&
->>>>>>> 1f8cbf7b
     Cut_Mesh::get_interface_elements()
     {
         return mInterfaceElements;
@@ -443,28 +432,17 @@
         return tElementInds;
     }
     // ----------------------------------------------------------------------------------
-<<<<<<< HEAD
-    Vector<moris::Matrix< moris::IdMat >>
-=======
     Vector< Matrix< IdMat > >
->>>>>>> 1f8cbf7b
     Cut_Mesh::get_child_elements_by_phase(
             uint                     aNumPhases,
             moris::mtk::Mesh const & aBackgroundMeshData )
     {
         moris::size_t tNumElems = this->get_num_entities( mtk::EntityRank::ELEMENT );
 
-<<<<<<< HEAD
-        //Initialize output
-        Vector<moris::Matrix<moris::IdMat>> tElementsByPhase(aNumPhases);
-        moris::Matrix<moris::DDUMat> tPhaseCount(1,aNumPhases,0);
-        for(uint i =0; i <aNumPhases; i++)
-=======
         // Initialize output
         Vector< Matrix< IdMat > > tElementsByPhase( aNumPhases );
         Matrix< DDUMat >          tPhaseCount( 1, aNumPhases, 0 );
         for ( uint i = 0; i < aNumPhases; i++ )
->>>>>>> 1f8cbf7b
         {
             tElementsByPhase( i ) = Matrix< IdMat >( 1, tNumElems );
         }
@@ -587,17 +565,10 @@
     // ----------------------------------------------------------------------------------
     void
     Cut_Mesh::pack_cut_mesh_by_phase(
-<<<<<<< HEAD
-            moris::size_t const & aMeshIndex,
-            moris::size_t const & aNumPhases,
-            Vector<moris::Matrix< moris::IdMat >> & aElementIds,
-            Vector<moris::Matrix< moris::IdMat >> & aElementCMInds) const
-=======
             moris::size_t const &      aMeshIndex,
             moris::size_t const &      aNumPhases,
             Vector< Matrix< IdMat > >& aElementIds,
             Vector< Matrix< IdMat > >& aElementCMInds ) const
->>>>>>> 1f8cbf7b
     {
 
         mChildrenMeshes( aMeshIndex )->pack_child_mesh_by_phase( aNumPhases, aElementCMInds, aElementIds );
@@ -716,15 +687,9 @@
         return tElementToNodeInds;
     }
     // ----------------------------------------------------------------------------------
-<<<<<<< HEAD
-    Vector<moris::Matrix<moris::IdMat>>
-    Cut_Mesh::get_full_element_to_node_by_phase_glob_ids(moris::uint aNumPhases,
-            moris::mtk::Mesh & aBackgroundMeshData)
-=======
     Vector< Matrix< IdMat > >
     Cut_Mesh::get_full_element_to_node_by_phase_glob_ids( moris::uint aNumPhases,
             moris::mtk::Mesh&                                         aBackgroundMeshData )
->>>>>>> 1f8cbf7b
     {
         mtk::CellTopology tChildElementTopo = this->get_child_element_topology();
         moris::size_t     tNumElements      = this->get_num_entities( mtk::EntityRank::ELEMENT );
@@ -743,13 +708,8 @@
             MORIS_ERROR( 0, "Not implemented" );
         }
 
-<<<<<<< HEAD
-        Vector<moris::Matrix<moris::IdMat>> tElementToNodeIdsByPhase(aNumPhases , moris::Matrix<moris::IdMat>(tNumElements,tNumNodesPerElem));
-        Vector<moris::size_t> tCount(aNumPhases,0);
-=======
         Vector< Matrix< IdMat > > tElementToNodeIdsByPhase( aNumPhases, Matrix< IdMat >( tNumElements, tNumNodesPerElem ) );
         Vector< moris::size_t >   tCount( aNumPhases, 0 );
->>>>>>> 1f8cbf7b
 
         for ( moris::size_t i = 0; i < this->get_num_child_meshes(); i++ )
         {
@@ -810,11 +770,7 @@
         {
             Child_Mesh const & tChildMesh = this->get_child_mesh( iCM );
 
-<<<<<<< HEAD
-            Vector<moris::moris_index> const & tCMSubphaseIndices = tChildMesh.get_subphase_indices();
-=======
             Vector< moris::moris_index > const & tCMSubphaseIndices = tChildMesh.get_subphase_indices();
->>>>>>> 1f8cbf7b
 
             // iterate through subphase on child meshes
             for ( moris::uint iSP = 0; iSP < tCMSubphaseIndices.size(); iSP++ )
@@ -834,11 +790,7 @@
         moris_index tCMIndex         = mSubPhaseIndexToChildMesh( aSubPhaseIndex );
         moris_index tCMSubphaseIndex = mSubPhaseIndexToChildMeshSubphaseIndex( aSubPhaseIndex );
 
-<<<<<<< HEAD
-        Vector<moris::moris_index> const & tSubphaseBulk =  this->get_child_mesh(tCMIndex).get_subphase_bin_bulk_phase();
-=======
         Vector< moris::moris_index > const & tSubphaseBulk = this->get_child_mesh( tCMIndex ).get_subphase_bin_bulk_phase();
->>>>>>> 1f8cbf7b
 
         return tSubphaseBulk( tCMSubphaseIndex );
     }
@@ -851,15 +803,9 @@
 
         for ( moris::uint i = 0; i < tNumChildMeshes; i++ )
         {
-<<<<<<< HEAD
-            Child_Mesh & tChildMesh = this->get_child_mesh(i);
-            moris::Matrix<moris::IndexMat> const & tElementInds = tChildMesh.get_element_inds();
-            Vector<moris_index> const & tSubphaseInds = tChildMesh.get_subphase_indices();
-=======
             Child_Mesh&                   tChildMesh    = this->get_child_mesh( i );
             Matrix< IndexMat > const &    tElementInds  = tChildMesh.get_element_inds();
             Vector< moris_index > const & tSubphaseInds = tChildMesh.get_subphase_indices();
->>>>>>> 1f8cbf7b
 
             for ( moris::uint iCE = 0; iCE < tElementInds.numel(); iCE++ )
             {
@@ -922,61 +868,37 @@
     // ----------------------------------------------------------------------------------
     void
     Cut_Mesh::add_child_mesh_groups(
-<<<<<<< HEAD
-            Vector<Child_Mesh*>   & tOwnedChildrenMeshes,
-            Vector<Child_Mesh*>   & tNotOwnedChildrenMeshes,
-            Vector<moris_id>      & tNotOwnedOwningProc)
-=======
             Vector< Child_Mesh* >& tOwnedChildrenMeshes,
             Vector< Child_Mesh* >& tNotOwnedChildrenMeshes,
             Vector< moris_id >&    tNotOwnedOwningProc )
->>>>>>> 1f8cbf7b
     {
         mOwnedChildrenMeshes    = tOwnedChildrenMeshes;
         mNotOwnedChildrenMeshes = tNotOwnedChildrenMeshes;
         mNotOwnedOwningProc     = tNotOwnedOwningProc;
     }
     // ----------------------------------------------------------------------------------
-<<<<<<< HEAD
-    Vector<Child_Mesh*> &
-=======
     Vector< Child_Mesh* >&
->>>>>>> 1f8cbf7b
     Cut_Mesh::get_owned_child_meshes()
     {
         return mOwnedChildrenMeshes;
     }
     // ----------------------------------------------------------------------------------
-<<<<<<< HEAD
-    Vector<Child_Mesh*> &
-=======
     Vector< Child_Mesh* >&
->>>>>>> 1f8cbf7b
     Cut_Mesh::get_not_owned_child_meshes()
     {
         return mNotOwnedChildrenMeshes;
     }
     // ----------------------------------------------------------------------------------
-<<<<<<< HEAD
-    Vector<moris_id> &
-=======
     Vector< moris_id >&
->>>>>>> 1f8cbf7b
     Cut_Mesh::get_not_owned_child_owners()
     {
         return mNotOwnedOwningProc;
     }
 
     void
-<<<<<<< HEAD
-    Cut_Mesh::remove_all_child_meshes_but_selected(Vector<moris::uint> const & aMeshesToKeep,
-                                                   Vector<moris::uint> const & aMeshesToDelete,
-                                                   Vector<moris_index> & aCellsToRemoveFromMesh)
-=======
     Cut_Mesh::remove_all_child_meshes_but_selected( Vector< moris::uint > const & aMeshesToKeep,
             Vector< moris::uint > const &                                         aMeshesToDelete,
             Vector< moris_index >&                                                aCellsToRemoveFromMesh )
->>>>>>> 1f8cbf7b
     {
         uint tNumCells = 0;
         // count the cells to delete
@@ -987,11 +909,7 @@
 
         aCellsToRemoveFromMesh.reserve( tNumCells );
 
-<<<<<<< HEAD
-        Vector<Child_Mesh*> tCMToKeep(aMeshesToKeep.size());
-=======
         Vector< Child_Mesh* > tCMToKeep( aMeshesToKeep.size() );
->>>>>>> 1f8cbf7b
 
         // collect a temporary list then populate member data
         for ( moris::uint iCM = 0; iCM < aMeshesToKeep.size(); iCM++ )
@@ -1028,11 +946,7 @@
     }
 
     void
-<<<<<<< HEAD
-    Cut_Mesh::reindex_cells(Vector<moris_index> & aOldIndexToNewCellIndex)
-=======
     Cut_Mesh::reindex_cells( Vector< moris_index >& aOldIndexToNewCellIndex )
->>>>>>> 1f8cbf7b
     {
         for ( moris::uint i = 0; i < this->get_num_child_meshes(); i++ )
         {
@@ -1047,11 +961,7 @@
         // If the counts aren't up to date then recount them.
         if ( !mConsistentCounts )
         {
-<<<<<<< HEAD
-            Vector<moris::size_t> tRanks = {0,1,2,3};
-=======
             Vector< moris::size_t > tRanks = { 0, 1, 2, 3 };
->>>>>>> 1f8cbf7b
 
             if ( mSpatialDim == 2 )
             {
