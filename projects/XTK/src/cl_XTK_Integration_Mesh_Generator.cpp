--- conflicted
+++ resolved
@@ -30,14 +30,8 @@
     // ----------------------------------------------------------------------------------
 
     Integration_Mesh_Generator::Integration_Mesh_Generator(
-<<<<<<< HEAD
-            xtk::Model*                     aXTKModelPtr,
-            Vector< enum Subdivision_Method > aMethods,
-            Matrix< IndexMat >              aActiveGeometries )
-=======
             xtk::Model*                      aXTKModelPtr,
-            Cell< enum Subdivision_Method >  aMethods )
->>>>>>> 659c9214
+            Vector< enum Subdivision_Method >  aMethods )
             : mXTKModel( aXTKModelPtr )
             , mGeometryEngine( mXTKModel->get_geom_engine() )
             , mSubdivisionMethods( aMethods )
@@ -794,157 +788,6 @@
     // ----------------------------------------------------------------------------------
 
     moris_index
-<<<<<<< HEAD
-    Integration_Mesh_Generator::deduce_ig_cell_bulk_phase_index( mtk::Cell const * aCell )
-    {
-        // cell vertices
-        Vector< mtk::Vertex* > tVertices    = aCell->get_vertex_pointers();
-        moris::size_t               tNumGeom     = mGeometryEngine->get_num_geometries();
-        uint                        tNumVertices = tVertices.size();
-
-        // initialize array holding the inside-outside values for each geometry
-        Matrix< IndexMat > tGeomProximities( 1, tNumGeom, MORIS_INDEX_MAX );
-
-        for ( uint iGeom = 0; iGeom < tNumGeom; iGeom++ )
-        {
-            // initialize list of node proximities
-            Vector< xtk::Geometric_Proximity > tVertexProximities( tNumVertices, xtk::Geometric_Proximity::UNDEFINED );
-
-            for ( uint iVert = 0; iVert < tNumVertices; iVert++ )
-            {
-                // get the current vertex's index
-                moris_index tVertIndex = tVertices( iVert )->get_index();
-
-                // get the proximity of the current vertex wrt. the current geometry
-                moris_index tGenProximity = mGeometryEngine->get_node_proximity_wrt_a_geometry( tVertIndex, iGeom );
-
-                // convert GEN to XTK proximity
-                // 0 - phi(x) < threshold --> OUTSIDE
-                // 1 - phi(x) = threshold --> INTERFACE
-                // 2 - phi(x) > threshold --> INSIDE
-                switch ( tGenProximity )
-                {
-                    case 0:
-                    {
-                        tVertexProximities( iVert ) = xtk::Geometric_Proximity::OUTSIDE;
-                        break;
-                    }
-                    case 1:
-                    {
-                        tVertexProximities( iVert ) = xtk::Geometric_Proximity::INTERFACE;
-                        break;
-                    }
-                    case 2:
-                    {
-                        tVertexProximities( iVert ) = xtk::Geometric_Proximity::INSIDE;
-                        break;
-                    }
-                    default:
-                    {
-                        MORIS_ERROR( false,
-                                "Integration_Mesh_Generator::deduce_ig_cell_bulk_phase_index() - "
-                                "Unknown GEN nodal proximity value." );
-                        break;
-                    }
-                }
-            }    // end: loop over all vertices on IG cell
-
-            // vote on whether cell is inside or outside
-            xtk::Geometric_Proximity tCellProximity = xtk::proximity_vote( tVertexProximities );
-
-            // if all vertices are detected as being on the interface something is wrong
-            if ( tCellProximity == xtk::Geometric_Proximity::INTERFACE )
-            {
-                // un-comment for debugging phase assignment issues
-                // MORIS_LOG_WARNING(
-                //         "IMG::deduce_ig_cell_bulk_phase_index() - "
-                //         "Did not find a non-interface node wrt. geometry #%i for element #%i, set to dummy: %zu",
-                //         iGeom,
-                //         aCell->get_index(),
-                //         mGeometryEngine->get_num_phases() );
-
-                // return false
-                return MORIS_INDEX_MAX;
-            }
-            else if ( tCellProximity == xtk::Geometric_Proximity::OUTSIDE )
-            {
-                tGeomProximities( iGeom ) = 0;
-            }
-            else if ( tCellProximity == xtk::Geometric_Proximity::INSIDE )
-            {
-                tGeomProximities( iGeom ) = 1;
-            }
-            else
-            {
-                // return false
-                return MORIS_INDEX_MAX;
-            }
-
-        }    // end: loop over all level-sets
-
-        // ask GEN for the material index associated with the computed inside-outside list
-        moris_index tBulkPhaseIndex = mGeometryEngine->get_elem_phase_index( tGeomProximities );
-
-        // return the bulk phase index
-        return tBulkPhaseIndex;
-    }
-
-    // ----------------------------------------------------------------------------------
-
-    moris_index
-    Integration_Mesh_Generator::deduce_ig_cell_bulk_phase_from_vertices( mtk::Cell const * aCell )
-    {
-        // cell vertices
-        Vector< mtk::Vertex* > tVertices = aCell->get_vertex_pointers();
-        moris::size_t               tNumGeom  = mGeometryEngine->get_num_geometries();
-
-        // allocate phase on or off value (either 0 or 1)
-        Matrix< IndexMat > tPhaseVotes( 1, 2 );
-        tPhaseVotes.fill( 0 );
-
-        uint               tMaxRow = 0;
-        uint               tMaxCol = 0;
-        Matrix< IndexMat > tNodalPhaseVals( 1, tNumGeom, MORIS_INDEX_MAX );
-
-        for ( uint iGeom = 0; iGeom < tNumGeom; iGeom++ )
-        {
-            bool tFoundNonInterfaceNode = false;
-
-            for ( uint iVert = 0; iVert < tVertices.size(); iVert++ )
-            {
-                uint tVertexIndex = tVertices( iVert )->get_index();
-
-                if ( !mGeometryEngine->is_interface_vertex( tVertexIndex, iGeom ) )
-                {
-                    moris_index tPhaseIndex = mGeometryEngine->get_node_phase_index_wrt_a_geometry( tVertexIndex, iGeom );
-                    tFoundNonInterfaceNode  = true;
-                    tPhaseVotes( tPhaseIndex )++;
-                }
-            }    // end: loop over all vertices on IG cell
-
-            // take the phase with the maximum number of votes
-            tPhaseVotes.max( tMaxRow, tMaxCol );
-            tNodalPhaseVals( 0, iGeom ) = tMaxCol;
-            tPhaseVotes.fill( 0 );
-
-            // do not return bulk-phase if non could be assigned based on the vertex Level-Set values
-            if ( !tFoundNonInterfaceNode )
-            {
-                // MORIS_LOG_SPEC( "Vertex-based phase assignment failed for IG cell index", aCell->get_index() );
-                return MORIS_INDEX_MAX;
-            }
-
-        }    // end: loop over all level-sets
-
-        // return the dominant phase index
-        return mGeometryEngine->get_elem_phase_index( tNodalPhaseVals );
-    }
-
-    // ----------------------------------------------------------------------------------
-
-    moris_index
-=======
->>>>>>> 659c9214
     Integration_Mesh_Generator::deduce_ig_cell_bulk_phase_from_facets(
             mtk::Cell const *     aCell,
             Cut_Integration_Mesh* aCutIntegrationMesh )
