--- conflicted
+++ resolved
@@ -2196,9 +2196,6 @@
         // Number of elements within Lag-Bg-Element for the flood fill
         moris::size_t tNumElements = aIgCellGroup->mIgCellGroup.size();
 
-        // Number of Elements with Set Phases (This allows for early termination of code if every element has been set)
-        // moris::size_t tNumPhasesSet = 0;
-
         // Current Element Index
         moris::moris_index tElementIndex = 0;
 
@@ -2302,9 +2299,6 @@
 
                         // Mark element as set
                         tPhaseSet( 0, tNeighborOrd ) = 1;
-
-                        // Increase the number of phases set
-                        // tNumPhasesSet++;
 
                         // Add the elements other neighbors to the active front
                         bool tReplaced = false;
@@ -3137,14 +3131,9 @@
             shrink_to_fit_all( aFaceConnectivity->mFacetVertices );
             shrink_to_fit_all( aFaceConnectivity->mFacetToCell );
             shrink_to_fit_all( aFaceConnectivity->mFacetToCellEdgeOrdinal );
-<<<<<<< HEAD
-        }
+
+        } // end if: aCells.size() > 0
     }    // end function: Integration_Mesh_Generator::create_facet_from_element_to_node()
-=======
-
-        } // end if: aCells.size() > 0
-    } // end function: Integration_Mesh_Generator::create_facet_from_element_to_node()
->>>>>>> a98008b3
 
     // ----------------------------------------------------------------------------------
 
