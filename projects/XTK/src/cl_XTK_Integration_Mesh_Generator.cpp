/*
 * Copyright (c) 2022 University of Colorado
 * Licensed under the MIT license. See LICENSE.txt file in the MORIS root for details.
 *
 * ------------------------------------------------------------------------------------
 *
 * cl_XTK_Integration_Mesh_Generator.cpp
 *
 */

#include <unordered_map>
#include <tuple>
#include "cl_XTK_Integration_Mesh_Generator.hpp"
#include "cl_XTK_Decomposition_Algorithm_Factory.hpp"
#include "cl_XTK_Decomposition_Algorithm.hpp"
#include "fn_determine_cell_topology.hpp"
#include "fn_mesh_flood_fill.hpp"
#include "fn_XTK_find_most_frequent_int_in_cell.hpp"
#include "fn_XTK_Multiset_Operations.hpp"
#include "fn_stringify_matrix.hpp"

using namespace moris;
namespace moris::xtk
{
    // ----------------------------------------------------------------------------------

    Integration_Mesh_Generator::Integration_Mesh_Generator()
    {
    }

    // ----------------------------------------------------------------------------------

    Integration_Mesh_Generator::Integration_Mesh_Generator(
            xtk::Model*                       aXTKModelPtr,
            Vector< enum Subdivision_Method > aMethods )
            : mXTKModel( aXTKModelPtr )
            , mGeometryEngine( mXTKModel->get_geom_engine() )
            , mSubdivisionMethods( aMethods )
    {
        if ( mXTKModel->mParameterList.get< bool >( "has_parameter_list" ) )
        {
            mOutputCutIgMesh = mXTKModel->mParameterList.get< bool >( "output_cut_ig_mesh" );
        }
    }
    // ----------------------------------------------------------------------------------

    Integration_Mesh_Generator::~Integration_Mesh_Generator()
    {
    }

    // ----------------------------------------------------------------------------------

    std::shared_ptr< Cut_Integration_Mesh >
    Integration_Mesh_Generator::perform()
    {
        // log/trace this operation
        Tracer tTracer( "XTK", "Integration_Mesh_Generator", "perform", mXTKModel->mVerboseLevel, 0 );

        // data structure containing which BG cells are intersected to later trigger decomposition of those elements
        Integration_Mesh_Generation_Data tGenerationData;

        // pointer to the background mesh
        mtk::Mesh* tBackgroundMesh = &mXTKModel->get_background_mesh();

        // initialize the cut integration mesh object
        std::shared_ptr< Cut_Integration_Mesh > tCutIntegrationMesh = std::make_shared< Cut_Integration_Mesh >( tBackgroundMesh, mXTKModel );

        // hand pointer to cut integration mesh to XTK-Model (which will own this shared pointer after the IMG is done)
        mXTKModel->set_cut_ig_mesh( tCutIntegrationMesh );

        // Allocate a child mesh for each background cell
        this->allocate_child_meshes( tGenerationData, tCutIntegrationMesh.get(), tBackgroundMesh );

        // figure out which background cells are intersected and by which geometry they are intersected
        this->determine_intersected_background_cells( tGenerationData, tCutIntegrationMesh.get(), tBackgroundMesh );

        // verify levels of intersected background cells
        this->check_intersected_background_cell_levels( tGenerationData, tCutIntegrationMesh.get(), tBackgroundMesh );

        // make mSameLevelChildMeshes flag global consistent
        if ( !tCutIntegrationMesh->mSameLevelChildMeshes )
        {
            return tCutIntegrationMesh;
        }

        // iterate through the subdivision methods
        for ( uint iSubMethod = 0; iSubMethod < mSubdivisionMethods.size(); iSubMethod++ )
        {
            // create the subdivision routine with a factory
            std::shared_ptr< Decomposition_Algorithm > tDecompositionAlgorithm =
                    create_decomposition_algorithm( mSubdivisionMethods( iSubMethod ), mXTKModel->get_parameter_list() );

            // perform the decomposition
            Decomposition_Data tDecompositionData;

            tDecompositionAlgorithm->perform( &tGenerationData, &tDecompositionData, tCutIntegrationMesh.get(), tBackgroundMesh, this );
        }

        tCutIntegrationMesh->finalize_cut_mesh_construction();

        // pick out the cell groups
        Vector< std::shared_ptr< IG_Cell_Group > >& tActiveIgCellGroups = tCutIntegrationMesh->get_all_cell_groups();

        Vector< mtk::Cell* > tActiveIgCells;
        extract_cells_from_cell_groups( tActiveIgCellGroups, tActiveIgCells );

        // create facet connectivity in the mesh
        std::shared_ptr< Facet_Based_Connectivity > tFaceConnectivity = std::make_shared< Facet_Based_Connectivity >();
        this->create_facet_from_element_to_node( tActiveIgCells, tFaceConnectivity, tCutIntegrationMesh.get() );

        // TODO: MESH-CLEANUP
        // this->create_vertex_facet_connectivity(tFaceConnectivity, tCutIntegrationMesh.get() );

        tCutIntegrationMesh->set_face_connectivity( tFaceConnectivity );

        // TODO: MESH-CLEANUP
        // initialize MESH-GEN map
        // Vector<moris_index> tGenMeshMap( tCutIntegrationMesh->get_num_nodes() );
        // std::iota(tGenMeshMap.begin(), tGenMeshMap.end(), 0);
        // mGeometryEngine->get_pdv_host_manager()->set_GenMeshMap(tGenMeshMap);

        // TODO: MESH-CLEANUP
        // perform mesh cleanup
        // Integration_Mesh_Cleanup* MeshCleanup = new Integration_Mesh_Cleanup( tCutIntegrationMesh.get(), tFaceConnectivity.get() );
        // MeshCleanup->perform( tActiveIgCells, mGeometryEngine );

        // set the bulk phase of each cell
        this->compute_ig_cell_bulk_phase( tCutIntegrationMesh.get() );

        // create facet ancestry
        Vector< mtk::Cell* > tBGCellForFacet;
        this->select_background_cell_for_facet( tFaceConnectivity, tCutIntegrationMesh.get(), tBGCellForFacet );

        std::shared_ptr< Facet_Based_Ancestry > tFacetAncestry = std::make_shared< Facet_Based_Ancestry >();
        this->deduce_facet_ancestry( tCutIntegrationMesh.get(), tBackgroundMesh, tFaceConnectivity, tBGCellForFacet, tFacetAncestry );
        tCutIntegrationMesh->set_face_ancestry( tFacetAncestry );

        // compute the facets attached to a given bg facet. (useful to deduce side sets later and to construct the subphase neighborhood
        // for the enrichment strategy)
        Vector< std::shared_ptr< Vector< moris::moris_index > > > tBgFacetToChildFacet;
        this->compute_bg_facet_to_child_facet_connectivity( tCutIntegrationMesh.get(), tBackgroundMesh, tFaceConnectivity, tFacetAncestry, tBgFacetToChildFacet );
        tCutIntegrationMesh->set_background_facet_to_child_facet_connectivity( tBgFacetToChildFacet );

        // create element to element connectivity
        std::shared_ptr< Cell_Neighborhood_Connectivity > tNeighborhood = std::make_shared< Cell_Neighborhood_Connectivity >();
        this->generate_cell_neighborhood( tActiveIgCells, tFaceConnectivity, tNeighborhood );

        // figure out the interface facets
        Vector< moris_index > tInterfaces;
        this->deduce_interfaces( tCutIntegrationMesh.get(), tFaceConnectivity, tInterfaces );
        tCutIntegrationMesh->set_interface_facets( tInterfaces );

        // determine which bulk phase these interfaces are between
        // size: num_bulk_phase x num_bulk_phase
        Vector< Vector< std::shared_ptr< IG_Cell_Side_Group > > > tInterfaceByBulkPhase;
        this->construct_bulk_phase_to_bulk_phase_interface( tCutIntegrationMesh.get(), tInterfaces, tInterfaceByBulkPhase );

        Vector< Vector< std::shared_ptr< IG_Cell_Double_Side_Group > > > tDoubleSidedInterface;
        this->construct_bulk_phase_to_bulk_phase_dbl_side_interface( tCutIntegrationMesh.get(), tInterfaces, tDoubleSidedInterface );
        tCutIntegrationMesh->set_bulk_phase_to_bulk_phase_dbl_side_interface( tDoubleSidedInterface );

        // construct interface_sets
        this->construct_interface_sets( tCutIntegrationMesh.get(), tInterfaceByBulkPhase );

        // print diagnostic information if requested
        if ( mXTKModel->mDiagnostics )
        {
            std::string tCellDiagFile    = mXTKModel->get_diagnostic_file_name( std::string( "Cells" ) );
            std::string tVertDiagFile    = mXTKModel->get_diagnostic_file_name( std::string( "Vertex" ) );
            std::string tGroupDiagFile   = mXTKModel->get_diagnostic_file_name( std::string( "Groups" ) );
            std::string tGENVertDiagFile = mXTKModel->get_diagnostic_file_name( std::string( "Vertex_GEN" ) );
            tCutIntegrationMesh->print_vectors( false, tCellDiagFile );
            tCutIntegrationMesh->print_vertices( false, tVertDiagFile );
            tCutIntegrationMesh->print_groupings( tGroupDiagFile );
            mXTKModel->get_geom_engine()->print_gen_vertices( tGENVertDiagFile, tCutIntegrationMesh.get() );
        }

        // identify and construct the subphase groups
        this->identify_and_construct_subphases( &tGenerationData, tCutIntegrationMesh.get(), tBackgroundMesh, tNeighborhood );

        // construct subphase neighborhood
        std::shared_ptr< Subphase_Neighborhood_Connectivity > tSubphaseNeighborhood = std::make_shared< Subphase_Neighborhood_Connectivity >();
        this->construct_subphase_neighborhood( tCutIntegrationMesh.get(), tBackgroundMesh, tFaceConnectivity, &tBgFacetToChildFacet, tSubphaseNeighborhood );
        tCutIntegrationMesh->set_subphase_neighborhood( tSubphaseNeighborhood );

        // construct the bulk phase blocks
        Vector< std::shared_ptr< IG_Cell_Group > > tBulkPhaseCellGroups;
        this->construct_bulk_phase_cell_groups( tCutIntegrationMesh.get(), tBulkPhaseCellGroups );

        // if triangulation of all cells is requested, also subdivide the non-cut cells
        if ( mXTKModel->mTriangulateAllInPost )
        {
            MORIS_LOG_WARNING( "Triangulation of non-intersected background cells in post-processing requested." );
            MORIS_LOG_WARNING( "Mesh may be missing some side sets at the domain boundary." );

            // find non-intersected cells to triangulate in post
            this->determine_non_intersected_background_cells( tGenerationData, tCutIntegrationMesh.get(), tBackgroundMesh );

            // create the regular subdivision routine with a factory
            std::shared_ptr< Decomposition_Algorithm > tRegSubAlg =
                    create_decomposition_algorithm( this->determine_reg_subdivision_template(), mXTKModel->get_parameter_list() );

            // swap the list of intersected cells out with list of non-intersected cells to trigger regular subdivision on the non-intersected cells
            Vector< moris_index > tAllIntersectedBgCells = tGenerationData.mAllIntersectedBgCellInds;
            tGenerationData.mAllIntersectedBgCellInds    = tGenerationData.mAllNonIntersectedBgCellInds;

            // perform the regular subdivision on the non-intersected cells
            Decomposition_Data tDecompositionData;
            tRegSubAlg->perform( &tGenerationData, &tDecompositionData, tCutIntegrationMesh.get(), tBackgroundMesh, this );

            // assign list of intersected BG cells back to Mesh Generation Data
            tGenerationData.mAllIntersectedBgCellInds = tAllIntersectedBgCells;

            // re-finalize mesh
            tCutIntegrationMesh->finalize_cut_mesh_construction();
            this->compute_ig_cell_bulk_phase( tCutIntegrationMesh.get() );

            // assign newly generated IG cells to subphases
            this->construct_subphases_on_triangulated_non_cut_cells( &tGenerationData, tCutIntegrationMesh.get(), tBackgroundMesh );
        }

        // check if order elevation has been requested
        if ( this->get_ig_mesh_order() > 1 )
        {
            // get the order elevation template
            enum Subdivision_Method tOrderElevationMethod = this->determine_order_elevation_template();

            // create the subdivision routine with a factory
            std::shared_ptr< Decomposition_Algorithm > tElevateOrderAlg =
                    create_decomposition_algorithm( tOrderElevationMethod, mXTKModel->get_parameter_list() );

            // perform the decomposition
            Decomposition_Data tDecompositionData;
            tElevateOrderAlg->perform( &tGenerationData, &tDecompositionData, tCutIntegrationMesh.get(), tBackgroundMesh, this );
        }

        this->construct_bulk_phase_blocks( tCutIntegrationMesh.get(), tBulkPhaseCellGroups );

        // check if subphase-groups need to be constructed
        if ( this->check_construct_subphase_groups() )
        {
            // get the discretization mesh indices
            Matrix< IndexMat > tDiscretizationMeshIndices = mXTKModel->get_Bspline_mesh_indices();

            // get number of B-spline discretization meshes
            uint tNumBspMeshes = tDiscretizationMeshIndices.numel();

            // reserve memory in cell of b-spline mesh infos with correct number of meshes
            tCutIntegrationMesh->mBsplineMeshInfos.resize( tNumBspMeshes, nullptr );

            // initialize the size of the SPG connectivity
            tCutIntegrationMesh->mSubphaseGroupNeighborhood.resize( tNumBspMeshes );

            // establish B-spline mesh information for every mesh index
            for ( moris::size_t iBspMesh = 0; iBspMesh < tNumBspMeshes; iBspMesh++ )
            {
                // get B-spline mesh index currently treated
                moris_index tMeshIndex = tDiscretizationMeshIndices( iBspMesh );

                // Note: this "new" has its "delete" in the destructor of the cut integration mesh
                tCutIntegrationMesh->mBsplineMeshInfos( iBspMesh ) = new Bspline_Mesh_Info();

                // get the pointer to the Bspline_Mesh_Info currently treated
                Bspline_Mesh_Info* tBsplineMeshInfo = tCutIntegrationMesh->mBsplineMeshInfos( iBspMesh );

                // establish B-spline - Lagrange mesh relation
                this->establish_bspline_mesh_info( tCutIntegrationMesh.get(), tBackgroundMesh, tBsplineMeshInfo, tMeshIndex );

                // construct Subphase groups
                this->construct_subphase_groups( tCutIntegrationMesh.get(), tBsplineMeshInfo, iBspMesh );

                // establish the SP to SPG map
                tBsplineMeshInfo->create_SP_to_SPG_map( tCutIntegrationMesh->get_num_subphases() );

                // collect owned and non-owned SPGs and assign IDs
                this->communicate_subphase_groups( tCutIntegrationMesh.get(), tBsplineMeshInfo, iBspMesh );

                // construct and set Subphase Group Neighborhood
                const std::shared_ptr< Subphase_Neighborhood_Connectivity > tSpgNeighborhoodConnectivity =
                        this->construct_subphase_group_neighborhood( tCutIntegrationMesh.get(), tBsplineMeshInfo, tMeshIndex );
                tCutIntegrationMesh->mSubphaseGroupNeighborhood( iBspMesh ) = tSpgNeighborhoodConnectivity;
            }

            // construct information about which SPGs are present on which base IP cells and their material connectivity wrt. to the various B-spline meshes
            // Note: this information is needed later in the enrichment
            this->construct_SPG_material_connectivity_information( tCutIntegrationMesh.get() );

        }    // end: if SPGs are constructed

        // output cut IG mesh for debugging
        if ( mOutputCutIgMesh )
        {
            tCutIntegrationMesh->write_mesh( "./", "cut_ig_mesh.exo" );
        }

        return tCutIntegrationMesh;
    }

    moris::gen::Geometry_Engine*
    Integration_Mesh_Generator::get_geom_engine()
    {
        return mGeometryEngine;
    }

    // ----------------------------------------------------------------------------------

    uint
    Integration_Mesh_Generator::get_spatial_dim()
    {
        return mXTKModel->get_spatial_dim();
    }

    // ----------------------------------------------------------------------------------

    uint
    Integration_Mesh_Generator::get_ig_mesh_order()
    {
        return this->mXTKModel->ig_element_order();
    }

    // ----------------------------------------------------------------------------------

    enum Subdivision_Method
    Integration_Mesh_Generator::determine_reg_subdivision_template()
    {
        if ( this->get_spatial_dim() == 2 )
        {
            return Subdivision_Method::NC_REGULAR_SUBDIVISION_QUAD4;
        }
        else if ( this->get_spatial_dim() == 3 )
        {
            return Subdivision_Method::NC_REGULAR_SUBDIVISION_HEX8;
        }
        else
        {
            MORIS_ERROR( false, "Integration_Mesh_Generator::determine_reg_subdivision_template() - Spatial dimension is not 2 or 3." );
            return Subdivision_Method::NO_METHOD;
        }
    }

    // ----------------------------------------------------------------------------------

    enum Subdivision_Method
    Integration_Mesh_Generator::determine_order_elevation_template()
    {
        if ( this->get_spatial_dim() == 2 )
        {
            switch ( this->get_ig_mesh_order() )
            {
                case 2:
                {
                    return Subdivision_Method::P_ELEVATE_ORDER_TRI3_TRI6;
                    break;
                }

                case 3:
                {
                    MORIS_ERROR( false, "Integration_Mesh_Generator::determine_order_elevation_template() - elevate order to TRI10 not implemented yet" );
                    return Subdivision_Method::P_ELEVATE_ORDER_TRI3_TRI10;
                    break;
                }

                default:
                {
                    MORIS_ERROR( false, "Integration_Mesh_Generator::determine_order_elevation_template() - integration element order not suported. max is 3" );
                    return Subdivision_Method::NO_METHOD;
                    break;
                }
            }
        }

        else if ( this->get_spatial_dim() == 3 )
        {
            switch ( this->get_ig_mesh_order() )
            {
                case 2:
                {
                    return Subdivision_Method::P_ELEVATE_ORDER_TET4_TET10;
                    break;
                }

                case 3:
                {
                    MORIS_ERROR( false, "Integration_Mesh_Generator::determine_order_elevation_template() - elevate order to TET20 not implemented yet" );
                    return Subdivision_Method::P_ELEVATE_ORDER_TET4_TET20;
                    break;
                }

                default:
                {
                    MORIS_ERROR( false, "Integration_Mesh_Generator::determine_order_elevation_template() - integration element order not suported. max is 3" );
                    return Subdivision_Method::NO_METHOD;
                    break;
                }
            }
        }

        else
        {
            MORIS_ERROR( false, "Integration_Mesh_Generator::determine_order_elevation_template() - spatial dim must be 2 or 3." );
            return Subdivision_Method::NO_METHOD;
        }
    }

    // ----------------------------------------------------------------------------------

    void
    Integration_Mesh_Generator::check_intersected_background_cell_levels(
            Integration_Mesh_Generation_Data& aMeshGenerationData,
            Cut_Integration_Mesh*             aCutIntegrationMesh,
            mtk::Mesh*                        aBackgroundMesh )
    {
        Tracer tTracer( "XTK", "Integration_Mesh_Generator", "check_intersected_background_cell_levels ", mXTKModel->mVerboseLevel, 1 );

        bool tFlag = true;

        moris_index tReferenceLevel = 0;
        if ( aMeshGenerationData.mAllIntersectedBgCellInds.size() > 0 )
        {
            tReferenceLevel = aBackgroundMesh->get_mtk_cell( aMeshGenerationData.mAllIntersectedBgCellInds( 0 ) ).get_level();
        }

        for ( size_t iBgCellIndex = 1; iBgCellIndex < aMeshGenerationData.mAllIntersectedBgCellInds.size(); iBgCellIndex++ )
        {
            moris_index tLevel = aBackgroundMesh->get_mtk_cell( aMeshGenerationData.mAllIntersectedBgCellInds( iBgCellIndex ) ).get_level();
            if ( tReferenceLevel != tLevel )
            {
                tFlag = false;
            }
        }

        aCutIntegrationMesh->mSameLevelChildMeshes = all_land( tFlag );
    }

    // ----------------------------------------------------------------------------------

    bool
    Integration_Mesh_Generator::determine_intersected_background_cells(
            Integration_Mesh_Generation_Data& aMeshGenerationData,
            Cut_Integration_Mesh*             aCutIntegrationMesh,
            mtk::Mesh*                        aBackgroundMesh )
    {
        Tracer tTracer( "XTK", "Integration_Mesh_Generator", "Determine intersected background cells", mXTKModel->mVerboseLevel, 1 );
        uint   tNumGeometries = this->get_geom_engine()->get_number_of_geometries();

        uint tNumCells = aBackgroundMesh->get_num_elems();

        aMeshGenerationData.mIntersectedBackgroundCellIndex.resize( tNumGeometries );

        aMeshGenerationData.mAllIntersectedBgCellInds.reserve( tNumCells );

        // Initialize geometric query
        Geometric_Query tGeometricQuery;

        // large coord matrix that I want to keep in scope for a long time avoid copying coordinate all the time.
        tGeometricQuery.set_coordinates_matrix( &aCutIntegrationMesh->mVertexCoordinates );

        tGeometricQuery.set_query_entity_rank( mtk::EntityRank::ELEMENT );

        // reserve memory for list of indices of intersected background cells
        // size estimate: tNumCells / tNumGeometries
        for ( moris::size_t iGeom = 0; iGeom < tNumGeometries; iGeom++ )
        {
            aMeshGenerationData.mIntersectedBackgroundCellIndex( iGeom ).reserve( tNumCells / tNumGeometries );
        }

        // iterate through all cells
        for ( uint iCell = 0; iCell < tNumCells; iCell++ )
        {
            // setup geometric query with this current cell information
            tGeometricQuery.set_parent_cell( &aBackgroundMesh->get_mtk_cell( (moris_index)iCell ) );
            tGeometricQuery.set_query_cell( &aBackgroundMesh->get_mtk_cell( (moris_index)iCell ) );

            // iterate through all geometries for current cell
            for ( moris::size_t iGeom = 0; iGeom < tNumGeometries; iGeom++ )
            {
                if ( mXTKModel->get_geom_engine()->is_intersected( iGeom, tGeometricQuery.get_query_entity_to_vertex_connectivity(), tGeometricQuery.get_query_indexed_coordinates() ) )
                {
                    // add background cell to the list for iGEOM
                    aMeshGenerationData.mIntersectedBackgroundCellIndex( iGeom ).push_back( iCell );

                    aMeshGenerationData.mNumChildMeshes++;

                    aMeshGenerationData.mAllIntersectedBgCellInds.push_back( iCell );
                }
                // add to the global list of intersected cells,
                else if ( mXTKModel->triangulate_all() )
                {
                    aMeshGenerationData.mAllIntersectedBgCellInds.push_back( iCell );
                }
            }
        }

        // remove the excess space
        shrink_to_fit_all( aMeshGenerationData.mIntersectedBackgroundCellIndex );

        unique( aMeshGenerationData.mAllIntersectedBgCellInds );

        return true;
    }

    // ----------------------------------------------------------------------------------

    bool
    Integration_Mesh_Generator::determine_non_intersected_background_cells(
            Integration_Mesh_Generation_Data& aMeshGenerationData,
            Cut_Integration_Mesh*             aCutIntegrationMesh,
            mtk::Mesh*                        aBackgroundMesh )
    {
        Tracer tTracer( "XTK", "Integration_Mesh_Generator", "Determine intersected background cells", mXTKModel->mVerboseLevel, 1 );
        uint   tNumGeometries = this->get_geom_engine()->get_number_of_geometries();

        // get number of Lagrange elements
        uint tNumCells = aBackgroundMesh->get_num_elems();

        // initialize memory for the list of non-intersected cells
        aMeshGenerationData.mAllNonIntersectedBgCellInds.reserve( tNumCells );

        // Initialize geometric query
        Geometric_Query tGeometricQuery;

        // large coord matrix that I want to keep in scope for a long time avoid copying coordinate all the time.
        tGeometricQuery.set_coordinates_matrix( &aCutIntegrationMesh->mVertexCoordinates );

        tGeometricQuery.set_query_entity_rank( mtk::EntityRank::ELEMENT );

        // iterate through all cells
        for ( uint iCell = 0; iCell < tNumCells; iCell++ )
        {
            // assume the cell is non-cut
            bool tCellIsCut = false;

            // setup geometric query with this current cell information
            tGeometricQuery.set_parent_cell( &aBackgroundMesh->get_mtk_cell( (moris_index)iCell ) );
            tGeometricQuery.set_query_cell( &aBackgroundMesh->get_mtk_cell( (moris_index)iCell ) );

            // iterate through all geometries for current cell and check if it gets cut by any of the geometries
            for ( moris::size_t iGeom = 0; iGeom < tNumGeometries; iGeom++ )
            {
                // set to true if cell is cut by current or any previous geometry
                tCellIsCut = tCellIsCut || mXTKModel->get_geom_engine()->is_intersected( iGeom, tGeometricQuery.get_query_entity_to_vertex_connectivity(), tGeometricQuery.get_query_indexed_coordinates() );
            }

            // if the cell is not cut by any geometry, store the cell's index
            if ( !tCellIsCut )
            {
                aMeshGenerationData.mAllNonIntersectedBgCellInds.push_back( iCell );
            }
        }

        // remove the excess space
        shrink_to_fit_all( aMeshGenerationData.mAllIntersectedBgCellInds );

        // return success
        return true;
    }

    // ----------------------------------------------------------------------------------

    void
    Integration_Mesh_Generator::commit_new_ig_cells_to_cut_mesh(
            Integration_Mesh_Generation_Data* aMeshGenerationData,
            Decomposition_Data*               aDecompositionData,
            Cut_Integration_Mesh*             aCutIntegrationMesh,
            mtk::Mesh*                        aBackgroundMesh,
            Decomposition_Algorithm*          aDecompositionAlgorithm )
    {
        Tracer tTracer( "XTK", "Integration_Mesh_Generator", "Commit IG Cells To Mesh", mXTKModel->mVerboseLevel, 1 );

        // iterate through cells that the decomposition constructed
        uint tNumNewCells = aDecompositionAlgorithm->mNumNewCells;

        MORIS_ERROR(
                aDecompositionAlgorithm->mNewCellToVertexConnectivity.size() == aDecompositionAlgorithm->mNewCellChildMeshIndex.size() &&    //
                        aDecompositionAlgorithm->mNewCellChildMeshIndex.size() == aDecompositionAlgorithm->mNewCellCellIndexToReplace.size(),
                "Inconsistent size from decomposition algorithm" );

        // add space to the mesh
        uint tNumStartingCellsControlled = aCutIntegrationMesh->mControlledIgCells.size();
        uint tNumStartingTotalIgCells    = aCutIntegrationMesh->mIntegrationCells.size();

        aCutIntegrationMesh->mControlledIgCells.resize( tNumStartingCellsControlled + tNumNewCells );
        aCutIntegrationMesh->mIntegrationCells.resize( tNumStartingTotalIgCells + tNumNewCells );
        aCutIntegrationMesh->mIntegrationCellToCellGroupIndex.resize( tNumStartingTotalIgCells + tNumNewCells, 0 );
        aCutIntegrationMesh->mIntegrationCellBulkPhase.resize( tNumStartingTotalIgCells + tNumNewCells, MORIS_INDEX_MAX );

        // current index
        moris_index tCellIndex = tNumStartingTotalIgCells;

        // iterate through new and add to the mesh
        for ( uint iCell = 0; iCell < aDecompositionAlgorithm->mNewCellToVertexConnectivity.size(); iCell++ )
        {
            moris_index tCellGroupIndex = aDecompositionAlgorithm->mNewCellChildMeshIndex( iCell );

            std::shared_ptr< IG_Cell_Group > tCellGroup = aCutIntegrationMesh->get_ig_cell_group( tCellGroupIndex );

            // parent cell owner
            moris_index tOwner = aCutIntegrationMesh->get_ig_cell_group_parent_cell( tCellGroupIndex )->get_owner();

            // collect the vertex pointers for the cell
            Vector< mtk::Vertex* > tVertexPointers( aDecompositionAlgorithm->mNewCellToVertexConnectivity( iCell ).size() );

            for ( uint iV = 0; iV < aDecompositionAlgorithm->mNewCellToVertexConnectivity( iCell ).size(); iV++ )
            {
                tVertexPointers( iV ) = aCutIntegrationMesh->get_mtk_vertex_pointer( aDecompositionAlgorithm->mNewCellToVertexConnectivity( iCell )( iV ) );
            }

            bool tReplaceExistingCell = aDecompositionAlgorithm->mNewCellCellIndexToReplace( iCell ) != MORIS_INDEX_MAX;

            // cell index (if I replace one that is the index of this cell)
            moris_index tNewCellIndex = tReplaceExistingCell ? aDecompositionAlgorithm->mNewCellCellIndexToReplace( iCell ) : tCellIndex++;

            std::shared_ptr< xtk::Cell_XTK_No_CM > tNewCell = nullptr;

            // replace the cell, we should only replace cells that are in the same group
            if ( tReplaceExistingCell )
            {
                aCutIntegrationMesh->replace_controlled_ig_cell(
                        tNewCellIndex,
                        aCutIntegrationMesh->get_mtk_cell( tNewCellIndex ).get_id(),
                        aDecompositionAlgorithm->mNewCellCellInfo( iCell ),
                        tVertexPointers );
            }
            // create the new cell no id
            else
            {
                tNewCell = std::make_shared< xtk::Cell_XTK_No_CM >(
                        tNewCellIndex + 1,
                        tNewCellIndex,
                        tOwner,
                        aDecompositionAlgorithm->mNewCellCellInfo( iCell ),
                        tVertexPointers );

                // add the cell to the mesh
                aCutIntegrationMesh->set_integration_cell( tNewCellIndex, tNewCell );

                // add the cell to a child mesh group only if we aren't
                aCutIntegrationMesh->add_cell_to_cell_group( tNewCellIndex, tCellGroupIndex );
            }
        }    // end: iterate through the new cells to be added to the mesh
    }        // end function: Integration_Mesh_Generator::commit_new_ig_cells_to_cut_mesh()

    // ----------------------------------------------------------------------------------

    void
    Integration_Mesh_Generator::extract_cells_from_cell_groups(
            Vector< std::shared_ptr< IG_Cell_Group > > const & aCellGroups,
            Vector< mtk::Cell* >&                              aCellsInGroups )
    {
        Tracer tTracer( "XTK", "Integration_Mesh_Generator", "Extract cells from groups", mXTKModel->mVerboseLevel, 1 );

        // count the number of total cells
        uint tNumCells = 0;
        for ( uint i = 0; i < aCellGroups.size(); i++ )
        {
            tNumCells = tNumCells + aCellGroups( i )->mIgCellGroup.size();
        }

        // allocate output
        aCellsInGroups = Vector< mtk::Cell* >();
        aCellsInGroups.reserve( tNumCells );

        for ( uint i = 0; i < aCellGroups.size(); i++ )
        {
            aCellsInGroups.append( aCellGroups( i )->mIgCellGroup );
        }
    }

    // ----------------------------------------------------------------------------------

    void
    Integration_Mesh_Generator::compute_ig_cell_bulk_phase(
            Cut_Integration_Mesh* aCutIntegrationMesh )
    {
        // log/trace this function
        Tracer tTracer( "XTK", "Integration_Mesh_Generator", "Compute IG cell bulk phases", mXTKModel->mVerboseLevel, 1 );

        // get an estimate how many IG cells will have issues with vertex-based phase assignment
        uint tNumGeometries                   = mGeometryEngine->get_number_of_geometries();
        uint tNumIgCells                      = aCutIntegrationMesh->get_num_entities( mtk::EntityRank::ELEMENT, 0 );
        uint tExpectedNumNotAssignableIgCells = tNumGeometries * ( tNumIgCells / 1000 ) + 1;

        // initialize list of IG cells whose bulk-phase cannot be determined solely by the nodal Level-Set values
        Vector< moris_index > tIgCellsWithoutBulkPhase( 0 );
        tIgCellsWithoutBulkPhase.reserve( tExpectedNumNotAssignableIgCells );

        // go over all IG cells in the mesh and try to establish the bulk-phase index based on nodal level-set values
        for ( moris::size_t iCell = 0; iCell < tNumIgCells; iCell++ )
        {
            // get the Bulk-phase index for the IG cell
            // moris_index tBulkPhaseIndex = this->deduce_ig_cell_bulk_phase_index( &aCutIntegrationMesh->get_mtk_cell( iCell ) );
            const mtk::Cell* tCell           = &aCutIntegrationMesh->get_mtk_cell( iCell );
            moris_index      tBulkPhaseIndex = mGeometryEngine->get_element_phase_index( *tCell );

            // store the bulk-phase of the IG cell
            aCutIntegrationMesh->mIntegrationCellBulkPhase( iCell ) = tBulkPhaseIndex;

            // check if the bulk-phase could actually be assigned, if not...
            if ( tBulkPhaseIndex == MORIS_INDEX_MAX )
            {
                // ... mark the IG cell as unassigned
                tIgCellsWithoutBulkPhase.push_back( iCell );
            }
        }

        // determine whether all IG cells have already been assigned a bulk phase
        uint tNumIgCellsWithoutBulkPhase = tIgCellsWithoutBulkPhase.size();
        bool tAllIgCellsHaveBulkPhase    = ( tNumIgCellsWithoutBulkPhase == 0 );

        // initialize a list of IG cells that still has unassigned bulk-phases after neighbor-based bulk-phase voting
        Vector< moris_index > tIgCellsStillWithoutBulkPhase;

        // keep assigning bulk-phase indices base on neighbors of the IG cells with unassigned bulk-phase
        while ( !tAllIgCellsHaveBulkPhase )
        {
            // log this information
            MORIS_LOG_INFO( "Could not assign bulk-phase to all IG cells. Perform neighbor based assignment." );
            MORIS_LOG_SPEC( "Number of IG cells to assign bulk-phases to", tNumIgCellsWithoutBulkPhase );

            // empty list of Ig cells that need subsequent passes
            tIgCellsStillWithoutBulkPhase.reserve( tNumIgCellsWithoutBulkPhase );
            tIgCellsStillWithoutBulkPhase.resize( 0 );

            // go over the IG cells with unassigned bulk-phases and try to find their bulk-phases based on their neighbors
            for ( moris::size_t iUnassignedCell = 0; iUnassignedCell < tNumIgCellsWithoutBulkPhase; iUnassignedCell++ )
            {
                // get the index for the IG cell with the unassigned bulk-phase
                moris_index tIgCellIndex = tIgCellsWithoutBulkPhase( iUnassignedCell );

                // get the bulk-phase for the IG cell based on the neighbor bulk-phases
                moris_index tBulkPhaseIndex = this->deduce_ig_cell_bulk_phase_from_facets( &aCutIntegrationMesh->get_mtk_cell( tIgCellIndex ), aCutIntegrationMesh );

                // store the bulk-phase of the IG cell
                aCutIntegrationMesh->mIntegrationCellBulkPhase( tIgCellIndex ) = tBulkPhaseIndex;

                // check if the bulk-phase could still not be assigned
                if ( tBulkPhaseIndex == MORIS_INDEX_MAX )
                {
                    // ... mark the IG cell as unassigned
                    tIgCellsStillWithoutBulkPhase.push_back( tIgCellIndex );
                }
            }    // end: loop over unassigned IG cells

            // update the number of un-assigned IG cells
            uint tNumIgCellsAssignedInLoop = tNumIgCellsWithoutBulkPhase - tIgCellsStillWithoutBulkPhase.size();
            tNumIgCellsWithoutBulkPhase    = tNumIgCellsWithoutBulkPhase - tNumIgCellsAssignedInLoop;

            // check that number of IG cells with assigned bulk-phases actually increases and that the code is not stuck in an infinite loop
            MORIS_ERROR( tNumIgCellsAssignedInLoop > 0,
                    "Integration_Mesh_Generator::compute_ig_cell_bulk_phase() - IG cell phase assignment stuck in infinite loop." );

            // check if anything is still unassigned
            tAllIgCellsHaveBulkPhase = ( tNumIgCellsWithoutBulkPhase == 0 );

            // copy over unassigned IG-cells and start over if needed
            tIgCellsWithoutBulkPhase = tIgCellsStillWithoutBulkPhase;
        }

        // Step 1: deduce IG cells bulk-phase indices based on vertex voting system
        //          + collect cells that don't have clear bulk phases in list

        // Step 2: for IG cells that don't have a clear bulk-phase, assign their bulk phase based on facet based neighbor voting
        //          + repeat this until all IG cells have their bulk-phase (encapsuled cells may not have any neighbors that are able to vote on the bulk phase)
        //          + have a check in the while loop that if there are unassigned IG cells but no new IG cells get their bulk-phases assigned, something's wrong
    }

    // ----------------------------------------------------------------------------------

    moris_index
    Integration_Mesh_Generator::get_max_index( Vector< mtk::Cell* >& aCells )
    {
        moris_index tMax = 0;

        for ( moris_index i = 0; i < (moris_index)aCells.size(); i++ )
        {
            if ( aCells( i )->get_index() > tMax )
            {
                tMax = aCells( i )->get_index();
            }
        }

        return tMax;
    }

    // ----------------------------------------------------------------------------------

    moris_index
    Integration_Mesh_Generator::deduce_ig_cell_bulk_phase_from_facets(
            mtk::Cell const *     aCell,
            Cut_Integration_Mesh* aCutIntegrationMesh )
    {
        // access the facet connectivity
        std::shared_ptr< Facet_Based_Connectivity > tFaceConn = aCutIntegrationMesh->get_face_connectivity();

        // get the current cell's index
        moris_index tIgCellIndex = aCell->get_index();

        // ignore background cells fed into this function
        // NOTE: QUADs/HEXs should always get their phase from the nodal based phase assignment, as they're not intersected by definition
        // NOTE: Therefore, they have a clear/trivial phase assignment before.
        if ( (uint)aCell->get_geometry_type() == 4 || (uint)aCell->get_geometry_type() == 2 )
        {
            return MORIS_INDEX_MAX - 1;
        }

        // get the current cell's position in the facet connectivity
        auto tMapPos = tFaceConn->mCellIndexToCellOrdinal.find( tIgCellIndex );
        MORIS_ERROR( tMapPos != tFaceConn->mCellIndexToCellOrdinal.end(),
                "Integration_Mesh_Generator::deduce_ig_cell_bulk_phase_from_facets() - "
                "Trying to assign bulk phase (based on neighbors) to IG cell that is neither in the facet connectivity graph, nor a QUAD or HEX." );
        moris_index tIgCellIndexInFacetConn = tMapPos->second;

        // get the facet indices for the current IG cell
        Vector< moris_index > tFacetsOnCell    = tFaceConn->mCellToFacet( tIgCellIndexInFacetConn );
        uint                  tNumFacetsOnCell = tFacetsOnCell.size();

        // ballot on which neighboring IG cells can vote for their bulk phase based on their volume
        Mini_Map< moris_index, real > tBulkPhaseVoteBallot;

        // get the valid IG cells connected to current IG cell
        for ( uint iFacet = 0; iFacet < tNumFacetsOnCell; iFacet++ )
        {
            // get the current facet's index
            moris_index tFacetIndex = tFacetsOnCell( iFacet );

            // get the number of IG cells connected to the current facet
            uint tNumCellsOnFacet = tFaceConn->mFacetToCell( tFacetIndex ).size();

            // if this is not a domain boundary facet: proceed, otherwise: ignore
            if ( tNumCellsOnFacet > 1 )
            {
                // get the indices of the cells connected to the current facet
                mtk::Cell* tFirstCellConnectedToFacet  = tFaceConn->mFacetToCell( tFacetIndex )( 0 );
                mtk::Cell* tSecondCellConnectedToFacet = tFaceConn->mFacetToCell( tFacetIndex )( 1 );

                // store the neighbor cell
                mtk::Cell* tNeighborIgCell;

                // if this cell is not the current cell itself, use the this cell as neighbor
                if ( tFirstCellConnectedToFacet->get_index() != tIgCellIndex )
                {
                    tNeighborIgCell = tFirstCellConnectedToFacet;
                }

                // otherwise the second connected cell is the neighbor cell
                else
                {
                    tNeighborIgCell = tSecondCellConnectedToFacet;
                }

                // check that the neighbor cell has valid bulk-phase already before listing valid neighbor, otherwise ignore
                moris_index tNeighborBulkPhase = aCutIntegrationMesh->mIntegrationCellBulkPhase( tNeighborIgCell->get_index() );
                if ( tNeighborBulkPhase != MORIS_INDEX_MAX )
                {
                    // get the valid IG cell's volume
                    real tCellVolume = tNeighborIgCell->compute_cell_measure();

                    // look for the bulk-phase on the voting ballot
                    auto tIter = tBulkPhaseVoteBallot.find( tNeighborBulkPhase );

                    // if it is not on the ballot add it
                    if ( tIter == tBulkPhaseVoteBallot.end() )
                    {
                        tBulkPhaseVoteBallot[ tNeighborBulkPhase ] = tCellVolume;
                    }

                    // if it is already on the ballot, add weight to the vote
                    else
                    {
                        tIter->second += tCellVolume;
                    }
                }    // end: only consider neighbors that already have a bulk-phase assigned to them

            }    // end: only treat facets with two IG cells connected to it
        }        // end: loop over all facets attached to current IG cell

        // initialize vote counter
        moris_index tWinnerBulkPhase = MORIS_INDEX_MAX;
        real        tWinnerVote      = -1.0;

        // go over ballot and take strongest vote
        for ( auto const & tIter : tBulkPhaseVoteBallot )
        {
            if ( tIter.second > tWinnerVote )
            {
                tWinnerBulkPhase = tIter.first;
                tWinnerVote      = tIter.second;
            }
        }

        // return the bulk-phase
        return tWinnerBulkPhase;
    }

    // ----------------------------------------------------------------------------------

    void
    Integration_Mesh_Generator::deduce_interfaces(
            Cut_Integration_Mesh*                       aCutIntegrationMesh,
            std::shared_ptr< Facet_Based_Connectivity > aFacetConnectivity,
            Vector< moris_index >&                      aInterfaces )
    {
        // log/trace this function call
        Tracer tTracer( "XTK", "Integration_Mesh_Generator", "Deduce Interface", mXTKModel->mVerboseLevel, 1 );

        // get the number of facets in the mesh
        uint tNumFacets = aFacetConnectivity->mFacetToCell.size();

        // all cell groups at this point should be such that an integration cell does not appear twice
        aInterfaces.clear();
        aInterfaces.reserve( tNumFacets );

        // loop over all facets in the whole integration mesh
        for ( uint iFacet = 0; iFacet < tNumFacets; iFacet++ )
        {
            // get the number of elements attached to the current facet
            uint tNumElemsAttachedToFacet = aFacetConnectivity->mFacetToCell( iFacet ).size();

            // check that each facet has, as expected would be expected, only one or two elements attached to it
            MORIS_ASSERT( ( tNumElemsAttachedToFacet > 0 ) && ( tNumElemsAttachedToFacet < 3 ),
                    "Integration_Mesh_Generator::deduce_interfaces() - Facet is expected to have exactly 1 or 2 elements attached to it." );

            // check if facet has two elements attached to it
            if ( tNumElemsAttachedToFacet == 2 )
            {
                // get access to the two elements
                mtk::Cell* tFirstCell  = aFacetConnectivity->mFacetToCell( iFacet )( 0 );
                mtk::Cell* tSecondCell = aFacetConnectivity->mFacetToCell( iFacet )( 1 );

                // get the bulk phase to the two elements
                moris_index tFirstCellBulkPhase  = aCutIntegrationMesh->get_cell_bulk_phase( tFirstCell->get_index() );
                moris_index tSecondCellBulkPhase = aCutIntegrationMesh->get_cell_bulk_phase( tSecondCell->get_index() );

                // check whether the two elements adjacent to the facet have different bulk phases
                if ( tFirstCellBulkPhase != tSecondCellBulkPhase )
                {
                    aInterfaces.push_back( iFacet );
                }
            }

        }    // end: loop over all facets in the mesh

        // size out unused memory
        aInterfaces.shrink_to_fit();
    }

    // ----------------------------------------------------------------------------------

    // Note: this is an old version of the function above, will be removed if new way of deducing interfaces turns out more robust
    // void
    // Integration_Mesh_Generator::deduce_interfaces(
    //     Cut_Integration_Mesh*                       aCutIntegrationMesh,
    //     std::shared_ptr< Facet_Based_Connectivity > aFacetConnectivity,
    //     Vector< moris_index >&                 aInterfaces )
    // {
    //     Tracer tTracer( "XTK", "Integration_Mesh_Generator", "Deduce Interface" ,mXTKModel->mVerboseLevel, 1  );
    //
    //     // all cell groups at this point should be such that an integration cell does not appear twice
    //     aInterfaces.clear();
    //     aInterfaces.reserve( aFacetConnectivity->mFacetVertices.size() );
    //
    //     // loop over all facets in the whole integration mesh
    //     for ( uint iFacet = 0; iFacet < aFacetConnectivity->mFacetVertices.size(); iFacet++ )
    //     {
    //         // loop over all geometries / Level-Sets
    //         for ( uint iGeom = 0; iGeom < mActiveGeometries.numel(); iGeom++ )
    //         {
    //             // get the geometry index of the current Level-Set
    //             moris_index tGeomIndex        = mActiveGeometries( iGeom );
    //             bool        tIsInterfaceFacet = true;
    //
    //             // go over the vertices on the current facet for the current geometry
    //             for ( uint iVert = 0; iVert < aFacetConnectivity->mFacetVertices( iFacet ).size(); iVert++ )
    //             {
    //                 // get access to the vertex being treated
    //                 mtk::Vertex* tVertex = aFacetConnectivity->mFacetVertices( iFacet )( iVert );
    //
    //                 // determine whether the Level-Set is zero at the vertex within snapping tolerance
    //                 if ( !mGeometryEngine->get_geometric_region( tVertex->get_index(), tGeomIndex ) )
    //                 {
    //                     // if any of the vertices on the facet is not on the interface, mark the whole facet to not be an interface and ...
    //                     tIsInterfaceFacet = false;
    //
    //                     // ...skip the rest the vertex for-loop
    //                     break;
    //                 }
    //             }
    //
    //             // list facet as an interface facet ( this is repeated for each geometry )
    //             if ( tIsInterfaceFacet )
    //             {
    //                 aInterfaces.push_back( iFacet );
    //             }
    //
    //         } // end: loop over all Level-Sets
    //     } // end: loop over all facets in the mesh
    // }

    // ----------------------------------------------------------------------------------

    void
    Integration_Mesh_Generator::identify_and_construct_subphases(
            Integration_Mesh_Generation_Data*                 aMeshGenerationData,
            Cut_Integration_Mesh*                             aCutIntegrationMesh,
            mtk::Mesh*                                        aBackgroundMesh,
            std::shared_ptr< Cell_Neighborhood_Connectivity > aCutNeighborhood )
    {
        // trace/log this function
        Tracer tTracer( "XTK", "Integration_Mesh_Generator", "Identify subphases", mXTKModel->mVerboseLevel, 1 );

        // get the number of children meshes (= number of Bg-Cells?)
        uint tNumChildMeshes = aCutIntegrationMesh->get_num_ig_cell_groups();

        uint tNumIgCells = aCutIntegrationMesh->get_num_entities( mtk::EntityRank::ELEMENT, 0 );

        uint tTotalNumBgCells = aBackgroundMesh->get_num_entities( mtk::EntityRank::ELEMENT, 0 );

        // first subphase index (this is incremented by child meshes on call to set_elemental_subphase)
        // proc local subphase index
        moris::moris_index tSubPhaseIndex = tTotalNumBgCells;

        moris_index tMaxSubPhase = 0;

        // subphase groupings
        uint tReserveSize = 2 * tNumChildMeshes + tTotalNumBgCells;
        aCutIntegrationMesh->mSubPhaseCellGroups.reserve( tReserveSize );
        aCutIntegrationMesh->mSubPhaseCellGroups.resize( tTotalNumBgCells, nullptr );
        aCutIntegrationMesh->mSubPhaseBulkPhase.reserve( tReserveSize );
        aCutIntegrationMesh->mSubPhaseBulkPhase.resize( tTotalNumBgCells );
        aCutIntegrationMesh->mSubPhaseParentCell.reserve( tReserveSize );
        aCutIntegrationMesh->mSubPhaseParentCell.resize( tTotalNumBgCells );
        aCutIntegrationMesh->mSubPhaseIds.reserve( tReserveSize );
        aCutIntegrationMesh->mSubPhaseIds.resize( tTotalNumBgCells );
        aCutIntegrationMesh->mParentCellToSubphase.resize( tTotalNumBgCells );
        aCutIntegrationMesh->mParentCellHasChildren.resize( tTotalNumBgCells );

        aCutIntegrationMesh->mIntegrationCellToSubphaseIndex = Vector< moris_index >( tNumIgCells, MORIS_INDEX_MAX );

        // initialize list of sub-phases (indices) present on current Bg-cell
        Vector< moris_index > tSubphaseIndices;
        tSubphaseIndices.reserve( 10 );

        // iterate over cut IP cells and perform local flood-fill
        for ( auto& iCell : aMeshGenerationData->mAllIntersectedBgCellInds )
        {
            // get pointer to IG-Cell-Group to currently treated child mesh
            std::shared_ptr< IG_Cell_Group > tIgCellGroup = aCutIntegrationMesh->get_ig_cell_group( iCell );

            // get bg-cell (= parent-cell) associated with current child mesh
            mtk::Cell* tParentCell = aCutIntegrationMesh->get_ig_cell_group_parent_cell( iCell );

            // make sure assumption that intersected Bg-Cell index is equal to child mesh index holds true
            MORIS_ASSERT(
                    tParentCell->get_index() == iCell,
                    "Integration_Mesh_Generator::identify_and_construct_subphases() - "
                    "Index mismatch parent index should align with parent cell index" );

            // flood fill this group using the bulk phases
            Matrix< IndexMat > tLocalFloodFill =
                    this->flood_fill_ig_cell_group( aCutIntegrationMesh, aCutNeighborhood, tIgCellGroup, tMaxSubPhase );

            // put first subphase in spot of parent cell (indices for bg-cells are reserved for first subphase within bg-cells)
            aCutIntegrationMesh->mSubPhaseCellGroups( tParentCell->get_index() ) = std::make_shared< IG_Cell_Group >();
            aCutIntegrationMesh->mSubPhaseBulkPhase( tParentCell->get_index() )  = MORIS_INDEX_MAX;
            aCutIntegrationMesh->mSubPhaseParentCell( tParentCell->get_index() ) = tParentCell;
            aCutIntegrationMesh->mSubPhaseIds( tParentCell->get_index() )        = tParentCell->get_id();
            aCutIntegrationMesh->mParentCellToSubphase( tParentCell->get_index() ).push_back( tParentCell->get_index() );
            aCutIntegrationMesh->mParentCellHasChildren( tParentCell->get_index() ) = ( moris_index ) true;
            tSubphaseIndices.push_back( tParentCell->get_index() );

            // allocate the other subphases (additional subphases within cut elements get appended to list of all subphases)
            for ( uint iSP = 1; iSP < (uint)tMaxSubPhase + 1; iSP++ )
            {
                aCutIntegrationMesh->mSubPhaseCellGroups.push_back( std::make_shared< IG_Cell_Group >() );
                aCutIntegrationMesh->mSubPhaseBulkPhase.push_back( MORIS_INDEX_MAX );
                aCutIntegrationMesh->mSubPhaseParentCell.push_back( tParentCell );
                aCutIntegrationMesh->mSubPhaseIds.push_back( MORIS_ID_MAX );
                aCutIntegrationMesh->mParentCellToSubphase( tParentCell->get_index() ).push_back( tSubPhaseIndex );
                tSubphaseIndices.push_back( tSubPhaseIndex++ );    // increment sub-phase index counter to keep track of total number of sub-phases
            }

            // iterate through IG-cells on current Bg-Cell
            for ( uint iIgCell = 0; iIgCell < tLocalFloodFill.numel(); iIgCell++ )
            {
                // get bg-cell-local index of subphase current IG-cell is associated with from flood fill
                moris_index tFFVal = tLocalFloodFill( iIgCell );

                // get (global but proc-local) index of subphase being treated
                moris_index tSPIndex = tSubphaseIndices( tFFVal );

                // put the cell into the subphase group
                aCutIntegrationMesh->mSubPhaseCellGroups( tSPIndex )->mIgCellGroup.push_back( tIgCellGroup->mIgCellGroup( iIgCell ) );

                // store sub-phase index related to integration cell index
                aCutIntegrationMesh->mIntegrationCellToSubphaseIndex( tIgCellGroup->mIgCellGroup( iIgCell )->get_index() ) = tSPIndex;

                // find (based on current IG cell) and store bulk phase index sub-phase belongs to
                if ( aCutIntegrationMesh->mSubPhaseBulkPhase( tSPIndex ) == MORIS_INDEX_MAX )
                {
                    aCutIntegrationMesh->mSubPhaseBulkPhase( tSPIndex ) =
                            aCutIntegrationMesh->get_cell_bulk_phase( tIgCellGroup->mIgCellGroup( iIgCell )->get_index() );
                }
            }    // end for: each IG cell inside current Bg-cell

            // store sub-phases present on current Bg-cell to child mesh
            aCutIntegrationMesh->set_child_mesh_subphase( iCell, tSubphaseIndices );

            // clear list of sub-phases (indices) present on current Bg-cell
            tSubphaseIndices.clear();

        }    // end for: each intersected BG cell

        // iterate over background cells and make the subphase contain only them
        for ( moris::size_t iBgCell = 0; iBgCell < aBackgroundMesh->get_num_elems(); iBgCell++ )
        {
            // check whether current Bg Cell has already been treated
            // (note: previous loop only treated cut Bg cells, this one treats the remaining non-cut cells)
            if ( aCutIntegrationMesh->mSubPhaseCellGroups( iBgCell ) == nullptr )
            {
                // on non-cut cell, create trivial IG-cell group consisting of single element
                // and store this one to the sub-phase information
                mtk::Cell* tCell                                                       = &aCutIntegrationMesh->get_mtk_cell( (moris_index)iBgCell );
                aCutIntegrationMesh->mSubPhaseCellGroups( iBgCell )                    = std::make_shared< IG_Cell_Group >( 1 );
                aCutIntegrationMesh->mSubPhaseCellGroups( iBgCell )->mIgCellGroup( 0 ) = tCell;

                aCutIntegrationMesh->mSubPhaseBulkPhase( iBgCell )  = aCutIntegrationMesh->get_cell_bulk_phase( iBgCell );
                aCutIntegrationMesh->mSubPhaseParentCell( iBgCell ) = tCell;
                aCutIntegrationMesh->mSubPhaseIds( iBgCell )        = tCell->get_id();
                aCutIntegrationMesh->mParentCellToSubphase( iBgCell ).push_back( iBgCell );
                aCutIntegrationMesh->mIntegrationCellToSubphaseIndex( iBgCell ) = iBgCell;
                aCutIntegrationMesh->mParentCellHasChildren( iBgCell )          = ( moris_index ) false;
            }
        }    // end for: each BG cell

        // shrink to fit lists with sub-phase information (in case size was over-estimated on initialization)
        aCutIntegrationMesh->mSubPhaseCellGroups.shrink_to_fit();
        aCutIntegrationMesh->mSubPhaseBulkPhase.shrink_to_fit();
        aCutIntegrationMesh->mSubPhaseParentCell.shrink_to_fit();
        aCutIntegrationMesh->mSubPhaseIds.shrink_to_fit();

        // --- PARALLEL-CONSIDERATIONS ---
        // initialize list of owned and non-owned indices
        aCutIntegrationMesh->mOwnedSubphaseGroupsInds.reserve( aCutIntegrationMesh->mSubPhaseCellGroups.size() );
        aCutIntegrationMesh->mNotOwnedSubphaseGroupsInds.reserve( aCutIntegrationMesh->mSubPhaseCellGroups.size() );

        // get current proc rank
        moris_index tParRank = moris::par_rank();

        // go through sub-phases and sort them into ownership groups based on their parent cells
        for ( uint i = 0; i < aCutIntegrationMesh->mSubPhaseCellGroups.size(); i++ )
        {
            if ( aCutIntegrationMesh->mSubPhaseParentCell( i )->get_owner() == tParRank )
            {
                aCutIntegrationMesh->mOwnedSubphaseGroupsInds.push_back( (moris_index)i );
            }
            else
            {
                aCutIntegrationMesh->mNotOwnedSubphaseGroupsInds.push_back( (moris_index)i );
            }
        }

        // shrink to fit sub-phase ownership lists (in case size was over-estimated on initialization)
        aCutIntegrationMesh->mOwnedSubphaseGroupsInds.shrink_to_fit();
        aCutIntegrationMesh->mNotOwnedSubphaseGroupsInds.shrink_to_fit();

        // give all sub-phases a global ID (across all procs)
        this->assign_subphase_glob_ids( aCutIntegrationMesh, aBackgroundMesh );

    }    // end function: Integration_Mesh_Generator::identify_and_construct_subphases()

    // ----------------------------------------------------------------------------------

    void
    Integration_Mesh_Generator::construct_subphases_on_triangulated_non_cut_cells(
            Integration_Mesh_Generation_Data* aMeshGenerationData,
            Cut_Integration_Mesh*             aCutIntegrationMesh,
            mtk::Mesh*                        aBackgroundMesh )
    {
        MORIS_ERROR( mXTKModel->mTriangulateAllInPost,
                "Integration_Mesh_Generator::construct_subphases_on_triangulated_non_cut_cells() - "
                "This function should only be invoked if triangulation of all elements in post has been requested." );

        // get the non-intersected BG cells
        Vector< moris_index > const & tNonIntersectedBgCells = aMeshGenerationData->mAllNonIntersectedBgCellInds;

        // get the number of new cell groups
        uint tNumNewTriangulatedBgCells = tNonIntersectedBgCells.size();

        // mark these BG cells to now also have children
        for ( uint iNonIntersectBgCell = 0; iNonIntersectBgCell < tNumNewTriangulatedBgCells; iNonIntersectBgCell++ )
        {
            // get the index of the non-intersected BG cell
            moris_index tBgCellIndex = tNonIntersectedBgCells( iNonIntersectBgCell );

            // mark the BG cell to have children
            aCutIntegrationMesh->mParentCellHasChildren( tBgCellIndex ) = ( moris_index ) true;

            // get the IG-Cell-Group that has been constructed on the current BG element by the regular subdivision on the non-intersected BG cells
            std::shared_ptr< IG_Cell_Group > tIgCellGroup = aCutIntegrationMesh->get_ig_cell_group( tBgCellIndex );

            // assign the new IG-Cell-Group to the subphase
            aCutIntegrationMesh->mSubPhaseCellGroups( tBgCellIndex )->mIgCellGroup = tIgCellGroup->mIgCellGroup;
        }

        // in debug check that all BG cells have been marked to have children
#ifdef MORIS_HAVE_DEBUG
        for ( uint iBgCell = 0; iBgCell < aCutIntegrationMesh->mParentCellHasChildren.size(); iBgCell++ )
        {
            MORIS_ASSERT( aCutIntegrationMesh->mParentCellHasChildren( iBgCell ) == ( moris_index ) true,
                    "Integration_Mesh_Generator::construct_subphases_on_triangulated_non_cut_cells() - "
                    "BG cell with index %i not marked to have children.",
                    iBgCell );
        }
#endif
    }

    // ----------------------------------------------------------------------------------

    void
    Integration_Mesh_Generator::construct_subphase_neighborhood(
            Cut_Integration_Mesh*                                      aCutIntegrationMesh,
            mtk::Mesh*                                                 aBackgroundMesh,
            std::shared_ptr< Facet_Based_Connectivity >                aFacetConnectivity,
            Vector< std::shared_ptr< Vector< moris::moris_index > > >* aBgFacetToChildFacet,
            std::shared_ptr< Subphase_Neighborhood_Connectivity >      aSubphaseNeighborhood )
    {
        // log/trace this function
        Tracer tTracer( "XTK", "Integration_Mesh_Generator", "Subphase Neighborhood", mXTKModel->mVerboseLevel, 1 );

        // get the number of SPs in the mesh
        uint tNumSPs = aCutIntegrationMesh->get_num_subphases();

        // initialize lists in Subphase_Neighborhood_Connectivity
        aSubphaseNeighborhood->mSubphaseToSubPhase.resize( tNumSPs );
        aSubphaseNeighborhood->mSubphaseToSubPhaseMySideOrds.resize( tNumSPs );
        aSubphaseNeighborhood->mSubphaseToSubPhaseNeighborSideOrds.resize( tNumSPs );
        aSubphaseNeighborhood->mTransitionNeighborCellLocation.resize( tNumSPs );

        // allocate the pointers in subphase neighborhood ( for each sub-phase index there's a list )
        for ( uint iSp = 0; iSp < tNumSPs; iSp++ )
        {
            aSubphaseNeighborhood->mSubphaseToSubPhase( iSp )                 = std::make_shared< Vector< moris_index > >();
            aSubphaseNeighborhood->mSubphaseToSubPhaseMySideOrds( iSp )       = std::make_shared< Vector< moris_index > >();
            aSubphaseNeighborhood->mSubphaseToSubPhaseNeighborSideOrds( iSp ) = std::make_shared< Vector< moris_index > >();
            aSubphaseNeighborhood->mTransitionNeighborCellLocation( iSp )     = std::make_shared< Vector< moris_index > >();

            aSubphaseNeighborhood->mSubphaseToSubPhase( iSp )->reserve( 4 );
            aSubphaseNeighborhood->mSubphaseToSubPhaseMySideOrds( iSp )->reserve( 4 );
            aSubphaseNeighborhood->mSubphaseToSubPhaseNeighborSideOrds( iSp )->reserve( 4 );
            aSubphaseNeighborhood->mTransitionNeighborCellLocation( iSp )->reserve( 4 );
        }

        /* Note:
         * I loop through cells then side ordinals to capture the transition between adaptively refined meshes.
         * alternatively you could try looping through aBgFacetToChildFacet and then handle the subphase
         * neighborhood for the transition locations separately
         */

        // get number of Bg-cells
        uint tNumIpCells = aBackgroundMesh->get_num_entities( mtk::EntityRank::ELEMENT );

        // iterate through background cells
        for ( moris_index iIpCell = 0; iIpCell < (moris_index)tNumIpCells; iIpCell++ )
        {
            // get pointer to current Bg-cell
            mtk::Cell const * tCurrentCell = &aBackgroundMesh->get_mtk_cell( iIpCell );

            // get the Bg-cells connected to current Bg-cell and the corresponding facets and side ordinals through which these connections run
            Matrix< IndexMat > tCellToCellSideIndex = aBackgroundMesh->get_elements_connected_to_element_and_face_ind_loc_inds( iIpCell );
            Matrix< IndexMat > tCellToCellSideOrd   = aBackgroundMesh->get_elements_connected_to_element_and_face_ord_loc_inds( iIpCell );

            // get the number of IP cell neighbors
            uint tNumNeighborIpCells = tCellToCellSideOrd.n_cols();

            // iterate through neighboring Bg-cells
            for ( uint iNeighborIpCell = 0; iNeighborIpCell < tNumNeighborIpCells; iNeighborIpCell++ )
            {
                // currently treated neighbor cell
                mtk::Cell const * tOtherCell = &aBackgroundMesh->get_mtk_cell( tCellToCellSideIndex( 0, iNeighborIpCell ) );

                // facet (ordinal) shared for current neighbors
                moris_index tFacetIndex             = tCellToCellSideIndex( 1, iNeighborIpCell );
                moris_index tMyOrdinal              = tCellToCellSideOrd( 1, iNeighborIpCell );
                moris_index tNeighborOrdinal        = tCellToCellSideOrd( 2, iNeighborIpCell );
                moris_index tTransitionCellLocation = tCellToCellSideOrd( 3, iNeighborIpCell );

                // find Ig-cells that are representative for connection from center-Bg-cell through currently treated side ordinal
                Vector< moris_index > tMyCellSubphaseIndices( 0 );    // list of Sub-phases (indices) present on current Lag-elem
                Vector< moris_index > tRepresentativeIgCells( 0 );    // index of single Ig-cell that is representative (what does representative mean?)
                Vector< moris_index > tRepresentativeIgCellsOrdinal( 0 );
                this->collect_subphases_attached_to_facet_on_cell(
                        aCutIntegrationMesh,                         // mesh info
                        tCurrentCell,                                // center BG cell 'connection from'
                        tMyOrdinal,                                  // side ordinal of center BG cell the connection is coming from
                        tFacetIndex,                                 // index of facet through which connection goes
                        aFacetConnectivity,                          // facet connectivity info
                        ( *aBgFacetToChildFacet )( tFacetIndex ),    // further facet connectivity info
                        tMyCellSubphaseIndices,                      // to be filled
                        tRepresentativeIgCells,                      // to be filled
                        tRepresentativeIgCellsOrdinal );             // to be filled

                // transitioning between mesh levels (i.e. there's a hierarchical refinement boundary at the currently treated facet)
                if ( tTransitionCellLocation != MORIS_INDEX_MAX )
                {
                    Matrix< IndexMat > tNeighborCellToFacetIndex =
                            aBackgroundMesh->get_entity_connected_to_entity_loc_inds( tOtherCell->get_index(),
                                    mtk::EntityRank::ELEMENT,
                                    aBackgroundMesh->get_facet_rank() );
                    Vector< moris::moris_index > tNeighborSubphaseIndices( 0 );
                    Vector< moris::moris_index > tNeighborRepresentativeIgCells( 0 );
                    Vector< moris::moris_index > tNeighborRepresentativeIgCellsOrdinal( 0 );
                    this->collect_subphases_attached_to_facet_on_cell(
                            aCutIntegrationMesh,
                            tOtherCell,
                            tNeighborOrdinal,
                            tNeighborCellToFacetIndex( tNeighborOrdinal ),
                            aFacetConnectivity,
                            ( *aBgFacetToChildFacet )( tNeighborCellToFacetIndex( tNeighborOrdinal ) ),
                            tNeighborSubphaseIndices,
                            tNeighborRepresentativeIgCells,
                            tNeighborRepresentativeIgCellsOrdinal );

                    for ( uint i = 0; i < tMyCellSubphaseIndices.size(); i++ )
                    {
                        moris_index tMySubphaseIndex = tMyCellSubphaseIndices( i );
                        moris_index tMyBulkIndex     = aCutIntegrationMesh->get_subphase_bulk_phase( tMySubphaseIndex );
                        for ( uint j = 0; j < tNeighborSubphaseIndices.size(); j++ )
                        {
                            moris_index tNeighborBulkIndex     = aCutIntegrationMesh->get_subphase_bulk_phase( tNeighborSubphaseIndices( j ) );
                            moris_index tNeighborSubphaseIndex = tNeighborSubphaseIndices( j );

                            if ( tMyBulkIndex == tNeighborBulkIndex )
                            {
                                aSubphaseNeighborhood->mSubphaseToSubPhase( tMySubphaseIndex )->push_back( tNeighborSubphaseIndex );
                                aSubphaseNeighborhood->mSubphaseToSubPhaseMySideOrds( tMySubphaseIndex )->push_back( tMyOrdinal );
                                aSubphaseNeighborhood->mSubphaseToSubPhaseNeighborSideOrds( tMySubphaseIndex )->push_back( tNeighborOrdinal );
                                aSubphaseNeighborhood->mTransitionNeighborCellLocation( tMySubphaseIndex )->push_back( tTransitionCellLocation );
                            }
                        }
                    }
                }    // end if: transition at refinement interface

                // trivial case: no transition between refinement levels
                else
                {
                    // iterate over sub-phases of center-Bg-cell relevant to current facet
                    for ( uint iMySP = 0; iMySP < tMyCellSubphaseIndices.size(); iMySP++ )
                    {
                        // temporarily store sub-phase info for convenience
                        moris_index tMySubphaseIndex  = tMyCellSubphaseIndices( iMySP );
                        moris_index tMyIgCellIndex    = tRepresentativeIgCells( iMySP );
                        moris_index tMyIgCellSideOrd  = tRepresentativeIgCellsOrdinal( iMySP );
                        moris_index tMyBulkPhaseIndex = aCutIntegrationMesh->get_subphase_bulk_phase( tMySubphaseIndex );

                        // case: transition between background cell and another background cell or triangulated cells
                        // i.e. at least one of the Bg-cells is NOT cut
                        if ( !aCutIntegrationMesh->parent_cell_has_children( tCurrentCell->get_index() )    //
                                || !aCutIntegrationMesh->parent_cell_has_children( tOtherCell->get_index() ) )
                        {
                            // find Ig-cells that are representative for the currently treated neighbor-Bg-cell and its connection
                            Vector< moris::moris_index > tNeighborSubphaseIndices( 0 );
                            Vector< moris::moris_index > tNeighborRepresentativeIgCells( 0 );
                            Vector< moris::moris_index > tNeighborRepresentativeIgCellsOrdinal( 0 );
                            this->collect_subphases_attached_to_facet_on_cell(
                                    aCutIntegrationMesh,    // mesh info
                                    tOtherCell,             // neighbor cell 'connection to'
                                    tNeighborOrdinal,       // side ordinal of neighbor cell the connection is going to
                                    tFacetIndex,            // index of facet through which connection goes
                                    aFacetConnectivity,     // facet connectivity info
                                    ( *aBgFacetToChildFacet )( tFacetIndex ),
                                    tNeighborSubphaseIndices,
                                    tNeighborRepresentativeIgCells,
                                    tNeighborRepresentativeIgCellsOrdinal );

                            // iterate through neighbor Bg-cell's sub-phases connected to current facet and store them in the connectivity
                            // note: in the case that the transition includes one uncut element this should always be only one "my sub-phase" and one neighbor sub-phase
                            for ( const auto& iNeighSp : tNeighborSubphaseIndices )
                            {
                                // get the neighbors subphase's bulk-phase
                                moris_index tNeighborBulkPhaseIndex = aCutIntegrationMesh->get_subphase_bulk_phase( iNeighSp );

                                // check that the neighboring IG cell is of the same bulk-phase
                                if ( tNeighborBulkPhaseIndex == tMyBulkPhaseIndex )
                                {
                                    aSubphaseNeighborhood->mSubphaseToSubPhase( tMySubphaseIndex )->push_back( iNeighSp );
                                    aSubphaseNeighborhood->mSubphaseToSubPhaseMySideOrds( tMySubphaseIndex )->push_back( tMyOrdinal );
                                    aSubphaseNeighborhood->mSubphaseToSubPhaseNeighborSideOrds( tMySubphaseIndex )->push_back( tNeighborOrdinal );
                                    aSubphaseNeighborhood->mTransitionNeighborCellLocation( tMySubphaseIndex )->push_back( tTransitionCellLocation );
                                }
                            }
                        }    // end if: one of the Bg-cells is not cut

                        // case: both Bg-cells are cut
                        else
                        {
                            // get the index of the treated transition facet between the two IG cells considered
                            const moris_index& tMyIgCellOrdInFacetConn = aFacetConnectivity->get_cell_ordinal( tMyIgCellIndex );
                            moris_index        tIgFacetIndex           = aFacetConnectivity->mCellToFacet( tMyIgCellOrdInFacetConn )( tMyIgCellSideOrd );

                            // initialize variable
                            moris_index tNeighborSubphaseIndex = MORIS_INDEX_MAX;

                            // iterate through cells on facet and get the one that is not my cell, take the sub-phase index of this one
                            for ( const auto& iCell : aFacetConnectivity->mFacetToCell( tIgFacetIndex ) )
                            {
                                if ( iCell->get_index() != tMyIgCellIndex )
                                {
                                    // get sub-phase index from neighbor IG-cell
                                    tNeighborSubphaseIndex = aCutIntegrationMesh->get_ig_cell_subphase_index( iCell->get_index() );
                                }
                            }

                            // check subphase's validity
                            MORIS_ASSERT( tNeighborSubphaseIndex != MORIS_INDEX_MAX,
                                    "Integration_Mesh_Generator::construct_subphase_neighborhood() - "
                                    "Adjacent IG Cell not found." );

                            //// MORIS_ASSERT( aCutIntegrationMesh->get_subphase_bulk_phase( tNeighborSubphaseIndex ) == aCutIntegrationMesh->get_subphase_bulk_phase( tMySubphaseIndex ), "Subphase bulk phase mismatch" );

                            // get the neighboring subphases' bulk-phase
                            moris_index tNeighborBulkPhaseIndex = aCutIntegrationMesh->get_subphase_bulk_phase( tNeighborSubphaseIndex );

                            // if the connected sub-phases also have the same bulk-phase index, then ...
                            if ( tNeighborBulkPhaseIndex == tMyBulkPhaseIndex )
                            {
                                // ... register the sub-phase connection in SP Neighborhood Connection
                                aSubphaseNeighborhood->mSubphaseToSubPhase( tMySubphaseIndex )->push_back( tNeighborSubphaseIndex );
                                aSubphaseNeighborhood->mSubphaseToSubPhaseMySideOrds( tMySubphaseIndex )->push_back( tMyOrdinal );
                                aSubphaseNeighborhood->mSubphaseToSubPhaseNeighborSideOrds( tMySubphaseIndex )->push_back( tNeighborOrdinal );
                                aSubphaseNeighborhood->mTransitionNeighborCellLocation( tMySubphaseIndex )->push_back( tTransitionCellLocation );
                            }
                        }    // end if: case that both IP cells are cut
                    }        // end for: loop over subphases on current base IP cell
                }            // end if: case that there's no transition between refinement levels
            }                // end for: loop over the base IP cell's respective neighbors
        }                    // end for: loop over all base IP cells
    }                        // end function

    // ----------------------------------------------------------------------------------

    void
    Integration_Mesh_Generator::collect_subphases_attached_to_facet_on_cell(
            Cut_Integration_Mesh*                           aCutIntegrationMesh,
            mtk::Cell const *                               aBGCell,
            moris::moris_index                              aFacetOrdinal,
            moris::moris_index                              aSharedFacetIndex,
            std::shared_ptr< Facet_Based_Connectivity >     aFacetConnectivity,
            std::shared_ptr< Vector< moris::moris_index > > aBgFacetToChildrenFacets,
            Vector< moris::moris_index >&                   aSubphaseIndices,
            Vector< moris::moris_index >&                   aRepresentativeIgCells,
            Vector< moris::moris_index >&                   aRepresentativeIgCellsOrdinal )
    {
        aSubphaseIndices.clear();

        bool tParentHasChildren = aCutIntegrationMesh->parent_cell_has_children( aBGCell->get_index() );

        // case: cluster is non-trivial
        if ( tParentHasChildren )
        {
            // map making sure that we only have one representative IG cell per subphase connection for performance purposes
            std::map< std::pair< moris_index, moris_index >, moris_index > tSubphaseMap;

            // make sure that a cut Bg-element has information which IG-cell facets comprise the Bg-cell facet
            MORIS_ASSERT( aBgFacetToChildrenFacets != nullptr,
                    "Integration_Mesh_Generator::collect_subphases_attached_to_facet_on_cell() - Null ptr on facet that should have children facets" );

            // get number of IG cells connected to current IP/BG cell's facet
            uint tNumConnectedIgCells = aBgFacetToChildrenFacets->size();

            // iterate through child facets attached to bg facet
            for ( uint iChildFacet = 0; iChildFacet < tNumConnectedIgCells; iChildFacet++ )
            {
                // get currently treated Ig-cell facet
                moris_index tChildCellFacetIndex = ( *aBgFacetToChildrenFacets )( iChildFacet );

                // get number of IG cells connected to current IG cell facet
                uint tNumIgCellsOnFacet = aFacetConnectivity->mFacetToCell( tChildCellFacetIndex ).size();

                /* There are two cases:
                 * - either the FACET is on the outside of the mesh and therefore only connected to exactly ONE IG CELL
                 * - or the FACET is on the inside of the mesh and therefore connected to exactly TWO IG CELLS
                 */
                MORIS_ASSERT( tNumIgCellsOnFacet == 1 || tNumIgCellsOnFacet == 2, 
                        "Integration_Mesh_Generator::collect_subphases_attached_to_facet_on_cell() - "
                        "Any facet should only be connected to exactly one or two IG cells." );

                // get information about the first IG cell
                moris_index tFirstCellIndex       = aFacetConnectivity->mFacetToCell( tChildCellFacetIndex )( 0 )->get_index();
                moris_index tFirstSubphaseIndex   = aCutIntegrationMesh->get_ig_cell_subphase_index( tFirstCellIndex );
                moris_index tFirstParentCellIndex = aCutIntegrationMesh->get_subphase_parent_cell( tFirstSubphaseIndex )->get_index();

                // get information about the second IG cell if it exists
                moris_index tSecondCellIndex = MORIS_INDEX_MAX;
                moris_index tSecondSubphaseIndex = tFirstSubphaseIndex;
                moris_index tSecondParentCellIndex  = MORIS_INDEX_MAX;
                if ( tNumIgCellsOnFacet == 2 )
                {
                    tSecondCellIndex       = aFacetConnectivity->mFacetToCell( tChildCellFacetIndex )( 1 )->get_index();
                    tSecondSubphaseIndex   = aCutIntegrationMesh->get_ig_cell_subphase_index( tSecondCellIndex );
                    tSecondParentCellIndex = aCutIntegrationMesh->get_subphase_parent_cell( tSecondSubphaseIndex )->get_index();
                }

                // create a sorted pair indicating which sub-phases are connected to the current facet
                std::pair< moris_index, moris_index > tSpPair;
                if ( tFirstSubphaseIndex < tSecondSubphaseIndex )
                {
                    tSpPair = std::make_pair( tFirstSubphaseIndex, tSecondSubphaseIndex );
                }
                else
                {
                    tSpPair = std::make_pair( tSecondSubphaseIndex, tFirstSubphaseIndex );
                }

                // add the first IG-cell if its parent and the treated Bg-cell are the same cell (otherwise the other (if any) IG-cell must be representative for current Bg-cell)
                if ( tFirstParentCellIndex == aBGCell->get_index() )
                {                    
                    // if this sub-phase has not been registered in the sub-phase map yet, then ...
                    if ( tSubphaseMap.find( tSpPair ) == tSubphaseMap.end() )
                    {
                        // ... register this sub-phase as being connected to first treated facet
                        aSubphaseIndices.push_back( tFirstSubphaseIndex );

                        // store first Ig-cell and its facet as representative
                        aRepresentativeIgCells.push_back( tFirstCellIndex );
                        aRepresentativeIgCellsOrdinal.push_back( aFacetConnectivity->mFacetToCellEdgeOrdinal( tChildCellFacetIndex )( 0 ) );

                        // register sub-phase index as being connected to the facet
                        tSubphaseMap[ tSpPair ] = 1;
                    }
<<<<<<< HEAD
                }

                // add the second IG-cell if its parent and the treated Bg-cell are the same cell (otherwise the other (if any) IG-cell must be representative for current Bg-cell)
                if ( tSecondParentCellIndex == aBGCell->get_index() && tSecondParentCellIndex != MORIS_INDEX_MAX )
                {                    
                    // if this sub-phase has not been registered in the sub-phase map yet, then ...
                    if ( tSubphaseMap.find( tSpPair ) == tSubphaseMap.end() )
                    {
                        // ... register this sub-phase as being connected to second treated facet
                        aSubphaseIndices.push_back( tSecondSubphaseIndex );

                        // store the second Ig-cell and its facet as representative
                        aRepresentativeIgCells.push_back( tSecondCellIndex );
                        aRepresentativeIgCellsOrdinal.push_back( aFacetConnectivity->mFacetToCellEdgeOrdinal( tChildCellFacetIndex )( 1 ) );

                        // register sub-phase index as being connected to the facet
                        tSubphaseMap[ tSpPair ] = 1;
                    }
                }
            } // end for: each IG cell facet connected to current BG-cell facet
        } // end if: BG element is intersected
=======
                }    // end for: each IG cell connected to current IG-cell facet
            }        // end for: each IG cell facet connected to current BG-cell facet
        }            // end if: BG element is intersected
>>>>>>> 1a8f3ec8

        // case: cluster is trivial
        else
        {
            // check that exactly one subphase has been assigned to trivial non-cut cell
            MORIS_ASSERT( aCutIntegrationMesh->get_parent_cell_subphases( aBGCell->get_index() ).size() == 1,
                    "Integration_Mesh_Generator::collect_subphases_attached_to_facet_on_cell() - one subphase needs to be present in this case" );

            // simply use Bg-cell information for everything, since trivial
            aSubphaseIndices = { aBGCell->get_index() };
            aRepresentativeIgCells.push_back( aBGCell->get_index() );
            aRepresentativeIgCellsOrdinal.push_back( aFacetOrdinal );
        }
<<<<<<< HEAD

    } // end function: Integration_Mesh_Generator::collect_subphases_attached_to_facet_on_cell()
=======
    }    // end function: Integration_Mesh_Generator::collect_subphases_attached_to_facet_on_cell()
>>>>>>> 1a8f3ec8

    // ----------------------------------------------------------------------------------

    void
    Integration_Mesh_Generator::collect_ig_cells_and_side_ords_on_bg_facet(
            Cut_Integration_Mesh*  aCutIntegrationMesh,
            moris::moris_index     aBackgroundFacetIndex,
            Vector< mtk::Cell* >&  aIgCell,
            Vector< moris_index >& aIgCellSideOrds )
    {
        aIgCell.clear();
        aIgCellSideOrds.clear();

        Vector< std::shared_ptr< Vector< moris::moris_index > > > const & tBGFacetToChildFacet = aCutIntegrationMesh->get_background_facet_to_child_facet_connectivity();

        if ( tBGFacetToChildFacet( aBackgroundFacetIndex ) == nullptr )
        {
            return;
        }

        else
        {
            // facet connectivity
            std::shared_ptr< Facet_Based_Connectivity > tFacetConn = aCutIntegrationMesh->get_face_connectivity();

            Vector< moris::moris_index > const & tBGFacetToIgFacet = *tBGFacetToChildFacet( aBackgroundFacetIndex );

            // iterate through child facets attached to bg facet
            for ( uint iChildFacet = 0; iChildFacet < tBGFacetToIgFacet.size(); iChildFacet++ )
            {
                moris_index tChildCellFacetIndex = tBGFacetToIgFacet( iChildFacet );

                for ( uint iCell = 0; iCell < tFacetConn->mFacetToCell( tChildCellFacetIndex ).size(); iCell++ )
                {
                    aIgCell.push_back( tFacetConn->mFacetToCell( tChildCellFacetIndex )( iCell ) );
                    aIgCellSideOrds.push_back( tFacetConn->mFacetToCellEdgeOrdinal( tChildCellFacetIndex )( iCell ) );
                }
            }
        }
    }

    // ----------------------------------------------------------------------------------
    // ----------------------------------------------------------------------------------

    void
    Integration_Mesh_Generator::assign_subphase_glob_ids(
            Cut_Integration_Mesh* aCutIntegrationMesh,
            mtk::Mesh*            aBackgroundMesh )
    {
        // log this function when verbose output is requested
        Tracer tTracer( "XTK", "Integration Mesh Generator", "assign subphase IDs", mXTKModel->mVerboseLevel, 1 );

        // get the communication table
        Matrix< IdMat > tCommTable = aCutIntegrationMesh->get_communication_table();

        /* ---------------------------------------------------------------------------------------- */
        /* Step 1: Let each proc decide how many entity IDs it needs & communicate ID ranges */

        // Subphase IDs up to the number of IP cells have already been used. Hence, the first free ID is:
        moris_index tFirstSubphaseId = aBackgroundMesh->get_max_entity_id( mtk::EntityRank::ELEMENT ) + 1;

        // Get the number of subphases (on the current proc)
        moris_id tNumSubphases = (moris_id)aCutIntegrationMesh->get_num_subphases();

        // reserve IDs for his proc
        moris_id tMyFirstId = get_processor_offset( tNumSubphases ) + tFirstSubphaseId;

        /* ---------------------------------------------------------------------------------------- */
        /* Step 2: Assign IDs to owned entities */

        // assign IDs to owned sub-phases
        this->assign_IDs_to_owned_subphases( aCutIntegrationMesh, tMyFirstId );

        /* ---------------------------------------------------------------------------------------- */
        /* The following steps are only necessary if code runs in parallel */

        if ( par_size() == 1 )    // serial
        {
            // check that all IG cells are owned in serial
            MORIS_ASSERT( aCutIntegrationMesh->get_not_owned_subphase_indices().size() == 0,
                    "Integration_Mesh_Generator::assign_subphase_glob_ids() - "
                    "Code running in serial, but not all sub-phases are owned by proc 0." );
        }
        else    // parallel
        {

            /* ---------------------------------------------------------------------------------------- */
            /* Step 3: Prepare requests for non-owned entities */

            // initialize lists of information that identifies sub-phases (on other procs)
            Vector< Vector< moris_index > > tNotOwnedSubphasesToProcs;    // sub-phase index (local to current proc, just used for construction of arrays)
            Vector< Matrix< IdMat > >       tParentCellIds;               // IDs of the sub-phases' parent cells
            Vector< Matrix< IdMat > >       tFirstChildIgCellIds;         // IDs of the first IG cell in the IG cell groups corresponding to the SPs
            Vector< Matrix< IdMat > >       tNumChildCellsInSubphases;    // Number of IG cells in each of the sub-phases

            // fill information
            this->prepare_requests_for_not_owned_subphase_IDs(
                    aCutIntegrationMesh,
                    tNotOwnedSubphasesToProcs,
                    tParentCellIds,
                    tFirstChildIgCellIds,
                    tNumChildCellsInSubphases );

            /* ---------------------------------------------------------------------------------------- */
            /* Step 4: Send and Receive requests about non-owned entities to and from other procs */

            // initialize arrays for receiving
            Vector< Matrix< IdMat > > tReceivedParentCellIds;
            Vector< Matrix< IdMat > > tReceivedFirstChildIgCellIds;
            Vector< Matrix< IdMat > > tReceivedNumChildCellsInSubphases;

            // communicate information
            moris::communicate_mats( tCommTable, tParentCellIds, tReceivedParentCellIds );
            moris::communicate_mats( tCommTable, tFirstChildIgCellIds, tReceivedFirstChildIgCellIds );
            moris::communicate_mats( tCommTable, tNumChildCellsInSubphases, tReceivedNumChildCellsInSubphases );

            // clear memory not needed anymore
            tParentCellIds.clear();
            tFirstChildIgCellIds.clear();
            tNumChildCellsInSubphases.clear();

            /* ---------------------------------------------------------------------------------------- */
            /* Step 5: Find answers to the requests */

            // initialize lists of ID answers to other procs
            Vector< Matrix< IdMat > > tSubphaseIds;

            // prepare answers to the ID requests
            this->prepare_answers_for_owned_subphase_IDs(
                    aCutIntegrationMesh,
                    tSubphaseIds,
                    tReceivedParentCellIds,
                    tReceivedFirstChildIgCellIds,
                    tReceivedNumChildCellsInSubphases );

            // clear memory from requests (the answers to which have been found)
            tReceivedParentCellIds.clear();
            tReceivedFirstChildIgCellIds.clear();
            tReceivedNumChildCellsInSubphases.clear();

            /* ---------------------------------------------------------------------------------------- */
            /* Step 6: Send and receive answers to and from other procs */

            // initialize arrays for receiving
            Vector< Matrix< IdMat > > tReceivedSubphaseIds;

            // communicate answers
            moris::communicate_mats( tCommTable, tSubphaseIds, tReceivedSubphaseIds );

            // clear unused memory
            tSubphaseIds.clear();

            /* ---------------------------------------------------------------------------------------- */
            /* Step 7: Use answers to assign IDs to non-owned entities */

            this->handle_requested_subphase_ID_answers(
                    aCutIntegrationMesh,
                    tNotOwnedSubphasesToProcs,
                    tReceivedSubphaseIds );

        }    // end if: parallel

        // setup map relating the sub-phase indices on this processor to their IDs
        aCutIntegrationMesh->setup_glob_to_loc_subphase_map();

    }    // end function: Cut_Integration_Mesh::assign_subphase_glob_ids()

    // ----------------------------------------------------------------------------------

    void
    Integration_Mesh_Generator::assign_IDs_to_owned_subphases(
            Cut_Integration_Mesh* aCutIntegrationMesh,
            moris_id              aFirstID )
    {
        // access the list of sub-phases owned by the current proc
        Vector< moris_index >& tOwnedSubphases = aCutIntegrationMesh->get_owned_subphase_indices();

        // assign  IDs to these sub-phases
        for ( moris::size_t iSP = 0; iSP < tOwnedSubphases.size(); iSP++ )
        {
            // index wrt. the current proc of the treated sub-phase
            moris_index tSubphaseIndex = tOwnedSubphases( iSP );

            // if the Sub-phase has not already been assigned
            if ( aCutIntegrationMesh->mSubPhaseIds( tSubphaseIndex ) == MORIS_ID_MAX )
            {
                aCutIntegrationMesh->mSubPhaseIds( tSubphaseIndex ) = aFirstID++;
            }
        }
    }

    // ----------------------------------------------------------------------------------

    void
    Integration_Mesh_Generator::prepare_requests_for_not_owned_subphase_IDs(
            Cut_Integration_Mesh*            aCutIntegrationMesh,
            Vector< Vector< moris_index > >& aNotOwnedSubphasesToProcs,
            Vector< Matrix< IdMat > >&       aParentCellIds,
            Vector< Matrix< IdMat > >&       aFirstChildIgCellIds,
            Vector< Matrix< IdMat > >&       aNumChildCellsInSubphases )
    {
        // get the communication table and map
        Matrix< IdMat >                   tCommTable              = aCutIntegrationMesh->get_communication_table();
        uint                              tCommTableSize          = tCommTable.numel();
        std::map< moris_id, moris_index > tProcIdToCommTableIndex = aCutIntegrationMesh->get_communication_map();

        // initialize lists of identifying information
        aNotOwnedSubphasesToProcs.resize( tCommTableSize );
        aParentCellIds.resize( tCommTableSize );
        aFirstChildIgCellIds.resize( tCommTableSize );
        aNumChildCellsInSubphases.resize( tCommTableSize );

        // get the non-owned Subphases on the executing processor
        Vector< moris_index >& tNotOwnedSubphases = aCutIntegrationMesh->get_not_owned_subphase_indices();

        // go through SPs that executing proc knows about, but doesn't own, ...
        for ( uint iNotOwnedSP = 0; iNotOwnedSP < tNotOwnedSubphases.size(); iNotOwnedSP++ )
        {
            // ... get their respective owners and position in the comm-table ...
            moris_index tOwnerProc = aCutIntegrationMesh->get_subphase_parent_cell( tNotOwnedSubphases( iNotOwnedSP ) )->get_owner();
            auto        tIter      = tProcIdToCommTableIndex.find( tOwnerProc );
            MORIS_ASSERT(
                    tIter != tProcIdToCommTableIndex.end(),
                    "Integration_Mesh_Generator::assign_subphase_glob_ids() - "
                    "Sub-phase owner (Proc #%i) not found in communication table of current proc #%i which is: %s",
                    tOwnerProc,
                    par_rank(),
                    ios::stringify_log( tCommTable ).c_str() );
            moris_index tProcDataIndex = tIter->second;

            // ... and finally add the non-owned SP in the list of SPs to be requested from that owning proc
            aNotOwnedSubphasesToProcs( tProcDataIndex ).push_back( tNotOwnedSubphases( iNotOwnedSP ) );
        }

        // iterate through processors
        for ( uint iProc = 0; iProc < tCommTableSize; iProc++ )
        {
            // get the number of non-owned subphases to be sent to each processor
            uint tNumSubphases = aNotOwnedSubphasesToProcs( iProc ).size();

            // allocate matrix
            aParentCellIds( iProc ).resize( 1, tNumSubphases );
            aFirstChildIgCellIds( iProc ).resize( 1, tNumSubphases );
            aNumChildCellsInSubphases( iProc ).resize( 1, tNumSubphases );

            // go through the sub-phases for which IDs will need to be answered by the other processor
            for ( uint iSP = 0; iSP < tNumSubphases; iSP++ )
            {
                // get the index of the sub-phase on the executing proc
                moris_index tSubphaseIndex = aNotOwnedSubphasesToProcs( iProc )( iSP );

                // get the subphase's IG cell group
                std::shared_ptr< IG_Cell_Group > tIgCellGroup = aCutIntegrationMesh->get_subphase_ig_cells( tSubphaseIndex );

                // get the subphase's parent IP cell
                mtk::Cell* tParentCell = aCutIntegrationMesh->get_subphase_parent_cell( tSubphaseIndex );

                // store the parent cell and IG cell group IDs, and the number of IG cells corresponding to the SPs to be requested in the remaining arrays
                aParentCellIds( iProc )( iSP )            = tParentCell->get_id();
                aFirstChildIgCellIds( iProc )( iSP )      = tIgCellGroup->mIgCellGroup( 0 )->get_id();
                aNumChildCellsInSubphases( iProc )( iSP ) = tIgCellGroup->mIgCellGroup.size();
            }
        }

        // size out unused memory
        aNotOwnedSubphasesToProcs.shrink_to_fit();
        aParentCellIds.shrink_to_fit();
        aFirstChildIgCellIds.shrink_to_fit();
        aNumChildCellsInSubphases.shrink_to_fit();
    }

    // ----------------------------------------------------------------------------------

    void
    Integration_Mesh_Generator::prepare_answers_for_owned_subphase_IDs(
            Cut_Integration_Mesh*             aCutIntegrationMesh,
            Vector< Matrix< IdMat > >&        aSubphaseIds,
            Vector< Matrix< IdMat > > const & aReceivedParentCellIds,
            Vector< Matrix< IdMat > > const & aReceivedFirstChildIgCellIds,
            Vector< Matrix< IdMat > > const & aReceivedNumChildCellsInSubphases )
    {
        // get the communication table and map
        Matrix< IdMat >                   tCommTable              = aCutIntegrationMesh->get_communication_table();
        uint                              tCommTableSize          = tCommTable.numel();
        std::map< moris_id, moris_index > tProcIdToCommTableIndex = aCutIntegrationMesh->get_communication_map();

        // initialize lists of ID answers to other procs
        aSubphaseIds.resize( tCommTableSize );

        // check that the received data is complete
        MORIS_ASSERT(
                aReceivedParentCellIds.size() == tCommTableSize && aReceivedFirstChildIgCellIds.size() == tCommTableSize && aReceivedNumChildCellsInSubphases.size() == tCommTableSize,
                "Integration_Mesh_Generator::prepare_answers_for_owned_subphase_IDs() - Received information incomplete." );

        // go through the list of processors in the array of ID requests
        for ( uint iProc = 0; iProc < tCommTableSize; iProc++ )
        {
            // get the number of SP IDs requested from the current proc position
            uint tNumReceivedReqs = aReceivedParentCellIds( iProc ).n_cols();

            // size the list of answers / IDs accordingly
            aSubphaseIds( iProc ).resize( 1, tNumReceivedReqs );

            // iterate through SPs for which the IDs are requested
            for ( uint iSP = 0; iSP < tNumReceivedReqs; iSP++ )
            {
                // get the first IG cell's ID in requested SP
                moris_id tFirstChildCellId = aReceivedFirstChildIgCellIds( iProc )( iSP );

                // get the IG cell's index on this processor
                moris_index tFirstChildCellIndex = aCutIntegrationMesh->get_loc_entity_ind_from_entity_glb_id( tFirstChildCellId, mtk::EntityRank::ELEMENT );

                // find the subphase index on this processor
                moris_index tSubphaseIndex = aCutIntegrationMesh->get_ig_cell_subphase_index( tFirstChildCellIndex );

                // get the subphase's ID
                moris_index tSubphaseId = aCutIntegrationMesh->get_subphase_id( tSubphaseIndex );

                // check that the SP found on this proc has the same parent IP cell as the one from the requesting proc
                MORIS_ERROR( aCutIntegrationMesh->get_subphase_parent_cell( tSubphaseIndex )->get_id() == aReceivedParentCellIds( iProc )( 0, iSP ),
                        "Integration_Mesh_Generator::prepare_answers_for_owned_subphase_IDs() - Subphase parent cell id discrepancy" );

                // check that the SP found on this proc has the same number of IG cells in it as the one from the requesting proc
                MORIS_ERROR( (moris_index)aCutIntegrationMesh->get_subphase_ig_cells( tSubphaseIndex )->mIgCellGroup.size() == aReceivedNumChildCellsInSubphases( iProc )( iSP ),
                        "Integration_Mesh_Generator::prepare_answers_for_owned_subphase_IDs() - Number of cells in subphase discrepancy" );

                // check that a valid Subphase ID has already been assigned
                MORIS_ERROR( tSubphaseId != MORIS_ID_MAX, "Integration_Mesh_Generator::prepare_answers_for_owned_subphase_IDs() - Subphase ID not found in child mesh" );

                // place Subphase ID in return data
                aSubphaseIds( iProc )( iSP ) = tSubphaseId;

            }    // end for: communicated sub-phases from current proc

        }    // end for: communication list for each processor
    }

    // ----------------------------------------------------------------------------------

    void
    Integration_Mesh_Generator::handle_requested_subphase_ID_answers(
            Cut_Integration_Mesh*                   aCutIntegrationMesh,
            Vector< Vector< moris_index > > const & aNotOwnedSubphasesToProcs,
            Vector< Matrix< IdMat > > const &       aReceivedSubphaseIds )
    {
        // process answers from each proc communicated with
        for ( uint iProc = 0; iProc < aReceivedSubphaseIds.size(); iProc++ )
        {
            // get the number of requests and answers from the current proc
            uint tNumReceivedReqs = aReceivedSubphaseIds( iProc ).numel();

            MORIS_ERROR( tNumReceivedReqs == aNotOwnedSubphasesToProcs( iProc ).size(),
                    "Integration_Mesh_Generator::handle_requested_subphase_ID_answers() - Number of received and requested subphase IDs don't match." );

            // assign IDs to each communicated Sub-Phase
            for ( uint iSP = 0; iSP < tNumReceivedReqs; iSP++ )
            {
                moris_index tSubphaseIndex                          = aNotOwnedSubphasesToProcs( iProc )( iSP );
                aCutIntegrationMesh->mSubPhaseIds( tSubphaseIndex ) = aReceivedSubphaseIds( iProc )( iSP );
            }
        }
    }

    // ----------------------------------------------------------------------------------
    // ----------------------------------------------------------------------------------

    void
    Integration_Mesh_Generator::assign_subphase_group_glob_ids(
            Cut_Integration_Mesh* aCutIntegrationMesh,
            Bspline_Mesh_Info*    aBsplineMeshInfo )
    {
        // log this function when verbose output is requested
        Tracer tTracer( "XTK", "Integration Mesh Generator", "assign subphase group IDs", mXTKModel->mVerboseLevel, 1 );

        // get the communication table and map
        Matrix< IdMat >                   tCommTable              = aCutIntegrationMesh->get_communication_table();
        std::map< moris_id, moris_index > tProcIdToCommTableIndex = aCutIntegrationMesh->get_communication_map();

        /* ---------------------------------------------------------------------------------------- */
        /* Step 1: Let each proc decide how many entity IDs it needs & communicate ID ranges */

        // Get the number of subphase groups (on the current proc)
        moris_id tNumSubphaseGroups = aBsplineMeshInfo->get_num_SPGs();

        // reserve IDs for his proc
        moris_id tMyFirstId = get_processor_offset( tNumSubphaseGroups );

        /* ---------------------------------------------------------------------------------------- */
        /* Step 2: Assign IDs to owned entities */

        // assign IDs to owned sub-phase groups (recall: this function is repeated for each B-spline mesh and therefor B-spline mesh info)
        aBsplineMeshInfo->assign_owned_subphase_group_ids( tMyFirstId );

        /* ---------------------------------------------------------------------------------------- */
        /* The following steps are only necessary if code runs in parallel */

        if ( par_size() == 1 )    // serial
        {
            // check that all entities are owned in serial
            MORIS_ASSERT( aBsplineMeshInfo->mNotOwnedSubphaseGroupIndices.size() == 0,
                    "Integration_Mesh_Generator::assign_subphase_group_glob_ids() - "
                    "Code running in serial, but not all sub-phases groups are owned by proc 0." );
        }
        else    // parallel
        {

            // check that NOT all entities are owned in parallel
            MORIS_ASSERT( aBsplineMeshInfo->mNotOwnedSubphaseGroupIndices.size() > 0,
                    "Integration_Mesh_Generator::assign_subphase_group_glob_ids() - "
                    "Code running in parallel, but all sub-phases groups are owned by current proc #%i.",
                    par_rank() );

            /* ---------------------------------------------------------------------------------------- */
            /* Step 3: Prepare requests for non-owned entities */

            // initialize lists of information that identifies entities (on other procs)
            Vector< Vector< moris_index > > tNotOwnedSpgsToProcs;    // SPG index (local to current proc, just used for construction of arrays)
            Vector< Matrix< IdMat > >       tSubphaseIds;            // first SP IDs in SPGs in each of the SPGs
            Vector< Matrix< IdMat > >       tNumSpsInSpg;            // Number of sub-phases in each SPG

            // fill identifying information
            this->prepare_requests_for_not_owned_subphase_group_IDs(
                    aCutIntegrationMesh,
                    aBsplineMeshInfo,
                    tNotOwnedSpgsToProcs,
                    tSubphaseIds,
                    tNumSpsInSpg );

            /* ---------------------------------------------------------------------------------------- */
            /* Step 4: Send and Receive requests about non-owned entities to and from other procs */

            // initialize arrays for receiving
            Vector< Matrix< IdMat > > tReceivedSubphaseIds;
            Vector< Matrix< IdMat > > tReceivedNumSpsInSpg;

            // communicate information
            moris::communicate_mats( tCommTable, tSubphaseIds, tReceivedSubphaseIds );
            moris::communicate_mats( tCommTable, tNumSpsInSpg, tReceivedNumSpsInSpg );

            // clear memory not needed anymore
            tSubphaseIds.clear();
            tNumSpsInSpg.clear();

            /* ---------------------------------------------------------------------------------------- */
            /* Step 5: Find answers to the requests */

            // initialize lists of ID answers to other procs
            Vector< Matrix< IdMat > > tSubphaseGroupIds;

            // answer requests from other procs
            this->prepare_answers_for_owned_subphase_group_IDs(
                    aCutIntegrationMesh,
                    aBsplineMeshInfo,
                    tSubphaseGroupIds,
                    tReceivedSubphaseIds,
                    tReceivedNumSpsInSpg );

            // clear memory from requests (the answers to which have been found)
            tReceivedSubphaseIds.clear();
            tReceivedNumSpsInSpg.clear();

            /* ---------------------------------------------------------------------------------------- */
            /* Step 6: Send and receive answers to and from other procs */

            // initialize arrays for receiving
            Vector< Matrix< IdMat > > tReceivedSubphaseGroupIds;

            // communicate answers
            moris::communicate_mats( tCommTable, tSubphaseGroupIds, tReceivedSubphaseGroupIds );

            // clear unused memory
            tSubphaseGroupIds.clear();

            /* ---------------------------------------------------------------------------------------- */
            /* Step 7: Use answers to assign IDs to non-owned entities */

            this->handle_requested_subphase_group_ID_answers(
                    aCutIntegrationMesh,
                    aBsplineMeshInfo,
                    tNotOwnedSpgsToProcs,
                    tReceivedSubphaseGroupIds );

        }    // end if: parallel

    }    // end function: Cut_Integration_Mesh::assign_subphase_group_glob_ids()

    // ----------------------------------------------------------------------------------

    void
    Integration_Mesh_Generator::prepare_requests_for_not_owned_subphase_group_IDs(
            Cut_Integration_Mesh*            aCutIntegrationMesh,
            Bspline_Mesh_Info*               aBsplineMeshInfo,
            Vector< Vector< moris_index > >& aNotOwnedSpgsToProcs,
            Vector< Matrix< IdMat > >&       aSubphaseIds,
            Vector< Matrix< IdMat > >&       aNumSpsInSpg )
    {
        // get the communication table and map
        Matrix< IdMat >                   tCommTable              = aCutIntegrationMesh->get_communication_table();
        uint                              tCommTableSize          = tCommTable.numel();
        std::map< moris_id, moris_index > tProcIdToCommTableIndex = aCutIntegrationMesh->get_communication_map();

        // initialize lists of identifying information
        aNotOwnedSpgsToProcs.resize( tCommTableSize );
        aSubphaseIds.resize( tCommTableSize );
        aNumSpsInSpg.resize( tCommTableSize );

        // get the non-owned Subphases on the executing processor
        Vector< moris_index >& tNotOwnedSPGs    = aBsplineMeshInfo->mNotOwnedSubphaseGroupIndices;
        uint                   tNumNotOwnedSPGs = tNotOwnedSPGs.size();

        // go through SPGs that executing proc knows about, but doesn't own, ...
        for ( uint iNotOwnedSPG = 0; iNotOwnedSPG < tNumNotOwnedSPGs; iNotOwnedSPG++ )
        {
            // ... get their index ...
            moris_index tSpgIndex = tNotOwnedSPGs( iNotOwnedSPG );

            // ... get their respective owners, and position in the comm table ...
            moris_index tOwnerProc = aBsplineMeshInfo->mSubphaseGroups( tSpgIndex )->get_owner();
            auto        tIter      = tProcIdToCommTableIndex.find( tOwnerProc );
            MORIS_ASSERT(
                    tIter != tProcIdToCommTableIndex.end(),
                    "Integration_Mesh_Generator::prepare_requests_for_not_owned_subphase_group_IDs() - "
                    "Entity owner (Proc #%i) not found in communication table of current proc #%i which is: %s",
                    tOwnerProc,
                    par_rank(),
                    ios::stringify_log( tCommTable ).c_str() );
            moris_index tProcDataIndex = tIter->second;

            // ... and finally add the non-owned SPGs in the list of SPs to be requested from that owning proc
            aNotOwnedSpgsToProcs( tProcDataIndex ).push_back( tNotOwnedSPGs( iNotOwnedSPG ) );
        }

        // assemble identifying information for every processor communicated with
        for ( uint iProc = 0; iProc < tCommTableSize; iProc++ )
        {
            // get the number of non-owned SPGs to be sent to each processor processor
            uint tNumNotOwnedSpgsOnProc = aNotOwnedSpgsToProcs( iProc ).size();

            // allocate matrix
            aSubphaseIds( iProc ).resize( 1, tNumNotOwnedSpgsOnProc );
            aNumSpsInSpg( iProc ).resize( 1, tNumNotOwnedSpgsOnProc );

            // go through the Subphase groups for which IDs will be requested by the other processor
            for ( uint iSPG = 0; iSPG < tNumNotOwnedSpgsOnProc; iSPG++ )
            {
                // get the index of the subphase group on the executing proc
                moris_index tSpgIndex = aNotOwnedSpgsToProcs( iProc )( iSPG );

                // get the SPs in the Group
                const Vector< moris_index >& tSpsInGroup    = aBsplineMeshInfo->mSubphaseGroups( tSpgIndex )->get_SP_indices_in_group();
                moris_index                  tSubphaseIndex = tSpsInGroup( 0 );

                // store the identifying information of the Subphase group in the output arrays
                aSubphaseIds( iProc )( iSPG ) = aCutIntegrationMesh->get_subphase_id( tSubphaseIndex );
                aNumSpsInSpg( iProc )( iSPG ) = tSpsInGroup.size();
            }
        }

        // size out unused memory
        aNotOwnedSpgsToProcs.shrink_to_fit();
        aSubphaseIds.shrink_to_fit();
        aNumSpsInSpg.shrink_to_fit();
    }

    // ----------------------------------------------------------------------------------

    void
    Integration_Mesh_Generator::prepare_answers_for_owned_subphase_group_IDs(
            Cut_Integration_Mesh*             aCutIntegrationMesh,
            Bspline_Mesh_Info*                aBsplineMeshInfo,
            Vector< Matrix< IdMat > >&        aSubphaseGroupIds,
            Vector< Matrix< IdMat > > const & aReceivedSubphaseIds,
            Vector< Matrix< IdMat > > const & aReceivedNumSpsInSpg )
    {
        // get the communication table and map
        Matrix< IdMat >                   tCommTable              = aCutIntegrationMesh->get_communication_table();
        uint                              tCommTableSize          = tCommTable.numel();
        std::map< moris_id, moris_index > tProcIdToCommTableIndex = aCutIntegrationMesh->get_communication_map();

        // initialize array of answers
        aSubphaseGroupIds.resize( tCommTableSize );

        // check that the received data is complete
        MORIS_ASSERT(
                aReceivedSubphaseIds.size() == tCommTableSize && aReceivedNumSpsInSpg.size() == tCommTableSize,
                "Integration_Mesh_Generator::prepare_answers_for_owned_subphase_group_IDs() - Received information incomplete." );

        // go through the list of processors in the array of ID requests
        for ( uint iProc = 0; iProc < tCommTableSize; iProc++ )
        {
            // get the number of entity IDs requested from the current proc position
            uint tNumReceivedReqs = aReceivedSubphaseIds( iProc ).numel();

            // size the list of answers / IDs accordingly
            aSubphaseGroupIds( iProc ).resize( 1, tNumReceivedReqs );

            // iterate through SPs for which the IDs are requested
            for ( uint iSPG = 0; iSPG < tNumReceivedReqs; iSPG++ )
            {
                // get the ID and index of the received SP
                moris_id    tSubphaseId    = aReceivedSubphaseIds( iProc )( iSPG );
                moris_index tSubphaseIndex = aCutIntegrationMesh->get_subphase_index( tSubphaseId );

                // get the subphase group's index that the subphase belongs to
                moris_index tSpgIndex = aBsplineMeshInfo->mSpToSpgMap( tSubphaseIndex );

                // get access to the Subphase group
                Subphase_Group const * tSubphaseGroup = aBsplineMeshInfo->mSubphaseGroups( tSpgIndex );

                // get the subphase group's ID
                moris_index tSubphaseGroupId = tSubphaseGroup->get_id();

                // check validity of subphase group's ID
                MORIS_ASSERT( tSubphaseGroupId != MORIS_ID_MAX,
                        "Integration_Mesh_Generator::prepare_answers_for_owned_subphase_group_IDs() - "
                        "Trying to request index from a subphase group whose ID has not been assigned yet." );

                // check that the SP found on this proc has the same number of IG cells in it as the one from the requesting proc
                MORIS_ERROR( (moris_index)tSubphaseGroup->get_num_SPs_in_group() == aReceivedNumSpsInSpg( iProc )( iSPG ),
                        "Integration_Mesh_Generator::prepare_answers_for_owned_subphase_group_IDs() - Number of cells in subphase discrepancy" );

                // place Subphase ID in return data
                aSubphaseGroupIds( iProc )( iSPG ) = tSubphaseGroupId;

            }    // end for: communication for each entity with current processor

        }    // end for: communication list for each processor
    }

    // ----------------------------------------------------------------------------------

    void
    Integration_Mesh_Generator::handle_requested_subphase_group_ID_answers(
            Cut_Integration_Mesh*                   aCutIntegrationMesh,
            Bspline_Mesh_Info*                      aBsplineMeshInfo,
            Vector< Vector< moris_index > > const & aNotOwnedSpgsToProcs,
            Vector< Matrix< IdMat > > const &       aReceivedSubphaseGroupIds )
    {
        // process answers from each proc communicated with
        for ( uint iProc = 0; iProc < aReceivedSubphaseGroupIds.size(); iProc++ )
        {
            // get the number of requests and answers from the current proc
            uint tNumReceivedSpgIds = aReceivedSubphaseGroupIds( iProc ).numel();

            // check that the
            MORIS_ASSERT( tNumReceivedSpgIds = aNotOwnedSpgsToProcs( iProc ).size(),
                    "Integration_Mesh_Generator::handle_requested_subphase_group_ID_answers() - "
                    "Number of SPG ID requests and answers are not the same." );

            // assign IDs to each communicated entity
            for ( uint iSPG = 0; iSPG < tNumReceivedSpgIds; iSPG++ )
            {
                // get the current SPG index and ID from the data provided
                moris_index tSubphaseGroupIndex = aNotOwnedSpgsToProcs( iProc )( iSPG );
                moris_id    tSubphaseGroupId    = aReceivedSubphaseGroupIds( iProc )( iSPG );

                // store the received SPG ID
                aBsplineMeshInfo->mSubphaseGroups( tSubphaseGroupIndex )->set_id( tSubphaseGroupId );
            }
        }
    }

    // ----------------------------------------------------------------------------------
    // ----------------------------------------------------------------------------------

    Matrix< IndexMat >
    Integration_Mesh_Generator::flood_fill_ig_cell_group(
            Cut_Integration_Mesh*                             aCutIntegrationMesh,
            std::shared_ptr< Cell_Neighborhood_Connectivity > aCutNeighborhood,
            std::shared_ptr< IG_Cell_Group >                  aIgCellGroup,
            moris_index&                                      aMaxValueAssigned )
    {

        // Active phase index
        moris::size_t tPhaseIndex = 0;

        // Number of elements within Lag-Bg-Element for the flood fill
        moris::size_t tNumElements = aIgCellGroup->mIgCellGroup.size();

        // Current Element Index
        moris::moris_index tElementIndex = 0;

        // Neighbor Element Phase
        moris::size_t tNeighborPhase = 0;

        // Neighbor Element local Index in the list aElementsToInclude
        moris::moris_index tNeighborIndex = 0;
        moris::moris_index tNeighborOrd   = 0;

        // Current Subphase
        moris::size_t tCurrentSubphase = 0;

        // Track which elements have their phase set
        Matrix< moris::DDBMat > tPhaseSet( 1, tNumElements, 0 );

        // Initialize element sub-phases
        Matrix< IndexMat > tElementSubphase( 1, tNumElements, MORIS_INDEX_MAX );

        // Initialize Active Front
        moris::size_t      tActiveFrontCount   = 0;
        moris::size_t      tActiveFrontElement = 0;
        Matrix< IndexMat > tActiveFront( 1, 10 * tNumElements + 1, 0 );

        // Map between the active element indexes provided and their corresponding iE (Only needed if all elements are not included)
        // key   - Element Index
        // value - flood fill local index
        IndexMap tElementToLocalIndex;

        for ( moris::size_t iE = 0; iE < tNumElements; iE++ )
        {
            tElementToLocalIndex[ aIgCellGroup->mIgCellGroup( iE )->get_index() ] = iE;
        }

        // Loop over all elements
        for ( moris::size_t iE = 0; iE < tNumElements; iE++ )
        {
            tElementIndex = aIgCellGroup->mIgCellGroup( iE )->get_index();

            // If this element phase has not been set
            if ( !tPhaseSet( 0, iE ) )
            {
                // Phase Index of the element
                tPhaseIndex = aCutIntegrationMesh->get_cell_bulk_phase( tElementIndex );

                // Set the elements subphase value
                tElementSubphase( 0, iE ) = tCurrentSubphase;

                // Mark this element as set
                tPhaseSet( 0, iE ) = 1;

                // Update active front
                // iterate through the cell index neighbors
                for ( moris::size_t iN = 0; iN < aCutNeighborhood->mNeighborCells( tElementIndex )->size(); iN++ )
                {
                    tNeighborIndex = ( *aCutNeighborhood->mNeighborCells( tElementIndex ) )( iN )->get_index();

                    tNeighborPhase = aCutIntegrationMesh->get_cell_bulk_phase( tNeighborIndex );

                    auto tIter = tElementToLocalIndex.find( tNeighborIndex );

                    // if this isn't a neighbor in the current flood fill set move on
                    if ( tIter == tElementToLocalIndex.end() )
                    {
                        continue;
                    }
                    else
                    {
                        tNeighborOrd = tIter->second;
                    }

                    // If this is an neighbor element to include in the subdomain, has not already
                    // been set and its phase matches the current elements phase then
                    // add it to the active front and increment the count
                    if ( tPhaseSet( 0, tNeighborOrd ) != 1 && tNeighborPhase == tPhaseIndex )
                    {
                        tActiveFront( 0, tActiveFrontCount ) = tNeighborIndex;
                        tActiveFrontCount++;
                    }
                }

                // Iterate through active front until there are no more elements in the active front
                // We start at the end of the front and work backwards
                while ( tActiveFrontCount != 0 )
                {
                    // Current Element Index in the Active Front
                    tActiveFrontElement = tActiveFront( 0, tActiveFrontCount - 1 );

                    // Get Neighbor index from map if we're not considering the full domain
                    tNeighborOrd = tElementToLocalIndex[ tActiveFrontElement ];

                    // Get the neighbors phase
                    tNeighborPhase = aCutIntegrationMesh->get_cell_bulk_phase( tActiveFrontElement );

                    // If the neighbor phase matches our phase, then we add it's neighbor to the active front
                    // Unless it has already been set
                    if ( tNeighborPhase == tPhaseIndex && tPhaseSet( 0, tNeighborOrd ) != 1 )
                    {
                        // Set the neighbor elements subphase value
                        tElementSubphase( 0, tNeighborOrd ) = tCurrentSubphase;

                        // Mark element as set
                        tPhaseSet( 0, tNeighborOrd ) = 1;

                        // Add the elements other neighbors to the active front
                        bool tReplaced = false;
                        for ( moris::size_t i = 0; i < aCutNeighborhood->mNeighborCells( tActiveFrontElement )->size(); i++ )
                        {
                            tElementIndex = ( *aCutNeighborhood->mNeighborCells( tActiveFrontElement ) )( i )->get_index();

                            auto tIter = tElementToLocalIndex.find( tElementIndex );

                            // if this isn't a neighbor in the current flood fill set move on
                            if ( tIter == tElementToLocalIndex.end() )
                            {
                                continue;
                            }
                            else
                            {
                                tNeighborOrd = tIter->second;
                            }

                            // If this element is active and its phase hasn't been set
                            if ( tPhaseSet( 0, tNeighborOrd ) != 1 )
                            {
                                // and the previous element hasn't been replaced, then replace it
                                // don't add to active front count
                                if ( !tReplaced )
                                {
                                    tActiveFront( 0, tActiveFrontCount - 1 ) = tElementIndex;
                                    tReplaced                                = true;
                                }

                                // Else add to end of active front and add to the count
                                else
                                {

                                    MORIS_ASSERT( tActiveFrontCount < tActiveFront.numel(), " Active front in flood fill not big enough" );
                                    tActiveFront( 0, tActiveFrontCount ) = tElementIndex;
                                    tActiveFrontCount++;
                                }
                            }
                        }
                    }

                    // Else if the phase doesn't match we remove that element from the active front
                    else
                    {
                        tActiveFront( 0, tActiveFrontCount - 1 ) = MORIS_INDEX_MAX;
                        tActiveFrontCount--;
                    }
                }

                tCurrentSubphase++;
            }
        }

        aMaxValueAssigned = tCurrentSubphase - 1;

        return tElementSubphase;
    }

    // ----------------------------------------------------------------------------------

    void
    Integration_Mesh_Generator::construct_bulk_phase_to_bulk_phase_interface(
            Cut_Integration_Mesh*                                      aCutIntegrationMesh,
            Vector< moris_index >&                                     aInterfaces,
            Vector< Vector< std::shared_ptr< IG_Cell_Side_Group > > >& aInterfaceBulkPhaseToBulk )
    {
        // log/ trace this function
        Tracer tTracer( "XTK", "Integration_Mesh_Generator", "Bulk phase to bulk phase interface", mXTKModel->mVerboseLevel, 1 );

        // get the total number of bulk phases
        uint tNumBulkPhase = mGeometryEngine->get_num_bulk_phase();

        // allocate the output
        aInterfaceBulkPhaseToBulk.resize( tNumBulkPhase, Vector< std::shared_ptr< IG_Cell_Side_Group > >( tNumBulkPhase, nullptr ) );

        std::shared_ptr< Facet_Based_Connectivity > tFaceConn = aCutIntegrationMesh->get_face_connectivity();

        for ( uint iIF = 0; iIF < aInterfaces.size(); iIF++ )
        {
            moris_index tFacetIndex = aInterfaces( iIF );

            if ( tFaceConn->mFacetToCell( tFacetIndex ).size() == 2 )
            {
                moris_index tMyCellBulkPhase   = aCutIntegrationMesh->get_cell_bulk_phase( tFaceConn->mFacetToCell( tFacetIndex )( 0 )->get_index() );
                moris_index tYourCellBulkPhase = aCutIntegrationMesh->get_cell_bulk_phase( tFaceConn->mFacetToCell( tFacetIndex )( 1 )->get_index() );

                if ( tMyCellBulkPhase != (moris_index)tNumBulkPhase && tYourCellBulkPhase != (moris_index)tNumBulkPhase )
                {

                    if ( aInterfaceBulkPhaseToBulk( tMyCellBulkPhase )( tYourCellBulkPhase ) == nullptr )
                    {
                        aInterfaceBulkPhaseToBulk( tMyCellBulkPhase )( tYourCellBulkPhase ) = std::make_shared< IG_Cell_Side_Group >( aInterfaces.size() );
                    }
                    if ( aInterfaceBulkPhaseToBulk( tYourCellBulkPhase )( tMyCellBulkPhase ) == nullptr )
                    {
                        aInterfaceBulkPhaseToBulk( tYourCellBulkPhase )( tMyCellBulkPhase ) = std::make_shared< IG_Cell_Side_Group >( aInterfaces.size() );
                    }

                    aInterfaceBulkPhaseToBulk( tMyCellBulkPhase )( tYourCellBulkPhase )->mIgCells.push_back( tFaceConn->mFacetToCell( tFacetIndex )( 0 ) );
                    aInterfaceBulkPhaseToBulk( tMyCellBulkPhase )( tYourCellBulkPhase )->mIgCellSideOrdinals.push_back( tFaceConn->mFacetToCellEdgeOrdinal( tFacetIndex )( 0 ) );

                    aInterfaceBulkPhaseToBulk( tYourCellBulkPhase )( tMyCellBulkPhase )->mIgCells.push_back( tFaceConn->mFacetToCell( tFacetIndex )( 1 ) );
                    aInterfaceBulkPhaseToBulk( tYourCellBulkPhase )( tMyCellBulkPhase )->mIgCellSideOrdinals.push_back( tFaceConn->mFacetToCellEdgeOrdinal( tFacetIndex )( 1 ) );
                }
            }
            else
            {
                // This else case happens when an interface is coincident with the boundary of the domain
                // std::cout << "Warning: interface case not handled " << std::endl;
                MORIS_LOG_WARNING( "IMG::construct_bulk_phase_to_bulk_phase_interface() - Interface case not handled" );
            }
        }
    }

    // ----------------------------------------------------------------------------------

    void
    Integration_Mesh_Generator::construct_bulk_phase_to_bulk_phase_dbl_side_interface(
            Cut_Integration_Mesh*                                             aCutIntegrationMesh,
            Vector< moris_index >&                                            aInterfaces,
            Vector< Vector< std::shared_ptr< IG_Cell_Double_Side_Group > > >& aDblSideInterfaceBulkPhaseToBulk )
    {
        Tracer tTracer( "XTK", "Integration_Mesh_Generator", "Bulk phase to bulk phase double sided interface", mXTKModel->mVerboseLevel, 1 );

        // number of bulk phases
        uint tNumBulkPhase = mGeometryEngine->get_num_bulk_phase();

        // allocate the output
        aDblSideInterfaceBulkPhaseToBulk.resize( tNumBulkPhase, Vector< std::shared_ptr< IG_Cell_Double_Side_Group > >( tNumBulkPhase, nullptr ) );

        std::shared_ptr< Facet_Based_Connectivity > tFaceConn = aCutIntegrationMesh->get_face_connectivity();

        // make sure a Facet Connectivity has been assigned to Cut integration mesh
        MORIS_ERROR( tFaceConn != nullptr,
                "Integration_Mesh_Generator::construct_bulk_phase_to_bulk_phase_dbl_side_interface() - No Face Connectivity on Cut Integration Mesh." );

        for ( uint iIF = 0; iIF < aInterfaces.size(); iIF++ )
        {
            moris_index tFacetIndex = aInterfaces( iIF );

            if ( tFaceConn->mFacetToCell( tFacetIndex ).size() == 2 )
            {
                moris_index tMyCellBulkPhase   = aCutIntegrationMesh->get_cell_bulk_phase( tFaceConn->mFacetToCell( tFacetIndex )( 0 )->get_index() );
                moris_index tYourCellBulkPhase = aCutIntegrationMesh->get_cell_bulk_phase( tFaceConn->mFacetToCell( tFacetIndex )( 1 )->get_index() );

                if ( aDblSideInterfaceBulkPhaseToBulk( tMyCellBulkPhase )( tYourCellBulkPhase ) == nullptr )
                {
                    aDblSideInterfaceBulkPhaseToBulk( tMyCellBulkPhase )( tYourCellBulkPhase ) = std::make_shared< IG_Cell_Double_Side_Group >( 1 );
                }
                if ( aDblSideInterfaceBulkPhaseToBulk( tYourCellBulkPhase )( tMyCellBulkPhase ) == nullptr )
                {
                    aDblSideInterfaceBulkPhaseToBulk( tYourCellBulkPhase )( tMyCellBulkPhase ) = std::make_shared< IG_Cell_Double_Side_Group >( 1 );
                }

                aDblSideInterfaceBulkPhaseToBulk( tMyCellBulkPhase )( tYourCellBulkPhase )->mLeaderIgCells.push_back( tFaceConn->mFacetToCell( tFacetIndex )( 0 ) );
                aDblSideInterfaceBulkPhaseToBulk( tMyCellBulkPhase )( tYourCellBulkPhase )->mLeaderIgCellSideOrdinals.push_back( tFaceConn->mFacetToCellEdgeOrdinal( tFacetIndex )( 0 ) );
                aDblSideInterfaceBulkPhaseToBulk( tMyCellBulkPhase )( tYourCellBulkPhase )->mFollowerIgCells.push_back( tFaceConn->mFacetToCell( tFacetIndex )( 1 ) );
                aDblSideInterfaceBulkPhaseToBulk( tMyCellBulkPhase )( tYourCellBulkPhase )->mFollowerIgCellSideOrdinals.push_back( tFaceConn->mFacetToCellEdgeOrdinal( tFacetIndex )( 1 ) );

                aDblSideInterfaceBulkPhaseToBulk( tYourCellBulkPhase )( tMyCellBulkPhase )->mLeaderIgCells.push_back( tFaceConn->mFacetToCell( tFacetIndex )( 1 ) );
                aDblSideInterfaceBulkPhaseToBulk( tYourCellBulkPhase )( tMyCellBulkPhase )->mLeaderIgCellSideOrdinals.push_back( tFaceConn->mFacetToCellEdgeOrdinal( tFacetIndex )( 1 ) );
                aDblSideInterfaceBulkPhaseToBulk( tYourCellBulkPhase )( tMyCellBulkPhase )->mFollowerIgCells.push_back( tFaceConn->mFacetToCell( tFacetIndex )( 0 ) );
                aDblSideInterfaceBulkPhaseToBulk( tYourCellBulkPhase )( tMyCellBulkPhase )->mFollowerIgCellSideOrdinals.push_back( tFaceConn->mFacetToCellEdgeOrdinal( tFacetIndex )( 0 ) );
            }
            else
            {
                std::cout << "WARNING, need to handle the single sided interface case here" << std::endl;
            }
        }
    }

    // ----------------------------------------------------------------------------------

    std::string
    Integration_Mesh_Generator::get_interface_side_set_name(
            moris_index aGeomIndex,
            moris_index aBulkPhaseIndex0,
            moris_index aBulkPhaseIndex1 )
    {
        MORIS_ASSERT( aGeomIndex < (moris_index)mGeometryEngine->get_number_of_geometries(), "Geometry index out of bounds" );
        MORIS_ASSERT( aBulkPhaseIndex0 < (moris_index)mGeometryEngine->get_num_bulk_phase(), "Bulk phase index 0 out of bounds" );
        MORIS_ASSERT( aBulkPhaseIndex1 < (moris_index)mGeometryEngine->get_num_bulk_phase(), "Bulk phase index 1 out of bounds" );

        return "iside_b0_" + std::to_string( aBulkPhaseIndex0 ) + "_b1_" + std::to_string( aBulkPhaseIndex1 );
    }

    // ----------------------------------------------------------------------------------

    void
    Integration_Mesh_Generator::construct_interface_sets(
            Cut_Integration_Mesh*                                      aCutIntegrationMesh,
            Vector< Vector< std::shared_ptr< IG_Cell_Side_Group > > >& aInterfaceBulkPhaseToBulk )
    {
        Tracer tTracer( "XTK", "Integration_Mesh_Generator", "Construct interface sets", mXTKModel->mVerboseLevel, 1 );
        // determine the side set names
        uint tNumBulkPhases = mGeometryEngine->get_num_bulk_phase();

        Vector< std::string > tInterfaceSideNames;
        tInterfaceSideNames.reserve( tNumBulkPhases * tNumBulkPhases );

        Vector< std::shared_ptr< IG_Cell_Side_Group > > tCellSideGroups;
        tCellSideGroups.reserve( tNumBulkPhases * tNumBulkPhases );

        for ( moris::moris_index iP0 = 0; iP0 < (moris_index)tNumBulkPhases; iP0++ )
        {
            for ( moris::moris_index iP1 = 0; iP1 < (moris_index)tNumBulkPhases; iP1++ )
            {
                if ( iP1 != iP0 )
                {
                    std::string tInterfaceSideSetName = this->get_interface_side_set_name( 0, iP0, iP1 );

                    tInterfaceSideNames.push_back( tInterfaceSideSetName );

                    tCellSideGroups.push_back( aInterfaceBulkPhaseToBulk( iP0 )( iP1 ) );
                }
            }
        }

        Vector< moris_index > tSideSetOrds = aCutIntegrationMesh->register_side_set_names( tInterfaceSideNames );

        // iterate and add the side set groups to cut mesh
        for ( uint iSet = 0; iSet < tSideSetOrds.size(); iSet++ )
        {
            aCutIntegrationMesh->mSideSetCellSides( tSideSetOrds( iSet ) ) = tCellSideGroups( iSet );
        }
    }

    // ----------------------------------------------------------------------------------

    void
    Integration_Mesh_Generator::construct_bulk_phase_cell_groups(
            Cut_Integration_Mesh*                       aCutIntegrationMesh,
            Vector< std::shared_ptr< IG_Cell_Group > >& aBulkPhaseCellGroups )
    {
        // log/trace this function
        Tracer tTracer( "XTK", "Integration_Mesh_Generator", "Construct bulk phase cell groups", mXTKModel->mVerboseLevel, 1 );

        // get number of bulk phases +1 for the err block
        uint tNumBulkPhases = mGeometryEngine->get_num_bulk_phase() + 1;

        // initialize list of groups of IG cells in one bulk phase
        aBulkPhaseCellGroups.resize( tNumBulkPhases, nullptr );

        // iterate through the controlled integration cells to avoid inactive bg cells
        for ( uint iCell = 0; iCell < aCutIntegrationMesh->mControlledIgCells.size(); iCell++ )
        {
            // get pointer to current mtk IG cell
            mtk::Cell* tCell = aCutIntegrationMesh->mControlledIgCells( iCell ).get();

            // cell bulk phase
            moris_index tBulkPhase = aCutIntegrationMesh->get_cell_bulk_phase( tCell->get_index() );

            // check that bulk phase index is used
            if ( tBulkPhase != MORIS_INDEX_MAX )
            {
                // create new IG cell group object for new bulk phase
                if ( aBulkPhaseCellGroups( tBulkPhase ) == nullptr )
                {
                    aBulkPhaseCellGroups( tBulkPhase ) = std::make_shared< IG_Cell_Group >( 0 );
                }

                // add current IG cell to list of IG cells in bulk phase
                aBulkPhaseCellGroups( tBulkPhase )->mIgCellGroup.push_back( &aCutIntegrationMesh->get_mtk_cell( tCell->get_index() ) );
            }
        }
    }

    // ----------------------------------------------------------------------------------

    void
    Integration_Mesh_Generator::construct_bulk_phase_blocks(
            Cut_Integration_Mesh*                       aCutIntegrationMesh,
            Vector< std::shared_ptr< IG_Cell_Group > >& aBulkPhaseCellGroups )
    {
        // log/trace this function
        Tracer tTracer( "XTK", "Integration_Mesh_Generator", "Construct bulk phase blocks", mXTKModel->mVerboseLevel, 1 );

        // determine the side set names
        uint tNumBulkPhases = mGeometryEngine->get_num_bulk_phase();

        MORIS_ERROR( aBulkPhaseCellGroups.size() == tNumBulkPhases + 1,
                "Integration_Mesh_Generator::construct_bulk_phase_blocks() - We expect there to be a bulk phase cell group for each bulk phase and 1 for problematic cells" );

        // decide on cell topology of integration elements based on number of spatial dimensions
        mtk::CellTopology tCellTopo = xtk::determine_cell_topology(
                aCutIntegrationMesh->get_spatial_dim(),
                aCutIntegrationMesh->mXTKModel->ig_element_order(),
                mtk::CellShape::SIMPLEX );

        // iterate through and construct the names of the blocks
        std::string           tBlockBaseName = "cutblock";
        Vector< std::string > tBlockSetNames( tNumBulkPhases + 1 );
        for ( uint iBP = 0; iBP < tNumBulkPhases; iBP++ )
        {
            tBlockSetNames( iBP ) = tBlockBaseName + "_p_" + std::to_string( iBP );
        }

        tBlockSetNames( tNumBulkPhases ) = "err_block";

        Vector< moris_index > tBlockSetOrds = aCutIntegrationMesh->register_block_set_names( tBlockSetNames, tCellTopo );

        // iterate and add the side set groups to cut mesh
        for ( uint iSet = 0; iSet < tBlockSetOrds.size(); iSet++ )
        {
            aCutIntegrationMesh->mBlockSetCellGroup( tBlockSetOrds( iSet ) ) = aBulkPhaseCellGroups( iSet );
        }
    }

    // ----------------------------------------------------------------------------------

    moris_index
    Integration_Mesh_Generator::edge_exists(
            Vector< mtk::Vertex* >&                         aVerticesOnEdge,
            std::unordered_map< moris_index, moris_index >& aLocaLVertexMap,
            Vector< Vector< uint > >&                       aVertexToEdge,
            Vector< Vector< mtk::Vertex* > >&               aFullEdgeVertices )
    {
        moris_index tEdgeIndex = MORIS_INDEX_MAX;

        // get them in order based on id
        std::sort( aVerticesOnEdge.data().begin(), aVerticesOnEdge.data().end(), moris::comparePtrToVertexIdBased );

        // local vertex index
        auto tIter = aLocaLVertexMap.find( aVerticesOnEdge( 0 )->get_index() );

        MORIS_ERROR( tIter != aLocaLVertexMap.end(), "Invalid vertex detected." );

        moris_index tLocalVertexIndex = tIter->second;

        // iterate through edges attached to the first vertex (depend on ascending order)
        for ( uint iEdge = 0; iEdge < aVertexToEdge( tLocalVertexIndex ).size(); iEdge++ )
        {
            moris_index tEdgeIndex = aVertexToEdge( tLocalVertexIndex )( iEdge );

            MORIS_ASSERT( aFullEdgeVertices( tEdgeIndex )( 0 )->get_index() == aVerticesOnEdge( 0 )->get_index(),
                    "Numbering issues, edges should be in ascending order based on vertex id" );

            // check the second vertex on the edge
            if ( aFullEdgeVertices( tEdgeIndex )( 1 )->get_index() == aVerticesOnEdge( 1 )->get_index() )
            {
                return tEdgeIndex;
            }
        }
        return tEdgeIndex;
    }

    // ----------------------------------------------------------------------------------

    moris_index
    Integration_Mesh_Generator::facet_exists(
            Vector< mtk::Vertex* >&                         aVerticesOnFacet,       // (pointers to) vertices attached to the facet
            std::unordered_map< moris_index, moris_index >& aLocaLVertexMap,        // map relating vertex indices in Cut IG mesh to vertex indices in facet connectivity
            Vector< Vector< uint > >&                       aVertexToFacet,         // list of facets (indices) attached to each vertex (by indexing in facet connectivity)
            Vector< Vector< mtk::Vertex* > >&               aFullFacetVertices )    // list of vertices attached to each facet
    {
        moris_index tFacetIndex = MORIS_INDEX_MAX;

        // number of vertices per facet
        // uint tNumVerticesPerFacet = aVerticesOnFacet.size();

        // get them in order based on id
        std::sort( aVerticesOnFacet.data().begin(), aVerticesOnFacet.data().end(), moris::comparePtrToVertexIdBased );

        // local vertex index
        auto tIter = aLocaLVertexMap.find( aVerticesOnFacet( 0 )->get_index() );
        MORIS_ERROR( tIter != aLocaLVertexMap.end(), "Invalid vertex detected." );

        moris_index tLocalVertexIndex = tIter->second;

        // iterate through edges attached to the first vertex (depend on ascending order)
        for ( uint iFacet = 0; iFacet < aVertexToFacet( tLocalVertexIndex ).size(); iFacet++ )
        {
            tFacetIndex = aVertexToFacet( tLocalVertexIndex )( iFacet );

            MORIS_ASSERT( aFullFacetVertices( tFacetIndex )( 0 )->get_index() == aVerticesOnFacet( 0 )->get_index(), "Numbering issue" );

            // figure out if this is the same vertex
            bool tFoundFacet = std::equal( aFullFacetVertices( tFacetIndex ).begin(), aFullFacetVertices( tFacetIndex ).end(), aVerticesOnFacet.begin() );

            // for(uint iV =1; iV<tNumVerticesPerFacet; iV++)
            // {
            //     if(aFullFacetVertices(tFacetIndex)(iV)->get_index() != aVerticesOnFacet(iV)->get_index())
            //     {
            //         tFoundFacet = false;
            //     }
            // }

            if ( tFoundFacet )
            {
                return tFacetIndex;
                break;
            }
        }
        return MORIS_INDEX_MAX;
    }

    // ----------------------------------------------------------------------------------

    void
    Integration_Mesh_Generator::create_vertex_facet_connectivity(
            std::shared_ptr< Facet_Based_Connectivity > aFaceConnectivity,
            Cut_Integration_Mesh*                       aCutIntegrationMesh )
    {
        // vertex to facet connectivity
        aFaceConnectivity->mVertexFacets.resize( aCutIntegrationMesh->mIntegrationVertices.size() );

        // check that facet connectivity has been constructed (which it isn't in some unit test)
        if ( aFaceConnectivity->mFacetVertices.size() == 0 )
        {
            // if it isn't, don't construct this part of the connectivity and exit the function
            return;
        }

        uint tNumNodesPerFacet = aFaceConnectivity->mFacetVertices( 0 ).size();

        for ( uint iFacet = 0; iFacet < aFaceConnectivity->mFacetVertices.size(); iFacet++ )
        {
            for ( uint iVert = 0; iVert < tNumNodesPerFacet; iVert++ )
            {
                moris_index tVertIndex = aFaceConnectivity->mFacetVertices( iFacet )( iVert )->get_index();
                aFaceConnectivity->mVertexFacets( tVertIndex ).push_back( iFacet );
            }
        }
    }

    // ----------------------------------------------------------------------------------

    void
    Integration_Mesh_Generator::create_facet_from_element_to_node(
            Vector< mtk::Cell* >&                       aCells,
            std::shared_ptr< Facet_Based_Connectivity > aFaceConnectivity,
            const Cut_Integration_Mesh*                 aCutIntegrationMesh )
    {
        Tracer tTracer( "XTK", "Integration_Mesh_Generator", "Creating Facets" );

        // Note: this function assumes that all cells are of same type, i.e. have the same cell info

        uint tNumCells = aCells.size();
        if ( tNumCells > 0 )
        {
            // cell information
            mtk::Cell_Info const * tCellInfo = aCells( 0 )->get_cell_info();

            // node to facet map
            Matrix< IdMat > tElementToFacetMap = tCellInfo->get_node_to_facet_map();

            // get the number of vertices in the XTK integration mesh
            uint tNumVerticesInXtkMesh = aCutIntegrationMesh->get_num_nodes();

            // list of unique vertices
            uint                    tNumUsedVertices = 0;
            Vector< mtk::Vertex* >  tUsedVertices;
            Vector< moris_index >   tVertexIndexToLocalIndexMap( tNumVerticesInXtkMesh, MORIS_INDEX_MAX );

            // reserve memory for list of vertex points
            tUsedVertices.reserve( tNumCells * tCellInfo->get_num_verts() );

            // this stack of loops counts the number of unique vertices in the mesh
            // go over all IG cells in the mesh
            for ( uint iCell = 0; iCell < tNumCells; iCell++ )
            {
                // get access to the list of vertices on the current IG cell
                Vector< mtk::Vertex* > tCellVerts = aCells( iCell )->get_vertex_pointers();

                // go over all vertices on the current IG cell
                for ( uint iVertex = 0; iVertex < tCellVerts.size(); iVertex++ )
                {
                    mtk::Vertex* tVertexPtr = tCellVerts( iVertex );
                    moris_index tVertexIndexXtk = tVertexPtr->get_index();

                    // check if vertex has already been assigned local vertex index
                    if ( tVertexIndexToLocalIndexMap( tVertexIndexXtk ) == MORIS_INDEX_MAX )
                    {
                        // add local vertex index to map
                        tVertexIndexToLocalIndexMap( tVertexIndexXtk ) = (moris_index)tNumUsedVertices;

                        // store vertex pointer
                        tUsedVertices.push_back( tVertexPtr );

                        // increase node counter
                        tNumUsedVertices++;
                    }
                }
            }

            // get some basic sizing information
            uint tNumFacesPerElem  = tCellInfo->get_num_facets();
            uint tNumNodesPerFacet = tElementToFacetMap.n_cols();
            uint tNumFacetsPerElem = tElementToFacetMap.n_rows();

            // set size for cell to facet map
            aFaceConnectivity->mCellToFacet.resize( tNumCells );

            // estimate how many facets there are in the mesh (most facets are shared between two elements, some are on the boundary and not shared )
            uint tEstNumFacets = std::floor( tNumCells * tNumFacesPerElem * ( 1.05 / 2.0 ) );

            // reserve memory for facet-based cells
            aFaceConnectivity->mFacetToCell.reserve( tEstNumFacets );
            aFaceConnectivity->mFacetToCellEdgeOrdinal.reserve( tEstNumFacets );
            aFaceConnectivity->mFacetVertices.reserve( tEstNumFacets );          

            // initialize vertex to facet map
            Vector< Vector< moris_index > > tVertexToFacetIndex( tNumUsedVertices );

            // initialize counter for facets
            moris_index tNumFacets = 0;

            // go through all IG cells on mesh
            for ( uint iCell = 0; iCell < tNumCells; iCell++ )
            {
                // get the current cell
                mtk::Cell* tCellPtr = aCells( iCell );
                moris_index tCellIndex = tCellPtr->get_index();

                // set local cell index in map
                aFaceConnectivity->mCellIndexToCellOrdinal[ tCellIndex ] = iCell;

                // get list of vertex pointers of cell
                Vector< mtk::Vertex* > tCellVerts = tCellPtr->get_vertex_pointers();

                // reserve memory for storing facets on cell
                aFaceConnectivity->mCellToFacet( iCell ).reserve( tNumFacesPerElem );

                // iterate through edges of cell
                for ( uint iFacet = 0; iFacet < tNumFacetsPerElem; iFacet++ )
                {
                    // initialize list of vertices on the current facet
                    Vector< moris_index > tLocalVertexIndicesOnFacet( tNumNodesPerFacet, MORIS_INDEX_MAX );

                    // get the vertices on the facet
                    for ( uint iVertOnFace = 0; iVertOnFace < tNumNodesPerFacet; iVertOnFace++ )
                    {
                        moris_index tVertIndexInCell = tElementToFacetMap( iFacet, iVertOnFace );
                        moris_index tVertIndexInMesh = tCellVerts( tVertIndexInCell )->get_index();
                        moris_index tLocalVertIndex = tVertexIndexToLocalIndexMap( tVertIndexInMesh );
                        tLocalVertexIndicesOnFacet( iVertOnFace ) = tLocalVertIndex;
                    }

                    // sort the vertices on the facet by their local index
                    std::sort( tLocalVertexIndicesOnFacet.data().begin(), tLocalVertexIndicesOnFacet.data().end() );

                    // figure out if the facet exists and if so where
                    moris_index tFacetIndex = MORIS_INDEX_MAX;
                    Vector< moris_index > tFacetIndicesThisFacetCouldBe;

                    // see which facets are attached to each of the vertices on the facet
                    for ( uint iVert = 0; iVert < tNumNodesPerFacet; iVert++ )
                    {
                        moris_index tLocalVertIndex = tLocalVertexIndicesOnFacet( iVert );
                        Vector< moris_index > tFacetsThisVertexBelongsTo = tVertexToFacetIndex( tLocalVertIndex );

                        //  if any of the vertices is not assigned to a facet yet, we know for sure that the facet doesn't exist yet
                        if ( tFacetsThisVertexBelongsTo.size() == 0 )
                        {
                            tFacetIndicesThisFacetCouldBe.resize( 0 );
                            break;
                        }

                        // if this is the first iteration, store the facets attached to the first vertex
                        if ( iVert == 0 )
                        {
                            tFacetIndicesThisFacetCouldBe = tFacetsThisVertexBelongsTo;
                        }
                        // if this is not the first iteration, take the set intersection of the facet indices this facet could be and the facet indices this vertex is attached to
                        else
                        {
                            Vector< moris_index > tIntersection;
                            std::set_intersection(
                                    tFacetsThisVertexBelongsTo.begin(),
                                    tFacetsThisVertexBelongsTo.end(),
                                    tFacetIndicesThisFacetCouldBe.begin(),
                                    tFacetIndicesThisFacetCouldBe.end(),
                                    std::back_inserter( tIntersection ) );
                            tFacetIndicesThisFacetCouldBe = tIntersection;
                        }

                        // if the intersection is empty, we know for sure that the facet doesn't exist yet
                        if ( tFacetIndicesThisFacetCouldBe.size() == 0 )
                        {
                            break;
                        }
                    }

                    // when exiting the loop, if the intersection is not empty, we know that the facet exists
                    if ( tFacetIndicesThisFacetCouldBe.size() == 1 )
                    {
                        tFacetIndex = tFacetIndicesThisFacetCouldBe( 0 );

#ifdef MORIS_HAVE_DEBUG
                        bool tVerticesMatch = true;
                        uint tNumFacetVertices = aFaceConnectivity->mFacetVertices( tFacetIndex ).size();
                        MORIS_ASSERT( 
                                tNumFacetVertices == tLocalVertexIndicesOnFacet.size(), 
                                "Integration_Mesh_Generator::create_facet_from_element_to_node() - "
                                "Facet not correctly identified. (Number of vertices do not match.)" );
                        for ( uint iVert = 0; iVert < tNumFacetVertices; iVert++ )
                        {
                            mtk::Vertex* tRefVert = aFaceConnectivity->mFacetVertices( tFacetIndex )( iVert );
                            moris_index tLocalVertIndex = tLocalVertexIndicesOnFacet( iVert );
                            bool tVertexMatches = ( tRefVert->get_index() == tUsedVertices( tLocalVertIndex )->get_index() ); 
                            tVerticesMatch = tVerticesMatch && tVertexMatches;                           
                        }

                        if ( !tVerticesMatch )
                        {
                            std::cout << "Facet index: " << tFacetIndex << " has stored vertex indices: [ ";
                            for ( uint iVert = 0; iVert < tNumFacetVertices; iVert++ )
                            {
                                std::cout << aFaceConnectivity->mFacetVertices( tFacetIndex )( iVert )->get_index() << " ";
                            }
                            std::cout << "]" << std::endl;
                            std::cout << "Current facet's vertex indices: [ ";
                            for ( uint iVert = 0; iVert < tNumFacetVertices; iVert++ )
                            {
                                moris_index tLocalVertIndex = tLocalVertexIndicesOnFacet( iVert );
                                std::cout << tUsedVertices( tLocalVertIndex )->get_index() << " ";
                            }
                            std::cout << "]" << std::endl;

                            MORIS_ERROR( 
                                    false, 
                                    "Integration_Mesh_Generator::create_facet_from_element_to_node() - "
                                    "Facet not correctly identified. (Number of vertices do not match.)" );
                        }
#endif

                    }
                    else if ( tFacetIndicesThisFacetCouldBe.size() > 1 )
                    {
                        // if there are multiple facets that this facet could be, we have a problem
                        MORIS_ERROR( false, "Integration_Mesh_Generator::create_facet_from_element_to_node() - No unique facet index could be identified. Something went wrong." );
                    }

                    // add new facet if it doesn't exist already
                    if ( tFacetIndex == MORIS_INDEX_MAX )
                    {
                        // set edge index
                        tFacetIndex = tNumFacets++;

                        // store facet index with the vertices
                        // NOTE: tVertexToFacetIndex(i) are not sorted!
                        Vector< mtk::Vertex* > tVertexPtrsOnFacet( tNumNodesPerFacet );
                        for ( uint iVert = 0; iVert < tNumNodesPerFacet; iVert++ )
                        {
                            moris_index tLocalVertIndex = tLocalVertexIndicesOnFacet( iVert );
                            tVertexToFacetIndex( tLocalVertIndex ).push_back( tFacetIndex );
                            tVertexPtrsOnFacet( iVert ) = tUsedVertices( tLocalVertIndex );
                        }

                        // store pointers of vertices on facet (tLocalVertexIndicesOnFacet is a sorted array)
                        aFaceConnectivity->mFacetVertices.push_back( tVertexPtrsOnFacet );

                        // for current facet initialize list to store cells and cell ordinals
                        aFaceConnectivity->mFacetToCell.push_back( Vector< mtk::Cell* >() );
                        aFaceConnectivity->mFacetToCellEdgeOrdinal.push_back( Vector< moris::moris_index >() );

                        // reserve memory for list storing cells and their side ordinal connected to facet
                        // guess of cell size: number of facets per element
                        aFaceConnectivity->mFacetToCell.back().reserve( tNumFacesPerElem );
                        aFaceConnectivity->mFacetToCellEdgeOrdinal.back().reserve( tNumFacesPerElem );
                    }

                    // store facet index on cell
                    aFaceConnectivity->mCellToFacet( iCell ).push_back( tFacetIndex );

                    // store cell and cell ordinal with facet
                    // if needed increase cell capacity by increments of number of faces per element
                    aFaceConnectivity->mFacetToCell( tFacetIndex ).push_back( tCellPtr, 2 );
                    aFaceConnectivity->mFacetToCellEdgeOrdinal( tFacetIndex ).push_back( iFacet, 2 );

                } // end for: each facet attached to the current IG cell
            } // end for: each IG cell in cut mesh

            // trim outer cells
            aFaceConnectivity->mFacetVertices.shrink_to_fit();
            aFaceConnectivity->mFacetToCell.shrink_to_fit();
            aFaceConnectivity->mFacetToCellEdgeOrdinal.shrink_to_fit();

        } // end if: aCells.size() > 0
    } // end function: Integration_Mesh_Generator::create_facet_from_element_to_node()

    // ----------------------------------------------------------------------------------

    //! OLD VERSION OF FUNCTION

    void
    Integration_Mesh_Generator::create_facet_from_element_to_node(
            Vector< mtk::Cell* >&                       aCells,
            std::shared_ptr< Facet_Based_Connectivity > aFaceConnectivity )
    {
        Tracer tTracer( "XTK", "Integration_Mesh_Generator", "Creating Facets" );

        // Note: this function assumes that all cells are of same type, i.e. have the same cell info

        uint tNumCells = aCells.size();
        if ( tNumCells > 0 )
        {
            // cell information
            mtk::Cell_Info const * tCellInfo = aCells( 0 )->get_cell_info();

            // node to facet map
            Matrix< IdMat > tElementToFacetMap = tCellInfo->get_node_to_facet_map();

            // list of unique vertices
            uint                                           tNumNodes = 0;
            Vector< mtk::Vertex* >                         tVertices;
            std::unordered_map< moris_index, moris_index > tVertexIndexToLocalIndexMap;

            // reserve memory for list of vertex points
            tVertices.reserve( tNumCells );

            // this stack of loops counts the number of unique vertices in the mesh
            // go over all IG cells in the mesh
            for ( uint iCell = 0; iCell < tNumCells; iCell++ )
            {
                // get access to the list of vertices on the current IG cell
                Vector< mtk::Vertex* > tCellVerts = aCells( iCell )->get_vertex_pointers();

                // go over all vertices on the current IG cell
                for ( uint iVertex = 0; iVertex < tCellVerts.size(); iVertex++ )
                {
                    // check if vertex has already been assigned local vertex index
                    if ( tVertexIndexToLocalIndexMap.find( tCellVerts( iVertex )->get_index() ) == tVertexIndexToLocalIndexMap.end() )
                    {
                        // add local vertex index to map
                        tVertexIndexToLocalIndexMap[ tCellVerts( iVertex )->get_index() ] = (moris_index)tNumNodes;

                        // store vertex pointer
                        tVertices.push_back( tCellVerts( iVertex ) );

                        // increase node counter
                        tNumNodes++;
                    }
                }
            }

            // Maximum faces per node
            uint tNumFacesPerElem  = tCellInfo->get_num_facets();
            uint tMaxNumFacets     = tNumCells * tNumFacesPerElem;
            uint tNumNodesPerFacet = tElementToFacetMap.n_cols();

            // set size for cell to facet map
            aFaceConnectivity->mCellToFacet.resize( aCells.size() );

            // Define by which the capacity of edge-based cells is increased
            uint tIncNumFacets = tMaxNumFacets / 10;

            // reserve memory for facet-based cells
            aFaceConnectivity->mFacetToCell.reserve( tIncNumFacets );
            aFaceConnectivity->mFacetToCellEdgeOrdinal.reserve( tIncNumFacets );
            aFaceConnectivity->mFacetVertices.reserve( tIncNumFacets );

            // define local list
            Vector< Vector< uint > > tVertexToFacetIndex( tNumNodes );
            Vector< mtk::Vertex* >   tVerticesOnFacet( tNumNodesPerFacet, nullptr );

            // go through all IG cells on mesh
            for ( uint iCell = 0; iCell < aCells.size(); iCell++ )
            {
                // check that cell exits only once
                MORIS_ERROR( aFaceConnectivity->mCellIndexToCellOrdinal.find( aCells( iCell )->get_index() ) == aFaceConnectivity->mCellIndexToCellOrdinal.end(),
                        "Integration_Mesh_Generator::create_facet_from_element_to_node() - Duplicate cell in aCells provided" );

                // set local cell index in map
                aFaceConnectivity->mCellIndexToCellOrdinal[ aCells( iCell )->get_index() ] = iCell;

                // get list of vertex pointers of cell
                Vector< mtk::Vertex* > tCellVerts = aCells( iCell )->get_vertex_pointers();

                // reserve memory for storing facets on cell
                aFaceConnectivity->mCellToFacet( iCell ).reserve( tNumFacesPerElem );

                // iterate through edges of cell
                for ( uint iFacet = 0; iFacet < tElementToFacetMap.n_rows(); iFacet++ )
                {
                    // get the vertices on the facet
                    for ( uint iVertOnFace = 0; iVertOnFace < tElementToFacetMap.n_cols(); iVertOnFace++ )
                    {
                        tVerticesOnFacet( iVertOnFace ) = tCellVerts( tElementToFacetMap( iFacet, iVertOnFace ) );
                    }

                    // figure out if the edge exists and if so where
                    moris_index tFacetIndex = this->facet_exists(
                            tVerticesOnFacet,
                            tVertexIndexToLocalIndexMap,
                            tVertexToFacetIndex,
                            aFaceConnectivity->mFacetVertices );

                    // add new facet if it doesn't exist already
                    if ( tFacetIndex == MORIS_INDEX_MAX )
                    {
                        // set edge index
                        tFacetIndex = aFaceConnectivity->mFacetVertices.size();

                        // store pointers of vertices on facet
                        aFaceConnectivity->mFacetVertices.push_back( tVerticesOnFacet, tIncNumFacets );

                        // for current facet initialize list to store cells and cell ordinals
                        aFaceConnectivity->mFacetToCell.push_back( Vector< mtk::Cell* >(), tIncNumFacets );
                        aFaceConnectivity->mFacetToCellEdgeOrdinal.push_back( Vector< moris::moris_index >(), tIncNumFacets );

                        // reserve memory for list storing cells and their side ordinal connected to facet
                        // guess of cell size: number of facets per element
                        aFaceConnectivity->mFacetToCell.back().reserve( tNumFacesPerElem );
                        aFaceConnectivity->mFacetToCellEdgeOrdinal.back().reserve( tNumFacesPerElem );

                        // store facet index with vertex
                        auto tIter = tVertexIndexToLocalIndexMap.find( tVerticesOnFacet( 0 )->get_index() );
                        MORIS_ERROR( tIter != tVertexIndexToLocalIndexMap.end(),
                                "Integration_Mesh_Generator::create_facet_from_element_to_node() - "
                                "Invalid vertex detected." );
                        moris_index tLocalVertexIndex = tIter->second;

                        tVertexToFacetIndex( tLocalVertexIndex ).push_back( tFacetIndex );
                    }

                    // store facet index on cell
                    aFaceConnectivity->mCellToFacet( iCell ).push_back( tFacetIndex );

                    // store cell and cell ordinal with facet
                    // if needed increase cell capacity by increments of number of faces per element
                    aFaceConnectivity->mFacetToCell( tFacetIndex ).push_back( aCells( iCell ), tNumFacesPerElem );
                    aFaceConnectivity->mFacetToCellEdgeOrdinal( tFacetIndex ).push_back( iFacet, tNumFacesPerElem );

                } // end for: each facet attached to the current IG cell
            } // end for: each IG cell in cut mesh

            // trim inner and outer cells
            shrink_to_fit_all( aFaceConnectivity->mFacetVertices );
            shrink_to_fit_all( aFaceConnectivity->mFacetToCell );
            shrink_to_fit_all( aFaceConnectivity->mFacetToCellEdgeOrdinal );

        } // end if: aCells.size() > 0
    }    // end function: Integration_Mesh_Generator::create_facet_from_element_to_node()

    // ----------------------------------------------------------------------------------


    void
    Integration_Mesh_Generator::generate_cell_neighborhood(
            Vector< mtk::Cell* >&                             aCells,               // list of mtk::Cells (pointers) that are active on processor's mesh
            std::shared_ptr< Facet_Based_Connectivity >       aFaceConnectivity,    // connectivity of Facets on processor's mesh
            std::shared_ptr< Cell_Neighborhood_Connectivity > aNeighborhood )       // to be filled ...
    {
        Tracer tTracer( "XTK", "Integration_Mesh_Generator", "Generate Neighborhood", mXTKModel->mVerboseLevel, 1 );

        // Initialize Sizes and Variables used in routine
        moris_index tMaxIndex            = this->get_max_index( aCells );
        moris_index tMaxNumElementToFace = 2;

        // Initialize Element to Element with size number of elements x number of faces per element filled with a dummy value.
        aNeighborhood->mNeighborCells.resize( tMaxIndex + 1 );
        aNeighborhood->mMySideOrdinal.resize( tMaxIndex + 1 );
        aNeighborhood->mNeighborSideOrdinal.resize( tMaxIndex + 1 );

        // loop over list of mtk::Cells active on current proc
        for ( uint i = 0; i < (uint)tMaxIndex + 1; i++ )
        {
            // initialize size of Lists within Lists in the Cell Neighborhood Connectivity
            aNeighborhood->mNeighborCells( i )       = std::make_shared< Vector< mtk::Cell* > >();
            aNeighborhood->mMySideOrdinal( i )       = std::make_shared< Vector< moris_index > >();
            aNeighborhood->mNeighborSideOrdinal( i ) = std::make_shared< Vector< moris_index > >();

            // note: the reserving of two entries is only an estimate, more mtk::Cells may be attached to a given mtk::Cell
            aNeighborhood->mNeighborCells( i )->reserve( tMaxNumElementToFace );
            aNeighborhood->mMySideOrdinal( i )->reserve( tMaxNumElementToFace );
            aNeighborhood->mNeighborSideOrdinal( i )->reserve( tMaxNumElementToFace );
        }

        // iterate through facets in cell connectivity. any cell that shares a facet is a neighbor
        for ( uint iF = 0; iF < aFaceConnectivity->mFacetToCell.size(); iF++ )
        {
            // iterate through cells attached to this facet (either just 1 or 2)
            MORIS_ASSERT( aFaceConnectivity->mFacetToCell( iF ).size() == 1 || aFaceConnectivity->mFacetToCell( iF ).size() == 2,
                    "Facet should either connect to no cell or one other cell" );

            // only do something if facet connects two mtk::Cells
            if ( aFaceConnectivity->mFacetToCell( iF ).size() == 2 )
            {
                // get the pair of indices of mtk::Cells connected through facet with index iF
                moris_index tCellIndex0 = aFaceConnectivity->mFacetToCell( iF )( 0 )->get_index();
                moris_index tCellIndex1 = aFaceConnectivity->mFacetToCell( iF )( 1 )->get_index();

                // for each of the two mtk::Cells ...
                // ... store the respective other mtk::Cell (as a mtk::Cell connected to it)
                aNeighborhood->mNeighborCells( tCellIndex0 )->push_back( aFaceConnectivity->mFacetToCell( iF )( 1 ) );
                aNeighborhood->mNeighborCells( tCellIndex1 )->push_back( aFaceConnectivity->mFacetToCell( iF )( 0 ) );

                // ... store the respective side ordinal through which it connects to the other mtk::Cell
                aNeighborhood->mMySideOrdinal( tCellIndex0 )->push_back( aFaceConnectivity->mFacetToCellEdgeOrdinal( iF )( 0 ) );
                aNeighborhood->mMySideOrdinal( tCellIndex1 )->push_back( aFaceConnectivity->mFacetToCellEdgeOrdinal( iF )( 1 ) );

                // fixme: this can be deleted ?!
                // ... store the side ordinal of the respective other mtk::Cell through which the other mtk::Cell connects to the first mtk::Cell
                aNeighborhood->mNeighborSideOrdinal( tCellIndex0 )->push_back( aFaceConnectivity->mFacetToCellEdgeOrdinal( iF )( 1 ) );
                aNeighborhood->mNeighborSideOrdinal( tCellIndex1 )->push_back( aFaceConnectivity->mFacetToCellEdgeOrdinal( iF )( 0 ) );
            }
        }
    }

    // ----------------------------------------------------------------------------------

    void
    Integration_Mesh_Generator::create_edges_from_element_to_node(
            Vector< mtk::Cell* >                       aCells,
            std::shared_ptr< Edge_Based_Connectivity > aEdgeConnectivity )
    {
        Tracer tTracer( "XTK", "Integration_Mesh_Generator", "Creating Edges", mXTKModel->mVerboseLevel, 1 );

        // Note: this function assumes that all cells are of same type, i.e. have the same cell info

        if ( aCells.size() > 0 )
        {
            // cell information
            mtk::Cell_Info const * tCellInfo = aCells( 0 )->get_cell_info();

            // number of edges per element
            uint tNumEdgePerElem = tCellInfo->get_num_edges();

            // nodes to edge map
            Matrix< IdMat > tElementEdgeToNodeMap = tCellInfo->get_node_to_edge_map();

            // number of cells
            const uint tNumElements = aCells.size();

            // number of nodes per edge
            const uint tNumNodesPerEdge = 2;

            MORIS_ERROR( tNumNodesPerEdge == 2,
                    "Only works on two node edges at the moment" );

            MORIS_ERROR( tNumNodesPerEdge == tElementEdgeToNodeMap.n_cols(),
                    "Mismatch in number of nodes per edge (only operating on two node edges)" );

            // initialize counter for number of unique vertices/nodes
            uint                   tNumNodes = 0;
            Vector< mtk::Vertex* > tVertices;

            // reserve memory for cell of vertex pointers
            tVertices.reserve( aCells.size() );

            // initialize map, pairing global (?) index of vertex to new numbering going through unique nodes
            std::unordered_map< moris_index, moris_index > tVertexIndexToLocalIndexMap;

            // loop over all cells/elements and vertices on them
            for ( uint iCell = 0; iCell < aCells.size(); iCell++ )
            {
                Vector< mtk::Vertex* > tCellVerts = aCells( iCell )->get_vertex_pointers();

                for ( uint iVertOnCell = 0; iVertOnCell < tCellVerts.size(); iVertOnCell++ )
                {
                    // check if vertex has already been given a new index
                    if ( tVertexIndexToLocalIndexMap.find( tCellVerts( iVertOnCell )->get_index() ) == tVertexIndexToLocalIndexMap.end() )
                    {
                        // give new unique vertex new index
                        tVertexIndexToLocalIndexMap[ tCellVerts( iVertOnCell )->get_index() ] = (moris_index)tNumNodes;

                        // store vertex pointer
                        tVertices.push_back( tCellVerts( iVertOnCell ) );

                        // increment counter of unique nodes
                        tNumNodes++;
                    }
                }
            }

            // Set size for cell to edge map
            aEdgeConnectivity->mCellToEdge.resize( aCells.size() );

            // Maximum number of edges
            uint tMaxNumEdges = tNumElements * tNumEdgePerElem;

            // Define by which the capacity of edge-based cells is increased
            uint tIncNumEdges = tMaxNumEdges * tNumNodesPerEdge / 10;

            // Reserve memory of edge-based cells
            aEdgeConnectivity->mEdgeToCell.reserve( tIncNumEdges );
            aEdgeConnectivity->mEdgeToCellEdgeOrdinal.reserve( tIncNumEdges );
            aEdgeConnectivity->mEdgeVertices.reserve( tIncNumEdges );

            // Set size of cell storing edges connected to node
            Vector< Vector< uint > > tVertexToEdgeIndex( tNumNodes );

            // Set size of auxiliary cell with vertex pointers
            Vector< mtk::Vertex* > tVerticesOnEdge( tNumNodesPerEdge, nullptr );

            // loop over all cells and their edges
            for ( uint i = 0; i < aCells.size(); i++ )
            {
                // get pointers to vertices of cell
                Vector< mtk::Vertex* > tCellVerts = aCells( i )->get_vertex_pointers();

                // reserve memory for storing edges on cell
                aEdgeConnectivity->mCellToEdge( i ).reserve( tNumEdgePerElem );

                // iterate through facets of cell
                for ( uint iEdge = 0; iEdge < tElementEdgeToNodeMap.n_rows(); iEdge++ )
                {
                    // get the vertices on the edge
                    for ( uint iVOnE = 0; iVOnE < tElementEdgeToNodeMap.n_cols(); iVOnE++ )
                    {
                        tVerticesOnEdge( iVOnE ) = tCellVerts( tElementEdgeToNodeMap( iEdge, iVOnE ) );
                    }

                    // figure out if the edge exists and if so where (if it doesn't exist it returns MORIS_INDEX_MAX as an index )
                    moris_index tEdgeIndex = this->edge_exists(
                            tVerticesOnEdge,
                            tVertexIndexToLocalIndexMap,
                            tVertexToEdgeIndex,
                            aEdgeConnectivity->mEdgeVertices );

                    // add new edge new if it doesn't exist already
                    if ( tEdgeIndex == MORIS_INDEX_MAX )
                    {
                        // set edge index
                        tEdgeIndex = aEdgeConnectivity->mEdgeVertices.size();

                        // store pointers of vertices on edge
                        aEdgeConnectivity->mEdgeVertices.push_back( tVerticesOnEdge, tIncNumEdges );

                        // for current edge initialize list to store connected cell and side ordinal
                        aEdgeConnectivity->mEdgeToCell.push_back( Vector< mtk::Cell* >(), tIncNumEdges );
                        aEdgeConnectivity->mEdgeToCellEdgeOrdinal.push_back( Vector< moris::moris_index >(), tIncNumEdges );

                        // reserve memory for list storing cells and their side ordinal connected to edge
                        // guess of cell size: number of edges per element
                        aEdgeConnectivity->mEdgeToCell.back().reserve( tNumEdgePerElem );
                        aEdgeConnectivity->mEdgeToCellEdgeOrdinal.back().reserve( tNumEdgePerElem );

                        // store edge with vertex
                        auto tIter = tVertexIndexToLocalIndexMap.find( tVerticesOnEdge( 0 )->get_index() );

                        MORIS_ERROR( tIter != tVertexIndexToLocalIndexMap.end(), "Invalid vertex detected." );

                        moris_index tLocalVertexIndex = tIter->second;

                        // store edge index for vertex; if needed increase cell capacity by increments of 10
                        tVertexToEdgeIndex( tLocalVertexIndex ).push_back( tEdgeIndex, 10 );
                    }

                    // add edge index to cell
                    aEdgeConnectivity->mCellToEdge( i ).push_back( tEdgeIndex );

                    // add cell pointer and side ordinal to edge
                    // if needed increase cell capacity by increments of number of edges per element
                    aEdgeConnectivity->mEdgeToCell( tEdgeIndex ).push_back( aCells( i ), tNumEdgePerElem );
                    aEdgeConnectivity->mEdgeToCellEdgeOrdinal( tEdgeIndex ).push_back( iEdge, tNumEdgePerElem );
                }
            }

            // trim outer and inner cells
            shrink_to_fit_all( aEdgeConnectivity->mEdgeVertices );
            shrink_to_fit_all( aEdgeConnectivity->mEdgeToCell );
            shrink_to_fit_all( aEdgeConnectivity->mEdgeToCellEdgeOrdinal );
        }
    }

    // ----------------------------------------------------------------------------------

    void
    Integration_Mesh_Generator::deduce_facet_ancestry(
            Cut_Integration_Mesh*                       aCutIntegrationMesh,
            mtk::Mesh*                                  aBackgroundMesh,
            std::shared_ptr< Facet_Based_Connectivity > aIgCellGroupFacetConnectivity,
            Vector< mtk::Cell* > const &                aParentCellForDeduction,    // for each facet, a BG cell it is part of
            std::shared_ptr< Facet_Based_Ancestry >     aIgFacetAncestry )              // output: facet ancestry information
    {
        Tracer tTracer( "XTK", "Integration_Mesh_Generator", "Facet Ancestry", mXTKModel->mVerboseLevel, 1 );

        // make sure we are starting clean
        aIgFacetAncestry->mFacetParentEntityIndex.clear();
        aIgFacetAncestry->mFacetParentEntityRank.clear();
        aIgFacetAncestry->mFacetParentEntityOrdinalWrtBackgroundCell.clear();

        // number of facets in the facet connectivity
        uint tNumFacets = aIgCellGroupFacetConnectivity->mFacetVertices.size();

        // get the rank of facets (depends on whether we're in 2D or 3D)
        uint tFacetRank = (uint)aCutIntegrationMesh->get_facet_rank();

        // allocate the data in the edge ancestry
        aIgFacetAncestry->mFacetParentEntityIndex.resize( tNumFacets );
        aIgFacetAncestry->mFacetParentEntityRank.resize( tNumFacets );
        aIgFacetAncestry->mFacetParentEntityOrdinalWrtBackgroundCell.resize( tNumFacets );

        // TODO: what does this do?
        Vector< std::shared_ptr< Matrix< IndexMat > > > tEntityConnectedToParent( 4 );
        for ( uint iInit = 0; iInit < 4; iInit++ )
        {
            tEntityConnectedToParent( iInit ) = std::make_shared< Matrix< IndexMat > >( 0, 0 );
        }

        // TODO: what does this do?
        Matrix< IndexMat > tActiveConnectivity( 1, 4, MORIS_INDEX_MAX );

        // array collecting BG facets that a given IG vertex may be attached to
        Vector< moris_index > tCandidateFacetOrds;

        // iterate through edges in the edge connectivity
        for ( uint iFacet = 0; iFacet < tNumFacets; iFacet++ )
        {
            // reset // TODO: what do these arrays indicate
            tCandidateFacetOrds.clear();
            tActiveConnectivity.fill( MORIS_INDEX_MAX );

            // get information about the parent cell (this includes, e.g., local facet- or edge-vertex connectivity information)
            mtk::Cell_Info const * tParentCellInfo = aParentCellForDeduction( iFacet )->get_cell_info();

            // vertices attached to the current facet
            Vector< mtk::Vertex* > const & tFacetVertices = aIgCellGroupFacetConnectivity->mFacetVertices( iFacet );

            // get the parent BG element we're considering
            moris_index tFacetsParentBgCellIndex = aParentCellForDeduction( iFacet )->get_index();

            // all we need to figure out is if the facet is a sub-facet or in the interior of the cell in this case.

            // iterate through vertices
            for ( uint iV = 0; iV < tFacetVertices.size(); iV++ )
            {
                moris_index tVertexIndex               = tFacetVertices( iV )->get_index();
                moris_index tVertexParentEntityIndex   = aCutIntegrationMesh->mIgVertexParentEntityIndex( tVertexIndex );
                moris_index tVertexParentEntityRank    = aCutIntegrationMesh->mIgVertexParentEntityRank( tVertexIndex );
                moris_index tVertexParentEntityOrdinal = MORIS_INDEX_MAX;

                // if the parent for any single vertex is the background cell, then the parent for the facet must also be the background cell
                if ( tVertexParentEntityRank == 3 )
                {
                    aIgFacetAncestry->mFacetParentEntityIndex( iFacet )                    = tFacetsParentBgCellIndex;
                    aIgFacetAncestry->mFacetParentEntityRank( iFacet )                     = 3;
                    aIgFacetAncestry->mFacetParentEntityOrdinalWrtBackgroundCell( iFacet ) = 0;
                    tCandidateFacetOrds.clear();
                    break;
                }

                // if it hasn't already been computed, get a list of entities of the relevant type connected to the parent BG element
                if ( tActiveConnectivity( tVertexParentEntityRank ) == MORIS_INDEX_MAX )
                {
                    // all indices of the entities of the type of the vertex's parent connected to the parent BG element
                    // (e.g. all edges connected to the BG element, if the vertex is a descendant of the BG element's edge)
                    ( *tEntityConnectedToParent( tVertexParentEntityRank ) ) =
                            aBackgroundMesh->get_entity_connected_to_entity_loc_inds(
                                    tFacetsParentBgCellIndex,
                                    mtk::EntityRank::ELEMENT,
                                    mtk::get_entity_rank_from_index( tVertexParentEntityRank ) );
                }

                // figure out the ordinal of the BG vertex, edge, or facet the current facet vertex is a descendant of
                for ( uint iEntityOrdinalOnBgElement = 0; iEntityOrdinalOnBgElement < tEntityConnectedToParent( tVertexParentEntityRank )->numel(); iEntityOrdinalOnBgElement++ )
                {
                    if ( ( *tEntityConnectedToParent( tVertexParentEntityRank ) )( iEntityOrdinalOnBgElement ) == tVertexParentEntityIndex )
                    {
                        tVertexParentEntityOrdinal = iEntityOrdinalOnBgElement;
                        break;
                    }
                }

                // iterate through facets of BG cell, and see if the parent vertex, edge, or facet is connected to it
                // store the facets connected to it in a list of candidates
                if ( iV == 0 )    // for the first vertex attached to the current facet
                {
                    for ( uint iCellFacets = 0; iCellFacets < tParentCellInfo->get_num_facets(); iCellFacets++ )
                    {
                        if ( tParentCellInfo->is_entity_connected_to_facet( (moris_index)iCellFacets, tVertexParentEntityOrdinal, tVertexParentEntityRank ) )
                        {
                            tCandidateFacetOrds.push_back( iCellFacets );
                        }
                    }
                }

                // for subsequent vertices, remove any facets that are not connected to the current vertex
                else    // of all other vertices attached to the current facet
                {
                    for ( auto i = tCandidateFacetOrds.data().rbegin(); i != tCandidateFacetOrds.data().rend(); ++i )
                    {
                        if ( !tParentCellInfo->is_entity_connected_to_facet( *i, tVertexParentEntityOrdinal, tVertexParentEntityRank ) )
                        {
                            *i = MORIS_INDEX_MAX;
                        }
                    }
                }

                // eliminate facets from candidate list that are not connected to the current vertex
                tCandidateFacetOrds.data().erase(
                        std::remove( tCandidateFacetOrds.data().begin(), tCandidateFacetOrds.data().end(), MORIS_INDEX_MAX ),
                        tCandidateFacetOrds.data().end() );

            }    // end for: each vertex attached to the current facet

            // check if there are any candidate facets left
            // if so, the parent is of the current IG cell facet is that BG facet
            if ( tCandidateFacetOrds.size() == 1 )
            {
                if ( tActiveConnectivity( tFacetRank ) == MORIS_INDEX_MAX )
                {
                    ( *tEntityConnectedToParent( tFacetRank ) ) =
                            aBackgroundMesh->get_entity_connected_to_entity_loc_inds(
                                    tFacetsParentBgCellIndex,
                                    mtk::EntityRank::ELEMENT,
                                    aCutIntegrationMesh->get_facet_rank() );
                }

                // mark the entity parent as the deduction cell
                aIgFacetAncestry->mFacetParentEntityIndex( iFacet )                    = ( *tEntityConnectedToParent( tFacetRank ) )( tCandidateFacetOrds( 0 ) );
                aIgFacetAncestry->mFacetParentEntityRank( iFacet )                     = (moris_index)tFacetRank;
                aIgFacetAncestry->mFacetParentEntityOrdinalWrtBackgroundCell( iFacet ) = tCandidateFacetOrds( 0 );
            }

            // if there are no candidate facets left, the facet must be interior to the cell
            else
            {
                // mark the entity parent as the deduction cell
                aIgFacetAncestry->mFacetParentEntityIndex( iFacet )                    = tFacetsParentBgCellIndex;
                aIgFacetAncestry->mFacetParentEntityRank( iFacet )                     = 3;
                aIgFacetAncestry->mFacetParentEntityOrdinalWrtBackgroundCell( iFacet ) = 0;
            }
        }    // end for: each facet in the connectivity
    }        // end function: deduce_facet_ancestry()

    // ----------------------------------------------------------------------------------

    void
    Integration_Mesh_Generator::compute_bg_facet_to_child_facet_connectivity(
            Cut_Integration_Mesh*                                      aCutIntegrationMesh,
            mtk::Mesh*                                                 aBackgroundMesh,
            std::shared_ptr< Facet_Based_Connectivity >                aIgCellFacetConnectivity,
            std::shared_ptr< Facet_Based_Ancestry >                    aIgFacetAncestry,
            Vector< std::shared_ptr< Vector< moris::moris_index > > >& aBgFacetToIgFacet )
    {
        // number of facets in the bg mesh
        moris_index tNumBgFacets = aBackgroundMesh->get_num_entities( aBackgroundMesh->get_facet_rank() );

        // resize the bg facet cell to the size of facets in the bg mesh
        aBgFacetToIgFacet.resize( tNumBgFacets );

        // std::cout<<"(moris_index)aCutIntegrationMesh->get_facet_rank() = "<<(moris_index)aCutIntegrationMesh->get_facet_rank()<<std::endl;

        // iterate through facets in the Facet_Based_Connectivity
        for ( uint iFacet = 0; iFacet < aIgCellFacetConnectivity->mFacetVertices.size(); iFacet++ )
        {
            // std::cout<<"iFacet= "<<iFacet<<std::endl;
            moris_index tParentRank = aIgFacetAncestry->mFacetParentEntityRank( iFacet );

            // check whether the parent is a facet
            if ( tParentRank == (moris_index)aCutIntegrationMesh->get_facet_rank() )
            {
                moris_index tParentIndex = aIgFacetAncestry->mFacetParentEntityIndex( iFacet );

                if ( aBgFacetToIgFacet( tParentIndex ) == nullptr )
                {
                    aBgFacetToIgFacet( tParentIndex ) = std::make_shared< Vector< moris::moris_index > >();
                }

                // std::cout<<" tParentFacet = "<<tParentIndex<<" | IgFacet = "<<iFacet<<std::endl;
                aBgFacetToIgFacet( tParentIndex )->push_back( iFacet );
            }
        }
    }

    // ----------------------------------------------------------------------------------

    void
    Integration_Mesh_Generator::deduce_edge_ancestry(
            Cut_Integration_Mesh*                      aCutIntegrationMesh,
            mtk::Mesh*                                 aBackgroundMesh,
            std::shared_ptr< Edge_Based_Connectivity > aIgCellGroupEdgeConnectivity,
            Vector< mtk::Cell* > const &               aParentCellForDeduction,
            std::shared_ptr< Edge_Based_Ancestry >     aIgEdgeAncestry )
    {
        Tracer tTracer( "XTK", "Integration_Mesh_Generator", "Edge Ancestry", mXTKModel->mVerboseLevel, 1 );
        // make sure we are starting clean
        aIgEdgeAncestry->mEdgeParentEntityIndex.clear();
        aIgEdgeAncestry->mEdgeParentEntityRank.clear();
        aIgEdgeAncestry->mEdgeParentEntityOrdinalWrtBackgroundCell.clear();

        // number of edges in the edge connectivity
        uint tNumEdges = aIgCellGroupEdgeConnectivity->mEdgeVertices.size();

        MORIS_ERROR( aParentCellForDeduction.size() == tNumEdges, "One representative parent cell is needed for each edge, to ensure all edges parents can be deduced." );

        // allocate the data in the edge ancestry
        aIgEdgeAncestry->mEdgeParentEntityIndex.resize( tNumEdges );
        aIgEdgeAncestry->mEdgeParentEntityRank.resize( tNumEdges );
        aIgEdgeAncestry->mEdgeParentEntityOrdinalWrtBackgroundCell.resize( tNumEdges );

        mtk::EntityRank tFacetRank = aCutIntegrationMesh->get_facet_rank();

        // iterate through edges in the edge connectivity
        for ( uint iEdge = 0; iEdge < tNumEdges; iEdge++ )
        {
            // vertices of the edge
            Vector< mtk::Vertex* > const & tEdgeVertices = aIgCellGroupEdgeConnectivity->mEdgeVertices( iEdge );

            // get the parent of these vertices from the mesh
            Vector< moris::moris_index > tEdgeVertexParentInds( tEdgeVertices.size() );
            Vector< moris::moris_index > tEdgeVertexParentRanks( tEdgeVertices.size() );

            MORIS_ERROR( tEdgeVertices.size() == 2, "Edge should have two vertices" );

            // loop over vertices
            for ( uint iV = 0; iV < tEdgeVertices.size(); iV++ )
            {
                tEdgeVertexParentInds( iV )  = aCutIntegrationMesh->mIgVertexParentEntityIndex( tEdgeVertices( iV )->get_index() );
                tEdgeVertexParentRanks( iV ) = aCutIntegrationMesh->mIgVertexParentEntityRank( tEdgeVertices( iV )->get_index() );
            }

            // min and max parent ranks
            auto tMinIter = std::min_element( tEdgeVertexParentRanks.data().begin(), tEdgeVertexParentRanks.data().end() );
            auto tMaxIter = std::max_element( tEdgeVertexParentRanks.data().begin(), tEdgeVertexParentRanks.data().end() );

            // max index
            moris_index tMinIndex = std::distance( tEdgeVertexParentRanks.data().begin(), tMinIter );
            moris_index tMaxIndex = std::distance( tEdgeVertexParentRanks.data().begin(), tMaxIter );

            // std::cout<<"\nVertex 0 = "<<tEdgeVertices(0)->get_id()
            //       <<" | Vertex 1 = "<<tEdgeVertices(1)->get_id()
            //       <<" | Min Rank = "<<*tMinIter
            //       <<" | Max Rank = "<<*tMaxIter;

            // one of the vertices is on interior
            if ( *tMaxIter == 3 )
            {
                // mark the entity parent as the deduction cell
                aIgEdgeAncestry->mEdgeParentEntityIndex( iEdge )                    = aParentCellForDeduction( iEdge )->get_index();
                aIgEdgeAncestry->mEdgeParentEntityRank( iEdge )                     = 3;
                aIgEdgeAncestry->mEdgeParentEntityOrdinalWrtBackgroundCell( iEdge ) = 0;
            }
            else if ( *tMaxIter == (moris_index)tFacetRank && *tMinIter == (moris_index)tFacetRank )
            {
                tMinIndex = 0;
                tMaxIndex = 1;

                if ( tEdgeVertexParentInds( tMinIndex ) == tEdgeVertexParentInds( tMaxIndex ) )
                {

                    // not as convenient to get the edge/facet ordinal
                    Matrix< IndexMat > tEntitiesConnectedToBaseCell = aBackgroundMesh->get_entity_connected_to_entity_loc_inds(
                            aParentCellForDeduction( iEdge )->get_index(),
                            mtk::EntityRank::ELEMENT,
                            mtk::get_entity_rank_from_index( *tMaxIter ) );

                    moris_index tSecondEntityOrdinal = MORIS_INDEX_MAX;
                    for ( uint iEnt = 0; iEnt < tEntitiesConnectedToBaseCell.numel(); iEnt++ )
                    {
                        if ( tEntitiesConnectedToBaseCell( iEnt ) == tEdgeVertexParentInds( tMaxIndex ) )
                        {
                            tSecondEntityOrdinal = iEnt;
                            break;
                        }
                    }

                    // mark the entity parent as the deduction cell
                    aIgEdgeAncestry->mEdgeParentEntityIndex( iEdge )                    = tEdgeVertexParentInds( 0 );
                    aIgEdgeAncestry->mEdgeParentEntityRank( iEdge )                     = (moris_index)tFacetRank;
                    aIgEdgeAncestry->mEdgeParentEntityOrdinalWrtBackgroundCell( iEdge ) = tSecondEntityOrdinal;
                }

                else
                {
                    // mark the entity parent as the deduction cell
                    aIgEdgeAncestry->mEdgeParentEntityIndex( iEdge )                    = aParentCellForDeduction( iEdge )->get_index();
                    aIgEdgeAncestry->mEdgeParentEntityRank( iEdge )                     = 3;
                    aIgEdgeAncestry->mEdgeParentEntityOrdinalWrtBackgroundCell( iEdge ) = 0;
                }
            }
            else if ( *tMinIter > 0 )
            {
                if ( tMinIndex == tMaxIndex )
                {
                    tMinIndex = 0;
                    tMaxIndex = 1;
                }

                // edge to edge or edge to facet
                Matrix< IndexMat > tEntitiesConnectedToBaseCellMaxRank = aBackgroundMesh->get_entity_connected_to_entity_loc_inds(
                        aParentCellForDeduction( iEdge )->get_index(),
                        mtk::EntityRank::ELEMENT,
                        mtk::get_entity_rank_from_index( *tMaxIter ) );

                Matrix< IndexMat > tEntitiesConnectedToBaseCellMinRank = aBackgroundMesh->get_entity_connected_to_entity_loc_inds(
                        aParentCellForDeduction( iEdge )->get_index(),
                        mtk::EntityRank::ELEMENT,
                        mtk::get_entity_rank_from_index( *tMinIter ) );

                moris_index tMaxRankOrd = MORIS_INDEX_MAX;
                moris_index tMinRankOrd = MORIS_INDEX_MAX;

                for ( uint iEnt = 0; iEnt < tEntitiesConnectedToBaseCellMaxRank.numel(); iEnt++ )
                {
                    if ( tEntitiesConnectedToBaseCellMaxRank( iEnt ) == tEdgeVertexParentInds( tMaxIndex ) )
                    {
                        tMaxRankOrd = iEnt;
                        break;
                    }
                }

                for ( uint iEnt = 0; iEnt < tEntitiesConnectedToBaseCellMinRank.numel(); iEnt++ )
                {
                    if ( tEntitiesConnectedToBaseCellMinRank( iEnt ) == tEdgeVertexParentInds( tMinIndex ) )
                    {
                        tMinRankOrd = iEnt;
                        break;
                    }
                }

                MORIS_ASSERT( *tMinIter == 1, "Not an edge" );
                Vector< moris::moris_index > tParentOrdinalAndRank =
                        aParentCellForDeduction( iEdge )->get_cell_info()->get_edge_path_to_entity_rank_and_ordinal( tMinRankOrd, tMaxRankOrd, *tMaxIter );

                // std::cout<< " | tMinRankOrd = "<<tMinRankOrd<<" | tMaxRankOrd = "<<tMaxRankOrd<<" Parent Ord = "<<tParentOrdinalAndRank(0)<<" | ParentRank = "<<tParentOrdinalAndRank(1)<<std::endl;
                // need connectivity wrt the minimum path rank
                Matrix< IndexMat > tParentEntityConnectivity = aBackgroundMesh->get_entity_connected_to_entity_loc_inds(
                        aParentCellForDeduction( iEdge )->get_index(),
                        mtk::EntityRank::ELEMENT,
                        mtk::get_entity_rank_from_index( tParentOrdinalAndRank( 1 ) ) );

                // moris::print(tParentEntityConnectivity,"tParentEntityConnectivity");

                // mark the entity parent as the deduction cell
                aIgEdgeAncestry->mEdgeParentEntityIndex( iEdge )                    = tParentEntityConnectivity( tParentOrdinalAndRank( 0 ) );
                aIgEdgeAncestry->mEdgeParentEntityRank( iEdge )                     = tParentOrdinalAndRank( 1 );
                aIgEdgeAncestry->mEdgeParentEntityOrdinalWrtBackgroundCell( iEdge ) = tParentOrdinalAndRank( 0 );
            }
            else
            {
                if ( tMinIndex == tMaxIndex )
                {
                    MORIS_ERROR( *tMinIter == 0, "Same min max but not a double parent node edge" );
                    tMinIndex = 0;
                    tMaxIndex = 1;
                }

                // minimum entity is always a vertex so i can ask the cell
                moris_index tVertexOrdinal =
                        aParentCellForDeduction( iEdge )->get_vertex_ordinal_wrt_cell( tEdgeVertices( tMinIndex )->get_index() );

                // not as convenient to get the edge/facet ordinal
                Matrix< IndexMat > tEntitiesConnectedToBaseCell = aBackgroundMesh->get_entity_connected_to_entity_loc_inds(
                        aParentCellForDeduction( iEdge )->get_index(),
                        mtk::EntityRank::ELEMENT,
                        mtk::get_entity_rank_from_index( *tMaxIter ) );

                moris_index tSecondEntityOrdinal = MORIS_INDEX_MAX;
                for ( uint iEnt = 0; iEnt < tEntitiesConnectedToBaseCell.numel(); iEnt++ )
                {
                    if ( tEntitiesConnectedToBaseCell( iEnt ) == tEdgeVertexParentInds( tMaxIndex ) )
                    {
                        tSecondEntityOrdinal = iEnt;
                        break;
                    }
                }

                Vector< moris::moris_index > tParentOrdinalAndRank =
                        aParentCellForDeduction( iEdge )->get_cell_info()->get_vertex_path_to_entity_rank_and_ordinal( tVertexOrdinal, tSecondEntityOrdinal, *tMaxIter );

                // need connectivity wrt the minimum path rank
                tEntitiesConnectedToBaseCell = aBackgroundMesh->get_entity_connected_to_entity_loc_inds(
                        aParentCellForDeduction( iEdge )->get_index(),
                        mtk::EntityRank::ELEMENT,
                        mtk::get_entity_rank_from_index( tParentOrdinalAndRank( 1 ) ) );

                if ( tSecondEntityOrdinal == MORIS_INDEX_MAX )
                {
                    std::cout << "tSecondEntityOrdinal = " << tSecondEntityOrdinal << std::endl;
                    moris::print( tEntitiesConnectedToBaseCell, "tEntitiesConnectedToBaseCell" );

                    moris::print( tEdgeVertexParentInds, "tEdgeVertexParentInds" );
                    moris::print( tEdgeVertexParentRanks, "tEdgeVertexParentRanks" );
                    moris::print( tEdgeVertices( 0 )->get_coords(), "Edge Vertex 0 coords" );
                    moris::print( tEdgeVertices( 1 )->get_coords(), "Edge Vertex 1 coords" );
                }

                MORIS_ASSERT( tSecondEntityOrdinal != MORIS_INDEX_MAX, "Not found" );

                // mark the entity parent as the deduction cell
                aIgEdgeAncestry->mEdgeParentEntityIndex( iEdge )                    = tEntitiesConnectedToBaseCell( tParentOrdinalAndRank( 0 ) );
                aIgEdgeAncestry->mEdgeParentEntityRank( iEdge )                     = tParentOrdinalAndRank( 1 );
                aIgEdgeAncestry->mEdgeParentEntityOrdinalWrtBackgroundCell( iEdge ) = tSecondEntityOrdinal;
            }
        }

    }    // end function: Integration_Mesh_Generator::deduce_edge_ancestry()

    // ----------------------------------------------------------------------------------

    void
    Integration_Mesh_Generator::commit_new_ig_vertices_to_cut_mesh(
            Integration_Mesh_Generation_Data* aMeshGenerationData,
            Decomposition_Data*               aDecompositionData,
            Cut_Integration_Mesh*             aCutIntegrationMesh,
            mtk::Mesh*                        aBackgroundMesh,
            Decomposition_Algorithm*          aDecompAlg )
    {
        Tracer tTracer( "XTK", "Integration_Mesh_Generator", "Commit Ig Vertices to Cut Mesh", mXTKModel->mVerboseLevel, 1 );

        if ( mXTKModel->mDiagnostics )
        {
            std::string tRequestDiagFile =
                    mXTKModel->get_diagnostic_file_name( std::string( "Requests_rid_" + std::to_string( aDecompositionData->mDecompId ) ) );
            aDecompositionData->print( *aBackgroundMesh, tRequestDiagFile );
        }

        // current index
        moris_index tControlledVertexIndex = aCutIntegrationMesh->mControlledIgVerts.size();

        // allocate new vertices
        uint tNumNewIgVertices   = aDecompositionData->tNewNodeIndex.size();
        uint tTotalNumIgVertices = aCutIntegrationMesh->mIntegrationVertices.size() + tNumNewIgVertices;
        aCutIntegrationMesh->mControlledIgVerts.resize( aCutIntegrationMesh->mControlledIgVerts.size() + tNumNewIgVertices );
        aCutIntegrationMesh->mIntegrationVertices.resize( tTotalNumIgVertices );
        aCutIntegrationMesh->mVertexCoordinates.resize( tTotalNumIgVertices, nullptr );
        aCutIntegrationMesh->mIgVertexParentEntityRank.resize( tTotalNumIgVertices, MORIS_INDEX_MAX );
        aCutIntegrationMesh->mIgVertexParentEntityIndex.resize( tTotalNumIgVertices, MORIS_INDEX_MAX );

        // iterate and create new vertices
        for ( uint iV = 0; iV < aDecompositionData->tNewNodeId.size(); iV++ )
        {
            // construct coordinate matrix
            aCutIntegrationMesh->mVertexCoordinates( aDecompositionData->tNewNodeIndex( iV ) ) =
                    std::make_shared< Matrix< DDRMat > >( aDecompositionData->tNewNodeCoordinate( iV ) );

            // create a controlled vertex (meaning I need to manage memory of it)
            aCutIntegrationMesh->mControlledIgVerts( tControlledVertexIndex ) = std::make_shared< mtk::Vertex_XTK >(
                    aDecompositionData->tNewNodeId( iV ),
                    aDecompositionData->tNewNodeIndex( iV ),
                    aDecompositionData->tNewNodeOwner( iV ),
                    aCutIntegrationMesh->mVertexCoordinates( aDecompositionData->tNewNodeIndex( iV ) ) );

            // add vertex coordinates to the mesh data
            aCutIntegrationMesh->mIntegrationVertices( aDecompositionData->tNewNodeIndex( iV ) ) =
                    aCutIntegrationMesh->mControlledIgVerts( tControlledVertexIndex ).get();
            tControlledVertexIndex++;

            // add to the map
            MORIS_ASSERT(
                    aCutIntegrationMesh->mIntegrationVertexIdToIndexMap.find( aDecompositionData->tNewNodeId( iV ) )
                            == aCutIntegrationMesh->mIntegrationVertexIdToIndexMap.end(),
                    "Id already in the map" );
            aCutIntegrationMesh->mIntegrationVertexIdToIndexMap[ aDecompositionData->tNewNodeId( iV ) ] = aDecompositionData->tNewNodeIndex( iV );

            // add the ancestry information to the mesh
            aCutIntegrationMesh->mIgVertexParentEntityRank( aDecompositionData->tNewNodeIndex( iV ) ) =
                    (moris_index)aDecompositionData->tNewNodeParentRank( iV );
            aCutIntegrationMesh->mIgVertexParentEntityIndex( aDecompositionData->tNewNodeIndex( iV ) ) =
                    (moris_index)aDecompositionData->tNewNodeParentIndex( iV );
        }

        // iterate through child meshes and commit the vertices to their respective vertex groups
        for ( auto& iCell : aMeshGenerationData->mAllIntersectedBgCellInds )
        {
            MORIS_ERROR( aDecompositionData->tCMNewNodeLoc.size() == (uint)aCutIntegrationMesh->mChildMeshes.size(),
                    "Mismatch in child mesh sizes. All child meshes need to be present in the decomposition data" );

            // add the vertices to child mesh groups
            moris_index tNumNewVertices = (moris_index)aDecompositionData->tCMNewNodeLoc( iCell ).size();

            // resize the vertices in the group
            aCutIntegrationMesh->mIntegrationVertexGroups( iCell )->reserve( tNumNewVertices + aCutIntegrationMesh->mIntegrationVertexGroups( iCell )->size() );

            for ( moris::moris_index iCMVerts = 0; iCMVerts < tNumNewVertices; iCMVerts++ )
            {
                moris_index      tNewNodeLocInDecomp      = aDecompositionData->tCMNewNodeLoc( iCell )( iCMVerts );
                moris_index      tNewNodeIndex            = aDecompositionData->tNewNodeIndex( tNewNodeLocInDecomp );
                Matrix< DDRMat > tParamCoordWrtParentCell = aDecompositionData->tCMNewNodeParamCoord( iCell )( iCMVerts );

                aCutIntegrationMesh->mIntegrationVertexGroups( iCell )->add_vertex( aCutIntegrationMesh->mIntegrationVertices( tNewNodeIndex ), std::make_shared< Matrix< DDRMat > >( tParamCoordWrtParentCell ) );
            }
        }

        // construct a relationship for the geometry engine to have geometric information for this vertex
        this->link_new_vertices_to_geometry_engine( aDecompositionData, aDecompAlg );

    }    // end function: Integration_Mesh_Generator::commit_new_ig_vertices_to_cut_mesh()

    // ----------------------------------------------------------------------------------

    void
    Integration_Mesh_Generator::link_new_vertices_to_geometry_engine(
            Decomposition_Data*      aDecompositionData,
            Decomposition_Algorithm* aDecompAlg )

    {
        if ( aDecompAlg->has_geometric_independent_vertices() )
        {
            // pass the data in decomposition data to the geometry engine so it can keep track of these newly constructed vertices
            mGeometryEngine->create_new_derived_nodes(
                    aDecompositionData->mNewNodeParentCells,
                    aDecompositionData->mNewVertexLocalCoordWRTParentCell );
        }
    }

    // ----------------------------------------------------------------------------------

    void
    Integration_Mesh_Generator::select_background_cell_for_edge(
            std::shared_ptr< Edge_Based_Connectivity > aEdgeBasedConnectivity,
            Cut_Integration_Mesh*                      aCutIntegrationMesh,
            Vector< mtk::Cell* >&                      aBackgroundCellForEdge )
    {
        Tracer tTracer( "XTK", "Decomposition_Algorithm", "Select BG Cell for Edge", mXTKModel->mVerboseLevel, 1 );
        // number of edges
        uint tNumEdges = aEdgeBasedConnectivity->mEdgeVertices.size();

        aBackgroundCellForEdge.resize( tNumEdges );

        // iterate through edges
        for ( uint iEdge = 0; iEdge < tNumEdges; iEdge++ )
        {
            // get the first cell attached to the edge
            MORIS_ERROR( aEdgeBasedConnectivity->mEdgeToCell( iEdge ).size() > 0, "Edge not connected to any cells..." );

            // integration cell just grab the first
            mtk::Cell* tCell = aEdgeBasedConnectivity->mEdgeToCell( iEdge )( 0 );

            // cell group membership
            moris_index tCellGroupMembershipIndex = aCutIntegrationMesh->get_ig_cell_group_memberships( tCell->get_index() )( 0 );

            aBackgroundCellForEdge( iEdge ) = aCutIntegrationMesh->get_ig_cell_group_parent_cell( tCellGroupMembershipIndex );
        }
    }

    // ----------------------------------------------------------------------------------

    void
    Integration_Mesh_Generator::select_background_cell_for_facet(
            std::shared_ptr< Facet_Based_Connectivity > aFacetBasedConnectivity,
            Cut_Integration_Mesh*                       aCutIntegrationMesh,
            Vector< mtk::Cell* >&                       aBackgroundCellForEdge )
    {
        Tracer tTracer( "XTK", "Decomposition_Algorithm", "Select BG Cell for Facet", mXTKModel->mVerboseLevel, 1 );
        // number of edges
        uint tNumFacets = aFacetBasedConnectivity->mFacetVertices.size();

        aBackgroundCellForEdge.resize( tNumFacets );

        // iterate through edges
        for ( uint iEdge = 0; iEdge < tNumFacets; iEdge++ )
        {
            // get the first cell attached to the edge
            MORIS_ERROR( aFacetBasedConnectivity->mFacetToCell( iEdge ).size() > 0, "Facet not connected to any cells..." );

            // integration cell just grab the first
            mtk::Cell* tCell = aFacetBasedConnectivity->mFacetToCell( iEdge )( 0 );

            // cell group membership
            moris_index tCellGroupMembershipIndex = aCutIntegrationMesh->get_ig_cell_group_memberships( tCell->get_index() )( 0 );

            aBackgroundCellForEdge( iEdge ) = aCutIntegrationMesh->get_ig_cell_group_parent_cell( tCellGroupMembershipIndex );
        }
    }

    // ----------------------------------------------------------------------------------

    void
    Integration_Mesh_Generator::collect_vertex_groups_for_background_cells(
            Integration_Mesh_Generation_Data*             aMeshGenerationData,
            Cut_Integration_Mesh*                         aCutIntegrationMesh,
            Vector< mtk::Cell* >*                         aBackgroundCells,
            Vector< std::shared_ptr< IG_Vertex_Group > >* aVertexGroups )
    {
        Tracer tTracer( "XTK", "Integration_Mesh_Generator", "Collect Vertex Groups for BG Cell", mXTKModel->mVerboseLevel, 1 );
        aVertexGroups->resize( aBackgroundCells->size() );

        // iterate through background cells
        for ( uint i = 0; i < aBackgroundCells->size(); i++ )
        {
            ( *aVertexGroups )( i ) = aCutIntegrationMesh->get_vertex_group( ( *aBackgroundCells )( i )->get_index() );
        }
    }

    // ----------------------------------------------------------------------------------

    bool
    Integration_Mesh_Generator::allocate_child_meshes(
            Integration_Mesh_Generation_Data& aMeshGenerationData,
            Cut_Integration_Mesh*             aCutIntegrationMesh,
            mtk::Mesh*                        aBackgroundMesh )
    {
        // log/trace this operation if increased verbose level (i.e. output detail) has been requested
        Tracer tTracer( "XTK", "Integration_Mesh_Generator", "Allocate child meshes", mXTKModel->mVerboseLevel, 1 );

        // allocate these data structures one per background cell
        aCutIntegrationMesh->mChildMeshes.resize( aBackgroundMesh->get_num_elems() );
        aCutIntegrationMesh->mIntegrationCellGroups.resize( aBackgroundMesh->get_num_elems(), nullptr );
        aCutIntegrationMesh->mIntegrationVertexGroups.resize( aBackgroundMesh->get_num_elems(), nullptr );
        aCutIntegrationMesh->mIntegrationCellGroupsParentCell.resize( aBackgroundMesh->get_num_elems(), nullptr );

        // create the child meshes
        for ( uint iCell = 0; iCell < aBackgroundMesh->get_num_elems(); iCell++ )
        {
            // initialize the Child Mesh with its group of IG cells and populate their information
            moris_index tCMIndex                                              = (moris_index)iCell;
            mtk::Cell*  tParentCell                                           = &aBackgroundMesh->get_mtk_cell( iCell );
            aCutIntegrationMesh->mChildMeshes( tCMIndex )                     = std::make_shared< Child_Mesh_Experimental >();
            aCutIntegrationMesh->mIntegrationCellGroups( tCMIndex )           = std::make_shared< IG_Cell_Group >( 0 );
            aCutIntegrationMesh->mChildMeshes( tCMIndex )->mIgCells           = aCutIntegrationMesh->mIntegrationCellGroups( tCMIndex );
            aCutIntegrationMesh->mIntegrationCellGroupsParentCell( tCMIndex ) = tParentCell;
            aCutIntegrationMesh->mChildMeshes( tCMIndex )->mParentCell        = tParentCell;
            aCutIntegrationMesh->mChildMeshes( tCMIndex )->mChildMeshIndex    = tCMIndex;

            // populate map linking the parent cell index to the child mesh index living on it
            aCutIntegrationMesh->mParentCellCellGroupIndex( tParentCell->get_index() ) = tCMIndex;

            // fixme: std::cout << "Integration_Mesh_Generator::allocate_child_meshes() - WARNING: GENERAlIZE NEEDED FOR MULTIPLE TOPOS" << std::endl;

            // get number of spatial dimensions and decide on cell topology of integration elements
            moris_index tNumGeometricVertices = determine_num_nodes( this->get_spatial_dim(), mtk::Interpolation_Order::LINEAR, mtk::CellShape::RECTANGULAR );

            // get list of vertices in current parent IP cell on background mesh
            Vector< mtk::Vertex* > tParentCellVerts = tParentCell->get_vertex_pointers();

            // get the parametric coordinates of the vertices of the parent cell
            Matrix< DDRMat > tParamCoords;
            tParentCell->get_cell_info()->get_loc_coords_of_cell( tParamCoords );

            // initialize and create a vertex group from the currently still un-cut background element
            aCutIntegrationMesh->mIntegrationVertexGroups( tCMIndex ) = std::make_shared< IG_Vertex_Group >( tNumGeometricVertices );
            aCutIntegrationMesh->mChildMeshes( tCMIndex )->mIgVerts   = aCutIntegrationMesh->mIntegrationVertexGroups( tCMIndex );
            // FIXME: GET GEOMETRIC VERTICES FROM MTK CELL HARDCODED TO HEX-FAMILY
            for ( moris::moris_index i = 0; i < tNumGeometricVertices; i++ )
            {
                aCutIntegrationMesh->mIntegrationVertexGroups( tCMIndex )->add_vertex( tParentCellVerts( i ), std::make_shared< Matrix< DDRMat > >( tParamCoords.get_row( i ) ) );
            }
        }

        // return successful child mesh creation
        return true;
    }

    // ----------------------------------------------------------------------------------

    void
    Integration_Mesh_Generator::assign_node_requests_identifiers(
            Decomposition_Data&   aDecompData,
            Cut_Integration_Mesh* aCutIntegrationMesh,
            mtk::Mesh*            aBackgroundMesh )
    {
        moris_index tNodeIndex = aCutIntegrationMesh->get_first_available_index( mtk::EntityRank::NODE );

        for ( uint i = 0; i < aDecompData.tNewNodeIndex.size(); i++ )
        {
            // set the new node index
            aDecompData.tNewNodeIndex( i ) = tNodeIndex;
            tNodeIndex++;
        }

        // perform sizing checks
        MORIS_ERROR( aDecompData.tNewNodeId.size() == aDecompData.tNewNodeIndex.size(),
                "Integration_Mesh_Generator::assign_node_requests_identifiers() - "
                "Dimension mismatch in assign_node_requests_identifiers" );
        MORIS_ERROR( aDecompData.tNewNodeId.size() == aDecompData.tNewNodeParentRank.size(),
                "Integration_Mesh_Generator::assign_node_requests_identifiers() - "
                "Dimension mismatch in assign_node_requests_identifiers" );
        MORIS_ERROR( aDecompData.tNewNodeId.size() == aDecompData.tNewNodeParentIndex.size(),
                "Integration_Mesh_Generator::assign_node_requests_identifiers() - "
                "Dimension mismatch in assign_node_requests_identifiers" );

        // owned requests and shared requests sorted by owning proc
        Vector< uint >                           tOwnedRequest;
        Vector< Vector< uint > >                 tNotOwnedRequests;
        Vector< uint >                           tProcRanks;
        std::unordered_map< moris_id, moris_id > tProcRankToDataIndex;
        this->sort_new_node_requests_by_owned_and_not_owned(
                aDecompData,
                aCutIntegrationMesh,
                aBackgroundMesh,
                tOwnedRequest,
                tNotOwnedRequests,
                tProcRanks,
                tProcRankToDataIndex );

        // convert the comm table from cell of procs to matrix format
        Matrix< IdMat > tCommTable( 1, tProcRanks.size() );
        for ( uint iProc = 0; iProc < tProcRanks.size(); iProc++ )
        {
            tCommTable( iProc ) = (moris_id)tProcRanks( iProc );
        }

        // allocate ids for nodes I own
        moris_id tNodeId = aCutIntegrationMesh->allocate_entity_ids( aDecompData.tNewNodeId.size(), mtk::EntityRank::NODE );

        // Assign owned request identifiers
        this->assign_owned_request_id( aDecompData, tOwnedRequest, tNodeId );

        // prepare node information request data
        Vector< Matrix< IndexMat > > tOutwardRequests;
        this->setup_outward_requests( aDecompData, aBackgroundMesh, tNotOwnedRequests, tProcRanks, tProcRankToDataIndex, tOutwardRequests );

        // send and receive the requests
        Vector< Matrix< IndexMat > > tReceivedRequests;
        moris::communicate_mats( tCommTable, tOutwardRequests, tReceivedRequests );

        // Prepare request answers
        Vector< Matrix< IndexMat > > tRequestAnswers;
        this->prepare_request_answers( aDecompData, aBackgroundMesh, tReceivedRequests, tRequestAnswers );

        // send and receive the answers
        Vector< Matrix< IndexMat > > tReceivedRequestsAnswers;
        moris::communicate_mats( tCommTable, tRequestAnswers, tReceivedRequestsAnswers );

        // handle received information
        this->handle_received_request_answers( aDecompData, aBackgroundMesh, tOutwardRequests, tReceivedRequestsAnswers, tNodeId );

        // check that all nodes have been assigned an ID
        MORIS_ERROR( mXTKModel->verify_successful_node_assignment( aDecompData ),
                "Integration_Mesh_Generator::assign_node_requests_identifiers() - "
                "Unsuccessful node assignment detected." );
    }

    // ----------------------------------------------------------------------------------

    void
    Integration_Mesh_Generator::sort_new_node_requests_by_owned_and_not_owned(
            Decomposition_Data&                       tDecompData,
            Cut_Integration_Mesh*                     aCutIntegrationMesh,
            mtk::Mesh*                                aBackgroundMesh,
            Vector< uint >&                           aOwnedRequests,
            Vector< Vector< uint > >&                 aNotOwnedRequests,
            Vector< uint >&                           aProcRanks,
            std::unordered_map< moris_id, moris_id >& aProcRankToIndexInData )
    {
        // access the communication
        Matrix< IdMat > tCommTable = aCutIntegrationMesh->get_communication_table();

        // number of new nodes
        uint tNumNewNodes = tDecompData.tNewNodeParentIndex.size();

        // reserve memory
        aOwnedRequests.reserve( tNumNewNodes );
        aNotOwnedRequests.reserve( tCommTable.numel() );

        // Par rank
        moris::moris_index tParRank = par_rank();

        // resize proc ranks and setup map to comm table
        aProcRanks.resize( tCommTable.numel() );
        for ( uint i = 0; i < tCommTable.numel(); i++ )
        {
            aProcRankToIndexInData[ tCommTable( i ) ] = i;
            aProcRanks( i )                           = ( tCommTable( i ) );

            // initialize and reserve memory for not-owned nodes
            aNotOwnedRequests.push_back( Vector< uint >( 0 ) );
            aNotOwnedRequests.back().reserve( 2 * tNumNewNodes / tCommTable.numel() );
        }

        // iterate through each node request and figure out the owner
        for ( uint i = 0; i < tNumNewNodes; i++ )
        {
            // Parent Rank
            mtk::EntityRank    tParentRank  = tDecompData.tNewNodeParentRank( i );
            moris::moris_index tParentIndex = tDecompData.tNewNodeParentIndex( i );

            // get the owner processor
            moris::moris_index tOwnerProc = aBackgroundMesh->get_entity_owner( tParentIndex, tParentRank );

            // If i own the request keep track of the index
            if ( tOwnerProc == tParRank )
            {
                aOwnedRequests.push_back( i );
            }
            else
            {
                moris_index tIndex = aProcRankToIndexInData[ tOwnerProc ];

                aNotOwnedRequests( tIndex ).push_back( i );
            }
        }

        // trim cells
        shrink_to_fit_all( aOwnedRequests );
        shrink_to_fit_all( aNotOwnedRequests );
    }

    // ----------------------------------------------------------------------------------

    void
    Integration_Mesh_Generator::assign_owned_request_id(
            Decomposition_Data&    aDecompData,
            Vector< uint > const & aOwnedRequest,
            moris::moris_id&       aNodeId )
    {
        for ( uint i = 0; i < aOwnedRequest.size(); i++ )
        {
            moris_index tRequestIndex = aOwnedRequest( i );

            // set the new node id
            aDecompData.tNewNodeId( tRequestIndex ) = aNodeId;
            aNodeId++;

            // increment number of new nodes with set ids (for assertion purposes)
            aDecompData.mNumNewNodesWithIds++;
        }
    }

    // ----------------------------------------------------------------------------------

    void
    Integration_Mesh_Generator::setup_outward_requests(
            Decomposition_Data const &                aDecompData,
            mtk::Mesh*                                aBackgroundMesh,
            Vector< Vector< uint > > const &          aNotOwnedRequests,
            Vector< uint > const &                    aProcRanks,
            std::unordered_map< moris_id, moris_id >& aProcRankToIndexInData,
            Vector< Matrix< IndexMat > >&             aOutwardRequests )
    {
        // size data
        aOutwardRequests.resize( aProcRanks.size() );

        // iterate through the processors we need information from and package the matrix
        for ( uint i = 0; i < aProcRanks.size(); i++ )
        {
            uint tProcRank = aProcRanks( i );

            MORIS_ASSERT( aProcRankToIndexInData.find( tProcRank ) != aProcRankToIndexInData.end(), "Proc rank not in map" );
            uint tIndexInData = aProcRankToIndexInData[ tProcRank ];

            uint tNumRequests = aNotOwnedRequests( tIndexInData ).size();

            // size the sending matrix
            // column - request
            //   r0 - parent entity id
            //   r1 - parent entity rank
            //   r2 - Secondary id
            if ( tNumRequests > 0 )
            {
                aOutwardRequests( i ) = Matrix< IndexMat >( 3, tNumRequests );
            }

            else
            {
                aOutwardRequests( i ) = Matrix< IndexMat >( 3, 1, MORIS_INDEX_MAX );
            }

            // populate matrix to send;
            for ( uint j = 0; j < tNumRequests; j++ )
            {
                moris_index     tRequestIndex = aNotOwnedRequests( tIndexInData )( j );
                moris_index     tParentIndex  = aDecompData.tNewNodeParentIndex( tRequestIndex );
                moris_index     tSecondaryId  = aDecompData.tSecondaryIdentifiers( tRequestIndex );
                mtk::EntityRank tParentRank   = aDecompData.tNewNodeParentRank( tRequestIndex );

                // swap out for hmr if needed (hmr calls edges in 2d faces)
                if ( aBackgroundMesh->get_mesh_type() == mtk::MeshType::HMR )
                {
                    if ( aBackgroundMesh->get_spatial_dim() == 2 )
                    {
                        if ( tParentRank == mtk::EntityRank::EDGE )
                        {
                            tParentRank = mtk::EntityRank::FACE;
                        }
                    }
                }

                aOutwardRequests( i )( 1, j ) = (moris_index)tParentRank;
                aOutwardRequests( i )( 0, j ) = aBackgroundMesh->get_glb_entity_id_from_entity_loc_index( tParentIndex, tParentRank );
                aOutwardRequests( i )( 2, j ) = tSecondaryId;
            }
        }
    }

    // ----------------------------------------------------------------------------------

    void
    Integration_Mesh_Generator::prepare_request_answers(
            Decomposition_Data&                  aDecompData,
            mtk::Mesh*                           aBackgroundMesh,
            Vector< Matrix< IndexMat > > const & aReceiveData,
            Vector< Matrix< IndexMat > >&        aRequestAnswers )
    {
        // allocate answer size
        aRequestAnswers.resize( aReceiveData.size() );

        // iterate through received data
        for ( uint i = 0; i < aReceiveData.size(); i++ )
        {
            uint tNumReceivedReqs = aReceiveData( i ).n_cols();

            aRequestAnswers( i ).resize( 1, tNumReceivedReqs );

            aRequestAnswers( i )( 0 ) = MORIS_INDEX_MAX;

            // avoid the dummy message
            if ( aReceiveData( i )( 0, 0 ) != MORIS_INDEX_MAX )
            {
                // iterate through received requests
                for ( uint j = 0; j < tNumReceivedReqs; j++ )
                {
                    moris_id        tParentId      = aReceiveData( i )( 0, j );
                    mtk::EntityRank tParentRank    = (mtk::EntityRank)aReceiveData( i )( 1, j );
                    moris_id        tSecondaryId   = aReceiveData( i )( 2, j );
                    moris_index     tParentInd     = aBackgroundMesh->get_loc_entity_ind_from_entity_glb_id( tParentId, tParentRank );
                    bool            tRequestExists = false;
                    moris_index     tRequestIndex  = MORIS_INDEX_MAX;

                    // swap out for hmr if needed (hmr calls edges in 2d faces)
                    if ( aBackgroundMesh->get_mesh_type() == mtk::MeshType::HMR )
                    {
                        if ( aBackgroundMesh->get_spatial_dim() == 2 )
                        {
                            if ( tParentRank == mtk::EntityRank::FACE )
                            {
                                tParentRank = mtk::EntityRank::EDGE;
                            }
                        }
                    }

                    if ( aDecompData.mHasSecondaryIdentifier )
                    {
                        tRequestExists = aDecompData.request_exists(
                                tParentInd,
                                tSecondaryId,
                                (mtk::EntityRank)tParentRank,
                                tRequestIndex );
                    }
                    else
                    {
                        tRequestExists = aDecompData.request_exists(
                                tParentInd,
                                (mtk::EntityRank)tParentRank,
                                tRequestIndex );
                    }

                    if ( tRequestExists )
                    {
                        moris_id tNodeId = aDecompData.tNewNodeId( tRequestIndex );

                        aRequestAnswers( i )( j ) = tNodeId;

                        if ( tNodeId == MORIS_ID_MAX )
                        {
                            std::cout << "tParentId = " << tParentId << " | Rank " << (uint)tParentRank << std::endl;
                            //                    MORIS_ERROR(0,"Max node");
                        }
                    }
                    else
                    {
                        aRequestAnswers( i )( j ) = MORIS_ID_MAX;
                    }
                }
            }
        }
    }

    // ----------------------------------------------------------------------------------

    void
    Integration_Mesh_Generator::handle_received_request_answers(
            Decomposition_Data&                  aDecompData,
            mtk::Mesh*                           aBackgroundMesh,
            Vector< Matrix< IndexMat > > const & aRequests,
            Vector< Matrix< IndexMat > > const & aRequestAnswers,
            moris::moris_id&                     aNodeId )
    {
        Vector< moris_index > tUnhandledRequestIndices;

        // iterate through received data
        for ( uint i = 0; i < aRequests.size(); i++ )
        {
            uint tNumReceivedReqs = aRequests( i ).n_cols();

            // avoid the dummy message
            if ( aRequests( i )( 0, 0 ) != MORIS_INDEX_MAX )
            {
                // iterate through received requests
                for ( uint j = 0; j < tNumReceivedReqs; j++ )
                {
                    moris_id        tParentId      = aRequests( i )( 0, j );
                    mtk::EntityRank tParentRank    = (mtk::EntityRank)aRequests( i )( 1, j );
                    moris_id        tSecondaryId   = aRequests( i )( 2, j );
                    moris_index     tParentInd     = aBackgroundMesh->get_loc_entity_ind_from_entity_glb_id( tParentId, tParentRank );
                    bool            tRequestExists = false;
                    moris_index     tRequestIndex  = MORIS_INDEX_MAX;

                    // swap out for hmr if needed (hmr calls edges in 2d faces)
                    if ( aBackgroundMesh->get_mesh_type() == mtk::MeshType::HMR )
                    {
                        if ( aBackgroundMesh->get_spatial_dim() == 2 )
                        {
                            if ( tParentRank == mtk::EntityRank::FACE )
                            {
                                tParentRank = mtk::EntityRank::EDGE;
                            }
                        }
                    }

                    if ( aDecompData.mHasSecondaryIdentifier )
                    {
                        tRequestExists = aDecompData.request_exists( tParentInd, tSecondaryId, (mtk::EntityRank)tParentRank, tRequestIndex );
                    }
                    else
                    {
                        tRequestExists = aDecompData.request_exists( tParentInd, (mtk::EntityRank)tParentRank, tRequestIndex );
                    }

                    if ( tRequestExists && aRequestAnswers( i )( j ) )
                    {
                        moris_id tNodeId = aRequestAnswers( i )( j );

                        // meaning the owning processor expected this and gave an answer
                        if ( tNodeId < MORIS_ID_MAX && aDecompData.tNewNodeId( tRequestIndex ) == MORIS_INDEX_MAX )
                        {
                            // set the new node id
                            aDecompData.tNewNodeId( tRequestIndex ) = tNodeId;

                            aDecompData.mNumNewNodesWithIds++;
                        }
                        // The owner did not expect and did not return an answer
                        else
                        {
                            // keep track of unhandled
                            tUnhandledRequestIndices.push_back( tRequestIndex );
                            // moris_index tNodeIndex = mBackgroundMesh.get_first_available_index(EntityRank::NODE);

                            // aDecompData.tNewNodeOwner(tRequestIndex) = par_rank();

                            // aDecompData.tNewNodeId(tRequestIndex) = tNodeId;
                            // aDecompData.tNewNodeIndex(tRequestIndex) = tNodeIndex;
                            // tNodeIndex++;

                            // // set the new node id
                            // aDecompData.tNewNodeId(tRequestIndex) = tNodeId;

                            // aDecompData.mNumNewNodesWithIds++;

                            // mBackgroundMesh.update_first_available_index(tNodeIndex, mtk::EntityRank::NODE);
                        }
                    }
                    else
                    {
                        MORIS_ASSERT( 0, "Request does not exist." );
                    }
                }
            }
        }
    }

    // ----------------------------------------------------------------------------------

    uint
    Integration_Mesh_Generator::verbosity_level()
    {
        return mXTKModel->mVerboseLevel;
    }

    // ----------------------------------------------------------------------------------

    void
    Integration_Mesh_Generator::remove_subphases_from_cut_mesh( Vector< moris_index > const & aSubphasesToRemove )
    {
    }

    // ----------------------------------------------------------------------------------
    // Functions for Constructing Subphase Groups and their neighborhood
    // ----------------------------------------------------------------------------------

    bool
    Integration_Mesh_Generator::check_construct_subphase_groups()
    {
        // initialize output
        bool tConstructSPGs = false;

        // only construct Subphase-Groups and their Neighborhood if SPG based enrichment has been requested
        // first check if XTK-Model has parameter-list (i.e. skip this in Unit tests that don't require it)
        if ( mXTKModel->mParameterList.get< bool >( "has_parameter_list" ) )
        {
            if ( mXTKModel->mParameterList.get< bool >( "use_SPG_based_enrichment" ) )
            {
                // check that the mesh indices for enrichment are defined
                MORIS_ERROR( !mXTKModel->mParameterList.get< std::string >( "enrich_mesh_indices" ).empty(),
                        "Integration_Mesh_Generator::check_construct_subphase_groups() - No B-spline mesh indices provided for enrichment. Unable to construct Subphase-groups." );

                // if all checks have past, set flag for constructing SPGs
                tConstructSPGs = true;
            }
        }

        // return flag
        return tConstructSPGs;
    }

    // ----------------------------------------------------------------------------------

    void
    Integration_Mesh_Generator::establish_bspline_mesh_info(
            Cut_Integration_Mesh* aCutIntegrationMesh,
            mtk::Mesh*            aLagrangeMesh,
            Bspline_Mesh_Info*    aBsplineMeshInfo,
            const moris_index     aMeshIndex )
    {
        // log/trace the enrichment for specific B-spline mesh
        Tracer tTracer( "XTK", "Integration_Mesh_Generator", "Establish B-spline mesh info for mesh index " + std::to_string( aMeshIndex ) );

        // get from HMR which Lagrange elements sit in which B-spline elements
        aLagrangeMesh->get_lagrange_elements_in_bspline_elements(
                aMeshIndex,
                aBsplineMeshInfo->mExtractionCellsInBsplineCells,
                aBsplineMeshInfo->mExtractionCellsIndicesInBsplineCells,
                aBsplineMeshInfo->mExtractionCellToBsplineCell,
                aBsplineMeshInfo->mBsplineCellLevels,
                aBsplineMeshInfo->mBsplineCells );
    }

    // ----------------------------------------------------------------------------------

    void
    Integration_Mesh_Generator::construct_subphase_groups(
            Cut_Integration_Mesh* aCutIntegrationMesh,
            Bspline_Mesh_Info*    aBsplineMeshInfo,
            const moris_index     aMeshListIndex )
    {
        // log/trace the enrichment for specific B-spline mesh
        Tracer tTracer( "XTK", "Integration_Mesh_Generator", "Construct SPGs for mesh index " + std::to_string( aMeshListIndex ) );

        // get the number of active B-spline elements
        uint tNumBspElems = aBsplineMeshInfo->mExtractionCellsIndicesInBsplineCells.size();

        // reserve memory for list of SPGs in Bspline mesh info using estimated size
        aBsplineMeshInfo->mSubphaseGroups.reserve( 4 * tNumBspElems );

        // initialize SPG in B-spline element map with correct size
        aBsplineMeshInfo->mSpgIndicesInBsplineCells.resize( tNumBspElems );

        // establish SPGs on every B-spline element
        for ( uint iBspElem = 0; iBspElem < tNumBspElems; iBspElem++ )
        {
            // initialize and get list of subphase indices present on current B-spline element
            Matrix< IndexMat > tSubphaseIndicesInBsplineCell;
            this->get_subphase_indices_in_bspline_cell( aCutIntegrationMesh, aMeshListIndex, iBspElem, tSubphaseIndicesInBsplineCell );

            // fill searchable map with list of subphase indices obtained
            IndexMap tSubphaseIndexToBsplineCell;
            this->construct_subphase_in_bspline_cell_map( tSubphaseIndicesInBsplineCell, tSubphaseIndexToBsplineCell );

            // cut down the subphase neighborhood to only the B-spline cells
            Matrix< IndexMat > tPrunedSubphaseToSubphase;
            this->generate_pruned_subphase_graph_in_bspline_cell(
                    aCutIntegrationMesh,
                    tSubphaseIndicesInBsplineCell,
                    tSubphaseIndexToBsplineCell,
                    tPrunedSubphaseToSubphase );

            // get the number of SPGs in extraction cell cluster by performing a flood fill
            moris_index        tMaxSpgInd = 0;
            Matrix< IndexMat > tSubphaseBin;
            this->find_subphase_bin_enrichment_levels_in_bspline_cell(
                    tSubphaseIndicesInBsplineCell,
                    tPrunedSubphaseToSubphase,
                    tSubphaseBin,
                    tMaxSpgInd );

            // increment to get actual number of Subphase groups (instead of just index)
            uint tNumSPGs = (uint)tMaxSpgInd + 1;

            // split subphase bin up into SPGs
            Vector< Vector< moris_index > > tSPsInBin = this->split_flood_fill_bin( tSubphaseBin, tSubphaseIndicesInBsplineCell, tNumSPGs );

            // debug
            MORIS_ASSERT( tNumSPGs == tSPsInBin.size(), "Integration_Mesh_Generator::create_subphase_groups() - Something doesn't line up..." );

            // initialize memory for the list of SPGs on the current B-spline element with correct size
            aBsplineMeshInfo->mSpgIndicesInBsplineCells( iBspElem ).reserve( tNumSPGs );

            // for each disconnected set of subphases ...
            for ( moris::size_t iSPG = 0; iSPG < tNumSPGs; iSPG++ )
            {
                // create SPGs and add to mesh
                aBsplineMeshInfo->add_subphase_group_to_bspline_cell( tSPsInBin( iSPG ), (moris_index)iBspElem );

                // create a list of IG cells in the SPG
                Vector< moris_index > tIgCellIndicesInSPG;

                // go through SPs and collect the IG cells in them in one list
                this->collect_ig_cell_indices_in_SPG( aCutIntegrationMesh, tSPsInBin( iSPG ), tIgCellIndicesInSPG );

                // set the list of IG cells to the b-spline mesh info
                aBsplineMeshInfo->add_ig_cell_indices_to_last_admitted_subphase_group( tIgCellIndicesInSPG );

                // get bulk phase of the subphase group and set it
                moris_index tBulkPhaseIndex = aCutIntegrationMesh->get_subphase_bulk_phase( tSPsInBin( iSPG )( 0 ) );
                aBsplineMeshInfo->set_bulk_phase_of_last_admitted_subphase_group( tBulkPhaseIndex );
            }
        }
    }

    // ----------------------------------------------------------------------------------

    void
    Integration_Mesh_Generator::communicate_subphase_groups(
            Cut_Integration_Mesh* aCutIntegrationMesh,
            Bspline_Mesh_Info*    aBsplineMeshInfo,
            const moris_index     aBsplineMeshListIndex )
    {
        // get the number of Subphase groups on the current B-spline mesh
        uint tNumSPGs     = aBsplineMeshInfo->get_num_SPGs();
        uint tHalfNumSPGs = (uint)std::floor( (real)tNumSPGs / 2.0 );

        // reserve memory for lists of owned and non-owned indices
        aBsplineMeshInfo->mOwnedSubphaseGroupIndices.reserve( tNumSPGs );
        aBsplineMeshInfo->mNotOwnedSubphaseGroupIndices.reserve( tHalfNumSPGs );

        // get current proc rank
        moris_index tCurrentParRank = moris::par_rank();

        // go through sub-phases groups and sort them into ownership groups based on their parent cells
        for ( uint iSPG = 0; iSPG < tNumSPGs; iSPG++ )
        {
            // NOTE: the following operation assumes that the Lagrange mesh is at least as refined as the B-spline mesh and ...
            // NOTE: ... that any Lagrange element and its underlying B-spline element are on the same proc

            // get a representative IP cell for the Subphase group
            moris_index       tBsplineCellIndex = aBsplineMeshInfo->mSubphaseGroups( iSPG )->get_bspline_cell_index();
            mtk::Cell const * tIpCell           = aBsplineMeshInfo->mExtractionCellsInBsplineCells( tBsplineCellIndex )( 0 );

            // get the owning proc from the IP cell
            moris_index tOwner = tIpCell->get_owner();

            // set the owner of the SPG for quick retrieval later
            aBsplineMeshInfo->mSubphaseGroups( iSPG )->set_owning_proc( tOwner );

            // depending on whether the current proc is the owner or not, list the SPG as owned or non-owned
            if ( tOwner == tCurrentParRank )
            {
                aBsplineMeshInfo->mOwnedSubphaseGroupIndices.push_back( (moris_index)iSPG );
            }
            else
            {
                aBsplineMeshInfo->mNotOwnedSubphaseGroupIndices.push_back( (moris_index)iSPG );
            }
        }

        // shrink to fit subphase group ownership lists (in case size was over-estimated on initialization)
        aBsplineMeshInfo->mOwnedSubphaseGroupIndices.shrink_to_fit();
        aBsplineMeshInfo->mNotOwnedSubphaseGroupIndices.shrink_to_fit();

        // give all sub-phases a global ID (across all procs)
        this->assign_subphase_group_glob_ids( aCutIntegrationMesh, aBsplineMeshInfo );

        // construct reverse map from SPG IDs to indices on each proc
        aCutIntegrationMesh->construct_spg_id_to_index_map( aBsplineMeshListIndex );
    }

    // ----------------------------------------------------------------------------------

    void
    Integration_Mesh_Generator::get_subphase_indices_in_bspline_cell(
            Cut_Integration_Mesh* aCutIntegrationMesh,
            moris_index           aMeshListIndex,
            uint                  aCurrentBspCellIndex,
            Matrix< IndexMat >&   aSubPhaseIndices )
    {
        // count the number of subphase clusters in support
        uint tCount = 0;

        // store IP cell indices in current B-spline cell
        Vector< moris_index > tLagElemInds =
                aCutIntegrationMesh->mBsplineMeshInfos( aMeshListIndex )->mExtractionCellsIndicesInBsplineCells( aCurrentBspCellIndex );

        // get number of Lagrange elements in current B-spline element
        moris::size_t tNumLagElems = tLagElemInds.size();

        // loop over Lagrange elements in bspline cell to count subphases
        for ( moris::size_t iE = 0; iE < tNumLagElems; iE++ )
        {
            // get the subphase (indices) living in current element
            Vector< moris_index > const & tSubphaseIndicesOnLagElem = aCutIntegrationMesh->get_parent_cell_subphases( tLagElemInds( iE ) );

            // count number of subphases in support
            tCount = tCount + tSubphaseIndicesOnLagElem.size();
        }

        // initialize list of subphase indices in bspline cell
        aSubPhaseIndices.resize( 1, tCount );
        tCount = 0;

        // loop over Lagrange elements in bspline cell to store subphase indices
        for ( moris::size_t iE = 0; iE < tNumLagElems; iE++ )
        {
            // get the subphase (indices) living in current Lagrange element
            Vector< moris_index > const & tSubphaseIndicesOnLagElem = aCutIntegrationMesh->get_parent_cell_subphases( tLagElemInds( iE ) );

            // go over subphases in current element and ...
            for ( uint iSP = 0; iSP < tSubphaseIndicesOnLagElem.size(); iSP++ )
            {
                // ... fill the list of subphase indices in basis support
                aSubPhaseIndices( tCount++ ) = tSubphaseIndicesOnLagElem( iSP );
            }
        }
    }

    // ----------------------------------------------------------------------------------

    void
    Integration_Mesh_Generator::construct_subphase_in_bspline_cell_map(
            Matrix< IndexMat > const & aSubphaseIndicesInBsplineCell,
            IndexMap&                  aSubphaseIndexToBsplineCellIndex )
    {
        // loop over subphases (indices) in B-spline cell
        for ( moris::moris_index i = 0; i < (moris::moris_index)aSubphaseIndicesInBsplineCell.numel(); i++ )
        {
            aSubphaseIndexToBsplineCellIndex[ aSubphaseIndicesInBsplineCell( i ) ] = i;
        }
    }

    //-------------------------------------------------------------------------------------

    void
    Integration_Mesh_Generator::generate_pruned_subphase_graph_in_bspline_cell(
            Cut_Integration_Mesh*      aCutIntegrationMesh,
            Matrix< IndexMat > const & aSubphasesInBsplineCell,
            IndexMap&                  aSubphaseIndicesToBspline,
            Matrix< IndexMat >&        aPrunedBsplineSubphaseToSubphase )
    {
        // get pointer to Subphase Neighborhood Connectivity of mesh
        std::shared_ptr< Subphase_Neighborhood_Connectivity > tSubphaseNeighborhood = aCutIntegrationMesh->get_subphase_neighborhood();

        // get the number of SPs in the current B-spline cell
        uint tNumSpsInBspCell = aSubphasesInBsplineCell.numel();

        // get subphase neighborhood information form Subphase_Neighborhood_Connectivity and store in variable for easy handling
        Vector< std::shared_ptr< Vector< moris_index > > > const & tSubphaseToSubphase = tSubphaseNeighborhood->mSubphaseToSubPhase;

        // determine the maximum number of neighbors needed in graph
        uint tMaxNumNeighbors = 0;
        for ( moris::size_t iSP = 0; iSP < tNumSpsInBspCell; iSP++ )
        {
            Vector< moris_index > const & tSingleSubphaseNeighbors = *tSubphaseToSubphase( aSubphasesInBsplineCell( iSP ) );
            uint                          tNumNeighbors            = tSingleSubphaseNeighbors.size();
            tMaxNumNeighbors                                       = std::max( tMaxNumNeighbors, tNumNeighbors );
        }

        // initialize matrix storing pruned subphase connectivity
        aPrunedBsplineSubphaseToSubphase.resize( tNumSpsInBspCell, tMaxNumNeighbors );
        aPrunedBsplineSubphaseToSubphase.fill( MORIS_INDEX_MAX );

        // go over subphases in B-spline Cell
        for ( moris::size_t iSP = 0; iSP < tNumSpsInBspCell; iSP++ )
        {
            // get list of current subphase's neighbors
            Vector< moris_index > const & tSingleSubphaseNeighbors = *tSubphaseToSubphase( aSubphasesInBsplineCell( iSP ) );

            // iterate through neighbors and check if neighbors and prune if not in B-spline cell
            uint tCount = 0;
            for ( moris::size_t jSpNeighbor = 0; jSpNeighbor < tSingleSubphaseNeighbors.size(); jSpNeighbor++ )
            {
                // get current neighbor subphase's index
                moris_index tNeighborSubphaseIndex = tSingleSubphaseNeighbors( jSpNeighbor );

                // find subphase index in list of subphases inside B-spline cell, and ...
                auto tNeighborIter = aSubphaseIndicesToBspline.find( tNeighborSubphaseIndex );

                // ... only add neighboring subphase, if it is found
                if ( tNeighborIter != aSubphaseIndicesToBspline.end() )
                {
                    aPrunedBsplineSubphaseToSubphase( iSP, tCount ) = tNeighborIter->second;
                    tCount++;
                }
            }
        }
    }

    // ----------------------------------------------------------------------------------

    void
    Integration_Mesh_Generator::find_subphase_bin_enrichment_levels_in_bspline_cell(
            Matrix< IndexMat > const & aSubphasesInBspCell,
            Matrix< IndexMat > const & aPrunedSubPhaseToSubphase,
            Matrix< IndexMat >&        aSubPhaseBinEnrichmentVals,
            moris_index&               aMaxEnrichmentLevel )
    {
        // Variables needed for flood-fill, consider removing these.
        // Active bins to include in flood-fill (We include all bins)
        Matrix< IndexMat > tActiveBins( 1, aPrunedSubPhaseToSubphase.n_rows() );

        for ( moris::size_t i = 0; i < aPrunedSubPhaseToSubphase.n_rows(); i++ )
        {
            ( tActiveBins )( 0, i ) = i;
        }

        // Mark all as included
        Matrix< IndexMat > tIncludedBins( 1, aSubphasesInBspCell.numel(), 1 );

        // Flood fill metric value (since all the subphases do not connect to dissimilar phases)
        Matrix< IndexMat > tDummyPhase( 1, aSubphasesInBspCell.numel(), 1 );

        aSubPhaseBinEnrichmentVals = flood_fill(
                aPrunedSubPhaseToSubphase,
                tDummyPhase,
                tActiveBins,
                tIncludedBins,
                mGeometryEngine->get_num_phases(),
                MORIS_INDEX_MAX,
                aMaxEnrichmentLevel,
                true );
    }

    //-------------------------------------------------------------------------------------

    Vector< Vector< moris_index > >
    Integration_Mesh_Generator::split_flood_fill_bin(
            Matrix< IndexMat >& aSubphaseBin,
            Matrix< IndexMat >& aSubphaseIndicesInBsplineCell,
            uint                aNumSPGs )
    {
        // get number of subphases
        moris::size_t tNumSubphases = aSubphaseIndicesInBsplineCell.length();

        // initialize array of counters tracking how many subphases are in each group
        Vector< uint > tSpCounters( aNumSPGs, 0 );

        // loop over all subphases in bin and ...
        for ( moris::size_t iSP = 0; iSP < tNumSubphases; iSP++ )
        {
            // ... increment counter for SPG current SP belongs to
            uint tSpgIndex = aSubphaseBin( iSP );
            tSpCounters( tSpgIndex ) += 1;
        }

        // initialize output Cell
        Vector< Vector< moris_index > > tSPGsInBin( aNumSPGs );
        for ( moris::size_t iSPG = 0; iSPG < aNumSPGs; iSPG++ )
        {
            tSPGsInBin( iSPG ) = Vector< moris_index >( tSpCounters( iSPG ) );
        }

        // loop over all subphases in bin and ... // ... put their indices into groups
        tSpCounters = Vector< uint >( aNumSPGs, 0 );
        for ( moris::size_t iSP = 0; iSP < tNumSubphases; iSP++ )
        {
            // ... put their indices into groups
            uint tSpgIndex                                  = aSubphaseBin( iSP );
            uint tCurrentSpIndexInSPG                       = tSpCounters( tSpgIndex );
            tSPGsInBin( tSpgIndex )( tCurrentSpIndexInSPG ) = aSubphaseIndicesInBsplineCell( iSP );

            // increment counter for SPG current SP belongs to
            tSpCounters( tSpgIndex ) += 1;
        }

        // return sorted bins of subphases
        return tSPGsInBin;
    }

    // ----------------------------------------------------------------------------------

    void
    Integration_Mesh_Generator::collect_ig_cell_indices_in_SPG(
            Cut_Integration_Mesh*         aCutIntegrationMesh,
            Vector< moris_index > const & aSPsInSPG,
            Vector< moris_index >&        aIgCellIndicesInSPG )
    {
        // count up all IG cells within SPG
        uint tIgCellCounter = 0;

        // for each SP get the number of Ig cells and add to total
        for ( moris::size_t iSP = 0; iSP < aSPsInSPG.size(); iSP++ )
        {
            moris_index tSpIndex = aSPsInSPG( iSP );
            tIgCellCounter += aCutIntegrationMesh->get_subphase_ig_cells( tSpIndex )->mIgCellGroup.size();
        }

        // use number of IG cells to initialize list
        aIgCellIndicesInSPG.resize( tIgCellCounter );

        // reset counter
        tIgCellCounter = 0;

        // fill the list of IG cells in SPG by going over each of the individual subphases and their IG cells
        for ( moris::size_t iSP = 0; iSP < aSPsInSPG.size(); iSP++ )
        {
            // get the index of the current subphase
            moris_index tSpIndex = aSPsInSPG( iSP );

            // get the group of IG cells associated with current subphase
            const Vector< mtk::Cell* >* tIgCellGroup = &( aCutIntegrationMesh->get_subphase_ig_cells( tSpIndex )->mIgCellGroup );

            // loop over IG cells in SP and add to list of IG cells in SPG
            for ( moris::size_t iIgCell = 0; iIgCell < tIgCellGroup->size(); iIgCell++ )
            {
                aIgCellIndicesInSPG( tIgCellCounter ) = ( *tIgCellGroup )( iIgCell )->get_index();
                tIgCellCounter++;
            }
        }
    }

    // ----------------------------------------------------------------------------------

    Vector< bool >
    Integration_Mesh_Generator::collect_subphase_group_ligament_side_ordinals(
            Cut_Integration_Mesh*  aCutIntegrationMesh,
            Vector< moris_index >& aSPsInGroup,
            IndexMap&              aSubphaseIndicesToBspline )
    {
        // initialize punch-card for which side ordinals are used
        Vector< bool > tUsedSideOrdinals;
        if ( mXTKModel->get_spatial_dim() == 2 )
        {
            tUsedSideOrdinals.resize( 4, false );
        }
        else if ( mXTKModel->get_spatial_dim() == 3 )
        {
            tUsedSideOrdinals.resize( 6, false );
        }
        else
        {
            MORIS_ERROR( false, "Integration_Mesh_Generator::collect_subphase_group_ligament_side_ordinals() - Number of spatial dims must be 2 or 3" );
        }

        // get pointer to Subphase Neighborhood Connectivity of mesh
        const std::shared_ptr< Subphase_Neighborhood_Connectivity > tSubphaseNeighborhood = aCutIntegrationMesh->get_subphase_neighborhood();

        // get subphase neighborhood information form Subphase_Neighborhood_Connectivity and store in variable for easy handling
        Vector< std::shared_ptr< Vector< moris_index > > > const & tSubphaseToSubphase   = tSubphaseNeighborhood->mSubphaseToSubPhase;
        Vector< std::shared_ptr< Vector< moris_index > > > const & tSubphaseSideOrdinals = tSubphaseNeighborhood->mSubphaseToSubPhaseMySideOrds;

        // go over subphases in subphase group
        for ( moris::size_t iSP = 0; iSP < aSPsInGroup.size(); iSP++ )
        {
            moris_index tCurrentSubphaseIndex = aSPsInGroup( iSP );

            // get list of current subphase's neighbors
            Vector< moris_index > const & tSingleSubphaseNeighbors            = *tSubphaseToSubphase( tCurrentSubphaseIndex );
            Vector< moris_index > const & tSingleSubphaseNeighborSideOrdinals = *tSubphaseSideOrdinals( tCurrentSubphaseIndex );

            // iterate through neighbors and check if neighbors outside of B-spline cell
            for ( moris::size_t iNeighbor = 0; iNeighbor < tSingleSubphaseNeighbors.size(); iNeighbor++ )
            {
                // get current neighbor subphase's index
                moris_index tNeighborSubphaseIndex        = tSingleSubphaseNeighbors( iNeighbor );
                moris_index tNeighborSubphaseSideOrdinals = tSingleSubphaseNeighborSideOrdinals( iNeighbor );

                // find subphase index in list of subphases inside B-spline cell, and ...
                auto tNeighborIter = aSubphaseIndicesToBspline.find( tNeighborSubphaseIndex );

                // ... add ligament side ordinal, if neighbor SP is outside B-spline Cell (i.e. it is NOT found in the list of SP indices in BSp elem)
                if ( tNeighborIter == aSubphaseIndicesToBspline.end() )
                {
                    tUsedSideOrdinals( tNeighborSubphaseSideOrdinals ) = true;
                }
            }
        }

        // return punch-card of used side ordinals
        return tUsedSideOrdinals;
    }

    // ----------------------------------------------------------------------------------

    const std::shared_ptr< Subphase_Neighborhood_Connectivity >
    Integration_Mesh_Generator::construct_subphase_group_neighborhood(
            Cut_Integration_Mesh* aCutIntegrationMesh,
            Bspline_Mesh_Info*    aBsplineMeshInfo,
            const moris_index     aMeshIndex )
    {
        // log/trace the enrichment for specific B-spline mesh
        Tracer tTracer( "XTK", "Integration_Mesh_Generator", "Construct SPG connectivity for mesh index " + std::to_string( aMeshIndex ) );

        // get the number of SPGs on current mesh index
        uint tNumSPGs = aBsplineMeshInfo->get_num_SPGs();

        // initialize SPG neighborhood
        std::shared_ptr< Subphase_Neighborhood_Connectivity > tSpgNeighborhood = std::make_shared< Subphase_Neighborhood_Connectivity >();

        // initialize size of SPG connectivity graph
        tSpgNeighborhood->mSubphaseToSubPhase.resize( tNumSPGs );
        tSpgNeighborhood->mSubphaseToSubPhaseMySideOrds.resize( tNumSPGs );
        tSpgNeighborhood->mSubphaseToSubPhaseNeighborSideOrds.resize( tNumSPGs );
        tSpgNeighborhood->mTransitionNeighborCellLocation.resize( tNumSPGs );

        // get the subphase neighborhood connectivity
        const std::shared_ptr< Subphase_Neighborhood_Connectivity > tSpNeighborhood = aCutIntegrationMesh->get_subphase_neighborhood();

        // loop over subphase groups on current mesh index
        for ( moris::size_t iSPG = 0; iSPG < tNumSPGs; iSPG++ )
        {
            // initialize sub-lists in SPG neighborhood ( for each SPG index there's a list )
            tSpgNeighborhood->mSubphaseToSubPhase( iSPG )                 = std::make_shared< Vector< moris_index > >();
            tSpgNeighborhood->mSubphaseToSubPhaseMySideOrds( iSPG )       = std::make_shared< Vector< moris_index > >();
            tSpgNeighborhood->mSubphaseToSubPhaseNeighborSideOrds( iSPG ) = std::make_shared< Vector< moris_index > >();

            // leave the transition location empty since this is not needed
            tSpgNeighborhood->mTransitionNeighborCellLocation( iSPG ) = std::make_shared< Vector< moris_index > >( 0 );

            // reserve memory for sub-lists in SPG neighborhood according to estimate
            tSpgNeighborhood->mSubphaseToSubPhase( iSPG )->reserve( 4 );
            tSpgNeighborhood->mSubphaseToSubPhaseMySideOrds( iSPG )->reserve( 4 );
            tSpgNeighborhood->mSubphaseToSubPhaseNeighborSideOrds( iSPG )->reserve( 4 );

            // get the SP indices on the current SPG
            const Vector< moris_index >& tSpIndicesInGroup = aBsplineMeshInfo->mSubphaseGroups( iSPG )->get_SP_indices_in_group();

            // get the SPG's index
            const moris_index tSpgIndex = aBsplineMeshInfo->mSubphaseGroups( iSPG )->get_index();

            // initialize map storing which neighbor SPGs have already been found to avoid duplicate ligaments
            std::unordered_set< moris_index > tNeighborSPGsFound;

            // loop over the SPs in current SPG
            for ( moris::size_t iSP = 0; iSP < tSpIndicesInGroup.size(); iSP++ )
            {
                // get current SP's index
                const uint tCurrentSpIndex = (uint)tSpIndicesInGroup( iSP );

                // get the neighbors of the current subphase
                const std::shared_ptr< Vector< moris_index > > tSpNeighborSPs = tSpNeighborhood->mSubphaseToSubPhase( tCurrentSpIndex );

                // loop over the neighbors and check if they're in separate SPGs
                for ( moris::size_t iSpNeighbor = 0; iSpNeighbor < tSpNeighborSPs->size(); iSpNeighbor++ )
                {
                    // get Neighbor SP's index
                    const moris_index tNeighborSpIndex = ( *tSpNeighborSPs )( iSpNeighbor );

                    // get current neighbor SP's SPG index
                    const moris_index tNeighborSpSpgIndex = aBsplineMeshInfo->mSpToSpgMap( tNeighborSpIndex );

                    // check whether the two SPs are in the same SPG; if not, establish connection in SPG connectivity
                    if ( tNeighborSpSpgIndex != tSpgIndex )
                    {
                        // check whether the connection to the neighboring SPG has already been found
                        if ( tNeighborSPGsFound.find( tNeighborSpSpgIndex ) == tNeighborSPGsFound.end() )
                        {
                            // register that the neighbor SPG has been found
                            tNeighborSPGsFound.insert( tNeighborSpSpgIndex );

                            // save neighbor SPG index in SPG neighborhood connectivity
                            tSpgNeighborhood->mSubphaseToSubPhase( iSPG )->push_back( tNeighborSpSpgIndex );

                            // get connectivity information for SPGs from SP neighborhood connectivity
                            const moris_index tMySideOrdinal    = ( *tSpNeighborhood->mSubphaseToSubPhaseMySideOrds( tCurrentSpIndex ) )( iSpNeighbor );
                            const moris_index tOtherSideOrdinal = ( *tSpNeighborhood->mSubphaseToSubPhaseNeighborSideOrds( tCurrentSpIndex ) )( iSpNeighbor );

                            // put connectivity information into SPG neighborhood connectivity
                            tSpgNeighborhood->mSubphaseToSubPhaseMySideOrds( iSPG )->push_back( tMySideOrdinal );
                            tSpgNeighborhood->mSubphaseToSubPhaseNeighborSideOrds( iSPG )->push_back( tOtherSideOrdinal );
                        }
                    }
                }    // end: loop over neighbor SPs
            }        // end: loop over SPs in SPG
        }            // end: loop over SPGs

        // hand SPG neighborhood connectivity over to cut integration mesh
        // aCutIntegrationMesh->mSubphaseGroupNeighborhood( iBspMesh ) = tSpNeighborhood;
        return tSpgNeighborhood;
    }

    // ----------------------------------------------------------------------------------

    void
    Integration_Mesh_Generator::construct_SPG_material_connectivity_information( Cut_Integration_Mesh* aCutIntegrationMesh )
    {
        // log/trace the enrichment for specific B-spline mesh
        Tracer tTracer( "XTK", "Integration_Mesh_Generator", "Construct SPG material connectivity information" );

        // get the number of base IP cells on the mesh
        uint tNumBaseIpCells = aCutIntegrationMesh->mBsplineMeshInfos( 0 )->mExtractionCellToBsplineCell.size();

        // debug - temporary test to make sure the right function is called
        MORIS_ASSERT( tNumBaseIpCells == aCutIntegrationMesh->get_num_base_ip_cells(),
                "Integration_Mesh_Generator::construct_SPG_material_connectivity_information() - "
                "Number of Lagrange elements reported by the xtk background mesh and the B-spline mesh info do not match" );

        // initialize list needed later
        aCutIntegrationMesh->mUnionVoidMsdIndices.resize( tNumBaseIpCells );
        aCutIntegrationMesh->mUnionVoidMsdIndexBulkPhases.resize( tNumBaseIpCells );

        // number of B-spline meshes
        Matrix< IndexMat > tBspMeshIndices = mXTKModel->get_Bspline_mesh_indices();
        uint               tNumBspMeshes   = tBspMeshIndices.numel();

        // initialize storage for generated data
        for ( uint iBspMesh = 0; iBspMesh < tNumBspMeshes; iBspMesh++ )
        {
            // get the current B-spline mesh info
            Bspline_Mesh_Info* tBsplineMeshInfo = aCutIntegrationMesh->mBsplineMeshInfos( iBspMesh );

            // initialize lists holding which SPGs are material and void on the base IP cells/Lagrange elements
            tBsplineMeshInfo->mExtractionCellMaterialSpgs.resize( tNumBaseIpCells );
            tBsplineMeshInfo->mExtractionCellVoidSpgs.resize( tNumBaseIpCells );
            tBsplineMeshInfo->mExtractionCellMaterialMsdIndices.resize( tNumBaseIpCells );
            tBsplineMeshInfo->mExtractionCellVoidMsdIndices.resize( tNumBaseIpCells );
            tBsplineMeshInfo->mExtractionCellFreeVoidMsdIndices.resize( tNumBaseIpCells );

            // initialize map assigning MSD indices to the SPGs
            tBsplineMeshInfo->mSpgToMsdIndex.resize( tBsplineMeshInfo->get_num_SPGs(), -1 );
        }

        // initialize the list storing which B-spline mesh index is the coarsest wrt. to a given Lagrange element
        Vector< moris_index >& tCoarsestBsplineMesh = aCutIntegrationMesh->mCoarsestBsplineMesh;
        tCoarsestBsplineMesh.resize( tNumBaseIpCells );

        // initialize list ticking off for which Lagrange elements the material indices have been constructed
        // (since there's a loop of Lag elems in the loop of Lag elems and we want to avoid unnecessarily treating elements twice)
        Vector< bool > tLagElemHasNotBeenTreated( tNumBaseIpCells, true );

        // all subsequent operations are per Lagrange element (= base IP cell)
        for ( uint iLagElem = 0; iLagElem < tNumBaseIpCells; iLagElem++ )
        {
            // --------------------------------
            // STEP 1: find the coarsest B-spline elements associated with each Lagrange element

            // initialize the coarsest level
            uint tCoarsestRefineLevel = MORIS_UINT_MAX;

            // find the mesh index of the B-spline element that contains a given Lagrange element
            for ( uint iBspMesh = 0; iBspMesh < tNumBspMeshes; iBspMesh++ )
            {
                // get the current B-spline mesh's discretization mesh index
                // moris_index tBspMeshIndex = tBspMeshIndices( iBspMesh );

                // get the B-spline mesh info for access
                Bspline_Mesh_Info* tBsplineMeshInfo = aCutIntegrationMesh->mBsplineMeshInfos( iBspMesh );

                // get the B-spline element index corresponding to the current Lagrange element
                uint tRefineLevel = tBsplineMeshInfo->get_B_spline_refinement_level_for_extraction_cell( iLagElem );

                // check whether the current B-spline mesh has a coarser B-spline element associated with
                // the current Lagrange element than any of the previous meshes
                if ( tRefineLevel < tCoarsestRefineLevel )
                {
                    // if so, safe the mesh as being the coarsest related mesh
                    tCoarsestRefineLevel             = tRefineLevel;
                    tCoarsestBsplineMesh( iLagElem ) = iBspMesh;
                }
            }

            // --------------------------------
            // STEP 2: relate the SPs on every Lagrange element to a material sub-domain (MSD) index relative to the coarsest mesh
            // Note: The below procedures are only valid as HMR imposes so-called "strong conditions"
            // Note: on the nested hierarchical domain boundaries, i.e. refined domain boundaries
            // Note: run along mesh lines that already exist on coarser levels

            // this step is done in batches of Lagrange elements belonging to the same coarsest B-spline element to save on re-computation of things
            // hence, skip elements that have already been treated in another batch
            if ( tLagElemHasNotBeenTreated( iLagElem ) )
            {
                // get the coarsest B-spline mesh
                moris_index tCoarsestBsplineMeshIndex = tCoarsestBsplineMesh( iLagElem );

                // get pointer to the B-spline mesh info for the coarsest element
                Bspline_Mesh_Info* tCoarsestBsplineMeshInfo =
                        aCutIntegrationMesh->mBsplineMeshInfos( tCoarsestBsplineMeshIndex );

                // get this coarsest B-spline element index
                const moris_index tCoarsestBsplineElemIndex =
                        tCoarsestBsplineMeshInfo->get_bspline_cell_index_for_extraction_cell( iLagElem );

                // get the list of Lagrange elements in this coarsest B-spline element
                const Vector< moris_index >& tLagElemsInBspElem =
                        tCoarsestBsplineMeshInfo->get_extraction_cell_indices_in_Bspline_cell( tCoarsestBsplineElemIndex );

                // get the subphase groups for the corresponding B-spline element
                const Vector< const Subphase_Group* > tSpgsOnCoarsestBspElem =
                        tCoarsestBsplineMeshInfo->get_SPGs_in_Bspline_cell( tCoarsestBsplineElemIndex );

                // collect SPs inside those SPGs and build map associating the SPs with MSD indices
                // Note: the local indices of the SPGs on the coarsest element correspond to the MSD indices
                IndexMap              tSpToMsdIndex;
                Vector< moris_index > tSpsInBspElem( 0 );
                tSpsInBspElem.reserve( tSpgsOnCoarsestBspElem.size() * tSpgsOnCoarsestBspElem( 0 )->get_SP_indices_in_group().size() );

                for ( uint iSPG = 0; iSPG < tSpgsOnCoarsestBspElem.size(); iSPG++ )
                {
                    // get the list of SPs in the current SPG
                    const Vector< moris_index >& tSpIndicesInGroup =
                            tSpgsOnCoarsestBspElem( iSPG )->get_SP_indices_in_group();

                    // associate all SPs in the current SPG with their MSD index
                    for ( uint iSpInSpg = 0; iSpInSpg < tSpIndicesInGroup.size(); iSpInSpg++ )
                    {
                        tSpToMsdIndex[ tSpIndicesInGroup( iSpInSpg ) ] = iSPG;
                        tSpsInBspElem.push_back( tSpIndicesInGroup( iSpInSpg ) );
                    }
                }

                // get the size of the map
                uint tNumSpsInCoarsestBspElem = tSpsInBspElem.size();

                // use the constructed information to associate the SPGs on each B-spline mesh with the MSD indices
                for ( uint iBspMesh = 0; iBspMesh < tNumBspMeshes; iBspMesh++ )
                {
                    // get the current B-spline mesh info
                    Bspline_Mesh_Info* tBsplineMeshInfo = aCutIntegrationMesh->mBsplineMeshInfos( iBspMesh );

                    // go over the previously constructed map/list
                    for ( uint iSP = 0; iSP < tNumSpsInCoarsestBspElem; iSP++ )
                    {
                        // get the SP's index
                        moris_index tSpIndex = tSpsInBspElem( iSP );

                        // get the SPG corresponding to the current SP on the current mesh
                        moris_index tSpgIndex = tBsplineMeshInfo->mSpToSpgMap( tSpIndex );

                        // get the associated MSD index
                        auto tIter = tSpToMsdIndex.find( tSpIndex );
                        MORIS_ASSERT( tIter != tSpToMsdIndex.end(),
                                "Integration_Mesh_Generator::construct_SPG_material_connectivity_information() -"
                                "Something went wrong in the SP to MSD index map construction." );
                        moris_index tMsdIndex = tIter->second;

                        // add information to the SPG to MSD index map
                        tBsplineMeshInfo->mSpgToMsdIndex( tSpgIndex ) = tMsdIndex;
                    }
                }

                // --------------------------------
                // STEP 3: split the SPGs from every B-spline mesh related to a given Lag elem into void and material SPGs

                // treat all Lagrange elements in the B-spline element at the same time
                for ( uint iLagElemInBspElem = 0; iLagElemInBspElem < tLagElemsInBspElem.size(); iLagElemInBspElem++ )
                {
                    // get the Lagrange element index to be treated
                    moris_index tLagElemIndex = tLagElemsInBspElem( iLagElemInBspElem );

                    // check that the Lag elems in the current B-spline elem have not been treated yet
                    MORIS_ERROR( tLagElemHasNotBeenTreated( tLagElemIndex ),
                            "Integration_Mesh_Generator::construct_SPG_material_connectivity_information() - "
                            "Lagrange element in B-spline element marked as treated even though B-spline element has not been treated. "
                            "There must be a bug." );

                    // mark current Lagrange element as being treated
                    tLagElemHasNotBeenTreated( tLagElemIndex ) = false;

                    // the following information must be constructed wrt. each B-spline mesh
                    for ( uint iBspMesh = 0; iBspMesh < tNumBspMeshes; iBspMesh++ )
                    {
                        // get the current B-spline mesh info
                        Bspline_Mesh_Info* tBsplineMeshInfo = aCutIntegrationMesh->mBsplineMeshInfos( iBspMesh );

                        // access the lists storing which SPGs are material and void wrt. to the respective Lagrange element
                        Vector< moris_index >& tMaterialSpgIndices = tBsplineMeshInfo->mExtractionCellMaterialSpgs( tLagElemIndex );
                        Vector< moris_index >& tVoidSpgIndices     = tBsplineMeshInfo->mExtractionCellVoidSpgs( tLagElemIndex );

                        // fill these lists
                        this->find_material_SPGs_on_Lagrange_Cell( aCutIntegrationMesh, tLagElemIndex, iBspMesh, tMaterialSpgIndices, tVoidSpgIndices );

                        // --------------------------------
                        // STEP 4.1: derive the material MSD indices wrt. to each B-spline mesh from the void SPGs

                        // get the number of material SPGs and MSD indices
                        uint tNumMaterialSpgs = tMaterialSpgIndices.size();

                        // access the lists storing material MSD indices for each Lagrange element
                        Vector< moris_index >& tMaterialMsdIndices = tBsplineMeshInfo->mExtractionCellMaterialMsdIndices( tLagElemIndex );

                        // resize this list to correct size
                        tMaterialMsdIndices.resize( tNumMaterialSpgs );

                        // go over material SPGs and store the corresponding MSD Indices
                        for ( uint iMaterialSpg = 0; iMaterialSpg < tNumMaterialSpgs; iMaterialSpg++ )
                        {
                            // get the current SPG's index
                            moris_index tSpgIndex = tMaterialSpgIndices( iMaterialSpg );

                            // get the corresponding MSD index
                            moris_index tMsdIndex = tBsplineMeshInfo->mSpgToMsdIndex( tSpgIndex );
                            MORIS_ASSERT( tMsdIndex > -1,
                                    "Integration_Mesh_Generator::construct_SPG_material_connectivity_information() - "
                                    "Subphase index not found in the SPG to MSD index map. Something must have gone wrong." );

                            // store the void MSD index
                            tMaterialMsdIndices( iMaterialSpg ) = tMsdIndex;
                        }

                        // --------------------------------
                        // STEP 4.2: derive the void MSD indices wrt. to each B-spline mesh from the void SPGs

                        // get the number of void SPGs and MSD indices
                        uint tNumVoidSpgs = tVoidSpgIndices.size();

                        // access the lists storing void MSD indices for each Lagrange element
                        Vector< moris_index >& tVoidMsdIndices = tBsplineMeshInfo->mExtractionCellVoidMsdIndices( tLagElemIndex );

                        // resize this list to correct size
                        tVoidMsdIndices.resize( tNumVoidSpgs );

                        // go over void SPGs and store the corresponding MSD Indices
                        for ( uint iVoidSpg = 0; iVoidSpg < tNumVoidSpgs; iVoidSpg++ )
                        {
                            // get the current SPG's index
                            moris_index tSpgIndex = tVoidSpgIndices( iVoidSpg );

                            // get the corresponding MSD index
                            moris_index tMsdIndex = tBsplineMeshInfo->mSpgToMsdIndex( tSpgIndex );
                            MORIS_ASSERT( tMsdIndex > -1,
                                    "Integration_Mesh_Generator::construct_SPG_material_connectivity_information() - "
                                    "Subphase index not found in the SPG to MSD index map. Something must have gone wrong." );

                            // store the void MSD index
                            tVoidMsdIndices( iVoidSpg ) = tMsdIndex;
                        }

                    }    // end: loop over B-spline meshes for the current Lagrange element

                    // --------------------------------
                    // STEP 5: form a non-unique universal set of void MSD indices across all B-spline meshes

                    // initialize union set
                    aCutIntegrationMesh->mUnionVoidMsdIndices( tLagElemIndex ) =
                            aCutIntegrationMesh->mBsplineMeshInfos( 0 )->mExtractionCellVoidMsdIndices( tLagElemIndex );

                    // get the address to where the union multiset of MSD indices will be stored
                    Vector< moris_index >* tUnionVoidMsdIndices = &( aCutIntegrationMesh->mUnionVoidMsdIndices( tLagElemIndex ) );

                    // form the union multiset of the void MSD indices across all B-spline meshes
                    for ( uint iBspMesh = 1; iBspMesh < tNumBspMeshes; iBspMesh++ )
                    {
                        Vector< moris_index > tPreviousUnionVoidMsdIndices = *tUnionVoidMsdIndices;

                        // get the current B-spline mesh info
                        Bspline_Mesh_Info* tBsplineMeshInfo = aCutIntegrationMesh->mBsplineMeshInfos( iBspMesh );

                        // get the void MSD indices for the current B-spline mesh
                        Vector< moris_index > tCurrentVoidMsdIndices =
                                tBsplineMeshInfo->mExtractionCellVoidMsdIndices( tLagElemIndex );

                        // form the union
                        xtk::multiset_union( tPreviousUnionVoidMsdIndices, tCurrentVoidMsdIndices, *tUnionVoidMsdIndices );
                    }

                    // --------------------------------
                    // STEP 6: deduce the free void MSD indices wrt. each B-spline mesh

                    // form the union multiset of the void MSD indices across all B-spline meshes
                    for ( uint iBspMesh = 0; iBspMesh < tNumBspMeshes; iBspMesh++ )
                    {
                        // get the current B-spline mesh info
                        Bspline_Mesh_Info* tBsplineMeshInfo = aCutIntegrationMesh->mBsplineMeshInfos( iBspMesh );

                        // get access to the list of void MSD indices
                        Vector< moris_index >& tVoidMsdIndices = tBsplineMeshInfo->mExtractionCellVoidMsdIndices( tLagElemIndex );

                        // get access to the list of free void MSD indices
                        Vector< moris_index >& tFreeVoidMsdIndices = tBsplineMeshInfo->mExtractionCellFreeVoidMsdIndices( tLagElemIndex );

                        // get the difference between the union and the void MSD indices to form the free void MSD indices
                        xtk::multiset_difference( *tUnionVoidMsdIndices, tVoidMsdIndices, tFreeVoidMsdIndices );
                    }

                    // --------------------------------
                    // STEP 7: find the bulk phases for union void MSDIs

                    // get the list of union void MSDIs for the current Lagrange element
                    Vector< moris_index > const & tUnionVoidMsdIndicesFinal = aCutIntegrationMesh->mUnionVoidMsdIndices( tLagElemIndex );
                    uint                          tNumUnionVoidMSDIs        = tUnionVoidMsdIndicesFinal.size();

                    // initialize the list bulk-phase indices associated with the union void MSDIs
                    aCutIntegrationMesh->mUnionVoidMsdIndexBulkPhases( tLagElemIndex ).resize( tNumUnionVoidMSDIs );

                    // access the list of sub-phase groups associated with this Lagrange element on the coarsest B-spline mesh
                    Vector< moris_index > const & tCoarsestSpgsAssociatedWithLagrangeCell =
                            tCoarsestBsplineMeshInfo->get_SPG_indices_associated_with_extraction_cell( tLagElemIndex );

                    // get the bulk-phases associated with each of the MSDIs
                    for ( uint iMSDI = 0; iMSDI < tNumUnionVoidMSDIs; iMSDI++ )
                    {
                        // get the MSD index
                        moris_index tMSDIndex = tUnionVoidMsdIndicesFinal( iMSDI );

                        // get the SPG associated with the current MSDI on the coarsest B-spline mesh
                        moris_index tAssociatedCoarsestSpg = tCoarsestSpgsAssociatedWithLagrangeCell( tMSDIndex );

                        // get the bulk-phase associated with this SPG
                        moris_index tMsdBulkPhase = tCoarsestBsplineMeshInfo->get_bulk_phase_for_subphase_group( tAssociatedCoarsestSpg );

                        // save this bulk phase as being associated with this union void MSDI
                        aCutIntegrationMesh->mUnionVoidMsdIndexBulkPhases( tLagElemIndex )( iMSDI ) = tMsdBulkPhase;
                    }

                }    // end for: loop over the Lagrange elements inside the current coarsest B-spline element

            }    // end if: only treat elements whose void MSD Indices have not been found yet

        }    // end for: loop over all lagrange elements

    }    // end function: Integration_Mesh_Generator::construct_SPG_material_connectivity_information(...)

    // ----------------------------------------------------------------------------------

    void
    Integration_Mesh_Generator::find_material_SPGs_on_Lagrange_Cell(
            Cut_Integration_Mesh*  aCutIntegrationMesh,
            const moris_index      aLagrangeElementIndex,
            const moris_index      aBsplineMeshListIndex,
            Vector< moris_index >& aMaterialSpgIndices,
            Vector< moris_index >& aVoidSpgIndices )
    {
        // get the number of SPs on the current IP cell
        const Vector< moris_index >& tSPsOnCell = aCutIntegrationMesh->get_parent_cell_subphases( aLagrangeElementIndex );
        const uint                   tNumSPs    = tSPsOnCell.size();

        // initialize the list of material SPGs
        aMaterialSpgIndices.resize( tNumSPs );

        // get the pointer to the current B-spline mesh info
        Bspline_Mesh_Info* tBsplineMeshInfo = aCutIntegrationMesh->mBsplineMeshInfos( aBsplineMeshListIndex );

        // get the SPGs that are associated with the current IP cell
        Vector< moris_index > const & tSPGsOnCell =
                tBsplineMeshInfo->get_SPG_indices_associated_with_extraction_cell( aLagrangeElementIndex );
        uint tNumSPGsOnCell = tSPGsOnCell.size();

        // initialize punch-card logging which SPGs have material on the current IP cell
        Vector< bool > tVoidSPGs( tNumSPGsOnCell, true );

        // over the subphases on the current IP cell and mark the corresponding SPGs to have material
        for ( uint iSP = 0; iSP < tNumSPs; iSP++ )
        {
            // get the index of the current subphase
            moris_index tSpIndex = tSPsOnCell( iSP );

            // get the index of SPG the currently treated SP belongs to
            moris_index tSpgIndex = tBsplineMeshInfo->mSpToSpgMap( tSpIndex );

            // store SPG index containing material
            aMaterialSpgIndices( iSP ) = tSpgIndex;

            // find where the SPG is in the list of SPGs on the respective B-spline or Lagrange element
            moris_index tLocalSpgIndex = tBsplineMeshInfo->mSubphaseGroups( tSpgIndex )->get_local_index();

            // mark the SPG as having material in the punch card
            tVoidSPGs( tLocalSpgIndex ) = false;
        }

        // count the number of void IP cells that need to be constructed
        uint tNumVoidClusters = 0;
        for ( uint iSPG = 0; iSPG < tNumSPGsOnCell; iSPG++ )
        {
            tNumVoidClusters += tVoidSPGs( iSPG );
        }

        // set size of list of SPGs without material associated with current IP cell for the current B-spline mesh
        aVoidSpgIndices.resize( tNumVoidClusters );

        // store SPG indices for void clusters
        uint tVoidSpgCounter = 0;
        for ( uint iSPG = 0; iSPG < tNumSPGsOnCell; iSPG++ )
        {
            // if SPG has noted to not have material in it
            if ( tVoidSPGs( iSPG ) )
            {
                aVoidSpgIndices( tVoidSpgCounter ) = tSPGsOnCell( iSPG );
                tVoidSpgCounter++;
            }
        }
    }

    // ----------------------------------------------------------------------------------

}    // namespace moris::xtk<|MERGE_RESOLUTION|>--- conflicted
+++ resolved
@@ -1527,7 +1527,6 @@
                         // register sub-phase index as being connected to the facet
                         tSubphaseMap[ tSpPair ] = 1;
                     }
-<<<<<<< HEAD
                 }
 
                 // add the second IG-cell if its parent and the treated Bg-cell are the same cell (otherwise the other (if any) IG-cell must be representative for current Bg-cell)
@@ -1549,11 +1548,6 @@
                 }
             } // end for: each IG cell facet connected to current BG-cell facet
         } // end if: BG element is intersected
-=======
-                }    // end for: each IG cell connected to current IG-cell facet
-            }        // end for: each IG cell facet connected to current BG-cell facet
-        }            // end if: BG element is intersected
->>>>>>> 1a8f3ec8
 
         // case: cluster is trivial
         else
@@ -1567,12 +1561,8 @@
             aRepresentativeIgCells.push_back( aBGCell->get_index() );
             aRepresentativeIgCellsOrdinal.push_back( aFacetOrdinal );
         }
-<<<<<<< HEAD
 
     } // end function: Integration_Mesh_Generator::collect_subphases_attached_to_facet_on_cell()
-=======
-    }    // end function: Integration_Mesh_Generator::collect_subphases_attached_to_facet_on_cell()
->>>>>>> 1a8f3ec8
 
     // ----------------------------------------------------------------------------------
 
