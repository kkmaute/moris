/*
 * Copyright (c) 2022 University of Colorado
 * Licensed under the MIT license. See LICENSE.txt file in the MORIS root for details.
 *
 * ------------------------------------------------------------------------------------
 *
 * cl_XTK_Side_Cluster_Group.hpp
 *
 */
#ifndef SRC_cl_XTK_Side_Cluster_Group
#define SRC_cl_XTK_Side_Cluster_Group

#include "cl_MTK_Side_Cluster_Group.hpp"

namespace moris::mtk
{
    class Cluster;
}

using namespace moris;

namespace moris::xtk
{
    //------------------------------------------------------------------------------

    class Side_Cluster_Group : public mtk::Side_Cluster_Group
    {
        //------------------------------------------------------------------------------

      protected:
        // list of clusters in group
        Vector< std::shared_ptr< mtk::Cluster > > mSideClusters;

        // associated bulk cluster group
        std::shared_ptr< mtk::Cluster_Group > mAssociatedCellClusterGroup;

        //------------------------------------------------------------------------------

        /**
         * @brief Get a the list of clusters in the cluster group (how the clusters are accessed is handled by the children)
<<<<<<< HEAD
         * 
         * @return Vector< Cluster const* > const& list of clusters in the cluster group
         */
        const Vector< mtk::Cluster const* >
=======
         *
         * @return Vector< Cluster const* > const& list of clusters in the cluster group
         */
        const Vector< mtk::Cluster const * >
>>>>>>> 1f8cbf7b
        get_side_clusters_in_group() const;

        //------------------------------------------------------------------------------

        /**
         * @brief Get a the list of clusters in the cluster group (how the cell cluster group is accessed is handled by the children)
         *
         * @return mtk::Cluster_Group const* pointer to the bulk cluster group associated with the current side cluster group
         */
        mtk::Cluster_Group const *
        get_associated_cell_cluster_group() const;

        //------------------------------------------------------------------------------

      public:
        //------------------------------------------------------------------------------

        /**
         * @brief Constructor
         *
         * @param aDiscretizationMeshIndex discretization mesh index (in MSI) that the cluster group is associated with
         * @param aClusters
         * @param aAssociatedCellClusterGroup
         */
<<<<<<< HEAD
        Side_Cluster_Group( 
                const moris_index                              aDiscretizationMeshIndex,
                Vector< std::shared_ptr< mtk::Cluster > > aClusters,
                std::shared_ptr< mtk::Cluster_Group >          aAssociatedCellClusterGroup );
=======
        Side_Cluster_Group(
                const moris_index                         aDiscretizationMeshIndex,
                Vector< std::shared_ptr< mtk::Cluster > > aClusters,
                std::shared_ptr< mtk::Cluster_Group >     aAssociatedCellClusterGroup );
>>>>>>> 1f8cbf7b

        //------------------------------------------------------------------------------

        /**
         * @brief default constructor initializing nothing
         *
         */
        Side_Cluster_Group() = default;

        /**
         * @brief Default Destructor
         *
         */
        virtual ~Side_Cluster_Group(){};

        //------------------------------------------------------------------------------

    };    // class xtk::Side_Cluster_Group

}    // namespace moris::xtk

#endif /* cl_XTK_Side_Cluster_Group.hpp */<|MERGE_RESOLUTION|>--- conflicted
+++ resolved
@@ -38,17 +38,10 @@
 
         /**
          * @brief Get a the list of clusters in the cluster group (how the clusters are accessed is handled by the children)
-<<<<<<< HEAD
-         * 
-         * @return Vector< Cluster const* > const& list of clusters in the cluster group
-         */
-        const Vector< mtk::Cluster const* >
-=======
          *
          * @return Vector< Cluster const* > const& list of clusters in the cluster group
          */
         const Vector< mtk::Cluster const * >
->>>>>>> 1f8cbf7b
         get_side_clusters_in_group() const;
 
         //------------------------------------------------------------------------------
@@ -73,17 +66,10 @@
          * @param aClusters
          * @param aAssociatedCellClusterGroup
          */
-<<<<<<< HEAD
-        Side_Cluster_Group( 
-                const moris_index                              aDiscretizationMeshIndex,
-                Vector< std::shared_ptr< mtk::Cluster > > aClusters,
-                std::shared_ptr< mtk::Cluster_Group >          aAssociatedCellClusterGroup );
-=======
         Side_Cluster_Group(
                 const moris_index                         aDiscretizationMeshIndex,
                 Vector< std::shared_ptr< mtk::Cluster > > aClusters,
                 std::shared_ptr< mtk::Cluster_Group >     aAssociatedCellClusterGroup );
->>>>>>> 1f8cbf7b
 
         //------------------------------------------------------------------------------
 
