--- conflicted
+++ resolved
@@ -30,17 +30,6 @@
     class Decomposition_Data;
     class Cut_Integration_Mesh;
 
-<<<<<<< HEAD
-class Decomposition_Algorithm
-{
-  public:
-    // number of cells less the number you are replace
-    moris_index                                             mNumNewCells = 0;
-    Vector< Vector< moris::moris_index > >        mNewCellToVertexConnectivity; // over allocated
-    Vector< moris::moris_index >                       mNewCellChildMeshIndex;       // over allocated
-    Vector< moris::moris_index >                       mNewCellCellIndexToReplace;   // over allocated
-    Vector< std::shared_ptr< moris::mtk::Cell_Info > > mNewCellCellInfo;             // over allocated
-=======
     class Decomposition_Algorithm
     {
       public:
@@ -50,7 +39,6 @@
         Vector< moris::moris_index >                       mNewCellChildMeshIndex;          // over allocated
         Vector< moris::moris_index >                       mNewCellCellIndexToReplace;      // over allocated
         Vector< std::shared_ptr< moris::mtk::Cell_Info > > mNewCellCellInfo;                // over allocated
->>>>>>> 1f8cbf7b
 
       public:
         Decomposition_Algorithm() {}
