/*
 * Copyright (c) 2022 University of Colorado
 * Licensed under the MIT license. See LICENSE.txt file in the MORIS root for details.
 *
 * ------------------------------------------------------------------------------------
 *
 * cl_XTK_Cell_Cluster.cpp
 *
 */

#include "cl_XTK_Cell_Cluster.hpp"
#include "cl_MTK_Cluster_Group.hpp"
#include "cl_XTK_Interpolation_Cell_Unzipped.hpp"
#include "cl_XTK_Child_Mesh.hpp"
#include "cl_XTK_Cut_Integration_Mesh.hpp"
#include "fn_stringify_matrix.hpp"

// namespace moris
// {
namespace moris::xtk
{
    //----------------------------------------------------------------

    Cell_Cluster::Cell_Cluster()
            : mTrivial( true )
            , mVoid( false )
            , mInvalid( false )
            , mInterpolationCell( nullptr )
            , mChildMesh( nullptr )
            , mPrimaryIntegrationCells( 0, nullptr )
            , mVoidIntegrationCells( 0, nullptr )
            , mVerticesInCluster( 0, nullptr )
            , mClusterGroups( 0 )
    {
    }

    Cell_Cluster::Cell_Cluster( bool aOnlyForVisualization )
            : mTrivial( true )
            , mVoid( false )
            , mInvalid( false )
            , mInterpolationCell( nullptr )
            , mChildMesh( nullptr )
            , mPrimaryIntegrationCells( 0, nullptr )
            , mVoidIntegrationCells( 0, nullptr )
            , mVerticesInCluster( 0, nullptr )
            , mClusterGroups( 0 )
    {
        mOnlyForVis = aOnlyForVisualization;
    }

    //----------------------------------------------------------------

    Cell_Cluster::~Cell_Cluster() {}

    //----------------------------------------------------------------

    bool
    Cell_Cluster::is_trivial( const mtk::Leader_Follower aIsLeader ) const
    {
        return mTrivial;
    }

    //----------------------------------------------------------------

    bool
    Cell_Cluster::is_full() const
    {
        // Cluster is full if it is trivial and not void
        return ( mTrivial && !mVoid );
    }

    //----------------------------------------------------------------

    //----------------------------------------------------------------

    //----------------------------------------------------------------

<<<<<<< HEAD
    Vector<moris::mtk::Cell const *> const &
=======
    Vector< moris::mtk::Cell const * > const &
>>>>>>> 1f8cbf7b
    Cell_Cluster::get_primary_cells_in_cluster( const mtk::Leader_Follower aIsLeader ) const
    {
        return mPrimaryIntegrationCells;
    }

    //----------------------------------------------------------------

<<<<<<< HEAD
    Vector<moris::mtk::Cell const *> const &
=======
    Vector< moris::mtk::Cell const * > const &
>>>>>>> 1f8cbf7b
    Cell_Cluster::get_void_cells_in_cluster() const
    {
        return mVoidIntegrationCells;
    }

    //----------------------------------------------------------------

    moris::mtk::Cell const &
    Cell_Cluster::get_interpolation_cell( const mtk::Leader_Follower aIsLeader ) const
    {
        return *mInterpolationCell;
    }

    //----------------------------------------------------------------

<<<<<<< HEAD
    Vector<moris::mtk::Vertex const *>
=======
    Vector< moris::mtk::Vertex const * >
>>>>>>> 1f8cbf7b
    Cell_Cluster::get_vertices_in_cluster( const mtk::Leader_Follower aIsLeader ) const
    {
        return mVerticesInCluster;
    }

    //----------------------------------------------------------------

    Matrix< DDRMat >
    Cell_Cluster::get_vertices_local_coordinates_wrt_interp_cell( const mtk::Leader_Follower aIsLeader ) const
    {
        if ( !mTrivial )
        {
            return mLocalCoords;
        }
        else
        {
            // get the interpolation cell's connectivity information
            moris::mtk::Cell_Info const *tCellInfo = mInterpolationCell->get_cell_info();

            // local coordinate matrix
            Matrix< DDRMat > tXi;

            // get the local coordinates on the side ordinal
            tCellInfo->get_loc_coords_of_cell( tXi );

            return tXi;
        }
    }

    //----------------------------------------------------------------

    Matrix< DDRMat >
    Cell_Cluster::get_vertex_local_coordinate_wrt_interp_cell( moris::mtk::Vertex const *aVertex,
            const mtk::Leader_Follower                                                   aIsLeader ) const
    {
        MORIS_ERROR( !mTrivial, "Accessing local coordinates on a trivial cell cluster is not allowed" );
        return *mVertexGroup->get_vertex_local_coords( aVertex->get_index() );
    }

    //----------------------------------------------------------------

    moris_index
    Cell_Cluster::get_dim_of_param_coord( const mtk::Leader_Follower aIsLeader ) const
    {
        return this->get_vertices_local_coordinates_wrt_interp_cell( aIsLeader ).n_cols();
    }

    Matrix< DDRMat >
    Cell_Cluster::get_primary_cell_local_coords_on_side_wrt_interp_cell( moris::moris_index aPrimaryCellClusterIndex ) const
    {
        if ( mTrivial )
        {
            return mLocalCoords;
        }
        else
        {
            // MORIS_ERROR(!this->is_trivial(),"get_primary_cell_local_coords_on_side_wrt_interp_cell on trivial cluster is not allowed");
            MORIS_ASSERT( aPrimaryCellClusterIndex < (moris_index)this->get_num_primary_cells(), "Integration Cell Cluster index out of bounds" );

            // get the integration cell of interest
            moris::mtk::Cell const *tIntegrationCell = this->get_primary_cells_in_cluster()( aPrimaryCellClusterIndex );

<<<<<<< HEAD
             // get the vertex pointers on the side - for the bulk this is all vertices on the integration cell
            Vector<moris::mtk::Vertex *> tVerticesOnCell = tIntegrationCell->get_vertex_pointers();
=======
            // get the vertex pointers on the side - for the bulk this is all vertices on the integration cell
            Vector< moris::mtk::Vertex * > tVerticesOnCell = tIntegrationCell->get_vertex_pointers();
>>>>>>> 1f8cbf7b

            // allocate output (n_node x dim_xsi)
            Matrix< DDRMat > tVertexParamCoords( tVerticesOnCell.size(), this->get_dim_of_param_coord() );

            // iterate through vertices and collect local coordinates
            for ( moris::uint i = 0; i < tVerticesOnCell.size(); i++ )
            {
                tVertexParamCoords.get_row( i ) = this->get_vertex_local_coordinate_wrt_interp_cell( tVerticesOnCell( i ) ).get_row( 0 );
            }


            return tVertexParamCoords;
        }
    }

    //----------------------------------------------------------------
    Interpolation_Cell_Unzipped const *
    Cell_Cluster::get_xtk_interpolation_cell() const
    {
        return mInterpolationCell;
    }

    //----------------------------------------------------------------

    Matrix< IndexMat > Cell_Cluster::get_hanging_nodes() const
    {
        MORIS_ERROR( 0, "FIXME" );
        return mChildMesh->get_hanging_nodes();
    }

    //----------------------------------------------------------------

    size_t
    Cell_Cluster::capacity()
    {
        size_t tTotalSize = 0;
        tTotalSize += sizeof( mTrivial );
        tTotalSize += sizeof( mInterpolationCell );
        tTotalSize += sizeof( mChildMesh );
        tTotalSize += mPrimaryIntegrationCells.capacity();
        tTotalSize += mVoidIntegrationCells.capacity();
        tTotalSize += mVerticesInCluster.capacity();
        return tTotalSize;
    }

    //----------------------------------------------------------------

    void
    Cell_Cluster::set_primary_integration_cell_group( std::shared_ptr< IG_Cell_Group > aPrimaryIgCells )
    {
        mPrimaryIgCellGroup = { aPrimaryIgCells };

        mPrimaryIntegrationCells.resize( aPrimaryIgCells->mIgCellGroup.size() );

        for ( moris::uint i = 0; i < aPrimaryIgCells->mIgCellGroup.size(); i++ )
        {
            mPrimaryIntegrationCells( i ) = aPrimaryIgCells->mIgCellGroup( i );
        }
    }

    //----------------------------------------------------------------

    void
    Cell_Cluster::set_primary_integration_cell_groups( Vector< std::shared_ptr< IG_Cell_Group > > aPrimaryIgCells )
    {
        // store IG cell groups with cell cluster
        mPrimaryIgCellGroup = aPrimaryIgCells;

        // count total number of IG cells in all groups passed into function
        moris::uint tCount = 0;
        for ( moris::uint iCellGroup = 0; iCellGroup < aPrimaryIgCells.size(); iCellGroup++ )
        {
            tCount = tCount + aPrimaryIgCells( iCellGroup )->mIgCellGroup.size();
        }

        // initialize list of IG cells
        mPrimaryIntegrationCells.resize( tCount );

        // reset counter to track position in list
        tCount = 0;

        // store IG cells in list
        for ( moris::uint iCellGroup = 0; iCellGroup < aPrimaryIgCells.size(); iCellGroup++ )
        {
            for ( moris::uint jCellInGroup = 0; jCellInGroup < aPrimaryIgCells( iCellGroup )->mIgCellGroup.size(); jCellInGroup++ )
            {
                mVoidIntegrationCells( tCount ) = aPrimaryIgCells( iCellGroup )->mIgCellGroup( jCellInGroup );
                tCount++;
            }
        }
    }

    //----------------------------------------------------------------

    void
<<<<<<< HEAD
    Cell_Cluster::set_void_integration_cell_groups(Vector<std::shared_ptr<IG_Cell_Group>> & aVoidIgCells)
=======
    Cell_Cluster::set_void_integration_cell_groups( Vector< std::shared_ptr< IG_Cell_Group > > &aVoidIgCells )
>>>>>>> 1f8cbf7b
    {
        mVoidIgCellGroup = aVoidIgCells;

        moris::uint tCount = 0;
        for ( moris::uint i = 0; i < aVoidIgCells.size(); i++ )
        {
            tCount = tCount + aVoidIgCells( i )->mIgCellGroup.size();
        }


        mVoidIntegrationCells.resize( tCount );

        tCount = 0;

        for ( moris::uint i = 0; i < aVoidIgCells.size(); i++ )
        {
            for ( moris::uint j = 0; j < aVoidIgCells( i )->mIgCellGroup.size(); j++ )
            {
                mVoidIntegrationCells( tCount++ ) = aVoidIgCells( i )->mIgCellGroup( j );
            }
        }
    }

    //------------------------------------------------------------------------------

    void
    Cell_Cluster::set_ig_vertex_group( std::shared_ptr< IG_Vertex_Group > aVertexGroup )
    {
        mVertexGroup = aVertexGroup;

        mVerticesInCluster.resize( mVertexGroup->size() );
        mLocalCoords.resize( mVertexGroup->size(), mVertexGroup->get_vertex_local_coords( aVertexGroup->get_vertex( 0 )->get_index() )->n_cols() );

        for ( moris::uint i = 0; i < mVertexGroup->size(); i++ )
        {
            mVerticesInCluster( i ) = mVertexGroup->get_vertex( i );
            mLocalCoords.set_row( i, *mVertexGroup->get_vertex_local_coords( mVerticesInCluster( i )->get_index() ) );
        }
    }


    //----------------------------------------------------------------

    bool
    Cell_Cluster::has_cluster_group( const moris_index aDiscretizationMeshIndex ) const
    {
        // if the list of B-spline meshes for which the cluster groups have been set isn't large enough ...
        if ( mClusterGroups.size() < (uint)aDiscretizationMeshIndex + 1 )
        {
            // ... the cluster group has not been set yet
            return false;
        }

        // if the entry exists but is empty
        else if ( mClusterGroups( aDiscretizationMeshIndex ).expired() )
        {
            return false;
        }

        // if the entry both exists and is not empty, the cluster has a group
        else
        {
            return true;
        }
    }

    //----------------------------------------------------------------

    std::shared_ptr< mtk::Cluster_Group >
    Cell_Cluster::get_cluster_group( const moris_index aDiscretizationMeshIndex ) const
    {
        // check that the cluster group exists and is set
        MORIS_ASSERT( this->has_cluster_group( aDiscretizationMeshIndex ),
                "xtk::Cell_Cluster::get_cluster_group() - Cluster group is not set or does not exist." );

        // return the pointer to the cluster group
        return mClusterGroups( aDiscretizationMeshIndex ).lock();
    }

    //------------------------------------------------------------------------------

    void
    Cell_Cluster::set_cluster_group(
            const moris_index                     aDiscretizationMeshIndex,
            std::shared_ptr< mtk::Cluster_Group > aClusterGroupPtr )
    {
        // check that the cluster group is set to the correct B-spline list index
        MORIS_ASSERT( aClusterGroupPtr->get_discretization_mesh_index_for_cluster_group() == aDiscretizationMeshIndex,
                "xtk::Cell_Cluster::set_cluster_group() - Index which the cluster group lives on is not the list index it gets set to on the cluster." );

        // check if the list of cluster groups is big enough to accommodate the cluster groups for each B-spline mesh
        if ( mClusterGroups.size() < (uint)aDiscretizationMeshIndex + 1 )
        {
            // ... if not increase the size
            mClusterGroups.resize( aDiscretizationMeshIndex + 1 );
        }

        // store pointer to the cluster group associated with this B-spline mesh
        mClusterGroups( aDiscretizationMeshIndex ) = aClusterGroupPtr;
    }

    //------------------------------------------------------------------------------

    std::shared_ptr< IG_Vertex_Group >
    Cell_Cluster::get_ig_vertex_group()
    {
        return mVertexGroup;
    }

    //------------------------------------------------------------------------------

    moris::real
    Cell_Cluster::compute_cluster_group_cell_measure(
            const moris_index          aDiscretizationMeshIndex,
            const mtk::Primary_Void    aPrimaryOrVoid,
            const mtk::Leader_Follower aIsLeader ) const
    {
        // only compute // FIXME: ghost clusters for visualization should also have their cluster volumes assigned
        if ( !mOnlyForVis )
        {
            // check that the cluster group exists and is set
            MORIS_ASSERT( this->has_cluster_group( aDiscretizationMeshIndex ),
                    "xtk::Cell_Cluster::compute_cluster_group_cell_measure() - Cluster group is not set or does not exist." );

            // compute the group measure and return it
            return mClusterGroups( aDiscretizationMeshIndex ).lock()->compute_cluster_group_cell_measure( aPrimaryOrVoid, aIsLeader );
        }
        else    // cluster groups are not defined on clusters that are only for visualization purposes (e.g. for ghost visualization)
        {
            return -1.0;
        }
    }

    //------------------------------------------------------------------------------

    moris::real
    Cell_Cluster::compute_cluster_group_cell_measure_derivative(
            const moris_index          aDiscretizationMeshIndex,
            const Matrix< DDRMat >    &aPerturbedVertexCoords,
            uint                       aDirection,
            const mtk::Primary_Void    aPrimaryOrVoid,
            const mtk::Leader_Follower aIsLeader ) const
    {
        // check that the cluster group exists and is set
        MORIS_ASSERT( this->has_cluster_group( aDiscretizationMeshIndex ),
                "xtk::Cell_Cluster::compute_cluster_group_cell_measure_derivative() - Cluster group is not set or does not exist." );

        // compute the group measure derivative and return it
        return mClusterGroups( aDiscretizationMeshIndex ).lock()->compute_cluster_group_cell_measure_derivative( aPerturbedVertexCoords, aDirection, aPrimaryOrVoid, aIsLeader );
    }

    //------------------------------------------------------------------------------

}    // namespace moris::xtk
// } // namespace moris<|MERGE_RESOLUTION|>--- conflicted
+++ resolved
@@ -75,11 +75,7 @@
 
     //----------------------------------------------------------------
 
-<<<<<<< HEAD
-    Vector<moris::mtk::Cell const *> const &
-=======
     Vector< moris::mtk::Cell const * > const &
->>>>>>> 1f8cbf7b
     Cell_Cluster::get_primary_cells_in_cluster( const mtk::Leader_Follower aIsLeader ) const
     {
         return mPrimaryIntegrationCells;
@@ -87,11 +83,7 @@
 
     //----------------------------------------------------------------
 
-<<<<<<< HEAD
-    Vector<moris::mtk::Cell const *> const &
-=======
     Vector< moris::mtk::Cell const * > const &
->>>>>>> 1f8cbf7b
     Cell_Cluster::get_void_cells_in_cluster() const
     {
         return mVoidIntegrationCells;
@@ -107,11 +99,7 @@
 
     //----------------------------------------------------------------
 
-<<<<<<< HEAD
-    Vector<moris::mtk::Vertex const *>
-=======
     Vector< moris::mtk::Vertex const * >
->>>>>>> 1f8cbf7b
     Cell_Cluster::get_vertices_in_cluster( const mtk::Leader_Follower aIsLeader ) const
     {
         return mVerticesInCluster;
@@ -174,13 +162,8 @@
             // get the integration cell of interest
             moris::mtk::Cell const *tIntegrationCell = this->get_primary_cells_in_cluster()( aPrimaryCellClusterIndex );
 
-<<<<<<< HEAD
-             // get the vertex pointers on the side - for the bulk this is all vertices on the integration cell
-            Vector<moris::mtk::Vertex *> tVerticesOnCell = tIntegrationCell->get_vertex_pointers();
-=======
             // get the vertex pointers on the side - for the bulk this is all vertices on the integration cell
             Vector< moris::mtk::Vertex * > tVerticesOnCell = tIntegrationCell->get_vertex_pointers();
->>>>>>> 1f8cbf7b
 
             // allocate output (n_node x dim_xsi)
             Matrix< DDRMat > tVertexParamCoords( tVerticesOnCell.size(), this->get_dim_of_param_coord() );
@@ -276,11 +259,7 @@
     //----------------------------------------------------------------
 
     void
-<<<<<<< HEAD
-    Cell_Cluster::set_void_integration_cell_groups(Vector<std::shared_ptr<IG_Cell_Group>> & aVoidIgCells)
-=======
     Cell_Cluster::set_void_integration_cell_groups( Vector< std::shared_ptr< IG_Cell_Group > > &aVoidIgCells )
->>>>>>> 1f8cbf7b
     {
         mVoidIgCellGroup = aVoidIgCells;
 
