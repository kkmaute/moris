--- conflicted
+++ resolved
@@ -271,15 +271,9 @@
 {
     // trace this function
     Tracer tTracer( "XTK", "Decomposition_Algorithm", "Vertex Associations" );
-<<<<<<< HEAD
-    
-    // number of child meshes to be decomposed using node hierarchy alg.
-    moris_index tNumChildMeshes = mMeshGenerationData->mIntersectedBackgroundCellIndexToChildMeshIndex.size();
-=======
 
     // number of child meshes
     moris_index tNumChildMeshes = mCutIntegrationMesh->get_num_ig_cell_groups();
->>>>>>> 55c27bf1
 
     // estimate required space for the data in decomposition data
     mDecompositionData->tCMNewNodeLoc        = Cell< Cell< moris_index > >( tNumChildMeshes );
