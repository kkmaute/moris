/*
 * Copyright (c) 2022 University of Colorado
 * Licensed under the MIT license. See LICENSE.txt file in the MORIS root for details.
 *
 *------------------------------------------------------------------------------------
 *
 * cl_XTK_Node_Hierarchy_Interface.cpp
 *
 */

#include "cl_XTK_Node_Hierarchy_Interface.hpp"
#include "cl_XTK_Decomposition_Algorithm.hpp"
#include "cl_XTK_Integration_Mesh_Generator.hpp"
#include "cl_XTK_Cut_Integration_Mesh.hpp"
#include "cl_MTK_Cell_Info_Factory.hpp"
#include "cl_MTK_Cell_Info.hpp"
#include "fn_Pairing.hpp"
#include "cl_GEN_Geometry_Engine.hpp"
#include <algorithm>    // std::sort, std::stable_sort
#include <numeric>
#include "cl_Tracer.hpp"
#include <chrono>
namespace xtk
{

    // ----------------------------------------------------------------------------------

    enum Decomposition_Algorithm_Type
    Node_Hierarchy_Interface::get_algorithm_type() const
    {
        return Decomposition_Algorithm_Type::NODE_HEIRARCHY;    // NODE_HIERARCHY
    }

    // ----------------------------------------------------------------------------------

    moris_index
    Node_Hierarchy_Interface::get_signature() const
    {
        return 102;
    }

    // ----------------------------------------------------------------------------------

    bool
    Node_Hierarchy_Interface::has_geometric_independent_vertices() const
    {
        return false;
    }

<<<<<<< HEAD
    // iterate through geometries
    for ( moris::uint iGeom = 0; iGeom < mGeometryEngine->get_number_of_geometries(); iGeom++ )
    {
        // set a new decomposition data
        *aDecompositionData = Decomposition_Data();
        aDecompositionData->tDecompId = 10000 * iGeom + this->get_signature();

        // cell groups relevant to this geometry pick them out
        moris::Cell< std::shared_ptr< IG_Cell_Group > > tIgCellGroups;
        this->select_ig_cell_groups( tIgCellGroups );

        // extract the cells from groups into a continuous list
        moris::Cell< moris::mtk::Cell* > tIgCellsInGroups;
        aMeshGenerator->extract_cells_from_cell_groups( tIgCellGroups, tIgCellsInGroups );

        // construct the edge connectivity for these ig cell groups
        std::shared_ptr< Edge_Based_Connectivity > tIgCellGroupEdgeConnectivity = std::make_shared< Edge_Based_Connectivity >();
        aMeshGenerator->create_edges_from_element_to_node( tIgCellsInGroups, tIgCellGroupEdgeConnectivity );

        // collect a representative background cell for each edges
        moris::Cell< moris::mtk::Cell* > tBackgroundCellForEdge;// input: edge index || output: BG cell it belongs to
        aMeshGenerator->select_background_cell_for_edge( tIgCellGroupEdgeConnectivity, aCutIntegrationMesh, tBackgroundCellForEdge );

        // collect the vertex group related to the representative background cell
        moris::Cell< std::shared_ptr< IG_Vertex_Group > > tVertexGroups;// input: BG cell index || output: IG vertex group
        aMeshGenerator->collect_vertex_groups_for_background_cells( aMeshGenerationData, aCutIntegrationMesh, &tBackgroundCellForEdge, &tVertexGroups );

        // deduce the edge parent entity index and rank
        std::shared_ptr< Edge_Based_Ancestry > tIgEdgeAncestry = std::make_shared< Edge_Based_Ancestry >();
        aMeshGenerator->deduce_edge_ancestry( aCutIntegrationMesh, aBackgroundMesh, tIgCellGroupEdgeConnectivity, tBackgroundCellForEdge, tIgEdgeAncestry );

        // figure out which edges are intersected
        moris::Cell< moris_index > tIntersectedEdgeIndices;
        moris::Cell< moris::real > tIntersectedEdgeLocCoords;

        this->determine_intersected_edges_and_make_requests(
            tIgCellGroupEdgeConnectivity,
            tIgEdgeAncestry,
            &tBackgroundCellForEdge,
            &tVertexGroups,
            tIntersectedEdgeIndices,
            tIntersectedEdgeLocCoords );

        // give all these nodes ids
        aMeshGenerator->assign_node_requests_identifiers( *aDecompositionData, aCutIntegrationMesh, aBackgroundMesh );

        // create associations between child meshes and the vertices we need this to commit the data to the integration mesh
        this->associate_new_vertices_with_cell_groups(
            tIgCellGroupEdgeConnectivity,
            tIgEdgeAncestry,
            &tBackgroundCellForEdge,
            &tVertexGroups,
            &tIntersectedEdgeIndices,
            &tIntersectedEdgeLocCoords );

        //update underlying ids and owners of interpolation nodes in GE
        for ( uint Ik = 0; Ik < aDecompositionData->tNewNodeIndex.size(); Ik++ )
        {
            moris_index tNodeIndex = aDecompositionData->tNewNodeIndex( Ik );
            moris_id    tNodeId    = aDecompositionData->tNewNodeId( Ik );
            moris_index tNodeOwner = aDecompositionData->tNewNodeOwner( Ik );

            mGeometryEngine->update_intersection_node( tNodeIndex, tNodeId, tNodeOwner );
        }
=======
    // ----------------------------------------------------------------------------------

    void
    Node_Hierarchy_Interface::perform(
            Integration_Mesh_Generation_Data* aMeshGenerationData,
            Decomposition_Data*               aDecompositionData,
            Cut_Integration_Mesh*             aCutIntegrationMesh,
            mtk::Mesh*                        aBackgroundMesh,
            Integration_Mesh_Generator*       aMeshGenerator )
    {
        Tracer tTracer( "XTK", "Decomposition_Algorithm", "Node_Hierarchy_Interface", aMeshGenerator->verbosity_level(), 0 );

        // keep track of some useful classes (avoid passing to every function)
        mGeometryEngine     = aMeshGenerator->get_geom_engine();
        mMeshGenerationData = aMeshGenerationData;
        mDecompositionData  = aDecompositionData;
        mCutIntegrationMesh = aCutIntegrationMesh;
        mBackgroundMesh     = aBackgroundMesh;
        mGenerator          = aMeshGenerator;
>>>>>>> d2a9e66c

        // active geometries
        Matrix< IndexMat > const * tActiveGeometries = aMeshGenerator->get_active_geometries();

        // iterate through geometries
        for ( uint iGeom = 0; iGeom < tActiveGeometries->numel(); iGeom++ )
        {
            // create a new decomposition data structure to store information in
            *aDecompositionData = Decomposition_Data();

            // set the current geometry index
            mCurrentGeomIndex = ( *tActiveGeometries )( iGeom );

            aDecompositionData->mDecompId = 10000 * iGeom + this->get_signature(); // ID used to identify the associated communication requests later on

            // cell groups relevant to this geometry pick them out (i.e. the ones intersected by the current geometry)
            moris::Cell< std::shared_ptr< IG_Cell_Group > > tIgCellGroups;
            this->select_ig_cell_groups( tIgCellGroups );

            // extract the cells from groups into a continuous list
            moris::Cell< mtk::Cell* > tIgCellsInGroups;
            aMeshGenerator->extract_cells_from_cell_groups( tIgCellGroups, tIgCellsInGroups );

            // construct the edge connectivity for these ig cell groups
            std::shared_ptr< Edge_Based_Connectivity > tIgCellGroupEdgeConnectivity = std::make_shared< Edge_Based_Connectivity >();
            aMeshGenerator->create_edges_from_element_to_node( tIgCellsInGroups, tIgCellGroupEdgeConnectivity );

            // collect a representative background cell for each edges
            moris::Cell< mtk::Cell* > tBackgroundCellForEdge;    // input: edge index || output: pointer to BG cell it belongs to
            aMeshGenerator->select_background_cell_for_edge( tIgCellGroupEdgeConnectivity, aCutIntegrationMesh, tBackgroundCellForEdge );

            // collect the vertex group related to the representative background cell
            moris::Cell< std::shared_ptr< IG_Vertex_Group > > tVertexGroups;    // input: BG cell index || output: IG vertex group
            aMeshGenerator->collect_vertex_groups_for_background_cells( aMeshGenerationData, aCutIntegrationMesh, &tBackgroundCellForEdge, &tVertexGroups );

            // deduce the edge parent entity index and rank
            std::shared_ptr< Edge_Based_Ancestry > tIgEdgeAncestry = std::make_shared< Edge_Based_Ancestry >();
            aMeshGenerator->deduce_edge_ancestry( aCutIntegrationMesh, aBackgroundMesh, tIgCellGroupEdgeConnectivity, tBackgroundCellForEdge, tIgEdgeAncestry );

            // figure out which edges are intersected
            moris::Cell< moris_index > tIntersectedEdgeIndices;
            moris::Cell< real >        tIntersectedEdgeLocCoords;

            this->determine_intersected_edges_and_make_requests(
                    tIgCellGroupEdgeConnectivity,
                    tIgEdgeAncestry,
                    &tBackgroundCellForEdge,
                    &tVertexGroups,
                    tIntersectedEdgeIndices,
                    tIntersectedEdgeLocCoords );

            // give all these nodes IDs
            aMeshGenerator->assign_node_requests_identifiers( *aDecompositionData, aCutIntegrationMesh, aBackgroundMesh );

            // create associations between child meshes and the vertices we need this to commit the data to the integration mesh
            this->associate_new_vertices_with_cell_groups(
                    tIgCellGroupEdgeConnectivity,
                    tIgEdgeAncestry,
                    &tBackgroundCellForEdge,
                    &tVertexGroups,
                    &tIntersectedEdgeIndices,
                    &tIntersectedEdgeLocCoords );

            // update underlying IDs and owners of interpolation nodes in GE
            for ( uint iNodeRequest = 0; iNodeRequest < aDecompositionData->tNewNodeIndex.size(); iNodeRequest++ )
            {
                moris_index tNodeIndex = aDecompositionData->tNewNodeIndex( iNodeRequest );
                moris_id    tNodeId    = aDecompositionData->tNewNodeId( iNodeRequest );
                moris_index tNodeOwner = aDecompositionData->tNewNodeOwner( iNodeRequest );

<<<<<<< HEAD
        // commit the cells to the mesh
        aMeshGenerator->commit_new_ig_cells_to_cut_mesh( aMeshGenerationData, aDecompositionData, aCutIntegrationMesh, aBackgroundMesh, this );

        // Advance geometry index
        if ( iGeom != mGeometryEngine->get_number_of_geometries() )
        {
            mGeometryEngine->advance_geometry_index();
        }
    }
=======
                mGeometryEngine->update_queued_intersection( tNodeIndex, tNodeId, tNodeOwner );
            }
>>>>>>> d2a9e66c

            // commit vertices to the mesh
            aMeshGenerator->commit_new_ig_vertices_to_cut_mesh( aMeshGenerationData, aDecompositionData, aCutIntegrationMesh, aBackgroundMesh, this );

            // we are ready to create the new integration cells
            this->create_node_hierarchy_integration_cells( tIgCellGroupEdgeConnectivity, tIgEdgeAncestry, &tIntersectedEdgeIndices );

<<<<<<< HEAD
bool
Node_Hierarchy_Interface::determine_intersected_edges_and_make_requests(
    std::shared_ptr< Edge_Based_Connectivity >         aEdgeConnectivity,
    std::shared_ptr< Edge_Based_Ancestry >             aIgEdgeAncestry,
    moris::Cell< moris::mtk::Cell* >*                  aBackgroundCellForEdge,
    moris::Cell< std::shared_ptr< IG_Vertex_Group > >* aVertexGroups,
    moris::Cell< moris_index >&                        aIntersectedEdges,
    moris::Cell< moris::real >&                        aEdgeLocalCoordinate )
{
    Tracer tTracer( "XTK", "Decomposition_Algorithm", "Determine Intersected Edges", mGenerator->verbosity_level(), 1 );

    // get first unused index for nodes for numbering new nodes
    moris::moris_index tNewNodeIndex = mCutIntegrationMesh->get_first_available_index( mtk::EntityRank::NODE );

    // initialize intersection information
    aIntersectedEdges.clear();
    aIntersectedEdges.reserve( aEdgeConnectivity->mEdgeVertices.size() );
    aEdgeLocalCoordinate.clear();
    aEdgeLocalCoordinate.reserve( aEdgeConnectivity->mEdgeVertices.size() );

    // the query interface
    // Initialize geometric query
    // (object which holds/collects all information needed to determine an intersection
    // (e.g. data of an edge and its relation to its Child Mesh and BG Cell))
    Geometric_Query tGeometricQuery;

    // setup the query data (fixed parts for this function)
    tGeometricQuery.set_coordinates_matrix( mCutIntegrationMesh->get_all_vertex_coordinates_loc_inds() );
    tGeometricQuery.set_cut_integration_mesh( mCutIntegrationMesh );
    tGeometricQuery.set_query_entity_rank( mtk::EntityRank::EDGE );
    tGeometricQuery.set_edge_connectivity( aEdgeConnectivity );
    tGeometricQuery.set_edge_associated_background_cell( aBackgroundCellForEdge );
    tGeometricQuery.set_associated_vertex_group( aVertexGroups );

    mDecompositionData->mHasSecondaryIdentifier = true;

    //iterate through the edges in aEdgeConnectivity ask the geometry engine if we are intersected
    for ( moris::uint iEdge = 0; iEdge < aEdgeConnectivity->mEdgeVertices.size(); iEdge++ )
    {
        // initialize matrix storing intersection point on edge in parametric coords of BG cell
        if ( iEdge == 0 )
        {
            tGeometricQuery.set_parametric_coordinate_size( ( *aBackgroundCellForEdge )( iEdge )->get_cell_info()->get_loc_coord_dim() );
        }
=======
            // commit the cells to the mesh
            aMeshGenerator->commit_new_ig_cells_to_cut_mesh( aMeshGenerationData, aDecompositionData, aCutIntegrationMesh, aBackgroundMesh, this );

        }    // end for: each level-set function
>>>>>>> d2a9e66c

        // trim data of CutIntegration mesh
        aCutIntegrationMesh->trim_data();

    }    // end function: Node_Hierarchy_Interface::perform()

<<<<<<< HEAD
        // Get query info
        const Matrix< IndexMat >& tEdgeToVertex = tGeometricQuery.get_query_entity_to_vertex_connectivity();
        Matrix< IndexMat > tParentEntityIndices = tGeometricQuery.get_query_parent_entity_connectivity();

        // annoying copy until this is converted to using a vector
        Matrix< DDUMat >         tParentEntityIndiceUINT( tParentEntityIndices.numel() );
        for ( moris::uint i = 0; i < tParentEntityIndices.numel(); i++ )
        {
            tParentEntityIndiceUINT( i ) = (uint)tParentEntityIndices( i );
        }

        // see if the edge is intersected using the geometry engine
        bool tIsIntersected = mGeometryEngine->queue_intersection( tEdgeToVertex( 0 ),
                tEdgeToVertex( 1 ),
                tGeometricQuery.get_vertex_local_coord_wrt_parent_entity( tEdgeToVertex( 0 ) ),
                tGeometricQuery.get_vertex_local_coord_wrt_parent_entity( tEdgeToVertex( 1 ) ),
                tParentEntityIndiceUINT,
                tGeometricQuery.get_geometry_type(),
                tGeometricQuery.get_interpolation_order() );
=======
    // ----------------------------------------------------------------------------------
>>>>>>> d2a9e66c

    bool
    Node_Hierarchy_Interface::determine_intersected_edges_and_make_requests(
            std::shared_ptr< Edge_Based_Connectivity >         aEdgeConnectivity,
            std::shared_ptr< Edge_Based_Ancestry >             aIgEdgeAncestry,
            moris::Cell< mtk::Cell* >*                         aBackgroundCellForEdge,
            moris::Cell< std::shared_ptr< IG_Vertex_Group > >* aVertexGroups,
            moris::Cell< moris_index >&                        aIntersectedEdges,
            moris::Cell< real >&                               aEdgeLocalCoordinate )
    {
        Tracer tTracer( "XTK", "Decomposition_Algorithm", "Determine Intersected Edges", mGenerator->verbosity_level(), 1 );

        // get first unused index for nodes for numbering new nodes
        moris_index tNewNodeIndex = mCutIntegrationMesh->get_first_available_index( mtk::EntityRank::NODE );

        // get the number of edges to be treated
        uint tNumEdges = aEdgeConnectivity->mEdgeVertices.size();

        // initialize intersection information
        aIntersectedEdges.clear();
        aIntersectedEdges.reserve( tNumEdges );
        aEdgeLocalCoordinate.clear();
        aEdgeLocalCoordinate.reserve( tNumEdges );

        // the query interface
        // Initialize geometric query
        // (object which holds/collects all information needed to determine an intersection
        // (e.g. data of an edge and its relation to its Child Mesh and BG Cell))
        Geometric_Query_XTK tGeometricQuery;

        // setup the query data (fixed parts for this function)
        tGeometricQuery.set_query_type( moris::ge::Query_Type::INTERSECTION_LOCATION );
        tGeometricQuery.set_coordinates_matrix( mCutIntegrationMesh->get_all_vertex_coordinates_loc_inds() );
        tGeometricQuery.set_cut_integration_mesh( mCutIntegrationMesh );
        tGeometricQuery.set_query_entity_rank( mtk::EntityRank::EDGE );
        tGeometricQuery.set_edge_connectivity( aEdgeConnectivity );
        tGeometricQuery.set_edge_associated_background_cell( aBackgroundCellForEdge );
        tGeometricQuery.set_associated_vertex_group( aVertexGroups );
        tGeometricQuery.set_geometric_index( mCurrentGeomIndex );

        mDecompositionData->mHasSecondaryIdentifier = true;

        // iterate through the edges in aEdgeConnectivity ask the geometry engine if we are intersected
        for ( uint iEdge = 0; iEdge < tNumEdges; iEdge++ )
        {
            // initialize matrix storing intersection point on edge in parametric coords of BG cell
            if ( iEdge == 0 )
            {
                tGeometricQuery.set_parametric_coordinate_size( ( *aBackgroundCellForEdge )( iEdge )->get_cell_info()->get_loc_coord_dim() );
            }

            // update the current edge index treated
            tGeometricQuery.set_current_edge_index( iEdge );

            // update parent cell to BG cell of treated edge
            tGeometricQuery.set_parent_cell( ( *aBackgroundCellForEdge )( iEdge ) );

            // see if the edge is intersected using the geometry engine
            bool tIsIntersected = mGeometryEngine->geometric_query( &tGeometricQuery );

            // for intersected edges, invoke intersection procedure
            if ( tIsIntersected )
            {
                bool tBothVerticesNotOnInterface =
                        !mGeometryEngine->queued_intersection_first_parent_on_interface()
                        && !mGeometryEngine->queued_intersection_second_parent_on_interface();

                // if one of the end vertices is on the interface, skip this general intersection procedure and use specific one instead
                if ( tBothVerticesNotOnInterface )
                {
                    // add index and intersection position to list of intersected edges
                    aIntersectedEdges.push_back( (moris_index)iEdge );
                    aEdgeLocalCoordinate.push_back( mGeometryEngine->get_queued_intersection_local_coordinate() );

                    // get edge parent entity index and rank
                    moris_index tParentIndex = aIgEdgeAncestry->mEdgeParentEntityIndex( iEdge );
                    moris_index tParentRank  = aIgEdgeAncestry->mEdgeParentEntityRank( iEdge );

                    // get unique edge id based on two end vertices of edge
                    moris_index tSecondaryId = this->hash_edge( aEdgeConnectivity->mEdgeVertices( iEdge ) );

                    // initialize variable holding possible new node index
                    moris_index tNewNodeIndexInSubdivision = MORIS_INDEX_MAX;

                    // check if new node for current edge has already been requested ...
                    bool tRequestExist = mDecompositionData->request_exists(
                            tParentIndex,
                            tSecondaryId,
                            (mtk::EntityRank)tParentRank,
                            tNewNodeIndexInSubdivision );

<<<<<<< HEAD
                    // create new node in GEN
                    mGeometryEngine->admit_queued_intersection();

                    // count number of new nodes created
                    tNewNodeIndex++;
                }
            }
        }
    }
=======
                    // ... if not request it
                    if ( !tRequestExist )
                    {
                        // find out which processor owns parent entity of currently treated edge
                        moris_index tOwningProc = mBackgroundMesh->get_entity_owner( tParentIndex, (mtk::EntityRank)tParentRank );

                        // Register new node request
                        tNewNodeIndexInSubdivision = mDecompositionData->register_new_request(
                                tParentIndex,
                                tSecondaryId,
                                tOwningProc,
                                (mtk::EntityRank)tParentRank,
                                mGeometryEngine->get_queued_intersection_global_coordinates() );
>>>>>>> d2a9e66c

                        // create new node in GEN
                        mGeometryEngine->admit_queued_intersection( tNewNodeIndex );

                        // count number of new nodes created
                        tNewNodeIndex++;
                    }

                }    // end if: intersection is between vertices on edge

                else if ( mGeometryEngine->queued_intersection_first_parent_on_interface() )
                {
                    moris_index tVertexIndex = aEdgeConnectivity->mEdgeVertices( iEdge )( 0 )->get_index();
                    mGeometryEngine->induce_as_interface_vertex_on_active_geometry( tVertexIndex );
                }

                else if ( mGeometryEngine->queued_intersection_second_parent_on_interface() )
                {
                    moris_index tVertexIndex = aEdgeConnectivity->mEdgeVertices( iEdge )( 1 )->get_index();
                    mGeometryEngine->induce_as_interface_vertex_on_active_geometry( tVertexIndex );
                }

            }    // end if: edge is intersected

        }        // end for: each edge in IG mesh (so far)

        // return success if finished
        return true;

    }    // end function: Node_Hierarchy_Interface::determine_intersected_edges_and_make_requests()

    // ----------------------------------------------------------------------------------

    bool
    Node_Hierarchy_Interface::associate_new_vertices_with_cell_groups(
            std::shared_ptr< Edge_Based_Connectivity >         aEdgeConnectivity,
            std::shared_ptr< Edge_Based_Ancestry >             aIgEdgeAncestry,
            moris::Cell< mtk::Cell* >*                         aBackgroundCellForEdge,
            moris::Cell< std::shared_ptr< IG_Vertex_Group > >* aVertexGroups,
            moris::Cell< moris_index >*                        aIntersectedEdges,
            moris::Cell< real >*                               aEdgeLocalCoordinate )
    {
        // trace this function
        Tracer tTracer( "XTK", "Decomposition_Algorithm", "Vertex Associations", mGenerator->verbosity_level(), 1 );

        // number of child meshes
        moris_index tNumChildMeshes = mCutIntegrationMesh->get_num_ig_cell_groups();

        // estimate required space for the data in decomposition data
        mDecompositionData->tCMNewNodeLoc        = Cell< Cell< moris_index > >( tNumChildMeshes );
        mDecompositionData->tCMNewNodeParamCoord = Cell< Cell< Matrix< DDRMat > > >( tNumChildMeshes );

        // get dimensionality of parent coords in BG cell
        moris_index tDimParamCoords = 0;
        if ( aBackgroundCellForEdge->size() > 0 )
        {
            tDimParamCoords = ( *aBackgroundCellForEdge )( 0 )->get_cell_info()->get_loc_coord_dim();
        }

        // list of node coords
        Matrix< DDRMat > tEdgeNodeParamCoordinates( 2, tDimParamCoords );

        Cell< uint > tCellGroups;
        tCellGroups.reserve( 20 );

        // iterate through the edges
        for ( uint iEdge = 0; iEdge < aIntersectedEdges->size(); iEdge++ )
        {
            moris_index tEdgeIndex = ( *aIntersectedEdges )( iEdge );

            // iterate through elements attached to this edge and collect the cell groups
            tCellGroups.clear();
            for ( uint iCell = 0; iCell < aEdgeConnectivity->mEdgeToCell( tEdgeIndex ).size(); iCell++ )
            {
                // integration cell just grab the first
                mtk::Cell* tCell = aEdgeConnectivity->mEdgeToCell( tEdgeIndex )( iCell );

                // fill list of Cell groups the edge is related to
                tCellGroups.push_back( mCutIntegrationMesh->get_ig_cell_group_memberships( tCell->get_index() )( 0 ) );
            }

            // remove duplicates from list
            moris::unique( tCellGroups );

            // iterate through the unique cell groups
            for ( uint iUCG = 0; iUCG < tCellGroups.size(); iUCG++ )
            {
                // get the background cell group associated with this cell
                MORIS_ERROR( aEdgeConnectivity->mEdgeToCell( tEdgeIndex ).size() > 0, "Edge not connected to any cells..." );

                // cell group membership
                moris_index tCellGroupMembershipIndex = tCellGroups( iUCG );

                // get the vertex group
                std::shared_ptr< IG_Vertex_Group > tVertGroup = mCutIntegrationMesh->get_vertex_group( tCellGroupMembershipIndex );

                // get the parametric coord wrt this parent cell
                std::shared_ptr< Matrix< DDRMat > > tVertex0LocalCoords = tVertGroup->get_vertex_local_coords( aEdgeConnectivity->mEdgeVertices( tEdgeIndex )( 0 )->get_index() );
                std::shared_ptr< Matrix< DDRMat > > tVertex1LocalCoords = tVertGroup->get_vertex_local_coords( aEdgeConnectivity->mEdgeVertices( tEdgeIndex )( 1 )->get_index() );

                // initialize variables to store coords of new vertex
                tEdgeNodeParamCoordinates.set_row( 0, *tVertex0LocalCoords );
                tEdgeNodeParamCoordinates.set_row( 1, *tVertex1LocalCoords );

<<<<<<< HEAD
void
Node_Hierarchy_Interface::select_ig_cell_groups(
    moris::Cell< std::shared_ptr< IG_Cell_Group > >& aIgCellGroups )
{
    Tracer tTracer( "XTK", "Decomposition_Algorithm", "Select Ig Cell Groups", mGenerator->verbosity_level(), 1 );
    // intersected background cells for the current geometry
    moris::Cell< moris_index > const& tIntersectedBackground = mMeshGenerationData->mIntersectedBackgroundCellIndex(
            mGeometryEngine->get_active_geometry_index() );
=======
                // get parametric coords wrt BG element where new vertex sits
                Matrix< DDRMat > tParametricCoordsRelativeToParentElem =
                        Interpolation::linear_interpolation_location( tEdgeNodeParamCoordinates, { { ( *aEdgeLocalCoordinate )( iEdge ) } } );
>>>>>>> d2a9e66c

                // list of edges and locations to create new nodes on added to decomp. data
                mDecompositionData->tCMNewNodeLoc( tCellGroupMembershipIndex ).push_back( iEdge );
                mDecompositionData->tCMNewNodeParamCoord( tCellGroupMembershipIndex ).push_back( tParametricCoordsRelativeToParentElem );
            }
        }

        // return success if function is done
        return true;
    }

    moris_index
    Node_Hierarchy_Interface::hash_edge( moris::Cell< mtk::Vertex* > const & aEdgeVertices )
    {
        MORIS_ERROR( aEdgeVertices.size() == 2, "Edge is expected to have two vertices" );
        moris_index tMinIdIndex = 0;
        moris_index tMaxIdIndex = 1;
        if ( aEdgeVertices( 1 )->get_id() < aEdgeVertices( 0 )->get_id() )
        {
            tMinIdIndex = 1;
            tMaxIdIndex = 0;
        }
        return xtk::cantor_pairing( aEdgeVertices( tMinIdIndex )->get_id(), aEdgeVertices( tMaxIdIndex )->get_id() );
    }

    void
    Node_Hierarchy_Interface::perform_impl_vertex_requests(
            Integration_Mesh_Generation_Data* aMeshGenerationData,
            Decomposition_Data*               aDecompositionData,
            Cut_Integration_Mesh*             aCutIntegrationMesh,
            mtk::Mesh*                        aBackgroundMesh,
            Integration_Mesh_Generator*       aMeshGenerator )
    {
    }

    void
    Node_Hierarchy_Interface::perform_impl_generate_mesh(
            Integration_Mesh_Generation_Data* aMeshGenerationData,
            Decomposition_Data*               aDecompositionData,
            Cut_Integration_Mesh*             aCutIntegrationMesh,
            mtk::Mesh*                        aBackgroundMesh,
            Integration_Mesh_Generator*       aMeshGenerator )
    {
    }

    void
    Node_Hierarchy_Interface::select_ig_cell_groups(
            moris::Cell< std::shared_ptr< IG_Cell_Group > >& aIgCellGroups )
    {
        Tracer tTracer( "XTK", "Decomposition_Algorithm", "Select Ig Cell Groups", mGenerator->verbosity_level(), 1 );

        // intersected background cells for the current geometry
        moris::Cell< moris_index > const & tIntersectedBackground = mMeshGenerationData->mIntersectedBackgroundCellIndex( mCurrentGeomIndex );

        // number of intersected background cells
        uint tNumIntersectedBackground = tIntersectedBackground.size();

        // allocate input data
        aIgCellGroups = moris::Cell< std::shared_ptr< IG_Cell_Group > >( tNumIntersectedBackground, nullptr );

        // iterate through them and get the cell group index
        for ( uint iBGCell = 0; iBGCell < tNumIntersectedBackground; iBGCell++ )
        {
            moris_index tCurrentBgCellIndex = tIntersectedBackground( iBGCell );

            aIgCellGroups( iBGCell ) = mCutIntegrationMesh->get_ig_cell_group( tCurrentBgCellIndex );
        }
    }

    // ----------------------------------------------------------------------------------

    void
    Node_Hierarchy_Interface::create_node_hierarchy_integration_cells(
            std::shared_ptr< Edge_Based_Connectivity > aEdgeConnectivity,
            std::shared_ptr< Edge_Based_Ancestry >     aIgEdgeAncestry,
            moris::Cell< moris_index >*                aIntersectedEdges )
    {
        // time/log function
        Tracer tTracer( "XTK", "Node_Hierarchy_Interface", "Create NH IG Cells", mGenerator->verbosity_level(), 1 );

        // starting with a clean slate here
        mNumNewCells = 0;

        // get the number of elements currently in the IG mesh before applying the templates
        uint tNumElemsCurrentlyInCutIgMesh = mCutIntegrationMesh->get_num_entities( mtk::EntityRank::ELEMENT, 0 );

        // initialize map, input: IG Cell index || output: list of intersected edge ordinals (?)
        moris::Cell< std::shared_ptr< moris::Cell< moris_index > > >
                tCellIndexIntersectedEdgeOrdinals( tNumElemsCurrentlyInCutIgMesh, nullptr );

        // initialize map, input: IG Cell index || output: list of intersected vertex ordinals (?)
        moris::Cell< std::shared_ptr< moris::Cell< mtk::Vertex* > > >
                tCellIndexIntersectedEdgeVertex( tNumElemsCurrentlyInCutIgMesh, nullptr );

        // fill necessary information in maps initialized above
        this->determine_intersected_cell_information(
                aEdgeConnectivity,
                aIntersectedEdges,
                &tCellIndexIntersectedEdgeOrdinals,
                &tCellIndexIntersectedEdgeVertex );

        moris::Cell< std::shared_ptr< moris::Cell< mtk::Vertex* > > > tNodesForTemplates( tNumElemsCurrentlyInCutIgMesh, nullptr );
        moris::Cell< std::shared_ptr< Node_Hierarchy_Template > >     tNHTemplate( tNumElemsCurrentlyInCutIgMesh, nullptr );

        // for each cell we need to select a node hierarchical template
        // number of cells we are creating
        moris_index                       tNumNewCells  = 0;
        moris_index                       tNodesPerCell = 0;
        std::shared_ptr< mtk::Cell_Info > tCellInfo     = nullptr;

        // Case: 3D mesh
        if ( mBackgroundMesh->get_spatial_dim() == 3 )
        {
            tNumNewCells = this->select_node_hier_3d_template(
                    &tCellIndexIntersectedEdgeOrdinals,
                    &tCellIndexIntersectedEdgeVertex,
                    &tNodesForTemplates,
                    &tNHTemplate );

            // constant parameters for 3d case
            tNodesPerCell = 4;
            mtk::Cell_Info_Factory tFactory;
            tCellInfo = tFactory.create_cell_info_sp( mtk::CellTopology::TET4 );
        }

        // Case: 2D mesh
        else if ( mBackgroundMesh->get_spatial_dim() == 2 )
        {
            tNumNewCells = this->select_node_hier_2d_template(
                    &tCellIndexIntersectedEdgeOrdinals,
                    &tCellIndexIntersectedEdgeVertex,
                    &tNodesForTemplates,
                    &tNHTemplate );

            // constant parameters for 2d case
            tNodesPerCell = 3;
            mtk::Cell_Info_Factory tFactory;
            tCellInfo = tFactory.create_cell_info_sp( mtk::CellTopology::TRI3 );
        }

        // Error for other number of spatial dims
        else
        {
            MORIS_ERROR( false, "Node_Hierarchy_Interface::create_node_hierarchy_integration_cells() - Only implemented in 2D and 3D." );
        }

        // allocate the algorithm data
        mNewCellToVertexConnectivity = moris::Cell< moris::Cell< moris_index > >( tNumNewCells, moris::Cell< moris_index >( tNodesPerCell ) );
        mNewCellChildMeshIndex       = moris::Cell< moris_index >( tNumNewCells );
        mNewCellCellIndexToReplace   = moris::Cell< moris_index >( tNumNewCells );
        mNewCellCellInfo             = moris::Cell< std::shared_ptr< mtk::Cell_Info > >( tNumNewCells, tCellInfo );

        moris_index tCurrentCellIndex = 0;
        for ( uint iCell = 0; iCell < tNumElemsCurrentlyInCutIgMesh; iCell++ )
        {
            if ( tNodesForTemplates( iCell ) != nullptr )
            {
                // cell group membership
                moris_index tCellGroupMembershipIndex = mCutIntegrationMesh->get_ig_cell_group_memberships( (moris_index)iCell )( 0 );

                // get the template
                std::shared_ptr< Node_Hierarchy_Template > tTemplate = tNHTemplate( iCell );

                // vertices sorted for this template
                moris::Cell< mtk::Vertex* >& tSortedVertices = *(tNodesForTemplates)( iCell );

                // Matrix< IndexMat > mCellToNodeOrdinal;
                // num cells in template
                for ( moris_index iTemplateCell = 0; iTemplateCell < tTemplate->mNumCells; iTemplateCell++ )
                {
                    mNewCellChildMeshIndex( tCurrentCellIndex ) = tCellGroupMembershipIndex;

                    if ( iTemplateCell == 0 )
                    {
                        mNewCellCellIndexToReplace( tCurrentCellIndex ) = iCell;
                    }
                    else
                    {
                        mNewCellCellIndexToReplace( tCurrentCellIndex ) = MORIS_INDEX_MAX;
                    }

                    // iterate through vertices and put them in the algorithm data
                    for ( uint iV = 0; iV < tTemplate->mCellToNodeOrdinal.n_cols(); iV++ )
                    {
                        //
                        moris_index tVertexSortedOrd                            = tTemplate->mCellToNodeOrdinal( iTemplateCell, iV );
                        mNewCellToVertexConnectivity( tCurrentCellIndex )( iV ) = tSortedVertices( tVertexSortedOrd )->get_index();
                    }
                    tCurrentCellIndex++;
                }
            }

        }    // end for: each IG cell currently in the cut mesh

    }        // end function: Node_Hierarchy_Interface::create_node_hierarchy_integration_cells()

    // ----------------------------------------------------------------------------------

    void
    Node_Hierarchy_Interface::determine_intersected_cell_information(
            std::shared_ptr< Edge_Based_Connectivity >                     aEdgeConnectivity,
            moris::Cell< moris_index >*                                    aIntersectedEdges,
            moris::Cell< std::shared_ptr< moris::Cell< moris_index > > >*  aCellIndexIntersectedEdgeOrdinals,
            moris::Cell< std::shared_ptr< moris::Cell< mtk::Vertex* > > >* aCellIndexIntersectedEdgeVertex )
    {
        // max new cell per intersected cell ~6
        uint tNumEdgesPerCell = 6;    // just use 6's since we operate on tets or TRIs. more conservative with 6 (slightly more memory)

        // iterate through intersected edges and figure out which side ordinals of an ig cell is intersected
        for ( uint iEdge = 0; iEdge < aIntersectedEdges->size(); iEdge++ )
        {
            // get index of currently treated edge
            moris_index tEdgeIndex = ( *aIntersectedEdges )( iEdge );

            // new vertex on the edge
            mtk::Vertex* tVertexOnEdge = mCutIntegrationMesh->get_mtk_vertex_pointer( mDecompositionData->tNewNodeIndex( iEdge ) );

            // go through cells attached to current edge
            for ( uint iCell = 0; iCell < aEdgeConnectivity->mEdgeToCell( tEdgeIndex ).size(); iCell++ )
            {
                // integration cell with this edge
                mtk::Cell* tCell = aEdgeConnectivity->mEdgeToCell( tEdgeIndex )( iCell );

                // integration cell edge ordinal
                moris_index tSideOrdinal = aEdgeConnectivity->mEdgeToCellEdgeOrdinal( tEdgeIndex )( iCell );

                moris_index tCellIndex = tCell->get_index();

                if ( ( *aCellIndexIntersectedEdgeOrdinals )( tCellIndex ) == nullptr )
                {
                    ( *aCellIndexIntersectedEdgeOrdinals )( tCellIndex ) = std::make_shared< moris::Cell< moris_index > >( 0 );
                    ( *aCellIndexIntersectedEdgeOrdinals )( tCellIndex )->reserve( tNumEdgesPerCell );
                    ( *aCellIndexIntersectedEdgeVertex )( tCellIndex ) = std::make_shared< moris::Cell< mtk::Vertex* > >( 0 );
                    ( *aCellIndexIntersectedEdgeVertex )( tCellIndex )->reserve( tNumEdgesPerCell );
                }

                ( *aCellIndexIntersectedEdgeOrdinals )( tCellIndex )->push_back( tSideOrdinal );
                ( *aCellIndexIntersectedEdgeVertex )( tCellIndex )->push_back( tVertexOnEdge );
            }
        }
    }

    // ----------------------------------------------------------------------------------

    moris_index
    Node_Hierarchy_Interface::select_node_hier_2d_template(
            moris::Cell< std::shared_ptr< moris::Cell< moris_index > > >*  aCellIndexIntersectedEdgeOrdinals,
            moris::Cell< std::shared_ptr< moris::Cell< mtk::Vertex* > > >* aCellIndexIntersectedEdgeVertex,
            moris::Cell< std::shared_ptr< moris::Cell< mtk::Vertex* > > >* aNodesForTemplates,
            moris::Cell< std::shared_ptr< Node_Hierarchy_Template > >*     aNHTemplate )
    {
        // tally up the total number of cells we are going to construct
        moris_index tNumNewIgCells = 0;

        mNumNewCells = 0;

        std::unordered_map< moris_index, std::shared_ptr< Node_Hierarchy_Template > > tLoadedTemplates;
        std::shared_ptr< Matrix< IdMat > >                                            tEdgeToVertexOrdinalMap = nullptr;

        Node_Hierarchy_Template_Library tLibrary;

        // iterate through cells
        for ( uint iCell = 0; iCell < aCellIndexIntersectedEdgeOrdinals->size(); iCell++ )
        {
            if ( ( *aCellIndexIntersectedEdgeOrdinals )( iCell ) != nullptr )
            {
                mtk::Cell const * tIgCell = &mCutIntegrationMesh->get_mtk_cell( iCell );

                if ( tEdgeToVertexOrdinalMap == nullptr )
                {
                    tEdgeToVertexOrdinalMap = std::make_shared< Matrix< IdMat > >( tIgCell->get_cell_info()->get_node_to_edge_map() );
                }
                moris_index tPermutationId = MORIS_INDEX_MAX;

                ( *aNodesForTemplates )( iCell ) = std::make_shared< moris::Cell< mtk::Vertex* > >();
                ( *aNodesForTemplates )( iCell )->reserve( 5 );

                this->sort_nodes_2d(
                        tIgCell,
                        tEdgeToVertexOrdinalMap.get(),
                        ( *aCellIndexIntersectedEdgeOrdinals )( iCell ),
                        ( *aCellIndexIntersectedEdgeVertex )( iCell ),
                        tPermutationId,
                        ( *aNodesForTemplates )( iCell ) );

                // if we haven't used this template yet, load it up
                if ( tLoadedTemplates.find( tPermutationId ) == tLoadedTemplates.end() )
                {
                    std::shared_ptr< Node_Hierarchy_Template > tNewTemplate = std::make_shared< Node_Hierarchy_Template >();
                    tLibrary.load_template( 2, tPermutationId, tNewTemplate.get() );

                    tLoadedTemplates[ tPermutationId ] = tNewTemplate;
                }
                ( *aNHTemplate )( iCell ) = tLoadedTemplates[ tPermutationId ];

                tNumNewIgCells = tNumNewIgCells + ( *aNHTemplate )( iCell )->mNumCells;
                mNumNewCells   = mNumNewCells + ( *aNHTemplate )( iCell )->mNumCells - 1;
            }
        }
        return tNumNewIgCells;
    }

    // ----------------------------------------------------------------------------------

    moris_index
    Node_Hierarchy_Interface::select_node_hier_3d_template(
            moris::Cell< std::shared_ptr< moris::Cell< moris_index > > >*  aCellIndexIntersectedEdgeOrdinals,
            moris::Cell< std::shared_ptr< moris::Cell< mtk::Vertex* > > >* aCellIndexIntersectedEdgeVertex,
            moris::Cell< std::shared_ptr< moris::Cell< mtk::Vertex* > > >* aNodesForTemplates,
            moris::Cell< std::shared_ptr< Node_Hierarchy_Template > >*     aNHTemplate )
    {
        // tally up the total number of cells we are going to construct
        moris_index tNumNewIgCells = 0;

        mNumNewCells = 0;

        std::unordered_map< moris_index, std::shared_ptr< Node_Hierarchy_Template > > tLoadedTemplates;
        std::shared_ptr< Matrix< IdMat > >                                            tEdgeToVertexOrdinalMap = nullptr;

        Node_Hierarchy_Template_Library tLibrary;

        // iterate through cells
        for ( uint iCell = 0; iCell < aCellIndexIntersectedEdgeOrdinals->size(); iCell++ )
        {
            if ( ( *aCellIndexIntersectedEdgeOrdinals )( iCell ) != nullptr )
            {
                mtk::Cell const * tIgCell = &mCutIntegrationMesh->get_mtk_cell( iCell );

                if ( tEdgeToVertexOrdinalMap == nullptr )
                {
                    tEdgeToVertexOrdinalMap = std::make_shared< Matrix< IdMat > >( tIgCell->get_cell_info()->get_node_to_edge_map() );
                }
                moris_index tPermutationId = MORIS_INDEX_MAX;

                ( *aNodesForTemplates )( iCell ) = std::make_shared< moris::Cell< mtk::Vertex* > >();
                ( *aNodesForTemplates )( iCell )->reserve( 8 );

                this->sort_nodes_3d(
                        tIgCell,
                        tEdgeToVertexOrdinalMap.get(),
                        ( *aCellIndexIntersectedEdgeOrdinals )( iCell ),
                        ( *aCellIndexIntersectedEdgeVertex )( iCell ),
                        tPermutationId,
                        ( *aNodesForTemplates )( iCell ) );

                // std::cout<<"tPermutationId = "<<tPermutationId<<std::endl;
                // moris::print(*(*aNodesForTemplates)(iCell),"(*aNodesForTemplates)(iCell)");

                // if we haven't used this template yet, load it up
                if ( tLoadedTemplates.find( tPermutationId ) == tLoadedTemplates.end() )
                {
                    std::shared_ptr< Node_Hierarchy_Template > tNewTemplate = std::make_shared< Node_Hierarchy_Template >();
                    tLibrary.load_template( 3, tPermutationId, tNewTemplate.get() );

                    tLoadedTemplates[ tPermutationId ] = tNewTemplate;
                }
                ( *aNHTemplate )( iCell ) = tLoadedTemplates[ tPermutationId ];

                tNumNewIgCells = tNumNewIgCells + ( *aNHTemplate )( iCell )->mNumCells;
                mNumNewCells   = mNumNewCells + ( *aNHTemplate )( iCell )->mNumCells - 1;
            }
        }
        return tNumNewIgCells;
    }

    // ----------------------------------------------------------------------------------

    void
    Node_Hierarchy_Interface::sort_nodes_2d(
            mtk::Cell const *                              aIgCell,
            Matrix< IndexMat >*                            aEdgeToVertexOrdinalMap,
            std::shared_ptr< moris::Cell< moris_index > >  aCellIndexIntersectedEdgeOrdinals,
            std::shared_ptr< moris::Cell< mtk::Vertex* > > aCellIndexIntersectedEdgeVertex,
            moris_index&                                   aPermutation,
            std::shared_ptr< moris::Cell< mtk::Vertex* > > aSortedNodeInds )
    {
        // hier TRI3
        MORIS_ERROR( mBackgroundMesh->get_spatial_dim() == 2, "Node_Hierarchy_Interface::sort_nodes_2d() - number of spatial dimensions is not 2." );

        // initialize original index locations
        moris::Cell< moris_index > tIndices( aCellIndexIntersectedEdgeOrdinals->size() );
        std::iota( tIndices.data().begin(), tIndices.data().end(), 0 );

        // get ascending order vertices
        std::stable_sort(
                tIndices.data().begin(),
                tIndices.data().end(),
                [ & ]( std::size_t i1, std::size_t i2 ) {
                    return ( *aCellIndexIntersectedEdgeOrdinals )( i1 ) < ( *aCellIndexIntersectedEdgeOrdinals )( i2 );
                } );

        Cell< mtk::Vertex* > tVertices = aIgCell->get_vertex_pointers();

        // intersection goes through two edges
        if ( aCellIndexIntersectedEdgeOrdinals->size() == 2 )
        {
            // get unique permutation id, identifying which template to use
            moris_index tLowVertexIdEdgeOrd  = ( *aCellIndexIntersectedEdgeOrdinals )( tIndices( 0 ) );
            moris_index tHighVertexIdEdgeOrd = ( *aCellIndexIntersectedEdgeOrdinals )( tIndices( 1 ) );
            aPermutation                     = tLowVertexIdEdgeOrd + tHighVertexIdEdgeOrd;

            aSortedNodeInds->resize( 5 );
            ( *aSortedNodeInds )( 0 ) = tVertices( 0 );
            ( *aSortedNodeInds )( 1 ) = tVertices( 1 );
            ( *aSortedNodeInds )( 2 ) = tVertices( 2 );
            ( *aSortedNodeInds )( 3 ) = ( *aCellIndexIntersectedEdgeVertex )( tIndices( 0 ) );
            ( *aSortedNodeInds )( 4 ) = ( *aCellIndexIntersectedEdgeVertex )( tIndices( 1 ) );
        }

        // intersection goes through one of the vertices
        else if ( aCellIndexIntersectedEdgeOrdinals->size() == 1 )
        {
            moris_index tVertexIdEdgeOrd = ( *aCellIndexIntersectedEdgeOrdinals )( tIndices( 0 ) );
            aPermutation                 = tVertexIdEdgeOrd + 10;

            aSortedNodeInds->resize( 4 );
            ( *aSortedNodeInds )( 0 ) = tVertices( 0 );
            ( *aSortedNodeInds )( 1 ) = tVertices( 1 );
            ( *aSortedNodeInds )( 2 ) = tVertices( 2 );
            ( *aSortedNodeInds )( 3 ) = ( *aCellIndexIntersectedEdgeVertex )( tIndices( 0 ) );
        }
    }

    // ----------------------------------------------------------------------------------

    void
    Node_Hierarchy_Interface::sort_nodes_3d(
            mtk::Cell const *                              aIgCell,
            Matrix< IndexMat >*                            aEdgeToVertexOrdinalMap,
            std::shared_ptr< moris::Cell< moris_index > >  aCellIndexIntersectedEdgeOrdinals,
            std::shared_ptr< moris::Cell< mtk::Vertex* > > aCellIndexIntersectedEdgeVertex,
            moris_index&                                   aPermutation,
            std::shared_ptr< moris::Cell< mtk::Vertex* > > aSortedNodeInds )
    {
        // hier tet 4
        MORIS_ERROR( mBackgroundMesh->get_spatial_dim() == 3, "Node_Hierarchy_Interface::sort_nodes_3d() - number of spatial dimensions is not 3." );

        // initialize original index locations
        moris::Cell< moris_index > tIndices( aCellIndexIntersectedEdgeOrdinals->size() );
        std::iota( tIndices.data().begin(), tIndices.data().end(), 0 );

        // get ascending order vertices
        std::stable_sort(
                tIndices.data().begin(),
                tIndices.data().end(),
                [ & ]( std::size_t i1, std::size_t i2 ) {
                    return ( *aCellIndexIntersectedEdgeVertex )( i1 )->get_id() < ( *aCellIndexIntersectedEdgeVertex )( i2 )->get_id();
                } );

        Cell< mtk::Vertex* > tVertices = aIgCell->get_vertex_pointers();

        if ( aCellIndexIntersectedEdgeOrdinals->size() == 3 )
        {
            moris_index tLowIntersectVertexIdEdgeOrd  = ( *aCellIndexIntersectedEdgeOrdinals )( tIndices( 0 ) );
            moris_index tMidIntersectVertexIdEdgeOrd  = ( *aCellIndexIntersectedEdgeOrdinals )( tIndices( 1 ) );
            moris_index tHighIntersectVertexIdEdgeOrd = ( *aCellIndexIntersectedEdgeOrdinals )( tIndices( 2 ) );

            // the node shared by the edge with the low vertex id and the mid vertex id
            moris_index tN0Ordinal = aIgCell->get_cell_info()->get_shared_vertex_ordinal_between_edges( tLowIntersectVertexIdEdgeOrd, tMidIntersectVertexIdEdgeOrd );

            // moris_index tN0 = tVertices(tN0NodeOrdinal)->get_index();

            // the node on the other side of the edge with the low vertex id
            moris_index tN1Ordinal = tN0Ordinal == ( *aEdgeToVertexOrdinalMap )( tLowIntersectVertexIdEdgeOrd, 0 ) ? ( *aEdgeToVertexOrdinalMap )( tLowIntersectVertexIdEdgeOrd, 1 ) : ( *aEdgeToVertexOrdinalMap )( tLowIntersectVertexIdEdgeOrd, 0 );

            moris_index tN2Ordinal = tN0Ordinal == ( *aEdgeToVertexOrdinalMap )( tMidIntersectVertexIdEdgeOrd, 0 ) ? ( *aEdgeToVertexOrdinalMap )( tMidIntersectVertexIdEdgeOrd, 1 ) : ( *aEdgeToVertexOrdinalMap )( tMidIntersectVertexIdEdgeOrd, 0 );

            moris_index tN3Ordinal = tN0Ordinal == ( *aEdgeToVertexOrdinalMap )( tHighIntersectVertexIdEdgeOrd, 0 ) ? ( *aEdgeToVertexOrdinalMap )( tHighIntersectVertexIdEdgeOrd, 1 ) : ( *aEdgeToVertexOrdinalMap )( tHighIntersectVertexIdEdgeOrd, 0 );

            // Determine permutation
            // Rule:  1   * edge ordinal containing the lowest node ID
            //      + 10  * edge ordinal containing the middle node ID
            //      + 100 * edge ordinal containing the highest node ID
            aPermutation = tLowIntersectVertexIdEdgeOrd + 10 * tMidIntersectVertexIdEdgeOrd + 100 * tHighIntersectVertexIdEdgeOrd;

            aSortedNodeInds->resize( 7 );
            ( *aSortedNodeInds )( 0 ) = tVertices( tN0Ordinal );
            ( *aSortedNodeInds )( 1 ) = tVertices( tN1Ordinal );
            ( *aSortedNodeInds )( 2 ) = tVertices( tN2Ordinal );
            ( *aSortedNodeInds )( 3 ) = tVertices( tN3Ordinal );
            ( *aSortedNodeInds )( 4 ) = ( *aCellIndexIntersectedEdgeVertex )( tIndices( 0 ) );
            ( *aSortedNodeInds )( 5 ) = ( *aCellIndexIntersectedEdgeVertex )( tIndices( 1 ) );
            ( *aSortedNodeInds )( 6 ) = ( *aCellIndexIntersectedEdgeVertex )( tIndices( 2 ) );
        }
        else if ( aCellIndexIntersectedEdgeOrdinals->size() == 4 )
        {
            // figure out which interface nodes are away from each other in this case
            moris_index tLowIntersectVertexIdEdgeOrd     = ( *aCellIndexIntersectedEdgeOrdinals )( tIndices( 0 ) );
            moris_index tMidLowIntersectVertexIdEdgeOrd  = ( *aCellIndexIntersectedEdgeOrdinals )( tIndices( 1 ) );
            moris_index tMidHighIntersectVertexIdEdgeOrd = ( *aCellIndexIntersectedEdgeOrdinals )( tIndices( 2 ) );
            moris_index tHighIntersectVertexIdEdgeOrd    = ( *aCellIndexIntersectedEdgeOrdinals )( tIndices( 3 ) );

            // std::cout<<"tLowIntersectVertexIdEdgeOrd = "<<tLowIntersectVertexIdEdgeOrd<<std::endl;
            // std::cout<<"tMidLowIntersectVertexIdEdgeOrd = "<<tMidLowIntersectVertexIdEdgeOrd<<std::endl;
            // std::cout<<"tMidHighIntersectVertexIdEdgeOrd = "<<tMidHighIntersectVertexIdEdgeOrd<<std::endl;
            // std::cout<<"tHighIntersectVertexIdEdgeOrd = "<<tHighIntersectVertexIdEdgeOrd<<std::endl;

            // Determine permutation
            // Rule:  1    * edge ordinal containing the lowest node ID
            //      + 10   * edge ordinal containing the middle lowest node ID
            //      + 100  * edge ordinal containing the middle highest node ID
            //      + 1000 * edge ordinal containing the highest node ID
            aPermutation = tLowIntersectVertexIdEdgeOrd + 10 * tMidLowIntersectVertexIdEdgeOrd + 100 * tMidHighIntersectVertexIdEdgeOrd + 1000 * tHighIntersectVertexIdEdgeOrd;

            // determine which intersection node ids are across from eachother (meaning they share only an edge through the starting integration cell)
            moris_index tHLOppVertOrd   = aIgCell->get_cell_info()->get_shared_vertex_ordinal_between_edges( tLowIntersectVertexIdEdgeOrd, tHighIntersectVertexIdEdgeOrd );
            moris_index tHMHOppVertOrd  = aIgCell->get_cell_info()->get_shared_vertex_ordinal_between_edges( tMidHighIntersectVertexIdEdgeOrd, tHighIntersectVertexIdEdgeOrd );
            moris_index tHMLOppVertOrd  = aIgCell->get_cell_info()->get_shared_vertex_ordinal_between_edges( tMidLowIntersectVertexIdEdgeOrd, tHighIntersectVertexIdEdgeOrd );
            moris_index tLMLOppVertOrd  = aIgCell->get_cell_info()->get_shared_vertex_ordinal_between_edges( tLowIntersectVertexIdEdgeOrd, tMidLowIntersectVertexIdEdgeOrd );
            moris_index tLMHOppVertOrd  = aIgCell->get_cell_info()->get_shared_vertex_ordinal_between_edges( tLowIntersectVertexIdEdgeOrd, tMidHighIntersectVertexIdEdgeOrd );
            moris_index tMLMHOppVertOrd = aIgCell->get_cell_info()->get_shared_vertex_ordinal_between_edges( tMidLowIntersectVertexIdEdgeOrd, tMidHighIntersectVertexIdEdgeOrd );

            // std::cout<< "tHLOppVertOrd  = "<<tHLOppVertOrd <<std::endl;
            // std::cout<< "tHMHOppVertOrd = "<<tHMHOppVertOrd<<std::endl;
            // std::cout<< "tHMLOppVertOrd = "<<tHMLOppVertOrd<<std::endl;
            // std::cout<< "tLMLOppVertOrd = "<<tLMLOppVertOrd<<std::endl;
            // std::cout<< "tLMHOppVertOrd = "<<tLMHOppVertOrd<<std::endl;
            // std::cout<< "tMLMHOppVertOrd= "<<tMLMHOppVertOrd<<std::endl;

            moris_index tN0Ordinal = MORIS_INDEX_MAX;
            moris_index tN1Ordinal = MORIS_INDEX_MAX;
            moris_index tN2Ordinal = MORIS_INDEX_MAX;
            moris_index tN3Ordinal = MORIS_INDEX_MAX;
            if ( tHLOppVertOrd == MORIS_INDEX_MAX )
            {
                // orient it so that the first vertex is shared by the H and MH edges
                // N0 - shared by the H and MH edges
                // N1 - shared by the H and ML edges
                // N2 - shared by the L and MH edges
                // N3 - shared by the L and ML edges
                // shared vertex ordinal between H and MH edge
                tN0Ordinal = tHMHOppVertOrd;
                tN1Ordinal = tHMLOppVertOrd;
                tN2Ordinal = tLMHOppVertOrd;
                tN3Ordinal = tLMLOppVertOrd;
            }

            else if ( tHMHOppVertOrd == MORIS_INDEX_MAX )
            {
                // orient it so that the first vertex is shared by the H and MH edges
                // N0 - shared by the L  and H edges
                // N1 - shared by the ML and H edges
                // N2 - shared by the L  and MH edges
                // N3 - shared by the ML  and MH edges
                // shared vertex ordinal between H and MH edge
                tN0Ordinal = tHLOppVertOrd;
                tN1Ordinal = tHMLOppVertOrd;
                tN2Ordinal = tLMHOppVertOrd;
                tN3Ordinal = tMLMHOppVertOrd;
            }
            else if ( tHMLOppVertOrd == MORIS_INDEX_MAX )
            {
                // orient it so that the first vertex is shared by the H and MH edges
                // N0 - shared by the L  and H edges
                // N1 - shared by the MH and H edges
                // N2 - shared by the L  and ML edges
                // N3 - shared by the ML  and MH edges
                // shared vertex ordinal between H and MH edge
                tN0Ordinal = tHLOppVertOrd;
                tN1Ordinal = tHMHOppVertOrd;
                tN2Ordinal = tLMLOppVertOrd;
                tN3Ordinal = tMLMHOppVertOrd;
            }

            aSortedNodeInds->resize( 8 );
            ( *aSortedNodeInds )( 0 ) = tVertices( tN0Ordinal );
            ( *aSortedNodeInds )( 1 ) = tVertices( tN1Ordinal );
            ( *aSortedNodeInds )( 2 ) = tVertices( tN2Ordinal );
            ( *aSortedNodeInds )( 3 ) = tVertices( tN3Ordinal );
            ( *aSortedNodeInds )( 4 ) = ( *aCellIndexIntersectedEdgeVertex )( tIndices( 0 ) );
            ( *aSortedNodeInds )( 5 ) = ( *aCellIndexIntersectedEdgeVertex )( tIndices( 1 ) );
            ( *aSortedNodeInds )( 6 ) = ( *aCellIndexIntersectedEdgeVertex )( tIndices( 2 ) );
            ( *aSortedNodeInds )( 7 ) = ( *aCellIndexIntersectedEdgeVertex )( tIndices( 3 ) );
        }
        else if ( aCellIndexIntersectedEdgeOrdinals->size() == 2 )
        {
            moris_index tLowVertexIdEdgeOrd  = ( *aCellIndexIntersectedEdgeOrdinals )( tIndices( 0 ) );
            moris_index tHighVertexIdEdgeOrd = ( *aCellIndexIntersectedEdgeOrdinals )( tIndices( 1 ) );

            aSortedNodeInds->resize( 6 );
            ( *aSortedNodeInds )( 0 ) = tVertices( 0 );
            ( *aSortedNodeInds )( 1 ) = tVertices( 1 );
            ( *aSortedNodeInds )( 2 ) = tVertices( 2 );
            ( *aSortedNodeInds )( 3 ) = tVertices( 3 );
            ( *aSortedNodeInds )( 4 ) = ( *aCellIndexIntersectedEdgeVertex )( tIndices( 0 ) );
            ( *aSortedNodeInds )( 5 ) = ( *aCellIndexIntersectedEdgeVertex )( tIndices( 1 ) );
            aPermutation              = 10000 + 100 * ( tLowVertexIdEdgeOrd + 1 ) + 10 * ( tHighVertexIdEdgeOrd + 1 );
        }
        else if ( aCellIndexIntersectedEdgeOrdinals->size() == 1 )
        {
            aSortedNodeInds->resize( 5 );
            ( *aSortedNodeInds )( 0 ) = tVertices( 0 );
            ( *aSortedNodeInds )( 1 ) = tVertices( 1 );
            ( *aSortedNodeInds )( 2 ) = tVertices( 2 );
            ( *aSortedNodeInds )( 3 ) = tVertices( 3 );
            ( *aSortedNodeInds )( 4 ) = ( *aCellIndexIntersectedEdgeVertex )( tIndices( 0 ) );
            aPermutation              = 10000 + ( *aCellIndexIntersectedEdgeOrdinals )( tIndices( 0 ) );
        }
    }
    // ----------------------------------------------------------------------------------

}    // namespace xtk<|MERGE_RESOLUTION|>--- conflicted
+++ resolved
@@ -47,72 +47,6 @@
         return false;
     }
 
-<<<<<<< HEAD
-    // iterate through geometries
-    for ( moris::uint iGeom = 0; iGeom < mGeometryEngine->get_number_of_geometries(); iGeom++ )
-    {
-        // set a new decomposition data
-        *aDecompositionData = Decomposition_Data();
-        aDecompositionData->tDecompId = 10000 * iGeom + this->get_signature();
-
-        // cell groups relevant to this geometry pick them out
-        moris::Cell< std::shared_ptr< IG_Cell_Group > > tIgCellGroups;
-        this->select_ig_cell_groups( tIgCellGroups );
-
-        // extract the cells from groups into a continuous list
-        moris::Cell< moris::mtk::Cell* > tIgCellsInGroups;
-        aMeshGenerator->extract_cells_from_cell_groups( tIgCellGroups, tIgCellsInGroups );
-
-        // construct the edge connectivity for these ig cell groups
-        std::shared_ptr< Edge_Based_Connectivity > tIgCellGroupEdgeConnectivity = std::make_shared< Edge_Based_Connectivity >();
-        aMeshGenerator->create_edges_from_element_to_node( tIgCellsInGroups, tIgCellGroupEdgeConnectivity );
-
-        // collect a representative background cell for each edges
-        moris::Cell< moris::mtk::Cell* > tBackgroundCellForEdge;// input: edge index || output: BG cell it belongs to
-        aMeshGenerator->select_background_cell_for_edge( tIgCellGroupEdgeConnectivity, aCutIntegrationMesh, tBackgroundCellForEdge );
-
-        // collect the vertex group related to the representative background cell
-        moris::Cell< std::shared_ptr< IG_Vertex_Group > > tVertexGroups;// input: BG cell index || output: IG vertex group
-        aMeshGenerator->collect_vertex_groups_for_background_cells( aMeshGenerationData, aCutIntegrationMesh, &tBackgroundCellForEdge, &tVertexGroups );
-
-        // deduce the edge parent entity index and rank
-        std::shared_ptr< Edge_Based_Ancestry > tIgEdgeAncestry = std::make_shared< Edge_Based_Ancestry >();
-        aMeshGenerator->deduce_edge_ancestry( aCutIntegrationMesh, aBackgroundMesh, tIgCellGroupEdgeConnectivity, tBackgroundCellForEdge, tIgEdgeAncestry );
-
-        // figure out which edges are intersected
-        moris::Cell< moris_index > tIntersectedEdgeIndices;
-        moris::Cell< moris::real > tIntersectedEdgeLocCoords;
-
-        this->determine_intersected_edges_and_make_requests(
-            tIgCellGroupEdgeConnectivity,
-            tIgEdgeAncestry,
-            &tBackgroundCellForEdge,
-            &tVertexGroups,
-            tIntersectedEdgeIndices,
-            tIntersectedEdgeLocCoords );
-
-        // give all these nodes ids
-        aMeshGenerator->assign_node_requests_identifiers( *aDecompositionData, aCutIntegrationMesh, aBackgroundMesh );
-
-        // create associations between child meshes and the vertices we need this to commit the data to the integration mesh
-        this->associate_new_vertices_with_cell_groups(
-            tIgCellGroupEdgeConnectivity,
-            tIgEdgeAncestry,
-            &tBackgroundCellForEdge,
-            &tVertexGroups,
-            &tIntersectedEdgeIndices,
-            &tIntersectedEdgeLocCoords );
-
-        //update underlying ids and owners of interpolation nodes in GE
-        for ( uint Ik = 0; Ik < aDecompositionData->tNewNodeIndex.size(); Ik++ )
-        {
-            moris_index tNodeIndex = aDecompositionData->tNewNodeIndex( Ik );
-            moris_id    tNodeId    = aDecompositionData->tNewNodeId( Ik );
-            moris_index tNodeOwner = aDecompositionData->tNewNodeOwner( Ik );
-
-            mGeometryEngine->update_intersection_node( tNodeIndex, tNodeId, tNodeOwner );
-        }
-=======
     // ----------------------------------------------------------------------------------
 
     void
@@ -132,21 +66,13 @@
         mCutIntegrationMesh = aCutIntegrationMesh;
         mBackgroundMesh     = aBackgroundMesh;
         mGenerator          = aMeshGenerator;
->>>>>>> d2a9e66c
-
-        // active geometries
-        Matrix< IndexMat > const * tActiveGeometries = aMeshGenerator->get_active_geometries();
 
         // iterate through geometries
-        for ( uint iGeom = 0; iGeom < tActiveGeometries->numel(); iGeom++ )
-        {
-            // create a new decomposition data structure to store information in
+        for ( moris::uint iGeom = 0; iGeom < mGeometryEngine->get_number_of_geometries(); iGeom++ )
+        {
+            // set a new decomposition data
             *aDecompositionData = Decomposition_Data();
-
-            // set the current geometry index
-            mCurrentGeomIndex = ( *tActiveGeometries )( iGeom );
-
-            aDecompositionData->mDecompId = 10000 * iGeom + this->get_signature(); // ID used to identify the associated communication requests later on
+            aDecompositionData->mDecompId = 10000 * iGeom + this->get_signature();
 
             // cell groups relevant to this geometry pick them out (i.e. the ones intersected by the current geometry)
             moris::Cell< std::shared_ptr< IG_Cell_Group > > tIgCellGroups;
@@ -203,20 +129,8 @@
                 moris_id    tNodeId    = aDecompositionData->tNewNodeId( iNodeRequest );
                 moris_index tNodeOwner = aDecompositionData->tNewNodeOwner( iNodeRequest );
 
-<<<<<<< HEAD
-        // commit the cells to the mesh
-        aMeshGenerator->commit_new_ig_cells_to_cut_mesh( aMeshGenerationData, aDecompositionData, aCutIntegrationMesh, aBackgroundMesh, this );
-
-        // Advance geometry index
-        if ( iGeom != mGeometryEngine->get_number_of_geometries() )
-        {
-            mGeometryEngine->advance_geometry_index();
-        }
-    }
-=======
-                mGeometryEngine->update_queued_intersection( tNodeIndex, tNodeId, tNodeOwner );
-            }
->>>>>>> d2a9e66c
+                mGeometryEngine->update_intersection_node( tNodeIndex, tNodeId, tNodeOwner );
+            }
 
             // commit vertices to the mesh
             aMeshGenerator->commit_new_ig_vertices_to_cut_mesh( aMeshGenerationData, aDecompositionData, aCutIntegrationMesh, aBackgroundMesh, this );
@@ -224,86 +138,22 @@
             // we are ready to create the new integration cells
             this->create_node_hierarchy_integration_cells( tIgCellGroupEdgeConnectivity, tIgEdgeAncestry, &tIntersectedEdgeIndices );
 
-<<<<<<< HEAD
-bool
-Node_Hierarchy_Interface::determine_intersected_edges_and_make_requests(
-    std::shared_ptr< Edge_Based_Connectivity >         aEdgeConnectivity,
-    std::shared_ptr< Edge_Based_Ancestry >             aIgEdgeAncestry,
-    moris::Cell< moris::mtk::Cell* >*                  aBackgroundCellForEdge,
-    moris::Cell< std::shared_ptr< IG_Vertex_Group > >* aVertexGroups,
-    moris::Cell< moris_index >&                        aIntersectedEdges,
-    moris::Cell< moris::real >&                        aEdgeLocalCoordinate )
-{
-    Tracer tTracer( "XTK", "Decomposition_Algorithm", "Determine Intersected Edges", mGenerator->verbosity_level(), 1 );
-
-    // get first unused index for nodes for numbering new nodes
-    moris::moris_index tNewNodeIndex = mCutIntegrationMesh->get_first_available_index( mtk::EntityRank::NODE );
-
-    // initialize intersection information
-    aIntersectedEdges.clear();
-    aIntersectedEdges.reserve( aEdgeConnectivity->mEdgeVertices.size() );
-    aEdgeLocalCoordinate.clear();
-    aEdgeLocalCoordinate.reserve( aEdgeConnectivity->mEdgeVertices.size() );
-
-    // the query interface
-    // Initialize geometric query
-    // (object which holds/collects all information needed to determine an intersection
-    // (e.g. data of an edge and its relation to its Child Mesh and BG Cell))
-    Geometric_Query tGeometricQuery;
-
-    // setup the query data (fixed parts for this function)
-    tGeometricQuery.set_coordinates_matrix( mCutIntegrationMesh->get_all_vertex_coordinates_loc_inds() );
-    tGeometricQuery.set_cut_integration_mesh( mCutIntegrationMesh );
-    tGeometricQuery.set_query_entity_rank( mtk::EntityRank::EDGE );
-    tGeometricQuery.set_edge_connectivity( aEdgeConnectivity );
-    tGeometricQuery.set_edge_associated_background_cell( aBackgroundCellForEdge );
-    tGeometricQuery.set_associated_vertex_group( aVertexGroups );
-
-    mDecompositionData->mHasSecondaryIdentifier = true;
-
-    //iterate through the edges in aEdgeConnectivity ask the geometry engine if we are intersected
-    for ( moris::uint iEdge = 0; iEdge < aEdgeConnectivity->mEdgeVertices.size(); iEdge++ )
-    {
-        // initialize matrix storing intersection point on edge in parametric coords of BG cell
-        if ( iEdge == 0 )
-        {
-            tGeometricQuery.set_parametric_coordinate_size( ( *aBackgroundCellForEdge )( iEdge )->get_cell_info()->get_loc_coord_dim() );
-        }
-=======
             // commit the cells to the mesh
             aMeshGenerator->commit_new_ig_cells_to_cut_mesh( aMeshGenerationData, aDecompositionData, aCutIntegrationMesh, aBackgroundMesh, this );
 
-        }    // end for: each level-set function
->>>>>>> d2a9e66c
+            // Advance geometry index
+            if ( iGeom != mGeometryEngine->get_number_of_geometries() )
+            {
+                mGeometryEngine->advance_geometry_index();
+            }
+        }
 
         // trim data of CutIntegration mesh
         aCutIntegrationMesh->trim_data();
 
     }    // end function: Node_Hierarchy_Interface::perform()
 
-<<<<<<< HEAD
-        // Get query info
-        const Matrix< IndexMat >& tEdgeToVertex = tGeometricQuery.get_query_entity_to_vertex_connectivity();
-        Matrix< IndexMat > tParentEntityIndices = tGeometricQuery.get_query_parent_entity_connectivity();
-
-        // annoying copy until this is converted to using a vector
-        Matrix< DDUMat >         tParentEntityIndiceUINT( tParentEntityIndices.numel() );
-        for ( moris::uint i = 0; i < tParentEntityIndices.numel(); i++ )
-        {
-            tParentEntityIndiceUINT( i ) = (uint)tParentEntityIndices( i );
-        }
-
-        // see if the edge is intersected using the geometry engine
-        bool tIsIntersected = mGeometryEngine->queue_intersection( tEdgeToVertex( 0 ),
-                tEdgeToVertex( 1 ),
-                tGeometricQuery.get_vertex_local_coord_wrt_parent_entity( tEdgeToVertex( 0 ) ),
-                tGeometricQuery.get_vertex_local_coord_wrt_parent_entity( tEdgeToVertex( 1 ) ),
-                tParentEntityIndiceUINT,
-                tGeometricQuery.get_geometry_type(),
-                tGeometricQuery.get_interpolation_order() );
-=======
-    // ----------------------------------------------------------------------------------
->>>>>>> d2a9e66c
+    // ----------------------------------------------------------------------------------
 
     bool
     Node_Hierarchy_Interface::determine_intersected_edges_and_make_requests(
@@ -332,17 +182,15 @@
         // Initialize geometric query
         // (object which holds/collects all information needed to determine an intersection
         // (e.g. data of an edge and its relation to its Child Mesh and BG Cell))
-        Geometric_Query_XTK tGeometricQuery;
+        Geometric_Query tGeometricQuery;
 
         // setup the query data (fixed parts for this function)
-        tGeometricQuery.set_query_type( moris::ge::Query_Type::INTERSECTION_LOCATION );
         tGeometricQuery.set_coordinates_matrix( mCutIntegrationMesh->get_all_vertex_coordinates_loc_inds() );
         tGeometricQuery.set_cut_integration_mesh( mCutIntegrationMesh );
         tGeometricQuery.set_query_entity_rank( mtk::EntityRank::EDGE );
         tGeometricQuery.set_edge_connectivity( aEdgeConnectivity );
         tGeometricQuery.set_edge_associated_background_cell( aBackgroundCellForEdge );
         tGeometricQuery.set_associated_vertex_group( aVertexGroups );
-        tGeometricQuery.set_geometric_index( mCurrentGeomIndex );
 
         mDecompositionData->mHasSecondaryIdentifier = true;
 
@@ -361,8 +209,25 @@
             // update parent cell to BG cell of treated edge
             tGeometricQuery.set_parent_cell( ( *aBackgroundCellForEdge )( iEdge ) );
 
+            // Get query info
+            const Matrix< IndexMat >& tEdgeToVertex = tGeometricQuery.get_query_entity_to_vertex_connectivity();
+            Matrix< IndexMat > tParentEntityIndices = tGeometricQuery.get_query_parent_entity_connectivity();
+
+            // annoying copy until this is converted to using a vector
+            Matrix< DDUMat >         tParentEntityIndiceUINT( tParentEntityIndices.numel() );
+            for ( moris::uint i = 0; i < tParentEntityIndices.numel(); i++ )
+            {
+                tParentEntityIndiceUINT( i ) = (uint)tParentEntityIndices( i );
+            }
+
             // see if the edge is intersected using the geometry engine
-            bool tIsIntersected = mGeometryEngine->geometric_query( &tGeometricQuery );
+            bool tIsIntersected = mGeometryEngine->queue_intersection( tEdgeToVertex( 0 ),
+                    tEdgeToVertex( 1 ),
+                    tGeometricQuery.get_vertex_local_coord_wrt_parent_entity( tEdgeToVertex( 0 ) ),
+                    tGeometricQuery.get_vertex_local_coord_wrt_parent_entity( tEdgeToVertex( 1 ) ),
+                    tParentEntityIndiceUINT,
+                    tGeometricQuery.get_geometry_type(),
+                    tGeometricQuery.get_interpolation_order() );
 
             // for intersected edges, invoke intersection procedure
             if ( tIsIntersected )
@@ -395,17 +260,6 @@
                             (mtk::EntityRank)tParentRank,
                             tNewNodeIndexInSubdivision );
 
-<<<<<<< HEAD
-                    // create new node in GEN
-                    mGeometryEngine->admit_queued_intersection();
-
-                    // count number of new nodes created
-                    tNewNodeIndex++;
-                }
-            }
-        }
-    }
-=======
                     // ... if not request it
                     if ( !tRequestExist )
                     {
@@ -419,32 +273,16 @@
                                 tOwningProc,
                                 (mtk::EntityRank)tParentRank,
                                 mGeometryEngine->get_queued_intersection_global_coordinates() );
->>>>>>> d2a9e66c
 
                         // create new node in GEN
-                        mGeometryEngine->admit_queued_intersection( tNewNodeIndex );
+                        mGeometryEngine->admit_queued_intersection();
 
                         // count number of new nodes created
                         tNewNodeIndex++;
                     }
-
-                }    // end if: intersection is between vertices on edge
-
-                else if ( mGeometryEngine->queued_intersection_first_parent_on_interface() )
-                {
-                    moris_index tVertexIndex = aEdgeConnectivity->mEdgeVertices( iEdge )( 0 )->get_index();
-                    mGeometryEngine->induce_as_interface_vertex_on_active_geometry( tVertexIndex );
                 }
-
-                else if ( mGeometryEngine->queued_intersection_second_parent_on_interface() )
-                {
-                    moris_index tVertexIndex = aEdgeConnectivity->mEdgeVertices( iEdge )( 1 )->get_index();
-                    mGeometryEngine->induce_as_interface_vertex_on_active_geometry( tVertexIndex );
-                }
-
-            }    // end if: edge is intersected
-
-        }        // end for: each edge in IG mesh (so far)
+            }
+        }
 
         // return success if finished
         return true;
@@ -524,20 +362,9 @@
                 tEdgeNodeParamCoordinates.set_row( 0, *tVertex0LocalCoords );
                 tEdgeNodeParamCoordinates.set_row( 1, *tVertex1LocalCoords );
 
-<<<<<<< HEAD
-void
-Node_Hierarchy_Interface::select_ig_cell_groups(
-    moris::Cell< std::shared_ptr< IG_Cell_Group > >& aIgCellGroups )
-{
-    Tracer tTracer( "XTK", "Decomposition_Algorithm", "Select Ig Cell Groups", mGenerator->verbosity_level(), 1 );
-    // intersected background cells for the current geometry
-    moris::Cell< moris_index > const& tIntersectedBackground = mMeshGenerationData->mIntersectedBackgroundCellIndex(
-            mGeometryEngine->get_active_geometry_index() );
-=======
                 // get parametric coords wrt BG element where new vertex sits
                 Matrix< DDRMat > tParametricCoordsRelativeToParentElem =
                         Interpolation::linear_interpolation_location( tEdgeNodeParamCoordinates, { { ( *aEdgeLocalCoordinate )( iEdge ) } } );
->>>>>>> d2a9e66c
 
                 // list of edges and locations to create new nodes on added to decomp. data
                 mDecompositionData->tCMNewNodeLoc( tCellGroupMembershipIndex ).push_back( iEdge );
@@ -585,12 +412,12 @@
 
     void
     Node_Hierarchy_Interface::select_ig_cell_groups(
-            moris::Cell< std::shared_ptr< IG_Cell_Group > >& aIgCellGroups )
+        moris::Cell< std::shared_ptr< IG_Cell_Group > >& aIgCellGroups )
     {
         Tracer tTracer( "XTK", "Decomposition_Algorithm", "Select Ig Cell Groups", mGenerator->verbosity_level(), 1 );
-
         // intersected background cells for the current geometry
-        moris::Cell< moris_index > const & tIntersectedBackground = mMeshGenerationData->mIntersectedBackgroundCellIndex( mCurrentGeomIndex );
+        moris::Cell< moris_index > const& tIntersectedBackground = mMeshGenerationData->mIntersectedBackgroundCellIndex(
+                mGeometryEngine->get_active_geometry_index() );
 
         // number of intersected background cells
         uint tNumIntersectedBackground = tIntersectedBackground.size();
