/*
 * Copyright (c) 2022 University of Colorado
 * Licensed under the MIT license. See LICENSE.txt file in the MORIS root for details.
 *
 *------------------------------------------------------------------------------------
 *
 * cl_XTK_Mesh_Cleanup.hpp
 *
 */

#ifndef SRC_XTK_CL_XTK_MESH_CLEANUP_HPP_
#define SRC_XTK_CL_XTK_MESH_CLEANUP_HPP_

#include <unordered_map>
#include "cl_Matrix.hpp"
#include "linalg_typedefs.hpp"
#include "cl_Vector.hpp"

#include "cl_Param_List.hpp"

namespace moris::xtk
{
    class Model;
}

using namespace moris;

namespace moris::xtk
{
    struct Mesh_Cleanup_Parameters
    {
      public:
        bool mDeactivateOneBPChildMeshes;
    };

    class Mesh_Cleanup
    {
      public:
        Mesh_Cleanup( Model*          aModel,
                moris::ParameterList* aParamList );

        void
        perform();

      private:
        Model*                  mModel;
        Mesh_Cleanup_Parameters mMeshCleanupParameters;

        void
        cleanup_cut_mesh();

        void
        select_candidate_child_meshes_for_cleanup( std::unordered_map< moris_index, moris_index >& aRemoveChildMeshes );

        void
        get_vector_of_child_meshes_for_removal(
<<<<<<< HEAD
            std::unordered_map<moris_index,moris_index> const & aChildMeshesToDeleteMap,
            Vector<moris_index> & aChildMeshesToDelete);
=======
                std::unordered_map< moris_index, moris_index > const & aChildMeshesToDeleteMap,
                Vector< moris_index >&                                 aChildMeshesToDelete );
>>>>>>> 1f8cbf7b

        void
        finalize_cleanup();
    };
}    // namespace moris::xtk

#endif<|MERGE_RESOLUTION|>--- conflicted
+++ resolved
@@ -54,13 +54,8 @@
 
         void
         get_vector_of_child_meshes_for_removal(
-<<<<<<< HEAD
-            std::unordered_map<moris_index,moris_index> const & aChildMeshesToDeleteMap,
-            Vector<moris_index> & aChildMeshesToDelete);
-=======
                 std::unordered_map< moris_index, moris_index > const & aChildMeshesToDeleteMap,
                 Vector< moris_index >&                                 aChildMeshesToDelete );
->>>>>>> 1f8cbf7b
 
         void
         finalize_cleanup();
