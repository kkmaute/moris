/*
 * Copyright (c) 2022 University of Colorado
 * Licensed under the MIT license. See LICENSE.txt file in the MORIS root for details.
 *
 * ------------------------------------------------------------------------------------
 *
 * cl_XTK_Side_Cluster.cpp
 *
 */

#include "cl_XTK_Side_Cluster.hpp"
#include "cl_XTK_Cut_Integration_Mesh.hpp"
#include "cl_XTK_Cell_Cluster.hpp"
#include "cl_MTK_Cluster_Group.hpp"
#include "cl_XTK_Interpolation_Cell_Unzipped.hpp"
#include "cl_XTK_Child_Mesh.hpp"
#include "assert.hpp"
#include "fn_TOL_Capacities.hpp"

namespace moris::xtk
{
    Side_Cluster::Side_Cluster()
            : mTrivial( true )
            , mInterpolationCell( nullptr )
            , mIntegrationCells( 0, nullptr )
            , mIntegrationCellSideOrdinals( 0, 0 )
            , mVerticesInCluster( 0, nullptr )
            , mVertexLocalCoords( 0 )
            , mClusterGroups( 0 )
    {
    }

    //----------------------------------------------------------------

    bool
    Side_Cluster::is_trivial( const mtk::Leader_Follower aIsLeader ) const
    {
        return mTrivial;
    }

    //----------------------------------------------------------------

    moris::mtk::Cell const &
    Side_Cluster::get_interpolation_cell( const mtk::Leader_Follower aIsLeader ) const
    {
        return *mInterpolationCell;
    }

    //----------------------------------------------------------------
<<<<<<< HEAD
    
    Vector<moris::mtk::Cell const *> const &
=======

    Vector< moris::mtk::Cell const * > const &
>>>>>>> 1f8cbf7b
    Side_Cluster::get_cells_in_side_cluster() const
    {
        return mIntegrationCells;
    }

    //----------------------------------------------------------------

    Matrix< IndexMat >
    Side_Cluster::get_cell_side_ordinals( const mtk::Leader_Follower aIsLeader ) const
    {
        return mIntegrationCellSideOrdinals;
    }

    //----------------------------------------------------------------

    moris_index
    Side_Cluster::get_cell_side_ordinal(
            moris::moris_index         aCellIndexInCluster,
            const mtk::Leader_Follower aIsLeader ) const
    {
        MORIS_ASSERT( aCellIndexInCluster < (moris_index)mIntegrationCellSideOrdinals.numel(), "Cell index in cluster out of bounds" );

        return mIntegrationCellSideOrdinals( aCellIndexInCluster );
    }

    //----------------------------------------------------------------
<<<<<<< HEAD
    
    Vector<moris::mtk::Vertex const *>
=======

    Vector< moris::mtk::Vertex const * >
>>>>>>> 1f8cbf7b
    Side_Cluster::get_vertices_in_cluster( const mtk::Leader_Follower aIsLeader ) const
    {
        return mVerticesInCluster;
    }

    //----------------------------------------------------------------

    Matrix< DDRMat >
    Side_Cluster::get_vertices_local_coordinates_wrt_interp_cell( const mtk::Leader_Follower aIsLeader ) const
    {
        if ( !mTrivial )
        {
            return mVertexLocalCoordsMat;
        }
        else
        {
            // get the interpolation cell's connectivity information
            moris::mtk::Cell_Info const *tCellInfo = mInterpolationCell->get_cell_info();

            // side ordinal on interpolation cell
            moris::uint tSideOrd = (uint)mIntegrationCellSideOrdinals( 0 );

            // local coordinate matrix
            Matrix< DDRMat > tXi;

            // get the local coordinates on the side ordinal
            tCellInfo->get_loc_coord_on_side_ordinal( tSideOrd, tXi );

            return tXi;
        }
    }

    //----------------------------------------------------------------

    Matrix< DDRMat >
    Side_Cluster::get_vertex_local_coordinate_wrt_interp_cell(
            moris::mtk::Vertex const  *aVertex,
            const mtk::Leader_Follower aIsLeader ) const
    {
        if ( !mTrivial )
        {
            return *mVertexGroup->get_vertex_local_coords( aVertex->get_index() );
        }
        else
        {
            // Cluster index is also the ordinal in trivial cluster
            moris_index tVertexOrdinal = mIntegrationCells( 0 )->get_vertex_ordinal_wrt_cell( aVertex->get_index() );

            // std::cout<<"XTK Ord = "<<tVertexOrdinal<<std::endl;
            //  get the interpolation cell's connectivity information
            moris::mtk::Cell_Info const *tCellInfo = mInterpolationCell->get_cell_info();

            // get the local coordinates on the side ordinal
            Matrix< DDRMat > tXi = tCellInfo->get_vertex_loc_coord( tVertexOrdinal );

            return tXi;
        }
    }

    //----------------------------------------------------------------

    moris::moris_index
    Side_Cluster::get_vertex_cluster_index( moris::mtk::Vertex const *aVertex,
            const mtk::Leader_Follower                                aIsLeader ) const
    {
        return mVertexGroup->get_vertex_group_ordinal( aVertex->get_index() );
    }


    //----------------------------------------------------------------

    moris_index
    Side_Cluster::get_vertex_ordinal_on_facet(
            moris_index               aCellIndexInCluster,
            moris::mtk::Vertex const *aVertex ) const
    {
        moris_index tSideOrd = mIntegrationCellSideOrdinals( aCellIndexInCluster );

<<<<<<< HEAD
        Vector<moris::mtk::Vertex const *> tVerticesOnSide = mIntegrationCells(aCellIndexInCluster)->get_vertices_on_side_ordinal(tSideOrd);
=======
        Vector< moris::mtk::Vertex const * > tVerticesOnSide = mIntegrationCells( aCellIndexInCluster )->get_vertices_on_side_ordinal( tSideOrd );
>>>>>>> 1f8cbf7b
        // iterate through vertices and see if the ids match
        for ( moris::moris_index i = 0; i < (moris_index)tVerticesOnSide.size(); i++ )
        {

            if ( tVerticesOnSide( i )->get_id() == aVertex->get_id() )
            {
                return i;
            }
        }

        MORIS_ERROR( 0, "Vertex not found on facet." );
        return MORIS_INDEX_MAX;
    }

    //----------------------------------------------------------------

    moris_index
    Side_Cluster::get_dim_of_param_coord( const mtk::Leader_Follower aIsLeader ) const
    {
        return this->get_vertices_local_coordinates_wrt_interp_cell( aIsLeader ).n_cols();
    }

    //------------------------------------------------------------------------------

    moris::real
    Side_Cluster::compute_cluster_cell_measure(
            const mtk::Primary_Void    aPrimaryOrVoid,
            const mtk::Leader_Follower aIsLeader ) const
    {
        if ( aPrimaryOrVoid == mtk::Primary_Void::PRIMARY || aPrimaryOrVoid == mtk::Primary_Void::VOID )
        {
            MORIS_ASSERT( mAssociatedCellCluster,
                    "Side_Cluster::compute_cluster_cell_measure - Associated cell cluster not set.\n" );

            return mAssociatedCellCluster->compute_cluster_cell_measure( aPrimaryOrVoid, aIsLeader );
        }
        else
        {
            MORIS_ASSERT( mInterpolationCell,
                    "Side_Cluster::compute_cluster_cell_measure - Interpolation cell not set.\n" );

            return mInterpolationCell->compute_cell_measure();
        }
    }

    //------------------------------------------------------------------------------

    moris::real
    Side_Cluster::compute_cluster_group_cell_measure(
            const moris_index          aDiscretizationMeshIndex,
            const mtk::Primary_Void    aPrimaryOrVoid,
            const mtk::Leader_Follower aIsLeader ) const
    {
        // check that the cluster group exists and is set
        MORIS_ASSERT( this->has_cluster_group( aDiscretizationMeshIndex ),
                "xtk::Side_Cluster::compute_cluster_group_cell_measure() - Cluster group is not set or does not exist." );

        // compute the group measure derivative and return it
        return mClusterGroups( aDiscretizationMeshIndex ).lock()->compute_cluster_group_cell_measure( aPrimaryOrVoid, aIsLeader );
    }

    //----------------------------------------------------------------

    Matrix< DDRMat >
    Side_Cluster::compute_cluster_ig_cell_measures(
            const mtk::Primary_Void    aPrimaryOrVoid,
            const mtk::Leader_Follower aIsLeader ) const
    {
        if ( aPrimaryOrVoid == mtk::Primary_Void::PRIMARY || aPrimaryOrVoid == mtk::Primary_Void::VOID )
        {
            MORIS_ASSERT( mAssociatedCellCluster,
                    "Side_Cluster::compute_cluster_ig_cell_measures - Associated cell cluster not set.\n" );

            return mAssociatedCellCluster->compute_cluster_ig_cell_measures( aPrimaryOrVoid, aIsLeader );
        }
        else
        {
            MORIS_ASSERT( mInterpolationCell,
                    "Side_Cluster::compute_cluster_ig_cell_measures - Interpolation cell not set.\n" );

            return { { mInterpolationCell->compute_cell_measure() } };
        }
    }

    //----------------------------------------------------------------

    moris::real
    Side_Cluster::compute_cluster_cell_measure_derivative(
            const Matrix< DDRMat >    &aPerturbedVertexCoords,
            uint                       aDirection,
            const mtk::Primary_Void    aPrimaryOrVoid,
            const mtk::Leader_Follower aIsLeader ) const
    {
        if ( aPrimaryOrVoid == mtk::Primary_Void::PRIMARY || aPrimaryOrVoid == mtk::Primary_Void::VOID )
        {
            return mAssociatedCellCluster->compute_cluster_cell_measure_derivative(
                    aPerturbedVertexCoords,
                    aDirection,
                    aPrimaryOrVoid,
                    aIsLeader );
        }
        else
        {
            MORIS_LOG( "mInterpolationCell->compute_cell_measure_derivative() is set to zero" );
            return 0.0;
        }
    }

    //------------------------------------------------------------------------------

    moris::real
    Side_Cluster::compute_cluster_group_cell_measure_derivative(
            const moris_index          aDiscretizationMeshIndex,
            const Matrix< DDRMat >    &aPerturbedVertexCoords,
            uint                       aDirection,
            const mtk::Primary_Void    aPrimaryOrVoid,
            const mtk::Leader_Follower aIsLeader ) const
    {
        // check that the cluster group exists and is set
        MORIS_ASSERT( this->has_cluster_group( aDiscretizationMeshIndex ),
                "xtk::Side_Cluster::compute_cluster_group_cell_measure_derivative() - Cluster group is not set or does not exist." );

        // compute the group measure derivative and return it
        return mClusterGroups( aDiscretizationMeshIndex ).lock()->compute_cluster_group_cell_measure_derivative( aPerturbedVertexCoords, aDirection, aPrimaryOrVoid, aIsLeader );
    }

    //------------------------------------------------------------------------------

    void
    Side_Cluster::set_ig_vertex_group( std::shared_ptr< IG_Vertex_Group > aVertexGroup )
    {
        mVertexGroup = aVertexGroup;

        mVerticesInCluster.resize( mVertexGroup->size() );
        mVertexLocalCoordsMat.resize( mVertexGroup->size(), mVertexGroup->get_vertex_local_coords( aVertexGroup->get_vertex( 0 )->get_index() )->n_cols() );

        for ( moris::uint i = 0; i < mVertexGroup->size(); i++ )
        {
            mVerticesInCluster( i ) = mVertexGroup->get_vertex( i );
            mVertexLocalCoordsMat.set_row( i, *mVertexGroup->get_vertex_local_coords( mVerticesInCluster( i )->get_index() ) );
        }
    }

    //------------------------------------------------------------------------------

    moris::real
    Side_Cluster::compute_cluster_group_cell_side_measure(
            const moris_index          aDiscretizationMeshIndex,
            const mtk::Primary_Void    aPrimaryOrVoid,
            const mtk::Leader_Follower aIsLeader ) const
    {
        // check that the cluster group exists and is set
        MORIS_ASSERT( this->has_cluster_group( aDiscretizationMeshIndex ),
                "xtk::Side_Cluster::compute_cluster_group_cell_side_measure() - Cluster group is not set or does not exist." );

        // compute the group measure and return it
        return mClusterGroups( aDiscretizationMeshIndex ).lock()->compute_cluster_group_side_measure( aPrimaryOrVoid, aIsLeader );
    }

    //------------------------------------------------------------------------------

    bool
    Side_Cluster::has_cluster_group( const moris_index aDiscretizationMeshIndex ) const
    {
        // if the list of B-spline meshes for which the cluster groups have been set isn't large enough ...
        if ( mClusterGroups.size() < (uint)aDiscretizationMeshIndex + 1 )
        {
            // ... the cluster group has not been set yet
            return false;
        }

        // if the entry exists but is empty
        else if ( mClusterGroups( aDiscretizationMeshIndex ).expired() )
        {
            return false;
        }

        // if the entry both exists and is not empty, the cluster has a group
        else
        {
            return true;
        }
    }

    //------------------------------------------------------------------------------

    std::shared_ptr< mtk::Cluster_Group >
    Side_Cluster::get_cluster_group( const moris_index aDiscretizationMeshIndex ) const
    {
        // check that the cluster group exists and is set
        MORIS_ASSERT( this->has_cluster_group( aDiscretizationMeshIndex ),
                "xtk::Cell_Cluster::get_cluster_group() - Cluster group is not set or does not exist." );

        // return the pointer to the cluster group
        return mClusterGroups( aDiscretizationMeshIndex ).lock();
    }

    //------------------------------------------------------------------------------

    void
    Side_Cluster::set_cluster_group(
            const moris_index                     aDiscretizationMeshIndex,
            std::shared_ptr< mtk::Cluster_Group > aClusterGroupPtr )
    {
        // check that the cluster group is set to the correct B-spline list index
        MORIS_ASSERT( aClusterGroupPtr->get_discretization_mesh_index_for_cluster_group() == aDiscretizationMeshIndex,
                "xtk::Side_Cluster::set_cluster_group() - Index which the cluster group lives on is not the list index it gets set to on the cluster." );

        // check if the list of cluster groups is big enough to accommodate the cluster groups for each B-spline mesh
        if ( mClusterGroups.size() < (uint)aDiscretizationMeshIndex + 1 )
        {
            // ... if not increase the size
            mClusterGroups.resize( aDiscretizationMeshIndex + 1 );
        }

        // store pointer to the cluster group associated with this B-spline mesh
        mClusterGroups( aDiscretizationMeshIndex ) = aClusterGroupPtr;
    }

    //---------------------------------------------------------------------------------------

    moris::real
    Side_Cluster::compute_cluster_group_cell_side_measure_derivative(
            const moris_index          aDiscretizationMeshIndex,
            const Matrix< DDRMat >    &aPerturbedVertexCoords,
            uint                       aDirection,
            const mtk::Primary_Void    aPrimaryOrVoid,
            const mtk::Leader_Follower aIsLeader ) const
    {
        // check that the cluster group exists and is set
        MORIS_ASSERT( this->has_cluster_group( aDiscretizationMeshIndex ),
                "xtk::Side_Cluster::compute_cluster_group_cell_side_measure_derivative() - Cluster group is not set or does not exist." );

        // compute the group measure derivative and return it
        return mClusterGroups( aDiscretizationMeshIndex ).lock()->compute_cluster_group_side_measure_derivative( aPerturbedVertexCoords, aDirection, aPrimaryOrVoid, aIsLeader );
    }

    //------------------------------------------------------------------------------

    size_t
    Side_Cluster::capacity()
    {

        size_t tTotalSize = 0;
        tTotalSize += sizeof( mTrivial );
        tTotalSize += sizeof( mInterpolationCell );
        tTotalSize += mIntegrationCells.capacity();
        tTotalSize += mIntegrationCellSideOrdinals.capacity();

        tTotalSize += mVerticesInCluster.capacity();
        tTotalSize += moris::internal_capacity( mVertexLocalCoords );
        tTotalSize += sizeof( mAssociatedCellCluster );

        return tTotalSize;
    }

    //------------------------------------------------------------------------------

}    // namespace moris::xtk<|MERGE_RESOLUTION|>--- conflicted
+++ resolved
@@ -47,13 +47,8 @@
     }
 
     //----------------------------------------------------------------
-<<<<<<< HEAD
-    
-    Vector<moris::mtk::Cell const *> const &
-=======
 
     Vector< moris::mtk::Cell const * > const &
->>>>>>> 1f8cbf7b
     Side_Cluster::get_cells_in_side_cluster() const
     {
         return mIntegrationCells;
@@ -80,13 +75,8 @@
     }
 
     //----------------------------------------------------------------
-<<<<<<< HEAD
-    
-    Vector<moris::mtk::Vertex const *>
-=======
 
     Vector< moris::mtk::Vertex const * >
->>>>>>> 1f8cbf7b
     Side_Cluster::get_vertices_in_cluster( const mtk::Leader_Follower aIsLeader ) const
     {
         return mVerticesInCluster;
@@ -165,11 +155,7 @@
     {
         moris_index tSideOrd = mIntegrationCellSideOrdinals( aCellIndexInCluster );
 
-<<<<<<< HEAD
-        Vector<moris::mtk::Vertex const *> tVerticesOnSide = mIntegrationCells(aCellIndexInCluster)->get_vertices_on_side_ordinal(tSideOrd);
-=======
         Vector< moris::mtk::Vertex const * > tVerticesOnSide = mIntegrationCells( aCellIndexInCluster )->get_vertices_on_side_ordinal( tSideOrd );
->>>>>>> 1f8cbf7b
         // iterate through vertices and see if the ids match
         for ( moris::moris_index i = 0; i < (moris_index)tVerticesOnSide.size(); i++ )
         {
