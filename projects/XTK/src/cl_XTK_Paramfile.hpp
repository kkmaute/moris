--- conflicted
+++ resolved
@@ -24,70 +24,7 @@
 namespace moris::xtk
 {
 
-<<<<<<< HEAD
-class XTK_Problem_Params
-{
-public:
-    XTK_Problem_Params():
-    mInputMeshFile(""),
-    mMeshType(mtk::MeshType::UNDEFINED),
-    mRealGeomParams(0),
-    mIntGeomParams(0),
-    mSubdivisionMethods(0),
-    mComputeSens(false),
-    mUnzip(false),
-    mEnrich(false),
-    mGhost(false),
-    mExport(false),
-    mOutputMeshFile(""),
-    mWriteobj(false)
-    {};
-
-    // input mesh
-    std::string       mInputMeshFile;
-    mtk::MeshType     mMeshType;
-
-    // geometry
-    std::string        mGeometryName;
-    Vector<real>         mRealGeomParams;
-    Vector<std::string>  mRealGeomLabels;
-    Vector<moris_index>  mIntGeomParams;
-    Vector<std::string>  mIntGeomLabels;
-
-    // decomposition
-    Vector<enum Subdivision_Method> mSubdivisionMethods;
-    Vector<std::string> mSubdivisionStrings;
-
-    // compute sens
-    bool mComputeSens;
-
-    // unzip
-    bool mUnzip;
-
-    //enrich
-    bool mEnrich;
-
-    // ghost
-    bool mGhost;
-
-    // export mesh file
-    bool mExport;
-    std::string mOutputMeshFile;
-
-    // write obj file
-    bool mWriteobj;
-    moris_index mPhaseForobj;
-    std::string mobjOutputFile;
-
-    // dump data to hdf5
-    bool mOutputData;
-    std::string mDataFile; /*HDF5*/
-
-    // print geometry parameters
-    void print_geom()
-=======
     class XTK_Problem_Params
->>>>>>> 1f8cbf7b
     {
       public:
         XTK_Problem_Params()
@@ -193,107 +130,11 @@
 
         ~Paramfile();
 
-<<<<<<< HEAD
-    Vector<XTK_Problem_Params> &
-    get_xtk_problem_params()
-    {
-        return mXTKProblems;
-    }
-
-private:
-    // the xml parser
-    XML_Parser * mParser = nullptr;
-
-    // XTK problems to run
-    Vector<XTK_Problem_Params> mXTKProblems;
-
-    /*!
-     * Load mesh parameters from XML file
-     */
-    void
-    load_xtk_problems();
-
-    /*!
-    * Parse the problems mesh
-    */
-    void
-    parse_xtk_problem_input_mesh(moris::uint aProblemIndex);
-
-    /*!
-    * Parse the problems geometry
-    */
-    void
-    parse_xtk_problem_geometry(moris::uint aProblemIndex);
-
-    /*!
-    * Parse the problems geometry
-    */
-    void
-    parse_xtk_problem_decomp(moris::uint aProblemIndex);
-
-    /*!
-    * Parse the problems geometry
-    */
-    void
-    parse_xtk_problem_operators(moris::uint aProblemIndex);
-
-    /*!
-    * Parse the problems geometry
-    */
-    void
-    parse_xtk_problem_output(moris::uint aProblemIndex);
-
-    /*!
-     * Parse the obj output information
-     */
-    void
-    parse_xtk_problem_obj(moris::uint aProblemIndex);
-
-    mtk::MeshType
-    get_mesh_type_enum(std::string const & aMeshStr)
-    {
-      if(aMeshStr == "STK")
-      {
-        return mtk::MeshType::STK;
-      }
-
-      else
-      {
-        MORIS_ERROR(0,"Mesh str not recognized.");
-        return mtk::MeshType::STK;
-      }
-    }
-
-    enum Subdivision_Method
-    get_decomp_enum(std::string const & aDecompStr)
-    {
-      if(aDecompStr == "Hex8 Regular Subdivision")
-      {
-        return Subdivision_Method::NC_REGULAR_SUBDIVISION_HEX8;
-      }
-      else if(aDecompStr == "Tet4 Node Hierarchy")
-      {
-        return Subdivision_Method::C_HIERARCHY_TET4;
-      }
-      else
-      {
-        MORIS_ERROR(0,"Decomposition str not recognized: %s. Please use Hex8 Regular Subdivision or Tet4 Node Hierarchy.", aDecompStr.c_str());
-        return Subdivision_Method::NC_REGULAR_SUBDIVISION_HEX8;
-      }
-    }
-
-    Vector<real>
-    convert_str_to_cell_real(std::string const & aStr)
-    {
-      std::stringstream ss( aStr );
-      Vector<real> result;
-=======
         Vector< XTK_Problem_Params > &
         get_xtk_problem_params()
         {
             return mXTKProblems;
         }
->>>>>>> 1f8cbf7b
 
       private:
         // the xml parser
@@ -377,27 +218,6 @@
             }
         }
 
-<<<<<<< HEAD
-    Vector<std::string>
-    convert_str_to_cell_str(std::string const & aStr)
-    {
-      std::stringstream ss( aStr );
-      Vector<std::string> result;
-
-      while( ss.good() )
-      {
-          std::string substr;
-          std::getline( ss, substr, ',' );
-          result.push_back( substr );
-      }
-
-      return result;
-    }
-
-};
-}
-#endif /* PROJECTS_XTK_SRC_XTK_CL_XTK_PARAMFILE_HPP_ */
-=======
         Vector< real >
         convert_str_to_cell_real( std::string const &aStr )
         {
@@ -431,5 +251,4 @@
         }
     };
 }    // namespace moris::xtk
-#endif /* PROJECTS_XTK_SRC_XTK_CL_XTK_PARAMFILE_HPP_ */
->>>>>>> 1f8cbf7b
+#endif /* PROJECTS_XTK_SRC_XTK_CL_XTK_PARAMFILE_HPP_ */