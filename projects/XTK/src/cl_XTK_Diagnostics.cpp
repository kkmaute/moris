--- conflicted
+++ resolved
@@ -112,52 +112,6 @@
 }
 
 bool
-<<<<<<< HEAD
-verify_interface_vertices(
-    xtk::Model*                           aModel,
-    moris::Matrix< moris::DDRMat > const& aIsocontourThreshold,
-    moris::Matrix< moris::DDRMat > const& aIsocontourTolerance )
-{
-    // get the cut integration mesh
-    Cut_Integration_Mesh* tCutMesh = aModel->get_cut_integration_mesh();
-
-    // get the geometry engine
-    moris::ge::Geometry_Engine* tGeomEngine = aModel->get_geom_engine();
-
-    // number of vertices
-    moris::uint tNumVertices = tCutMesh->get_num_entities( mtk::EntityRank::NODE, 0 );
-
-    // keep track of problem vertices
-    Vector< moris_index > tProblemIgVertices( 0 );
-
-    // iterate through vertices in the integration mesh
-    for ( moris::uint iV = 0; iV < tNumVertices; iV++ )
-    {
-        // iterate through geometries
-        for ( moris::uint iGeom = 0; iGeom < tGeomEngine->get_num_geometries(); iGeom++ )
-        {
-            moris::mtk::Vertex* tVertex = &tCutMesh->get_mtk_vertex( (moris_index)iV );
-            if ( tGeomEngine->is_interface_vertex( tVertex->get_index(), iGeom ) )
-            {
-                moris::real tGeomVal    = tGeomEngine->get_field_value( iGeom, tVertex->get_index(), tVertex->get_coords() );
-                moris::real tDifference = std::abs( tGeomVal - aIsocontourThreshold( iGeom ) );
-                if ( tDifference > aIsocontourTolerance( iGeom ) )
-                {
-                    tProblemIgVertices.push_back( tVertex->get_index() );
-
-                    std::cout << "Interface Issue:"
-                              << " Vert Index: " << tVertex->get_index() << " | Vert Id: " << tVertex->get_id() << " | Owner: " << tVertex->get_owner() << " | diff: " << tDifference << " | par_rank: " << par_rank() << std::endl;
-                }
-            }
-        }
-    }
-
-    return tProblemIgVertices.size() == 0;
-}
-
-bool
-=======
->>>>>>> 659c9214
 check_vertices(
     xtk::Model*                                           aModel,
     Vector< moris_index > const&                     aGoldNumVerts,
