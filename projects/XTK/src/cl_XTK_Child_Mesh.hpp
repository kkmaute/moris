--- conflicted
+++ resolved
@@ -67,13 +67,6 @@
 
         // ----------------------------------------------------------------------------------
 
-<<<<<<< HEAD
-    Child_Mesh(moris_index               aChildMeshIndex,
-               moris::uint               aSpatialDimension,
-               moris::mtk::Cell*         aParentCell,
-               moris::mtk::Mesh*         aBackgroundMesh,
-               Vector<moris_index> const & aGeometryIndices );
-=======
         Child_Mesh( moris::uint           aSpatialDimension,
                 moris::moris_index        aParentElementIndex,
                 Matrix< IndexMat >       &aNodeInds,
@@ -85,7 +78,6 @@
                 Matrix< IndexMat >       &aElementFaceParentInds,
                 Matrix< moris::DDSTMat > &aElementFaceParentRanks,
                 Matrix< moris::DDSTMat > &aElementInferfaceSides );
->>>>>>> 1f8cbf7b
 
         Child_Mesh( moris_index              aChildMeshIndex,
                 moris::uint                  aSpatialDimension,
@@ -379,13 +371,8 @@
 
         // ----------------------------------------------------------------------------------
 
-<<<<<<< HEAD
-    Vector<moris::mtk::Vertex const *> const &
-    get_vertices() const;
-=======
         Matrix< IdMat > const &
         get_node_ids() const;
->>>>>>> 1f8cbf7b
 
         // ----------------------------------------------------------------------------------
 
@@ -513,16 +500,11 @@
 
         // ----------------------------------------------------------------------------------
 
-<<<<<<< HEAD
-    void
-    add_vertices(Vector<moris::mtk::Vertex const *> const & aVertices);
-=======
         /*
          * Add more nodes to the existing node indices list
          */
         void
         add_node_ids( Matrix< IdMat > const &aNewNodeIds );
->>>>>>> 1f8cbf7b
 
         // ----------------------------------------------------------------------------------
 
@@ -720,16 +702,8 @@
 
         // ----------------------------------------------------------------------------------
 
-<<<<<<< HEAD
-    /*!
-     * Returns the active bulk phases in this child mesh
-     */
-    Vector<moris_index>
-    get_active_bulk_phases(Vector<moris_index> & aBulkPhasesIndex) const;
-=======
         moris_index
         get_element_subphase_index( moris::size_t const &aEntityIndex ) const;
->>>>>>> 1f8cbf7b
 
         // ----------------------------------------------------------------------------------
 
@@ -751,33 +725,18 @@
 
         // ----------------------------------------------------------------------------------
 
-<<<<<<< HEAD
-    Vector<moris::moris_index> const &
-    get_subphase_bin_bulk_phase() const;
-=======
         moris::size_t
         get_num_subphase_bins() const;
->>>>>>> 1f8cbf7b
-
-        // ----------------------------------------------------------------------------------
-
-<<<<<<< HEAD
-    Vector<moris::Matrix< moris::IndexMat >> const &
-    get_subphase_groups() const;
-=======
+
+        // ----------------------------------------------------------------------------------
+
         Vector< moris::moris_index > const &
         get_subphase_bin_bulk_phase() const;
->>>>>>> 1f8cbf7b
-
-        // ----------------------------------------------------------------------------------
-
-<<<<<<< HEAD
-    Vector<moris_index> const &
-    get_subphase_indices( ) const;
-=======
+
+        // ----------------------------------------------------------------------------------
+
         Vector< Matrix< IndexMat > > const &
         get_subphase_groups() const;
->>>>>>> 1f8cbf7b
 
         // ----------------------------------------------------------------------------------
 
@@ -791,16 +750,8 @@
 
         // ----------------------------------------------------------------------------------
 
-<<<<<<< HEAD
-    void
-    get_subphases_attached_to_facet(moris_index aFacetIndex,
-                                    Vector<moris_index> & aSubPhaseCMIndex,
-                                    Vector<moris_index> & aRepresentativeChildCellInd,
-                                    Vector<moris_index> & aRepresentativeChildCellSideOrdinal) const;
-=======
         moris_index
         get_subphase_loc_index( moris_index aSubPhaseIndex ) const;
->>>>>>> 1f8cbf7b
 
         // ----------------------------------------------------------------------------------
 
@@ -826,37 +777,22 @@
 
         // ----------------------------------------------------------------------------------
 
-<<<<<<< HEAD
-    Vector< moris_index > const &
-    get_double_side_interface_subphase_indices(moris_index aDblSideCMIndex) const;
-=======
         uint
         get_num_double_side_interfaces() const;
->>>>>>> 1f8cbf7b
-
-        // ----------------------------------------------------------------------------------
-
-<<<<<<< HEAD
-    Vector<Vector< moris_index >> const &
-    get_double_side_interface_cell_pairs(moris_index aDblSideCMIndex) const;
-=======
+
+        // ----------------------------------------------------------------------------------
+
         Vector< moris_index > const &
         get_double_side_interface_subphase_indices( moris_index aDblSideCMIndex ) const;
->>>>>>> 1f8cbf7b
-
-        // ----------------------------------------------------------------------------------
-
-<<<<<<< HEAD
-    Vector<Vector< moris_index >> const &
-    get_double_side_interface_cell_pairs_facet_ords(moris_index aDblSideCMIndex) const;
-=======
-        Vector< Vector< moris_index > > const &
+
+        // ----------------------------------------------------------------------------------
+
+        Vector<Vector< moris_index > > const &
         get_double_side_interface_cell_pairs( moris_index aDblSideCMIndex ) const;
->>>>>>> 1f8cbf7b
-
-        // ----------------------------------------------------------------------------------
-
-        Vector< Vector< moris_index > > const &
+
+        // ----------------------------------------------------------------------------------
+
+        Vector<Vector< moris_index > > const &
         get_double_side_interface_cell_pairs_facet_ords( moris_index aDblSideCMIndex ) const;
 
         // ----------------------------------------------------------------------------------
@@ -894,10 +830,6 @@
 
         // ----------------------------------------------------------------------------------
 
-<<<<<<< HEAD
-    Vector<moris_index> const &
-    get_subphase_basis_indices(moris_index aSubphaseBin) const;
-=======
         /*
          * Add a basis to subphase bin relationship
          */
@@ -905,38 +837,21 @@
         add_basis_and_enrichment_to_subphase_group( moris_index aSubphaseBinIndex,
                 moris_index                                     aBasisIndex,
                 moris_index                                     aBasisEnrLev );
->>>>>>> 1f8cbf7b
-
-        // ----------------------------------------------------------------------------------
-
-<<<<<<< HEAD
-    Vector<moris_index> const &
-    get_subphase_basis_enrichment_levels(moris_index aSubphaseBin) const;
-=======
+
+        // ----------------------------------------------------------------------------------
+
         Vector< moris_index > const &
         get_subphase_basis_indices( moris_index aSubphaseBin ) const;
->>>>>>> 1f8cbf7b
-
-        // ----------------------------------------------------------------------------------
-
-<<<<<<< HEAD
-    void
-    reindex_cells(Vector<moris_index> & aOldIndexToNewCellIndex);
-=======
+
+        // ----------------------------------------------------------------------------------
+
         Vector< moris_index > const &
         get_subphase_basis_enrichment_levels( moris_index aSubphaseBin ) const;
->>>>>>> 1f8cbf7b
 
         // --------------------------------------------------------------
 
-<<<<<<< HEAD
-    void pack_child_mesh_by_phase(moris::size_t const & aNumPhases,
-                                  Vector<moris::Matrix< moris::IdMat >> & aElementIds,
-                                  Vector<moris::Matrix< moris::IdMat >> & aElementCMInds) const;
-=======
         void
         reindex_cells( Vector< moris_index > &aOldIndexToNewCellIndex );
->>>>>>> 1f8cbf7b
 
         // --------------------------------------------------------------
         // Functions IO
@@ -971,12 +886,8 @@
 
         // ----------------------------------------------------------------------------------
 
-<<<<<<< HEAD
-    void identify_hanging_nodes( const Vector< moris_index > & aTransitionFacetIndices );
-=======
         void
         mark_as_hmr_child_mesh() { mHMR = true; };
->>>>>>> 1f8cbf7b
 
         // ----------------------------------------------------------------------------------
 
@@ -1005,10 +916,6 @@
         mtk::CellTopology                        mElementTopology;
         std::shared_ptr< moris::mtk::Cell_Info > mConnectivity;
 
-<<<<<<< HEAD
-    // Geometries which intersect this child mesh
-    Vector<moris_index> mGeometryIndex;
-=======
         moris::size_t            mNumElem;
         Matrix< IndexMat >       mElementToNode; /* proc inds*/
         Matrix< IndexMat >       mElementEdgeParentInds;
@@ -1016,22 +923,12 @@
         Matrix< IndexMat >       mElementFaceParentInds;
         Matrix< moris::DDSTMat > mElementFaceParentRanks;
         Matrix< moris::DDSTMat > mElementInterfaceSides;
->>>>>>> 1f8cbf7b
 
         // spatial dimension
         moris::uint mSpatialDimension;
 
-<<<<<<< HEAD
-    // Node information ------------------------------------
-    Vector<moris::mtk::Vertex const *> mVertices;
-    moris::Matrix< moris::IdMat >           mNodeIds;
-    moris::Matrix< moris::IndexMat>         mNodeInds;
-    moris::Matrix< moris::DDSTMat >         mNodeParentRank;
-    moris::Matrix< moris::IndexMat>         mNodeParentInds;
-=======
         // Geometries which intersect this child mesh
         Vector< moris_index > mGeometryIndex;
->>>>>>> 1f8cbf7b
 
         // Child element information ---------------------------
         Matrix< IdMat >    mChildElementIds;
@@ -1062,12 +959,6 @@
         Matrix< IndexMat >       mFaceParentInds;
         Matrix< moris::DDSTMat > mFaceParentRanks;
 
-<<<<<<< HEAD
-    // Auxiliary connectivity data and pending nodes (mesh modification data)
-    moris::Matrix<moris::IndexMat>  mIntersectConnectivity;
-    Vector< moris_index >      mIntersectedCMNodeIndex;
-    Vector< moris_index >      mIntersectedEdges;
-=======
         // Edge connectivity -----------------------------------
         bool                     mHasEdgeConn;
         Matrix< IndexMat >       mEdgeToNode; /* proc inds*/
@@ -1076,7 +967,6 @@
         Matrix< IndexMat >       mElementToEdge;
         Matrix< IndexMat >       mEdgeParentInds;
         Matrix< moris::DDSTMat > mEdgeParentRanks;
->>>>>>> 1f8cbf7b
 
         // Element to Element graph ----------------------------
         bool               mHasElemToElem;
@@ -1087,24 +977,6 @@
         Vector< moris_index > mIntersectedCMNodeIndex;
         Vector< moris_index > mIntersectedEdges;
 
-<<<<<<< HEAD
-    // Phase member variables -----------------------------
-    bool                                   mHasPhaseInfo;
-    moris::Matrix< moris::IndexMat >       mElementPhaseIndices;
-    moris::Matrix< moris::IndexMat >       mElementBinIndex;
-    Vector<moris::moris_index>               mBinBulkPhase;
-
-    moris::Matrix<moris::IndexMat>         mSubPhaseBinId; /*glob id of subphase bin*/
-    Vector<moris_index>                      mSubPhaseBinIndices; /*proc index of subphase bin*/
-    Vector<moris::Matrix< moris::IndexMat >> mSubPhaseBins;
-    Vector<Vector< moris_index >>              mSubphaseBasisIndices;
-    Vector<Vector< moris_index >>              mSubphaseBasisEnrichmentLevel;
-
-    // Double side set between subphases
-    Vector<Vector< moris_index >>       mDoubleSideSetSubphaseInds;
-    Vector<Vector<Vector< moris_index >>> mDoubleSideSetCellPairs;
-    Vector<Vector<Vector< moris_index >>> mDoubleSideSetFacetPairs;
-=======
         bool               mHasCoincidentEdges;
         Matrix< IndexMat > mEdgeOnInterface;
 
@@ -1115,7 +987,6 @@
         Matrix< IndexMat >           mElementPhaseIndices;
         Matrix< IndexMat >           mElementBinIndex;
         Vector< moris::moris_index > mBinBulkPhase;
->>>>>>> 1f8cbf7b
 
         Matrix< IndexMat >              mSubPhaseBinId;      /*glob id of subphase bin*/
         Vector< moris_index >           mSubPhaseBinIndices; /*proc index of subphase bin*/
@@ -1124,9 +995,9 @@
         Vector< Vector< moris_index > > mSubphaseBasisEnrichmentLevel;
 
         // Double side set between subphases
-        Vector< Vector< moris_index > >           mDoubleSideSetSubphaseInds;
-        Vector< Vector< Vector< moris_index > > > mDoubleSideSetCellPairs;
-        Vector< Vector< Vector< moris_index > > > mDoubleSideSetFacetPairs;
+        Vector<Vector< moris_index > >           mDoubleSideSetSubphaseInds;
+        Vector<Vector<Vector< moris_index > > > mDoubleSideSetCellPairs;
+        Vector<Vector<Vector< moris_index > > > mDoubleSideSetFacetPairs;
 
         Matrix< IndexMat > mHangingNodes;
 
