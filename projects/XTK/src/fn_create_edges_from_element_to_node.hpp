/*
 * Copyright (c) 2022 University of Colorado
 * Licensed under the MIT license. See LICENSE.txt file in the MORIS root for details.
 *
 *------------------------------------------------------------------------------------
 *
 * fn_create_edges_from_element_to_node.hpp
 *
 */

#ifndef SRC_XTK_FN_CREATE_EDGES_FROM_ELEMENT_TO_NODE_HPP_
#define SRC_XTK_FN_CREATE_EDGES_FROM_ELEMENT_TO_NODE_HPP_

#include "cl_MTK_Enums.hpp"
#include "cl_Matrix.hpp"
#include "cl_XTK_Matrix_Base_Utilities.hpp"
#include "cl_MTK_Cell_Info_Tet4.hpp"

namespace moris::xtk
{

    /*
     * From an element to node connectivity, generate face to node, node to face, element to face connectivity.
     *
     */
    template< typename Integer >
    inline void
    create_edges_from_element_to_node(
            moris::mtk::CellTopology aElementTopology,
            Integer                  aNumNodes,
            Matrix< IdMat > const   &aElementToNode,
            Matrix< IdMat >         &aElementToEdge,
            Matrix< IdMat >         &aEdgeToNode,
            Matrix< IdMat >         &aNodeToEdge,
            Matrix< IdMat >         &aEdgeToElement )
    {
        // hard-coded values could be provided as a function input
        Integer tMaxEdgePerNode   = 20;
        Integer tMaxEdgeToElement = 10;

        // Initialize
        Integer tNumEdgePerElem = 0;

        Matrix< IdMat > tElementEdgeToNodeMap( 0, 0 );

        switch ( aElementTopology )
        {
            case moris::mtk::CellTopology::TET4:
            {
                tNumEdgePerElem = 6;

                // TET4 specific topology map
                tElementEdgeToNodeMap = {
                    { 0, 1 },
                    { 1, 2 },
                    { 0, 2 },
                    { 0, 3 },
                    { 1, 3 },
                    { 2, 3 }
                };

                break;
            }
            case moris::mtk::CellTopology::TRI3:
            {
                tNumEdgePerElem = 3;

                // QUAD4 specific topology map
                tElementEdgeToNodeMap = {
                    { 0, 1 },
                    { 1, 2 },
                    { 0, 2 }
                };

                break;
            }
            default:
            {
                MORIS_ASSERT( 0, "This function has only been implemented for tet4 and tri3 topology." );
            }
        }

        Integer tNumElements     = aElementToNode.n_rows();
        Integer tNumNodesPerEdge = 2;
        Integer tNumEdgeCreated  = 0;
        Integer tMaxNumEdges     = tNumElements * tNumEdgePerElem;

        Matrix< IdMat > tNodeToEdgeCounter( 1, aNumNodes, 0 );
        Matrix< IdMat > tEdgeToElemCounter( 1, tMaxNumEdges, 0 );

        Integer tCount     = 0;
        Integer tEdgeIndex = 0;
        Integer tNodeInd   = 0;
        Integer tFirstInd  = 0;
        Integer tNumResize = 0;

        // Allocate outputs
        aElementToEdge = Matrix< IdMat >( tNumElements, tNumEdgePerElem );

        aEdgeToNode.resize( tMaxNumEdges, tNumNodesPerEdge );
        aNodeToEdge.resize( aNumNodes, tMaxEdgePerNode );
        aEdgeToElement.resize( tMaxNumEdges, tMaxEdgeToElement );

        aNodeToEdge.fill( std::numeric_limits< moris::moris_index >::max() );
        aEdgeToElement.fill( std::numeric_limits< moris::moris_index >::max() );

        // Single Element Face To Nodes
        Matrix< IdMat > tElementEdgeToNode( tNumEdgePerElem, tNumNodesPerEdge );

<<<<<<< HEAD
        moris::Vector<Integer> tPotentialEdges;
        tPotentialEdges.reserve(10);
        moris::Vector<Integer> tPotentialEdges1;
        tPotentialEdges1.reserve(10);
        moris::Vector<Integer> tPotentialEdges2;
        tPotentialEdges2.reserve(10);
=======
        Vector< Integer > tPotentialEdges;
        tPotentialEdges.reserve( 10 );
        Vector< Integer > tPotentialEdges1;
        tPotentialEdges1.reserve( 10 );
        Vector< Integer > tPotentialEdges2;
        tPotentialEdges2.reserve( 10 );
>>>>>>> 1f8cbf7b

        // iterate over elements
        for ( Integer i = 0; i < tNumElements; i++ )
        {
            tElementEdgeToNode = reindex_matrix( tElementEdgeToNodeMap, i, aElementToNode );

            // iterate over edges in element
            for ( Integer j = 0; j < tNumEdgePerElem; j++ )
            {
                tEdgeIndex = 0;

                // potential edges (all the ones attached to first node here)
                tNodeInd = tElementEdgeToNode( j, tFirstInd );

                // Assemble potential edge vector
                Integer tNumPotentialEdges1 = tNodeToEdgeCounter( 0, tNodeInd );
                for ( Integer k = 0; k < tNumPotentialEdges1; k++ )
                {
                    tPotentialEdges1.push_back( aNodeToEdge( tNodeInd, k ) );
                }

                // iterate over nodes on the edge j
                for ( Integer k = 1; k < tNumNodesPerEdge; k++ )
                {
                    tNodeInd = tElementEdgeToNode( j, k );

                    Integer tNumPotentialEdges2 = tNodeToEdgeCounter( 0, tNodeInd );
                    for ( Integer l = 0; l < tNumPotentialEdges2; l++ )
                    {
                        tPotentialEdges2.push_back( aNodeToEdge( tNodeInd, l ) );
                    }

                    std::set_intersection( tPotentialEdges1.begin(),
                            tPotentialEdges1.end(),
                            tPotentialEdges2.begin(),
                            tPotentialEdges2.end(),
                            std::back_inserter( tPotentialEdges ) );

                    tPotentialEdges1 = std::move( tPotentialEdges.data() );
                    tPotentialEdges.clear();
                    tPotentialEdges2.clear();
                }

                // If there are no potential edges then create the edge
                if ( tPotentialEdges1.size() == 0 )
                {
                    // Add node to edge
                    for ( Integer k = 0; k < tNumNodesPerEdge; k++ )
                    {
                        tNodeInd   = tElementEdgeToNode( j, k );
                        tCount     = tNodeToEdgeCounter( 0, tNodeInd );
                        tEdgeIndex = tNumEdgeCreated;

                        if ( tCount >= aNodeToEdge.n_cols() )
                        {
                            aNodeToEdge.resize( aNumNodes, aNodeToEdge.n_cols() + tMaxEdgePerNode );
                            tNumResize++;
                        }

                        aNodeToEdge( tNodeInd, tCount ) = tNumEdgeCreated;

                        tNodeToEdgeCounter( 0, tNodeInd )++;
                    }
                    replace_row( j, tElementEdgeToNode, tNumEdgeCreated, aEdgeToNode );

                    tNumEdgeCreated++;
                }

                // if there are two potential edges at this stage that is an issue
                else if ( tPotentialEdges1.size() > 1 )
                {
                    std::cout << "Invalid number of edges found" << std::endl;
                }
                else
                {
                    tEdgeIndex = tPotentialEdges1( 0 );
                }

                tPotentialEdges1.clear();
                aElementToEdge( i, j ) = tEdgeIndex;
                tCount                 = tEdgeToElemCounter( 0, tEdgeIndex );

                if ( tCount >= aEdgeToElement.n_cols() )
                {
                    aEdgeToElement.resize( tMaxNumEdges, aEdgeToElement.n_cols() + tMaxEdgeToElement );
                    tNumResize++;
                }

                aEdgeToElement( tEdgeIndex, tCount ) = i;
                tEdgeToElemCounter( 0, tEdgeIndex )++;
            }
        }

        MORIS_CHECK_MEMORY( tNumResize < 2 * tNumElements,
                "Excessive use of resize; increase parameter tMaxEdgePerNode: %zu times for %zu elements.\n",
                tNumResize,
                tNumElements );

        // Remove excess space from output
        aNodeToEdge.resize( aNumNodes, tNodeToEdgeCounter.max() );
        aEdgeToNode.resize( tNumEdgeCreated, tNumNodesPerEdge );
        aEdgeToElement.resize( tNumEdgeCreated, tEdgeToElemCounter.max() );
    }
}    // namespace moris::xtk

#endif /* SRC_XTK_FN_CREATE_EDGES_FROM_ELEMENT_TO_NODE_HPP_ */<|MERGE_RESOLUTION|>--- conflicted
+++ resolved
@@ -107,21 +107,12 @@
         // Single Element Face To Nodes
         Matrix< IdMat > tElementEdgeToNode( tNumEdgePerElem, tNumNodesPerEdge );
 
-<<<<<<< HEAD
-        moris::Vector<Integer> tPotentialEdges;
-        tPotentialEdges.reserve(10);
-        moris::Vector<Integer> tPotentialEdges1;
-        tPotentialEdges1.reserve(10);
-        moris::Vector<Integer> tPotentialEdges2;
-        tPotentialEdges2.reserve(10);
-=======
         Vector< Integer > tPotentialEdges;
         tPotentialEdges.reserve( 10 );
         Vector< Integer > tPotentialEdges1;
         tPotentialEdges1.reserve( 10 );
         Vector< Integer > tPotentialEdges2;
         tPotentialEdges2.reserve( 10 );
->>>>>>> 1f8cbf7b
 
         // iterate over elements
         for ( Integer i = 0; i < tNumElements; i++ )
