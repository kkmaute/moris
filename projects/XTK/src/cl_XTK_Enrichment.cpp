/*
 * cl_XTK_Enrichment.cpp
 *
 *  Created on: Feb 18, 2019
 *      Author: doble
 */

#include "cl_XTK_Enrichment.hpp"

#include <iomanip>
#include <iostream>
#include <string>
#include <unordered_map>

#include "cl_Communication_Tools.hpp"
#include "linalg_typedefs.hpp"
#include "fn_assert.hpp"
#include "fn_sort.hpp"
#include "typedefs.hpp"
#include "cl_MTK_Cell_Info_Factory.hpp"
#include "cl_MTK_Enums.hpp"
#include "cl_MTK_Mesh_Core.hpp"
#include "cl_MTK_Vertex.hpp"
#include "xtk_typedefs.hpp"
#include "cl_XTK_Enriched_Integration_Mesh.hpp"
#include "cl_XTK_Enriched_Interpolation_Mesh.hpp"
#include "cl_XTK_Interpolation_Cell_Unzipped.hpp"
#include "cl_XTK_Interpolation_Vertex_Unzipped.hpp"
#include "cl_XTK_Cut_Integration_Mesh.hpp"
#include "cl_XTK_Integration_Mesh_Generator.hpp"

#include "fn_sort_points_by_coordinates.hpp"

#include "cl_XTK_Subphase_Group.hpp"

#include "cl_Tracer.hpp"

namespace xtk
{
    //-------------------------------------------------------------------------------------

    Enrichment::Enrichment(
            enum Enrichment_Method const & aMethod,
            enum EntityRank const &        aBasisRank,
            Matrix< IndexMat > const &     aInterpIndex,
            moris::moris_index const &     aNumBulkPhases,
            xtk::Model*                    aXTKModelPtr,
            moris::mtk::Mesh*              aBackgroundMeshPtr,
            bool                           aSortBasisEnrichmentLevels )
            : mEnrichmentMethod( aMethod )
            , mBasisRank( aBasisRank )
            , mMeshIndices( aInterpIndex )
            , mNumBulkPhases( aNumBulkPhases )
            , mXTKModelPtr( aXTKModelPtr )
            , mBackgroundMeshPtr( aBackgroundMeshPtr )
            , mEnrichmentData( aInterpIndex.max() + 1, mXTKModelPtr->get_cut_integration_mesh()->get_num_subphases() )
            , mSortBasisEnrichmentLevels( aSortBasisEnrichmentLevels )
    {
        mCutIgMesh   = mXTKModelPtr->get_cut_integration_mesh();
        mIgMeshTools = new Integration_Mesh_Generator();
    }

    //-------------------------------------------------------------------------------------

<<<<<<< HEAD
Enrichment::~Enrichment()
{
    // delete the integration mesh generator
    delete mIgMeshTools;

    // delete the objects holding B-spline information
    this->delete_Bspline_infos();
}

//-------------------------------------------------------------------------------------

void
Enrichment::delete_Bspline_infos()
{
    // delete the objects themselves
    for ( auto iBspMesh : mBsplineMeshInfos )
    {
        delete iBspMesh;
    }

    // delete memory for cell
    mBsplineMeshInfos.clear();
}
=======
    Enrichment::~Enrichment()
    {
        delete mIgMeshTools;
    }
>>>>>>> b164172c

    //-------------------------------------------------------------------------------------

<<<<<<< HEAD
void
Enrichment::perform_enrichment() // moris::Cell< Bspline_Mesh_Info * > aBsplineMeshInfos )
{
    MORIS_ERROR(mBackgroundMeshPtr != nullptr,
        "mBackgroundMesh nullptr detected, this is probably because the enrichment has not been initialized properly");

    // Perform enrichment over basis clusters
    perform_basis_cluster_enrichment(); // aBsplineMeshInfos );
}
=======
    void
    Enrichment::perform_enrichment()
    {
        MORIS_ERROR( mBackgroundMeshPtr != nullptr,
                "mBackgroundMesh nullptr detected, this is probably because the enrichment has not been initialized properly" );

        // Perform enrichment over basis clusters
        perform_basis_cluster_enrichment();
    }
>>>>>>> b164172c

    //-------------------------------------------------------------------------------------

    Cell< moris::Matrix< moris::IdMat > > const &
    Enrichment::get_element_inds_in_basis_support( moris_index const & aEnrichmentDataIndex ) const
    {
        return mEnrichmentData( aEnrichmentDataIndex ).mElementIndsInBasis;
    }

    //-------------------------------------------------------------------------------------

    Cell< moris::Matrix< moris::IndexMat > > const &
    Enrichment::get_element_enrichment_levels_in_basis_support( moris_index const & aEnrichmentDataIndex ) const
    {
        return mEnrichmentData( aEnrichmentDataIndex ).mElementEnrichmentLevel;
    }

    //-------------------------------------------------------------------------------------

    Cell< moris::Matrix< moris::IndexMat > > const &
    Enrichment::get_subphases_loc_inds_in_enriched_basis( moris_index const & aEnrichmentDataIndex ) const
    {
        return mEnrichmentData( aEnrichmentDataIndex ).mSubphaseIndsInEnrichedBasis;
    }

    //-------------------------------------------------------------------------------------

    moris::Memory_Map
    Enrichment::get_memory_usage()
    {
        Memory_Map tMemoryMap;

        tMemoryMap.mMemoryMapData["mEnrichmentMethod"] = sizeof( mEnrichmentMethod );
        tMemoryMap.mMemoryMapData["mBasisRank"]        = sizeof( mBasisRank );
        tMemoryMap.mMemoryMapData["mMeshIndices"]      = mMeshIndices.capacity();
        tMemoryMap.mMemoryMapData["mNumBulkPhases"]    = sizeof( mNumBulkPhases );
        tMemoryMap.mMemoryMapData["mMeshIndices"]      = mMeshIndices.capacity();

        tMemoryMap.mMemoryMapData["mElementEnrichmentLevel"]      = moris::internal_capacity( mEnrichmentData( 0 ).mElementEnrichmentLevel );
        tMemoryMap.mMemoryMapData["mElementIndsInBasis"]          = moris::internal_capacity( mEnrichmentData( 0 ).mElementIndsInBasis );
        tMemoryMap.mMemoryMapData["mSubphaseIndsInEnrichedBasis"] = moris::internal_capacity( mEnrichmentData( 0 ).mSubphaseIndsInEnrichedBasis );
        tMemoryMap.mMemoryMapData["mBasisEnrichmentIndices"]      = moris::internal_capacity( mEnrichmentData( 0 ).mBasisEnrichmentIndices );
        tMemoryMap.mMemoryMapData["mEnrichedBasisIndexToId"]      = mEnrichmentData( 0 ).mEnrichedBasisIndexToId.capacity();
        tMemoryMap.mMemoryMapData["mSubphaseBGBasisIndices"]      = moris::internal_capacity( mEnrichmentData( 0 ).mSubphaseBGBasisIndices );
        tMemoryMap.mMemoryMapData["mSubphaseBGBasisEnrLev"]       = moris::internal_capacity( mEnrichmentData( 0 ).mSubphaseBGBasisEnrLev );
        tMemoryMap.mMemoryMapData["mNumEnrichmentLevels"]         = sizeof( mEnrichmentData( 0 ).mNumEnrichmentLevels );
        tMemoryMap.mMemoryMapData["mBGVertexInterpolations ptrs"] = mEnrichmentData( 0 ).mBGVertexInterpolations.capacity();

        return tMemoryMap;
    }

    //-------------------------------------------------------------------------------------

    void
    Enrichment::write_diagnostics()
    {
        for ( moris::size_t iBasisType = 0; iBasisType < mMeshIndices.numel(); iBasisType++ )
        {
            // get the mesh index
            moris_index tMeshIndex = mMeshIndices( iBasisType );

            std::string tEnrBasisIdToSubphaseId = mXTKModelPtr->get_diagnostic_file_name( std::string( "Enr_Basis_To_Subphase_" + std::to_string( tMeshIndex ) ) );

            this->print_enriched_basis_to_subphase_id( tMeshIndex, tEnrBasisIdToSubphaseId );
        }

        mXTKModelPtr->mEnrichedInterpMesh( 0 )->write_diagnostics();
    }

    //-------------------------------------------------------------------------------------

    void
    Enrichment::print_enriched_basis_to_subphase_id(
            const moris_index& aMeshIndex,
            std::string        aFileName )
    {
        Cell< moris::Matrix< moris::IndexMat > > const & tSubphasesInEnrBasis = mEnrichmentData( aMeshIndex ).mSubphaseIndsInEnrichedBasis;

        std::ostringstream tStringStream;
        tStringStream << "Enriched_Basis_Id,";
        tStringStream << "Mesh_Index,";
        tStringStream << "Owner,";
        tStringStream << "PRank,";

        // global max size of
        moris_index tLocalMaxIGCellGroupSize = 0;
        for ( moris::uint iEB = 0; iEB < tSubphasesInEnrBasis.size(); iEB++ )
        {
            if ( (moris_index)tSubphasesInEnrBasis( iEB ).numel() > tLocalMaxIGCellGroupSize )
            {
                tLocalMaxIGCellGroupSize = tSubphasesInEnrBasis( iEB ).numel();
            }
        }

        moris_index tGlbMaxIgCellGroupSize = moris::max_all( tLocalMaxIGCellGroupSize );

        for ( moris_index iCH = 0; iCH < tGlbMaxIgCellGroupSize; iCH++ )
        {
            tStringStream << "Subphase_ID" + std::to_string( iCH );

            if ( iCH != tGlbMaxIgCellGroupSize - 1 )
            {
                tStringStream << ",";
            }
        }

        tStringStream << "\n";

        Matrix< IndexMat > const & tLocToGlbEnrBasisId = mXTKModelPtr->mEnrichedInterpMesh( 0 )->get_enriched_coefficient_local_to_global_map( aMeshIndex );

        for ( moris::uint iEB = 0; iEB < tSubphasesInEnrBasis.size(); iEB++ )
        {
            tStringStream << std::to_string( tLocToGlbEnrBasisId( iEB ) ) << ",";
            tStringStream << std::to_string( aMeshIndex ) << ",";
            tStringStream << std::to_string( mXTKModelPtr->mEnrichedInterpMesh( 0 )->get_basis_owner( (moris_index)iEB, aMeshIndex ) ) << ",";
            tStringStream << std::to_string( par_rank() ) << ",";
            for ( size_t iSp = 0; iSp < tSubphasesInEnrBasis( iEB ).numel(); iSp++ )
            {
                tStringStream << std::to_string( mXTKModelPtr->get_cut_integration_mesh()->get_subphase_id( tSubphasesInEnrBasis( iEB )( iSp ) ) );

<<<<<<< HEAD
void
Enrichment::perform_basis_cluster_enrichment() // moris::Cell< Bspline_Mesh_Info * > aBsplineMeshInfos )
{
    // make sure mesh is not empty
    MORIS_ASSERT( mBackgroundMeshPtr->get_num_elems() > 0, "Enrichment::perform_basis_cluster_enrichment() - 0 cell interpolation mesh passed" );

    // construct cell in xtk conformal model neighborhood connectivity
    // todo: this does nothing right now, still needed?
    this->construct_neighborhoods();
=======
                if ( iSp != tSubphasesInEnrBasis( iEB ).numel() - 1 )
                {
                    tStringStream << ",";
                }
            }
            tStringStream << "\n";
        }

        if ( aFileName.empty() == false )
        {
            std::ofstream tOutputFile( aFileName );
            tOutputFile << tStringStream.str() << std::endl;
            tOutputFile.close();
        }
    }
>>>>>>> b164172c

    //-------------------------------------------------------------------------------------

<<<<<<< HEAD
    // get number of B-spline meshes treated
    uint tNumBspMeshes = mMeshIndices.numel();

    // FIXME: for now, this information lives only here, needs to be initialized, or passed outside
    // initialize B-spline mesh infos for each Bsp-mesh
    mBsplineMeshInfos.resize( tNumBspMeshes, nullptr );

    // iterate through basis types (i.e. linear and quadratic)
    for ( moris::size_t iBasisType = 0; iBasisType < tNumBspMeshes; iBasisType++ )
    {
        // initialize B-spline mesh info objects
        mBsplineMeshInfos( iBasisType ) = new Bspline_Mesh_Info();

        // get the mesh index
        moris_index tMeshIndex = mMeshIndices( iBasisType );

        // log/trace the enrichment for specific B-spline mesh
        Tracer tTracer( "XTK", "Enrichment", "Mesh Index " + std::to_string( tMeshIndex ) );

        // Number of basis functions (= number of B-Splines basis functions)
        moris::size_t tNumBasis = mBackgroundMeshPtr->get_num_basis_functions( tMeshIndex );
=======
    void
    Enrichment::perform_basis_cluster_enrichment()
    {
        MORIS_ASSERT( mBackgroundMeshPtr->get_num_elems() > 0, "0 cell interpolation mesh passed" );

        // construct cell in xtk conformal model neighborhood connectivity
        this->construct_neighborhoods();

        // make sure we have access to all the vertex interpolation
        this->setup_background_vertex_interpolations();
>>>>>>> b164172c

        // iterate through basis types (i.e. linear and quadratic)
        for ( moris::size_t iBasisType = 0; iBasisType < mMeshIndices.numel(); iBasisType++ )
        {
            // get the mesh index
            moris_index tMeshIndex = mMeshIndices( iBasisType );

            Tracer tTracer( "XTK", "Enrichment", "Mesh Index " + std::to_string( tMeshIndex ) );

<<<<<<< HEAD
        // get number of (Lagrange) elements on background mesh 
        // and initialize the Lagrange-Cell to Bsp-Cell in the Bspline mesh info map with it
        moris::size_t tNumExtractionCells = mBackgroundMeshPtr->get_num_elems();
        mBsplineMeshInfos( iBasisType )->mExtractionCellToBsplineCell.resize( tNumExtractionCells, -1 );

        for ( moris::size_t iBasis = 0; iBasis < tNumBasis; iBasis++ )
        {
            // Get elements in support of basis (these are interpolation/extraction (lagrange) cells)
            moris::Matrix< moris::IndexMat > tParentElementsInSupport;
            mBackgroundMeshPtr->get_elements_in_support_of_basis( tMeshIndex, iBasis, tParentElementsInSupport );       
=======
            // Number of basis functions (= number of B-Splines on the A-mesh ?)
            moris::size_t tNumBasis = mBackgroundMeshPtr->get_num_basis_functions( tMeshIndex );

            // allocate member variables
            mEnrichmentData( tMeshIndex ).mElementEnrichmentLevel = moris::Cell< moris::Matrix< moris::IndexMat > >( tNumBasis );
            mEnrichmentData( tMeshIndex ).mElementIndsInBasis     = moris::Cell< moris::Matrix< moris::IndexMat > >( tNumBasis );

            // allocate data used after basis loop
            moris::Cell< moris::Matrix< moris::IndexMat > > tSubPhaseBinEnrichment( tNumBasis );
            moris::Cell< moris::Matrix< moris::IndexMat > > tSubphaseClusterIndicesInSupport( tNumBasis );
            moris::Cell< moris_index >                      tMaxEnrichmentLevel( tNumBasis, 0 );
>>>>>>> b164172c

            for ( moris::size_t iBasis = 0; iBasis < tNumBasis; iBasis++ )
            {
                // Get elements in support of basis (these are interpolation cells)
                moris::Matrix< moris::IndexMat > tParentElementsInSupport;

<<<<<<< HEAD
            // construct subphase in support map
            IndexMap tSubPhaseIndexToSupport;
            this->construct_subphase_in_support_map( tSubphaseClusterIndicesInSupport( iBasis ), tSubPhaseIndexToSupport );

            // prune the subphase to remove subphases outside of basis support
            moris::Matrix< moris::IndexMat > tPrunedSupportSubphaseToSubphase;

            this->generate_pruned_subphase_graph_in_basis_support(
                    tSubphaseClusterIndicesInSupport( iBasis ),
                    tSubPhaseIndexToSupport,
                    tPrunedSupportSubphaseToSubphase );

            // Assign enrichment levels to subphases
            this->assign_subphase_bin_enrichment_levels_in_basis_support(
                    tSubphaseClusterIndicesInSupport( iBasis ),
                    tSubPhaseIndexToSupport,
                    tPrunedSupportSubphaseToSubphase,
                    tSubPhaseBinEnrichment( iBasis ),
                    tMaxEnrichmentLevel( iBasis ) );
=======
                mBackgroundMeshPtr->get_elements_in_support_of_basis( tMeshIndex, iBasis, tParentElementsInSupport );

                // get subphase clusters in support (separated by phase)
                tSubphaseClusterIndicesInSupport( iBasis ) = this->get_subphase_clusters_in_support( tParentElementsInSupport );

                // construct subphase in support map
                IndexMap tSubPhaseIndexToSupportIndex;

                this->construct_subphase_in_support_map( tSubphaseClusterIndicesInSupport( iBasis ), tSubPhaseIndexToSupportIndex );

                // prune the subphase to remove subphases outside of basis support
                moris::Matrix< moris::IndexMat > tPrunedSubphaseNeighborhood;
>>>>>>> b164172c

                this->generate_pruned_subphase_graph_in_basis_support(
                        tSubphaseClusterIndicesInSupport( iBasis ),
                        tSubPhaseIndexToSupportIndex,
                        tPrunedSubphaseNeighborhood );

<<<<<<< HEAD
            // Extract element enrichment levels from assigned sub-phase bin enrichment levels and store these as a member variable
            this->unzip_subphase_bin_enrichment_into_element_enrichment(
                tMeshIndex,
                iBasis,
                tParentElementsInSupport,
                tSubphaseClusterIndicesInSupport( iBasis ),
                tSubPhaseIndexToSupport,
                tPrunedSupportSubphaseToSubphase,
                tSubPhaseBinEnrichment( iBasis ) );
        }
=======
                // Assign enrichment levels to subphases
                this->assign_subphase_bin_enrichment_levels_in_basis_support(
                        tSubphaseClusterIndicesInSupport( iBasis ),
                        tSubPhaseIndexToSupportIndex,
                        tPrunedSubphaseNeighborhood,
                        tSubPhaseBinEnrichment( iBasis ),
                        tMaxEnrichmentLevel( iBasis ) );
>>>>>>> b164172c

                // Sort enrichment levels
                if ( mSortBasisEnrichmentLevels )
                {
                    this->sort_enrichment_levels_in_basis_support(
                            tSubphaseClusterIndicesInSupport( iBasis ),
                            tSubPhaseBinEnrichment( iBasis ),
                            tMaxEnrichmentLevel( iBasis ) );
                }

                // Extract element enrichment levels from assigned sub-phase bin enrichment levels and store these as a member variable
                this->unzip_subphase_bin_enrichment_into_element_enrichment(
                        tMeshIndex,
                        iBasis,
                        tParentElementsInSupport,
                        tSubphaseClusterIndicesInSupport( iBasis ),
                        tSubPhaseIndexToSupportIndex,
                        tPrunedSubphaseNeighborhood,
                        tSubPhaseBinEnrichment( iBasis ) );
            }

            // construct subphase to enriched index
            this->construct_enriched_basis_to_subphase_connectivity(
                    tMeshIndex,
                    tSubPhaseBinEnrichment,
                    tSubphaseClusterIndicesInSupport,
                    tMaxEnrichmentLevel );

            // Assign enriched basis indices Only indices here because interpolation cells needs basis
            // indices and basis ids are created using the interpolation cell ids
            this->assign_enriched_coefficients_identifiers(
                    tMeshIndex,
                    tMaxEnrichmentLevel );

            MORIS_LOG_SPEC( "Num Enriched Basis", mEnrichmentData( tMeshIndex ).mNumEnrichmentLevels );
        }

        // create the enriched interpolation mesh
        this->construct_enriched_interpolation_mesh();

        // create the integration mesh
        this->construct_enriched_integration_mesh();
    }

    //-------------------------------------------------------------------------------------

    void
    Enrichment::construct_neighborhoods()
    {
        // // construct full mesh neighborhood
        // mXTKModelPtr->construct_neighborhood();

        // // construct subphase neighborhood
        // mXTKModelPtr->construct_subphase_neighborhood();
    }

    //-------------------------------------------------------------------------------------

    void
    Enrichment::setup_background_vertex_interpolations()
    {
        // access the background interpolation mesh
        mtk::Interpolation_Mesh& tBGIPMesh = mXTKModelPtr->get_background_mesh();

        // size the data in the enrichment data
        moris::uint tNumVertices = tBGIPMesh.get_num_nodes();

        // iterate through meshes
        for ( moris::uint iM = 0; iM < mMeshIndices.numel(); iM++ )
        {
            // size the vertex interpolations (allocating everything as null)
            mEnrichmentData( mMeshIndices( iM ) ).mBGVertexInterpolations.resize( tNumVertices, nullptr );

            // iterate through vertices
            for ( moris::uint iV = 0; iV < tNumVertices; iV++ )
            {
                // access the vertex
                moris::mtk::Vertex& tVert = tBGIPMesh.get_mtk_vertex( (moris_index)iV );

                // if the vertex interpolation exits this vertex is own by the current processor
                // and the vertex interpolation is stored; otherwise the nullptr is kept indicating
                // that the vertex is not owned the by current processor
                if ( tVert.has_interpolation( mMeshIndices( iM ) ) )
                {
                    mEnrichmentData( mMeshIndices( iM ) ).mBGVertexInterpolations( iV ) = tVert.get_interpolation( mMeshIndices( iM ) );
                }
            }
        }
    }
<<<<<<< HEAD
}

//-------------------------------------------------------------------------------------

Matrix< IndexMat >
Enrichment::get_subphase_clusters_in_support( moris::Matrix< moris::IndexMat > const& aElementsInSupport )
{

    // count the number of subphase clusters in support
    moris::uint tCount = 0;

    // loop over Lagrange elements in basis support to count subphases in support
    for ( moris::size_t iE = 0; iE < aElementsInSupport.numel(); iE++ )
    {
        // get the subphase (indices) living in current element
        moris::Cell< moris_index > const& tSubphaseIndices = mCutIgMesh->get_parent_cell_subphases( aElementsInSupport( iE ) );

        // count number of subphases in support
        tCount = tCount + tSubphaseIndices.size();
    }

    // initialize list of subphase indices in basis support
    Matrix< IndexMat > tSubPhaseClusters( 1, tCount );
    tCount = 0;

    // loop over Lagrange elements in basis support to store subphase indices in support
    for ( moris::size_t iE = 0; iE < aElementsInSupport.numel(); iE++ )
    {
        // get the subphase (indices) living in current element
        moris::Cell< moris_index > const& tSubphaseIndices = mCutIgMesh->get_parent_cell_subphases( aElementsInSupport( iE ) );

        // go over subphases in current element and ...
        for ( moris::uint iSP = 0; iSP < tSubphaseIndices.size(); iSP++ )
        {
            // ... fill the list of subphase indices in basis support 
            tSubPhaseClusters( tCount++ ) = tSubphaseIndices( iSP );
=======

    //-------------------------------------------------------------------------------------

    Matrix< IndexMat >
    Enrichment::get_subphase_clusters_in_support( moris::Matrix< moris::IndexMat > const & aElementsInSupport )
    {

        // count the number of subphase cluster in support
        moris::uint tCount = 0;

        for ( moris::size_t iE = 0; iE < aElementsInSupport.numel(); iE++ )
        {
            moris::Cell< moris_index > const & tSubphaseIndices = mCutIgMesh->get_parent_cell_subphases( aElementsInSupport( iE ) );

            tCount = tCount + tSubphaseIndices.size();
        }

        Matrix< IndexMat > tSubPhaseClusters( 1, tCount );
        tCount = 0;

        for ( moris::size_t iE = 0; iE < aElementsInSupport.numel(); iE++ )
        {

            moris::Cell< moris_index > const & tSubphaseIndices = mCutIgMesh->get_parent_cell_subphases( aElementsInSupport( iE ) );

            for ( moris::uint iSP = 0; iSP < tSubphaseIndices.size(); iSP++ )
            {
                tSubPhaseClusters( tCount++ ) = tSubphaseIndices( iSP );
            }
>>>>>>> b164172c
        }

<<<<<<< HEAD
    // return list of subphase indices in basis support
    return tSubPhaseClusters;
}
=======
        return tSubPhaseClusters;
    }
>>>>>>> b164172c

    //-------------------------------------------------------------------------------------

    void
    Enrichment::construct_subphase_in_support_map(
            moris::Matrix< moris::IndexMat > const & aSubphaseClusterIndicesInSupport,
            IndexMap&                                aSubPhaseIndexToSupportIndex )
    {
        for ( moris::moris_index i = 0; i < (moris::moris_index)aSubphaseClusterIndicesInSupport.numel(); i++ )
        {
            aSubPhaseIndexToSupportIndex[aSubphaseClusterIndicesInSupport( i )] = i;
        }
    }

<<<<<<< HEAD
//-------------------------------------------------------------------------------------

void
Enrichment::generate_pruned_subphase_graph_in_basis_support(
        moris::Matrix< moris::IndexMat > const& aSubphasesInSupport,
        IndexMap&                               aSubPhaseIndexToSupportIndex,
        moris::Matrix< moris::IndexMat >&       aPrunedSubPhaseToSubphase )
{
    // get pointer to Subphase Neighborhood Connectivity of mesh
    std::shared_ptr< Subphase_Neighborhood_Connectivity > tSubphaseNeighborhood = mCutIgMesh->get_subphase_neighborhood();

    // initialize matrix storing pruned subphase connectivity
    aPrunedSubPhaseToSubphase.resize( aSubphasesInSupport.numel(), 50 ); // FIXME: This allocation needs to be done smarter
    aPrunedSubPhaseToSubphase.fill( MORIS_INDEX_MAX );

    // get subphase neighborhood information form Subphase_Neighborhood_Connectivity and store in variable for easy handling
    moris::Cell< std::shared_ptr< moris::Cell< moris_index > > > const& tSubphasetoSubphase = tSubphaseNeighborhood->mSubphaseToSubPhase;

    // go over subphases in basis support
    for ( moris::size_t i = 0; i < aSubphasesInSupport.numel(); i++ )
    {
        // get list of current subphase's neighbors
        moris::Cell< moris_index > const& tSingleSubPhaseNeighbors = *tSubphasetoSubphase( aSubphasesInSupport( i ) );

        // iterate through neighbors and check if neighbors and prune if not in support
        moris::uint tCount = 0;
        for ( moris::size_t j = 0; j < tSingleSubPhaseNeighbors.size(); j++ )
        {
            // get current neighbor subphase's index
            moris_index tNeighborSubphaseIndex = tSingleSubPhaseNeighbors( j );

            // find subphase index in list of subphases inside support, and ...
            auto tNeighborIter = aSubPhaseIndexToSupportIndex.find( tNeighborSubphaseIndex );

            // ... only add neighboring subphase, if it is found
            if ( tNeighborIter != aSubPhaseIndexToSupportIndex.end() )
            {
                aPrunedSubPhaseToSubphase( i, tCount ) = tNeighborIter->second;
                tCount++;
=======
    //-------------------------------------------------------------------------------------

    void
    Enrichment::generate_pruned_subphase_graph_in_basis_support(
            moris::Matrix< moris::IndexMat > const & aSubphasesInSupport,
            IndexMap&                                aSubPhaseIndexToSupportIndex,
            moris::Matrix< moris::IndexMat >&        aPrunedSubPhaseToSubphase )
    {
        std::shared_ptr< Subphase_Neighborhood_Connectivity > tSubphaseNeighborhood = mCutIgMesh->get_subphase_neighborhood();

        // Construct full element neighbor graph in support and the corresponding shared faces
        aPrunedSubPhaseToSubphase.resize( aSubphasesInSupport.numel(), 50 );// FIXME: Keenan this allocation needs to done smarter
        aPrunedSubPhaseToSubphase.fill( MORIS_INDEX_MAX );

        // get subphase neighborhood information
        moris::Cell< std::shared_ptr< moris::Cell< moris_index > > > const & tSubphasetoSubphase = tSubphaseNeighborhood->mSubphaseToSubPhase;

        for ( moris::size_t i = 0; i < aSubphasesInSupport.numel(); i++ )
        {
            moris::Cell< moris_index > const & tSingleSubPhaseNeighbors = *tSubphasetoSubphase( aSubphasesInSupport( i ) );

            // iterate through and prune subphases not in support
            moris::uint tCount = 0;
            for ( moris::size_t j = 0; j < tSingleSubPhaseNeighbors.size(); j++ )
            {
                moris_index tNeighborSubphaseIndex = tSingleSubPhaseNeighbors( j );

                auto tNeighborIter = aSubPhaseIndexToSupportIndex.find( tNeighborSubphaseIndex );

                if ( tNeighborIter != aSubPhaseIndexToSupportIndex.end() )
                {
                    aPrunedSubPhaseToSubphase( i, tCount ) = tNeighborIter->second;
                    tCount++;
                }
>>>>>>> b164172c
            }
        }
    }

    //-------------------------------------------------------------------------------------

<<<<<<< HEAD
void
Enrichment::assign_subphase_bin_enrichment_levels_in_basis_support(
        moris::Matrix< moris::IndexMat > const& aSubphasesInSupport,
        IndexMap&                               aSubPhaseIndexToSupportIndex,
        moris::Matrix< moris::IndexMat > const& aPrunedSubPhaseToSubphase,
        moris::Matrix< moris::IndexMat >&       aSubPhaseBinEnrichmentVals,
        moris_index&                            aMaxEnrichmentLevel )
{
    // Variables needed for floodfill, consider removing these.
    // Active bins to include in floodfill (We include all bins)
    moris::Matrix< moris::IndexMat > tActiveBins( 1, aPrunedSubPhaseToSubphase.n_rows() );

    for ( moris::size_t i = 0; i < aPrunedSubPhaseToSubphase.n_rows(); i++ )
    {
        ( tActiveBins )( 0, i ) = i;
    }

    // Mark all as included
    moris::Matrix< moris::IndexMat > tIncludedBins( 1, aSubphasesInSupport.numel(), 1 );

    // Flood fill metric value (since all the subphases do not connect to dissimilar phases)
    moris::Matrix< moris::IndexMat > tDummyPhase( 1, aSubphasesInSupport.numel(), 1 );

    aSubPhaseBinEnrichmentVals = flood_fill(
            aPrunedSubPhaseToSubphase,
            tDummyPhase,
            tActiveBins,
            tIncludedBins,
            mNumBulkPhases,
            MORIS_INDEX_MAX,
            aMaxEnrichmentLevel,
            true );
}

//-------------------------------------------------------------------------------------

void
Enrichment::sort_enrichment_levels_in_basis_support(
        moris::Matrix<moris::IndexMat> const& aSubphasesInSupport,
        moris::Matrix<moris::IndexMat>&       aSubPhaseBinEnrichmentVals,
        moris_index const                     aMaxEnrichmentLevel)
{
    // number of enrichment levels
    moris::uint tNumEnrichLevel = aMaxEnrichmentLevel + 1;
=======
    void
    Enrichment::assign_subphase_bin_enrichment_levels_in_basis_support(
            moris::Matrix< moris::IndexMat > const & aSubphasesInSupport,
            IndexMap&                                aSubPhaseIndexToSupportIndex,
            moris::Matrix< moris::IndexMat > const & aPrunedSubPhaseToSubphase,
            moris::Matrix< moris::IndexMat >&        aSubPhaseBinEnrichmentVals,
            moris_index&                             aMaxEnrichmentLevel )
    {
        // Variables needed for floodfill, consider removing these.
        // Active bins to include in floodfill (We include all bins)
        moris::Matrix< moris::IndexMat > tActiveBins( 1, aPrunedSubPhaseToSubphase.n_rows() );

        for ( moris::size_t i = 0; i < aPrunedSubPhaseToSubphase.n_rows(); i++ )
        {
            ( tActiveBins )( 0, i ) = i;
        }
>>>>>>> b164172c

        // Mark all as included
        moris::Matrix< moris::IndexMat > tIncludedBins( 1, aSubphasesInSupport.numel(), 1 );

        // Flood fill metric value (since all the subphases do not connect to dissimilar phases)
        moris::Matrix< moris::IndexMat > tDummyPhase( 1, aSubphasesInSupport.numel(), 1 );

        aSubPhaseBinEnrichmentVals = flood_fill(
                aPrunedSubPhaseToSubphase,
                tDummyPhase,
                tActiveBins,
                tIncludedBins,
                mNumBulkPhases,
                MORIS_INDEX_MAX,
                aMaxEnrichmentLevel,
                true );
    }

    //-------------------------------------------------------------------------------------

    void
    Enrichment::sort_enrichment_levels_in_basis_support(
            moris::Matrix< moris::IndexMat > const & aSubphasesInSupport,
            moris::Matrix< moris::IndexMat >&        aSubPhaseBinEnrichmentVals,
            moris_index const                        aMaxEnrichmentLevel )
    {
        // number of enrichment levels
        moris::uint tNumEnrichLevel = aMaxEnrichmentLevel + 1;

        // if only one or less enrichment levels used; no need to sort them
        if ( tNumEnrichLevel < 2 )
        {
            return;
        }

        // check that maximum enrichment level index is smaller than number of enrichment levels
        MORIS_ASSERT( (uint)aSubPhaseBinEnrichmentVals.max() < tNumEnrichLevel,
                "Enrichment::sort_enrichment_levels_in_basis_support - incorrect enrichment index." );

        // allocate list of centroids and volume for each enrichment level
        moris::Cell< moris::Matrix< DDRMat > > tCentroids( tNumEnrichLevel );
        moris::Cell< moris::real >             tTotalVolumes( tNumEnrichLevel );

        for ( moris::size_t i = 0; i < aSubphasesInSupport.numel(); i++ )
        {
            // get enrichment level
            moris_index tEnrichLevel = aSubPhaseBinEnrichmentVals( i );

            // get subphase index
            moris_index tSubphaseIndex = aSubphasesInSupport( i );

            // get cell group in subphase
            std::shared_ptr< IG_Cell_Group > tSubphaseIgCells = mCutIgMesh->get_subphase_ig_cells( tSubphaseIndex );

            // compute volume of first cell in IG cell group
            moris::real tVolume = tSubphaseIgCells->mIgCellGroup( 0 )->compute_cell_measure();

            // initialize or add volume weighted centroid of first cell in IG cell group
            if ( tCentroids( tEnrichLevel ).numel() == 0 )
            {
                tCentroids( tEnrichLevel )    = tVolume * tSubphaseIgCells->mIgCellGroup( 0 )->compute_cell_centroid();
                tTotalVolumes( tEnrichLevel ) = tVolume;
            }
            else
            {
                tCentroids( tEnrichLevel ) += tVolume * tSubphaseIgCells->mIgCellGroup( 0 )->compute_cell_centroid();
                tTotalVolumes( tEnrichLevel ) += tVolume;
            }

            // iterate through remaining IG cells
            for ( moris::uint iSPCell = 1; iSPCell < tSubphaseIgCells->mIgCellGroup.size(); iSPCell++ )
            {
                tVolume = tSubphaseIgCells->mIgCellGroup( iSPCell )->compute_cell_measure();

                tCentroids( tEnrichLevel ) += tVolume * tSubphaseIgCells->mIgCellGroup( iSPCell )->compute_cell_centroid();
                tTotalVolumes( tEnrichLevel ) += tVolume;
            }
        }

<<<<<<< HEAD
    // check that for proper new enrichment levels
    MORIS_ERROR( tSortedEnrichmentVals.max() < MORIS_SINT_MAX,
            "Enrichment::sort_enrichment_levels - error in sorted enrichment levels.");

    // overwrite old enrichment levels
    aSubPhaseBinEnrichmentVals = tSortedEnrichmentVals;
}

//-------------------------------------------------------------------------------------

void
Enrichment::unzip_subphase_bin_enrichment_into_element_enrichment(
        moris_index const&                      aEnrichmentDataIndex, // mesh index
        moris_index const&                      aBasisIndex,            // index of B-spline basis, whose support to be treated
        moris::Matrix< moris::IndexMat > const& aParentElementsInSupport, // list of elements in support
        moris::Matrix< moris::IndexMat > const& aSubphasesInSupport,        // list of subphase (indices) in support
        IndexMap&                               aSubPhaseIndexToSupportIndex, // subphase neighborhood connectivity
        moris::Matrix< moris::IndexMat > const& aPrunedSubPhaseToSubphase,  // 
        moris::Matrix< moris::IndexMat >&       aSubPhaseBinEnrichmentVals ) // TODO: understand this input
{
    // resize member data to number of (Lagrange?) elements in current basis' support
    moris::size_t tNumAllElementsInSupport                                         = this->count_elements_in_support( aParentElementsInSupport );
    mEnrichmentData( aEnrichmentDataIndex ).mElementIndsInBasis( aBasisIndex )     = moris::Matrix< moris::IndexMat >( 1, tNumAllElementsInSupport );
    mEnrichmentData( aEnrichmentDataIndex ).mElementEnrichmentLevel( aBasisIndex ) = moris::Matrix< moris::IndexMat >( 1, tNumAllElementsInSupport );

    // initialize couter for IG cells
    moris::uint tCount = 0;

    // loop through subphases within basis support
    for ( moris::size_t i = 0; i < aSubphasesInSupport.numel(); i++ )
    {
        // copy current subphase index for convenience
        moris_index tSubphaseIndex = aSubphasesInSupport( i );

        // iterate through cells in the subphase
        std::shared_ptr< IG_Cell_Group > tSubphaseIgCells = mCutIgMesh->get_subphase_ig_cells( tSubphaseIndex );

        // iterate through IG cells in current subphase
        for ( moris::uint iSPCell = 0; iSPCell < tSubphaseIgCells->mIgCellGroup.size(); iSPCell++ )
        {
            // store IG element indices in basis support
            mEnrichmentData( aEnrichmentDataIndex ).mElementIndsInBasis( aBasisIndex )( tCount ) = tSubphaseIgCells->mIgCellGroup( iSPCell )->get_index();

            mEnrichmentData( aEnrichmentDataIndex ).mElementEnrichmentLevel( aBasisIndex )( tCount ) = aSubPhaseBinEnrichmentVals( i );
            tCount++;
        }

        // add information to interp cells about which basis/enrichment level interpolates in it
        mEnrichmentData( aEnrichmentDataIndex ).mSubphaseBGBasisIndices( tSubphaseIndex ).push_back( aBasisIndex );
        mEnrichmentData( aEnrichmentDataIndex ).mSubphaseBGBasisEnrLev( tSubphaseIndex ).push_back( aSubPhaseBinEnrichmentVals( i ) );
    }
}

//-------------------------------------------------------------------------------------
=======
        for ( uint iL = 0; iL < (uint)tNumEnrichLevel; ++iL )
        {
            // check that centroid for current enrichment level has been computed
            MORIS_ERROR( tCentroids( iL ).numel() > 0,
                    "Enrichment::sort_enrichment_levels - enrichment levels not consecutive." );

            // compute centroid
            tCentroids( iL ) = 1.0 / ( tTotalVolumes( iL ) + MORIS_REAL_EPS ) * tCentroids( iL );
        }

        // sort centroids by cooridinates
        moris::Cell< moris_index > tSortingIndex = sort_points_by_coordinates( tCentroids );

        // build enrichment level old to new map
        moris::Cell< moris_index > tEnrichmentMap( tNumEnrichLevel );

        for ( uint i = 0; i < (uint)tNumEnrichLevel; ++i )
        {
            tEnrichmentMap( tSortingIndex( i ) ) = i;
        }

        // resort enrichment levels of subphases
        moris::Matrix< moris::IndexMat > tSortedEnrichmentVals( 1, aSubphasesInSupport.numel(), MORIS_SINT_MAX );
>>>>>>> b164172c

        for ( uint i = 0; i < aSubphasesInSupport.numel(); ++i )
        {
            // old enrichment level
            moris_index tOldEnrichLevel = aSubPhaseBinEnrichmentVals( i );

            // new enrichment level
            tSortedEnrichmentVals( i ) = tEnrichmentMap( tOldEnrichLevel );
        }

        // check that for proper new enrichment levels
        MORIS_ERROR( tSortedEnrichmentVals.max() < MORIS_SINT_MAX,
                "Enrichment::sort_enrichment_levels - error in sorted enrichment levels." );

        // overwrite old enrichment levels
        aSubPhaseBinEnrichmentVals = tSortedEnrichmentVals;
    }

    //-------------------------------------------------------------------------------------

    void
    Enrichment::unzip_subphase_bin_enrichment_into_element_enrichment(
            moris_index const &                      aEnrichmentDataIndex,
            moris_index const &                      aBasisIndex,
            moris::Matrix< moris::IndexMat > const & aParentElementsInSupport,
            moris::Matrix< moris::IndexMat > const & aSubphasesInSupport,
            IndexMap&                                aSubPhaseIndexToSupportIndex,
            moris::Matrix< moris::IndexMat > const & aPrunedSubPhaseToSubphase,
            moris::Matrix< moris::IndexMat >&        aSubPhaseBinEnrichmentVals )
    {
        // resize member data
        moris::size_t tNumAllElementsInSupport                                         = this->count_elements_in_support( aParentElementsInSupport );
        mEnrichmentData( aEnrichmentDataIndex ).mElementIndsInBasis( aBasisIndex )     = moris::Matrix< moris::IndexMat >( 1, tNumAllElementsInSupport );
        mEnrichmentData( aEnrichmentDataIndex ).mElementEnrichmentLevel( aBasisIndex ) = moris::Matrix< moris::IndexMat >( 1, tNumAllElementsInSupport );

        moris::uint tCount = 0;

        for ( moris::size_t i = 0; i < aSubphasesInSupport.numel(); i++ )
        {
            moris_index tSubphaseIndex = aSubphasesInSupport( i );

            // iterate through cell sin the subphase
            std::shared_ptr< IG_Cell_Group > tSubphaseIgCells = mCutIgMesh->get_subphase_ig_cells( tSubphaseIndex );

            // iterate through cell sin subphase
            for ( moris::uint iSPCell = 0; iSPCell < tSubphaseIgCells->mIgCellGroup.size(); iSPCell++ )
            {
                mEnrichmentData( aEnrichmentDataIndex ).mElementIndsInBasis( aBasisIndex )( tCount )     = tSubphaseIgCells->mIgCellGroup( iSPCell )->get_index();
                mEnrichmentData( aEnrichmentDataIndex ).mElementEnrichmentLevel( aBasisIndex )( tCount ) = aSubPhaseBinEnrichmentVals( i );
                tCount++;
            }

            // add information to interp cells about which basis/enrichment level interpolates in it
            mEnrichmentData( aEnrichmentDataIndex ).mSubphaseBGBasisIndices( tSubphaseIndex ).push_back( aBasisIndex );
            mEnrichmentData( aEnrichmentDataIndex ).mSubphaseBGBasisEnrLev( tSubphaseIndex ).push_back( aSubPhaseBinEnrichmentVals( i ) );
        }
    }

    //-------------------------------------------------------------------------------------

    void
    Enrichment::construct_enriched_basis_to_subphase_connectivity(
            moris_index const &                                     aEnrichmentDataIndex,
            moris::Cell< moris::Matrix< moris::IndexMat > > const & aSubPhaseBinEnrichment,
            moris::Cell< moris::Matrix< moris::IndexMat > > const & aSubphaseClusterIndicesInSupport,
            moris::Cell< moris_index > const &                      aMaxEnrichmentLevel )
    {
        moris::moris_index tNumEnrichmentLevels = 0;

        for ( moris::uint i = 0; i < aMaxEnrichmentLevel.size(); i++ )
        {
            tNumEnrichmentLevels += aMaxEnrichmentLevel( i ) + 1;
        }

        // size data
        mEnrichmentData( aEnrichmentDataIndex ).mSubphaseIndsInEnrichedBasis.resize( tNumEnrichmentLevels );

        moris_index tBaseIndex = 0;

        for ( moris::uint i = 0; i < aSubPhaseBinEnrichment.size(); i++ )
        {
            // get the maximum enrichment level in this basis support
            moris::moris_index tMaxEnrLev = aMaxEnrichmentLevel( i );

            // counter
            Cell< moris_index > tCounter( tMaxEnrLev + 1, 0 );

            // allocate member data for these basis functions
            for ( moris::moris_index iEnr = tBaseIndex; iEnr < tBaseIndex + tMaxEnrLev + 1; iEnr++ )
            {
                mEnrichmentData( aEnrichmentDataIndex ).mSubphaseIndsInEnrichedBasis( iEnr ).resize( 1, aSubphaseClusterIndicesInSupport( i ).numel() );
            }

            // iterate through subphases in support and add them to appropriate location in mSubphaseIndsInEnrichedBasis
            for ( moris::uint iSp = 0; iSp < aSubphaseClusterIndicesInSupport( i ).numel(); iSp++ )
            {
                // get cluster enrichment level
                moris_index tClusterEnrLev = aSubPhaseBinEnrichment( i )( iSp );

                // add to the member data
                mEnrichmentData( aEnrichmentDataIndex ).mSubphaseIndsInEnrichedBasis( tBaseIndex + tClusterEnrLev )( tCounter( tClusterEnrLev ) ) =
                        aSubphaseClusterIndicesInSupport( i )( iSp );

                // increment count
                tCounter( tClusterEnrLev )++;
            }

            // size out unused space
            for ( moris::moris_index iEnr = 0; iEnr < tMaxEnrLev + 1; iEnr++ )
            {
                moris_index tIndex = tBaseIndex + iEnr;
                mEnrichmentData( aEnrichmentDataIndex ).mSubphaseIndsInEnrichedBasis( tIndex ).resize( 1, tCounter( iEnr ) );

                // sort in ascending order (easier to find in MPI)
                // if this sort is removed the function  subphase_is_in_support needs to be updated
                moris::sort( mEnrichmentData( aEnrichmentDataIndex ).mSubphaseIndsInEnrichedBasis( tIndex ),
                        mEnrichmentData( aEnrichmentDataIndex ).mSubphaseIndsInEnrichedBasis( tIndex ),
                        "ascend",
                        1 );
            }

            // update starting index
            tBaseIndex = tBaseIndex + tMaxEnrLev + 1;
        }
    }

    //-------------------------------------------------------------------------------------

    void
    Enrichment::assign_enriched_coefficients_identifiers(
            moris_index const &                aEnrichmentDataIndex,
            moris::Cell< moris_index > const & aMaxEnrichmentLevel )
    {
        mEnrichmentData( aEnrichmentDataIndex ).mBasisEnrichmentIndices.resize( mEnrichmentData( aEnrichmentDataIndex ).mElementIndsInBasis.size() );

        mEnrichmentData( aEnrichmentDataIndex ).mNumEnrichmentLevels = 0;

        for ( moris::uint i = 0; i < mEnrichmentData( aEnrichmentDataIndex ).mElementIndsInBasis.size(); i++ )
        {
            moris::moris_index tMaxEnrLev                                        = aMaxEnrichmentLevel( i ) + 1;
            mEnrichmentData( aEnrichmentDataIndex ).mNumEnrichmentLevels         = mEnrichmentData( aEnrichmentDataIndex ).mNumEnrichmentLevels + tMaxEnrLev;
            mEnrichmentData( aEnrichmentDataIndex ).mBasisEnrichmentIndices( i ) = moris::Matrix< moris::IndexMat >( 1, tMaxEnrLev );
        }

        // allocate enriched basis index to id data
        mEnrichmentData( aEnrichmentDataIndex ).mEnrichedBasisIndexToId.resize( 1, mEnrichmentData( aEnrichmentDataIndex ).mNumEnrichmentLevels );
        mEnrichmentData( aEnrichmentDataIndex ).mEnrichedBasisIndexToId.fill( MORIS_INDEX_MAX );

        moris_index tParRank = par_rank();

        // get the comm table
        Matrix< IndexMat > tCommTable = mXTKModelPtr->get_communication_table();

        // Procs CEll
        Cell< moris_index > tProcRanks( tCommTable.numel() );

        std::unordered_map< moris_id, moris_id > tProcRankToIndexInData;

        // resize proc ranks and setup map to comm table
        for ( moris::uint i = 0; i < tCommTable.numel(); i++ )
        {
            tProcRankToIndexInData[tCommTable( i )] = i;
            tProcRanks( i )                         = ( tCommTable( i ) );
        }

        // first index and id ( not first gets background basis information)
        moris::moris_index tIndOffset     = 0;
        moris::moris_id    tBasisIdOffset = this->allocate_basis_ids( aEnrichmentDataIndex, mEnrichmentData( aEnrichmentDataIndex ).mNumEnrichmentLevels );

        Cell< Cell< moris_index > > tBasisIdToBasisOwner( tCommTable.numel() );
        Cell< Cell< moris_index > > tSubphaseIdInSupport( tCommTable.numel() );
        Cell< Cell< moris_index > > tBasisIndexToBasisOwner( tCommTable.numel() );

        for ( moris::uint i = 0; i < mEnrichmentData( aEnrichmentDataIndex ).mBasisEnrichmentIndices.size(); i++ )
        {
            moris_index tOwner = mBackgroundMeshPtr->get_entity_owner(
                    i,
                    mBasisRank,
                    aEnrichmentDataIndex );

            moris_id tBackBasisId =
                    mBackgroundMeshPtr->get_glb_entity_id_from_entity_loc_index(
                            i,
                            mBasisRank,
                            aEnrichmentDataIndex );

            moris_index tProcDataIndex = tProcRankToIndexInData[tOwner];

            // always set indices
            moris::Matrix< moris::IndexMat >& tBasisEnrichmentInds = mEnrichmentData( aEnrichmentDataIndex ).mBasisEnrichmentIndices( i );

            for ( moris::uint j = 0; j < tBasisEnrichmentInds.numel(); j++ )
            {
                tBasisEnrichmentInds( j ) = tIndOffset;
                tIndOffset++;
            }

            // only set id if we own it and package data for communication if shared
            if ( tOwner == tParRank )
            {
                mEnrichmentData( aEnrichmentDataIndex ).mEnrichedBasisIndexToId( tBasisEnrichmentInds( 0 ) ) = tBackBasisId;

                for ( moris::uint j = 1; j < tBasisEnrichmentInds.numel(); j++ )
                {
                    MORIS_ASSERT( mEnrichmentData( aEnrichmentDataIndex ).mEnrichedBasisIndexToId( tBasisEnrichmentInds( j ) ) == MORIS_INDEX_MAX, "Already set enriched basis id" );

                    mEnrichmentData( aEnrichmentDataIndex ).mEnrichedBasisIndexToId( tBasisEnrichmentInds( j ) ) = tBasisIdOffset;

                    tBasisIdOffset++;
                }
            }
            // if we don't own the basis setup the communication to get the basis
            else
            {
                for ( moris::uint j = 0; j < tBasisEnrichmentInds.numel(); j++ )
                {
                    moris_index tEnrichedBasisIndex = tBasisEnrichmentInds( j );

                    moris_index tFirstSubphaseInSupportIndex = mEnrichmentData( aEnrichmentDataIndex ).mSubphaseIndsInEnrichedBasis( tEnrichedBasisIndex )( 0 );

                    moris_index tFirstSubphaseInSupportId = mXTKModelPtr->get_subphase_id( tFirstSubphaseInSupportIndex );

                    tBasisIdToBasisOwner( tProcDataIndex ).push_back( tBackBasisId );
                    tSubphaseIdInSupport( tProcDataIndex ).push_back( tFirstSubphaseInSupportId );
                    tBasisIndexToBasisOwner( tProcDataIndex ).push_back( tEnrichedBasisIndex );
                }
            }
        }

        // send information about not owned enriched basis to owner processor
        Cell< moris::Matrix< moris::IndexMat > > tNotOwnedEnrichedBasisId;

        communicate_basis_information_with_owner(
                aEnrichmentDataIndex,
                tBasisIdToBasisOwner,
                tSubphaseIdInSupport,
                tProcRanks,
                tProcRankToIndexInData,
                tNotOwnedEnrichedBasisId );

        // set the received information in my data
        set_received_enriched_basis_ids(
                aEnrichmentDataIndex,
                tNotOwnedEnrichedBasisId,
                tBasisIndexToBasisOwner,
                tSubphaseIdInSupport );
    }

    //-------------------------------------------------------------------------------------

    void
    Enrichment::communicate_basis_information_with_owner(
            moris_index const &                       aEnrichmentDataIndex,
            Cell< Cell< moris_index > > const &       aBasisIdToBasisOwner,
            Cell< Cell< moris_index > > const &       aSubphaseIdInSupport,
            Cell< moris_index > const &               aProcRanks,
            std::unordered_map< moris_id, moris_id >& aProcRankToIndexInData,
            Cell< moris::Matrix< moris::IndexMat > >& aEnrichedBasisId )
    {
        // copy into a matrix
        Cell< moris::Matrix< moris::IndexMat > > tBasisIdToBasisOwnerMat( aProcRanks.size() );
        Cell< moris::Matrix< moris::IndexMat > > tSubphaseIdInSupport( aProcRanks.size() );

        for ( moris::uint i = 0; i < aBasisIdToBasisOwner.size(); i++ )
        {
            tBasisIdToBasisOwnerMat( i ) = Matrix< IndexMat >( 1, aBasisIdToBasisOwner( i ).size() );
            tSubphaseIdInSupport( i )    = Matrix< IndexMat >( 1, aBasisIdToBasisOwner( i ).size() );

            for ( moris::uint j = 0; j < aBasisIdToBasisOwner( i ).size(); j++ )
            {
                tBasisIdToBasisOwnerMat( i )( j ) = aBasisIdToBasisOwner( i )( j );
                tSubphaseIdInSupport( i )( j )    = aSubphaseIdInSupport( i )( j );
            }

            if ( aBasisIdToBasisOwner( i ).size() == 0 )
            {
                tBasisIdToBasisOwnerMat( i ).resize( 1, 1 );
                tBasisIdToBasisOwnerMat( i )( 0 ) = MORIS_INDEX_MAX;

                tSubphaseIdInSupport( i ).resize( 1, 1 );
                tSubphaseIdInSupport( i )( 0 ) = MORIS_INDEX_MAX;
            }
        }

        // send to processor (no particular reason for these tag number choices)
        moris_index tBasisIdsTag    = 1119;
        moris_index tMaxSubphasetag = 1120;
        moris_index tReturnIdTag    = 1121;

        for ( moris::uint i = 0; i < tBasisIdToBasisOwnerMat.size(); i++ )
        {
            // send child element ids
            nonblocking_send(
                    tBasisIdToBasisOwnerMat( i ),
                    tBasisIdToBasisOwnerMat( i ).n_rows(),
                    tBasisIdToBasisOwnerMat( i ).n_cols(),
                    aProcRanks( i ),
                    tBasisIdsTag );

            // send element parent ids
            nonblocking_send(
                    tSubphaseIdInSupport( i ),
                    tSubphaseIdInSupport( i ).n_rows(),
                    tSubphaseIdInSupport( i ).n_cols(),
                    aProcRanks( i ),
                    tMaxSubphasetag );
        }

        // make sure that all sends have been completed
        barrier();

        // receive
        moris::moris_index tNumRow = 1;

        Cell< moris::Matrix< IdMat > > tReceiveInfoBasisId( aProcRanks.size() );
        Cell< moris::Matrix< IdMat > > tReceivedSubphaseId( aProcRanks.size() );
        Cell< moris::Matrix< IdMat > > tEnrichedBasisIds( aProcRanks.size() );
        aEnrichedBasisId.resize( aProcRanks.size() );

        for ( moris::uint i = 0; i < aProcRanks.size(); i++ )
        {
            tReceiveInfoBasisId( i ).resize( 1, 1 );
            tReceivedSubphaseId( i ).resize( 1, 1 );

            receive( tReceiveInfoBasisId( i ), tNumRow, aProcRanks( i ), tBasisIdsTag );
            receive( tReceivedSubphaseId( i ), tNumRow, aProcRanks( i ), tMaxSubphasetag );

            tEnrichedBasisIds( i ).resize( tReceiveInfoBasisId( i ).n_rows(), tReceiveInfoBasisId( i ).n_cols() );
        }

        // iterate through received information and setup response information
        for ( moris::uint i = 0; i < aProcRanks.size(); i++ )
        {
            moris_id    tBasisId    = 0;
            moris_id    tBasisIndex = 0;
            moris_index tCount      = 0;
            aEnrichedBasisId( i ).resize( tReceiveInfoBasisId( i ).n_rows(), tReceiveInfoBasisId( i ).n_cols() );

            if ( tReceiveInfoBasisId( i )( 0 ) != MORIS_INDEX_MAX )
            {
                for ( moris::uint j = 0; j < tReceiveInfoBasisId( i ).n_cols(); j++ )
                {
                    if ( tBasisId != tReceiveInfoBasisId( i )( j ) )
                    {
                        tBasisId    = tReceiveInfoBasisId( i )( j );
                        tBasisIndex = mBackgroundMeshPtr->get_loc_entity_ind_from_entity_glb_id(
                                tBasisId,
                                mBasisRank,
                                aEnrichmentDataIndex );
                    }

                    moris_id    tSubphaseId    = tReceivedSubphaseId( i )( j );
                    moris_index tSubphaseIndex = mXTKModelPtr->get_subphase_index( tSubphaseId );

                    // iterate through the max integer ids and match

                    bool tFound = false;
                    for ( moris::uint k = 0; k < mEnrichmentData( aEnrichmentDataIndex ).mBasisEnrichmentIndices( tBasisIndex ).numel(); k++ )
                    {
                        if ( this->subphase_is_in_support( aEnrichmentDataIndex, tSubphaseIndex, mEnrichmentData( aEnrichmentDataIndex ).mBasisEnrichmentIndices( tBasisIndex )( k ) ) )
                        {
                            moris_index tEnrichedBasisIndex = mEnrichmentData( aEnrichmentDataIndex ).mBasisEnrichmentIndices( tBasisIndex )( k );
                            moris_index tEnrichedBasisId    = mEnrichmentData( aEnrichmentDataIndex ).mEnrichedBasisIndexToId( tEnrichedBasisIndex );

                            tEnrichedBasisIds( i )( tCount ) = tEnrichedBasisId;
                            tCount++;
                            tFound = true;
                        }
                    }
                    MORIS_ERROR( tFound, "Basis not found" );
                }
            }
            else
            {
                tEnrichedBasisIds( i )( 0 ) = MORIS_INDEX_MAX;
            }

            // send enriched ids
            nonblocking_send(
                    tEnrichedBasisIds( i ),
                    tEnrichedBasisIds( i ).n_rows(),
                    tEnrichedBasisIds( i ).n_cols(),
                    aProcRanks( i ),
                    tReturnIdTag );
        }

        barrier();

        // receive information
        for ( moris::uint i = 0; i < aProcRanks.size(); i++ )
        {
            aEnrichedBasisId( i ).resize( 1, 1 );
            receive( aEnrichedBasisId( i ), tNumRow, aProcRanks( i ), tReturnIdTag );
        }

        barrier();
    }

    //-------------------------------------------------------------------------------------

    void
    Enrichment::set_received_enriched_basis_ids(
            moris_index const &                              aEnrichmentDataIndex,
            Cell< moris::Matrix< moris::IndexMat > > const & aReceivedEnrichedIds,
            Cell< Cell< moris_index > > const &              aBasisIndexToBasisOwner,
            Cell< Cell< moris_index > > const &              aSubphaseIdInSupport )
    {
        for ( moris::uint i = 0; i < aReceivedEnrichedIds.size(); i++ )
        {
            if ( aReceivedEnrichedIds( i )( 0 ) != MORIS_INDEX_MAX )
            {
                MORIS_ASSERT( aReceivedEnrichedIds( i ).numel() == aBasisIndexToBasisOwner( i ).size(),
                        "Dimension mismatch between received information and expected information" );

                for ( moris::uint j = 0; j < aReceivedEnrichedIds( i ).numel(); j++ )
                {
                    moris_index tLocalBasisIndex = aBasisIndexToBasisOwner( i )( j );
                    moris_index tGlobaId         = aReceivedEnrichedIds( i )( j );

                    MORIS_ASSERT( mEnrichmentData( aEnrichmentDataIndex ).mEnrichedBasisIndexToId( tLocalBasisIndex ) == MORIS_INDEX_MAX,
                            "Id already set for this basis function" );

                    mEnrichmentData( aEnrichmentDataIndex ).mEnrichedBasisIndexToId( tLocalBasisIndex ) = tGlobaId;
                }
            }
        }
    }

    //-------------------------------------------------------------------------------------

    moris::size_t
    Enrichment::count_elements_in_support( moris::Matrix< moris::IndexMat > const & aParentElementsInSupport )
    {

        // Number of elements in this support (need both parent and total)
        moris::size_t tNumParentElementsInSupport = aParentElementsInSupport.n_cols();
        moris::size_t tNumElementsInSupport       = 0;

        // Count children elements in support
        for ( moris::size_t i = 0; i < tNumParentElementsInSupport; i++ )
        {
            moris::Cell< moris_index > const & tSubphaseIndices = mCutIgMesh->get_parent_cell_subphases( aParentElementsInSupport( i ) );

            // iterate through subphases
            for ( moris::uint iSP = 0; iSP < tSubphaseIndices.size(); iSP++ )
            {
                tNumElementsInSupport = tNumElementsInSupport + mCutIgMesh->get_subphase_ig_cells( tSubphaseIndices( iSP ) )->mIgCellGroup.size();
            }
        }

        return tNumElementsInSupport;
    }

    //-------------------------------------------------------------------------------------

    bool
    Enrichment::subphase_is_in_support(
            moris_index const & aEnrichmentDataIndex,
            moris_index         aSubphaseIndex,
            moris_index         aEnrichedBasisIndex )
    {
        for ( moris::uint i = 0; i < mEnrichmentData( aEnrichmentDataIndex ).mSubphaseIndsInEnrichedBasis( aEnrichedBasisIndex ).numel(); i++ )
        {
            if ( mEnrichmentData( aEnrichmentDataIndex ).mSubphaseIndsInEnrichedBasis( aEnrichedBasisIndex )( i ) == aSubphaseIndex )
            {
                return true;
            }
            else if ( mEnrichmentData( aEnrichmentDataIndex ).mSubphaseIndsInEnrichedBasis( aEnrichedBasisIndex )( i ) > aSubphaseIndex )
            {
                return false;
            }
        }

        return false;
    }

    //-------------------------------------------------------------------------------------

    void
    Enrichment::print_basis_support_debug(
            moris_index                              aBasisIndex,
            moris::Matrix< moris::IndexMat > const & aParentElementsInSupport,
            moris::Matrix< moris::IndexMat > const & aSubphasesInSupport,
            IndexMap&                                aSubPhaseIndexToSupportIndex,
            moris::Matrix< moris::IndexMat > const & aPrunedSubPhaseToSubphase,
            moris::Matrix< moris::IndexMat >&        aSubPhaseBinEnrichmentVals )
    {
        std::cout << "--------------------------------------------------" << std::endl;
        std::cout << "Basis Index: " << aBasisIndex << std::endl;
        std::cout << "Parent Cell In Support:";
        for ( moris::uint i = 0; i < aParentElementsInSupport.numel(); i++ )
        {
            std::cout << std::setw( 8 ) << aParentElementsInSupport( i );
        }
        std::cout << "\nSubphases In Support:";
        for ( moris::uint i = 0; i < aSubphasesInSupport.numel(); i++ )
        {
            std::cout << std::setw( 8 ) << aSubphasesInSupport( i );
        }

        std::cout << "\nSubphase Neighborhood In Support:" << std::endl;
        for ( moris::uint i = 0; i < aPrunedSubPhaseToSubphase.n_rows(); i++ )
        {
            std::cout << std::setw( 6 ) << aSubphasesInSupport( i ) << " | ";

            for ( moris::uint j = 0; j < aPrunedSubPhaseToSubphase.n_cols(); j++ )
            {
                if ( aPrunedSubPhaseToSubphase( i, j ) != MORIS_INDEX_MAX )
                {
                    std::cout << std::setw( 6 ) << aSubphasesInSupport( aPrunedSubPhaseToSubphase( i, j ) );
                }
            }
            std::cout << std::endl;
        }

        std::cout << "\nSubphase Enrichment Level: \n";
        for ( moris::uint i = 0; i < aSubPhaseBinEnrichmentVals.numel(); i++ )
        {
            std::cout << std::setw( 8 ) << aSubPhaseBinEnrichmentVals( i );
        }
        std::cout << "\n--------------------------------------------------" << std::endl;
    }

    //-------------------------------------------------------------------------------------

    void
    Enrichment::construct_enriched_interpolation_mesh()
    {
        Tracer tTracer( "XTK", "Enrich", "Construct Enriched Interpolation Mesh" );
        // initialize a new enriched interpolation mesh
        mXTKModelPtr->mEnrichedInterpMesh( 0 ) = new Enriched_Interpolation_Mesh( mXTKModelPtr );

        // set enriched basis rank
        mXTKModelPtr->mEnrichedInterpMesh( 0 )->mBasisRank = mBasisRank;

        // set mesh index
        mXTKModelPtr->mEnrichedInterpMesh( 0 )->mMeshIndices = mMeshIndices;
        mXTKModelPtr->mEnrichedInterpMesh( 0 )->setup_mesh_index_map();

        // allocate space for interpolation cells
        this->allocate_interpolation_cells();

        // construct all cells with interpolation vertices being attached to a single cell
        // this handles the case of multiple enrichments where the number of interpolation vertices vary
        this->construct_enriched_interpolation_vertices_and_cells();

        mXTKModelPtr->mEnrichedInterpMesh( 0 )->mCoeffToEnrichCoeffs.resize( mMeshIndices.max() + 1 );
        mXTKModelPtr->mEnrichedInterpMesh( 0 )->mEnrichCoeffLocToGlob.resize( mMeshIndices.max() + 1 );

        for ( moris::uint i = 0; i < mMeshIndices.numel(); i++ )
        {
            // Mesh index
            moris_index tMeshIndex = mMeshIndices( i );

            // add the coeff to enriched coefs to enriched interpolation mesh
            mXTKModelPtr->mEnrichedInterpMesh( 0 )->mCoeffToEnrichCoeffs( tMeshIndex ) =
                    mEnrichmentData( tMeshIndex ).mBasisEnrichmentIndices;

            // add the local to global map
            mXTKModelPtr->mEnrichedInterpMesh( 0 )->mEnrichCoeffLocToGlob( tMeshIndex ) =
                    mEnrichmentData( tMeshIndex ).mEnrichedBasisIndexToId;
        }

        // tell the mesh to finish setting itself up
        mXTKModelPtr->mEnrichedInterpMesh( 0 )->finalize_setup();

        // initialize local to global maps
        mXTKModelPtr->mEnrichedInterpMesh( 0 )->mLocalToGlobalMaps = Cell< Matrix< IdMat > >( 4 );
        mXTKModelPtr->mEnrichedInterpMesh( 0 )->mGlobaltoLobalMaps = Cell< std::unordered_map< moris_id, moris_index > >( 4 );
        mXTKModelPtr->mEnrichedInterpMesh( 0 )->setup_cell_maps();
        mXTKModelPtr->mEnrichedInterpMesh( 0 )->setup_basis_maps();
        mXTKModelPtr->mEnrichedInterpMesh( 0 )->assign_ip_vertex_ids();
        mXTKModelPtr->mEnrichedInterpMesh( 0 )->setup_vertex_maps();

        //        moris::Cell< mtk::Vertex* > tVerticesToCommunicate;
        //        for(auto & iVert: mXTKModelPtr->mEnrichedInterpMesh(0)->mEnrichedInterpVerts)
        //        {
        //            if(iVert->get_owner() != moris::par_rank() )
        //            {
        //                tVerticesToCommunicate.push_back(iVert);
        //            }
        //        }
        //
        //        mXTKModelPtr->mEnrichedInterpMesh(0)->communicate_select_vertex_interpolation(tVerticesToCommunicate);

        // in most cases all the interpolation vertices are the same. We merge them back together with this call
        // post-processing to construct_enriched_interpolation_vertices_and_cells in an effort to not add complexity to the function (already too)
        mXTKModelPtr->mEnrichedInterpMesh( 0 )->merge_duplicate_interpolation_vertices();

        // tell the mesh to finish setting itself up
        // mXTKModelPtr->mEnrichedInterpMesh(0)->finalize_setup();
        mXTKModelPtr->mEnrichedInterpMesh( 0 )->mGlobaltoLobalMaps( 0 ).clear();
        mXTKModelPtr->mEnrichedInterpMesh( 0 )->setup_vertex_maps();
    }

    //-------------------------------------------------------------------------------------

    void
    Enrichment::construct_enriched_integration_mesh()
    {
        MORIS_ASSERT( mXTKModelPtr->mEnrichedInterpMesh( 0 ) != nullptr,
                "No enriched interpolation mesh to link enriched integration mesh to" );

        mXTKModelPtr->mEnrichedIntegMesh( 0 ) = new Enriched_Integration_Mesh( mXTKModelPtr, 0 );
    }

    //-------------------------------------------------------------------------------------

    void
    Enrichment::allocate_interpolation_cells()
    {
        Tracer tTracer( "XTK", "Enrich", "Allocate Interpolation Cells" );

        // enriched interpolation mesh pointer
        Enriched_Interpolation_Mesh* tEnrInterpMesh = mXTKModelPtr->mEnrichedInterpMesh( 0 );

        // set mesh indices
        tEnrInterpMesh->mMeshIndices = mMeshIndices;

        // count how many subphases there are total in the entire mesh
        uint tNumSubphases = mCutIgMesh->get_num_subphases();

        // there is one interpolation cell per subphase
        tEnrInterpMesh->mEnrichedInterpCells.resize( tNumSubphases );

        // assuming all interpolation cells are the same
        // figure out how many vertices there are per interpolation cell
        uint tNumVertsPerCell = 0;

        if ( mBackgroundMeshPtr->get_num_elems() > 0 )
        {
            tNumVertsPerCell = mBackgroundMeshPtr->get_mtk_cell( 0 ).get_number_of_vertices();
        }

        tEnrInterpMesh->mNumVertsPerInterpCell = tNumVertsPerCell;

        // allocate maximum number of enriched vertices
        tEnrInterpMesh->mEnrichedInterpVerts.resize( tNumVertsPerCell * tNumSubphases );

        // allocate the base vertices to vertex enrichment data
        tEnrInterpMesh->mBaseInterpVertToVertEnrichmentIndex.resize( mMeshIndices.max() + 1, mBackgroundMeshPtr->get_num_nodes() );

        // allocate space in the vertex enrichment index to parent vertex enrichment data
        tEnrInterpMesh->mVertexEnrichmentParentVertexIndex.resize( mMeshIndices.max() + 1 );

        tEnrInterpMesh->mInterpVertEnrichment.resize( mMeshIndices.max() + 1 );

        // allocate base cell to enriched cell data
        tEnrInterpMesh->mBaseCelltoEnrichedCell.resize( mBackgroundMeshPtr->get_num_elems() );
    }

    //-------------------------------------------------------------------------------------

    void
    Enrichment::construct_enriched_interpolation_vertices_and_cells()
    {
        // enriched interpolation mesh pointer, this one is constructed here
        Enriched_Interpolation_Mesh* tEnrInterpMesh = mXTKModelPtr->mEnrichedInterpMesh( 0 );

        // geometry and interpolation order, limited to a single interpolation order mesh
        mtk::Cell const & tFirstCell = mBackgroundMeshPtr->get_mtk_cell( 0 );

        // set the interpolation mesh cell info
        mtk::Cell_Info_Factory tFactory;
        tEnrInterpMesh->mCellInfo = tFactory.create_cell_info_sp( tFirstCell.get_geometry_type(), tFirstCell.get_interpolation_order() );

        // allocate indices and ids
        moris_index tCellIndex = 0;

        // maximum mesh index
        moris_index tMaxMeshIndex = mMeshIndices.max();

        // Enriched Interpolation Cell to Vertex Index
        Matrix< IndexMat > tEnrInterpCellToVertex(
                tEnrInterpMesh->get_num_elements(),
                tEnrInterpMesh->mNumVertsPerInterpCell );

        // allocate vertex indices and ids
        // NOTE: THESE ARE NOT PARALLEL IDS
        moris_index tVertId      = 1;
        uint        tVertexCount = 0;

        // iterate through subphases and construct an interpolation cell in the interpolation mesh for each one
        for ( moris::uint iSP = 0; iSP < mCutIgMesh->get_num_subphases(); iSP++ )
        {
            // information about this cell
            moris::mtk::Cell* tParentCell = mCutIgMesh->get_subphase_parent_cell( iSP );

            // owner
            moris_id tOwner = tParentCell->get_owner();

            // vertexes of cell
            moris::Cell< mtk::Vertex* > tVertices = tParentCell->get_vertex_pointers();

            // bulk phase
            moris_index tBulkPhase = mCutIgMesh->get_subphase_bulk_phase( (moris_index)iSP );

            for ( moris::uint iMT = 0; iMT < mMeshIndices.numel(); iMT++ )
            {
                // Mesh Index
                moris_index tMeshIndex = mMeshIndices( iMT );

                // vertex interpolations of the parent cell
                moris::Cell< mtk::Vertex_Interpolation* > tVertexInterpolations = this->get_vertex_interpolations( *tParentCell, tMeshIndex );

                // basis interpolating into the subphase
                Cell< moris_index > const & tBasisInCell = mEnrichmentData( tMeshIndex ).mSubphaseBGBasisIndices( (moris_index)iSP );

                // construct a map between basis index and index relative to the subphase cluster
                std::unordered_map< moris_id, moris_id > tCellBasisMap = construct_subphase_basis_to_basis_map( tBasisInCell );

                // Subphase basis enrichment level of the current subphase in child mesh
                Cell< moris_index > const & tEnrLevOfBasis = mEnrichmentData( tMeshIndex ).mSubphaseBGBasisEnrLev( (moris_index)iSP );

                uint tNumVertices = tParentCell->get_number_of_vertices();

                // construct unzipped enriched vertices
                for ( uint iEV = 0; iEV < tNumVertices; iEV++ )
                {
                    // construct vertex enrichment
                    Vertex_Enrichment tVertEnrichment;

                    this->construct_enriched_vertex_interpolation(
                            tMeshIndex,
                            tVertexInterpolations( iEV ),
                            tEnrLevOfBasis,
                            tCellBasisMap,
                            tVertEnrichment );

                    // add vertex enrichment to enriched interpolation mesh
                    bool tNewVertFlag = false;

                    moris_index tVertEnrichIndex = tEnrInterpMesh->add_vertex_enrichment(
                            tMeshIndex,
                            tVertices( iEV ),
                            tVertEnrichment,
                            tNewVertFlag );

                    // create this vertex on the first go around
                    if ( iMT == 0 )
                    {
                        // Create interpolation vertex
                        tEnrInterpMesh->mEnrichedInterpVerts( tVertexCount ) =
                                new Interpolation_Vertex_Unzipped(
                                        tVertices( iEV ),
                                        tVertId,
                                        tVertexCount,
                                        tVertices( iEV )->get_owner(),
                                        tMeshIndex,
                                        tEnrInterpMesh->get_vertex_enrichment( tMeshIndex, tVertEnrichIndex ),
                                        tMaxMeshIndex );

                        tEnrInterpCellToVertex( tCellIndex, iEV ) = tVertexCount;
                        tVertId++;
                        tVertexCount++;
                    }
                    else
                    {
                        // interpolation vertex index
                        moris_index tVertexIndexInIp = tEnrInterpCellToVertex( tCellIndex - 1, iEV );

                        // add the vertex interpolation
                        tEnrInterpMesh->mEnrichedInterpVerts( tVertexIndexInIp )->add_vertex_interpolation( tMeshIndex, tEnrInterpMesh->get_vertex_enrichment( tMeshIndex, tVertEnrichIndex ) );
                    }
                }

                if ( iMT == 0 )
                {
                    // create new enriched interpolation cell
                    tEnrInterpMesh->mEnrichedInterpCells( tCellIndex ) =
                            new Interpolation_Cell_Unzipped(
                                    tParentCell,
                                    iSP,
                                    tBulkPhase,
                                    mCutIgMesh->get_subphase_id( iSP ),
                                    tCellIndex,
                                    tOwner,
                                    tEnrInterpMesh->mCellInfo );

                    // add enriched interpolation cell to base cell to enriched cell data
                    tEnrInterpMesh->mBaseCelltoEnrichedCell(
                                          tParentCell->get_index() )
                            .push_back( tEnrInterpMesh->mEnrichedInterpCells( tCellIndex ) );

                    // increment the cell index/id
                    tCellIndex++;
                }
            }
        }

        // resize out aura cells
        tEnrInterpCellToVertex.resize( tCellIndex, tEnrInterpMesh->mNumVertsPerInterpCell );
        tEnrInterpMesh->mEnrichedInterpCells.resize( tCellIndex );

        // with the cell to vertex data fully setup, add the vertex pointers to the cell

        for ( moris::uint iE = 0; iE < tEnrInterpCellToVertex.n_rows(); iE++ )
        {
            moris::Cell< Interpolation_Vertex_Unzipped* > tVertices( tEnrInterpCellToVertex.n_cols() );

            // iterate and get vertices
            for ( moris::uint iV = 0; iV < tEnrInterpCellToVertex.n_cols(); iV++ )
            {
                tVertices( iV ) = tEnrInterpMesh->get_unzipped_vertex_pointer( tEnrInterpCellToVertex( iE, iV ) );
            }

            // set vertices in cell
            tEnrInterpMesh->mEnrichedInterpCells( iE )->set_vertices( tVertices );
        }

        tEnrInterpMesh->mEnrichedInterpVerts.resize( tVertexCount );
    }

    //-------------------------------------------------------------------------------------

    void
    Enrichment::construct_enriched_vertex_interpolation(
            moris_index const &                       aEnrichmentDataIndex,
            mtk::Vertex_Interpolation*                aBaseVertexInterp,
            Cell< moris_index > const &               aSubPhaseBasisEnrLev,
            std::unordered_map< moris_id, moris_id >& aMapBasisIndexToLocInSubPhase,
            Vertex_Enrichment&                        aVertexEnrichment )
    {
        // allocate a new vertex enrichment
        aVertexEnrichment = Vertex_Enrichment();

        // a nullptr here would indicate an aura node without a t-matrix
        if ( aBaseVertexInterp != nullptr )
        {
            // iterate through basis in the base vertex interpolation
            moris::uint tNumCoeffs = aBaseVertexInterp->get_number_of_coefficients();

<<<<<<< HEAD
        // set vertices in cell
        tEnrInterpMesh->mEnrichedInterpCells(iE)->set_vertices(tVertices);
    }

    tEnrInterpMesh->mEnrichedInterpVerts.resize(tVertexCount);
}

//-------------------------------------------------------------------------------------

void
Enrichment::construct_enriched_vertex_interpolation(
    moris_index const&                      aEnrichmentDataIndex,
    mtk::Vertex_Interpolation*              aBaseVertexInterp,
    Cell<moris_index> const&                aSubPhaseBasisEnrLev,
    std::unordered_map<moris_id, moris_id>& aMapBasisIndexToLocInSubPhase,
    Vertex_Enrichment&                      aVertexEnrichment)
{
    // allocate a new vertex enrichment
    aVertexEnrichment = Vertex_Enrichment();

    // a nullptr here would indicate an aura node without a t-matrix
    if (aBaseVertexInterp != nullptr)
    {
        // iterate through basis in the base vertex interpolation
        moris::uint tNumCoeffs = aBaseVertexInterp->get_number_of_coefficients();
=======
            // indices of the coefficients
            Matrix< IndexMat > tBaseVertCoeffInds = aBaseVertexInterp->get_indices();
>>>>>>> b164172c

            // get owners
            Matrix< IndexMat > tBaseVertOwners = aBaseVertexInterp->get_owners();

            // weights of the coefficients
            const Matrix< DDRMat >* tBaseVertWeights = aBaseVertexInterp->get_weights();

            // enriched Basis Coefficient indices
            Matrix< IndexMat > tEnrichCoeffInds( tBaseVertCoeffInds.n_rows(), tBaseVertCoeffInds.n_cols() );
            Matrix< IndexMat > tEnrichCoeffIds( tBaseVertCoeffInds.n_rows(), tBaseVertCoeffInds.n_cols() );

            for ( moris::uint iBC = 0; iBC < tNumCoeffs; iBC++ )
            {
                // coefficient of the base index
                moris_index tCoeffIndex = tBaseVertCoeffInds( iBC );

                // find the coefficients index within this subphase cluster
                auto tIter = aMapBasisIndexToLocInSubPhase.find( tCoeffIndex );

                MORIS_ASSERT( tIter != aMapBasisIndexToLocInSubPhase.end(), "Basis not found in vertex map" );

                // The basis local index relative to the subphase
                moris_index tSubphaseBasisIndex = tIter->second;

                // enrichment level of the basis
                moris_index tEnrLev = aSubPhaseBasisEnrLev( tSubphaseBasisIndex );

                moris_index tEnrichedCoeffIndex = mEnrichmentData( aEnrichmentDataIndex ).mBasisEnrichmentIndices( tCoeffIndex )( tEnrLev );

                tEnrichCoeffInds( iBC ) = tEnrichedCoeffIndex;

                tEnrichCoeffIds( iBC ) = mEnrichmentData( aEnrichmentDataIndex ).mEnrichedBasisIndexToId( tEnrichedCoeffIndex );
            }

            std::unordered_map< moris::moris_index, moris::moris_index >& tVertEnrichMap = aVertexEnrichment.get_basis_map();

            for ( moris::uint iB = 0; iB < tEnrichCoeffInds.numel(); iB++ )
            {
                moris::moris_index tBasisIndex = tEnrichCoeffInds( iB );

                tVertEnrichMap[tBasisIndex] = iB;
            }

            aVertexEnrichment.add_basis_information( tEnrichCoeffInds, tEnrichCoeffIds );
            aVertexEnrichment.add_basis_owners( tEnrichCoeffInds, tBaseVertOwners );
            aVertexEnrichment.add_basis_weights( tEnrichCoeffInds, *tBaseVertWeights );
            aVertexEnrichment.add_base_vertex_interpolation( aBaseVertexInterp );
        }
    }

    //-------------------------------------------------------------------------------------

    std::unordered_map< moris_id, moris_id >
    Enrichment::construct_subphase_basis_to_basis_map( Cell< moris_id > const & aSubPhaseBasisIndex )
    {
        uint tNumBasisOfSubphase = aSubPhaseBasisIndex.size();

        std::unordered_map< moris_id, moris_id > tSubphaseBasisMap;

        for ( moris::uint iB = 0; iB < tNumBasisOfSubphase; iB++ )
        {
            tSubphaseBasisMap[aSubPhaseBasisIndex( iB )] = iB;
        }

        return tSubphaseBasisMap;
    }

    //-------------------------------------------------------------------------------------

    moris::Cell< mtk::Vertex_Interpolation* >
    Enrichment::get_vertex_interpolations(
            moris::mtk::Cell& aParentCell,
            const uint        aMeshIndex ) const
    {
        uint tNumVerts = aParentCell.get_number_of_vertices();

        moris::Cell< mtk::Vertex* > tVertexPointers = aParentCell.get_vertex_pointers();

        moris::Cell< mtk::Vertex_Interpolation* > tVertexInterp( tNumVerts );

        for ( moris::uint i = 0; i < tNumVerts; i++ )
        {
            moris_index tVertexIndex = tVertexPointers( i )->get_index();

            tVertexInterp( i ) = mEnrichmentData( aMeshIndex ).mBGVertexInterpolations( tVertexIndex );
        }

        return tVertexInterp;
    }

    //-------------------------------------------------------------------------------------

    Cell< std::string >
    Enrichment::get_cell_enrichment_field_names() const
    {
        // number of basis types
        moris::uint tNumBasisTypes = mEnrichmentData.size();

        // declare  enrichment fields
        Cell< std::string > tEnrichmentFields;

        for ( moris::uint iBT = 0; iBT < tNumBasisTypes; iBT++ )
        {
            // number of basis
            moris::size_t tNumBasis = mBackgroundMeshPtr->get_num_basis_functions( mMeshIndices( iBT ) );

            std::string tBaseEnrich = "el_bt_" + std::to_string( mMeshIndices( iBT ) ) + "b_";
            for ( size_t i = 0; i < tNumBasis; i++ )
            {
                tEnrichmentFields.push_back(
                        tBaseEnrich + std::to_string( mBackgroundMeshPtr->get_glb_entity_id_from_entity_loc_index( i, mBasisRank, mMeshIndices( iBT ) ) ) );
            }
        }

        // Add local floodfill field to the output mesh
        std::string tLocalFFStr = "child_ff";
        tEnrichmentFields.push_back( tLocalFFStr );

        std::string tSubPhaseStr = "subphase";
        tEnrichmentFields.push_back( tSubPhaseStr );

        return tEnrichmentFields;
    }

    //-------------------------------------------------------------------------------------

    void
    Enrichment::write_cell_enrichment_to_fields(
            Cell< std::string >& aEnrichmentFieldStrs,
            mtk::Mesh*           aMeshWithEnrFields ) const
    {
        MORIS_ERROR( 0, "Deprecated. (Removal in progress)" );
    }

    //-------------------------------------------------------------------------------------

    moris_index
    Enrichment::allocate_basis_ids(
            moris_index const & aMeshIndex,
            moris_index const & aNumIdsToAllocate )
    {
        int tProcRank = par_rank();
        int tProcSize = par_size();

        // size_t is defined as uint here because of aNumRequested
        // Initialize gathered information outputs (information which will be scattered across processors)
        moris::Cell< moris::moris_id > aGatheredInfo;
        moris::Cell< moris::moris_id > tFirstId( 1 );
        moris::Cell< moris::moris_id > tNumIdsRequested( 1 );

        tNumIdsRequested( 0 ) = (moris::moris_id)aNumIdsToAllocate;

        moris::gather( tNumIdsRequested, aGatheredInfo );

        moris::Cell< moris::moris_id > tProcFirstID( tProcSize );

        // local maximum
        moris_index tLocMaxId = this->get_max_basis_id( aMeshIndex );

        // global maximum
        moris_index tFirstAvailGlbMaxId = moris::max_all( tLocMaxId ) + 1;
        if ( tProcRank == 0 )
        {
            // Loop over entities print the number of entities requested by each processor
            for ( int iProc = 0; iProc < tProcSize; ++iProc )
            {
                // Give each processor their desired amount of IDs
                tProcFirstID( iProc ) = tFirstAvailGlbMaxId;

                // Increment the first available node ID
                tFirstAvailGlbMaxId = tFirstAvailGlbMaxId + aGatheredInfo( iProc );
            }
        }

        moris::scatter( tProcFirstID, tFirstId );

        return tFirstId( 0 );
    }

    //-------------------------------------------------------------------------------------

    moris_index
    Enrichment::get_max_basis_id( moris_index const & aMeshIndex )
    {
        // Number of basis functions
        moris::size_t tNumBasis = mXTKModelPtr->get_background_mesh().get_num_basis_functions( aMeshIndex );

        // maximum id
        moris_id tMaxId = 0;

        for ( moris::uint i = 0; i < tNumBasis; i++ )
        {
            // get the basis id
            moris_id tBasisId = mBackgroundMeshPtr->get_glb_entity_id_from_entity_loc_index( i, mBasisRank, aMeshIndex );

            if ( tMaxId < tBasisId )
            {
                tMaxId = tBasisId;
            }
        }
        return tMaxId;
    }
}// namespace xtk<|MERGE_RESOLUTION|>--- conflicted
+++ resolved
@@ -62,50 +62,13 @@
 
     //-------------------------------------------------------------------------------------
 
-<<<<<<< HEAD
-Enrichment::~Enrichment()
-{
-    // delete the integration mesh generator
-    delete mIgMeshTools;
-
-    // delete the objects holding B-spline information
-    this->delete_Bspline_infos();
-}
-
-//-------------------------------------------------------------------------------------
-
-void
-Enrichment::delete_Bspline_infos()
-{
-    // delete the objects themselves
-    for ( auto iBspMesh : mBsplineMeshInfos )
-    {
-        delete iBspMesh;
-    }
-
-    // delete memory for cell
-    mBsplineMeshInfos.clear();
-}
-=======
     Enrichment::~Enrichment()
     {
         delete mIgMeshTools;
     }
->>>>>>> b164172c
-
-    //-------------------------------------------------------------------------------------
-
-<<<<<<< HEAD
-void
-Enrichment::perform_enrichment() // moris::Cell< Bspline_Mesh_Info * > aBsplineMeshInfos )
-{
-    MORIS_ERROR(mBackgroundMeshPtr != nullptr,
-        "mBackgroundMesh nullptr detected, this is probably because the enrichment has not been initialized properly");
-
-    // Perform enrichment over basis clusters
-    perform_basis_cluster_enrichment(); // aBsplineMeshInfos );
-}
-=======
+
+    //-------------------------------------------------------------------------------------
+
     void
     Enrichment::perform_enrichment()
     {
@@ -115,7 +78,6 @@
         // Perform enrichment over basis clusters
         perform_basis_cluster_enrichment();
     }
->>>>>>> b164172c
 
     //-------------------------------------------------------------------------------------
 
@@ -236,17 +198,6 @@
             {
                 tStringStream << std::to_string( mXTKModelPtr->get_cut_integration_mesh()->get_subphase_id( tSubphasesInEnrBasis( iEB )( iSp ) ) );
 
-<<<<<<< HEAD
-void
-Enrichment::perform_basis_cluster_enrichment() // moris::Cell< Bspline_Mesh_Info * > aBsplineMeshInfos )
-{
-    // make sure mesh is not empty
-    MORIS_ASSERT( mBackgroundMeshPtr->get_num_elems() > 0, "Enrichment::perform_basis_cluster_enrichment() - 0 cell interpolation mesh passed" );
-
-    // construct cell in xtk conformal model neighborhood connectivity
-    // todo: this does nothing right now, still needed?
-    this->construct_neighborhoods();
-=======
                 if ( iSp != tSubphasesInEnrBasis( iEB ).numel() - 1 )
                 {
                     tStringStream << ",";
@@ -262,44 +213,21 @@
             tOutputFile.close();
         }
     }
->>>>>>> b164172c
-
-    //-------------------------------------------------------------------------------------
-
-<<<<<<< HEAD
-    // get number of B-spline meshes treated
-    uint tNumBspMeshes = mMeshIndices.numel();
-
-    // FIXME: for now, this information lives only here, needs to be initialized, or passed outside
-    // initialize B-spline mesh infos for each Bsp-mesh
-    mBsplineMeshInfos.resize( tNumBspMeshes, nullptr );
-
-    // iterate through basis types (i.e. linear and quadratic)
-    for ( moris::size_t iBasisType = 0; iBasisType < tNumBspMeshes; iBasisType++ )
-    {
-        // initialize B-spline mesh info objects
-        mBsplineMeshInfos( iBasisType ) = new Bspline_Mesh_Info();
-
-        // get the mesh index
-        moris_index tMeshIndex = mMeshIndices( iBasisType );
-
-        // log/trace the enrichment for specific B-spline mesh
-        Tracer tTracer( "XTK", "Enrichment", "Mesh Index " + std::to_string( tMeshIndex ) );
-
-        // Number of basis functions (= number of B-Splines basis functions)
-        moris::size_t tNumBasis = mBackgroundMeshPtr->get_num_basis_functions( tMeshIndex );
-=======
-    void
-    Enrichment::perform_basis_cluster_enrichment()
-    {
-        MORIS_ASSERT( mBackgroundMeshPtr->get_num_elems() > 0, "0 cell interpolation mesh passed" );
+
+    //-------------------------------------------------------------------------------------
+
+    void
+    Enrichment::perform_basis_cluster_enrichment() // moris::Cell< Bspline_Mesh_Info * > aBsplineMeshInfos )
+    {
+        // make sure mesh is not empty
+        MORIS_ASSERT( mBackgroundMeshPtr->get_num_elems() > 0, "Enrichment::perform_basis_cluster_enrichment() - 0 cell interpolation mesh passed" );
 
         // construct cell in xtk conformal model neighborhood connectivity
+        // todo: this does nothing right now, still needed?
         this->construct_neighborhoods();
 
         // make sure we have access to all the vertex interpolation
         this->setup_background_vertex_interpolations();
->>>>>>> b164172c
 
         // iterate through basis types (i.e. linear and quadratic)
         for ( moris::size_t iBasisType = 0; iBasisType < mMeshIndices.numel(); iBasisType++ )
@@ -309,18 +237,6 @@
 
             Tracer tTracer( "XTK", "Enrichment", "Mesh Index " + std::to_string( tMeshIndex ) );
 
-<<<<<<< HEAD
-        // get number of (Lagrange) elements on background mesh 
-        // and initialize the Lagrange-Cell to Bsp-Cell in the Bspline mesh info map with it
-        moris::size_t tNumExtractionCells = mBackgroundMeshPtr->get_num_elems();
-        mBsplineMeshInfos( iBasisType )->mExtractionCellToBsplineCell.resize( tNumExtractionCells, -1 );
-
-        for ( moris::size_t iBasis = 0; iBasis < tNumBasis; iBasis++ )
-        {
-            // Get elements in support of basis (these are interpolation/extraction (lagrange) cells)
-            moris::Matrix< moris::IndexMat > tParentElementsInSupport;
-            mBackgroundMeshPtr->get_elements_in_support_of_basis( tMeshIndex, iBasis, tParentElementsInSupport );       
-=======
             // Number of basis functions (= number of B-Splines on the A-mesh ?)
             moris::size_t tNumBasis = mBackgroundMeshPtr->get_num_basis_functions( tMeshIndex );
 
@@ -332,34 +248,12 @@
             moris::Cell< moris::Matrix< moris::IndexMat > > tSubPhaseBinEnrichment( tNumBasis );
             moris::Cell< moris::Matrix< moris::IndexMat > > tSubphaseClusterIndicesInSupport( tNumBasis );
             moris::Cell< moris_index >                      tMaxEnrichmentLevel( tNumBasis, 0 );
->>>>>>> b164172c
 
             for ( moris::size_t iBasis = 0; iBasis < tNumBasis; iBasis++ )
             {
                 // Get elements in support of basis (these are interpolation cells)
                 moris::Matrix< moris::IndexMat > tParentElementsInSupport;
 
-<<<<<<< HEAD
-            // construct subphase in support map
-            IndexMap tSubPhaseIndexToSupport;
-            this->construct_subphase_in_support_map( tSubphaseClusterIndicesInSupport( iBasis ), tSubPhaseIndexToSupport );
-
-            // prune the subphase to remove subphases outside of basis support
-            moris::Matrix< moris::IndexMat > tPrunedSupportSubphaseToSubphase;
-
-            this->generate_pruned_subphase_graph_in_basis_support(
-                    tSubphaseClusterIndicesInSupport( iBasis ),
-                    tSubPhaseIndexToSupport,
-                    tPrunedSupportSubphaseToSubphase );
-
-            // Assign enrichment levels to subphases
-            this->assign_subphase_bin_enrichment_levels_in_basis_support(
-                    tSubphaseClusterIndicesInSupport( iBasis ),
-                    tSubPhaseIndexToSupport,
-                    tPrunedSupportSubphaseToSubphase,
-                    tSubPhaseBinEnrichment( iBasis ),
-                    tMaxEnrichmentLevel( iBasis ) );
-=======
                 mBackgroundMeshPtr->get_elements_in_support_of_basis( tMeshIndex, iBasis, tParentElementsInSupport );
 
                 // get subphase clusters in support (separated by phase)
@@ -372,25 +266,12 @@
 
                 // prune the subphase to remove subphases outside of basis support
                 moris::Matrix< moris::IndexMat > tPrunedSubphaseNeighborhood;
->>>>>>> b164172c
 
                 this->generate_pruned_subphase_graph_in_basis_support(
                         tSubphaseClusterIndicesInSupport( iBasis ),
                         tSubPhaseIndexToSupportIndex,
                         tPrunedSubphaseNeighborhood );
 
-<<<<<<< HEAD
-            // Extract element enrichment levels from assigned sub-phase bin enrichment levels and store these as a member variable
-            this->unzip_subphase_bin_enrichment_into_element_enrichment(
-                tMeshIndex,
-                iBasis,
-                tParentElementsInSupport,
-                tSubphaseClusterIndicesInSupport( iBasis ),
-                tSubPhaseIndexToSupport,
-                tPrunedSupportSubphaseToSubphase,
-                tSubPhaseBinEnrichment( iBasis ) );
-        }
-=======
                 // Assign enrichment levels to subphases
                 this->assign_subphase_bin_enrichment_levels_in_basis_support(
                         tSubphaseClusterIndicesInSupport( iBasis ),
@@ -398,7 +279,6 @@
                         tPrunedSubphaseNeighborhood,
                         tSubPhaseBinEnrichment( iBasis ),
                         tMaxEnrichmentLevel( iBasis ) );
->>>>>>> b164172c
 
                 // Sort enrichment levels
                 if ( mSortBasisEnrichmentLevels )
@@ -488,44 +368,6 @@
             }
         }
     }
-<<<<<<< HEAD
-}
-
-//-------------------------------------------------------------------------------------
-
-Matrix< IndexMat >
-Enrichment::get_subphase_clusters_in_support( moris::Matrix< moris::IndexMat > const& aElementsInSupport )
-{
-
-    // count the number of subphase clusters in support
-    moris::uint tCount = 0;
-
-    // loop over Lagrange elements in basis support to count subphases in support
-    for ( moris::size_t iE = 0; iE < aElementsInSupport.numel(); iE++ )
-    {
-        // get the subphase (indices) living in current element
-        moris::Cell< moris_index > const& tSubphaseIndices = mCutIgMesh->get_parent_cell_subphases( aElementsInSupport( iE ) );
-
-        // count number of subphases in support
-        tCount = tCount + tSubphaseIndices.size();
-    }
-
-    // initialize list of subphase indices in basis support
-    Matrix< IndexMat > tSubPhaseClusters( 1, tCount );
-    tCount = 0;
-
-    // loop over Lagrange elements in basis support to store subphase indices in support
-    for ( moris::size_t iE = 0; iE < aElementsInSupport.numel(); iE++ )
-    {
-        // get the subphase (indices) living in current element
-        moris::Cell< moris_index > const& tSubphaseIndices = mCutIgMesh->get_parent_cell_subphases( aElementsInSupport( iE ) );
-
-        // go over subphases in current element and ...
-        for ( moris::uint iSP = 0; iSP < tSubphaseIndices.size(); iSP++ )
-        {
-            // ... fill the list of subphase indices in basis support 
-            tSubPhaseClusters( tCount++ ) = tSubphaseIndices( iSP );
-=======
 
     //-------------------------------------------------------------------------------------
 
@@ -555,17 +397,10 @@
             {
                 tSubPhaseClusters( tCount++ ) = tSubphaseIndices( iSP );
             }
->>>>>>> b164172c
-        }
-
-<<<<<<< HEAD
-    // return list of subphase indices in basis support
-    return tSubPhaseClusters;
-}
-=======
+        }
+
         return tSubPhaseClusters;
     }
->>>>>>> b164172c
 
     //-------------------------------------------------------------------------------------
 
@@ -580,47 +415,6 @@
         }
     }
 
-<<<<<<< HEAD
-//-------------------------------------------------------------------------------------
-
-void
-Enrichment::generate_pruned_subphase_graph_in_basis_support(
-        moris::Matrix< moris::IndexMat > const& aSubphasesInSupport,
-        IndexMap&                               aSubPhaseIndexToSupportIndex,
-        moris::Matrix< moris::IndexMat >&       aPrunedSubPhaseToSubphase )
-{
-    // get pointer to Subphase Neighborhood Connectivity of mesh
-    std::shared_ptr< Subphase_Neighborhood_Connectivity > tSubphaseNeighborhood = mCutIgMesh->get_subphase_neighborhood();
-
-    // initialize matrix storing pruned subphase connectivity
-    aPrunedSubPhaseToSubphase.resize( aSubphasesInSupport.numel(), 50 ); // FIXME: This allocation needs to be done smarter
-    aPrunedSubPhaseToSubphase.fill( MORIS_INDEX_MAX );
-
-    // get subphase neighborhood information form Subphase_Neighborhood_Connectivity and store in variable for easy handling
-    moris::Cell< std::shared_ptr< moris::Cell< moris_index > > > const& tSubphasetoSubphase = tSubphaseNeighborhood->mSubphaseToSubPhase;
-
-    // go over subphases in basis support
-    for ( moris::size_t i = 0; i < aSubphasesInSupport.numel(); i++ )
-    {
-        // get list of current subphase's neighbors
-        moris::Cell< moris_index > const& tSingleSubPhaseNeighbors = *tSubphasetoSubphase( aSubphasesInSupport( i ) );
-
-        // iterate through neighbors and check if neighbors and prune if not in support
-        moris::uint tCount = 0;
-        for ( moris::size_t j = 0; j < tSingleSubPhaseNeighbors.size(); j++ )
-        {
-            // get current neighbor subphase's index
-            moris_index tNeighborSubphaseIndex = tSingleSubPhaseNeighbors( j );
-
-            // find subphase index in list of subphases inside support, and ...
-            auto tNeighborIter = aSubPhaseIndexToSupportIndex.find( tNeighborSubphaseIndex );
-
-            // ... only add neighboring subphase, if it is found
-            if ( tNeighborIter != aSubPhaseIndexToSupportIndex.end() )
-            {
-                aPrunedSubPhaseToSubphase( i, tCount ) = tNeighborIter->second;
-                tCount++;
-=======
     //-------------------------------------------------------------------------------------
 
     void
@@ -655,59 +449,12 @@
                     aPrunedSubPhaseToSubphase( i, tCount ) = tNeighborIter->second;
                     tCount++;
                 }
->>>>>>> b164172c
-            }
-        }
-    }
-
-    //-------------------------------------------------------------------------------------
-
-<<<<<<< HEAD
-void
-Enrichment::assign_subphase_bin_enrichment_levels_in_basis_support(
-        moris::Matrix< moris::IndexMat > const& aSubphasesInSupport,
-        IndexMap&                               aSubPhaseIndexToSupportIndex,
-        moris::Matrix< moris::IndexMat > const& aPrunedSubPhaseToSubphase,
-        moris::Matrix< moris::IndexMat >&       aSubPhaseBinEnrichmentVals,
-        moris_index&                            aMaxEnrichmentLevel )
-{
-    // Variables needed for floodfill, consider removing these.
-    // Active bins to include in floodfill (We include all bins)
-    moris::Matrix< moris::IndexMat > tActiveBins( 1, aPrunedSubPhaseToSubphase.n_rows() );
-
-    for ( moris::size_t i = 0; i < aPrunedSubPhaseToSubphase.n_rows(); i++ )
-    {
-        ( tActiveBins )( 0, i ) = i;
-    }
-
-    // Mark all as included
-    moris::Matrix< moris::IndexMat > tIncludedBins( 1, aSubphasesInSupport.numel(), 1 );
-
-    // Flood fill metric value (since all the subphases do not connect to dissimilar phases)
-    moris::Matrix< moris::IndexMat > tDummyPhase( 1, aSubphasesInSupport.numel(), 1 );
-
-    aSubPhaseBinEnrichmentVals = flood_fill(
-            aPrunedSubPhaseToSubphase,
-            tDummyPhase,
-            tActiveBins,
-            tIncludedBins,
-            mNumBulkPhases,
-            MORIS_INDEX_MAX,
-            aMaxEnrichmentLevel,
-            true );
-}
-
-//-------------------------------------------------------------------------------------
-
-void
-Enrichment::sort_enrichment_levels_in_basis_support(
-        moris::Matrix<moris::IndexMat> const& aSubphasesInSupport,
-        moris::Matrix<moris::IndexMat>&       aSubPhaseBinEnrichmentVals,
-        moris_index const                     aMaxEnrichmentLevel)
-{
-    // number of enrichment levels
-    moris::uint tNumEnrichLevel = aMaxEnrichmentLevel + 1;
-=======
+            }
+        }
+    }
+
+    //-------------------------------------------------------------------------------------
+
     void
     Enrichment::assign_subphase_bin_enrichment_levels_in_basis_support(
             moris::Matrix< moris::IndexMat > const & aSubphasesInSupport,
@@ -724,7 +471,6 @@
         {
             ( tActiveBins )( 0, i ) = i;
         }
->>>>>>> b164172c
 
         // Mark all as included
         moris::Matrix< moris::IndexMat > tIncludedBins( 1, aSubphasesInSupport.numel(), 1 );
@@ -804,62 +550,6 @@
             }
         }
 
-<<<<<<< HEAD
-    // check that for proper new enrichment levels
-    MORIS_ERROR( tSortedEnrichmentVals.max() < MORIS_SINT_MAX,
-            "Enrichment::sort_enrichment_levels - error in sorted enrichment levels.");
-
-    // overwrite old enrichment levels
-    aSubPhaseBinEnrichmentVals = tSortedEnrichmentVals;
-}
-
-//-------------------------------------------------------------------------------------
-
-void
-Enrichment::unzip_subphase_bin_enrichment_into_element_enrichment(
-        moris_index const&                      aEnrichmentDataIndex, // mesh index
-        moris_index const&                      aBasisIndex,            // index of B-spline basis, whose support to be treated
-        moris::Matrix< moris::IndexMat > const& aParentElementsInSupport, // list of elements in support
-        moris::Matrix< moris::IndexMat > const& aSubphasesInSupport,        // list of subphase (indices) in support
-        IndexMap&                               aSubPhaseIndexToSupportIndex, // subphase neighborhood connectivity
-        moris::Matrix< moris::IndexMat > const& aPrunedSubPhaseToSubphase,  // 
-        moris::Matrix< moris::IndexMat >&       aSubPhaseBinEnrichmentVals ) // TODO: understand this input
-{
-    // resize member data to number of (Lagrange?) elements in current basis' support
-    moris::size_t tNumAllElementsInSupport                                         = this->count_elements_in_support( aParentElementsInSupport );
-    mEnrichmentData( aEnrichmentDataIndex ).mElementIndsInBasis( aBasisIndex )     = moris::Matrix< moris::IndexMat >( 1, tNumAllElementsInSupport );
-    mEnrichmentData( aEnrichmentDataIndex ).mElementEnrichmentLevel( aBasisIndex ) = moris::Matrix< moris::IndexMat >( 1, tNumAllElementsInSupport );
-
-    // initialize couter for IG cells
-    moris::uint tCount = 0;
-
-    // loop through subphases within basis support
-    for ( moris::size_t i = 0; i < aSubphasesInSupport.numel(); i++ )
-    {
-        // copy current subphase index for convenience
-        moris_index tSubphaseIndex = aSubphasesInSupport( i );
-
-        // iterate through cells in the subphase
-        std::shared_ptr< IG_Cell_Group > tSubphaseIgCells = mCutIgMesh->get_subphase_ig_cells( tSubphaseIndex );
-
-        // iterate through IG cells in current subphase
-        for ( moris::uint iSPCell = 0; iSPCell < tSubphaseIgCells->mIgCellGroup.size(); iSPCell++ )
-        {
-            // store IG element indices in basis support
-            mEnrichmentData( aEnrichmentDataIndex ).mElementIndsInBasis( aBasisIndex )( tCount ) = tSubphaseIgCells->mIgCellGroup( iSPCell )->get_index();
-
-            mEnrichmentData( aEnrichmentDataIndex ).mElementEnrichmentLevel( aBasisIndex )( tCount ) = aSubPhaseBinEnrichmentVals( i );
-            tCount++;
-        }
-
-        // add information to interp cells about which basis/enrichment level interpolates in it
-        mEnrichmentData( aEnrichmentDataIndex ).mSubphaseBGBasisIndices( tSubphaseIndex ).push_back( aBasisIndex );
-        mEnrichmentData( aEnrichmentDataIndex ).mSubphaseBGBasisEnrLev( tSubphaseIndex ).push_back( aSubPhaseBinEnrichmentVals( i ) );
-    }
-}
-
-//-------------------------------------------------------------------------------------
-=======
         for ( uint iL = 0; iL < (uint)tNumEnrichLevel; ++iL )
         {
             // check that centroid for current enrichment level has been computed
@@ -883,7 +573,6 @@
 
         // resort enrichment levels of subphases
         moris::Matrix< moris::IndexMat > tSortedEnrichmentVals( 1, aSubphasesInSupport.numel(), MORIS_SINT_MAX );
->>>>>>> b164172c
 
         for ( uint i = 0; i < aSubphasesInSupport.numel(); ++i )
         {
@@ -1716,36 +1405,8 @@
             // iterate through basis in the base vertex interpolation
             moris::uint tNumCoeffs = aBaseVertexInterp->get_number_of_coefficients();
 
-<<<<<<< HEAD
-        // set vertices in cell
-        tEnrInterpMesh->mEnrichedInterpCells(iE)->set_vertices(tVertices);
-    }
-
-    tEnrInterpMesh->mEnrichedInterpVerts.resize(tVertexCount);
-}
-
-//-------------------------------------------------------------------------------------
-
-void
-Enrichment::construct_enriched_vertex_interpolation(
-    moris_index const&                      aEnrichmentDataIndex,
-    mtk::Vertex_Interpolation*              aBaseVertexInterp,
-    Cell<moris_index> const&                aSubPhaseBasisEnrLev,
-    std::unordered_map<moris_id, moris_id>& aMapBasisIndexToLocInSubPhase,
-    Vertex_Enrichment&                      aVertexEnrichment)
-{
-    // allocate a new vertex enrichment
-    aVertexEnrichment = Vertex_Enrichment();
-
-    // a nullptr here would indicate an aura node without a t-matrix
-    if (aBaseVertexInterp != nullptr)
-    {
-        // iterate through basis in the base vertex interpolation
-        moris::uint tNumCoeffs = aBaseVertexInterp->get_number_of_coefficients();
-=======
             // indices of the coefficients
             Matrix< IndexMat > tBaseVertCoeffInds = aBaseVertexInterp->get_indices();
->>>>>>> b164172c
 
             // get owners
             Matrix< IndexMat > tBaseVertOwners = aBaseVertexInterp->get_owners();
