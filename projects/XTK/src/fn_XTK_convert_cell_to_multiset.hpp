/*
 * Copyright (c) 2022 University of Colorado
 * Licensed under the MIT license. See LICENSE.txt file in the MORIS root for details.
 *
 * ------------------------------------------------------------------------------------
 *
 * fn_XTK_convert_cell_to_multiset.hpp
 *
 */
#ifndef SRC_fn_XTK_convert_cell_to_multiset
#define SRC_fn_XTK_convert_cell_to_multiset

#include <set>
#include <algorithm>
#include "containers.hpp"

using namespace moris;

namespace moris::xtk
{
    //-------------------------------------------------------------------------------------

    /**
     * @brief converts a cell of <T> into an ordered multiset of <T>
     *
     * @param aIndexCell Vector<T>
     * @param aMultiSet std::multiset<T> to fill
     */
    template< class T >
    inline void
    convert_index_cell_to_index_multiset(
<<<<<<< HEAD
            Vector< T > const &   aIndexCell,
=======
            Vector< T > const & aIndexCell,
>>>>>>> 1f8cbf7b
            std::multiset< T >& aMultiSet )
    {
        for ( uint i = 0; i < aIndexCell.size(); i++ )
        {
            aMultiSet.insert( aIndexCell( i ) );
        }
    }

    //-------------------------------------------------------------------------------------

}    // namespace moris::xtk

#endif /* fn_XTK_convert_cell_to_multiset.hpp */<|MERGE_RESOLUTION|>--- conflicted
+++ resolved
@@ -29,11 +29,7 @@
     template< class T >
     inline void
     convert_index_cell_to_index_multiset(
-<<<<<<< HEAD
-            Vector< T > const &   aIndexCell,
-=======
             Vector< T > const & aIndexCell,
->>>>>>> 1f8cbf7b
             std::multiset< T >& aMultiSet )
     {
         for ( uint i = 0; i < aIndexCell.size(); i++ )
