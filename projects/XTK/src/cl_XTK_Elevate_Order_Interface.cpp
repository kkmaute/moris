--- conflicted
+++ resolved
@@ -149,103 +149,6 @@
 
     // ----------------------------------------------------------------------------------
 
-<<<<<<< HEAD
-bool
-Elevate_Order_Interface::has_geometric_independent_vertices() const
-{
-    return false;
-}
-
-// ----------------------------------------------------------------------------------
-
-void
-Elevate_Order_Interface::perform(
-    Integration_Mesh_Generation_Data* aMeshGenerationData,
-    Decomposition_Data*               aDecompositionData,
-    Cut_Integration_Mesh*             aCutIntegrationMesh,
-    moris::mtk::Mesh*                 aBackgroundMesh,
-    Integration_Mesh_Generator*       aMeshGenerator )
-{
-    // log/trace this function
-    Tracer tTracer( "XTK", "Decomposition_Algorithm", "Elevate_Order" );
-
-    // keep track of some useful classes (avoid passing to every function)
-    mMeshGenerationData = aMeshGenerationData;
-    mDecompositionData  = aDecompositionData;
-    mCutIntegrationMesh = aCutIntegrationMesh;
-    mBackgroundMesh     = aBackgroundMesh;
-    mGenerator          = aMeshGenerator;
-
-    // set a new decomposition data
-    *aDecompositionData = Decomposition_Data();
-
-    // get list of all cell groups in mesh (which will be treated later)
-    Vector< std::shared_ptr< IG_Cell_Group > > tIgCellGroups = mCutIntegrationMesh->get_all_cell_groups();
-
-    // extract the cells from groups into a continuous list
-    Vector< moris::mtk::Cell* > tIgCellsInGroups;
-    aMeshGenerator->extract_cells_from_cell_groups( tIgCellGroups, tIgCellsInGroups );
-
-    // construct the edge connectivity for these ig cell groups
-    std::shared_ptr< Edge_Based_Connectivity > tIgCellGroupEdgeConnectivity = std::make_shared< Edge_Based_Connectivity >();
-    aMeshGenerator->create_edges_from_element_to_node( tIgCellsInGroups, tIgCellGroupEdgeConnectivity );
-
-    // collect a representative background cell for each edges
-    Vector< moris::mtk::Cell* > tBackgroundCellForEdge;// input: edge index || output: BG cell it belongs to
-    aMeshGenerator->select_background_cell_for_edge( tIgCellGroupEdgeConnectivity, aCutIntegrationMesh, tBackgroundCellForEdge );
-
-    // collect the vertex group related to the representative background cell
-    Vector< std::shared_ptr< IG_Vertex_Group > > tVertexGroups;// input: BG cell index || output: IG vertex group
-    aMeshGenerator->collect_vertex_groups_for_background_cells( aMeshGenerationData, aCutIntegrationMesh, &tBackgroundCellForEdge, &tVertexGroups );
-
-    // deduce the edge parent entity index and rank
-    std::shared_ptr< Edge_Based_Ancestry > tIgEdgeAncestry = std::make_shared< Edge_Based_Ancestry >();
-    aMeshGenerator->deduce_edge_ancestry( aCutIntegrationMesh, aBackgroundMesh, tIgCellGroupEdgeConnectivity, tBackgroundCellForEdge, tIgEdgeAncestry );
-
-    // request vertices and make sure vertices on edges don't get requested twice, additionally build the local
-    Vector< moris_index > tEmptyCellVertexList( mElevateOrderTemplate->get_total_ig_verts(), -1 );
-    Vector< Vector< moris_index > > tCellToLocalVertices( tIgCellsInGroups.size(), tEmptyCellVertexList );
-    this->make_vertex_requests(
-        tIgCellGroupEdgeConnectivity,
-        tIgEdgeAncestry,
-        &tIgCellsInGroups,
-        &tCellToLocalVertices );
-
-    // give all these nodes ids
-    aMeshGenerator->assign_node_requests_identifiers( *aDecompositionData, aCutIntegrationMesh, aBackgroundMesh );
-
-    // create associations between child meshes and the vertices we need this to commit the data to the integration mesh
-    this->associate_new_vertices_with_cell_groups(
-        tIgCellGroupEdgeConnectivity,
-        tIgEdgeAncestry,
-        &tBackgroundCellForEdge,
-        &tIgCellsInGroups );
-
-    // commit vertices to the mesh
-    aMeshGenerator->commit_new_ig_vertices_to_cut_mesh( aMeshGenerationData, aDecompositionData, aCutIntegrationMesh, aBackgroundMesh, this );
-
-    // we are ready to create the new integration cells
-    this->create_higher_order_integration_cells(
-        tIgCellGroupEdgeConnectivity,
-        tIgEdgeAncestry,
-        &tIgCellsInGroups,
-        &tCellToLocalVertices );
-
-    // commit the cells to the mesh
-    aMeshGenerator->commit_new_ig_cells_to_cut_mesh( aMeshGenerationData, aDecompositionData, aCutIntegrationMesh, aBackgroundMesh, this );
-}
-
-// ----------------------------------------------------------------------------------
-
-bool
-Elevate_Order_Interface::make_vertex_requests(
-    std::shared_ptr< Edge_Based_Connectivity >         aEdgeConnectivity,
-    std::shared_ptr< Edge_Based_Ancestry >             aIgEdgeAncestry,
-    Vector< moris::mtk::Cell* >*                  aIgCells,
-    Vector< Vector< moris_index > >*         aCellToNewLocalVertexIndices )
-{
-    Tracer tTracer( "XTK", "Elevate_Order_Interface", "make vertex requests" );
-=======
     bool
     Elevate_Order_Interface::make_vertex_requests(
             std::shared_ptr< Edge_Based_Connectivity > aEdgeConnectivity,
@@ -254,7 +157,6 @@
             Vector< Vector< moris_index > >*           aCellToNewLocalVertexIndices )
     {
         Tracer tTracer( "XTK", "Elevate_Order_Interface", "make vertex requests" );
->>>>>>> 1f8cbf7b
 
         // get first unused index for nodes for numbering new nodes
         moris::moris_index tNewNodeIndex = mCutIntegrationMesh->get_first_available_index( mtk::EntityRank::NODE );
@@ -264,13 +166,8 @@
         // range of indices
         uint tNumElemsInCIM = mCutIntegrationMesh->get_num_entities( mtk::EntityRank::ELEMENT, 0 );
 
-<<<<<<< HEAD
-    // initialize proc-global to element-local map of vertex indices for each cell/element
-    Vector< std::map< moris_index, uint > > tVertIndicesOnCell( tNumElemsInCIM );
-=======
         // initialize proc-global to element-local map of vertex indices for each cell/element
         Vector< std::map< moris_index, uint > > tVertIndicesOnCell( tNumElemsInCIM );
->>>>>>> 1f8cbf7b
 
         // initialize iCell-map, provides a relationship between the location of a cell in the provided list of cells and their indices
         std::unordered_map< moris_index, uint > tCellToIndexMap;
@@ -589,21 +486,9 @@
                 std::shared_ptr< Matrix< DDRMat > > tVertex0LocalCoords = tVertGroup->get_vertex_local_coords( aEdgeConnectivity->mEdgeVertices( tEdgeIndex )( 0 )->get_index() );
                 std::shared_ptr< Matrix< DDRMat > > tVertex1LocalCoords = tVertGroup->get_vertex_local_coords( aEdgeConnectivity->mEdgeVertices( tEdgeIndex )( 1 )->get_index() );
 
-<<<<<<< HEAD
-bool
-Elevate_Order_Interface::associate_new_vertices_with_cell_groups(
-        std::shared_ptr<Edge_Based_Connectivity>       aEdgeConnectivity,
-        std::shared_ptr<Edge_Based_Ancestry>           aIgEdgeAncestry,
-        Vector<moris::mtk::Cell*>                *aBackgroundCellForEdge,
-        Vector< moris::mtk::Cell* >              *aIgCells )
-{
-    // trace this function
-    Tracer tTracer( "XTK", "Decomposition_Algorithm", "Vertex Associations" );
-=======
                 // initialize variables to store coords of new vertex
                 tEdgeNodeParamCoordinates.set_row( 0, *tVertex0LocalCoords );
                 tEdgeNodeParamCoordinates.set_row( 1, *tVertex1LocalCoords );
->>>>>>> 1f8cbf7b
 
                 // get parametric coords wrt BG element where new vertex sits
                 Matrix< DDRMat > tParametricCoordsRelativeToParentElem =
@@ -611,17 +496,11 @@
                                 tEdgeNodeParamCoordinates,
                                 mElevateOrderTemplate->get_new_vertex_parametric_coords_wrt_entity( mtk::EntityRank::EDGE )( 0 ) );
 
-<<<<<<< HEAD
-    // estimate required space for the data in decomposition data
-    mDecompositionData->tCMNewNodeLoc        = Vector< Vector< moris_index > >( tNumChildMeshes );
-    mDecompositionData->tCMNewNodeParamCoord = Vector< Vector< Matrix< DDRMat > > >( tNumChildMeshes );
-=======
                 // list of edges and locations to create new nodes on added to decomp. data
                 mDecompositionData->tCMNewNodeLoc( tCellGroupMembershipIndex ).push_back( iEdge );
                 mDecompositionData->tCMNewNodeParamCoord( tCellGroupMembershipIndex ).push_back( tParametricCoordsRelativeToParentElem );
             }
         }
->>>>>>> 1f8cbf7b
 
         // --------------------------------
 
@@ -629,12 +508,7 @@
         return true;
     }
 
-<<<<<<< HEAD
-    Vector< moris::uint > tCellGroups;
-    tCellGroups.reserve( 20 );
-=======
-    // ----------------------------------------------------------------------------------
->>>>>>> 1f8cbf7b
+    // ----------------------------------------------------------------------------------
 
     void
     Elevate_Order_Interface::create_higher_order_integration_cells(
@@ -701,36 +575,6 @@
     // ----------------------------------------------------------------------------------
     // ----------------------------------------------------------------------------------
 
-<<<<<<< HEAD
-// ----------------------------------------------------------------------------------
-
-void
-Elevate_Order_Interface::create_higher_order_integration_cells(
-    std::shared_ptr< Edge_Based_Connectivity > aEdgeConnectivity,
-    std::shared_ptr< Edge_Based_Ancestry >     aIgEdgeAncestry,
-    Vector< moris::mtk::Cell* >*          aIgCells,
-    Vector< Vector< moris_index > >* aCellToNewLocalVertexIndices )
-{
-    // time/log function
-    Tracer tTracer( "XTK", "Elevate_Order_Interface", "Create Higher Order Integration Cells" );
-
-    // starting with a clean slate here
-    mNumNewCells = 0;
-
-    // gather information needed for new cells from order elevation template
-    uint tNumIgCellsInMesh  = aIgCells->size();
-    moris_index tNodesPerCell = mElevateOrderTemplate->get_total_ig_verts();
-
-    // create cell info for new cells
-    moris::mtk::Cell_Info_Factory tFactory;
-    std::shared_ptr< moris::mtk::Cell_Info > tCellInfo = tFactory.create_cell_info_sp( mElevateOrderTemplate->get_ig_cell_topology() );
-
-    // initialize the algorithm data
-    mNewCellToVertexConnectivity = Vector< Vector< moris::moris_index > >( tNumIgCellsInMesh, Vector< moris::moris_index >( tNodesPerCell ) );
-    mNewCellChildMeshIndex       = Vector< moris::moris_index >( tNumIgCellsInMesh );
-    mNewCellCellIndexToReplace   = Vector< moris::moris_index >( tNumIgCellsInMesh );
-    mNewCellCellInfo             = Vector< std::shared_ptr< moris::mtk::Cell_Info > >( tNumIgCellsInMesh, tCellInfo );
-=======
     moris_index
     Elevate_Order_Interface::hash_edge( Vector< moris::mtk::Vertex* > const & aEdgeVertices )
     {
@@ -746,7 +590,6 @@
     }
 
     // ----------------------------------------------------------------------------------
->>>>>>> 1f8cbf7b
 
     moris_index
     Elevate_Order_Interface::hash_face( Vector< moris::mtk::Vertex* > const & aFaceVertices )
@@ -758,14 +601,9 @@
         const moris_id tVertId1 = aFaceVertices( 1 )->get_id();
         const moris_id tVertId2 = aFaceVertices( 2 )->get_id();
 
-<<<<<<< HEAD
-        // get list of vertices belonging to new cell, sorted in
-        Vector< moris_index > tSortedVerticesForCell( mElevateOrderTemplate->get_total_ig_verts() );
-=======
         moris_index tMinIdIndex = 0;
         moris_index tMidIdIndex = 1;
         moris_index tMaxIdIndex = 2;
->>>>>>> 1f8cbf7b
 
         // sort indices of vertices
         if ( tVertId0 > tVertId2 )
@@ -780,43 +618,13 @@
         {
             swap_indices( tMidIdIndex, tMaxIdIndex );
         }
-<<<<<<< HEAD
-    }
-}
-
-// ----------------------------------------------------------------------------------
-// ----------------------------------------------------------------------------------
-
-moris_index
-Elevate_Order_Interface::hash_edge( Vector< moris::mtk::Vertex* > const& aEdgeVertices )
-{
-    MORIS_ERROR( aEdgeVertices.size() == 2, "Edge is expected to have two vertices" );
-    moris_index tMinIdIndex = 0;
-    moris_index tMaxIdIndex = 1;
-    if ( aEdgeVertices( 1 )->get_id() < aEdgeVertices( 0 )->get_id() )
-    {
-        tMinIdIndex = 1;
-        tMaxIdIndex = 0;
-    }
-    return xtk::cantor_pairing( aEdgeVertices( tMinIdIndex )->get_id(), aEdgeVertices( tMaxIdIndex )->get_id() );
-}
-=======
->>>>>>> 1f8cbf7b
 
         // compute recursive cantor 3-tupel
         moris_index tFirstPairVal  = xtk::cantor_pairing( aFaceVertices( tMinIdIndex )->get_id(), aFaceVertices( tMidIdIndex )->get_id() );
         moris_index tSecondPairVal = xtk::cantor_pairing( tFirstPairVal, aFaceVertices( tMaxIdIndex )->get_id() );
 
-<<<<<<< HEAD
-moris_index
-Elevate_Order_Interface::hash_face( Vector< moris::mtk::Vertex* > const& aFaceVertices )
-{
-    // check input
-    MORIS_ERROR( aFaceVertices.size() == 3, "Face is expected to have three vertices" );
-=======
         // check for likely overflow
         MORIS_ASSERT( tSecondPairVal > MORIS_INDEX_MAX / 10, "Elevate_Order_Interface::hash_face() - function is likely to lead to an overflow." );
->>>>>>> 1f8cbf7b
 
         // return unique id for face
         return tSecondPairVal;
@@ -832,48 +640,7 @@
         aInd2              = tStore;
     }
 
-<<<<<<< HEAD
-    // compute recursive cantor 3-tupel
-    moris_index tFirstPairVal  = xtk::cantor_pairing( aFaceVertices( tMinIdIndex )->get_id(), aFaceVertices( tMidIdIndex )->get_id() );
-    moris_index tSecondPairVal = xtk::cantor_pairing(                          tFirstPairVal, aFaceVertices( tMaxIdIndex )->get_id() );
-
-    // check for likely overflow
-    MORIS_ASSERT( tSecondPairVal > MORIS_INDEX_MAX / 10 , "Elevate_Order_Interface::hash_face() - function is likely to lead to an overflow." );
-
-    // return unique id for face
-    return tSecondPairVal;
-}
-
-// ----------------------------------------------------------------------------------
-
-void
-Elevate_Order_Interface::swap_indices( moris_index & aInd1, moris_index & aInd2 )
-{
-    moris_index tStore = aInd1;
-    aInd1 = aInd2;
-    aInd2 = tStore;
-}
-
-// -------------------------------------------------------------------------
-
-Matrix< DDRMat >
-Elevate_Order_Interface::compute_edge_vertex_global_coordinates(
-        Vector<moris::mtk::Vertex*> const & aEdgeVertices,
-        Matrix< DDRMat > aEdgeCoordinate )
-{
-    // check inputs
-    MORIS_ASSERT( aEdgeVertices.size() == 2,
-            "Elevate_Order_Interface::compute_edge_vertex_global_coordinates() - two corner vertices must be provided." );
-    MORIS_ASSERT( ( aEdgeCoordinate( 0 ) > -1.0 - 10.0 * MORIS_REAL_EPS ) && ( aEdgeCoordinate( 0 ) < 1.0 + 10.0 * MORIS_REAL_EPS ),
-            "Elevate_Order_Interface::compute_edge_vertex_global_coordinates() - provided edge local coord out of bounds (-1,1)." );
-
-    // compute interpolation
-    real tXi = aEdgeCoordinate( 0 );
-    Matrix< DDRMat > tIntersectionCoords =
-            0.5 * ( ( 1.0 - tXi ) * aEdgeVertices( 0 )->get_coords() + ( 1.0 + tXi ) * aEdgeVertices( 1 )->get_coords() );
-=======
     // -------------------------------------------------------------------------
->>>>>>> 1f8cbf7b
 
     Matrix< DDRMat >
     Elevate_Order_Interface::compute_edge_vertex_global_coordinates(
@@ -897,16 +664,6 @@
 
     // -------------------------------------------------------------------------
 
-<<<<<<< HEAD
-Matrix< DDRMat >
-Elevate_Order_Interface::compute_tri_vertex_global_coordinates(
-        Vector<moris::mtk::Vertex*> const & aTriVertices,
-        Matrix< DDRMat > aTriCoords )
-{
-    MORIS_ERROR( false, "Elevate_Order_Interface::compute_tri_vertex_global_coordinates() - function not implemented yet." );
-    return {{0.0}};
-}
-=======
     Matrix< DDRMat >
     Elevate_Order_Interface::compute_tri_vertex_global_coordinates(
             Vector< moris::mtk::Vertex* > const & aTriVertices,
@@ -915,20 +672,9 @@
         MORIS_ERROR( false, "Elevate_Order_Interface::compute_tri_vertex_global_coordinates() - function not implemented yet." );
         return { { 0.0 } };
     }
->>>>>>> 1f8cbf7b
 
     // -------------------------------------------------------------------------
 
-<<<<<<< HEAD
-Matrix< DDRMat >
-Elevate_Order_Interface::compute_tet_vertex_global_coordinates(
-        Vector<moris::mtk::Vertex*> const & aTriVertices,
-        Matrix< DDRMat > aTriCoords )
-{
-    MORIS_ERROR( false, "Elevate_Order_Interface::compute_tet_vertex_global_coordinates() - function not implemented yet." );
-    return {{0.0}};
-}
-=======
     Matrix< DDRMat >
     Elevate_Order_Interface::compute_tet_vertex_global_coordinates(
             Vector< moris::mtk::Vertex* > const & aTriVertices,
@@ -937,7 +683,6 @@
         MORIS_ERROR( false, "Elevate_Order_Interface::compute_tet_vertex_global_coordinates() - function not implemented yet." );
         return { { 0.0 } };
     }
->>>>>>> 1f8cbf7b
 
     // ----------------------------------------------------------------------------------
 
