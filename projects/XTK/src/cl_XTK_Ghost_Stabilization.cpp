--- conflicted
+++ resolved
@@ -213,15 +213,9 @@
         aGhostSetupData.mLinearBackgroundMesh = this->is_linear_ip_mesh();
 
         // get the groupings of interpolation cells
-<<<<<<< HEAD
-        Vector< Interpolation_Cell_Unzipped* >         tOwnedInterpCells;
-        Vector< Vector< Interpolation_Cell_Unzipped* > > tNotOwnedInterpCells;
-        Vector< uint >                                 tProcRanks;
-=======
         Vector< Interpolation_Cell_Unzipped* >           tOwnedInterpCells;
         Vector< Vector< Interpolation_Cell_Unzipped* > > tNotOwnedInterpCells;
         Vector< uint >                                   tProcRanks;
->>>>>>> 1f8cbf7b
         tEnrIpMesh.get_owned_and_not_owned_enriched_interpolation_cells( tOwnedInterpCells, tNotOwnedInterpCells, tProcRanks );
 
         // get new index for new ghost interpolation cell, start where the enriched Ip mesh stops
@@ -264,11 +258,7 @@
         moris_id tCurrentId = tEnrIpMesh.allocate_entity_ids( tNumNewInterpCellsOwned, mtk::EntityRank::ELEMENT, false );
 
         // initialize maps that give each new non-trivial owned enriched Interp cell its global IDs
-<<<<<<< HEAD
-        Vector< moris_id >                         tNewNonTrivialOwnedInterpCellsIds( tNumNewInterpCellsOwned );
-=======
         Vector< moris_id >                       tNewNonTrivialOwnedInterpCellsIds( tNumNewInterpCellsOwned );
->>>>>>> 1f8cbf7b
         std::unordered_map< moris_id, moris_id > tBaseEnrIdToIndexInNonTrivialOwned;
 
         // assign new non trivial owned enriched Interp cell Ids
@@ -310,15 +300,9 @@
 
     void
     Ghost_Stabilization::prepare_ip_cell_id_answers(
-<<<<<<< HEAD
-            Vector< Matrix< IndexMat > >&               aReceivedEnrCellIds,
-            Vector< moris_id >&                         aNewInterpCellIds,
-            Vector< Matrix< IndexMat > >&               aEnrCellIds,
-=======
             Vector< Matrix< IndexMat > >&             aReceivedEnrCellIds,
             Vector< moris_id >&                       aNewInterpCellIds,
             Vector< Matrix< IndexMat > >&             aEnrCellIds,
->>>>>>> 1f8cbf7b
             std::unordered_map< moris_id, moris_id >& aBaseEnrIdToIndexInNonTrivialOwned )
     {
         aEnrCellIds.resize( aReceivedEnrCellIds.size() );
@@ -403,13 +387,8 @@
 
                 // initialize lists of information that identifies entities (on other procs)
                 Vector< Vector< moris_index > > tIPVertIndsToProcs;    // UIPV indices for communication (local to current proc, just used for construction of arrays)
-<<<<<<< HEAD
-                Vector< Matrix< IdMat > >     tBaseVertexIds;        // base IP vertex IDs the UIPVs are constructed from
-                Vector< Matrix< IdMat > >     tUnzippedIpCellIds;    // UIPC IDs these vertices belong to
-=======
                 Vector< Matrix< IdMat > >       tBaseVertexIds;        // base IP vertex IDs the UIPVs are constructed from
                 Vector< Matrix< IdMat > >       tUnzippedIpCellIds;    // UIPC IDs these vertices belong to
->>>>>>> 1f8cbf7b
 
                 // initialize a map relating position in communication array to position in list of all requested
                 Vector< Vector< moris_index > > tNotOwnedIPVertIndsInNotOwnedList;
@@ -504,17 +483,10 @@
 
     void
     Ghost_Stabilization::collect_unzipped_IP_vertices_without_interpolation(
-<<<<<<< HEAD
-            Ghost_Setup_Data&          aGhostSetupData,
-            Vector< mtk::Vertex* >&      aGhostVerticesWithoutInterpolation,
-            Vector< mtk::Cell const * >& aGhostIpCellConnectedToVertex,
-            const moris_index          aMeshIndex )
-=======
             Ghost_Setup_Data&            aGhostSetupData,
             Vector< mtk::Vertex* >&      aGhostVerticesWithoutInterpolation,
             Vector< mtk::Cell const * >& aGhostIpCellConnectedToVertex,
             const moris_index            aMeshIndex )
->>>>>>> 1f8cbf7b
     {
         // get the number of ghost double side sets
         uint tNumGhostSets = aGhostSetupData.mDblSideSetIndexInMesh.size();
@@ -597,13 +569,8 @@
     Ghost_Stabilization::prepare_requests_for_T_matrices_without_interpolation(
             Vector< mtk::Vertex* > const &      aGhostVerticesWithoutInterpolation,
             Vector< mtk::Cell const * > const & aGhostIpCellConnectedToVertex,
-<<<<<<< HEAD
-            Vector< Vector< moris_index > >&      aNotOwnedIPVertIndsInNotOwnedList,
-            Vector< Vector< moris_index > >&      aIPVertIndsToProcs,
-=======
             Vector< Vector< moris_index > >&    aNotOwnedIPVertIndsInNotOwnedList,
             Vector< Vector< moris_index > >&    aIPVertIndsToProcs,
->>>>>>> 1f8cbf7b
             Vector< Matrix< IdMat > >&          aBaseVertexIds,
             Vector< Matrix< IdMat > >&          aUnzippedIpCellIds )
     {
@@ -693,11 +660,7 @@
             Vector< Matrix< IdMat > >&        aTMatrixIds,
             Vector< Matrix< IdMat > >&        aTMatrixOwners,
             Vector< Matrix< IndexMat > >&     aTMatrixOffsets,
-<<<<<<< HEAD
-            const moris_index               aMeshIndex )
-=======
             const moris_index                 aMeshIndex )
->>>>>>> 1f8cbf7b
     {
         // access the enriched ip mesh
         Enriched_Interpolation_Mesh& tEnrInterpMesh = mXTKModel->get_enriched_interp_mesh();
@@ -818,16 +781,6 @@
 
     void
     Ghost_Stabilization::handle_requested_T_matrix_answers(
-<<<<<<< HEAD
-            Vector< mtk::Cell const * > const &   aGhostIpCellConnectedToVertex,
-            Vector< Vector< moris_index > > const & aNotOwnedIPVertIndsInNotOwnedList,
-            Vector< Vector< moris_index > > const & aIPVertIndsToProcs,
-            Vector< Matrix< DDRMat > > const &    aReceivedTMatrixWeights,
-            Vector< Matrix< IdMat > > const &     aReceivedTMatrixIds,
-            Vector< Matrix< IdMat > > const &     aReceivedTMatrixOwners,
-            Vector< Matrix< IndexMat > > const &  aReceivedTMatrixOffsets,
-            const moris_index                   aMeshIndex )
-=======
             Vector< mtk::Cell const * > const &     aGhostIpCellConnectedToVertex,
             Vector< Vector< moris_index > > const & aNotOwnedIPVertIndsInNotOwnedList,
             Vector< Vector< moris_index > > const & aIPVertIndsToProcs,
@@ -836,7 +789,6 @@
             Vector< Matrix< IdMat > > const &       aReceivedTMatrixOwners,
             Vector< Matrix< IndexMat > > const &    aReceivedTMatrixOffsets,
             const moris_index                       aMeshIndex )
->>>>>>> 1f8cbf7b
     {
         // access the enriched ip mesh
         Enriched_Interpolation_Mesh& tEnrInterpMesh = mXTKModel->get_enriched_interp_mesh();
@@ -977,11 +929,7 @@
 
     void
     Ghost_Stabilization::get_ip_vertices_in_ghost_sets(
-<<<<<<< HEAD
-            Ghost_Setup_Data&                 aGhostSetupData,
-=======
             Ghost_Setup_Data&            aGhostSetupData,
->>>>>>> 1f8cbf7b
             Vector< mtk::Vertex* >&      aGhostVerticesWithInterpolation,
             Vector< mtk::Vertex* >&      aGhostVerticesWithoutInterpolation,
             Vector< mtk::Cell const * >& aGhostIpCellConnectedToVertex )
@@ -1202,17 +1150,10 @@
 
         // get list of all enr. (i.e. unzipped) IP cells
         Vector< Interpolation_Cell_Unzipped* >& tEnrIpCells = tEnrInterpMesh.get_enriched_interpolation_cells();
-<<<<<<< HEAD
-        Cut_Integration_Mesh*                 tCutIgMesh  = mXTKModel->get_cut_integration_mesh();
-
-        // access subphase neighborhood information
-        std::shared_ptr< Subphase_Neighborhood_Connectivity >                tSubphaseNeighborhood               = tCutIgMesh->get_subphase_neighborhood();
-=======
         Cut_Integration_Mesh*                   tCutIgMesh  = mXTKModel->get_cut_integration_mesh();
 
         // access subphase neighborhood information
         std::shared_ptr< Subphase_Neighborhood_Connectivity >      tSubphaseNeighborhood               = tCutIgMesh->get_subphase_neighborhood();
->>>>>>> 1f8cbf7b
         Vector< std::shared_ptr< Vector< moris_index > > > const & tSubphaseToSubphase                 = tSubphaseNeighborhood->mSubphaseToSubPhase;
         Vector< std::shared_ptr< Vector< moris_index > > > const & tSubphaseToSubphaseMySideOrds       = tSubphaseNeighborhood->mSubphaseToSubPhaseMySideOrds;
         Vector< std::shared_ptr< Vector< moris_index > > > const & tSubphaseToSubphaseNeighborSideOrds = tSubphaseNeighborhood->mSubphaseToSubPhaseNeighborSideOrds;
@@ -1446,11 +1387,7 @@
 
         // get list of all enr. (i.e. unzipped) IP cells
         Vector< Interpolation_Cell_Unzipped* >& tEnrIpCells = tEnrInterpMesh.get_enriched_interpolation_cells();
-<<<<<<< HEAD
-        Cut_Integration_Mesh*                 tCutIgMesh  = mXTKModel->get_cut_integration_mesh();
-=======
         Cut_Integration_Mesh*                   tCutIgMesh  = mXTKModel->get_cut_integration_mesh();
->>>>>>> 1f8cbf7b
 
         // get number of bulk phases in the mesh
         uint tNumBulkPhases = mXTKModel->get_geom_engine()->get_num_bulk_phase();
@@ -1481,11 +1418,7 @@
             moris_index tBspMeshIndex = mMeshIndices( iBspMesh );
 
             // access subphase group neighborhood information
-<<<<<<< HEAD
-            std::shared_ptr< Subphase_Neighborhood_Connectivity >                tSpgNeighborhood          = tCutIgMesh->get_subphase_group_neighborhood( iBspMesh );
-=======
             std::shared_ptr< Subphase_Neighborhood_Connectivity >      tSpgNeighborhood          = tCutIgMesh->get_subphase_group_neighborhood( iBspMesh );
->>>>>>> 1f8cbf7b
             Vector< std::shared_ptr< Vector< moris_index > > > const & tSpgToSpg                 = tSpgNeighborhood->mSubphaseToSubPhase;
             Vector< std::shared_ptr< Vector< moris_index > > > const & tSpgToSpgMySideOrds       = tSpgNeighborhood->mSubphaseToSubPhaseMySideOrds;
             Vector< std::shared_ptr< Vector< moris_index > > > const & tSpgToSpgNeighborSideOrds = tSpgNeighborhood->mSubphaseToSubPhaseNeighborSideOrds;
@@ -1508,11 +1441,7 @@
 
             // quick access to SPG list for current Bspline mesh
             Vector< Subphase_Group* > const & tSubphaseGroups = mBsplineMeshInfos( iBspMesh )->mSubphaseGroups;
-<<<<<<< HEAD
-            uint                                   tNumSPGs        = tSubphaseGroups.size();
-=======
             uint                              tNumSPGs        = tSubphaseGroups.size();
->>>>>>> 1f8cbf7b
 
             // sanity check
             MORIS_ASSERT( tSpgToSpg.size() == tNumSPGs,
@@ -2022,21 +1951,12 @@
 
     std::shared_ptr< Side_Cluster >
     Ghost_Stabilization::create_follower_side_cluster(
-<<<<<<< HEAD
-            Ghost_Setup_Data&                     aGhostSetupData,
-            Vector< Interpolation_Cell_Unzipped* >& aEnrIpCells,
-            uint const &                          aBulkIndex,
-            uint const &                          aCellIndex,
-            moris_index&                          aCurrentIndex,
-            moris_index&                          aCurrentId )
-=======
             Ghost_Setup_Data&                       aGhostSetupData,
             Vector< Interpolation_Cell_Unzipped* >& aEnrIpCells,
             uint const &                            aBulkIndex,
             uint const &                            aCellIndex,
             moris_index&                            aCurrentIndex,
             moris_index&                            aCurrentId )
->>>>>>> 1f8cbf7b
     {
         // cut integration mesh access
         Cut_Integration_Mesh* tCutIGMesh = mXTKModel->get_cut_integration_mesh();
@@ -2083,15 +2003,6 @@
 
     std::shared_ptr< Side_Cluster >
     Ghost_Stabilization::create_follower_side_cluster_new(
-<<<<<<< HEAD
-            Ghost_Setup_Data&                     aGhostSetupData,
-            Vector< Interpolation_Cell_Unzipped* >& aEnrIpCells,
-            uint const &                          aBsplineMeshListIndex,
-            uint const &                          aBulkPhaseIndex,
-            uint const &                          aGhostFacetIndexInSet,
-            moris_index&                          aCurrentIndex,
-            moris_index&                          aCurrentId )
-=======
             Ghost_Setup_Data&                       aGhostSetupData,
             Vector< Interpolation_Cell_Unzipped* >& aEnrIpCells,
             uint const &                            aBsplineMeshListIndex,
@@ -2099,7 +2010,6 @@
             uint const &                            aGhostFacetIndexInSet,
             moris_index&                            aCurrentIndex,
             moris_index&                            aCurrentId )
->>>>>>> 1f8cbf7b
     {
         // cut integration mesh access
         Cut_Integration_Mesh* tCutIGMesh = mXTKModel->get_cut_integration_mesh();
@@ -2145,15 +2055,6 @@
 
     std::shared_ptr< Side_Cluster >
     Ghost_Stabilization::create_leader_side_cluster(
-<<<<<<< HEAD
-            Ghost_Setup_Data&                     aGhostSetupData,
-            Vector< Interpolation_Cell_Unzipped* >& aEnrIpCells,
-            uint const &                          aBulkIndex,
-            uint const &                          aCellIndex,
-            Side_Cluster*                         aFollowerSideCluster,
-            moris_index&                          aCurrentIndex,
-            moris_index&                          aCurrentId )
-=======
             Ghost_Setup_Data&                       aGhostSetupData,
             Vector< Interpolation_Cell_Unzipped* >& aEnrIpCells,
             uint const &                            aBulkIndex,
@@ -2161,7 +2062,6 @@
             Side_Cluster*                           aFollowerSideCluster,
             moris_index&                            aCurrentIndex,
             moris_index&                            aCurrentId )
->>>>>>> 1f8cbf7b
     {
         // get access to the cut integration mesh
         Cut_Integration_Mesh* tCutIGMesh = mXTKModel->get_cut_integration_mesh();
@@ -2285,16 +2185,6 @@
 
     std::shared_ptr< Side_Cluster >
     Ghost_Stabilization::create_leader_side_cluster_new(
-<<<<<<< HEAD
-            Ghost_Setup_Data&                     aGhostSetupData,
-            Vector< Interpolation_Cell_Unzipped* >& aEnrIpCells,
-            uint const &                          aBsplineMeshListIndex,
-            uint const &                          aBulkPhaseIndex,
-            uint const &                          aGhostFacetIndexInSet,
-            Side_Cluster*                         aFollowerSideCluster,
-            moris_index&                          aCurrentIndex,
-            moris_index&                          aCurrentId )
-=======
             Ghost_Setup_Data&                       aGhostSetupData,
             Vector< Interpolation_Cell_Unzipped* >& aEnrIpCells,
             uint const &                            aBsplineMeshListIndex,
@@ -2303,7 +2193,6 @@
             Side_Cluster*                           aFollowerSideCluster,
             moris_index&                            aCurrentIndex,
             moris_index&                            aCurrentId )
->>>>>>> 1f8cbf7b
     {
         // get access to the cut integration mesh
         Cut_Integration_Mesh* tCutIGMesh = mXTKModel->get_cut_integration_mesh();
@@ -2722,13 +2611,8 @@
     // ----------------------------------------------------------------------------------
     void
     Ghost_Stabilization::get_local_coords_on_transition_side(
-<<<<<<< HEAD
-            moris_index const &       aMySideOrdinal,
-            moris_index const &       aTransitionLoc,
-=======
             moris_index const &         aMySideOrdinal,
             moris_index const &         aTransitionLoc,
->>>>>>> 1f8cbf7b
             Vector< Matrix< DDRMat > >& aLocCoord )
     {
         uint tTag = 100 * mXTKModel->get_spatial_dim() + 10 * aMySideOrdinal + aTransitionLoc;
