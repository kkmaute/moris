/*
 * Copyright (c) 2022 University of Colorado
 * Licensed under the MIT license. See LICENSE.txt file in the MORIS root for details.
 *
 *------------------------------------------------------------------------------------
 *
 * cl_XTK_Decomposition_Data.hpp
 *
 */

#pragma once

#include "cl_Matrix.hpp"
#include "cl_Vector.hpp"
#include "cl_XTK_Topology.hpp"
#include "cl_MTK_Mesh_Core.hpp"
#include "cl_MTK_Vertex.hpp"
#include "enums.hpp"

using namespace moris;

namespace moris::xtk
{
    struct Decomposition_Data
    {
        // ----------------------------------------------------------------------------------

        moris_index mDecompId = 0;

        // Store the decomposition method here (used for assertion purposes)
        enum Subdivision_Method mSubdivisionMethod = Subdivision_Method::NO_METHOD;

        // Specify whether the decomposition is conformal or note
        // needed to tell geometry engine to store the edge a node was created once
        bool mConformalDecomp        = false;
        bool mHasSecondaryIdentifier = false;
        bool mFirstSubdivision       = false;

        // Active child mesh to its nodes location in tNewNodeIndex
        Vector< Vector< moris_index > >      tCMNewNodeLoc;           // input: Cell group index || output: list of edge indices
        Vector< Vector< Matrix< DDRMat > > > tCMNewNodeParamCoord;    // input: Cell group index || output: list of coordinates
        /* Note: this stores some duplicate parametric coordinates but is necessary for flexible use*/

<<<<<<< HEAD
        // geometric proximity of vertices and cells
        Vector< Vector< Geometric_Proximity > > mVertexProximity; // input: Vertex index, Geometry index || output: geometric proximity of the vertex wrt to the specified geometry
        Vector< Vector< bool > > mVertexProximitySet; // input: Vertex index, Geometry index || output: whether this Vertex's proximity has already been decided
        Vector< Vector< Geometric_Proximity > > mCellProximity; // input: Cell index, Geometry index || output: geometric proximity of the cell wrt to the specified geometry
        Vector< Vector< bool > > mCellProximitySet; // input: Cell index, Geometry index || output: whether this Cell's proximity has already been decided

=======
>>>>>>> 1f8cbf7b
        // New node indices
        Vector< moris_index > tNewNodeIndex;

        // new node ids
        Vector< moris_index > tNewNodeId;

        // new node owner
        Vector< moris_index > tNewNodeOwner;

        // hanging nodes between procs
        Vector< moris_index > tNewNodeHangingFlag;
        Vector< moris_index > tNewNodeHangingWRTProcRank;

        // New node parent topology
        Vector< Topology* > tNewNodeParentTopology;

        Vector< mtk::Cell* >                          mNewNodeParentCells;
        Vector< std::shared_ptr< Matrix< DDRMat > > > mNewVertexLocalCoordWRTParentCell;

        // new node vertex dependencies
        Vector< std::shared_ptr< Vector< mtk::Vertex* > > > mNewVertexParentVertices;

        Vector< std::shared_ptr< Matrix< DDRMat > > > mNewVertexBasisWeights;

        // Parent index of a new node
        Vector< moris_index > tNewNodeParentIndex;

        // Parent entity secondary identifier
        Vector< moris_index > tSecondaryIdentifiers;

        // Parent entity rank
        Vector< mtk::EntityRank > tNewNodeParentRank;

        // new node coordinate
        Vector< Matrix< DDRMat > > tNewNodeCoordinate;

        // new node parametric coordinate relative to parent entity
        Vector< Matrix< DDRMat > > tParamCoordRelativeToParent;

        // map from elements to location in tNewNodeParentIndex
        std::unordered_map< moris_index, moris_index > tElementIndexToNodeLoc;

        Vector< IndexMap > mElementIndexToSecondaryIdAndNewNodeLoc;

        // map from face to location in tNewNodeParentIndex
        std::unordered_map< moris_index, moris_index > tFaceIndexToNodeLoc;

        // Face index to secondary identifiers
        // outer cell - Face index
        // inner map - iter->first  = secondary id
        //             iter->second = new node location
        Vector< IndexMap > mFaceIndexToSecondaryIdAndNewNodeLoc;

        std::unordered_map< moris_index, moris_index > mEdgeIndexToNodeLoc;
<<<<<<< HEAD
        Vector< IndexMap >                               mEdgeIndexToSecondaryIdAndNewNodeLoc;
=======
        Vector< IndexMap >                             mEdgeIndexToSecondaryIdAndNewNodeLoc;
>>>>>>> 1f8cbf7b

        // map from edge to location in tNewNodeParentIndex
        std::unordered_map< moris_index, moris_index > tEdgeIndexToNodeLoc;

        // number of new nodes which have been assigned identifiers
        uint mNumNewNodesWithIds;

        // ----------------------------------------------------------------------------------

        Decomposition_Data()
                : tCMNewNodeLoc( 0, 0 )
                , tNewNodeIndex( 0, 0 )
                , tNewNodeId( 0, 0 )
                , tNewNodeOwner( 0, 0 )
                , tNewNodeParentIndex( 0, 0 )
                , tNewNodeParentRank( 0, mtk::EntityRank::INVALID )
                , tNewNodeCoordinate( 0, Matrix< DDRMat >( 0, 0 ) )
                , mNumNewNodesWithIds( 0 )
        {
            // do nothing
        }

        // ----------------------------------------------------------------------------------

        ~Decomposition_Data()
        {
            for ( uint i = 0; i < tNewNodeParentTopology.size(); i++ )
            {
                delete tNewNodeParentTopology( i );
            }
        }

        // ----------------------------------------------------------------------------------

        /*!
         * Returns whether the request has been made and the request location
         * relative to tCMNewNodeLoc cell if it is not a new one aRequestLoc = MORIS_INDEX_MAX
         */
        bool
        request_exists(
                moris_index     aParentEntityIndex,
                mtk::EntityRank aParentEntityRank,
                moris_index&    aRequestLoc )
        {
            MORIS_ASSERT( !mHasSecondaryIdentifier, "request_exists without a secondary identifier argument should only be called when the decomposition does not need secondary identifiers" );
            bool tRequestExists = false;
            aRequestLoc         = MORIS_INDEX_MAX;
            switch ( aParentEntityRank )
            {
                case mtk::EntityRank::ELEMENT:
                {
                    auto tIter = tElementIndexToNodeLoc.find( aParentEntityIndex );
                    if ( tIter != tElementIndexToNodeLoc.end() )
                    {
                        tRequestExists = true;
                        aRequestLoc    = tIter->second;
                    }
                    break;
                }
                case mtk::EntityRank::FACE:
                {
                    auto tIter = tFaceIndexToNodeLoc.find( aParentEntityIndex );
                    if ( tIter != tFaceIndexToNodeLoc.end() )
                    {
                        tRequestExists = true;
                        aRequestLoc    = tIter->second;
                    }
                    break;
                }
                case mtk::EntityRank::EDGE:
                {

                    break;
                }
                default:
                {
                    MORIS_ERROR( 0, "Invalid parent entity rank. Nodes are not supported in this request method at this time" );
                    return false;
                    break;
                }
            }

            return tRequestExists;

        }    // end function: Decomposition_Data::request_exists()

        // ----------------------------------------------------------------------------------

        /*!
         *
         */
        bool
        request_exists(
                moris_index     aParentEntityIndex,
                moris_index     aParentSecondaryIdentifier,
                mtk::EntityRank aParentEntityRank,
                moris_index&    aRequestLoc )
        {
            MORIS_ASSERT( mHasSecondaryIdentifier,
                    "request_exists with a secondary identifier argument should only be called when the decomposition does not need secondary identifiers" );
            bool tRequestExists = false;
            aRequestLoc         = MORIS_INDEX_MAX;

            switch ( aParentEntityRank )
            {
                case mtk::EntityRank::ELEMENT:
                {
                    auto tIter = tElementIndexToNodeLoc.find( aParentEntityIndex );

                    // if the iterator is not in the map then this is a request made on a parent element which has not had any requests in it yet.
                    if ( tIter == tElementIndexToNodeLoc.end() )
                    {
                        break;
                    }

                    // If the parent entity has requests on it, look if the secondary identifier shows up in the second map
                    else
                    {
                        // location of parent entity cell with secondary map
                        moris_index tParentEntityLoc = tIter->second;

                        auto tSecondIter = mElementIndexToSecondaryIdAndNewNodeLoc( tParentEntityLoc ).find( aParentSecondaryIdentifier );
                        if ( tSecondIter != mElementIndexToSecondaryIdAndNewNodeLoc( tParentEntityLoc ).end() )
                        {
                            aRequestLoc    = tSecondIter->second;
                            tRequestExists = true;
                        }
                    }
                    break;
                }
                case mtk::EntityRank::FACE:
                {
                    auto tIter = tFaceIndexToNodeLoc.find( aParentEntityIndex );

                    // if the iterator is not in the map then this is a request made on a parent face which has not had any requests in it yet.
                    if ( tIter == tFaceIndexToNodeLoc.end() )
                    {
                        break;
                    }

                    // If the parent entity has requests on it, look if the secondary identifier shows up in the second map
                    else
                    {
                        // location of parent entity in cell of secondary maps
                        moris_index tParentEntityLoc = tIter->second;

                        // iterator of the secondary identifier
                        auto tSecondIter = mFaceIndexToSecondaryIdAndNewNodeLoc( tParentEntityLoc ).find( aParentSecondaryIdentifier );

                        // if this secondary identifier does not show up then, it is a new request
                        if ( tSecondIter != mFaceIndexToSecondaryIdAndNewNodeLoc( tParentEntityLoc ).end() )
                        {
                            tRequestExists = true;
                            aRequestLoc    = tSecondIter->second;
                        }
                    }
                    break;
                }
                case mtk::EntityRank::EDGE:
                {
                    auto tIter = mEdgeIndexToNodeLoc.find( aParentEntityIndex );

                    // if the iterator is not in the map then this is a request made on a parent face which has not had any requests in it yet.
                    if ( tIter == mEdgeIndexToNodeLoc.end() )
                    {
                        break;
                    }

                    // If the parent entity has requests on it, look if the secondary identifier shows up in the second map
                    else
                    {
                        // location of parent entity in cell of secondary maps
                        moris_index tParentEntityLoc = tIter->second;

                        // iterator of the secondary identifier
                        auto tSecondIter = mEdgeIndexToSecondaryIdAndNewNodeLoc( tParentEntityLoc ).find( aParentSecondaryIdentifier );

                        // if this secondary identifier does not show up then, it is a new request
                        if ( tSecondIter != mEdgeIndexToSecondaryIdAndNewNodeLoc( tParentEntityLoc ).end() )
                        {
                            tRequestExists = true;
                            aRequestLoc    = tSecondIter->second;
                        }
                    }
                    break;
                }
                default:
                {
                    MORIS_ERROR( 0, "Invalid parent entity rank. Nodes are not supported in this request method at this time" );
                    return false;
                    break;
                }
            }    // end: switch ( aParentEntityRank )

            return tRequestExists;

        }    // end function: Decomposition_Data::request_exists()

        // ----------------------------------------------------------------------------------

        moris_index
        register_new_request(
                moris_index                         aParentEntityIndex,
                moris_index                         aParentEntityOwner,
                mtk::EntityRank                     aParentEntityRank,
                Matrix< DDRMat > const &            aNewNodeCoord,
                mtk::Cell*                          aNewVertexParentCell,
                std::shared_ptr< Matrix< DDRMat > > aNewVertexLocalCoordinates )
        {
            MORIS_ASSERT( !mHasSecondaryIdentifier, "register_new_request w/o a secondary identifier should only be used when secondary identifiers are not necessary, this is because the maps in this data structure are slightly different between the two cases" );

            moris_index tRequestIndex = tNewNodeIndex.size();

            // push back the location for the node id and index
            // maximum value here because it is not known
            tNewNodeIndex.push_back( MORIS_INDEX_MAX );
            tNewNodeId.push_back( MORIS_INDEX_MAX );
            tNewNodeOwner.push_back( aParentEntityOwner );

            // add node parent information
            tNewNodeParentIndex.push_back( aParentEntityIndex );
            tNewNodeParentRank.push_back( aParentEntityRank );
            tNewNodeCoordinate.push_back( aNewNodeCoord );
            mNewNodeParentCells.push_back( aNewVertexParentCell );
            mNewVertexLocalCoordWRTParentCell.push_back( aNewVertexLocalCoordinates );

            switch ( aParentEntityRank )
            {
                case mtk::EntityRank::ELEMENT:
                {
                    // Check if this entity already exists in debug only
                    MORIS_ASSERT( tElementIndexToNodeLoc.find( aParentEntityIndex ) == tElementIndexToNodeLoc.end(), "New request being made which already exists" );

                    // add to map
                    tElementIndexToNodeLoc[ aParentEntityIndex ] = tRequestIndex;
                    break;
                }
                case mtk::EntityRank::FACE:
                {
                    // Check if this entity already exists in debug only
                    MORIS_ASSERT( tFaceIndexToNodeLoc.find( aParentEntityIndex ) == tFaceIndexToNodeLoc.end(), "New request being made which already exists" );

                    // add to map
                    tFaceIndexToNodeLoc[ aParentEntityIndex ] = tRequestIndex;
                    break;
                }
                case mtk::EntityRank::EDGE:
                {
                    // Check if this entity already exists in debug only
                    MORIS_ASSERT( mEdgeIndexToNodeLoc.find( aParentEntityIndex ) == mEdgeIndexToNodeLoc.end(), "New request being made which already exists" );

                    // add to map
                    mEdgeIndexToNodeLoc[ aParentEntityIndex ] = tRequestIndex;
                    break;
                }
                default:
                {
                    MORIS_ERROR( 0, "Invalid parent entity rank. Nodes are not supported in this request method at this time" );
                    return false;
                    break;
                }
            }

            return tRequestIndex;

        }    // end function: Decomposition_Data::register_new_requests()

        // ----------------------------------------------------------------------------------

        moris_index
        register_new_request(
                moris_index                         aParentEntityIndex,
                moris_index                         aSecondaryIdentifier,
                moris_index                         aParentEntityOwner,
                mtk::EntityRank                     aParentEntityRank,
                Matrix< DDRMat > const &            aNewNodeCoord,
                mtk::Cell*                          aNewVertexParentCell       = nullptr,
                std::shared_ptr< Matrix< DDRMat > > aNewVertexLocalCoordinates = nullptr )
        {
            MORIS_ASSERT( mHasSecondaryIdentifier, "register_new_request with a secondary identifier should only be used when secondary identifiers are not necessary, this is because the maps in this data structure are slightly different between the two cases" );

            moris_index tRequestIndex = tNewNodeIndex.size();

            // push back the location for the node id and index
            // maximum value here because it is not known
            tNewNodeIndex.push_back( MORIS_INDEX_MAX );
            tNewNodeId.push_back( MORIS_INDEX_MAX );

            tNewNodeOwner.push_back( aParentEntityOwner );

            // add node parent information
            tNewNodeParentIndex.push_back( aParentEntityIndex );
            tNewNodeParentRank.push_back( aParentEntityRank );
            tSecondaryIdentifiers.push_back( aSecondaryIdentifier );
            tNewNodeCoordinate.push_back( aNewNodeCoord );

            // for octree refinement
            mNewNodeParentCells.push_back( aNewVertexParentCell );
            mNewVertexLocalCoordWRTParentCell.push_back( aNewVertexLocalCoordinates );

            // add information to the maps
            switch ( aParentEntityRank )
            {
                case mtk::EntityRank::ELEMENT:
                {
                    auto tIter = tElementIndexToNodeLoc.find( aParentEntityIndex );

                    // if this parent entity has no requests made we need to setup some things
                    if ( tIter == tElementIndexToNodeLoc.end() )
                    {
                        // cell where this parent entity is going to
                        moris::moris_index tParentEntityLoc          = mElementIndexToSecondaryIdAndNewNodeLoc.size();
                        tElementIndexToNodeLoc[ aParentEntityIndex ] = tParentEntityLoc;
                        mElementIndexToSecondaryIdAndNewNodeLoc.push_back( IndexMap() );
                    }

                    moris_index tParentEntityLoc = tElementIndexToNodeLoc[ aParentEntityIndex ];

                    // check that the secondary id does not exist already
                    MORIS_ASSERT( mElementIndexToSecondaryIdAndNewNodeLoc( tParentEntityLoc ).find( aSecondaryIdentifier ) == mElementIndexToSecondaryIdAndNewNodeLoc( tParentEntityLoc ).end(), "New request being made which already exists" );

                    // add to map
                    mElementIndexToSecondaryIdAndNewNodeLoc( tParentEntityLoc )[ aSecondaryIdentifier ] = tRequestIndex;
                    break;
                }
                case mtk::EntityRank::FACE:
                {
                    auto tIter = tFaceIndexToNodeLoc.find( aParentEntityIndex );

                    // if this parent entity has no requests made we need to setup some things
                    if ( tIter == tFaceIndexToNodeLoc.end() )
                    {
                        // cell where this parent entity is going to
                        moris::moris_index tParentEntityLoc = mFaceIndexToSecondaryIdAndNewNodeLoc.size();

                        tFaceIndexToNodeLoc[ aParentEntityIndex ] = tParentEntityLoc;

                        mFaceIndexToSecondaryIdAndNewNodeLoc.push_back( IndexMap() );
                    }

                    moris_index tParentEntityLoc = tFaceIndexToNodeLoc[ aParentEntityIndex ];

                    // check that the secondary id exists
                    MORIS_ASSERT( mFaceIndexToSecondaryIdAndNewNodeLoc( tParentEntityLoc ).find( aSecondaryIdentifier ) == mFaceIndexToSecondaryIdAndNewNodeLoc( tParentEntityLoc ).end(), "New request being made which already exists" );

                    // add to map
                    mFaceIndexToSecondaryIdAndNewNodeLoc( tParentEntityLoc )[ aSecondaryIdentifier ] = tRequestIndex;
                    break;
                }
                case mtk::EntityRank::EDGE:
                {

                    auto tIter = mEdgeIndexToNodeLoc.find( aParentEntityIndex );

                    // if this parent entity has no requests made we need to setup some things
                    if ( tIter == mEdgeIndexToNodeLoc.end() )
                    {
                        // cell where this parent entity is going to
                        moris::moris_index tParentEntityLoc = mEdgeIndexToSecondaryIdAndNewNodeLoc.size();

                        mEdgeIndexToNodeLoc[ aParentEntityIndex ] = tParentEntityLoc;

                        mEdgeIndexToSecondaryIdAndNewNodeLoc.push_back( IndexMap() );
                    }

                    moris_index tParentEntityLoc = mEdgeIndexToNodeLoc[ aParentEntityIndex ];

                    // check that the secondary id exists
                    MORIS_ASSERT( mEdgeIndexToSecondaryIdAndNewNodeLoc( tParentEntityLoc ).find( aSecondaryIdentifier ) == mEdgeIndexToSecondaryIdAndNewNodeLoc( tParentEntityLoc ).end(), "New request being made which already exists" );

                    // add to map
                    mEdgeIndexToSecondaryIdAndNewNodeLoc( tParentEntityLoc )[ aSecondaryIdentifier ] = tRequestIndex;
                    break;
                }
                default:
                {
                    MORIS_ERROR( 0, "Invalid parent entity rank. Nodes are not supported in this request method at this time" );
                    return false;
                    break;
                }
            }
            return tRequestIndex;

        }    // end function: Decomposition_Data::register_new_requests()

        // ----------------------------------------------------------------------------------

        void
        print_requests(
                mtk::Mesh const & aBackgroundMesh,
                std::string       aFile = "" )
        {
            std::stringstream oSS;
            oSS << "Request_Index,";
            oSS << "PRank,";
            oSS << "Parent_Id,";
            oSS << "Secondary_Id,";
            oSS << "Parent_Rank,";
            for ( size_t iSPH = 0; iSPH < aBackgroundMesh.get_spatial_dim(); iSPH++ )
            {
                oSS << "Coords_" << std::to_string( iSPH );
                if ( iSPH != aBackgroundMesh.get_spatial_dim() - 1 )
                {
                    oSS << ",";
                }
            }

            oSS << "\n";

            for ( moris::uint i = 0; i < tNewNodeId.size(); i++ )
            {
                oSS << i << ",";
                oSS << par_rank() << ",";
                oSS << aBackgroundMesh.get_glb_entity_id_from_entity_loc_index( tNewNodeParentIndex( i ), tNewNodeParentRank( i ) );
                oSS << tSecondaryIdentifiers( i );
                oSS << get_enum_str( tNewNodeParentRank( i ) );
                for ( moris::uint j = 0; j < aBackgroundMesh.get_spatial_dim(); j++ )
                {
                    oSS << std::scientific << tNewNodeCoordinate( i )( j );
                    if ( j != aBackgroundMesh.get_spatial_dim() - 1 )
                    {
                        oSS << ",";
                    }
                }
                oSS << "\n";
            }
            if ( aFile.empty() == false )
            {
                std::ofstream tOutputFile( aFile );
                tOutputFile << oSS.str() << std::endl;
                tOutputFile.close();
            }

        }    // end function: Decomposition_Data::print_requests()

        // ----------------------------------------------------------------------------------

        void
        print(
                mtk::Mesh const & aBackgroundMesh,
                std::string       aFile = "" )
        {
            // std::stringstream oSS;
            // oSS << "Request_Index,";
            // oSS << "PRank,";
            // oSS << "Parent_Id,";
            // oSS << "Secondary_Id,";
            // oSS << "Parent_Rank,";
            // oSS << "New_Vert_Id,";
            // oSS << "New_Vert_Index,";
            // for ( size_t iSPH = 0; iSPH < aBackgroundMesh.get_spatial_dim(); iSPH++ )
            // {
            //     oSS << "Coords_" << std::to_string( iSPH );
            //     if ( iSPH != aBackgroundMesh.get_spatial_dim() - 1 )
            //     {
            //         oSS << ",";
            //     }
            // }

            // oSS << "\n";

            // for ( moris::uint i = 0; i < tNewNodeId.size(); i++ )
            // {
            //     oSS << i << ",";
            //     oSS << par_rank() << ",";
            //     oSS << aBackgroundMesh.get_glb_entity_id_from_entity_loc_index( tNewNodeParentIndex( i ), tNewNodeParentRank( i ) ) << ",";
            //     oSS << tSecondaryIdentifiers( i ) << ",";
            //     oSS << get_enum_str( tNewNodeParentRank( i ) ) << ",";
            //     oSS << tNewNodeId( i ) << ",";
            //     oSS << tNewNodeIndex( i ) << ",";

            //     for ( moris::uint j = 0; j < aBackgroundMesh.get_spatial_dim(); j++ )
            //     {
            //         oSS << std::scientific << tNewNodeCoordinate( i )( j );
            //         if ( j != aBackgroundMesh.get_spatial_dim() - 1 )
            //         {
            //             oSS << ",";
            //         }
            //     }
            //     oSS << "\n";
            // }
            // if ( aFile.empty() == false )
            // {
            //     std::ofstream tOutputFile( aFile );
            //     tOutputFile << oSS.str() << std::endl;
            //     tOutputFile.close();
            // }

        }    // end function: Decomposition_Data::print()

        // ----------------------------------------------------------------------------------

    };    // end struct: Decomposition_Data

    // ----------------------------------------------------------------------------------

}    // namespace moris::xtk<|MERGE_RESOLUTION|>--- conflicted
+++ resolved
@@ -41,15 +41,6 @@
         Vector< Vector< Matrix< DDRMat > > > tCMNewNodeParamCoord;    // input: Cell group index || output: list of coordinates
         /* Note: this stores some duplicate parametric coordinates but is necessary for flexible use*/
 
-<<<<<<< HEAD
-        // geometric proximity of vertices and cells
-        Vector< Vector< Geometric_Proximity > > mVertexProximity; // input: Vertex index, Geometry index || output: geometric proximity of the vertex wrt to the specified geometry
-        Vector< Vector< bool > > mVertexProximitySet; // input: Vertex index, Geometry index || output: whether this Vertex's proximity has already been decided
-        Vector< Vector< Geometric_Proximity > > mCellProximity; // input: Cell index, Geometry index || output: geometric proximity of the cell wrt to the specified geometry
-        Vector< Vector< bool > > mCellProximitySet; // input: Cell index, Geometry index || output: whether this Cell's proximity has already been decided
-
-=======
->>>>>>> 1f8cbf7b
         // New node indices
         Vector< moris_index > tNewNodeIndex;
 
@@ -104,11 +95,7 @@
         Vector< IndexMap > mFaceIndexToSecondaryIdAndNewNodeLoc;
 
         std::unordered_map< moris_index, moris_index > mEdgeIndexToNodeLoc;
-<<<<<<< HEAD
-        Vector< IndexMap >                               mEdgeIndexToSecondaryIdAndNewNodeLoc;
-=======
         Vector< IndexMap >                             mEdgeIndexToSecondaryIdAndNewNodeLoc;
->>>>>>> 1f8cbf7b
 
         // map from edge to location in tNewNodeParentIndex
         std::unordered_map< moris_index, moris_index > tEdgeIndexToNodeLoc;
