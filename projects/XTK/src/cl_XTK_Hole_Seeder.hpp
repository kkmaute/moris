--- conflicted
+++ resolved
@@ -59,22 +59,6 @@
         Matrix< DDRMat > const &
         get_seeded_field();
 
-<<<<<<< HEAD
-    moris::Vector<std::shared_ptr<moris::gen::Superellipsoid>> &
-    get_seeded_geometies();
-
-private:
-    moris::mtk::Mesh* mMTKMesh;
-    moris::real mRadiusX;
-    moris::real mRadiusY;
-    moris::real mRadiusZ;
-    moris::real mNexp;
-    moris::uint mNumSpheresInX;
-    moris::uint mNumSpheresInY;
-    moris::uint mNumSpheresInZ;
-    moris::Matrix<moris::DDRMat> mSeededField;
-    moris::Vector<std::shared_ptr<moris::gen::Superellipsoid>> mSpheres;
-=======
         Vector< std::shared_ptr< moris::gen::Superellipsoid > >&
         get_seeded_geometies();
 
@@ -90,7 +74,6 @@
         Matrix< DDRMat >                                        mSeededField;
         Vector< std::shared_ptr< moris::gen::Superellipsoid > > mSpheres;
     };
->>>>>>> 1f8cbf7b
 
 }    // namespace moris::xtk
 
