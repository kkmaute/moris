/*
 * Copyright (c) 2022 University of Colorado
 * Licensed under the MIT license. See LICENSE.txt file in the MORIS root for details.
 *
 *------------------------------------------------------------------------------------
 *
 * cl_XTK_Hole_Seeder.hpp
 *
 */

#ifndef PROJECTS_XTK_SRC_XTK_CL_XTK_HOLE_SEEDER_HPP_
#define PROJECTS_XTK_SRC_XTK_CL_XTK_HOLE_SEEDER_HPP_

#include "cl_MTK_Mesh_Core.hpp"
#include "cl_Matrix.hpp"
namespace moris::gen
{
    class Superellipsoid;
}

namespace xtk
{

class Hole_Seeder
{
public:

    // Sphere constructors
    /*
     * constructor for if you have the mesh
     */
    Hole_Seeder( moris::mtk::Mesh* aMTKMesh,
                 moris::real       aRadiusX,
                 moris::real       aRadiusY,
                 moris::real       aRadiusZ,
                 moris::real       aNexp,
                 moris::uint       aNumInX,
                 moris::uint       aNumInY,
                 moris::uint       aNumInZ);

    /*
     * Constructor if the mesh hasnt been created
     */
    Hole_Seeder(moris::real       aRadiusX,
                moris::real       aRadiusY,
                moris::real       aRadiusZ,
                moris::real       aNexp,
                moris::uint       aNumInX,
                moris::uint       aNumInY,
                moris::uint       aNumInZ);

    // box constructors

    void
    set_mesh( moris::mtk::Mesh* aMTKMesh);

    void
    seed_field();

    moris::Matrix<moris::DDRMat> const &
    get_seeded_field();

<<<<<<< HEAD
    moris::Vector<std::shared_ptr<moris::ge::Superellipsoid>> &
=======
    moris::Cell<std::shared_ptr<moris::gen::Superellipsoid>> &
>>>>>>> 659c9214
    get_seeded_geometies();

private:
    moris::mtk::Mesh* mMTKMesh;
    moris::real mRadiusX;
    moris::real mRadiusY;
    moris::real mRadiusZ;
    moris::real mNexp;
    moris::uint mNumSpheresInX;
    moris::uint mNumSpheresInY;
    moris::uint mNumSpheresInZ;
    moris::Matrix<moris::DDRMat> mSeededField;
<<<<<<< HEAD
    moris::Vector<std::shared_ptr<moris::ge::Superellipsoid>> mSpheres;
=======
    moris::Cell<std::shared_ptr<moris::gen::Superellipsoid>> mSpheres;
>>>>>>> 659c9214

};

}

#endif /* PROJECTS_XTK_SRC_XTK_CL_XTK_HOLE_SEEDER_HPP_ */
<|MERGE_RESOLUTION|>--- conflicted
+++ resolved
@@ -60,11 +60,7 @@
     moris::Matrix<moris::DDRMat> const &
     get_seeded_field();
 
-<<<<<<< HEAD
-    moris::Vector<std::shared_ptr<moris::ge::Superellipsoid>> &
-=======
-    moris::Cell<std::shared_ptr<moris::gen::Superellipsoid>> &
->>>>>>> 659c9214
+    moris::Vector<std::shared_ptr<moris::gen::Superellipsoid>> &
     get_seeded_geometies();
 
 private:
@@ -77,11 +73,7 @@
     moris::uint mNumSpheresInY;
     moris::uint mNumSpheresInZ;
     moris::Matrix<moris::DDRMat> mSeededField;
-<<<<<<< HEAD
-    moris::Vector<std::shared_ptr<moris::ge::Superellipsoid>> mSpheres;
-=======
-    moris::Cell<std::shared_ptr<moris::gen::Superellipsoid>> mSpheres;
->>>>>>> 659c9214
+    moris::Vector<std::shared_ptr<moris::gen::Superellipsoid>> mSpheres;
 
 };
 
