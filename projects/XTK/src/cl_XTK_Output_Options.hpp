/*
 * Copyright (c) 2022 University of Colorado
 * Licensed under the MIT license. See LICENSE.txt file in the MORIS root for details.
 *
 *------------------------------------------------------------------------------------
 *
 * cl_XTK_Output_Options.hpp
 *
 */

#ifndef UNIT_TEST_SRC_XTK_CL_XTK_OUTPUT_OPTIONS_HPP_
#define UNIT_TEST_SRC_XTK_CL_XTK_OUTPUT_OPTIONS_HPP_

#include "cl_Vector.hpp"

namespace moris::xtk
{

<<<<<<< HEAD
// This class is used for unzipping the mesh in XTK model.
struct Output_Options
{
public:
// Add node sets from background mesh
bool mAddNodeSets;

// Add side sets
bool mAddSideSets;

// Add phase field
bool mAddPhaseField;

// Tell the mesh to locally index entities
bool mInternalUseFlag;

// Split the interface block from the other blocks (needed for exodus writing on background hex8)
bool mSeparateInterfaceBlock;

bool mHaveInterface = true;

// split the background side sets into interface and non interface parts
bool mSplitBackgroundSideSet = true;

// Specify that the mesh has phase information
bool mHasPhaseInfo;

// add parallel fields
bool mAddParallelFields;

// Appendix for sets indicating material phase
std::string mMaterialAppendix;

// Appendix for sets indicating interface
std::string mInterfaceAppendix;

// Specify the phase field name
std::string mPhaseFieldName;

// Sensitivity Options
bool mPackageDxDpSparsely;
bool mPackageDxDpDensely;
std::string mDxDpName;
std::string mDxDpIndicesName;
std::string mDxDpNumIndicesName;

// Other fields to add to the mesh
moris::Vector<std::string> mRealNodeExternalFieldNames;
moris::Vector<std::string> mIntNodeExternalFieldNames;

moris::Vector<std::string> mRealElementExternalFieldNames;
moris::Vector<std::string> mIntElementExternalFieldNames;

// Add cluster information to STK integration Mesh
bool mAddClusters;

Output_Options():
    mAddNodeSets(true),
    mAddSideSets(true),
    mAddPhaseField(false),
    mInternalUseFlag(false),
    mSeparateInterfaceBlock(true),
    mHasPhaseInfo(true),
    mAddParallelFields(false),
    mMaterialAppendix("_mat_"),
    mInterfaceAppendix("_i"),
    mPhaseFieldName("phase"),
    mPackageDxDpSparsely(true),
    mPackageDxDpDensely(false),
    mDxDpName("dxdp_"),
    mDxDpIndicesName("dxdp_inds_"),
    mDxDpNumIndicesName("dxdp_ninds"),
    mRealNodeExternalFieldNames({}),
    mIntNodeExternalFieldNames({}),
    mRealElementExternalFieldNames({}),
    mIntElementExternalFieldNames({}),
    mAddClusters(false),
    mOutputAllPhases(true)
{

}

// Ask whether I should output a given phase
bool output_phase(size_t const & aPhaseIndex) const
{
    if(mOutputAllPhases || mPhasesToOutput(aPhaseIndex) == 1)
    {
        return true;
    }
    else
    {
        return false;
    }
}
/*
* Modify which phases are to be outputted
* aNumPhase -number of possible phae indices
* aPhasesToOutput - Vector of phase indices to output
*/
void change_phases_to_output(size_t const & aNumPhases,
                             moris::Vector<size_t> const & aPhasesToOutput)
{
    MORIS_ASSERT(mOutputAllPhases, "Phases have already been added, please only call this function once");
    mPhasesToOutput = moris::Vector<size_t>(aNumPhases,0);

    mNumPhasesToOutput = aPhasesToOutput.size();

    for(size_t i = 0; i<aPhasesToOutput.size(); i++)
    {
        mPhasesToOutput(aPhasesToOutput(i)) = 1;
    }

    // Don't output all phases
    mOutputAllPhases = false;
}

moris::uint
num_phases_to_output() const
{
    return mNumPhasesToOutput;
}

bool
output_all_phases() const
{
    return mOutputAllPhases;
}

private:

bool                mOutputAllPhases;
moris::uint         mNumPhasesToOutput;
moris::Vector<size_t> mPhasesToOutput;

};
}

#endif /* UNIT_TEST_SRC_XTK_CL_XTK_OUTPUT_OPTIONS_HPP_ */
=======
    // This class is used for unzipping the mesh in XTK model.
    struct Output_Options
    {
      public:
        // Add node sets from background mesh
        bool mAddNodeSets;

        // Add side sets
        bool mAddSideSets;

        // Add phase field
        bool mAddPhaseField;

        // Tell the mesh to locally index entities
        bool mInternalUseFlag;

        // Split the interface block from the other blocks (needed for exodus writing on background hex8)
        bool mSeparateInterfaceBlock;

        bool mHaveInterface = true;

        // split the background side sets into interface and non interface parts
        bool mSplitBackgroundSideSet = true;

        // Specify that the mesh has phase information
        bool mHasPhaseInfo;

        // add parallel fields
        bool mAddParallelFields;

        // Appendix for sets indicating material phase
        std::string mMaterialAppendix;

        // Appendix for sets indicating interface
        std::string mInterfaceAppendix;

        // Specify the phase field name
        std::string mPhaseFieldName;

        // Sensitivity Options
        bool        mPackageDxDpSparsely;
        bool        mPackageDxDpDensely;
        std::string mDxDpName;
        std::string mDxDpIndicesName;
        std::string mDxDpNumIndicesName;

        // Other fields to add to the mesh
        moris::Vector< std::string > mRealNodeExternalFieldNames;
        moris::Vector< std::string > mIntNodeExternalFieldNames;

        moris::Vector< std::string > mRealElementExternalFieldNames;
        moris::Vector< std::string > mIntElementExternalFieldNames;

        // Add cluster information to STK integration Mesh
        bool mAddClusters;

        Output_Options()
                : mAddNodeSets( true )
                , mAddSideSets( true )
                , mAddPhaseField( false )
                , mInternalUseFlag( false )
                , mSeparateInterfaceBlock( true )
                , mHasPhaseInfo( true )
                , mAddParallelFields( false )
                , mMaterialAppendix( "_mat_" )
                , mInterfaceAppendix( "_i" )
                , mPhaseFieldName( "phase" )
                , mPackageDxDpSparsely( true )
                , mPackageDxDpDensely( false )
                , mDxDpName( "dxdp_" )
                , mDxDpIndicesName( "dxdp_inds_" )
                , mDxDpNumIndicesName( "dxdp_ninds" )
                , mRealNodeExternalFieldNames( {} )
                , mIntNodeExternalFieldNames( {} )
                , mRealElementExternalFieldNames( {} )
                , mIntElementExternalFieldNames( {} )
                , mAddClusters( false )
                , mOutputAllPhases( true )
        {
        }

        // Ask whether I should output a given phase
        bool output_phase( size_t const &aPhaseIndex ) const
        {
            if ( mOutputAllPhases || mPhasesToOutput( aPhaseIndex ) == 1 )
            {
                return true;
            }
            else
            {
                return false;
            }
        }
        /*
         * Modify which phases are to be outputted
         * aNumPhase -number of possible phae indices
         * aPhasesToOutput - moris::Vector of phase indices to output
         */
        void change_phases_to_output( size_t const &aNumPhases,
                moris::Vector< size_t > const      &aPhasesToOutput )
        {
            MORIS_ASSERT( mOutputAllPhases, "Phases have already been added, please only call this function once" );
            mPhasesToOutput = moris::Vector< size_t >( aNumPhases, 0 );

            mNumPhasesToOutput = aPhasesToOutput.size();

            for ( size_t i = 0; i < aPhasesToOutput.size(); i++ )
            {
                mPhasesToOutput( aPhasesToOutput( i ) ) = 1;
            }

            // Don't output all phases
            mOutputAllPhases = false;
        }

        moris::uint
        num_phases_to_output() const
        {
            return mNumPhasesToOutput;
        }

        bool
        output_all_phases() const
        {
            return mOutputAllPhases;
        }

      private:
        bool                    mOutputAllPhases;
        moris::uint             mNumPhasesToOutput;
        moris::Vector< size_t > mPhasesToOutput;
    };
}    // namespace moris::xtk

#endif /* UNIT_TEST_SRC_XTK_CL_XTK_OUTPUT_OPTIONS_HPP_ */
>>>>>>> 1f8cbf7b
<|MERGE_RESOLUTION|>--- conflicted
+++ resolved
@@ -16,146 +16,6 @@
 namespace moris::xtk
 {
 
-<<<<<<< HEAD
-// This class is used for unzipping the mesh in XTK model.
-struct Output_Options
-{
-public:
-// Add node sets from background mesh
-bool mAddNodeSets;
-
-// Add side sets
-bool mAddSideSets;
-
-// Add phase field
-bool mAddPhaseField;
-
-// Tell the mesh to locally index entities
-bool mInternalUseFlag;
-
-// Split the interface block from the other blocks (needed for exodus writing on background hex8)
-bool mSeparateInterfaceBlock;
-
-bool mHaveInterface = true;
-
-// split the background side sets into interface and non interface parts
-bool mSplitBackgroundSideSet = true;
-
-// Specify that the mesh has phase information
-bool mHasPhaseInfo;
-
-// add parallel fields
-bool mAddParallelFields;
-
-// Appendix for sets indicating material phase
-std::string mMaterialAppendix;
-
-// Appendix for sets indicating interface
-std::string mInterfaceAppendix;
-
-// Specify the phase field name
-std::string mPhaseFieldName;
-
-// Sensitivity Options
-bool mPackageDxDpSparsely;
-bool mPackageDxDpDensely;
-std::string mDxDpName;
-std::string mDxDpIndicesName;
-std::string mDxDpNumIndicesName;
-
-// Other fields to add to the mesh
-moris::Vector<std::string> mRealNodeExternalFieldNames;
-moris::Vector<std::string> mIntNodeExternalFieldNames;
-
-moris::Vector<std::string> mRealElementExternalFieldNames;
-moris::Vector<std::string> mIntElementExternalFieldNames;
-
-// Add cluster information to STK integration Mesh
-bool mAddClusters;
-
-Output_Options():
-    mAddNodeSets(true),
-    mAddSideSets(true),
-    mAddPhaseField(false),
-    mInternalUseFlag(false),
-    mSeparateInterfaceBlock(true),
-    mHasPhaseInfo(true),
-    mAddParallelFields(false),
-    mMaterialAppendix("_mat_"),
-    mInterfaceAppendix("_i"),
-    mPhaseFieldName("phase"),
-    mPackageDxDpSparsely(true),
-    mPackageDxDpDensely(false),
-    mDxDpName("dxdp_"),
-    mDxDpIndicesName("dxdp_inds_"),
-    mDxDpNumIndicesName("dxdp_ninds"),
-    mRealNodeExternalFieldNames({}),
-    mIntNodeExternalFieldNames({}),
-    mRealElementExternalFieldNames({}),
-    mIntElementExternalFieldNames({}),
-    mAddClusters(false),
-    mOutputAllPhases(true)
-{
-
-}
-
-// Ask whether I should output a given phase
-bool output_phase(size_t const & aPhaseIndex) const
-{
-    if(mOutputAllPhases || mPhasesToOutput(aPhaseIndex) == 1)
-    {
-        return true;
-    }
-    else
-    {
-        return false;
-    }
-}
-/*
-* Modify which phases are to be outputted
-* aNumPhase -number of possible phae indices
-* aPhasesToOutput - Vector of phase indices to output
-*/
-void change_phases_to_output(size_t const & aNumPhases,
-                             moris::Vector<size_t> const & aPhasesToOutput)
-{
-    MORIS_ASSERT(mOutputAllPhases, "Phases have already been added, please only call this function once");
-    mPhasesToOutput = moris::Vector<size_t>(aNumPhases,0);
-
-    mNumPhasesToOutput = aPhasesToOutput.size();
-
-    for(size_t i = 0; i<aPhasesToOutput.size(); i++)
-    {
-        mPhasesToOutput(aPhasesToOutput(i)) = 1;
-    }
-
-    // Don't output all phases
-    mOutputAllPhases = false;
-}
-
-moris::uint
-num_phases_to_output() const
-{
-    return mNumPhasesToOutput;
-}
-
-bool
-output_all_phases() const
-{
-    return mOutputAllPhases;
-}
-
-private:
-
-bool                mOutputAllPhases;
-moris::uint         mNumPhasesToOutput;
-moris::Vector<size_t> mPhasesToOutput;
-
-};
-}
-
-#endif /* UNIT_TEST_SRC_XTK_CL_XTK_OUTPUT_OPTIONS_HPP_ */
-=======
     // This class is used for unzipping the mesh in XTK model.
     struct Output_Options
     {
@@ -290,5 +150,4 @@
     };
 }    // namespace moris::xtk
 
-#endif /* UNIT_TEST_SRC_XTK_CL_XTK_OUTPUT_OPTIONS_HPP_ */
->>>>>>> 1f8cbf7b
+#endif /* UNIT_TEST_SRC_XTK_CL_XTK_OUTPUT_OPTIONS_HPP_ */