--- conflicted
+++ resolved
@@ -42,17 +42,6 @@
 
         // List of subphases in group
         Vector< moris_index > mSubphaseIndicesInGroup;
-<<<<<<< HEAD
-        Vector< moris_id > mSubphaseIdsInGroup;
-
-        // List of ig cells in group
-        Vector< moris_index > mIgCellIndicesInGroup;
-        bool mIgCellIndicesSet = false;
-
-        // side ordinals of the basis (B-spline) cell through which the SPG is connected to neighboring SPGs
-        Vector< moris_index > mLigamentSideOrdinals;
-        bool mLigamentSideOrdinalsSet = false;
-=======
         Vector< moris_id >    mSubphaseIdsInGroup;
 
         // List of ig cells in group
@@ -62,23 +51,11 @@
         // side ordinals of the basis (B-spline) cell through which the SPG is connected to neighboring SPGs
         Vector< moris_index > mLigamentSideOrdinals;
         bool                  mLigamentSideOrdinalsSet = false;
->>>>>>> 1f8cbf7b
 
         // ----------------------------------------------------------------------------------
 
       public:
         Subphase_Group(
-<<<<<<< HEAD
-                moris_index                aSubphaseGroupIndex,
-                moris_index                aBsplineCellIndex,
-                moris_index                aLocalSpgIndex,
-                Vector< moris_index > aSubphaseIndicesInGroup )
-                // Vector< moris_index > aSubphaseIdsInGroup )
-        {
-            mSubphaseGroupIndex =     aSubphaseGroupIndex;
-            mBsplineCellIndex =       aBsplineCellIndex;
-            mLocalIndex =             aLocalSpgIndex;
-=======
                 moris_index           aSubphaseGroupIndex,
                 moris_index           aBsplineCellIndex,
                 moris_index           aLocalSpgIndex,
@@ -88,7 +65,6 @@
             mSubphaseGroupIndex     = aSubphaseGroupIndex;
             mBsplineCellIndex       = aBsplineCellIndex;
             mLocalIndex             = aLocalSpgIndex;
->>>>>>> 1f8cbf7b
             mSubphaseIndicesInGroup = aSubphaseIndicesInGroup;
             // mSubphaseIdsInGroup =     aSubphaseIdsInGroup;
         }
@@ -138,16 +114,6 @@
             return mBsplineCellIndex;
         }
 
-<<<<<<< HEAD
-        void 
-        set_ligament_side_ordinals( Vector< moris_index > aLigamentSideOrdinals )
-        { 
-            mLigamentSideOrdinals = aLigamentSideOrdinals;
-            mLigamentSideOrdinalsSet = true;
-        }
-
-        const Vector< moris_index > &
-=======
         void
         set_ligament_side_ordinals( Vector< moris_index > aLigamentSideOrdinals )
         {
@@ -156,18 +122,13 @@
         }
 
         const Vector< moris_index >&
->>>>>>> 1f8cbf7b
         get_ligament_side_ordinals() const
         {
             MORIS_ASSERT( mLigamentSideOrdinalsSet, "Subphase_Group::get_ligament_side_ordinals() - Side ordinals have not been set yet." );
             return mLigamentSideOrdinals;
         }
 
-<<<<<<< HEAD
-        void 
-=======
-        void
->>>>>>> 1f8cbf7b
+        void
         set_ig_cell_indices( Vector< moris_index > aIgCellIndicesInGroup )
         {
             MORIS_ASSERT( aIgCellIndicesInGroup.size() > 0, "Subphase_Group::set_ig_cell_indices() - passing empty list of IG cells" );
@@ -175,22 +136,14 @@
             mIgCellIndicesSet     = true;
         }
 
-<<<<<<< HEAD
-        const Vector< moris_index > &
-=======
         const Vector< moris_index >&
->>>>>>> 1f8cbf7b
         get_ig_cell_indices_in_group() const
         {
             MORIS_ASSERT( mIgCellIndicesSet, "Subphase_Group::get_ig_cell_indices_in_group() - IG cell indices have not been set yet." );
             return mIgCellIndicesInGroup;
         }
 
-<<<<<<< HEAD
-        const Vector< moris_index > &
-=======
         const Vector< moris_index >&
->>>>>>> 1f8cbf7b
         get_SP_indices_in_group() const
         {
             return mSubphaseIndicesInGroup;
@@ -246,11 +199,7 @@
         Vector< moris_index > mExtractionCellToBsplineCell;
 
         // input: extraction cell index, SPG index local to extraction cell || output: list of Subphases on IP cell associated with SPG
-<<<<<<< HEAD
-        Vector< Vector< Vector< moris_index > > > mExtractionCellToSubPhase; //TODO: this map remains unused
-=======
         Vector< Vector< Vector< moris_index > > > mExtractionCellToSubPhase;    // TODO: this map remains unused
->>>>>>> 1f8cbf7b
 
         // store which (Lagrange) extraction cells sit in a given (B-spline) basis cell
         // input: index of (B-spline) basis cell || output: list of (Lagrange) extraction cells (or their indices)
@@ -259,39 +208,23 @@
 
         // store which refinement level the B-spline elements are on,
         // Note: this is needed for Ghost to ensure the whole length of a coarser B-spline cell gets penalized at a refinement boundary
-<<<<<<< HEAD
-        Vector< uint > mBsplineCellLevels; // input: index of (B-spline) basis cell || output: refinement level of the (B-spline) basis cell
-=======
         Vector< uint > mBsplineCellLevels;    // input: index of (B-spline) basis cell || output: refinement level of the (B-spline) basis cell
->>>>>>> 1f8cbf7b
 
         // store which Subphase groups sit in a given (B-spline) basis cells
         // input: index of (B-spline) basis cell || output: list of indices of SPGs living on it
         Vector< Vector< moris_index > > mSpgIndicesInBsplineCells;
 
         // Subphase Groups
-<<<<<<< HEAD
-        Vector< Subphase_Group* > mSubphaseGroups;
-        Vector< moris_index > mOwnedSubphaseGroupIndices; // list of SPG indices owned by the current proc
-        Vector< moris_index > mNotOwnedSubphaseGroupIndices; // list of SPG indices NOT owned by the current proc
-        moris_id mAllocatedSpgIds = 1; // tracker for which IDs have already been taken (NOTE: this information only gets updated on proc 0)
-        std::unordered_map< moris::moris_id, moris::moris_index > mSpgIdToIndexMap; // to get the SPG index for a given SPG ID
-=======
         Vector< Subphase_Group* >                                 mSubphaseGroups;
         Vector< moris_index >                                     mOwnedSubphaseGroupIndices;       // list of SPG indices owned by the current proc
         Vector< moris_index >                                     mNotOwnedSubphaseGroupIndices;    // list of SPG indices NOT owned by the current proc
         moris_id                                                  mAllocatedSpgIds = 1;             // tracker for which IDs have already been taken (NOTE: this information only gets updated on proc 0)
         std::unordered_map< moris::moris_id, moris::moris_index > mSpgIdToIndexMap;                 // to get the SPG index for a given SPG ID
->>>>>>> 1f8cbf7b
 
         // SP to SPG map
         // input: SP index || output: index of SPG the SP belongs to
         Vector< moris_index > mSpToSpgMap;
-<<<<<<< HEAD
-        
-=======
-
->>>>>>> 1f8cbf7b
+
         // store which Subphase groups are material and void wrt. to each extraction Cell
         // input: extraction cell index || output: list of material/void SPGs associated with the extraction cell
         Vector< Vector< moris_index > > mExtractionCellMaterialSpgs;
@@ -411,11 +344,7 @@
 
         // ----------------------------------------------------------------------------------
 
-<<<<<<< HEAD
-        Vector< moris_index > const&
-=======
         Vector< moris_index > const &
->>>>>>> 1f8cbf7b
         get_SPG_indices_in_bspline_cell( moris_index aBsplineCellIndex ) const
         {
             MORIS_ASSERT( (uint)aBsplineCellIndex < mExtractionCellsIndicesInBsplineCells.size(),
@@ -433,13 +362,8 @@
                     "Bspline_Mesh_Info::get_SPGs_in_Bspline_cell() - aBsplineCellIndex out of bounds" );
 
             // initialize list of SPGs on the requested B-spline cell
-<<<<<<< HEAD
-            Vector< moris_index > const& tSpgsIndicesInBspCell = this->get_SPG_indices_in_bspline_cell( aBsplineCellIndex );
-            uint tNumSpgsInBspCell = tSpgsIndicesInBspCell.size();
-=======
             Vector< moris_index > const &   tSpgsIndicesInBspCell = this->get_SPG_indices_in_bspline_cell( aBsplineCellIndex );
             uint                            tNumSpgsInBspCell     = tSpgsIndicesInBspCell.size();
->>>>>>> 1f8cbf7b
             Vector< const Subphase_Group* > tSpgsInBspCell( tNumSpgsInBspCell );
 
             // fill the list
@@ -474,11 +398,7 @@
 
         // ----------------------------------------------------------------------------------
 
-<<<<<<< HEAD
-        const Vector< moris_index > &
-=======
         const Vector< moris_index >&
->>>>>>> 1f8cbf7b
         get_SPG_indices_associated_with_extraction_cell( moris_index aExtractionCellIndex ) const
         {
             // get the underlying B-spline cell's index
@@ -515,15 +435,9 @@
         // ----------------------------------------------------------------------------------
 
         void
-<<<<<<< HEAD
-        add_subphase_group_to_bspline_cell( 
-                Vector< moris_index > aSPsInGroup,           // TODO: is it a problem to pass this Cell by reference?
-                moris_index                aBsplineElementIndex )
-=======
         add_subphase_group_to_bspline_cell(
                 Vector< moris_index > aSPsInGroup,    // TODO: is it a problem to pass this Cell by reference?
                 moris_index           aBsplineElementIndex )
->>>>>>> 1f8cbf7b
         {
             // track SPG indices and get new one
             mMaxSpgIndex++;
@@ -542,11 +456,7 @@
         // ----------------------------------------------------------------------------------
 
         void
-<<<<<<< HEAD
-        add_ig_cell_indices_to_last_admitted_subphase_group( Vector< moris_index > aIgCellIndicesInGroup ) // TODO: is it a problem to pass this Cell by reference?
-=======
         add_ig_cell_indices_to_last_admitted_subphase_group( Vector< moris_index > aIgCellIndicesInGroup )    // TODO: is it a problem to pass this Cell by reference?
->>>>>>> 1f8cbf7b
         {
             // add ig cells to last admitted SPG
             mSubphaseGroups( mMaxSpgIndex )->set_ig_cell_indices( aIgCellIndicesInGroup );
@@ -555,11 +465,7 @@
         // ----------------------------------------------------------------------------------
 
         bool
-<<<<<<< HEAD
-        admit_extraction_cell_group( Vector< mtk::Cell * > & tExtractionCellsInBsplineCell )
-=======
         admit_extraction_cell_group( Vector< mtk::Cell* >& tExtractionCellsInBsplineCell )
->>>>>>> 1f8cbf7b
         {
             // check if list L-to-B-map is initialized
             MORIS_ASSERT( &mExtractionCellToBsplineCell != nullptr && mExtractionCellToBsplineCell.size() > 0,
@@ -583,11 +489,7 @@
                 // allocate new B-spline Cell Index
                 mMaxBsplineCellIndex++;
 
-<<<<<<< HEAD
-                // create List 
-=======
                 // create List
->>>>>>> 1f8cbf7b
                 Vector< moris_index > tExtractionCellIndices( tNumCellsInGroup );
 
                 // go over all cells to be admitted
@@ -682,11 +584,7 @@
             for ( luint iSPG = 0; iSPG < mSubphaseGroups.size(); iSPG++ )
             {
                 // get list of SP indices in SPG
-<<<<<<< HEAD
-                const Vector< moris_index > & tSpIndicesInGroup = mSubphaseGroups( iSPG )->get_SP_indices_in_group();
-=======
                 const Vector< moris_index >& tSpIndicesInGroup = mSubphaseGroups( iSPG )->get_SP_indices_in_group();
->>>>>>> 1f8cbf7b
 
                 // get the SPG's index
                 const moris_index tSpgIndex = mSubphaseGroups( iSPG )->get_index();
