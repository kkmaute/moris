--- conflicted
+++ resolved
@@ -183,11 +183,7 @@
     {
         // get the enriched to spg map and vice versa
         Vector< Vector< moris_index > > const & tEnrichedBasisInSubphaseGroup     = mXTKModelPtr->mEnrichment->mEnrichmentData( aMeshIndex ).mEnrichedBasisInSubphaseGroup;
-<<<<<<< HEAD
-        Vector< moris::Matrix< IndexMat > > const &         tSubphaseGroupIndsInEnrichedBasis = mXTKModelPtr->mEnrichment->mEnrichmentData( aMeshIndex ).mSubphaseGroupIndsInEnrichedBasis;
-=======
         Vector< Matrix< IndexMat > > const &    tSubphaseGroupIndsInEnrichedBasis = mXTKModelPtr->mEnrichment->mEnrichmentData( aMeshIndex ).mSubphaseGroupIndsInEnrichedBasis;
->>>>>>> 1f8cbf7b
 
         // get the b-spline mesh info
         Bspline_Mesh_Info* tBsplineMeshInfo = mXTKModelPtr->mEnrichment->mBsplineMeshInfos( aMeshIndex );
@@ -407,19 +403,11 @@
     Basis_Processor::compute_averaging_weights( moris_index aMeshIndex )
     {
         // get a reference to pointer to the required data for readability
-<<<<<<< HEAD
-        Vector< moris::Matrix< IndexMat > > const &         tSubphaseGroupIndsInEnrichedBasis = mXTKModelPtr->mEnrichment->mEnrichmentData( aMeshIndex ).mSubphaseGroupIndsInEnrichedBasis;
-        Vector< Vector< moris_index > > const & tEnrichedBasisInSubphaseGroup     = mXTKModelPtr->mEnrichment->mEnrichmentData( aMeshIndex ).mEnrichedBasisInSubphaseGroup;
-        const Bspline_Mesh_Info*                          tBsplineMeshInfo                  = mXTKModelPtr->mEnrichment->mBsplineMeshInfos( aMeshIndex );
-        Vector< Subphase_Group* > const &            tSPGs                             = tBsplineMeshInfo->mSubphaseGroups;
-        uint                                              tNumEnrichedBF                    = tSubphaseGroupIndsInEnrichedBasis.size();
-=======
         Vector< Matrix< IndexMat > > const &    tSubphaseGroupIndsInEnrichedBasis = mXTKModelPtr->mEnrichment->mEnrichmentData( aMeshIndex ).mSubphaseGroupIndsInEnrichedBasis;
         Vector< Vector< moris_index > > const & tEnrichedBasisInSubphaseGroup     = mXTKModelPtr->mEnrichment->mEnrichmentData( aMeshIndex ).mEnrichedBasisInSubphaseGroup;
         const Bspline_Mesh_Info*                tBsplineMeshInfo                  = mXTKModelPtr->mEnrichment->mBsplineMeshInfos( aMeshIndex );
         Vector< Subphase_Group* > const &       tSPGs                             = tBsplineMeshInfo->mSubphaseGroups;
         uint                                    tNumEnrichedBF                    = tSubphaseGroupIndsInEnrichedBasis.size();
->>>>>>> 1f8cbf7b
 
         // assign the correct size to the averaging weights
         mBasisData( aMeshIndex ).mAveragingWeights.resize( tNumEnrichedBF );
@@ -497,13 +485,8 @@
 
             // if it is a bad basis then process further
             // get the SPG indices for the enriched BF index
-<<<<<<< HEAD
-            moris::Matrix< IndexMat > const & tSPGIndices                 = tSubphaseGroupIndsInEnrichedBasis( iEnrBasisIndex );
-            Vector< real > const &       tAveragingWeightsInEnriched = mBasisData( aMeshIndex ).mAveragingWeights( iEnrBasisIndex );
-=======
             Matrix< IndexMat > const & tSPGIndices                 = tSubphaseGroupIndsInEnrichedBasis( iEnrBasisIndex );
             Vector< real > const &     tAveragingWeightsInEnriched = mBasisData( aMeshIndex ).mAveragingWeights( iEnrBasisIndex );
->>>>>>> 1f8cbf7b
 
             MORIS_ASSERT( tSPGIndices.numel() == tAveragingWeightsInEnriched.size(), "The number of SPGs and the number of averaging weights are not the same" );
 
@@ -541,11 +524,7 @@
 
         // get the spg to enr basis and its transpose( enr basis to spg map)
         // Vector< Vector< moris_index > > const & tEnrichedBasisInSubphaseGroup     = mXTKModelPtr->mEnrichment->mEnrichmentData( aMeshIndex ).mEnrichedBasisInSubphaseGroup;
-<<<<<<< HEAD
-        Vector< moris::Matrix< IndexMat > > const & tSubphaseGroupIndsInEnrichedBasis = mXTKModelPtr->mEnrichment->mEnrichmentData( aMeshIndex ).mSubphaseGroupIndsInEnrichedBasis;
-=======
         Vector< Matrix< IndexMat > > const & tSubphaseGroupIndsInEnrichedBasis = mXTKModelPtr->mEnrichment->mEnrichmentData( aMeshIndex ).mSubphaseGroupIndsInEnrichedBasis;
->>>>>>> 1f8cbf7b
 
         // get the bspline mesh info to access the spgs
         const Bspline_Mesh_Info* tBsplineMeshInfo = mXTKModelPtr->mEnrichment->mBsplineMeshInfos( aMeshIndex );
@@ -756,13 +735,8 @@
     Basis_Processor::construct_follower_to_leader_basis_weights_indices( moris_index aMeshIndex )
     {
         // Get a reference or a pointer to the required data
-<<<<<<< HEAD
-        Bspline_Mesh_Info*                        tBsplineMeshInfo                  = mXTKModelPtr->mEnrichment->mBsplineMeshInfos( aMeshIndex );
-        Vector< moris::Matrix< IndexMat > > const & tSubphaseGroupIndsInEnrichedBasis = mXTKModelPtr->mEnrichment->mEnrichmentData( aMeshIndex ).mSubphaseGroupIndsInEnrichedBasis;
-=======
         Bspline_Mesh_Info*                   tBsplineMeshInfo                  = mXTKModelPtr->mEnrichment->mBsplineMeshInfos( aMeshIndex );
         Vector< Matrix< IndexMat > > const & tSubphaseGroupIndsInEnrichedBasis = mXTKModelPtr->mEnrichment->mEnrichmentData( aMeshIndex ).mSubphaseGroupIndsInEnrichedBasis;
->>>>>>> 1f8cbf7b
         Vector< Subphase_Group* > const &    tSPGs                             = tBsplineMeshInfo->mSubphaseGroups;
         Vector< mtk::Cell* > const &         tBsplineCells                     = tBsplineMeshInfo->mBsplineCells;
 
@@ -795,13 +769,8 @@
 
                     // initialize the basis extension/projection data
                     Vector< Vector< const mtk::Vertex* > > tRootBsplineBasis;
-<<<<<<< HEAD
-                    Vector< const mtk::Vertex* >                tExtendedBsplineBasis;
-                    Vector< Matrix< DDRMat > >                  tWeights;
-=======
                     Vector< const mtk::Vertex* >           tExtendedBsplineBasis;
                     Vector< Matrix< DDRMat > >             tWeights;
->>>>>>> 1f8cbf7b
 
                     // get the L2-projection matrix along from the root to the extended b-spline
                     mXTKModelPtr->mBackgroundMesh->get_L2_projection_matrix( aMeshIndex, tBsplineCells( tRootBSplineCellIndex ), tBsplineCells( tExtentionBSplineCellIndex ), tRootBsplineBasis, tExtendedBsplineBasis, tWeights );
@@ -809,22 +778,14 @@
                     // This two maps help to get the the enriched basis index from the
                     Vector< moris_index > const & tBGBasisIndicesRoot = mXTKModelPtr->mEnrichment->mEnrichmentData( aMeshIndex ).mSubphaseGroupBGBasisIndices( tRootSPGIndex );
                     Vector< moris_index > const & tBGBasisLevelsRoot  = mXTKModelPtr->mEnrichment->mEnrichmentData( aMeshIndex ).mSubphaseGroupBGBasisEnrLev( tRootSPGIndex );
-<<<<<<< HEAD
-                    IndexMap                           tBasisToLocalIndexMapRoot;
-=======
                     IndexMap                      tBasisToLocalIndexMapRoot;
->>>>>>> 1f8cbf7b
 
                     // need to convert the first one to map
                     convert_cell_to_map( tBGBasisIndicesRoot, tBasisToLocalIndexMapRoot );
 
                     // get the BG basis function index of the basis
                     Vector< moris_index > const & tNonEnrBfIndForEnrBfInd = mXTKModelPtr->mEnrichment->mEnrichmentData( aMeshIndex ).mNonEnrBfIndForEnrBfInd;
-<<<<<<< HEAD
-                    moris_index                        tNonEnrBasisIndex       = tNonEnrBfIndForEnrBfInd( iBasisIndex );
-=======
                     moris_index                   tNonEnrBasisIndex       = tNonEnrBfIndForEnrBfInd( iBasisIndex );
->>>>>>> 1f8cbf7b
 
                     // find the location in the L2 projection matrix
                     auto tIterator = std::find_if( tExtendedBsplineBasis.begin(), tExtendedBsplineBasis.end(),    //
@@ -839,11 +800,7 @@
                     Vector< Matrix< IndexMat > > const & tBasisEnrichmentIndices = mXTKModelPtr->mEnrichment->mEnrichmentData( aMeshIndex ).mBasisEnrichmentIndices;
 
                     // find the max size in enriched basis index
-<<<<<<< HEAD
-                    auto tCellMaxsize = std::max_element( tRootBsplineBasis.begin(), tRootBsplineBasis.end(),                      //
-=======
                     auto tCellMaxsize = std::max_element( tRootBsplineBasis.begin(), tRootBsplineBasis.end(),            //
->>>>>>> 1f8cbf7b
                             []( Vector< const mtk::Vertex* >& aCellFirst, Vector< const mtk::Vertex* >& aCellSecond )    //
                             { return aCellFirst.size() < aCellSecond.size(); } );
 
@@ -885,15 +842,9 @@
     {
         // get a reference or a pointer to required data
         Vector< Interpolation_Cell_Unzipped* > const & tEnrichedIPCells                  = mXTKModelPtr->mEnrichedInterpMesh( 0 )->get_enriched_interpolation_cells();
-<<<<<<< HEAD
-        Matrix< IndexMat > const &                   tBasisEnrichmentIndices           = mXTKModelPtr->mEnrichment->mEnrichmentData( aMeshIndex ).mEnrichedBasisIndexToId;
-        Vector< moris::Matrix< IndexMat > > const &    tSubphaseGroupIndsInEnrichedBasis = mXTKModelPtr->mEnrichment->mEnrichmentData( aMeshIndex ).mSubphaseGroupIndsInEnrichedBasis;
-        Enriched_Interpolation_Mesh&                 tEnrInterpMesh                    = mXTKModelPtr->get_enriched_interp_mesh( aMeshIndex );
-=======
         Matrix< IndexMat > const &                     tBasisEnrichmentIndices           = mXTKModelPtr->mEnrichment->mEnrichmentData( aMeshIndex ).mEnrichedBasisIndexToId;
         Vector< Matrix< IndexMat > > const &           tSubphaseGroupIndsInEnrichedBasis = mXTKModelPtr->mEnrichment->mEnrichmentData( aMeshIndex ).mSubphaseGroupIndsInEnrichedBasis;
         Enriched_Interpolation_Mesh&                   tEnrInterpMesh                    = mXTKModelPtr->get_enriched_interp_mesh( aMeshIndex );
->>>>>>> 1f8cbf7b
 
         // get the bspline mesh info
         Bspline_Mesh_Info* tBsplineMeshInfo = mXTKModelPtr->mEnrichment->mBsplineMeshInfos( aMeshIndex );
@@ -906,11 +857,7 @@
 
         // find the max size that a basis will be replaced by
         auto tCellMaxsize = std::max_element( mBasisData( aMeshIndex ).mFollowerToLeaderBasis.begin(), mBasisData( aMeshIndex ).mFollowerToLeaderBasis.end(),    //
-<<<<<<< HEAD
-                []( Vector< moris_index >& aCellFirst, Vector< moris_index >& aCellSecond )                                                            //
-=======
                 []( Vector< moris_index >& aCellFirst, Vector< moris_index >& aCellSecond )                                                                      //
->>>>>>> 1f8cbf7b
                 { return aCellFirst.size() < aCellSecond.size(); } );
 
         // loop over the subphase groups to find the problematic ones
@@ -1070,11 +1017,7 @@
         std::shared_ptr< Subphase_Neighborhood_Connectivity > tSubphaseGroupNeighborhood = mXTKModelPtr->mCutIntegrationMesh->get_subphase_group_neighborhood( aMeshIndex );
 
         // get the bspline mesh info
-<<<<<<< HEAD
-        Bspline_Mesh_Info*                tBsplineMeshInfo = mXTKModelPtr->mEnrichment->mBsplineMeshInfos( aMeshIndex );
-=======
         Bspline_Mesh_Info*           tBsplineMeshInfo = mXTKModelPtr->mEnrichment->mBsplineMeshInfos( aMeshIndex );
->>>>>>> 1f8cbf7b
         Vector< mtk::Cell* > const & tBSpCells        = tBsplineMeshInfo->mBsplineCells;
 
         // get the subphase groups
@@ -1224,11 +1167,7 @@
                     Interpolation_Cell_Unzipped* tUIPC = tEnrichedIPCells( iUIPCIndex );
 
                     Vector< Vector< mtk::Vertex* > > tBsplineBasis;
-<<<<<<< HEAD
-                    Vector< Matrix< DDRMat > >            tWeights;
-=======
                     Vector< Matrix< DDRMat > >       tWeights;
->>>>>>> 1f8cbf7b
 
                     // get the indices, ids and weights from the hmr mesh from the
                     mXTKModelPtr->mBackgroundMesh->get_extended_t_matrix( aMeshIndex, tRootBSplineCellIndex, *tUIPC->get_base_cell(), tBsplineBasis, tWeights );
@@ -1371,13 +1310,8 @@
         /* Step 0: Prepare requests for non-owned entities */
 
         // initialize lists of information that identifies entities (on other procs)
-<<<<<<< HEAD
-        Vector< Vector< moris_index > >     tNotOwnedSpgsToProcs;    // SPG index (local to current proc, just used for construction of arrays)
-        Vector< Vector< moris_id > > tSendSPGIds;             // first SP IDs in SPGs in each of the SPGs
-=======
         Vector< Vector< moris_index > > tNotOwnedSpgsToProcs;    // SPG index (local to current proc, just used for construction of arrays)
         Vector< Vector< moris_id > >    tSendSPGIds;             // first SP IDs in SPGs in each of the SPGs
->>>>>>> 1f8cbf7b
 
         // TODO: this function could be further optimized by preparing data of the SPGs that don't have a root SPG
         this->prepare_requests_for_not_owned_subphase_groups( aMeshIndex, tNotOwnedSpgsToProcs, tSendSPGIds );
@@ -1440,19 +1374,11 @@
     void
     Basis_Processor::prepare_requests_for_not_owned_subphase_groups(
             moris_index const &              aMeshIndex,
-<<<<<<< HEAD
-            Vector< Vector< moris_index > >&     aNotOwnedSpgsToProcs,
-            Vector< Vector< moris_id > >& aSPGIDs )
-    {
-        // get the bspline mesh info
-        const Bspline_Mesh_Info*               tBsplineMeshInfo = mXTKModelPtr->mEnrichment->mBsplineMeshInfos( aMeshIndex );
-=======
             Vector< Vector< moris_index > >& aNotOwnedSpgsToProcs,
             Vector< Vector< moris_id > >&    aSPGIDs )
     {
         // get the bspline mesh info
         const Bspline_Mesh_Info*          tBsplineMeshInfo = mXTKModelPtr->mEnrichment->mBsplineMeshInfos( aMeshIndex );
->>>>>>> 1f8cbf7b
         Vector< Subphase_Group* > const & tSPGs            = tBsplineMeshInfo->mSubphaseGroups;
 
         // get the communication table and map
@@ -1462,11 +1388,7 @@
 
         // get the non-owned Subphases on the executing processor
         Vector< moris_index > const & tNotOwnedSPGs    = tBsplineMeshInfo->mNotOwnedSubphaseGroupIndices;
-<<<<<<< HEAD
-        uint                               tNumNotOwnedSPGs = tNotOwnedSPGs.size();
-=======
         uint                          tNumNotOwnedSPGs = tNotOwnedSPGs.size();
->>>>>>> 1f8cbf7b
 
         // initialize lists of identifying information
         aNotOwnedSpgsToProcs.resize( tCommTableSize );
@@ -1524,11 +1446,7 @@
 
     void
     Basis_Processor::prepare_answers_for_owned_subphase_groups(
-<<<<<<< HEAD
-            moris_index const &                            aMeshIndex,
-=======
             moris_index const &                  aMeshIndex,
->>>>>>> 1f8cbf7b
             Vector< Vector< moris_id > >&        aSendSubphaseGroupRootIds,
             Vector< Vector< moris_id > >&        aSendSubphaseGroupRootOwners,
             Vector< Vector< moris_id > > const & aReceivedSPGIds )
@@ -1765,13 +1683,8 @@
         /* Step 0: Prepare requests for non-owned entities */
 
         // initialize lists of information that identifies entities (on other procs)
-<<<<<<< HEAD
-        Vector< Vector< moris_index > >     tNotOwnedSpgsToProcs;    // SPG index (local to current proc, just used for construction of arrays)
-        Vector< Vector< moris_id > > tSendSPGIds;             // first SP IDs in SPGs in each of the SPGs
-=======
         Vector< Vector< moris_index > > tNotOwnedSpgsToProcs;    // SPG index (local to current proc, just used for construction of arrays)
         Vector< Vector< moris_id > >    tSendSPGIds;             // first SP IDs in SPGs in each of the SPGs
->>>>>>> 1f8cbf7b
 
         // TODO: this function could be further optimized by preparing data of the SPGs that don't have a root SPG
         this->prepare_requests_for_not_owned_root_spg_projections( aMeshIndex, tNotOwnedSpgsToProcs, tSendSPGIds );
@@ -1842,13 +1755,8 @@
 
     void
     Basis_Processor::prepare_requests_for_not_owned_root_spg_projections( moris_index aMeshIndex,
-<<<<<<< HEAD
-            Vector< Vector< moris_index > >&                                              aNotOwnedSpgsToProcs,
-            Vector< Vector< moris_id > >&                                          aSPGIDs )
-=======
             Vector< Vector< moris_index > >&                                          aNotOwnedSpgsToProcs,
             Vector< Vector< moris_id > >&                                             aSPGIDs )
->>>>>>> 1f8cbf7b
     {
         // get the bspline mesh info
         Bspline_Mesh_Info* tBsplineMeshInfo = mXTKModelPtr->mEnrichment->mBsplineMeshInfos( aMeshIndex );
@@ -1867,11 +1775,7 @@
 
         // get the non-owned Subphases on the executing processor
         Vector< moris_index >& tOwnedSPGs    = tBsplineMeshInfo->mOwnedSubphaseGroupIndices;
-<<<<<<< HEAD
-        uint                        tNumOwnedSPGs = tOwnedSPGs.size();
-=======
         uint                   tNumOwnedSPGs = tOwnedSPGs.size();
->>>>>>> 1f8cbf7b
 
         // initialize lists of identifying information
         aNotOwnedSpgsToProcs.resize( tCommTableSize );
@@ -1937,11 +1841,7 @@
 
     void
     Basis_Processor::handle_requested_root_spg_projections(
-<<<<<<< HEAD
-            moris_index                                    aMeshIndex,
-=======
             moris_index                          aMeshIndex,
->>>>>>> 1f8cbf7b
             Vector< Vector< moris_id > > const & aReceivedSubphaseGroupRootBsplineElementIds,
             Vector< Vector< moris_id > > const & aReceivedSubphaseGroupRootBsplineBasisIds,
             Vector< Vector< moris_id > > const & aReceivedSubphaseGroupRootBsplineBasisOwners,
@@ -1965,13 +1865,8 @@
             for ( uint iSPG = 0; iSPG < tNumReceivedSpgIds; iSPG++ )
             {
                 // get the current SPG index and ID from the data provided
-<<<<<<< HEAD
-                moris_index                     tSubphaseGroupIndex     = aNotOwnedSpgsToProcs( iProc )( iSPG );
-                moris_id                        tRootBsplineId          = aReceivedSubphaseGroupRootBsplineElementIds( iProc )( iSPG );
-=======
                 moris_index                tSubphaseGroupIndex     = aNotOwnedSpgsToProcs( iProc )( iSPG );
                 moris_id                   tRootBsplineId          = aReceivedSubphaseGroupRootBsplineElementIds( iProc )( iSPG );
->>>>>>> 1f8cbf7b
                 Vector< moris_id > const & tRootBsplineBasisId     = aReceivedSubphaseGroupRootBsplineBasisIds( iProc );
                 Vector< moris_id > const & tRootBsplineBasisOwners = aReceivedSubphaseGroupRootBsplineBasisOwners( iProc );
 
@@ -1993,18 +1888,6 @@
 
     void
     Basis_Processor::prepare_answers_for_owned_root_spg_projections( moris_index const & aMeshIndex,
-<<<<<<< HEAD
-            Vector< Vector< moris_id > >&                                      aSendSubphaseGroupRootBsplineElementIds,
-            Vector< Vector< moris_id > >&                                      aSendSubphaseGroupRootBsplineBasisIds,
-            Vector< Vector< moris_id > >&                                      aSendSubphaseGroupRootBsplineBasisOwners,
-            Vector< Vector< moris_id > > const &                               aReceivedSPGIds )
-    {
-        // get the bspline mesh info
-        Bspline_Mesh_Info*                     tBsplineMeshInfo = mXTKModelPtr->mEnrichment->mBsplineMeshInfos( aMeshIndex );
-        Vector< mtk::Cell* > const &      tSPGBsplineCells = tBsplineMeshInfo->mBsplineCells;
-        Vector< Subphase_Group* > const & tSPGs            = tBsplineMeshInfo->mSubphaseGroups;
-        uint                                   tNumberOfBasis   = mHMRHelper( aMeshIndex )->get_number_of_bases_per_element();
-=======
             Vector< Vector< moris_id > >&                                                aSendSubphaseGroupRootBsplineElementIds,
             Vector< Vector< moris_id > >&                                                aSendSubphaseGroupRootBsplineBasisIds,
             Vector< Vector< moris_id > >&                                                aSendSubphaseGroupRootBsplineBasisOwners,
@@ -2015,7 +1898,6 @@
         Vector< mtk::Cell* > const &      tSPGBsplineCells = tBsplineMeshInfo->mBsplineCells;
         Vector< Subphase_Group* > const & tSPGs            = tBsplineMeshInfo->mSubphaseGroups;
         uint                              tNumberOfBasis   = mHMRHelper( aMeshIndex )->get_number_of_bases_per_element();
->>>>>>> 1f8cbf7b
 
         // get the communication table and map
         uint tCommTableSize = mCommTable.size();
@@ -2085,21 +1967,6 @@
 
     void
     Basis_Processor::construct_follower_to_leader_basis_relationship_for_spg(
-<<<<<<< HEAD
-            moris_index                     aSubphaseGroupIndex,
-            moris_id                        aRootBsplineId,
-            Vector< moris_id > const & aRootBsplineBasisId,
-            Vector< moris_id > const & aRootBsplineBasisOwner,
-            uint                            aStartRange,
-            uint                            aMeshIndex )
-    {
-        // Get a reference or a pointer to the required data
-        Bspline_Mesh_Info*                                tBsplineMeshInfo              = mXTKModelPtr->mEnrichment->mBsplineMeshInfos( aMeshIndex );
-        Vector< Vector< moris_index > > const & tEnrichedBasisInSubphaseGroup = mXTKModelPtr->mEnrichment->mEnrichmentData( aMeshIndex ).mEnrichedBasisInSubphaseGroup;
-        Vector< Subphase_Group* > const &            tSPGs                         = tBsplineMeshInfo->mSubphaseGroups;
-        Vector< moris_index > const &                tNonEnrBfIndForEnrBfInd       = mXTKModelPtr->mEnrichment->mEnrichmentData( aMeshIndex ).mNonEnrBfIndForEnrBfInd;
-        Enriched_Interpolation_Mesh&                      tEnrInterpMesh                = mXTKModelPtr->get_enriched_interp_mesh( aMeshIndex );
-=======
             moris_index                aSubphaseGroupIndex,
             moris_id                   aRootBsplineId,
             Vector< moris_id > const & aRootBsplineBasisId,
@@ -2113,7 +1980,6 @@
         Vector< Subphase_Group* > const &       tSPGs                         = tBsplineMeshInfo->mSubphaseGroups;
         Vector< moris_index > const &           tNonEnrBfIndForEnrBfInd       = mXTKModelPtr->mEnrichment->mEnrichmentData( aMeshIndex ).mNonEnrBfIndForEnrBfInd;
         Enriched_Interpolation_Mesh&            tEnrInterpMesh                = mXTKModelPtr->get_enriched_interp_mesh( aMeshIndex );
->>>>>>> 1f8cbf7b
 
         std::unordered_map< moris_index, Vector< real > >& tAveragingWeightsSPGBased = mBasisData( aMeshIndex ).mAveragingWeightsSPGBased;
 
@@ -2206,15 +2072,9 @@
     Basis_Processor::construct_follower_basis_using_volume( moris_index aMeshIndex )
     {
         // Get a reference or a pointer to the required data
-<<<<<<< HEAD
-        Bspline_Mesh_Info*                                tBsplineMeshInfo              = mXTKModelPtr->mEnrichment->mBsplineMeshInfos( aMeshIndex );
-        Vector< Vector< moris_index > > const & tEnrichedBasisInSubphaseGroup = mXTKModelPtr->mEnrichment->mEnrichmentData( aMeshIndex ).mEnrichedBasisInSubphaseGroup;
-        Vector< Subphase_Group* > const &            tSPGs                         = tBsplineMeshInfo->mSubphaseGroups;
-=======
         Bspline_Mesh_Info*                      tBsplineMeshInfo              = mXTKModelPtr->mEnrichment->mBsplineMeshInfos( aMeshIndex );
         Vector< Vector< moris_index > > const & tEnrichedBasisInSubphaseGroup = mXTKModelPtr->mEnrichment->mEnrichmentData( aMeshIndex ).mEnrichedBasisInSubphaseGroup;
         Vector< Subphase_Group* > const &       tSPGs                         = tBsplineMeshInfo->mSubphaseGroups;
->>>>>>> 1f8cbf7b
 
 
         // loop over the SPGs and determine if they are their own SPG , if not look for the neighbor, if the neighbor is complete then use it
@@ -2240,15 +2100,9 @@
     Basis_Processor::construct_follower_to_leader_basis_weights_indices_mine( moris_index aMeshIndex )
     {
         // Get a reference or a pointer to the required data
-<<<<<<< HEAD
-        Bspline_Mesh_Info*                                tBsplineMeshInfo              = mXTKModelPtr->mEnrichment->mBsplineMeshInfos( aMeshIndex );
-        Vector< Vector< moris_index > > const & tEnrichedBasisInSubphaseGroup = mXTKModelPtr->mEnrichment->mEnrichmentData( aMeshIndex ).mEnrichedBasisInSubphaseGroup;
-        // Vector< moris::Matrix< IndexMat > > const & tSubphaseGroupIndsInEnrichedBasis = mXTKModelPtr->mEnrichment->mEnrichmentData( aMeshIndex ).mSubphaseGroupIndsInEnrichedBasis;
-=======
         Bspline_Mesh_Info*                      tBsplineMeshInfo              = mXTKModelPtr->mEnrichment->mBsplineMeshInfos( aMeshIndex );
         Vector< Vector< moris_index > > const & tEnrichedBasisInSubphaseGroup = mXTKModelPtr->mEnrichment->mEnrichmentData( aMeshIndex ).mEnrichedBasisInSubphaseGroup;
-        // Cell< Matrix< IndexMat > > const & tSubphaseGroupIndsInEnrichedBasis = mXTKModelPtr->mEnrichment->mEnrichmentData( aMeshIndex ).mSubphaseGroupIndsInEnrichedBasis;
->>>>>>> 1f8cbf7b
+        // Vector< Matrix< IndexMat > > const & tSubphaseGroupIndsInEnrichedBasis = mXTKModelPtr->mEnrichment->mEnrichmentData( aMeshIndex ).mSubphaseGroupIndsInEnrichedBasis;
         Vector< Subphase_Group* > const &                  tSPGs                     = tBsplineMeshInfo->mSubphaseGroups;
         Vector< moris_index > const &                      tNonEnrBfIndForEnrBfInd   = mXTKModelPtr->mEnrichment->mEnrichmentData( aMeshIndex ).mNonEnrBfIndForEnrBfInd;
         std::unordered_map< moris_index, Vector< real > >& tAveragingWeightsSPGBased = mBasisData( aMeshIndex ).mAveragingWeightsSPGBased;
@@ -2373,13 +2227,8 @@
         /* Step 0: Prepare requests for non-owned entities */
 
         // initialize lists of information that identifies entities (on other procs)
-<<<<<<< HEAD
-        Vector< Vector< moris_index > >     tBasisIndexToProcs;    // SPG index (local to current proc, just used for construction of arrays)
-        Vector< Vector< moris_id > > tSendBasisIds;         // first SP IDs in SPGs in each of the SPGs
-=======
         Vector< Vector< moris_index > > tBasisIndexToProcs;    // SPG index (local to current proc, just used for construction of arrays)
         Vector< Vector< moris_id > >    tSendBasisIds;         // first SP IDs in SPGs in each of the SPGs
->>>>>>> 1f8cbf7b
 
         // TODO: this function could be further optimized by preparing data of the SPGs that don't have a root SPG
         this->prepare_requests_for_shared_follower_basis( aMeshIndex, tBasisIndexToProcs, tSendBasisIds );
@@ -2461,15 +2310,6 @@
 
     void
     Basis_Processor::prepare_requests_for_shared_follower_basis( moris_index aMeshIndex,
-<<<<<<< HEAD
-            Vector< Vector< moris_index > >&                                     aBasisIndexToProcs,
-            Vector< Vector< moris_id > >&                                 aSendBasisIds )
-    {
-        // get the bspline mesh info
-        Bspline_Mesh_Info*                        tBsplineMeshInfo                  = mXTKModelPtr->mEnrichment->mBsplineMeshInfos( aMeshIndex );
-        Vector< Subphase_Group* > const &    tSPGs                             = tBsplineMeshInfo->mSubphaseGroups;
-        Vector< moris::Matrix< IndexMat > > const & tSubphaseGroupIndsInEnrichedBasis = mXTKModelPtr->mEnrichment->mEnrichmentData( aMeshIndex ).mSubphaseGroupIndsInEnrichedBasis;
-=======
             Vector< Vector< moris_index > >&                                 aBasisIndexToProcs,
             Vector< Vector< moris_id > >&                                    aSendBasisIds )
     {
@@ -2477,7 +2317,6 @@
         Bspline_Mesh_Info*                   tBsplineMeshInfo                  = mXTKModelPtr->mEnrichment->mBsplineMeshInfos( aMeshIndex );
         Vector< Subphase_Group* > const &    tSPGs                             = tBsplineMeshInfo->mSubphaseGroups;
         Vector< Matrix< IndexMat > > const & tSubphaseGroupIndsInEnrichedBasis = mXTKModelPtr->mEnrichment->mEnrichmentData( aMeshIndex ).mSubphaseGroupIndsInEnrichedBasis;
->>>>>>> 1f8cbf7b
 
         // get the communication table and map
         uint                                        tCommTableSize = mCommTable.size();
@@ -2582,19 +2421,11 @@
 
     void
     Basis_Processor::prepare_answers_for_follower_shared_basis( moris_index const & aMeshIndex,
-<<<<<<< HEAD
-            Vector< Vector< moris_id > >&                                 aSendFollowerToLeaderBasisIds,
-            Vector< Vector< moris_id > >&                                 aSendFollowerToLeaderBasisOwners,
-            Vector< Vector< real > >&                                     aSendFollowerToLeaderBasisWeights,
-            Vector< Vector< moris_id > >&                                 aSendFollowerToLeaderBasisOffset,
-            Vector< Vector< moris_id > > const &                          aReceivedBasisIds )
-=======
             Vector< Vector< moris_id > >&                                           aSendFollowerToLeaderBasisIds,
             Vector< Vector< moris_id > >&                                           aSendFollowerToLeaderBasisOwners,
             Vector< Vector< real > >&                                               aSendFollowerToLeaderBasisWeights,
             Vector< Vector< moris_id > >&                                           aSendFollowerToLeaderBasisOffset,
             Vector< Vector< moris_id > > const &                                    aReceivedBasisIds )
->>>>>>> 1f8cbf7b
     {
         // get a pointer or reference to required data for readability
         xtk::Enriched_Interpolation_Mesh* tEnrichedInterpMesh    = mXTKModelPtr->mEnrichedInterpMesh( 0 );
@@ -2670,11 +2501,7 @@
 
     void
     Basis_Processor::handle_requested_shared_follower_basis(
-<<<<<<< HEAD
-            moris_index                                    aMeshIndex,
-=======
             moris_index                          aMeshIndex,
->>>>>>> 1f8cbf7b
             Vector< Vector< moris_id > > const & aReceivedFollowerToLeaderBasisIds,
             Vector< Vector< moris_id > > const & aReceivedFollowerToLeaderBasisOwners,
             Vector< Vector< real > > const &     aReceivedFollowerToLeaderBasisWeights,
