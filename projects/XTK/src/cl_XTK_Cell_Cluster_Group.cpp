--- conflicted
+++ resolved
@@ -17,13 +17,8 @@
 {
     //------------------------------------------------------------------------------
 
-<<<<<<< HEAD
-    Cell_Cluster_Group::Cell_Cluster_Group( 
-            const moris_index                              aDiscretizationMeshIndex,
-=======
     Cell_Cluster_Group::Cell_Cluster_Group(
             const moris_index                         aDiscretizationMeshIndex,
->>>>>>> 1f8cbf7b
             Vector< std::shared_ptr< mtk::Cluster > > aClusters )
             : mtk::Cell_Cluster_Group( aDiscretizationMeshIndex )
             , mClusters( aClusters )
@@ -33,23 +28,12 @@
 
     //------------------------------------------------------------------------------
 
-<<<<<<< HEAD
-    const Vector< mtk::Cluster const* >
-    Cell_Cluster_Group::get_clusters_in_group() const
-    {
-        // get the number of cluster and initialize a list of raw pointers with this
-        uint tNumClustersInGroup = mClusters.size();
-        Vector< mtk::Cluster const* > tClusters( tNumClustersInGroup );
-        
-=======
     const Vector< mtk::Cluster const * >
     Cell_Cluster_Group::get_clusters_in_group() const
     {
         // get the number of cluster and initialize a list of raw pointers with this
         uint                           tNumClustersInGroup = mClusters.size();
         Vector< mtk::Cluster const * > tClusters( tNumClustersInGroup );
-
->>>>>>> 1f8cbf7b
         // fill list with raw cluster pointers
         for ( uint iCluster = 0; iCluster < tNumClustersInGroup; iCluster++ )
         {
