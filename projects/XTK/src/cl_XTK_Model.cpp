/*
 * cl_XTK_Model.cpp
 *
 *  Created on: Feb 18, 2019
 *      Author: doble
 */

#include "cl_XTK_Model.hpp"
#include "cl_XTK_Background_Mesh.hpp"
#include "cl_MTK_Integration_Mesh.hpp"
#include "cl_MTK_Interpolation_Mesh.hpp"
#include "cl_XTK_Enriched_Interpolation_Mesh.hpp"
#include "cl_XTK_Enriched_Integration_Mesh.hpp"
#include "cl_XTK_Ghost_Stabilization.hpp"
#include "cl_XTK_Integration_Mesh_Generator.hpp"
#include "cl_XTK_Mesh_Cleanup.hpp"
#include "cl_XTK_Diagnostics.hpp"
//#include "cl_XTK_Contact_Sandbox.hpp"
#include "cl_XTK_Multigrid.hpp"
#include "fn_all_true.hpp"
#include "fn_unique.hpp"
#include "op_equal_equal.hpp"
#include "fn_sort.hpp"
#include "fn_iscol.hpp"
#include "fn_trans.hpp"
#include "fn_equal_to.hpp"
#include "fn_generate_element_to_element.hpp"
#include "fn_create_faces_from_element_to_node.hpp"
#include "fn_create_edges_from_element_to_node.hpp"
#include "HDF5_Tools.hpp"
#include "cl_MTK_Visualization_STK.hpp"
#include "cl_MTK_Cell_Info_Factory.hpp"
#include "cl_MTK_Cell_Info.hpp"
#include "cl_MTK_Writer_Exodus.hpp"
#include "cl_MTK_Periodic_Boundary_Condition_Helper.hpp"
#include "fn_Parsing_Tools.hpp"
#include "cl_TOL_Memory_Map.hpp"
#include "cl_Tracer.hpp"
#include "fn_stringify_matrix.hpp"

#include "cl_MTK_Intersection_Mesh.hpp"

using namespace moris;

namespace xtk
{
// ----------------------------------------------------------------------------------
// Constructor/Deconstructor Source code
// ----------------------------------------------------------------------------------

Model::~Model()
{
    delete mEnrichment;
    mEnrichment = nullptr;

    delete mGhostStabilization;
    mGhostStabilization = nullptr;

    for ( auto tIt : mEnrichedInterpMesh )
    {
        delete tIt;
    }

    mEnrichedInterpMesh.clear();

    for ( auto tIt : mEnrichedIntegMesh )
    {
        delete tIt;
    }

    mEnrichedIntegMesh.clear();

    if ( mIntersectionDetect != nullptr )
    {
        delete mIntersectionDetect;
    }

    if ( mIntersectionDetect2D != nullptr )
    {
        delete mIntersectionDetect2D;
    }
}

// ----------------------------------------------------------------------------------

/*
 * using the general geometry engine
 */
Model::Model(
    uint                            aModelDimension,
    moris::mtk::Interpolation_Mesh *aMeshData,
    moris::ge::Geometry_Engine *    aGeometryEngine,
    bool                            aLinkGeometryOnConstruction ) :
    mModelDimension( aModelDimension ),
    mBackgroundMesh( aMeshData ),
    mCutMesh( this, mModelDimension ),
    mGeometryEngine( aGeometryEngine ),
    mEnrichment( nullptr ),
    mGhostStabilization( nullptr ),
    mEnrichedInterpMesh( 0, nullptr ),
    mEnrichedIntegMesh( 0, nullptr ),
    mConvertedToTet10s( false )
{
    // flag this as a non-parameter list based run
    mParameterList.insert( "has_parameter_list", false );

}

// ----------------------------------------------------------------------------------

Model::Model( moris::ParameterList const &aParameterList ) :
    mParameterList( aParameterList ), mModelDimension( UINT_MAX ), mEnrichment( nullptr ), mGhostStabilization( nullptr ), mEnrichedInterpMesh( 0, nullptr ), mEnrichedIntegMesh( 0, nullptr ), mConvertedToTet10s( false )
{
    // flag this as a paramter list based run
    mParameterList.insert( "has_parameter_list", true );

    this->setup_diagnostics(
        mParameterList.get< bool >( "diagnostics" ),
        mParameterList.get< std::string >( "diagnostics_path" ),
        mParameterList.get< std::string >( "diagnostics_id" ) );
}

// ----------------------------------------------------------------------------------

void
Model::set_geometry_engine( moris::ge::Geometry_Engine *aGeometryEngine )
{
    mGeometryEngine = aGeometryEngine;
}

// ----------------------------------------------------------------------------------

void
Model::set_mtk_background_mesh( moris::mtk::Interpolation_Mesh *aMesh )
{
    this->initialize( aMesh );

    mInitializeCalled = true;
}

// ----------------------------------------------------------------------------------

void
Model::set_input_performer( std::shared_ptr< mtk::Mesh_Manager > aMTKPerformer )
{
    mMTKInputPerformer = aMTKPerformer;
}
// ----------------------------------------------------------------------------------

void
Model::set_cut_ig_mesh( std::shared_ptr< Cut_Integration_Mesh > aCutIgMesh )
{
    mCutIntegrationMesh = aCutIgMesh;
    mDecomposed         = true;
}
// ----------------------------------------------------------------------------------

void
Model::set_output_performer( std::shared_ptr< mtk::Mesh_Manager > aMTKPerformer )
{
    mMTKOutputPerformer = aMTKPerformer;
}

// ----------------------------------------------------------------------------------

void
Model::initialize( moris::mtk::Interpolation_Mesh *aMesh )
{   
    mBackgroundMesh     = aMesh;
    mModelDimension     = aMesh->get_spatial_dim();
    mCutMesh            = Cut_Mesh( this, mModelDimension );
    mEnrichment         = nullptr;
    mGhostStabilization = nullptr;
    mEnrichedInterpMesh = Cell< Enriched_Interpolation_Mesh * >( 0, nullptr );
    mEnrichedIntegMesh  = Cell< Enriched_Integration_Mesh * >( 0, nullptr );
    mConvertedToTet10s  = false;
}

// ----------------------------------------------------------------------------------

bool
Model::perform()
{
    Tracer tTracer( "XTK", "Overall", "Run" );

    mVerbose = mParameterList.get< bool >( "verbose" );

    if ( !mInitializeCalled )
    {
        MORIS_ERROR( mMTKInputPerformer != nullptr, "xtk::Model::perform(), mMTKInputPerformer not set!" );

        //FIXME hardcodes to mesh pair index 0
        moris::mtk::Interpolation_Mesh *tMesh = mMTKInputPerformer->get_interpolation_mesh( 0 );

        this->initialize( tMesh );
    }

    MORIS_ASSERT( this->has_parameter_list(), "Perform can only be called on a parameter list based XTK" );
    MORIS_ERROR( this->valid_parameters(), "Invalid parameters detected in XTK." );

    if ( mParameterList.get< std::string >( "probe_bg_cells" ) != "" )
    {
        Matrix< IdMat > tBgCellIds;
        string_to_mat( mParameterList.get< std::string >( "probe_bg_cells" ), tBgCellIds );
        print( tBgCellIds, "tBgCellIds" );
        this->probe_bg_cell( tBgCellIds );
    }

    if ( mParameterList.get< bool >( "decompose" ) )
    {
        mTriangulateAll = mParameterList.get< bool >( "triangulate_all" );

        mIgElementOrder = mParameterList.get< moris::uint >( "ig_element_order" );

        if ( mParameterList.get< bool >( "cleanup_cut_mesh" ) )
        {
            mCleanupMesh = true;
        }

        Cell< enum Subdivision_Method > tSubdivisionMethods = this->get_subdivision_methods();
        bool                            tSuccess            = this->decompose( tSubdivisionMethods );

        // Return false if cells are on different refinement levels
        if ( !tSuccess )
        {
            return false;
        }
    }

    if ( mParameterList.get< bool >( "cleanup_cut_mesh" ) )
    {
        mCleanupMesh = true;

        // cleanup the mesh
        Mesh_Cleanup tMeshCleanup( this, &mParameterList );
        tMeshCleanup.perform();
    }

    if ( mParameterList.get< bool >( "enrich" ) )
    {
        // get rank of the interpolation basis (B-spline or Lagrange Element)
        enum EntityRank tBasisRank = get_entity_rank_from_str( mParameterList.get< std::string >( "basis_rank" ) );
        
        // get index of Lagrange mesh to be enriched from parameter list
        Matrix< IndexMat > tMeshIndexCell;
        moris::string_to_mat( mParameterList.get< std::string >( "enrich_mesh_indices" ), tMeshIndexCell );

        this->perform_basis_enrichment( tBasisRank, tMeshIndexCell );

        // if high to low double side sets need to be created
        if ( mParameterList.get< bool >( "high_to_low_dbl_side_sets" ) )
        {
            for ( moris::uint i = 0; i < mGeometryEngine->get_num_bulk_phase(); i++ )
            {
                for ( moris::uint j = 0; j < mGeometryEngine->get_num_bulk_phase(); j++ )
                {
                    if ( i > j )
                    {
                        mEnrichedIntegMesh( 0 )->create_dbl_sided_interface_set( i, j );
                    }
                }
            }
        }

    }

    if ( mParameterList.get< bool >( "identify_hanging_nodes" ) )
    {
        this->perform_hanging_node_identification();
    }

    if ( mParameterList.get< bool >( "ghost_stab" ) )
    {
        this->construct_face_oriented_ghost_penalization_cells();

        if ( mParameterList.get< bool >( "visualize_ghost" ) )
        {
            Tracer tTracer( "XTK", "GhostStabilization", "Visualize" );

            for ( moris::moris_index i = 0; i < (moris_index)mGeometryEngine->get_num_bulk_phase(); i++ )
            {
                mGhostStabilization->visualize_ghost_on_mesh( i );
            }
        }
    }

    std::string tUnionBlockStr = mParameterList.get< std::string >( "union_blocks" );
    if ( !tUnionBlockStr.empty() )
    {
        // get the blocks to unionize
        moris::Cell< moris::Cell< std::string > > tUnionBlockCells;
        moris::string_to_cell_of_cell( tUnionBlockStr, tUnionBlockCells );

        // Row based
        Matrix< IndexMat > tUnionBlockColors      = string_to_mat< IndexMat >( mParameterList.get< std::string >( "union_block_colors" ) );
        std::string        tUnionNewBlockNamesStr = mParameterList.get< std::string >( "union_block_names" );

        moris::Cell< moris::Cell< std::string > > tNewBlockNames;
        moris::string_to_cell_of_cell( tUnionNewBlockNamesStr, tNewBlockNames );

        MORIS_ERROR( tUnionBlockCells.size() == tNewBlockNames.size(), "Dimension Mismatch in number of union operations for block" );
        MORIS_ERROR( tUnionBlockCells.size() == tUnionBlockColors.n_rows(), "Dimension Mismatch in number of union operations for block" );

        for ( moris::uint iUnion = 0; iUnion < tUnionBlockCells.size(); iUnion++ )
        {
            this->get_enriched_integ_mesh( 0 ).create_union_block( tUnionBlockCells( iUnion ), tNewBlockNames( iUnion )( 0 ), tUnionBlockColors.get_row( iUnion ) );
        }
    }

    std::string tUnionSideSetStr = mParameterList.get< std::string >( "union_side_sets" );
    if ( !tUnionSideSetStr.empty() )
    {
        // get the blocks to unionize
        moris::Cell< moris::Cell< std::string > > tUnionSideSetCells;
        moris::string_to_cell_of_cell( tUnionSideSetStr, tUnionSideSetCells );

        // Row based
        Matrix< IndexMat > tUnionSideSetColors      = string_to_mat< IndexMat >( mParameterList.get< std::string >( "union_side_set_colors" ) );
        std::string        tUnionNewSideSetNamesStr = mParameterList.get< std::string >( "union_side_set_names" );

        moris::Cell< moris::Cell< std::string > > tNewSideSetNames;
        moris::string_to_cell_of_cell( tUnionNewSideSetNamesStr, tNewSideSetNames );

        MORIS_ERROR( tUnionSideSetCells.size() == tNewSideSetNames.size(), "Dimension Mismatch in number of union operations for side set" );
        MORIS_ERROR( tUnionSideSetCells.size() == tUnionSideSetColors.n_rows(), "Dimension Mismatch in number of union operations for side set" );

        for ( moris::uint iUnion = 0; iUnion < tUnionSideSetCells.size(); iUnion++ )
        {
            this->get_enriched_integ_mesh( 0 ).create_union_side_set( tUnionSideSetCells( iUnion ), tNewSideSetNames( iUnion )( 0 ), tUnionSideSetColors.get_row( iUnion ) );
        }
    }

    std::string tDeactiveBlockstr = mParameterList.get< std::string >( "deactivate_all_but_blocks" );
    if ( !tDeactiveBlockstr.empty() )
    {
        // get the blocks to unionize
        moris::Cell< moris::Cell< std::string > > tBlocksToKeepStr;
        moris::string_to_cell_of_cell( tDeactiveBlockstr, tBlocksToKeepStr );

        MORIS_ERROR( tBlocksToKeepStr.size() == 1, "deactivate_all_but_block issue: This operation can only be performed on time" );

        this->get_enriched_integ_mesh( 0 ).deactive_all_blocks_but_selected( tBlocksToKeepStr( 0 ) );
    }

    std::string tDeactiveSideSetstr = mParameterList.get< std::string >( "deactivate_all_but_side_sets" );
    if ( !tDeactiveSideSetstr.empty() )
    {
        // get the blocks to unionize
        moris::Cell< moris::Cell< std::string > > tSideSetsToKeepStr;
        moris::string_to_cell_of_cell( tDeactiveSideSetstr, tSideSetsToKeepStr );

        MORIS_ERROR( tSideSetsToKeepStr.size() == 1, "deactive_all_side_sets_but_selected issue: This operation can only be performed on time" );

        this->get_enriched_integ_mesh( 0 ).deactive_all_side_sets_but_selected( tSideSetsToKeepStr( 0 ) );
    }

    if ( mParameterList.get< bool >( "multigrid" ) )
    {
        this->construct_multigrid();
    }

    if ( mEnriched )
    {
        xtk::Enriched_Interpolation_Mesh &tEnrInterpMesh = this->get_enriched_interp_mesh();
        xtk::Enriched_Integration_Mesh &  tEnrIntegMesh  = this->get_enriched_integ_mesh();
        // get meshes

        std::string tXTKMeshName = "XTKMesh";

        // place the pair in mesh manager
        mMTKOutputPerformer->register_mesh_pair( &tEnrInterpMesh, &tEnrIntegMesh, false, tXTKMeshName );

        // Periodic boundary condition environment
        if ( mParameterList.get< std::string >( "periodic_side_set_pair" ) != "" )
        {
            // initialize the time tracer
            Tracer tTracer( "MTK", "Periodic BCs", "Compute Intersections 2D" );

            // Construct intersection and perform
            mIntersectionDetect2D = new mtk::Intersection_Detect_2D( mMTKOutputPerformer, 0, mParameterList, mGeometryEngine->get_num_bulk_phase() );
            mIntersectionDetect2D->perform();
<<<<<<< HEAD
        }
        else
        {
            {
                // initialize the time tracer
                Tracer tTracer( "XTK", "Periodic BCs", "Compute Intersections 3D" );

                mIntersectionDetect = new mtk::Intersection_Detect( mMTKOutputPerformer, 0, mParameterList, mGeometryEngine->get_num_bulk_phase() );
                mIntersectionDetect->perform();
            }

            if ( mParameterList.get< bool >( "output_intersection_mesh" ) )
            {
                Tracer tTracer( "XTK", "Periodic BCs", "Output Intersection Mesh" );

                // Construct the intersection mesh
                mtk::Intersection_Mesh *tIscMesh = new mtk::Intersection_Mesh( &tEnrIntegMesh, mIntersectionDetect );

                // Write the mesh
                moris::mtk::Writer_Exodus tWriter2( tIscMesh );
                tWriter2.write_mesh( "", "VIS_ISC.exo", "", "temp.exo" );
                tWriter2.close_file();
            }
=======

            Tracer tTracer( "MTK", "Output Clusters", "Writing Mesh" );

            //Construct the intersection mesh
            mtk::Intersection_Mesh *tIscMesh = new mtk::Intersection_Mesh( &tEnrIntegMesh, mIntersectionDetect );

            //Write the mesh
            moris::mtk::Writer_Exodus tWriter2( tIscMesh );
            tWriter2.write_mesh( "", "VIS_ISC.exo", "", "temp.exo" );
            tWriter2.close_file();
>>>>>>> ac392485
        }

        // if( mParameterList.get<bool>("contact_sandbox") )
        // {
        //     std::string tInterfaceSideSetName1 = tEnrIntegMesh.get_interface_side_set_name(0, 0, 2);
        //     std::string tInterfaceSideSetName2 = tEnrIntegMesh.get_interface_side_set_name(0, 1, 0);

        //     xtk::Contact_Sandbox tSandbox(&tEnrIntegMesh,
        //                                   tInterfaceSideSetName1,
        //                                   tInterfaceSideSetName2,
        //                                   mParameterList.get<real>("bb_epsilon"));

        //     // generate vertex displacement fields
        //     moris::real tInitialDisp = 0.0;
        //     moris::real tPredictedDisplX = 0.03;
        //     moris::real tPredictedDisplY = -0.03;
        //     moris::real tPredictedDisplZ = -0.01;
        //     Matrix<DDRMat> tCurrentDispl(tEnrIntegMesh.get_num_nodes(),this->get_spatial_dim(),tInitialDisp);
        //     Matrix<DDRMat> tPredictedDispl = tCurrentDispl;

        //     // get the vertices in bulk phase 1 and displace them through the current time step
        //     moris::mtk::Set * tSetC = tEnrIntegMesh.get_set_by_name( "HMR_dummy_c_p1");
        //     moris::mtk::Set * tSetN = tEnrIntegMesh.get_set_by_name( "HMR_dummy_n_p1");

        //     moris::Matrix< DDSMat > tVertsInChildBlock   = tSetC->get_ig_vertices_inds_on_block( true );
        //     moris::Matrix< DDSMat > tVertsInNoChildBlock = tSetN->get_ig_vertices_inds_on_block( true );

        //     // iterate through child verts block
        //     for(moris::uint i = 0; i < tVertsInChildBlock.numel(); i++)
        //     {
        //         moris_index tIndex = (moris_index)tVertsInChildBlock(i);
        //         tPredictedDispl(tIndex,0) = tInitialDisp + tPredictedDisplX;
        //         tPredictedDispl(tIndex,1) = tInitialDisp + tPredictedDisplY;
        //         if(this->get_spatial_dim() == 3)
        //         {
        //             tPredictedDispl(tIndex,2) = tInitialDisp + tPredictedDisplZ;
        //         }
        //     }

        //     // iterate through child verts block
        //     for(moris::uint i = 0; i < tVertsInNoChildBlock.numel(); i++)
        //     {
        //         moris_index tIndex = (moris_index)tVertsInNoChildBlock(i);
        //         tPredictedDispl(tIndex,0) = tInitialDisp + tPredictedDisplX;
        //         tPredictedDispl(tIndex,1) = tInitialDisp + tPredictedDisplY;
        //         if(this->get_spatial_dim() == 3)
        //         {
        //             tPredictedDispl(tIndex,2) = tInitialDisp + tPredictedDisplZ;
        //         }
        //     }

        //     tSandbox.perform_global_contact_search(tCurrentDispl,tPredictedDispl);
        // }


        if ( mParameterList.get< bool >( "print_enriched_ig_mesh" ) )
        {
            tEnrIntegMesh.print();
        }

        if ( mParameterList.get< bool >( "exodus_output_XTK_ig_mesh" ) )
        {
            Tracer tTracer( "XTK", "Overall", "Visualize" );
            tEnrIntegMesh.write_mesh( &mParameterList );
        }
        // print the memory usage of XTK
        if ( mParameterList.get< bool >( "print_memory" ) )
        {
            moris::Memory_Map tXTKMM = this->get_memory_usage();
            tXTKMM.par_print( "XTK Model" );
        }

        if( mParameterList.get<bool>("low_memory"))
        {
            
        }
        // print
        MORIS_LOG_SPEC( "All_IG_verts", sum_all( tEnrIntegMesh.get_num_entities( EntityRank::NODE ) ) );
        MORIS_LOG_SPEC( "All_IG_cells", sum_all( tEnrIntegMesh.get_num_entities( EntityRank::ELEMENT ) ) );
        MORIS_LOG_SPEC( "All_IP_verts", sum_all( tEnrInterpMesh.get_num_entities( EntityRank::NODE ) ) );
        MORIS_LOG_SPEC( "All_IP_cells", sum_all( tEnrInterpMesh.get_num_entities( EntityRank::ELEMENT ) ) );
        MORIS_LOG_SPEC( "My_IG_verts", tEnrIntegMesh.get_num_entities( EntityRank::NODE ) );
        MORIS_LOG_SPEC( "My_IG_cells", tEnrIntegMesh.get_num_entities( EntityRank::ELEMENT ) );
        MORIS_LOG_SPEC( "My_IP_verts", tEnrInterpMesh.get_num_entities( EntityRank::NODE ) );
        MORIS_LOG_SPEC( "My_IP_cells", tEnrInterpMesh.get_num_entities( EntityRank::ELEMENT ) );
    }
    return true;
}


// ----------------------------------------------------------------------------------

bool
Model::has_parameter_list()
{
    return mParameterList.get< bool >( "has_parameter_list" );
}

// ----------------------------------------------------------------------------------

bool
Model::valid_parameters()
{
    bool tDecompose = mParameterList.get< bool >( "decompose" );
    bool tEnrich    = mParameterList.get< bool >( "enrich" );
    bool tGhost     = mParameterList.get< bool >( "ghost_stab" );
    bool tMultigrid = mParameterList.get< bool >( "multigrid" );

    if ( tEnrich == true )
    {
        MORIS_ERROR( tDecompose, "To perform basis enrichment, decomposition is also required." );
    }

    if ( tGhost == true )
    {
        MORIS_ERROR( tDecompose && tEnrich, "To perform ghost stabilization, decomposition and enrichment are also required." );
    }

    if ( tMultigrid == true )
    {
        MORIS_ERROR( tDecompose && tEnrich, "To perform multigrid, decomposition and enrichment are also required." );
    }

    return true;
}

// ----------------------------------------------------------------------------------

Cell< enum Subdivision_Method >
Model::get_subdivision_methods()
{
    MORIS_ASSERT( this->has_parameter_list(), "Perform can only be called on a parameter list based XTK" );

    moris::Cell< enum Subdivision_Method > tSubdivisionMethods;

    moris::uint             tSpatialDimension = this->get_spatial_dim();
    enum mtk::Geometry_Type tBGCellTopo       = this->get_parent_cell_geometry();
    std::string             tDecompStr        = mParameterList.get< std::string >( "decomposition_type" );
    moris::lint             tOctreeRefLevel   = std::stoi( mParameterList.get< std::string >( "octree_refinement_level" ) );

    if ( tDecompStr.compare( "octree_only" ) == 0 )
    {
        return { Subdivision_Method::NC_OCTREE };
    }

    if ( tOctreeRefLevel > -1 )
    {
        tSubdivisionMethods.push_back( Subdivision_Method::NC_OCTREE );
    }

    // determine if we are going conformal or not
    bool tConformal = true;
    if ( tDecompStr.compare( "conformal" ) == 0 )
    {
        tConformal = true;
    }
    else if ( tDecompStr.compare( "nonconformal" ) == 0 )
    {
        tConformal = false;
    }
    else
    {
        MORIS_ERROR( 0, "Invalid decomposition_type provided. Recognized Options: Conformal and Nonconformal" );
    }

    if ( tSpatialDimension == 2 )
    {
        if ( tBGCellTopo == mtk::Geometry_Type::QUAD && tConformal )
        {
            moris::Cell< enum Subdivision_Method > tMethods = { Subdivision_Method::NC_REGULAR_SUBDIVISION_QUAD4, Subdivision_Method::C_TRI3 };
            tSubdivisionMethods.append( tMethods );
        }
        else if ( tBGCellTopo == mtk::Geometry_Type::QUAD && !tConformal )
        {
            moris::Cell< enum Subdivision_Method > tMethods = { Subdivision_Method::NC_REGULAR_SUBDIVISION_QUAD4 };
            tSubdivisionMethods.append( tMethods );
        }
    }
    else if ( tSpatialDimension == 3 )
    {
        if ( tBGCellTopo == mtk::Geometry_Type::HEX && tConformal )
        {
            moris::Cell< enum Subdivision_Method > tMethods = { Subdivision_Method::NC_REGULAR_SUBDIVISION_HEX8, Subdivision_Method::C_HIERARCHY_TET4 };
            tSubdivisionMethods.append( tMethods );
        }
        else if ( tBGCellTopo == mtk::Geometry_Type::HEX  && !tConformal )
        {
            moris::Cell< enum Subdivision_Method > tMethods = { Subdivision_Method::NC_REGULAR_SUBDIVISION_HEX8 };
            tSubdivisionMethods.append( tMethods );
        }
        else if ( tBGCellTopo == mtk::Geometry_Type::HEX  && tConformal )
        {
            moris::Cell< enum Subdivision_Method > tMethods = { Subdivision_Method::C_HIERARCHY_TET4 };
            tSubdivisionMethods.append( tMethods );
        }
    }
    else
    {
        MORIS_ASSERT( 0, "Invalid spatial dimension" );
    }

    return tSubdivisionMethods;
}

// ----------------------------------------------------------------------------------
// Decomposition Source code
// ----------------------------------------------------------------------------------

bool
Model::decompose( Cell< enum Subdivision_Method > aMethods )
{
    Tracer tTracer( "XTK", "Decomposition", "Decompose" );

    moris::Matrix< moris::IndexMat > tActiveGeometries( 1, mGeometryEngine->get_num_geometries() );

    for ( moris::uint i = 0; i < mGeometryEngine->get_num_geometries(); i++ )
    {
        tActiveGeometries( i ) = (moris_index)i;
    }

    // initialize IMG object for performing decomposition
    Integration_Mesh_Generator tIntegrationGenerator( this, aMethods, tActiveGeometries );
    
    // perform decomposition
    mCutIntegrationMesh = tIntegrationGenerator.perform();

    mDecomposed = mCutIntegrationMesh->mSameLevelChildMeshes;
    if(!mDecomposed)
    {
        MORIS_LOG_INFO( "Decomposition Failed. Not all child meshes on the same level." );
    }
    if ( mDiagnostics )
    {
        if ( interpolated_coordinate_check( mCutIntegrationMesh.get() ) )
        {
            MORIS_LOG_INFO( "Interpolated Coordinate Check: Pass" );
        }
        else
        {
            MORIS_LOG_INFO( "Interpolated Coordinate Check: Fail" );
        }
    }

    return mDecomposed;
}

// ----------------------------------------------------------------------------------

void
Model::create_new_node_association_with_geometry( Decomposition_Data &tDecompData )
{
//FIXME: REMOVE
    // // create geometry objects for each node
    // mGeometryEngine->create_new_child_nodes(
    //     tDecompData.tNewNodeIndex,
    //     tDecompData.tNewNodeParentTopology,
    //     tDecompData.tParamCoordRelativeToParent,
    //     mBackgroundMesh.get_all_node_coordinates_loc_inds() );
}

// ----------------------------------------------------------------------------------

bool
Model::verify_successful_node_assignment( Decomposition_Data &aDecompData )
{
    uint tNumUnsuccessful = 0;
    for ( moris::uint i = 0; i < aDecompData.tNewNodeId.size(); i++ )
    {
        if ( aDecompData.tNewNodeId( i ) == MORIS_INDEX_MAX )
        {
            tNumUnsuccessful++;
        }
    }

    if ( tNumUnsuccessful > 0 )
    {
        std::cout << "There were " << tNumUnsuccessful << " bad nodes of " << aDecompData.tNewNodeId.size() << " total nodes" << std::endl;
        return false;
    }

    return true;
}

// ----------------------------------------------------------------------------------

void
Model::send_outward_requests(
    moris_index const &         aMPITag,
    Cell< uint > const &        aProcRanks,
    Cell< Matrix< IndexMat > > &aOutwardRequests )
{
    // Cell of requests
    Cell< MPI_Request > tRequests( aProcRanks.size() );

    // iterate through owned requests and send
    for ( moris::uint i = 0; i < aProcRanks.size(); i++ )
    {
        tRequests( i ) = nonblocking_send(
            aOutwardRequests( i ),
            aOutwardRequests( i ).n_rows(),
            aOutwardRequests( i ).n_cols(),
            aProcRanks( i ),
            aMPITag );
    }
}

// ----------------------------------------------------------------------------------

void
Model::inward_receive_requests(
    moris_index const &         aMPITag,
    moris::uint                 aNumRows,
    Cell< Matrix< IndexMat > > &aReceivedData,
    Cell< uint > &              aProcRanksReceivedFrom )
{
    // ensure the sizes are correct.
    aReceivedData.resize( 0 );
    aProcRanksReceivedFrom.resize( 0 );

    // access the communication table
    Matrix< IdMat > tCommTable = mCutIntegrationMesh->get_communication_table();
    moris::uint     tCount     = 0;
    for ( moris::uint i = 0; i < tCommTable.numel(); i++ )
    {
        aReceivedData.push_back( Matrix< IndexMat >( 1, 1 ) );
        aProcRanksReceivedFrom.push_back( tCommTable( i ) );
        receive( aReceivedData( tCount ), aNumRows, tCommTable( i ), aMPITag );
        tCount++;
    }
}


// ----------------------------------------------------------------------------------

void
Model::inward_receive_request_answers(
    moris_index const &         aMPITag,
    moris::uint const &         aNumRows,
    Cell< uint > const &        aProcRanks,
    Cell< Matrix< IndexMat > > &aReceivedRequestAnswers )
{
    MPI_Status tStatus;

    for ( moris::uint i = 0; i < aProcRanks.size(); i++ )
    {
        bool tFlag = sent_message_exists( aProcRanks( i ), aMPITag, tStatus );
        while ( tFlag == false )
        {
            tFlag = sent_message_exists( aProcRanks( i ), aMPITag, tStatus );
        }

        aReceivedRequestAnswers.push_back( Matrix< IndexMat >( 1, 1 ) );
        receive( aReceivedRequestAnswers( i ), aNumRows, aProcRanks( i ), aMPITag );
    }
}

// ----------------------------------------------------------------------------------

void
Model::handle_received_request_answers(
    Decomposition_Data &              aDecompData,
    Cell< Matrix< IndexMat > > const &aRequests,
    Cell< Matrix< IndexMat > > const &aRequestAnswers,
    moris::moris_id &                 aNodeId )
{
    Cell< moris_index > tUnhandledRequestIndices;

    // iterate through received data
    for ( moris::uint i = 0; i < aRequests.size(); i++ )
    {
        uint tNumReceivedReqs = aRequests( i ).n_cols();

        // avoid the dummy message
        if ( aRequests( i )( 0, 0 ) != MORIS_INDEX_MAX )
        {
            // iterate through received requests
            for ( moris::uint j = 0; j < tNumReceivedReqs; j++ )
            {
                moris_id        tParentId      = aRequests( i )( 0, j );
                enum EntityRank tParentRank    = (enum EntityRank)aRequests( i )( 1, j );
                moris_id        tSecondaryId   = aRequests( i )( 2, j );
                moris_index     tParentInd     = mBackgroundMesh->get_loc_entity_ind_from_entity_glb_id( tParentId, tParentRank );
                bool            tRequestExists = false;
                moris_index     tRequestIndex  = MORIS_INDEX_MAX;

                if ( aDecompData.mHasSecondaryIdentifier )
                {
                    tRequestExists = aDecompData.request_exists( tParentInd, tSecondaryId, (EntityRank)tParentRank, tRequestIndex );
                }
                else
                {
                    tRequestExists = aDecompData.request_exists( tParentInd, (EntityRank)tParentRank, tRequestIndex );
                }

                if ( tRequestExists && aRequestAnswers( i )( j ) )
                {
                    moris_id tNodeId = aRequestAnswers( i )( j );

                    // meaning the owning processor expected this and gave an answer
                    if ( tNodeId < MORIS_ID_MAX && aDecompData.tNewNodeId( tRequestIndex ) == MORIS_INDEX_MAX )
                    {
                        // set the new node id
                        aDecompData.tNewNodeId( tRequestIndex ) = tNodeId;

                        aDecompData.mNumNewNodesWithIds++;
                    }
                    // The owner did not expect and did not return an answer
                    else
                    {
                        // keep track of unhandled
                        tUnhandledRequestIndices.push_back( tRequestIndex );
                        // moris_index tNodeIndex = mBackgroundMesh.get_first_available_index(EntityRank::NODE);

                        // aDecompData.tNewNodeOwner(tRequestIndex) = par_rank();

                        // aDecompData.tNewNodeId(tRequestIndex) = tNodeId;
                        // aDecompData.tNewNodeIndex(tRequestIndex) = tNodeIndex;
                        // tNodeIndex++;

                        // // set the new node id
                        // aDecompData.tNewNodeId(tRequestIndex) = tNodeId;

                        // aDecompData.mNumNewNodesWithIds++;

                        // mBackgroundMesh.update_first_available_index(tNodeIndex, EntityRank::NODE);
                    }
                }
                else
                {
                    MORIS_ASSERT( 0, "Request does not exist." );
                }
            }
        }
    }

    // handle the unhandled requests wiht current proc being the owner
    moris::moris_id tNodeId = mCutIntegrationMesh->allocate_entity_ids( tUnhandledRequestIndices.size(), EntityRank::NODE );

    for ( moris::uint i = 0; i < tUnhandledRequestIndices.size(); i++ )
    {
        moris_index tRequestIndex                  = tUnhandledRequestIndices( i );
        aDecompData.tNewNodeOwner( tRequestIndex ) = par_rank();
        aDecompData.tNewNodeId( tRequestIndex )    = tNodeId;
        tNodeId++;
    }
}

// ----------------------------------------------------------------------------------

void
Model::send_outward_requests_reals(
    moris_index const &       aMPITag,
    Cell< uint > const &      aProcRanks,
    Cell< Matrix< DDRMat > > &aOutwardRequests )
{
    // iterate through owned requests and send
    for ( moris::uint i = 0; i < aProcRanks.size(); i++ )
    {
        nonblocking_send(
            aOutwardRequests( i ),
            aOutwardRequests( i ).n_rows(),
            aOutwardRequests( i ).n_cols(),
            aProcRanks( i ),
            aMPITag );
    }
}

// ----------------------------------------------------------------------------------

void
Model::inward_receive_requests_reals(
    moris_index const &       aMPITag,
    moris::uint               aNumRows,
    Cell< Matrix< DDRMat > > &aReceivedData,
    Cell< uint > &            aProcRanksReceivedFrom )
{
    moris::moris_index tParRank = par_rank();
    moris::uint        tCount   = 0;
    MPI_Status         tStatus;
    for ( moris::uint i = 0; i < (moris::uint)par_size(); i++ )
    {
        if ( (moris_index)i != tParRank )
        {
            // if there is a sent message from a processor go receive it
            if ( sent_message_exists( i, aMPITag, tStatus ) )
            {
                aReceivedData.push_back( Matrix< DDRMat >( 1, 1 ) );

                aProcRanksReceivedFrom.push_back( i );

                receive( aReceivedData( tCount ), aNumRows, i, aMPITag );

                tCount++;
            }
        }
    }
}

// ----------------------------------------------------------------------------------

void
Model::return_request_answers_reals(
    moris_index const &             aMPITag,
    Cell< Matrix< DDRMat > > const &aRequestAnswers,
    Cell< uint > const &            aProcRanks )
{
    // iterate through owned requests and send
    for ( moris::uint i = 0; i < aProcRanks.size(); i++ )
    {
        nonblocking_send( aRequestAnswers( i ), aRequestAnswers( i ).n_rows(), aRequestAnswers( i ).n_cols(), aProcRanks( i ), aMPITag );
    }
}

// ----------------------------------------------------------------------------------

void
Model::inward_receive_request_answers_reals(
    moris_index const &       aMPITag,
    moris::uint const &       aNumRows,
    Cell< uint > const &      aProcRanks,
    Cell< Matrix< DDRMat > > &aReceivedData )
{
    for ( moris::uint i = 0; i < aProcRanks.size(); i++ )
    {
        aReceivedData.push_back( Matrix< DDRMat >( 1, 1 ) );

        receive( aReceivedData( i ), aNumRows, aProcRanks( i ), aMPITag );
    }
}

// ----------------------------------------------------------------------------------

void
Model::prepare_request_answers(
    Decomposition_Data &              aDecompData,
    Cell< Matrix< IndexMat > > const &aReceiveData,
    Cell< Matrix< IndexMat > > &      aRequestAnswers )
{
    // allocate answer size
    aRequestAnswers.resize( aReceiveData.size() );

    // iterate through received data
    for ( moris::uint i = 0; i < aReceiveData.size(); i++ )
    {
        uint tNumReceivedReqs = aReceiveData( i ).n_cols();

        aRequestAnswers( i ).resize( 1, tNumReceivedReqs );

        aRequestAnswers( i )( 0 ) = MORIS_INDEX_MAX;

        // avoid the dummy message
        if ( aReceiveData( i )( 0, 0 ) != MORIS_INDEX_MAX )
        {
            // iterate through received requests
            for ( moris::uint j = 0; j < tNumReceivedReqs; j++ )
            {
                moris_id        tParentId      = aReceiveData( i )( 0, j );
                enum EntityRank tParentRank    = (enum EntityRank)aReceiveData( i )( 1, j );
                moris_id        tSecondaryId   = aReceiveData( i )( 2, j );
                moris_index     tParentInd     = mBackgroundMesh->get_loc_entity_ind_from_entity_glb_id( tParentId, tParentRank );
                bool            tRequestExists = false;
                moris_index     tRequestIndex  = MORIS_INDEX_MAX;

                if ( aDecompData.mHasSecondaryIdentifier )
                {
                    tRequestExists = aDecompData.request_exists(
                        tParentInd,
                        tSecondaryId,
                        (EntityRank)tParentRank,
                        tRequestIndex );
                }
                else
                {
                    tRequestExists = aDecompData.request_exists(
                        tParentInd,
                        (EntityRank)tParentRank,
                        tRequestIndex );
                }

                if ( tRequestExists )
                {
                    moris_id tNodeId = aDecompData.tNewNodeId( tRequestIndex );

                    aRequestAnswers( i )( j ) = tNodeId;

                    if ( tNodeId == MORIS_ID_MAX )
                    {
                        std::cout << "tParentId = " << tParentId << " | Rank " << (uint)tParentRank << std::endl;
                        //                    MORIS_ERROR(0,"Max node");
                    }
                }
                else
                {
                    aRequestAnswers( i )( j ) = MORIS_ID_MAX;
                }
            }
        }
    }
}

// ----------------------------------------------------------------------------------
void
Model::return_request_answers(
    moris_index const &               aMPITag,
    Cell< Matrix< IndexMat > > const &aRequestAnswers,
    Cell< uint > const &              aProcRanks )
{
    // access the communication table
    Matrix< IdMat > tCommTable = mCutIntegrationMesh->get_communication_table();

    // iterate through owned requests and send
    for ( moris::uint i = 0; i < tCommTable.numel(); i++ )
    {
        nonblocking_send( aRequestAnswers( i ), aRequestAnswers( i ).n_rows(), aRequestAnswers( i ).n_cols(), tCommTable( i ), aMPITag );
    }
}

// ----------------------------------------------------------------------------------

moris::Cell< std::string >
Model::check_for_and_remove_internal_seacas_side_sets( moris::Cell< std::string > &aSideSetNames )
{
    for ( std::vector< std::string >::iterator iSet = aSideSetNames.begin(); iSet != aSideSetNames.end(); ++iSet )
    {
        if ( iSet->compare( "surface_1_quad4" ) == 0 )
        {
            aSideSetNames.data().erase( iSet-- );
        }

        else if ( iSet->compare( "surface_2_quad4" ) == 0 )
        {
            aSideSetNames.data().erase( iSet-- );
        }
        else if ( iSet->compare( "surface_3_quad4" ) == 0 )
        {
            aSideSetNames.data().erase( iSet-- );
        }
        else if ( iSet->compare( "surface_4_quad4" ) == 0 )
        {
            aSideSetNames.data().erase( iSet-- );
        }
        else if ( iSet->compare( "surface_5_quad4" ) == 0 )
        {
            aSideSetNames.data().erase( iSet-- );
        }
        else if ( iSet->compare( "surface_6_quad4" ) == 0 )
        {
            aSideSetNames.data().erase( iSet-- );
        }
        else if ( iSet->compare( "surface_hex8_quad_1" ) == 0 )
        {
            aSideSetNames.data().erase( iSet-- );
        }
        else if ( iSet->compare( "surface_hex8_quad_2" ) == 0 )
        {
            aSideSetNames.data().erase( iSet-- );
        }
        else if ( iSet->compare( "surface_hex8_quad4_1" ) == 0 )
        {
            aSideSetNames.data().erase( iSet-- );
        }
        else if ( iSet->compare( "surface_hex8_quad4_2" ) == 0 )
        {
            aSideSetNames.data().erase( iSet-- );
        }
        else if ( iSet->compare( "surface_hex8_quad4_3" ) == 0 )
        {
            aSideSetNames.data().erase( iSet-- );
        }
        else if ( iSet->compare( "surface_hex8_quad4_4" ) == 0 )
        {
            aSideSetNames.data().erase( iSet-- );
        }
    }

    return aSideSetNames;
}

// ----------------------------------------------------------------------------------
// Enrichment Source code
// ----------------------------------------------------------------------------------

void
Model::perform_basis_enrichment(
    enum EntityRank const &aBasisRank,
    moris_index const &    aMeshIndex )
{
    Tracer tTracer( "XTK", "Enrichment", "Enrich" );

    MORIS_ERROR( mDecomposed, "Prior to computing basis enrichment, the decomposition process must be called" );

    // allocate some new enriched interpolation and integration meshes
    mEnrichedIntegMesh.resize( aMeshIndex + 1, nullptr );
    mEnrichedInterpMesh.resize( aMeshIndex + 1, nullptr );

    this->perform_basis_enrichment_internal( aBasisRank, { { aMeshIndex } } );

    if( this->mDiagnostics)
    {
        mEnrichment->write_diagnostics();
    }

    // Change the enrichment flag
    mEnriched = true;
}


// ----------------------------------------------------------------------------------

void
Model::perform_basis_enrichment(
    enum EntityRank const &   aBasisRank,
    Matrix< IndexMat > const &aMeshIndex )
{
    Tracer tTracer( "XTK", "Enrichment" );

    MORIS_ERROR( mDecomposed, "Prior to computing basis enrichment, the decomposition process must be called" );

    // allocate some new enriched interpolation and integration meshes
    mEnrichedIntegMesh.resize( aMeshIndex.numel() + 1, nullptr );
    mEnrichedInterpMesh.resize( aMeshIndex.numel() + 1, nullptr );

    this->perform_basis_enrichment_internal( aBasisRank, aMeshIndex );

    if(mDiagnostics)
    {
        mEnrichment->write_diagnostics();
    }

    // Change the enrichment flag
    mEnriched = true;
}

void
Model::perform_hanging_node_identification()
{
    Tracer tTracer( "XTK", "Identify hanging nodes" );
    MORIS_ERROR(0,"NEEDS IMPLEMENTING");
    // MORIS_ERROR( mDecomposed, "Mesh needs to be decomposed prior to identifying hanging nodes" );

    // MORIS_ERROR( mEnriched, "Mesh needs to be enriched prior to identifying hanging nodes" );

    // // iterate through child meshes
    // for ( moris::uint iCM = 0; iCM < mCutMesh.get_num_child_meshes(); iCM++ )
    // {
    //     // active child mesh
    //     Child_Mesh &tChildMesh = mCutMesh.get_child_mesh( iCM );

    //     // get the neighbors
    //     Matrix< IndexMat > tElementNeighors = mBackgroundMesh->get_elements_connected_to_element_and_face_ind_loc_inds( tChildMesh.get_parent_element_index() );

    //     moris::Cell< moris_index > tTransitionFacets;

    //     // iterate through neighbor
    //     for ( moris::uint iN = 0; iN < tElementNeighors.n_cols(); iN++ )
    //     {
    //         moris_index tNeighborCellIndex = tElementNeighors( 0, iN );

    //         moris_index tSharedFaceIndex = tElementNeighors( 1, iN );

    //         if ( !mBackgroundMesh.entity_has_children( tNeighborCellIndex, EntityRank::ELEMENT ) )
    //         {
    //             tTransitionFacets.push_back( tSharedFaceIndex );
    //         }
    //     }

    //     tChildMesh.identify_hanging_nodes( tTransitionFacets );
    // }
}


void
Model::probe_bg_cell( Matrix< IndexMat > const &tBGCellIds )
{
    Tracer tTracer( "XTK", "BG Cell Probe" );

    for ( moris::uint i = 0; i < tBGCellIds.numel(); i++ )
    {
        Tracer tTracer( "XTK", "BG Cell Probe", "Cell Id " + std::to_string( tBGCellIds( i ) ) );

        moris_index                  tIndex      = mBackgroundMesh->get_loc_entity_ind_from_entity_glb_id( tBGCellIds( i ), EntityRank::ELEMENT );
        mtk::Cell &                  tCell       = mBackgroundMesh->get_mtk_cell( tIndex );
        Matrix< IndexMat >           tVertexIds  = tCell.get_vertex_ids();
        moris::Cell< mtk::Vertex * > tVertexPtrs = tCell.get_vertex_pointers();
        Matrix< IndexMat >           tVertexOwner( 1, tVertexPtrs.size() );

        MORIS_LOG_SPEC( "Cell Id", tBGCellIds( i ) );
        MORIS_LOG_SPEC( "Cell Index", tIndex );
        MORIS_LOG_SPEC( "Cell Owner", tCell.get_owner() );
        MORIS_LOG_SPEC( "Vertex Ids", ios::stringify_log( tVertexIds ) );
        MORIS_LOG_SPEC( "Vertex Owners", ios::stringify_log( tVertexOwner ) );

        // collect geometric info
        uint                     tNumGeom = mGeometryEngine->get_num_geometries();
        Cell< Matrix< DDRMat > > tVertexGeomVals( tNumGeom, Matrix< DDRMat >( 1, tVertexPtrs.size() ) );
        for ( moris::uint iG = 0; iG < tNumGeom; iG++ )
        {
            for ( moris::uint iV = 0; iV < tVertexPtrs.size(); iV++ )
            {
                tVertexGeomVals( iG )( iV ) = mGeometryEngine->get_field_value( iG, (uint)tVertexPtrs( iV )->get_index(), tVertexPtrs( iV )->get_coords() );
            }
            MORIS_LOG_SPEC( "Geom Field " + std::to_string( iG ) + " Vals", ios::stringify_log( tVertexGeomVals( iG ) ) );
        }
    }
}

// ----------------------------------------------------------------------------------
Cut_Integration_Mesh *
Model::get_cut_integration_mesh()
{
    MORIS_ASSERT( mDecomposed,
        "Cannot get cut integration mesh prior to the decomposition strategy " );

    return mCutIntegrationMesh.get();
}

Enrichment const &
Model::get_basis_enrichment()
{
    MORIS_ASSERT( mEnriched,
        "Cannot get basis enrichment from an XTK model which has not called perform_basis_enrichment " );

    return *mEnrichment;
}

// ----------------------------------------------------------------------------------

Enriched_Interpolation_Mesh &
Model::get_enriched_interp_mesh( moris::moris_index aIndex )
{
    MORIS_ASSERT( mEnriched,
        "Cannot get enriched interpolation mesh from an XTK model which has not called perform_basis_enrichment " );

    return *( mEnrichedInterpMesh( aIndex ) );
}

// ----------------------------------------------------------------------------------

Enriched_Integration_Mesh &
Model::get_enriched_integ_mesh( moris::moris_index aIndex )
{
    MORIS_ASSERT( mEnriched,
        "Cannot get enriched integration mesh from an XTK model which has not called perform_basis_enrichment " );

    return *( mEnrichedIntegMesh( aIndex ) );
}

// ----------------------------------------------------------------------------------

void
Model::perform_basis_enrichment_internal(
    enum EntityRank const &   aBasisRank,
    Matrix< IndexMat > const &aMeshIndex )
{

    // initialize enrichment (ptr because of circular dependency)
    mEnrichment = new Enrichment(
        Enrichment_Method::USE_INTERPOLATION_CELL_BASIS,
        aBasisRank,
        aMeshIndex,
        mGeometryEngine->get_num_phases(),
        this,
        mBackgroundMesh );

    // Set verbose flag to match XTK.
    mEnrichment->mVerbose = mVerbose;

    // perform the enrichment
    mEnrichment->perform_enrichment();
}

// ----------------------------------------------------------------------------------

void
Model::construct_face_oriented_ghost_penalization_cells()
{
    Tracer tTracer( "XTK", "GhostStabilization", "Stabilize" );

    MORIS_ERROR( mDecomposed, "Mesh needs to be decomposed prior to calling ghost penalization" );

    MORIS_ERROR( !mGhost, "Ghost penalization has already been called" );

    mGhostStabilization = new Ghost_Stabilization( this );

    mGhostStabilization->setup_ghost_stabilization();

    mGhost = true;
}

// ----------------------------------------------------------------------------------

Ghost_Stabilization &
Model::get_ghost_stabilization( moris::moris_index aIndex )
{
    MORIS_ERROR( mGhost, "Ghost has not been constructed on this model." );
    return *mGhostStabilization;
}

// ----------------------------------------------------------------------------------

void
Model::construct_multigrid()
{
    Tracer tTracer( "XTK", "Multigrid", "Run" );

    mMultigrid = std::make_shared< xtk::Multigrid >( this );

    mMultigrid->build_enriched_coeff_to_background_coeff_map();

    mMultigrid->create_fine_to_coarse_relationship();

    mMultigrid->create_coarse_to_fine_relationship();

    mMultigrid->create_coarse_to_fine_weights();

    std::string tName = "Enriched_bspline_1.exo";
    mMultigrid->build_basis_exodus_information( tName );
}

// ----------------------------------------------------------------------------------

Cut_Mesh &
Model::get_cut_mesh()
{
    return mCutMesh;
}

// ----------------------------------------------------------------------------------

Cut_Mesh const &
Model::get_cut_mesh() const
{
    return mCutMesh;
}

// ----------------------------------------------------------------------------------


moris::mtk::Interpolation_Mesh &
Model::get_background_mesh()
{
    return *mBackgroundMesh;
}

// ----------------------------------------------------------------------------------

moris::mtk::Interpolation_Mesh const &
Model::get_background_mesh() const
{
    return *mBackgroundMesh;
}

// ----------------------------------------------------------------------------------

moris::ge::Geometry_Engine *
Model::get_geom_engine()
{
    return mGeometryEngine;
}


bool
Model::subphase_is_in_child_mesh( moris_index aSubphaseIndex )
{
    MORIS_ERROR( 0, "TOREMOVE" );
    return false;
}

// ----------------------------------------------------------------------------------

moris::ParameterList &
Model::get_parameter_list()
{
    return mParameterList;
}

//------------------------------------------------------------------------------
void
Model::setup_diagnostics(
    bool               aDiagnostics,
    std::string const &aDiagnosticPath,
    std::string const &aDiagnosticLabel )
{
    mDiagnostics = aDiagnostics;

    if ( mDiagnostics )
    {
        mDiagnosticPath = aDiagnosticPath;
        mDiagnosticId   = aDiagnosticLabel;

        MORIS_ERROR( !mDiagnosticPath.empty(), "If diagnostics are turned on, a diagnostics path must be specified" );
        if ( mDiagnosticId.empty() )
        {
            mDiagnosticId = "no_spec";
        }
    }
}
std::string
Model::get_diagnostic_file_name( std::string const &aLabel ) const
{
    MORIS_ASSERT( mDiagnostics, "Only callable with diagnostics on" );
    return mDiagnosticPath + "/id_" + mDiagnosticId + "_ps_" + std::to_string( moris::par_size() ) + "_pr_" + std::to_string( moris::par_rank() ) + "_" + aLabel + ".csv";
}

bool
Model::triangulate_all()
{
    return mTriangulateAll;
}

uint
Model::ig_element_order()
{
    return mIgElementOrder;
}

//------------------------------------------------------------------------------

moris::mtk::Integration_Mesh *
Model::get_output_mesh( Output_Options const &aOutputOptions )

{
    MORIS_ERROR( 0, "Deprecated. (Removal in progress)" );

    return nullptr;
}

//------------------------------------------------------------------------------

moris::uint
Model::get_spatial_dim() const
{
    return mModelDimension;
}

//------------------------------------------------------------------------------

moris_index
Model::get_cell_xtk_index( moris_id aCellId )
{
    auto tIter = mCellGlbToLocalMap.find( aCellId );
    MORIS_ASSERT( tIter != mCellGlbToLocalMap.end(), "Id not in map" );
    return tIter->second;
}

//------------------------------------------------------------------------------

moris::Cell< moris::Cell< moris_index > > const &
Model::get_subphase_to_subphase()
{
    MORIS_ERROR( 0, "Deprecated." );
    return mSubphaseToSubPhase;
}

//------------------------------------------------------------------------------

moris::Cell< moris::Cell< moris_index > > const &
Model::get_subphase_to_subphase_my_side_ords()
{
    MORIS_ERROR( 0, "Deprecated." );
    return mSubphaseToSubPhaseMySideOrds;
}

//------------------------------------------------------------------------------

moris::Cell< moris::Cell< moris_index > > const &
Model::get_subphase_to_subphase_transition_loc()
{
    MORIS_ERROR( 0, "Deprecated." );
    return mTransitionNeighborCellLocation;
}

//------------------------------------------------------------------------------

moris::Cell< moris::Cell< moris_index > > const &
Model::get_subphase_to_subphase_neighbor_side_ords()
{
    MORIS_ERROR( 0, "Deprecated." );
    return mSubphaseToSubPhaseNeighborSideOrds;
}

//------------------------------------------------------------------------------

std::shared_ptr< Multigrid >
Model::get_multigrid_ptr()
{
    return mMultigrid;
}

//------------------------------------------------------------------------------
moris::Matrix< moris::IndexMat >
Model::get_num_subphase_neighbors()
{
    moris::Cell< moris::Cell< moris_index > > const &tSubPhaseToSubphase = this->get_subphase_to_subphase();
    moris::Matrix< moris::IndexMat >                 tSubphaseNumNeighbors( 1, tSubPhaseToSubphase.size() );
    for ( size_t iSP = 0; iSP < tSubPhaseToSubphase.size(); iSP++ )
    {
        tSubphaseNumNeighbors( iSP ) = tSubPhaseToSubphase( iSP ).size();
    }
    return tSubphaseNumNeighbors;
}
//------------------------------------------------------------------------------

moris_id
Model::get_subphase_id( moris_id aSubphaseIndex )
{

    return mCutIntegrationMesh->get_subphase_id( aSubphaseIndex );
}

// -----------------------------------------------------------------------------

moris_index
Model::get_subphase_index( moris_id aSubphaseId )
{
    return mCutIntegrationMesh->get_subphase_index( aSubphaseId );
}

// -----------------------------------------------------------------------------

std::string
Model::get_T_matrix_output_file_name()
{
    // get value from parameterlist
    return mParameterList.get< std::string >( "T_matrix_output_file" );
}

std::string
Model::get_MPC_output_file_name()
{
    // get value from parameterlist
    return mParameterList.get< std::string >( "MPC_output_file" );
}

//------------------------------------------------------------------------------

moris::Memory_Map
Model::get_memory_usage()
{
    // memory map for model
    moris::Memory_Map tXTKModelMM;

    // member data that have memory maps
    moris::Memory_Map tCutMeshMM;
    moris::Memory_Map tBGMeshMM;
    moris::Memory_Map tEnrichmentMM;
    moris::Memory_Map tGhostMM;
    moris::Memory_Map tIgMeshMM;
    moris::Memory_Map tIpMeshMM;

    if ( mDecomposed )
    {
        tCutMeshMM = mCutMesh.get_memory_usage();
    }

    if ( mEnriched )
    {
        tEnrichmentMM = mEnrichment->get_memory_usage();
        tIgMeshMM     = this->get_enriched_integ_mesh().get_memory_usage();
        tIpMeshMM     = this->get_enriched_interp_mesh().get_memory_usage();
    }

    if ( mGhost )
    {
        tGhostMM = mGhostStabilization->get_memory_usage();
    }

    // make the sum of the cut mesh memory map the cut mesh memory
    tXTKModelMM.mMemoryMapData["Cut Mesh"]                            = tCutMeshMM.sum();
    tXTKModelMM.mMemoryMapData["Enrichment"]                          = tEnrichmentMM.sum();
    tXTKModelMM.mMemoryMapData["Enriched Ig Mesh"]                    = tIgMeshMM.sum();
    tXTKModelMM.mMemoryMapData["Enriched Ip Mesh"]                    = tIpMeshMM.sum();
    tXTKModelMM.mMemoryMapData["Ghost"]                               = tGhostMM.sum();
    tXTKModelMM.mMemoryMapData["Background Mesh"]                     = tBGMeshMM.sum();
    tXTKModelMM.mMemoryMapData["mElementToElement ptrs"]              = moris::internal_capacity( mElementToElement );
    tXTKModelMM.mMemoryMapData["mElementToElement ptrs"]              = moris::internal_capacity( mElementToElement );
    tXTKModelMM.mMemoryMapData["mSubphaseToSubPhase"]                 = moris::internal_capacity( mSubphaseToSubPhase );
    tXTKModelMM.mMemoryMapData["mSubphaseToSubPhaseMySideOrds"]       = moris::internal_capacity( mSubphaseToSubPhaseMySideOrds );
    tXTKModelMM.mMemoryMapData["mSubphaseToSubPhaseNeighborSideOrds"] = moris::internal_capacity( mSubphaseToSubPhaseNeighborSideOrds );

    tIgMeshMM.par_print( "Ig Mesh" );
    return tXTKModelMM;
}

//------------------------------------------------------------------------------

//------------------------------------------------------------------------------

//------------------------------------------------------------------------------

}// namespace xtk<|MERGE_RESOLUTION|>--- conflicted
+++ resolved
@@ -379,7 +379,6 @@
             // Construct intersection and perform
             mIntersectionDetect2D = new mtk::Intersection_Detect_2D( mMTKOutputPerformer, 0, mParameterList, mGeometryEngine->get_num_bulk_phase() );
             mIntersectionDetect2D->perform();
-<<<<<<< HEAD
         }
         else
         {
@@ -403,18 +402,6 @@
                 tWriter2.write_mesh( "", "VIS_ISC.exo", "", "temp.exo" );
                 tWriter2.close_file();
             }
-=======
-
-            Tracer tTracer( "MTK", "Output Clusters", "Writing Mesh" );
-
-            //Construct the intersection mesh
-            mtk::Intersection_Mesh *tIscMesh = new mtk::Intersection_Mesh( &tEnrIntegMesh, mIntersectionDetect );
-
-            //Write the mesh
-            moris::mtk::Writer_Exodus tWriter2( tIscMesh );
-            tWriter2.write_mesh( "", "VIS_ISC.exo", "", "temp.exo" );
-            tWriter2.close_file();
->>>>>>> ac392485
         }
 
         // if( mParameterList.get<bool>("contact_sandbox") )
