--- conflicted
+++ resolved
@@ -323,8 +323,8 @@
                 }
 
                 // check that the number of double sided side sets to be created is correct
-                MORIS_ASSERT( 
-                        tNumDblSideSetsCreated == tNumDblSideSetsToCreate, 
+                MORIS_ASSERT(
+                        tNumDblSideSetsCreated == tNumDblSideSetsToCreate,
                         "xtk::Model::perform_enrichment() - "
                         "Number of high-to-low double sided side sets created is incorrect." );
 
@@ -688,16 +688,6 @@
         // log/trace the mesh decomposition
         Tracer tTracer( "XTK", "Decomposition", "Decompose" );
 
-<<<<<<< HEAD
-=======
-        // get the geometries for each level-set field in GEN
-        moris::Matrix< moris::IndexMat > tActiveGeometries( 1, mGeometryEngine->get_num_geometries() );
-        for ( uint i = 0; i < mGeometryEngine->get_num_geometries(); i++ )
-        {
-            tActiveGeometries( i ) = (moris_index)i;
-        }
-
->>>>>>> d2a9e66c
         // initialize IMG object for performing decomposition
         Integration_Mesh_Generator tIntegrationGenerator( this, aMethods );
 
@@ -929,21 +919,6 @@
             MORIS_LOG_SPEC( "Cell Index", tIndex );
             MORIS_LOG_SPEC( "Cell Owner", tCell.get_owner() );
             MORIS_LOG_SPEC( "Vertex Ids", ios::stringify_log( tVertexIds ) );
-<<<<<<< HEAD
-=======
-
-            // collect geometric info
-            uint                     tNumGeom = mGeometryEngine->get_num_geometries();
-            Cell< Matrix< DDRMat > > tVertexGeomVals( tNumGeom, Matrix< DDRMat >( 1, tVertexPtrs.size() ) );
-            for ( uint iG = 0; iG < tNumGeom; iG++ )
-            {
-                for ( uint iV = 0; iV < tVertexPtrs.size(); iV++ )
-                {
-                    tVertexGeomVals( iG )( iV ) = mGeometryEngine->get_field_value( iG, (uint)tVertexPtrs( iV )->get_index(), tVertexPtrs( iV )->get_coords() );
-                }
-                MORIS_LOG_SPEC( "Geom Field " + std::to_string( iG ) + " Vals", ios::stringify_log( tVertexGeomVals( iG ) ) );
-            }
->>>>>>> d2a9e66c
         }
     }
 
