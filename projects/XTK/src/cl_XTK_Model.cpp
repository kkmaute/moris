--- conflicted
+++ resolved
@@ -44,1089 +44,1116 @@
 
 namespace xtk
 {
-    // ----------------------------------------------------------------------------------
-    // Constructor/Deconstructor Source code
-    // ----------------------------------------------------------------------------------
-
-    Model::~Model()
-    {
-        delete mEnrichment;
-        mEnrichment = nullptr;
-
-        delete mGhostStabilization;
-        mGhostStabilization = nullptr;
-
-        for (auto tIt : mEnrichedInterpMesh)
-        {
-            delete tIt;
-        }
-
-        mEnrichedInterpMesh.clear();
-
-        for (auto tIt : mEnrichedIntegMesh)
-        {
-            delete tIt;
-        }
-
-        mEnrichedIntegMesh.clear();
-
-        if (mIntersectionDetect != nullptr)
-        {
-            delete mIntersectionDetect;
-        }
-
-        if (mIntersectionDetect2D != nullptr)
-        {
-            delete mIntersectionDetect2D;
-        }
-    }
-
-    // ----------------------------------------------------------------------------------
-
-    /*
+// ----------------------------------------------------------------------------------
+// Constructor/Deconstructor Source code
+// ----------------------------------------------------------------------------------
+
+Model::~Model()
+{
+    delete mEnrichment;
+    mEnrichment = nullptr;
+
+    delete mGhostStabilization;
+    mGhostStabilization = nullptr;
+
+    for ( auto tIt : mEnrichedInterpMesh )
+    {
+        delete tIt;
+    }
+
+    mEnrichedInterpMesh.clear();
+
+    for ( auto tIt : mEnrichedIntegMesh )
+    {
+        delete tIt;
+    }
+
+    mEnrichedIntegMesh.clear();
+
+    if ( mIntersectionDetect != nullptr )
+    {
+        delete mIntersectionDetect;
+    }
+
+    if ( mIntersectionDetect2D != nullptr )
+    {
+        delete mIntersectionDetect2D;
+    }
+}
+
+// ----------------------------------------------------------------------------------
+
+/*
      * using the general geometry engine
      */
-    Model::Model(
-        uint aModelDimension,
-        moris::mtk::Interpolation_Mesh *aMeshData,
-        moris::ge::Geometry_Engine *aGeometryEngine,
-        bool aLinkGeometryOnConstruction) : mModelDimension(aModelDimension),
-                                            mBackgroundMesh(aMeshData, aGeometryEngine), mCutMesh(this, mModelDimension), mGeometryEngine(aGeometryEngine), mEnrichment(nullptr), mGhostStabilization(nullptr), mEnrichedInterpMesh(0, nullptr), mEnrichedIntegMesh(0, nullptr), mConvertedToTet10s(false)
-    {
-        // flag this as a non-parameter list based run
-        mParameterList.insert("has_parameter_list", false);
-
-        mBackgroundMesh.initialize_interface_node_flags(
-            mBackgroundMesh.get_num_entities(EntityRank::NODE),
-            mGeometryEngine->get_num_geometries());
-    }
-
-    // ----------------------------------------------------------------------------------
-
-    Model::Model(moris::ParameterList const &aParameterList) : mParameterList(aParameterList), mModelDimension(UINT_MAX), mEnrichment(nullptr), mGhostStabilization(nullptr), mEnrichedInterpMesh(0, nullptr), mEnrichedIntegMesh(0, nullptr), mConvertedToTet10s(false)
-    {
-        // flag this as a paramter list based run
-        mParameterList.insert("has_parameter_list", true);
-
-        this->setup_diagnostics(
-            mParameterList.get<bool>("diagnostics"),
-            mParameterList.get<std::string>("diagnostics_path"),
-            mParameterList.get<std::string>("diagnostics_id"));
-    }
-
-    // ----------------------------------------------------------------------------------
-
-    void
-    Model::set_geometry_engine(moris::ge::Geometry_Engine *aGeometryEngine)
-    {
-        mGeometryEngine = aGeometryEngine;
-    }
-
-    // ----------------------------------------------------------------------------------
-
-    void
-    Model::set_mtk_background_mesh(moris::mtk::Interpolation_Mesh *aMesh)
-    {
-        this->initialize(aMesh);
-
-        mInitializeCalled = true;
-    }
-
-    // ----------------------------------------------------------------------------------
-
-    void
-    Model::set_input_performer(std::shared_ptr<mtk::Mesh_Manager> aMTKPerformer)
-    {
-        mMTKInputPerformer = aMTKPerformer;
-    }
-    // ----------------------------------------------------------------------------------
-
-    void
-    Model::set_cut_ig_mesh(std::shared_ptr<Cut_Integration_Mesh> aCutIgMesh)
-    {
-        mCutIntegrationMesh = aCutIgMesh;
-        mDecomposed = true;
-    }
-    // ----------------------------------------------------------------------------------
-
-    void
-    Model::set_output_performer(std::shared_ptr<mtk::Mesh_Manager> aMTKPerformer)
-    {
-        mMTKOutputPerformer = aMTKPerformer;
-    }
-
-    // ----------------------------------------------------------------------------------
-
-    void
-    Model::initialize(moris::mtk::Interpolation_Mesh *aMesh)
-    {
-        mModelDimension = aMesh->get_spatial_dim();
-        mCutMesh = Cut_Mesh(this, mModelDimension);
-        mEnrichment = nullptr;
-        mGhostStabilization = nullptr;
-        mEnrichedInterpMesh = Cell<Enriched_Interpolation_Mesh *>(0, nullptr);
-        mEnrichedIntegMesh = Cell<Enriched_Integration_Mesh *>(0, nullptr);
-        mConvertedToTet10s = false;
-        mBackgroundMesh = Background_Mesh(aMesh, mGeometryEngine);
-        mBackgroundMesh.initialize_interface_node_flags(
-            mBackgroundMesh.get_num_entities(EntityRank::NODE),
-            mGeometryEngine->get_num_geometries());
-    }
-
-    // ----------------------------------------------------------------------------------
-
-    bool
-    Model::perform()
-    {
-        Tracer tTracer("XTK", "Overall", "Run");
-
-        mVerbose = mParameterList.get<bool>("verbose");
-
-        if (!mInitializeCalled)
-        {
-            MORIS_ERROR(mMTKInputPerformer != nullptr, "xtk::Model::perform(), mMTKInputPerformer not set!");
-
-            //FIXME hardcodes to mesh pair index 0
-            moris::mtk::Interpolation_Mesh *tMesh = mMTKInputPerformer->get_interpolation_mesh(0);
-
-            this->initialize(tMesh);
-        }
-
-        MORIS_ASSERT(this->has_parameter_list(), "Perform can only be called on a parameter list based XTK");
-        MORIS_ERROR(this->valid_parameters(), "Invalid parameters detected in XTK.");
-
-        if (mParameterList.get<std::string>("probe_bg_cells") != "")
-        {
-            Matrix<IdMat> tBgCellIds;
-            string_to_mat(mParameterList.get<std::string>("probe_bg_cells"), tBgCellIds);
-            print(tBgCellIds, "tBgCellIds");
-            this->probe_bg_cell(tBgCellIds);
-        }
-
-        if (mParameterList.get<bool>("decompose"))
-        {
-            mTriangulateAll = mParameterList.get<bool>("triangulate_all");
-
-            if (mParameterList.get<bool>("cleanup_cut_mesh"))
+Model::Model(
+    uint                            aModelDimension,
+    moris::mtk::Interpolation_Mesh *aMeshData,
+    moris::ge::Geometry_Engine *    aGeometryEngine,
+    bool                            aLinkGeometryOnConstruction ) :
+    mModelDimension( aModelDimension ),
+    mBackgroundMesh( aMeshData, aGeometryEngine ), mCutMesh( this, mModelDimension ), mGeometryEngine( aGeometryEngine ), mEnrichment( nullptr ), mGhostStabilization( nullptr ), mEnrichedInterpMesh( 0, nullptr ), mEnrichedIntegMesh( 0, nullptr ), mConvertedToTet10s( false )
+{
+    // flag this as a non-parameter list based run
+    mParameterList.insert( "has_parameter_list", false );
+
+    mBackgroundMesh.initialize_interface_node_flags(
+        mBackgroundMesh.get_num_entities( EntityRank::NODE ),
+        mGeometryEngine->get_num_geometries() );
+}
+
+// ----------------------------------------------------------------------------------
+
+Model::Model( moris::ParameterList const &aParameterList ) :
+    mParameterList( aParameterList ), mModelDimension( UINT_MAX ), mEnrichment( nullptr ), mGhostStabilization( nullptr ), mEnrichedInterpMesh( 0, nullptr ), mEnrichedIntegMesh( 0, nullptr ), mConvertedToTet10s( false )
+{
+    // flag this as a paramter list based run
+    mParameterList.insert( "has_parameter_list", true );
+
+    this->setup_diagnostics(
+        mParameterList.get< bool >( "diagnostics" ),
+        mParameterList.get< std::string >( "diagnostics_path" ),
+        mParameterList.get< std::string >( "diagnostics_id" ) );
+}
+
+// ----------------------------------------------------------------------------------
+
+void
+Model::set_geometry_engine( moris::ge::Geometry_Engine *aGeometryEngine )
+{
+    mGeometryEngine = aGeometryEngine;
+}
+
+// ----------------------------------------------------------------------------------
+
+void
+Model::set_mtk_background_mesh( moris::mtk::Interpolation_Mesh *aMesh )
+{
+    this->initialize( aMesh );
+
+    mInitializeCalled = true;
+}
+
+// ----------------------------------------------------------------------------------
+
+void
+Model::set_input_performer( std::shared_ptr< mtk::Mesh_Manager > aMTKPerformer )
+{
+    mMTKInputPerformer = aMTKPerformer;
+}
+// ----------------------------------------------------------------------------------
+
+void
+Model::set_cut_ig_mesh( std::shared_ptr< Cut_Integration_Mesh > aCutIgMesh )
+{
+    mCutIntegrationMesh = aCutIgMesh;
+    mDecomposed         = true;
+}
+// ----------------------------------------------------------------------------------
+
+void
+Model::set_output_performer( std::shared_ptr< mtk::Mesh_Manager > aMTKPerformer )
+{
+    mMTKOutputPerformer = aMTKPerformer;
+}
+
+// ----------------------------------------------------------------------------------
+
+void
+Model::initialize( moris::mtk::Interpolation_Mesh *aMesh )
+{
+    mModelDimension     = aMesh->get_spatial_dim();
+    mCutMesh            = Cut_Mesh( this, mModelDimension );
+    mEnrichment         = nullptr;
+    mGhostStabilization = nullptr;
+    mEnrichedInterpMesh = Cell< Enriched_Interpolation_Mesh * >( 0, nullptr );
+    mEnrichedIntegMesh  = Cell< Enriched_Integration_Mesh * >( 0, nullptr );
+    mConvertedToTet10s  = false;
+    mBackgroundMesh     = Background_Mesh( aMesh, mGeometryEngine );
+    mBackgroundMesh.initialize_interface_node_flags(
+        mBackgroundMesh.get_num_entities( EntityRank::NODE ),
+        mGeometryEngine->get_num_geometries() );
+}
+
+// ----------------------------------------------------------------------------------
+
+bool
+Model::perform()
+{
+    Tracer tTracer( "XTK", "Overall", "Run" );
+
+    mVerbose = mParameterList.get< bool >( "verbose" );
+
+    if ( !mInitializeCalled )
+    {
+        MORIS_ERROR( mMTKInputPerformer != nullptr, "xtk::Model::perform(), mMTKInputPerformer not set!" );
+
+        //FIXME hardcodes to mesh pair index 0
+        moris::mtk::Interpolation_Mesh *tMesh = mMTKInputPerformer->get_interpolation_mesh( 0 );
+
+        this->initialize( tMesh );
+    }
+
+    MORIS_ASSERT( this->has_parameter_list(), "Perform can only be called on a parameter list based XTK" );
+    MORIS_ERROR( this->valid_parameters(), "Invalid parameters detected in XTK." );
+
+    if ( mParameterList.get< std::string >( "probe_bg_cells" ) != "" )
+    {
+        Matrix< IdMat > tBgCellIds;
+        string_to_mat( mParameterList.get< std::string >( "probe_bg_cells" ), tBgCellIds );
+        print( tBgCellIds, "tBgCellIds" );
+        this->probe_bg_cell( tBgCellIds );
+    }
+
+    if ( mParameterList.get< bool >( "decompose" ) )
+    {
+        mTriangulateAll = mParameterList.get< bool >( "triangulate_all" );
+
+        if ( mParameterList.get< bool >( "cleanup_cut_mesh" ) )
+        {
+            mCleanupMesh = true;
+        }
+
+        Cell< enum Subdivision_Method > tSubdivisionMethods = this->get_subdivision_methods();
+        bool                            tSuccess            = this->decompose( tSubdivisionMethods );
+
+        // Return false if cells are on different refinement levels
+        if ( !tSuccess )
+        {
+            return false;
+        }
+    }
+
+    if ( mParameterList.get< bool >( "cleanup_cut_mesh" ) )
+    {
+        mCleanupMesh = true;
+
+        // cleanup the mesh
+        Mesh_Cleanup tMeshCleanup( this, &mParameterList );
+        tMeshCleanup.perform();
+    }
+
+    if ( mParameterList.get< bool >( "enrich" ) )
+    {
+        enum EntityRank tBasisRank = get_entity_rank_from_str( mParameterList.get< std::string >( "basis_rank" ) );
+
+        Matrix< IndexMat > tMeshIndexCell;
+        moris::string_to_mat( mParameterList.get< std::string >( "enrich_mesh_indices" ), tMeshIndexCell );
+
+        this->perform_basis_enrichment( tBasisRank, tMeshIndexCell );
+
+        // if high to low double side sets need to be created
+        if ( mParameterList.get< bool >( "high_to_low_dbl_side_sets" ) )
+        {
+            for ( moris::uint i = 0; i < mGeometryEngine->get_num_bulk_phase(); i++ )
             {
-                mCleanupMesh = true;
-            }
-
-            Cell<enum Subdivision_Method> tSubdivisionMethods = this->get_subdivision_methods();
-            bool tSuccess = this->decompose(tSubdivisionMethods);
-
-            // Return false if cells are on different refinement levels
-            if (!tSuccess)
-            {
-                return false;
-            }
-        }
-
-        if (mParameterList.get<bool>("cleanup_cut_mesh"))
-        {
-            mCleanupMesh = true;
-
-            // cleanup the mesh
-            Mesh_Cleanup tMeshCleanup(this, &mParameterList);
-            tMeshCleanup.perform();
-        }
-
-        if (mParameterList.get<bool>("enrich"))
-        {
-            enum EntityRank tBasisRank = get_entity_rank_from_str(mParameterList.get<std::string>("basis_rank"));
-
-            Matrix<IndexMat> tMeshIndexCell;
-            moris::string_to_mat(mParameterList.get<std::string>("enrich_mesh_indices"), tMeshIndexCell);
-
-            this->perform_basis_enrichment(tBasisRank, tMeshIndexCell);
-
-            // if high to low double side sets need to be created
-            if (mParameterList.get<bool>("high_to_low_dbl_side_sets"))
-            {
-                for (moris::uint i = 0; i < mGeometryEngine->get_num_bulk_phase(); i++)
+                for ( moris::uint j = 0; j < mGeometryEngine->get_num_bulk_phase(); j++ )
                 {
-                    for (moris::uint j = 0; j < mGeometryEngine->get_num_bulk_phase(); j++)
+                    if ( i > j )
                     {
-                        if (i > j)
-                        {
-                            mEnrichedIntegMesh(0)->create_dbl_sided_interface_set(i, j);
-                        }
+                        mEnrichedIntegMesh( 0 )->create_dbl_sided_interface_set( i, j );
                     }
                 }
             }
         }
-
-        if (mParameterList.get<bool>("identify_hanging_nodes"))
-        {
-            this->perform_hanging_node_identification();
-        }
-
-        if (mParameterList.get<bool>("ghost_stab"))
-        {
-            this->construct_face_oriented_ghost_penalization_cells();
-
-            if (mParameterList.get<bool>("visualize_ghost"))
+    }
+
+    if ( mParameterList.get< bool >( "identify_hanging_nodes" ) )
+    {
+        this->perform_hanging_node_identification();
+    }
+
+    if ( mParameterList.get< bool >( "ghost_stab" ) )
+    {
+        this->construct_face_oriented_ghost_penalization_cells();
+
+        if ( mParameterList.get< bool >( "visualize_ghost" ) )
+        {
+            Tracer tTracer( "XTK", "GhostStabilization", "Visualize" );
+
+            for ( moris::moris_index i = 0; i < (moris_index)mGeometryEngine->get_num_bulk_phase(); i++ )
             {
-                Tracer tTracer("XTK", "GhostStabilization", "Visualize");
-
-                for (moris::moris_index i = 0; i < (moris_index)mGeometryEngine->get_num_bulk_phase(); i++)
+                mGhostStabilization->visualize_ghost_on_mesh( i );
+            }
+        }
+    }
+
+    std::string tUnionBlockStr = mParameterList.get< std::string >( "union_blocks" );
+    if ( !tUnionBlockStr.empty() )
+    {
+        // get the blocks to unionize
+        moris::Cell< moris::Cell< std::string > > tUnionBlockCells;
+        moris::string_to_cell_of_cell( tUnionBlockStr, tUnionBlockCells );
+
+        // Row based
+        Matrix< IndexMat > tUnionBlockColors      = string_to_mat< IndexMat >( mParameterList.get< std::string >( "union_block_colors" ) );
+        std::string        tUnionNewBlockNamesStr = mParameterList.get< std::string >( "union_block_names" );
+
+        moris::Cell< moris::Cell< std::string > > tNewBlockNames;
+        moris::string_to_cell_of_cell( tUnionNewBlockNamesStr, tNewBlockNames );
+
+        MORIS_ERROR( tUnionBlockCells.size() == tNewBlockNames.size(), "Dimension Mismatch in number of union operations for block" );
+        MORIS_ERROR( tUnionBlockCells.size() == tUnionBlockColors.n_rows(), "Dimension Mismatch in number of union operations for block" );
+
+        for ( moris::uint iUnion = 0; iUnion < tUnionBlockCells.size(); iUnion++ )
+        {
+            this->get_enriched_integ_mesh( 0 ).create_union_block( tUnionBlockCells( iUnion ), tNewBlockNames( iUnion )( 0 ), tUnionBlockColors.get_row( iUnion ) );
+        }
+    }
+
+    std::string tUnionSideSetStr = mParameterList.get< std::string >( "union_side_sets" );
+    if ( !tUnionSideSetStr.empty() )
+    {
+        // get the blocks to unionize
+        moris::Cell< moris::Cell< std::string > > tUnionSideSetCells;
+        moris::string_to_cell_of_cell( tUnionSideSetStr, tUnionSideSetCells );
+
+        // Row based
+        Matrix< IndexMat > tUnionSideSetColors      = string_to_mat< IndexMat >( mParameterList.get< std::string >( "union_side_set_colors" ) );
+        std::string        tUnionNewSideSetNamesStr = mParameterList.get< std::string >( "union_side_set_names" );
+
+        moris::Cell< moris::Cell< std::string > > tNewSideSetNames;
+        moris::string_to_cell_of_cell( tUnionNewSideSetNamesStr, tNewSideSetNames );
+
+        MORIS_ERROR( tUnionSideSetCells.size() == tNewSideSetNames.size(), "Dimension Mismatch in number of union operations for side set" );
+        MORIS_ERROR( tUnionSideSetCells.size() == tUnionSideSetColors.n_rows(), "Dimension Mismatch in number of union operations for side set" );
+
+        for ( moris::uint iUnion = 0; iUnion < tUnionSideSetCells.size(); iUnion++ )
+        {
+            this->get_enriched_integ_mesh( 0 ).create_union_side_set( tUnionSideSetCells( iUnion ), tNewSideSetNames( iUnion )( 0 ), tUnionSideSetColors.get_row( iUnion ) );
+        }
+    }
+
+    std::string tDeactiveBlockstr = mParameterList.get< std::string >( "deactivate_all_but_blocks" );
+    if ( !tDeactiveBlockstr.empty() )
+    {
+        // get the blocks to unionize
+        moris::Cell< moris::Cell< std::string > > tBlocksToKeepStr;
+        moris::string_to_cell_of_cell( tDeactiveBlockstr, tBlocksToKeepStr );
+
+        MORIS_ERROR( tBlocksToKeepStr.size() == 1, "deactivate_all_but_block issue: This operation can only be performed on time" );
+
+        this->get_enriched_integ_mesh( 0 ).deactive_all_blocks_but_selected( tBlocksToKeepStr( 0 ) );
+    }
+
+    std::string tDeactiveSideSetstr = mParameterList.get< std::string >( "deactivate_all_but_side_sets" );
+    if ( !tDeactiveSideSetstr.empty() )
+    {
+        // get the blocks to unionize
+        moris::Cell< moris::Cell< std::string > > tSideSetsToKeepStr;
+        moris::string_to_cell_of_cell( tDeactiveSideSetstr, tSideSetsToKeepStr );
+
+        MORIS_ERROR( tSideSetsToKeepStr.size() == 1, "deactive_all_side_sets_but_selected issue: This operation can only be performed on time" );
+
+        this->get_enriched_integ_mesh( 0 ).deactive_all_side_sets_but_selected( tSideSetsToKeepStr( 0 ) );
+    }
+
+    if ( mParameterList.get< bool >( "multigrid" ) )
+    {
+        this->construct_multigrid();
+    }
+
+    if ( mEnriched )
+    {
+        // get meshes
+        xtk::Enriched_Interpolation_Mesh &tEnrInterpMesh = this->get_enriched_interp_mesh();
+        xtk::Enriched_Integration_Mesh &  tEnrIntegMesh  = this->get_enriched_integ_mesh();
+
+        std::string tXTKMeshName = "XTKMesh";
+
+        // place the pair in mesh manager
+        mMTKOutputPerformer->register_mesh_pair( &tEnrInterpMesh, &tEnrIntegMesh, false, tXTKMeshName );
+
+        //Periodic Boundary condition environment
+        if ( mParameterList.get< std::string >( "periodic_side_set_pair" ) != "" )
+        {
+            //initialize the time tracer
+            Tracer tTracer( "MTK", "Double Sided Set", " Periodic Boundary Condition " );
+
+            //Construct intersection and perform
+            mIntersectionDetect2D = new mtk::Intersection_Detect_2D( mMTKOutputPerformer, 0, mParameterList, mGeometryEngine->get_num_bulk_phase() );
+            mIntersectionDetect2D->perform();
+        }
+        else
+        {
+            {
+                //initialize the time tracer
+                Tracer tTracer( "MTK", "Double Sided Set", " Periodic Boundary Condition " );
+
+
+                mIntersectionDetect = new mtk::Intersection_Detect( mMTKOutputPerformer, 0, mParameterList, mGeometryEngine->get_num_bulk_phase() );
+                mIntersectionDetect->perform();
+            }
+
+            {
+
+                Tracer tTracer( "MTK", "Output Clusters", "Writing Mesh" );
+
+                //Construct the intersection mesh
+                mtk::Intersection_Mesh *tIscMesh = new mtk::Intersection_Mesh( &tEnrIntegMesh, mIntersectionDetect );
+
+                //Write the mesh
+                moris::mtk::Writer_Exodus tWriter2( tIscMesh );
+                tWriter2.write_mesh( "", "VIS_ISC.exo", "", "temp.exo" );
+                tWriter2.close_file();
+            }
+        }
+    }
+
+
+    // if( mParameterList.get<bool>("contact_sandbox") )
+    // {
+    //     std::string tInterfaceSideSetName1 = tEnrIntegMesh.get_interface_side_set_name(0, 0, 2);
+    //     std::string tInterfaceSideSetName2 = tEnrIntegMesh.get_interface_side_set_name(0, 1, 0);
+
+    //     xtk::Contact_Sandbox tSandbox(&tEnrIntegMesh,
+    //                                   tInterfaceSideSetName1,
+    //                                   tInterfaceSideSetName2,
+    //                                   mParameterList.get<real>("bb_epsilon"));
+
+    //     // generate vertex displacement fields
+    //     moris::real tInitialDisp = 0.0;
+    //     moris::real tPredictedDisplX = 0.03;
+    //     moris::real tPredictedDisplY = -0.03;
+    //     moris::real tPredictedDisplZ = -0.01;
+    //     Matrix<DDRMat> tCurrentDispl(tEnrIntegMesh.get_num_nodes(),this->get_spatial_dim(),tInitialDisp);
+    //     Matrix<DDRMat> tPredictedDispl = tCurrentDispl;
+
+    //     // get the vertices in bulk phase 1 and displace them through the current time step
+    //     moris::mtk::Set * tSetC = tEnrIntegMesh.get_set_by_name( "HMR_dummy_c_p1");
+    //     moris::mtk::Set * tSetN = tEnrIntegMesh.get_set_by_name( "HMR_dummy_n_p1");
+
+    //     moris::Matrix< DDSMat > tVertsInChildBlock   = tSetC->get_ig_vertices_inds_on_block( true );
+    //     moris::Matrix< DDSMat > tVertsInNoChildBlock = tSetN->get_ig_vertices_inds_on_block( true );
+
+    //     // iterate through child verts block
+    //     for(moris::uint i = 0; i < tVertsInChildBlock.numel(); i++)
+    //     {
+    //         moris_index tIndex = (moris_index)tVertsInChildBlock(i);
+    //         tPredictedDispl(tIndex,0) = tInitialDisp + tPredictedDisplX;
+    //         tPredictedDispl(tIndex,1) = tInitialDisp + tPredictedDisplY;
+    //         if(this->get_spatial_dim() == 3)
+    //         {
+    //             tPredictedDispl(tIndex,2) = tInitialDisp + tPredictedDisplZ;
+    //         }
+    //     }
+
+    //     // iterate through child verts block
+    //     for(moris::uint i = 0; i < tVertsInNoChildBlock.numel(); i++)
+    //     {
+    //         moris_index tIndex = (moris_index)tVertsInNoChildBlock(i);
+    //         tPredictedDispl(tIndex,0) = tInitialDisp + tPredictedDisplX;
+    //         tPredictedDispl(tIndex,1) = tInitialDisp + tPredictedDisplY;
+    //         if(this->get_spatial_dim() == 3)
+    //         {
+    //             tPredictedDispl(tIndex,2) = tInitialDisp + tPredictedDisplZ;
+    //         }
+    //     }
+
+    //     tSandbox.perform_global_contact_search(tCurrentDispl,tPredictedDispl);
+    // }
+
+    if ( mParameterList.get< bool >( "print_enriched_ig_mesh" ) )
+    {
+        tEnrIntegMesh.print();
+    }
+
+    if ( mParameterList.get< bool >( "exodus_output_XTK_ig_mesh" ) )
+    {
+        Tracer tTracer( "XTK", "Overall", "Visualize" );
+        tEnrIntegMesh.write_mesh( &mParameterList );
+    }
+
+    // print the memory usage of XTK
+    if ( mParameterList.get< bool >( "print_memory" ) )
+    {
+        moris::Memory_Map tXTKMM = this->get_memory_usage();
+        tXTKMM.par_print( "XTK Model" );
+    }
+
+    // print
+    MORIS_LOG_SPEC( "All_IG_verts", sum_all( tEnrIntegMesh.get_num_entities( EntityRank::NODE ) ) );
+    MORIS_LOG_SPEC( "All_IG_cells", sum_all( tEnrIntegMesh.get_num_entities( EntityRank::ELEMENT ) ) );
+    MORIS_LOG_SPEC( "All_IP_verts", sum_all( tEnrInterpMesh.get_num_entities( EntityRank::NODE ) ) );
+    MORIS_LOG_SPEC( "All_IP_cells", sum_all( tEnrInterpMesh.get_num_entities( EntityRank::ELEMENT ) ) );
+    MORIS_LOG_SPEC( "My_IG_verts", tEnrIntegMesh.get_num_entities( EntityRank::NODE ) );
+    MORIS_LOG_SPEC( "My_IG_cells", tEnrIntegMesh.get_num_entities( EntityRank::ELEMENT ) );
+    MORIS_LOG_SPEC( "My_IP_verts", tEnrInterpMesh.get_num_entities( EntityRank::NODE ) );
+    MORIS_LOG_SPEC( "My_IP_cells", tEnrInterpMesh.get_num_entities( EntityRank::ELEMENT ) );
+}
+
+return true;
+}// namespace xtk
+
+// ----------------------------------------------------------------------------------
+
+bool
+Model::has_parameter_list()
+{
+    return mParameterList.get< bool >( "has_parameter_list" );
+}
+
+// ----------------------------------------------------------------------------------
+
+bool
+Model::valid_parameters()
+{
+    bool tDecompose = mParameterList.get< bool >( "decompose" );
+    bool tEnrich    = mParameterList.get< bool >( "enrich" );
+    bool tGhost     = mParameterList.get< bool >( "ghost_stab" );
+    bool tMultigrid = mParameterList.get< bool >( "multigrid" );
+
+    if ( tEnrich == true )
+    {
+        MORIS_ERROR( tDecompose, "To perform basis enrichment, decomposition is also required." );
+    }
+
+    if ( tGhost == true )
+    {
+        MORIS_ERROR( tDecompose && tEnrich, "To perform ghost stabilization, decomposition and enrichment are also required." );
+    }
+
+    if ( tMultigrid == true )
+    {
+        MORIS_ERROR( tDecompose && tEnrich, "To perform multigrid, decomposition and enrichment are also required." );
+    }
+
+    return true;
+}
+
+// ----------------------------------------------------------------------------------
+
+Cell< enum Subdivision_Method >
+Model::get_subdivision_methods()
+{
+    MORIS_ASSERT( this->has_parameter_list(), "Perform can only be called on a parameter list based XTK" );
+
+    moris::Cell< enum Subdivision_Method > tSubdivisionMethods;
+
+    moris::uint       tSpatialDimension = this->get_spatial_dim();
+    enum CellTopology tBGCellTopo       = mBackgroundMesh.get_parent_cell_topology();
+    std::string       tDecompStr        = mParameterList.get< std::string >( "decomposition_type" );
+    moris::lint       tOctreeRefLevel   = std::stoi( mParameterList.get< std::string >( "octree_refinement_level" ) );
+
+    if ( tDecompStr.compare( "octree_only" ) == 0 )
+    {
+        return { Subdivision_Method::NC_OCTREE };
+    }
+
+    if ( tOctreeRefLevel > -1 )
+    {
+        tSubdivisionMethods.push_back( Subdivision_Method::NC_OCTREE );
+    }
+
+    // determine if we are going conformal or not
+    bool tConformal = true;
+    if ( tDecompStr.compare( "conformal" ) == 0 )
+    {
+        tConformal = true;
+    }
+    else if ( tDecompStr.compare( "nonconformal" ) == 0 )
+    {
+        tConformal = false;
+    }
+    else
+    {
+        MORIS_ERROR( 0, "Invalid decomposition_type provided. Recognized Options: Conformal and Nonconformal" );
+    }
+
+    if ( tSpatialDimension == 2 )
+    {
+        if ( tBGCellTopo == CellTopology::QUAD4 && tConformal )
+        {
+            moris::Cell< enum Subdivision_Method > tMethods = { Subdivision_Method::NC_REGULAR_SUBDIVISION_QUAD4, Subdivision_Method::C_TRI3 };
+            tSubdivisionMethods.append( tMethods );
+        }
+        else if ( tBGCellTopo == CellTopology::QUAD4 && !tConformal )
+        {
+            moris::Cell< enum Subdivision_Method > tMethods = { Subdivision_Method::NC_REGULAR_SUBDIVISION_QUAD4 };
+            tSubdivisionMethods.append( tMethods );
+        }
+    }
+    else if ( tSpatialDimension == 3 )
+    {
+        if ( tBGCellTopo == CellTopology::HEX8 && tConformal )
+        {
+            moris::Cell< enum Subdivision_Method > tMethods = { Subdivision_Method::NC_REGULAR_SUBDIVISION_HEX8, Subdivision_Method::C_HIERARCHY_TET4 };
+            tSubdivisionMethods.append( tMethods );
+        }
+        else if ( tBGCellTopo == CellTopology::HEX8 && !tConformal )
+        {
+            moris::Cell< enum Subdivision_Method > tMethods = { Subdivision_Method::NC_REGULAR_SUBDIVISION_HEX8 };
+            tSubdivisionMethods.append( tMethods );
+        }
+        else if ( tBGCellTopo == CellTopology::TET4 && tConformal )
+        {
+            moris::Cell< enum Subdivision_Method > tMethods = { Subdivision_Method::C_HIERARCHY_TET4 };
+            tSubdivisionMethods.append( tMethods );
+        }
+    }
+    else
+    {
+        MORIS_ASSERT( 0, "Invalid spatial dimension" );
+    }
+
+    return tSubdivisionMethods;
+}
+
+// ----------------------------------------------------------------------------------
+// Decomposition Source code
+// ----------------------------------------------------------------------------------
+
+bool
+Model::decompose( Cell< enum Subdivision_Method > aMethods )
+{
+    Tracer tTracer( "XTK", "Decomposition", "Decompose" );
+
+    moris::Matrix< moris::IndexMat > tActiveGeometries( 1, mGeometryEngine->get_num_geometries() );
+
+    for ( moris::uint i = 0; i < mGeometryEngine->get_num_geometries(); i++ )
+    {
+        tActiveGeometries( i ) = (moris_index)i;
+    }
+
+    Integration_Mesh_Generator tIntegrationGenerator( this, aMethods, tActiveGeometries );
+
+    mCutIntegrationMesh = tIntegrationGenerator.perform();
+
+    mDecomposed = true;
+
+    if ( mDiagnostics )
+    {
+        if ( interpolated_coordinate_check( mCutIntegrationMesh.get() ) )
+        {
+            MORIS_LOG_INFO( "Interpolated Coordinate Check: Pass" );
+        }
+        else
+        {
+            MORIS_LOG_INFO( "Interpolated Coordinate Check: Fail" );
+        }
+    }
+
+    return true;
+}
+
+// ----------------------------------------------------------------------------------
+
+void
+Model::create_new_node_association_with_geometry( Decomposition_Data &tDecompData )
+{
+    // create geometry objects for each node
+    mGeometryEngine->create_new_child_nodes(
+        tDecompData.tNewNodeIndex,
+        tDecompData.tNewNodeParentTopology,
+        tDecompData.tParamCoordRelativeToParent,
+        mBackgroundMesh.get_all_node_coordinates_loc_inds() );
+}
+
+// ----------------------------------------------------------------------------------
+
+bool
+Model::verify_successful_node_assignment( Decomposition_Data &aDecompData )
+{
+    uint tNumUnsuccessful = 0;
+    for ( moris::uint i = 0; i < aDecompData.tNewNodeId.size(); i++ )
+    {
+        if ( aDecompData.tNewNodeId( i ) == MORIS_INDEX_MAX )
+        {
+            tNumUnsuccessful++;
+        }
+    }
+
+    if ( tNumUnsuccessful > 0 )
+    {
+        std::cout << "There were " << tNumUnsuccessful << " bad nodes of " << aDecompData.tNewNodeId.size() << " total nodes" << std::endl;
+        return false;
+    }
+
+    return true;
+}
+
+// ----------------------------------------------------------------------------------
+
+void
+Model::send_outward_requests(
+    moris_index const &         aMPITag,
+    Cell< uint > const &        aProcRanks,
+    Cell< Matrix< IndexMat > > &aOutwardRequests )
+{
+    // Cell of requests
+    Cell< MPI_Request > tRequests( aProcRanks.size() );
+
+    // iterate through owned requests and send
+    for ( moris::uint i = 0; i < aProcRanks.size(); i++ )
+    {
+        tRequests( i ) = nonblocking_send(
+            aOutwardRequests( i ),
+            aOutwardRequests( i ).n_rows(),
+            aOutwardRequests( i ).n_cols(),
+            aProcRanks( i ),
+            aMPITag );
+    }
+}
+
+// ----------------------------------------------------------------------------------
+
+void
+Model::inward_receive_requests(
+    moris_index const &         aMPITag,
+    moris::uint                 aNumRows,
+    Cell< Matrix< IndexMat > > &aReceivedData,
+    Cell< uint > &              aProcRanksReceivedFrom )
+{
+    // ensure the sizes are correct.
+    aReceivedData.resize( 0 );
+    aProcRanksReceivedFrom.resize( 0 );
+
+    // access the communication table
+    Matrix< IdMat > tCommTable = mBackgroundMesh.get_communication_table();
+    moris::uint     tCount     = 0;
+    for ( moris::uint i = 0; i < tCommTable.numel(); i++ )
+    {
+        aReceivedData.push_back( Matrix< IndexMat >( 1, 1 ) );
+        aProcRanksReceivedFrom.push_back( tCommTable( i ) );
+        receive( aReceivedData( tCount ), aNumRows, tCommTable( i ), aMPITag );
+        tCount++;
+    }
+}
+
+// ----------------------------------------------------------------------------------
+
+void
+Model::inward_receive_request_answers(
+    moris_index const &         aMPITag,
+    moris::uint const &         aNumRows,
+    Cell< uint > const &        aProcRanks,
+    Cell< Matrix< IndexMat > > &aReceivedRequestAnswers )
+{
+    MPI_Status tStatus;
+
+    for ( moris::uint i = 0; i < aProcRanks.size(); i++ )
+    {
+        bool tFlag = sent_message_exists( aProcRanks( i ), aMPITag, tStatus );
+        while ( tFlag == false )
+        {
+            tFlag = sent_message_exists( aProcRanks( i ), aMPITag, tStatus );
+        }
+
+        aReceivedRequestAnswers.push_back( Matrix< IndexMat >( 1, 1 ) );
+        receive( aReceivedRequestAnswers( i ), aNumRows, aProcRanks( i ), aMPITag );
+    }
+}
+
+// ----------------------------------------------------------------------------------
+
+void
+Model::handle_received_request_answers(
+    Decomposition_Data &              aDecompData,
+    Cell< Matrix< IndexMat > > const &aRequests,
+    Cell< Matrix< IndexMat > > const &aRequestAnswers,
+    moris::moris_id &                 aNodeId )
+{
+    Cell< moris_index > tUnhandledRequestIndices;
+
+    // iterate through received data
+    for ( moris::uint i = 0; i < aRequests.size(); i++ )
+    {
+        uint tNumReceivedReqs = aRequests( i ).n_cols();
+
+        // avoid the dummy message
+        if ( aRequests( i )( 0, 0 ) != MORIS_INDEX_MAX )
+        {
+            // iterate through received requests
+            for ( moris::uint j = 0; j < tNumReceivedReqs; j++ )
+            {
+                moris_id        tParentId      = aRequests( i )( 0, j );
+                enum EntityRank tParentRank    = (enum EntityRank)aRequests( i )( 1, j );
+                moris_id        tSecondaryId   = aRequests( i )( 2, j );
+                moris_index     tParentInd     = mBackgroundMesh.get_mesh_data().get_loc_entity_ind_from_entity_glb_id( tParentId, tParentRank );
+                bool            tRequestExists = false;
+                moris_index     tRequestIndex  = MORIS_INDEX_MAX;
+
+                if ( aDecompData.mHasSecondaryIdentifier )
                 {
-                    mGhostStabilization->visualize_ghost_on_mesh(i);
-                }
-            }
-        }
-
-        std::string tUnionBlockStr = mParameterList.get<std::string>("union_blocks");
-        if (!tUnionBlockStr.empty())
-        {
-            // get the blocks to unionize
-            moris::Cell<moris::Cell<std::string>> tUnionBlockCells;
-            moris::string_to_cell_of_cell(tUnionBlockStr, tUnionBlockCells);
-
-            // Row based
-            Matrix<IndexMat> tUnionBlockColors = string_to_mat<IndexMat>(mParameterList.get<std::string>("union_block_colors"));
-            std::string tUnionNewBlockNamesStr = mParameterList.get<std::string>("union_block_names");
-
-            moris::Cell<moris::Cell<std::string>> tNewBlockNames;
-            moris::string_to_cell_of_cell(tUnionNewBlockNamesStr, tNewBlockNames);
-
-            MORIS_ERROR(tUnionBlockCells.size() == tNewBlockNames.size(), "Dimension Mismatch in number of union operations for block");
-            MORIS_ERROR(tUnionBlockCells.size() == tUnionBlockColors.n_rows(), "Dimension Mismatch in number of union operations for block");
-
-            for (moris::uint iUnion = 0; iUnion < tUnionBlockCells.size(); iUnion++)
-            {
-                this->get_enriched_integ_mesh(0).create_union_block(tUnionBlockCells(iUnion), tNewBlockNames(iUnion)(0), tUnionBlockColors.get_row(iUnion));
-            }
-        }
-
-        std::string tUnionSideSetStr = mParameterList.get<std::string>("union_side_sets");
-        if (!tUnionSideSetStr.empty())
-        {
-            // get the blocks to unionize
-            moris::Cell<moris::Cell<std::string>> tUnionSideSetCells;
-            moris::string_to_cell_of_cell(tUnionSideSetStr, tUnionSideSetCells);
-
-            // Row based
-            Matrix<IndexMat> tUnionSideSetColors = string_to_mat<IndexMat>(mParameterList.get<std::string>("union_side_set_colors"));
-            std::string tUnionNewSideSetNamesStr = mParameterList.get<std::string>("union_side_set_names");
-
-            moris::Cell<moris::Cell<std::string>> tNewSideSetNames;
-            moris::string_to_cell_of_cell(tUnionNewSideSetNamesStr, tNewSideSetNames);
-
-            MORIS_ERROR(tUnionSideSetCells.size() == tNewSideSetNames.size(), "Dimension Mismatch in number of union operations for side set");
-            MORIS_ERROR(tUnionSideSetCells.size() == tUnionSideSetColors.n_rows(), "Dimension Mismatch in number of union operations for side set");
-
-            for (moris::uint iUnion = 0; iUnion < tUnionSideSetCells.size(); iUnion++)
-            {
-                this->get_enriched_integ_mesh(0).create_union_side_set(tUnionSideSetCells(iUnion), tNewSideSetNames(iUnion)(0), tUnionSideSetColors.get_row(iUnion));
-            }
-        }
-
-        std::string tDeactiveBlockstr = mParameterList.get<std::string>("deactivate_all_but_blocks");
-        if (!tDeactiveBlockstr.empty())
-        {
-            // get the blocks to unionize
-            moris::Cell<moris::Cell<std::string>> tBlocksToKeepStr;
-            moris::string_to_cell_of_cell(tDeactiveBlockstr, tBlocksToKeepStr);
-
-            MORIS_ERROR(tBlocksToKeepStr.size() == 1, "deactivate_all_but_block issue: This operation can only be performed on time");
-
-            this->get_enriched_integ_mesh(0).deactive_all_blocks_but_selected(tBlocksToKeepStr(0));
-        }
-
-        std::string tDeactiveSideSetstr = mParameterList.get<std::string>("deactivate_all_but_side_sets");
-        if (!tDeactiveSideSetstr.empty())
-        {
-            // get the blocks to unionize
-            moris::Cell<moris::Cell<std::string>> tSideSetsToKeepStr;
-            moris::string_to_cell_of_cell(tDeactiveSideSetstr, tSideSetsToKeepStr);
-
-            MORIS_ERROR(tSideSetsToKeepStr.size() == 1, "deactive_all_side_sets_but_selected issue: This operation can only be performed on time");
-
-            this->get_enriched_integ_mesh(0).deactive_all_side_sets_but_selected(tSideSetsToKeepStr(0));
-        }
-
-        if (mParameterList.get<bool>("multigrid"))
-        {
-            this->construct_multigrid();
-        }
-
-        if (mEnriched)
-        {
-            // get meshes
-            xtk::Enriched_Interpolation_Mesh &tEnrInterpMesh = this->get_enriched_interp_mesh();
-            xtk::Enriched_Integration_Mesh &tEnrIntegMesh = this->get_enriched_integ_mesh();
-
-            std::string tXTKMeshName = "XTKMesh";
-
-            // place the pair in mesh manager
-            mMTKOutputPerformer->register_mesh_pair(&tEnrInterpMesh, &tEnrIntegMesh, false, tXTKMeshName);
-
-            //Periodic Boundary condition environment
-            if (mParameterList.get<std::string>("periodic_side_set_pair") != "")
-            {
-<<<<<<< HEAD
-                if (tEnrInterpMesh.get_spatial_dim() == 2)
-                {
-                    mIntersectionDetect2D = new mtk::Intersection_Detect_2D(mMTKOutputPerformer, 0, mParameterList, mGeometryEngine->get_num_bulk_phase());
-
-                    mIntersectionDetect2D->perform();
-
-                    mIntersectionDetect = nullptr;
+                    tRequestExists = aDecompData.request_exists( tParentInd, tSecondaryId, (EntityRank)tParentRank, tRequestIndex );
                 }
                 else
                 {
-                    mIntersectionDetect = new mtk::Intersection_Detect(mMTKOutputPerformer, 0, mParameterList, mGeometryEngine->get_num_bulk_phase());
-
-                    mIntersectionDetect->perform();
-                    mtk::Intersection_Mesh *tIscMesh = new mtk::Intersection_Mesh(&tEnrIntegMesh, mIntersectionDetect);
-
-                    mIntersectionDetect2D = nullptr;
-
-                    moris::mtk::Writer_Exodus tWriter2(tIscMesh);
-                    tWriter2.write_mesh("", "VIS_ISC.exo", "", "temp.exo");
-                    tWriter2.close_file();
+                    tRequestExists = aDecompData.request_exists( tParentInd, (EntityRank)tParentRank, tRequestIndex );
                 }
-                //constrcut the object for periodic boundary condition
-                //                mtk::Periodic_Boundary_Condition_Helper tPBCHelper(mMTKOutputPerformer,0, mParameterList);
-                //
-                //                //perform periodic boundary condition
-                //                tPBCHelper.setup_periodic_boundary_conditions();
-            }
-=======
-                //initialize the time tracer
-                Tracer tTracer( "MTK", "Double Sided Set", " Periodic Boundary Condition " );
-
-                //Construct intersection and perform
-                mIntersectionDetect2D = new mtk::Intersection_Detect_2D( mMTKOutputPerformer, 0, mParameterList, mGeometryEngine->get_num_bulk_phase() );
-                mIntersectionDetect2D->perform();
-            }
-            else
-            {
+
+                if ( tRequestExists && aRequestAnswers( i )( j ) )
                 {
-                    //initialize the time tracer
-                    Tracer tTracer( "MTK", "Double Sided Set", " Periodic Boundary Condition " );
-
-
-                    mIntersectionDetect = new mtk::Intersection_Detect( mMTKOutputPerformer, 0, mParameterList, mGeometryEngine->get_num_bulk_phase() );
-                    mIntersectionDetect->perform();
+                    moris_id tNodeId = aRequestAnswers( i )( j );
+
+                    // meaning the owning processor expected this and gave an answer
+                    if ( tNodeId < MORIS_ID_MAX && aDecompData.tNewNodeId( tRequestIndex ) == MORIS_INDEX_MAX )
+                    {
+                        // set the new node id
+                        aDecompData.tNewNodeId( tRequestIndex ) = tNodeId;
+
+                        aDecompData.mNumNewNodesWithIds++;
+                    }
+                    // The owner did not expect and did not return an answer
+                    else
+                    {
+                        // keep track of unhandled
+                        tUnhandledRequestIndices.push_back( tRequestIndex );
+                        // moris_index tNodeIndex = mBackgroundMesh.get_first_available_index(EntityRank::NODE);
+
+                        // aDecompData.tNewNodeOwner(tRequestIndex) = par_rank();
+
+                        // aDecompData.tNewNodeId(tRequestIndex) = tNodeId;
+                        // aDecompData.tNewNodeIndex(tRequestIndex) = tNodeIndex;
+                        // tNodeIndex++;
+
+                        // // set the new node id
+                        // aDecompData.tNewNodeId(tRequestIndex) = tNodeId;
+
+                        // aDecompData.mNumNewNodesWithIds++;
+
+                        // mBackgroundMesh.update_first_available_index(tNodeIndex, EntityRank::NODE);
+                    }
                 }
-
+                else
                 {
-
-                    Tracer tTracer( "MTK", "Output Clusters", "Writing Mesh" );
-
-                    //Construct the intersection mesh
-                    mtk::Intersection_Mesh* tIscMesh = new mtk::Intersection_Mesh( &tEnrIntegMesh, mIntersectionDetect );
-
-                    //Write the mesh
-                    moris::mtk::Writer_Exodus tWriter2( tIscMesh );
-                    tWriter2.write_mesh( "", "VIS_ISC.exo", "", "temp.exo" );
-                    tWriter2.close_file();
+                    MORIS_ASSERT( 0, "Request does not exist." );
                 }
             }
         }
->>>>>>> 9676217f
-
-            // if( mParameterList.get<bool>("contact_sandbox") )
-            // {
-            //     std::string tInterfaceSideSetName1 = tEnrIntegMesh.get_interface_side_set_name(0, 0, 2);
-            //     std::string tInterfaceSideSetName2 = tEnrIntegMesh.get_interface_side_set_name(0, 1, 0);
-
-            //     xtk::Contact_Sandbox tSandbox(&tEnrIntegMesh,
-            //                                   tInterfaceSideSetName1,
-            //                                   tInterfaceSideSetName2,
-            //                                   mParameterList.get<real>("bb_epsilon"));
-
-            //     // generate vertex displacement fields
-            //     moris::real tInitialDisp = 0.0;
-            //     moris::real tPredictedDisplX = 0.03;
-            //     moris::real tPredictedDisplY = -0.03;
-            //     moris::real tPredictedDisplZ = -0.01;
-            //     Matrix<DDRMat> tCurrentDispl(tEnrIntegMesh.get_num_nodes(),this->get_spatial_dim(),tInitialDisp);
-            //     Matrix<DDRMat> tPredictedDispl = tCurrentDispl;
-
-            //     // get the vertices in bulk phase 1 and displace them through the current time step
-            //     moris::mtk::Set * tSetC = tEnrIntegMesh.get_set_by_name( "HMR_dummy_c_p1");
-            //     moris::mtk::Set * tSetN = tEnrIntegMesh.get_set_by_name( "HMR_dummy_n_p1");
-
-            //     moris::Matrix< DDSMat > tVertsInChildBlock   = tSetC->get_ig_vertices_inds_on_block( true );
-            //     moris::Matrix< DDSMat > tVertsInNoChildBlock = tSetN->get_ig_vertices_inds_on_block( true );
-
-            //     // iterate through child verts block
-            //     for(moris::uint i = 0; i < tVertsInChildBlock.numel(); i++)
-            //     {
-            //         moris_index tIndex = (moris_index)tVertsInChildBlock(i);
-            //         tPredictedDispl(tIndex,0) = tInitialDisp + tPredictedDisplX;
-            //         tPredictedDispl(tIndex,1) = tInitialDisp + tPredictedDisplY;
-            //         if(this->get_spatial_dim() == 3)
-            //         {
-            //             tPredictedDispl(tIndex,2) = tInitialDisp + tPredictedDisplZ;
-            //         }
-            //     }
-
-            //     // iterate through child verts block
-            //     for(moris::uint i = 0; i < tVertsInNoChildBlock.numel(); i++)
-            //     {
-            //         moris_index tIndex = (moris_index)tVertsInNoChildBlock(i);
-            //         tPredictedDispl(tIndex,0) = tInitialDisp + tPredictedDisplX;
-            //         tPredictedDispl(tIndex,1) = tInitialDisp + tPredictedDisplY;
-            //         if(this->get_spatial_dim() == 3)
-            //         {
-            //             tPredictedDispl(tIndex,2) = tInitialDisp + tPredictedDisplZ;
-            //         }
-            //     }
-
-            //     tSandbox.perform_global_contact_search(tCurrentDispl,tPredictedDispl);
-            // }
-
-            if (mParameterList.get<bool>("print_enriched_ig_mesh"))
+    }
+
+    // handle the unhandled requests wiht current proc being the owner
+    moris::moris_id tNodeId = mBackgroundMesh.allocate_entity_ids( tUnhandledRequestIndices.size(), EntityRank::NODE );
+
+    for ( moris::uint i = 0; i < tUnhandledRequestIndices.size(); i++ )
+    {
+        moris_index tRequestIndex                  = tUnhandledRequestIndices( i );
+        aDecompData.tNewNodeOwner( tRequestIndex ) = par_rank();
+        aDecompData.tNewNodeId( tRequestIndex )    = tNodeId;
+        tNodeId++;
+    }
+}
+
+// ----------------------------------------------------------------------------------
+
+void
+Model::send_outward_requests_reals(
+    moris_index const &       aMPITag,
+    Cell< uint > const &      aProcRanks,
+    Cell< Matrix< DDRMat > > &aOutwardRequests )
+{
+    // iterate through owned requests and send
+    for ( moris::uint i = 0; i < aProcRanks.size(); i++ )
+    {
+        nonblocking_send(
+            aOutwardRequests( i ),
+            aOutwardRequests( i ).n_rows(),
+            aOutwardRequests( i ).n_cols(),
+            aProcRanks( i ),
+            aMPITag );
+    }
+}
+
+// ----------------------------------------------------------------------------------
+
+void
+Model::inward_receive_requests_reals(
+    moris_index const &       aMPITag,
+    moris::uint               aNumRows,
+    Cell< Matrix< DDRMat > > &aReceivedData,
+    Cell< uint > &            aProcRanksReceivedFrom )
+{
+    moris::moris_index tParRank = par_rank();
+    moris::uint        tCount   = 0;
+    MPI_Status         tStatus;
+    for ( moris::uint i = 0; i < (moris::uint)par_size(); i++ )
+    {
+        if ( (moris_index)i != tParRank )
+        {
+            // if there is a sent message from a processor go receive it
+            if ( sent_message_exists( i, aMPITag, tStatus ) )
             {
-                tEnrIntegMesh.print();
+                aReceivedData.push_back( Matrix< DDRMat >( 1, 1 ) );
+
+                aProcRanksReceivedFrom.push_back( i );
+
+                receive( aReceivedData( tCount ), aNumRows, i, aMPITag );
+
+                tCount++;
             }
-
-            if (mParameterList.get<bool>("exodus_output_XTK_ig_mesh"))
+        }
+    }
+}
+
+// ----------------------------------------------------------------------------------
+
+void
+Model::return_request_answers_reals(
+    moris_index const &             aMPITag,
+    Cell< Matrix< DDRMat > > const &aRequestAnswers,
+    Cell< uint > const &            aProcRanks )
+{
+    // iterate through owned requests and send
+    for ( moris::uint i = 0; i < aProcRanks.size(); i++ )
+    {
+        nonblocking_send( aRequestAnswers( i ), aRequestAnswers( i ).n_rows(), aRequestAnswers( i ).n_cols(), aProcRanks( i ), aMPITag );
+    }
+}
+
+// ----------------------------------------------------------------------------------
+
+void
+Model::inward_receive_request_answers_reals(
+    moris_index const &       aMPITag,
+    moris::uint const &       aNumRows,
+    Cell< uint > const &      aProcRanks,
+    Cell< Matrix< DDRMat > > &aReceivedData )
+{
+    for ( moris::uint i = 0; i < aProcRanks.size(); i++ )
+    {
+        aReceivedData.push_back( Matrix< DDRMat >( 1, 1 ) );
+
+        receive( aReceivedData( i ), aNumRows, aProcRanks( i ), aMPITag );
+    }
+}
+
+// ----------------------------------------------------------------------------------
+
+void
+Model::prepare_request_answers(
+    Decomposition_Data &              aDecompData,
+    Cell< Matrix< IndexMat > > const &aReceiveData,
+    Cell< Matrix< IndexMat > > &      aRequestAnswers )
+{
+    // allocate answer size
+    aRequestAnswers.resize( aReceiveData.size() );
+
+    // iterate through received data
+    for ( moris::uint i = 0; i < aReceiveData.size(); i++ )
+    {
+        uint tNumReceivedReqs = aReceiveData( i ).n_cols();
+
+        aRequestAnswers( i ).resize( 1, tNumReceivedReqs );
+
+        aRequestAnswers( i )( 0 ) = MORIS_INDEX_MAX;
+
+        // avoid the dummy message
+        if ( aReceiveData( i )( 0, 0 ) != MORIS_INDEX_MAX )
+        {
+            // iterate through received requests
+            for ( moris::uint j = 0; j < tNumReceivedReqs; j++ )
             {
-                Tracer tTracer("XTK", "Overall", "Visualize");
-                tEnrIntegMesh.write_mesh(&mParameterList);
-            }
-
-            // print the memory usage of XTK
-            if (mParameterList.get<bool>("print_memory"))
-            {
-                moris::Memory_Map tXTKMM = this->get_memory_usage();
-                tXTKMM.par_print("XTK Model");
-            }
-
-            // print
-            MORIS_LOG_SPEC("All_IG_verts", sum_all(tEnrIntegMesh.get_num_entities(EntityRank::NODE)));
-            MORIS_LOG_SPEC("All_IG_cells", sum_all(tEnrIntegMesh.get_num_entities(EntityRank::ELEMENT)));
-            MORIS_LOG_SPEC("All_IP_verts", sum_all(tEnrInterpMesh.get_num_entities(EntityRank::NODE)));
-            MORIS_LOG_SPEC("All_IP_cells", sum_all(tEnrInterpMesh.get_num_entities(EntityRank::ELEMENT)));
-            MORIS_LOG_SPEC("My_IG_verts", tEnrIntegMesh.get_num_entities(EntityRank::NODE));
-            MORIS_LOG_SPEC("My_IG_cells", tEnrIntegMesh.get_num_entities(EntityRank::ELEMENT));
-            MORIS_LOG_SPEC("My_IP_verts", tEnrInterpMesh.get_num_entities(EntityRank::NODE));
-            MORIS_LOG_SPEC("My_IP_cells", tEnrInterpMesh.get_num_entities(EntityRank::ELEMENT));
-        }
-
-        return true;
-    }
-
-    // ----------------------------------------------------------------------------------
-
-    bool
-    Model::has_parameter_list()
-    {
-        return mParameterList.get<bool>("has_parameter_list");
-    }
-
-    // ----------------------------------------------------------------------------------
-
-    bool
-    Model::valid_parameters()
-    {
-        bool tDecompose = mParameterList.get<bool>("decompose");
-        bool tEnrich = mParameterList.get<bool>("enrich");
-        bool tGhost = mParameterList.get<bool>("ghost_stab");
-        bool tMultigrid = mParameterList.get<bool>("multigrid");
-
-        if (tEnrich == true)
-        {
-            MORIS_ERROR(tDecompose, "To perform basis enrichment, decomposition is also required.");
-        }
-
-        if (tGhost == true)
-        {
-            MORIS_ERROR(tDecompose && tEnrich, "To perform ghost stabilization, decomposition and enrichment are also required.");
-        }
-
-        if (tMultigrid == true)
-        {
-            MORIS_ERROR(tDecompose && tEnrich, "To perform multigrid, decomposition and enrichment are also required.");
-        }
-
-        return true;
-    }
-
-    // ----------------------------------------------------------------------------------
-
-    Cell<enum Subdivision_Method>
-    Model::get_subdivision_methods()
-    {
-        MORIS_ASSERT(this->has_parameter_list(), "Perform can only be called on a parameter list based XTK");
-
-        moris::Cell<enum Subdivision_Method> tSubdivisionMethods;
-
-        moris::uint tSpatialDimension = this->get_spatial_dim();
-        enum CellTopology tBGCellTopo = mBackgroundMesh.get_parent_cell_topology();
-        std::string tDecompStr = mParameterList.get<std::string>("decomposition_type");
-        moris::lint tOctreeRefLevel = std::stoi(mParameterList.get<std::string>("octree_refinement_level"));
-
-        if (tDecompStr.compare("octree_only") == 0)
-        {
-            return {Subdivision_Method::NC_OCTREE};
-        }
-
-        if (tOctreeRefLevel > -1)
-        {
-            tSubdivisionMethods.push_back(Subdivision_Method::NC_OCTREE);
-        }
-
-        // determine if we are going conformal or not
-        bool tConformal = true;
-        if (tDecompStr.compare("conformal") == 0)
-        {
-            tConformal = true;
-        }
-        else if (tDecompStr.compare("nonconformal") == 0)
-        {
-            tConformal = false;
-        }
-        else
-        {
-            MORIS_ERROR(0, "Invalid decomposition_type provided. Recognized Options: Conformal and Nonconformal");
-        }
-
-        if (tSpatialDimension == 2)
-        {
-            if (tBGCellTopo == CellTopology::QUAD4 && tConformal)
-            {
-                moris::Cell<enum Subdivision_Method> tMethods = {Subdivision_Method::NC_REGULAR_SUBDIVISION_QUAD4, Subdivision_Method::C_TRI3};
-                tSubdivisionMethods.append(tMethods);
-            }
-            else if (tBGCellTopo == CellTopology::QUAD4 && !tConformal)
-            {
-                moris::Cell<enum Subdivision_Method> tMethods = {Subdivision_Method::NC_REGULAR_SUBDIVISION_QUAD4};
-                tSubdivisionMethods.append(tMethods);
-            }
-        }
-        else if (tSpatialDimension == 3)
-        {
-            if (tBGCellTopo == CellTopology::HEX8 && tConformal)
-            {
-                moris::Cell<enum Subdivision_Method> tMethods = {Subdivision_Method::NC_REGULAR_SUBDIVISION_HEX8, Subdivision_Method::C_HIERARCHY_TET4};
-                tSubdivisionMethods.append(tMethods);
-            }
-            else if (tBGCellTopo == CellTopology::HEX8 && !tConformal)
-            {
-                moris::Cell<enum Subdivision_Method> tMethods = {Subdivision_Method::NC_REGULAR_SUBDIVISION_HEX8};
-                tSubdivisionMethods.append(tMethods);
-            }
-            else if (tBGCellTopo == CellTopology::TET4 && tConformal)
-            {
-                moris::Cell<enum Subdivision_Method> tMethods = {Subdivision_Method::C_HIERARCHY_TET4};
-                tSubdivisionMethods.append(tMethods);
-            }
-        }
-        else
-        {
-            MORIS_ASSERT(0, "Invalid spatial dimension");
-        }
-
-        return tSubdivisionMethods;
-    }
-
-    // ----------------------------------------------------------------------------------
-    // Decomposition Source code
-    // ----------------------------------------------------------------------------------
-
-    bool
-    Model::decompose(Cell<enum Subdivision_Method> aMethods)
-    {
-        Tracer tTracer("XTK", "Decomposition", "Decompose");
-
-        moris::Matrix<moris::IndexMat> tActiveGeometries(1, mGeometryEngine->get_num_geometries());
-
-        for (moris::uint i = 0; i < mGeometryEngine->get_num_geometries(); i++)
-        {
-            tActiveGeometries(i) = (moris_index)i;
-        }
-
-        Integration_Mesh_Generator tIntegrationGenerator(this, aMethods, tActiveGeometries);
-
-        mCutIntegrationMesh = tIntegrationGenerator.perform();
-
-        mDecomposed = true;
-
-        if (mDiagnostics)
-        {
-            if (interpolated_coordinate_check(mCutIntegrationMesh.get()))
-            {
-                MORIS_LOG_INFO("Interpolated Coordinate Check: Pass");
-            }
-            else
-            {
-                MORIS_LOG_INFO("Interpolated Coordinate Check: Fail");
-            }
-        }
-
-        return true;
-    }
-
-    // ----------------------------------------------------------------------------------
-
-    void
-    Model::create_new_node_association_with_geometry(Decomposition_Data &tDecompData)
-    {
-        // create geometry objects for each node
-        mGeometryEngine->create_new_child_nodes(
-            tDecompData.tNewNodeIndex,
-            tDecompData.tNewNodeParentTopology,
-            tDecompData.tParamCoordRelativeToParent,
-            mBackgroundMesh.get_all_node_coordinates_loc_inds());
-    }
-
-    // ----------------------------------------------------------------------------------
-
-    bool
-    Model::verify_successful_node_assignment(Decomposition_Data &aDecompData)
-    {
-        uint tNumUnsuccessful = 0;
-        for (moris::uint i = 0; i < aDecompData.tNewNodeId.size(); i++)
-        {
-            if (aDecompData.tNewNodeId(i) == MORIS_INDEX_MAX)
-            {
-                tNumUnsuccessful++;
-            }
-        }
-
-        if (tNumUnsuccessful > 0)
-        {
-            std::cout << "There were " << tNumUnsuccessful << " bad nodes of " << aDecompData.tNewNodeId.size() << " total nodes" << std::endl;
-            return false;
-        }
-
-        return true;
-    }
-
-    // ----------------------------------------------------------------------------------
-
-    void
-    Model::send_outward_requests(
-        moris_index const &aMPITag,
-        Cell<uint> const &aProcRanks,
-        Cell<Matrix<IndexMat>> &aOutwardRequests)
-    {
-        // Cell of requests
-        Cell<MPI_Request> tRequests(aProcRanks.size());
-
-        // iterate through owned requests and send
-        for (moris::uint i = 0; i < aProcRanks.size(); i++)
-        {
-            tRequests(i) = nonblocking_send(
-                aOutwardRequests(i),
-                aOutwardRequests(i).n_rows(),
-                aOutwardRequests(i).n_cols(),
-                aProcRanks(i),
-                aMPITag);
-        }
-    }
-
-    // ----------------------------------------------------------------------------------
-
-    void
-    Model::inward_receive_requests(
-        moris_index const &aMPITag,
-        moris::uint aNumRows,
-        Cell<Matrix<IndexMat>> &aReceivedData,
-        Cell<uint> &aProcRanksReceivedFrom)
-    {
-        // ensure the sizes are correct.
-        aReceivedData.resize(0);
-        aProcRanksReceivedFrom.resize(0);
-
-        // access the communication table
-        Matrix<IdMat> tCommTable = mBackgroundMesh.get_communication_table();
-        moris::uint tCount = 0;
-        for (moris::uint i = 0; i < tCommTable.numel(); i++)
-        {
-            aReceivedData.push_back(Matrix<IndexMat>(1, 1));
-            aProcRanksReceivedFrom.push_back(tCommTable(i));
-            receive(aReceivedData(tCount), aNumRows, tCommTable(i), aMPITag);
-            tCount++;
-        }
-    }
-
-    // ----------------------------------------------------------------------------------
-
-    void
-    Model::inward_receive_request_answers(
-        moris_index const &aMPITag,
-        moris::uint const &aNumRows,
-        Cell<uint> const &aProcRanks,
-        Cell<Matrix<IndexMat>> &aReceivedRequestAnswers)
-    {
-        MPI_Status tStatus;
-
-        for (moris::uint i = 0; i < aProcRanks.size(); i++)
-        {
-            bool tFlag = sent_message_exists(aProcRanks(i), aMPITag, tStatus);
-            while (tFlag == false)
-            {
-                tFlag = sent_message_exists(aProcRanks(i), aMPITag, tStatus);
-            }
-
-            aReceivedRequestAnswers.push_back(Matrix<IndexMat>(1, 1));
-            receive(aReceivedRequestAnswers(i), aNumRows, aProcRanks(i), aMPITag);
-        }
-    }
-
-    // ----------------------------------------------------------------------------------
-
-    void
-    Model::handle_received_request_answers(
-        Decomposition_Data &aDecompData,
-        Cell<Matrix<IndexMat>> const &aRequests,
-        Cell<Matrix<IndexMat>> const &aRequestAnswers,
-        moris::moris_id &aNodeId)
-    {
-        Cell<moris_index> tUnhandledRequestIndices;
-
-        // iterate through received data
-        for (moris::uint i = 0; i < aRequests.size(); i++)
-        {
-            uint tNumReceivedReqs = aRequests(i).n_cols();
-
-            // avoid the dummy message
-            if (aRequests(i)(0, 0) != MORIS_INDEX_MAX)
-            {
-                // iterate through received requests
-                for (moris::uint j = 0; j < tNumReceivedReqs; j++)
+                moris_id        tParentId      = aReceiveData( i )( 0, j );
+                enum EntityRank tParentRank    = (enum EntityRank)aReceiveData( i )( 1, j );
+                moris_id        tSecondaryId   = aReceiveData( i )( 2, j );
+                moris_index     tParentInd     = mBackgroundMesh.get_mesh_data().get_loc_entity_ind_from_entity_glb_id( tParentId, tParentRank );
+                bool            tRequestExists = false;
+                moris_index     tRequestIndex  = MORIS_INDEX_MAX;
+
+                if ( aDecompData.mHasSecondaryIdentifier )
                 {
-                    moris_id tParentId = aRequests(i)(0, j);
-                    enum EntityRank tParentRank = (enum EntityRank)aRequests(i)(1, j);
-                    moris_id tSecondaryId = aRequests(i)(2, j);
-                    moris_index tParentInd = mBackgroundMesh.get_mesh_data().get_loc_entity_ind_from_entity_glb_id(tParentId, tParentRank);
-                    bool tRequestExists = false;
-                    moris_index tRequestIndex = MORIS_INDEX_MAX;
-
-                    if (aDecompData.mHasSecondaryIdentifier)
+                    tRequestExists = aDecompData.request_exists(
+                        tParentInd,
+                        tSecondaryId,
+                        (EntityRank)tParentRank,
+                        tRequestIndex );
+                }
+                else
+                {
+                    tRequestExists = aDecompData.request_exists(
+                        tParentInd,
+                        (EntityRank)tParentRank,
+                        tRequestIndex );
+                }
+
+                if ( tRequestExists )
+                {
+                    moris_id tNodeId = aDecompData.tNewNodeId( tRequestIndex );
+
+                    aRequestAnswers( i )( j ) = tNodeId;
+
+                    if ( tNodeId == MORIS_ID_MAX )
                     {
-                        tRequestExists = aDecompData.request_exists(tParentInd, tSecondaryId, (EntityRank)tParentRank, tRequestIndex);
-                    }
-                    else
-                    {
-                        tRequestExists = aDecompData.request_exists(tParentInd, (EntityRank)tParentRank, tRequestIndex);
-                    }
-
-                    if (tRequestExists && aRequestAnswers(i)(j))
-                    {
-                        moris_id tNodeId = aRequestAnswers(i)(j);
-
-                        // meaning the owning processor expected this and gave an answer
-                        if (tNodeId < MORIS_ID_MAX && aDecompData.tNewNodeId(tRequestIndex) == MORIS_INDEX_MAX)
-                        {
-                            // set the new node id
-                            aDecompData.tNewNodeId(tRequestIndex) = tNodeId;
-
-                            aDecompData.mNumNewNodesWithIds++;
-                        }
-                        // The owner did not expect and did not return an answer
-                        else
-                        {
-                            // keep track of unhandled
-                            tUnhandledRequestIndices.push_back(tRequestIndex);
-                            // moris_index tNodeIndex = mBackgroundMesh.get_first_available_index(EntityRank::NODE);
-
-                            // aDecompData.tNewNodeOwner(tRequestIndex) = par_rank();
-
-                            // aDecompData.tNewNodeId(tRequestIndex) = tNodeId;
-                            // aDecompData.tNewNodeIndex(tRequestIndex) = tNodeIndex;
-                            // tNodeIndex++;
-
-                            // // set the new node id
-                            // aDecompData.tNewNodeId(tRequestIndex) = tNodeId;
-
-                            // aDecompData.mNumNewNodesWithIds++;
-
-                            // mBackgroundMesh.update_first_available_index(tNodeIndex, EntityRank::NODE);
-                        }
-                    }
-                    else
-                    {
-                        MORIS_ASSERT(0, "Request does not exist.");
+                        std::cout << "tParentId = " << tParentId << " | Rank " << (uint)tParentRank << std::endl;
+                        //                    MORIS_ERROR(0,"Max node");
                     }
                 }
-            }
-        }
-
-        // handle the unhandled requests wiht current proc being the owner
-        moris::moris_id tNodeId = mBackgroundMesh.allocate_entity_ids(tUnhandledRequestIndices.size(), EntityRank::NODE);
-
-        for (moris::uint i = 0; i < tUnhandledRequestIndices.size(); i++)
-        {
-            moris_index tRequestIndex = tUnhandledRequestIndices(i);
-            aDecompData.tNewNodeOwner(tRequestIndex) = par_rank();
-            aDecompData.tNewNodeId(tRequestIndex) = tNodeId;
-            tNodeId++;
-        }
-    }
-
-    // ----------------------------------------------------------------------------------
-
-    void
-    Model::send_outward_requests_reals(
-        moris_index const &aMPITag,
-        Cell<uint> const &aProcRanks,
-        Cell<Matrix<DDRMat>> &aOutwardRequests)
-    {
-        // iterate through owned requests and send
-        for (moris::uint i = 0; i < aProcRanks.size(); i++)
-        {
-            nonblocking_send(
-                aOutwardRequests(i),
-                aOutwardRequests(i).n_rows(),
-                aOutwardRequests(i).n_cols(),
-                aProcRanks(i),
-                aMPITag);
-        }
-    }
-
-    // ----------------------------------------------------------------------------------
-
-    void
-    Model::inward_receive_requests_reals(
-        moris_index const &aMPITag,
-        moris::uint aNumRows,
-        Cell<Matrix<DDRMat>> &aReceivedData,
-        Cell<uint> &aProcRanksReceivedFrom)
-    {
-        moris::moris_index tParRank = par_rank();
-        moris::uint tCount = 0;
-        MPI_Status tStatus;
-        for (moris::uint i = 0; i < (moris::uint)par_size(); i++)
-        {
-            if ((moris_index)i != tParRank)
-            {
-                // if there is a sent message from a processor go receive it
-                if (sent_message_exists(i, aMPITag, tStatus))
+                else
                 {
-                    aReceivedData.push_back(Matrix<DDRMat>(1, 1));
-
-                    aProcRanksReceivedFrom.push_back(i);
-
-                    receive(aReceivedData(tCount), aNumRows, i, aMPITag);
-
-                    tCount++;
+                    aRequestAnswers( i )( j ) = MORIS_ID_MAX;
                 }
             }
         }
     }
-
-    // ----------------------------------------------------------------------------------
-
-    void
-    Model::return_request_answers_reals(
-        moris_index const &aMPITag,
-        Cell<Matrix<DDRMat>> const &aRequestAnswers,
-        Cell<uint> const &aProcRanks)
-    {
-        // iterate through owned requests and send
-        for (moris::uint i = 0; i < aProcRanks.size(); i++)
-        {
-            nonblocking_send(aRequestAnswers(i), aRequestAnswers(i).n_rows(), aRequestAnswers(i).n_cols(), aProcRanks(i), aMPITag);
-        }
-    }
-
-    // ----------------------------------------------------------------------------------
-
-    void
-    Model::inward_receive_request_answers_reals(
-        moris_index const &aMPITag,
-        moris::uint const &aNumRows,
-        Cell<uint> const &aProcRanks,
-        Cell<Matrix<DDRMat>> &aReceivedData)
-    {
-        for (moris::uint i = 0; i < aProcRanks.size(); i++)
-        {
-            aReceivedData.push_back(Matrix<DDRMat>(1, 1));
-
-            receive(aReceivedData(i), aNumRows, aProcRanks(i), aMPITag);
-        }
-    }
-
-    // ----------------------------------------------------------------------------------
-
-    void
-    Model::prepare_request_answers(
-        Decomposition_Data &aDecompData,
-        Cell<Matrix<IndexMat>> const &aReceiveData,
-        Cell<Matrix<IndexMat>> &aRequestAnswers)
-    {
-        // allocate answer size
-        aRequestAnswers.resize(aReceiveData.size());
-
-        // iterate through received data
-        for (moris::uint i = 0; i < aReceiveData.size(); i++)
-        {
-            uint tNumReceivedReqs = aReceiveData(i).n_cols();
-
-            aRequestAnswers(i).resize(1, tNumReceivedReqs);
-
-            aRequestAnswers(i)(0) = MORIS_INDEX_MAX;
-
-            // avoid the dummy message
-            if (aReceiveData(i)(0, 0) != MORIS_INDEX_MAX)
+}
+
+// ----------------------------------------------------------------------------------
+void
+Model::return_request_answers(
+    moris_index const &               aMPITag,
+    Cell< Matrix< IndexMat > > const &aRequestAnswers,
+    Cell< uint > const &              aProcRanks )
+{
+    // access the communication table
+    Matrix< IdMat > tCommTable = mBackgroundMesh.get_communication_table();
+
+    // iterate through owned requests and send
+    for ( moris::uint i = 0; i < tCommTable.numel(); i++ )
+    {
+        nonblocking_send( aRequestAnswers( i ), aRequestAnswers( i ).n_rows(), aRequestAnswers( i ).n_cols(), tCommTable( i ), aMPITag );
+    }
+}
+
+// ----------------------------------------------------------------------------------
+
+moris::Cell< std::string >
+Model::check_for_and_remove_internal_seacas_side_sets( moris::Cell< std::string > &aSideSetNames )
+{
+    for ( std::vector< std::string >::iterator iSet = aSideSetNames.begin(); iSet != aSideSetNames.end(); ++iSet )
+    {
+        if ( iSet->compare( "surface_1_quad4" ) == 0 )
+        {
+            aSideSetNames.data().erase( iSet-- );
+        }
+
+        else if ( iSet->compare( "surface_2_quad4" ) == 0 )
+        {
+            aSideSetNames.data().erase( iSet-- );
+        }
+        else if ( iSet->compare( "surface_3_quad4" ) == 0 )
+        {
+            aSideSetNames.data().erase( iSet-- );
+        }
+        else if ( iSet->compare( "surface_4_quad4" ) == 0 )
+        {
+            aSideSetNames.data().erase( iSet-- );
+        }
+        else if ( iSet->compare( "surface_5_quad4" ) == 0 )
+        {
+            aSideSetNames.data().erase( iSet-- );
+        }
+        else if ( iSet->compare( "surface_6_quad4" ) == 0 )
+        {
+            aSideSetNames.data().erase( iSet-- );
+        }
+        else if ( iSet->compare( "surface_hex8_quad_1" ) == 0 )
+        {
+            aSideSetNames.data().erase( iSet-- );
+        }
+        else if ( iSet->compare( "surface_hex8_quad_2" ) == 0 )
+        {
+            aSideSetNames.data().erase( iSet-- );
+        }
+        else if ( iSet->compare( "surface_hex8_quad4_1" ) == 0 )
+        {
+            aSideSetNames.data().erase( iSet-- );
+        }
+        else if ( iSet->compare( "surface_hex8_quad4_2" ) == 0 )
+        {
+            aSideSetNames.data().erase( iSet-- );
+        }
+        else if ( iSet->compare( "surface_hex8_quad4_3" ) == 0 )
+        {
+            aSideSetNames.data().erase( iSet-- );
+        }
+        else if ( iSet->compare( "surface_hex8_quad4_4" ) == 0 )
+        {
+            aSideSetNames.data().erase( iSet-- );
+        }
+    }
+
+    return aSideSetNames;
+}
+
+// ----------------------------------------------------------------------------------
+// Enrichment Source code
+// ----------------------------------------------------------------------------------
+
+void
+Model::perform_basis_enrichment(
+    enum EntityRank const &aBasisRank,
+    moris_index const &    aMeshIndex )
+{
+    Tracer tTracer( "XTK", "Enrichment", "Enrich" );
+
+    MORIS_ERROR( mDecomposed, "Prior to computing basis enrichment, the decomposition process must be called" );
+
+    // allocate some new enriched interpolation and integration meshes
+    mEnrichedIntegMesh.resize( aMeshIndex + 1, nullptr );
+    mEnrichedInterpMesh.resize( aMeshIndex + 1, nullptr );
+
+    this->perform_basis_enrichment_internal( aBasisRank, { { aMeshIndex } } );
+
+    // Change the enrichment flag
+    mEnriched = true;
+}
+
+
+// ----------------------------------------------------------------------------------
+
+void
+Model::perform_basis_enrichment(
+    enum EntityRank const &   aBasisRank,
+    Matrix< IndexMat > const &aMeshIndex )
+{
+    Tracer tTracer( "XTK", "Enrichment" );
+
+    MORIS_ERROR( mDecomposed, "Prior to computing basis enrichment, the decomposition process must be called" );
+
+    // allocate some new enriched interpolation and integration meshes
+    mEnrichedIntegMesh.resize( aMeshIndex.numel() + 1, nullptr );
+    mEnrichedInterpMesh.resize( aMeshIndex.numel() + 1, nullptr );
+
+    this->perform_basis_enrichment_internal( aBasisRank, aMeshIndex );
+
+    // Change the enrichment flag
+    mEnriched = true;
+}
+
+void
+Model::perform_hanging_node_identification()
+{
+    Tracer tTracer( "XTK", "Identify hanging nodes" );
+
+    MORIS_ERROR( mDecomposed, "Mesh needs to be decomposed prior to identifying hanging nodes" );
+
+    MORIS_ERROR( mEnriched, "Mesh needs to be enriched prior to identifying hanging nodes" );
+
+    // get the interpolation mesh
+    moris::mtk::Interpolation_Mesh &tInterpMesh = mBackgroundMesh.get_mesh_data();
+
+    // iterate through child meshes
+    for ( moris::uint iCM = 0; iCM < mCutMesh.get_num_child_meshes(); iCM++ )
+    {
+        // active child mesh
+        Child_Mesh &tChildMesh = mCutMesh.get_child_mesh( iCM );
+
+        // get the neighbors
+        Matrix< IndexMat > tElementNeighors = tInterpMesh.get_elements_connected_to_element_and_face_ind_loc_inds( tChildMesh.get_parent_element_index() );
+
+        moris::Cell< moris_index > tTransitionFacets;
+
+        // iterate through neighbor
+        for ( moris::uint iN = 0; iN < tElementNeighors.n_cols(); iN++ )
+        {
+            moris_index tNeighborCellIndex = tElementNeighors( 0, iN );
+
+            moris_index tSharedFaceIndex = tElementNeighors( 1, iN );
+
+            if ( !mBackgroundMesh.entity_has_children( tNeighborCellIndex, EntityRank::ELEMENT ) )
             {
-                // iterate through received requests
-                for (moris::uint j = 0; j < tNumReceivedReqs; j++)
-                {
-                    moris_id tParentId = aReceiveData(i)(0, j);
-                    enum EntityRank tParentRank = (enum EntityRank)aReceiveData(i)(1, j);
-                    moris_id tSecondaryId = aReceiveData(i)(2, j);
-                    moris_index tParentInd = mBackgroundMesh.get_mesh_data().get_loc_entity_ind_from_entity_glb_id(tParentId, tParentRank);
-                    bool tRequestExists = false;
-                    moris_index tRequestIndex = MORIS_INDEX_MAX;
-
-                    if (aDecompData.mHasSecondaryIdentifier)
-                    {
-                        tRequestExists = aDecompData.request_exists(
-                            tParentInd,
-                            tSecondaryId,
-                            (EntityRank)tParentRank,
-                            tRequestIndex);
-                    }
-                    else
-                    {
-                        tRequestExists = aDecompData.request_exists(
-                            tParentInd,
-                            (EntityRank)tParentRank,
-                            tRequestIndex);
-                    }
-
-                    if (tRequestExists)
-                    {
-                        moris_id tNodeId = aDecompData.tNewNodeId(tRequestIndex);
-
-                        aRequestAnswers(i)(j) = tNodeId;
-
-                        if (tNodeId == MORIS_ID_MAX)
-                        {
-                            std::cout << "tParentId = " << tParentId << " | Rank " << (uint)tParentRank << std::endl;
-                            //                    MORIS_ERROR(0,"Max node");
-                        }
-                    }
-                    else
-                    {
-                        aRequestAnswers(i)(j) = MORIS_ID_MAX;
-                    }
-                }
+                tTransitionFacets.push_back( tSharedFaceIndex );
             }
         }
-    }
-
-<<<<<<< HEAD
-    // ----------------------------------------------------------------------------------
-
-    void
-    Model::return_request_answers(
-        moris_index const &aMPITag,
-        Cell<Matrix<IndexMat>> const &aRequestAnswers,
-        Cell<uint> const &aProcRanks)
-    {
-        // access the communication table
-        Matrix<IdMat> tCommTable = mBackgroundMesh.get_communication_table();
-
-        // iterate through owned requests and send
-        for (moris::uint i = 0; i < tCommTable.numel(); i++)
-        {
-            nonblocking_send(aRequestAnswers(i), aRequestAnswers(i).n_rows(), aRequestAnswers(i).n_cols(), tCommTable(i), aMPITag);
-        }
-    }
-
-    // ----------------------------------------------------------------------------------
-
-    moris::Cell<std::string>
-    Model::check_for_and_remove_internal_seacas_side_sets(moris::Cell<std::string> &aSideSetNames)
-=======
-moris::Cell< std::string >
-Model::check_for_and_remove_internal_seacas_side_sets( moris::Cell< std::string >& aSideSetNames )
-{
-    for ( std::vector< std::string >::iterator iSet = aSideSetNames.begin(); iSet != aSideSetNames.end(); ++iSet )
->>>>>>> 9676217f
-    {
-        for (std::vector<std::string>::iterator iSet = aSideSetNames.begin(); iSet != aSideSetNames.end(); ++iSet)
-        {
-            if (iSet->compare("surface_1_quad4") == 0)
-            {
-                aSideSetNames.data().erase(iSet--);
-            }
-
-            else if (iSet->compare("surface_2_quad4") == 0)
-            {
-                aSideSetNames.data().erase(iSet--);
-            }
-            else if (iSet->compare("surface_3_quad4") == 0)
-            {
-                aSideSetNames.data().erase(iSet--);
-            }
-            else if (iSet->compare("surface_4_quad4") == 0)
-            {
-                aSideSetNames.data().erase(iSet--);
-            }
-            else if (iSet->compare("surface_5_quad4") == 0)
-            {
-                aSideSetNames.data().erase(iSet--);
-            }
-            else if (iSet->compare("surface_6_quad4") == 0)
-            {
-                aSideSetNames.data().erase(iSet--);
-            }
-            else if (iSet->compare("surface_hex8_quad_1") == 0)
-            {
-                aSideSetNames.data().erase(iSet--);
-            }
-            else if (iSet->compare("surface_hex8_quad_2") == 0)
-            {
-                aSideSetNames.data().erase(iSet--);
-            }
-            else if (iSet->compare("surface_hex8_quad4_1") == 0)
-            {
-                aSideSetNames.data().erase(iSet--);
-            }
-            else if (iSet->compare("surface_hex8_quad4_2") == 0)
-            {
-                aSideSetNames.data().erase(iSet--);
-            }
-            else if (iSet->compare("surface_hex8_quad4_3") == 0)
-            {
-                aSideSetNames.data().erase(iSet--);
-            }
-            else if (iSet->compare("surface_hex8_quad4_4") == 0)
-            {
-                aSideSetNames.data().erase(iSet--);
-            }
-        }
-
-        return aSideSetNames;
-    }
-
-    // ----------------------------------------------------------------------------------
-    // Enrichment Source code
-    // ----------------------------------------------------------------------------------
-
-    void
-    Model::perform_basis_enrichment(
-        enum EntityRank const &aBasisRank,
-        moris_index const &aMeshIndex)
-    {
-        Tracer tTracer("XTK", "Enrichment", "Enrich");
-
-        MORIS_ERROR(mDecomposed, "Prior to computing basis enrichment, the decomposition process must be called");
-
-        // allocate some new enriched interpolation and integration meshes
-        mEnrichedIntegMesh.resize(aMeshIndex + 1, nullptr);
-        mEnrichedInterpMesh.resize(aMeshIndex + 1, nullptr);
-
-        this->perform_basis_enrichment_internal(aBasisRank, {{aMeshIndex}});
-
-<<<<<<< HEAD
-        // Change the enrichment flag
-        mEnriched = true;
-    }
-=======
-void
-Model::probe_bg_cell( Matrix< IndexMat > const& tBGCellIds )
+
+        tChildMesh.identify_hanging_nodes( tTransitionFacets );
+    }
+}
+
+
+void
+Model::probe_bg_cell( Matrix< IndexMat > const &tBGCellIds )
 {
     Tracer tTracer( "XTK", "BG Cell Probe" );
 
@@ -1134,11 +1161,11 @@
     {
         Tracer tTracer( "XTK", "BG Cell Probe", "Cell Id " + std::to_string( tBGCellIds( i ) ) );
 
-        moris_index                 tIndex      = mBackgroundMesh.get_mesh_data().get_loc_entity_ind_from_entity_glb_id( tBGCellIds( i ), EntityRank::ELEMENT );
-        mtk::Cell&                  tCell       = mBackgroundMesh.get_mesh_data().get_mtk_cell( tIndex );
-        Matrix< IndexMat >          tVertexIds  = tCell.get_vertex_ids();
-        moris::Cell< mtk::Vertex* > tVertexPtrs = tCell.get_vertex_pointers();
-        Matrix< IndexMat >          tVertexOwner( 1, tVertexPtrs.size() );
+        moris_index                  tIndex      = mBackgroundMesh.get_mesh_data().get_loc_entity_ind_from_entity_glb_id( tBGCellIds( i ), EntityRank::ELEMENT );
+        mtk::Cell &                  tCell       = mBackgroundMesh.get_mesh_data().get_mtk_cell( tIndex );
+        Matrix< IndexMat >           tVertexIds  = tCell.get_vertex_ids();
+        moris::Cell< mtk::Vertex * > tVertexPtrs = tCell.get_vertex_pointers();
+        Matrix< IndexMat >           tVertexOwner( 1, tVertexPtrs.size() );
 
         MORIS_LOG_SPEC( "Cell Id", tBGCellIds( i ) );
         MORIS_LOG_SPEC( "Cell Index", tIndex );
@@ -1161,7 +1188,7 @@
 }
 
 // ----------------------------------------------------------------------------------
-Cut_Integration_Mesh*
+Cut_Integration_Mesh *
 Model::get_cut_integration_mesh()
 {
     MORIS_ASSERT( mDecomposed,
@@ -1170,7 +1197,7 @@
     return mCutIntegrationMesh.get();
 }
 
-Enrichment const&
+Enrichment const &
 Model::get_basis_enrichment()
 {
     MORIS_ASSERT( mEnriched,
@@ -1181,292 +1208,7 @@
 
 // ----------------------------------------------------------------------------------
 
-void
-Model::return_request_answers(
-    moris_index const&                aMPITag,
-    Cell< Matrix< IndexMat > > const& aRequestAnswers,
-    Cell< uint > const&               aProcRanks )
-{
-    // access the communication table
-    Matrix< IdMat > tCommTable = mBackgroundMesh.get_communication_table();
-
-    // iterate through owned requests and send
-    for ( moris::uint i = 0; i < tCommTable.numel(); i++ )
-    {
-        nonblocking_send( aRequestAnswers( i ), aRequestAnswers( i ).n_rows(), aRequestAnswers( i ).n_cols(), tCommTable( i ), aMPITag );
-    }
-}
-
-// ----------------------------------------------------------------------------------
-
-void
-Model::finalize_decomp()
-{
-    // // Change XTK model decomposition state flag
-    // mDecomposed = true;
-
-    // // Sort the children meshes into groups
-    // this->sort_children_meshes_into_groups();
-
-    // // assign child element indices ( seperated to facilitate mesh cleanup )
-    // this->assign_child_element_indices( true );
-
-    // // give each child cell its id (parallel consistent) and index (not parallel consistent)
-    // this->assign_child_element_ids();
-
-    // // creates mtk cells for all child elements (parent elements are assumed to have mtk cells in the mtk mesh)
-    // this->create_child_element_mtk_cells();
-
-    // // add vertices to child meshes
-    // this->add_vertices_to_child_meshes();
-
-    // // Compute the child element phase using the geometry engine
-    // // a case where the phase may not be set is when we only do a
-    // // non-conformal decomposition
-    // this->set_element_phases();
-
-    // // identify local subphases in child mesh
-    // this->identify_local_subphase_clusters_in_child_meshes();
-
-    // // constructs the subphase double side sets internal to a child mesh
-    // // I do this here because it also figures out if the child mesh has inter child mesh interfaces
-    // // this flag is needed for the cleanup cut mesh call
-    // // this->construct_internal_double_sides_between_subphases();
-
-    // // // cleanup the mesh
-    // // if(mCleanupMesh)
-    // // {
-    // //     std::cout<<"Mesh Cleanup"<<std::endl;
-    // //     Mesh_Cleanup tMeshCleanup(this,&mParameterList);
-    // //     tMeshCleanup.perform();
-    // // }
-
-
-    // // // identify local subphases in child mesh
-    // // this->identify_local_subphase_clusters_in_child_meshes();
-
-    // // // add child element to local to global map
-    // // this->add_child_elements_to_local_to_global_map();
-
-    // // // Associate nodes created during decomposition to their child meshes
-    // // this->associate_nodes_created_during_decomp_to_child_meshes();
-
-    // // // set the glb to loc map for all cells
-    // // this->setup_cell_glb_to_local_map();
-
-    // // // assign subphase ids
-    // // this->assign_subphase_glob_ids();
-
-    // // // setup global to local subphase map
-    // // this->setup_glob_to_loc_subphase_map();
-}
-
-// ----------------------------------------------------------------------------------
-
-void
-Model::finalize_mesh_data()
-{
-    // //
-    // mBackgroundMesh.setup_local_to_global_maps();
-
-    // //
-    // this->sort_children_meshes_into_groups();
-
-    // // set the element phases
-    // this->set_element_phases();
-
-    // // identify local subphases in child mesh
-    // this->identify_local_subphase_clusters_in_child_meshes();
-
-    // // Associate nodes created during decomposition to their child meshes
-    // this->associate_nodes_created_during_decomp_to_child_meshes();
-
-    // // constructs the subphase double side sets internal to a child mesh
-    // // I do this here because it also figures out if the child mesh has inter child mesh interfaces
-    // // this flag is needed for the cleanup cut mesh call
-    // this->construct_internal_double_sides_between_subphases();
-
-    // // set the glb to loc map for all cells
-    // this->setup_cell_glb_to_local_map();
-
-    // // assign subphase ids
-    // this->assign_subphase_glob_ids();
-
-    // // setup global to local subphase map
-    // this->setup_glob_to_loc_subphase_map();
-    // // this catches the missed interfaces due to coincidence
-    // this->catch_all_unhandled_interfaces();
-
-
-    // mMeshDataFinalized = true;
-}
-
-// ----------------------------------------------------------------------------------
-
-// ----------------------------------------------------------------------------------
-
-// ----------------------------------------------------------------------------------
-
-// ----------------------------------------------------------------------------------
-
-// ----------------------------------------------------------------------------------
-
-// ----------------------------------------------------------------------------------
-
-// ----------------------------------------------------------------------------------
-
-// ----------------------------------------------------------------------------------
-
-// ----------------------------------------------------------------------------------
-
-// ----------------------------------------------------------------------------------
-
-// ----------------------------------------------------------------------------------
-
-// ----------------------------------------------------------------------------------
-
-// ----------------------------------------------------------------------------------
-
-// ----------------------------------------------------------------------------------
-
-// ----------------------------------------------------------------------------------
-
-// ----------------------------------------------------------------------------------
-
-// ----------------------------------------------------------------------------------
-
-// ----------------------------------------------------------------------------------
-
-
-// ----------------------------------------------------------------------------------
-
-// ----------------------------------------------------------------------------------
-
-
-// ----------------------------------------------------------------------------------
-// Enrichment Source code
-// ----------------------------------------------------------------------------------
-
-
-// ----------------------------------------------------------------------------------
->>>>>>> 9676217f
-
-    // ----------------------------------------------------------------------------------
-
-<<<<<<< HEAD
-    void
-    Model::perform_basis_enrichment(
-        enum EntityRank const &aBasisRank,
-        Matrix<IndexMat> const &aMeshIndex)
-    {
-        Tracer tTracer("XTK", "Enrichment");
-=======
-    if ( !mMeshDataFinalized )
-    {
-        this->finalize_mesh_data();
-    }
-    MORIS_ERROR( mDecomposed, "Prior to computing basis enrichment, the decomposition process must be called" );
->>>>>>> 9676217f
-
-        MORIS_ERROR(mDecomposed, "Prior to computing basis enrichment, the decomposition process must be called");
-
-        // allocate some new enriched interpolation and integration meshes
-        mEnrichedIntegMesh.resize(aMeshIndex.numel() + 1, nullptr);
-        mEnrichedInterpMesh.resize(aMeshIndex.numel() + 1, nullptr);
-
-        this->perform_basis_enrichment_internal(aBasisRank, aMeshIndex);
-
-        // Change the enrichment flag
-        mEnriched = true;
-    }
-
-    void
-    Model::perform_hanging_node_identification()
-    {
-        Tracer tTracer("XTK", "Identify hanging nodes");
-
-        MORIS_ERROR(mDecomposed, "Mesh needs to be decomposed prior to identifying hanging nodes");
-
-        MORIS_ERROR(mEnriched, "Mesh needs to be enriched prior to identifying hanging nodes");
-
-        // get the interpolation mesh
-        moris::mtk::Interpolation_Mesh &tInterpMesh = mBackgroundMesh.get_mesh_data();
-
-        // iterate through child meshes
-        for (moris::uint iCM = 0; iCM < mCutMesh.get_num_child_meshes(); iCM++)
-        {
-            // active child mesh
-            Child_Mesh &tChildMesh = mCutMesh.get_child_mesh(iCM);
-
-            // get the neighbors
-            Matrix<IndexMat> tElementNeighors = tInterpMesh.get_elements_connected_to_element_and_face_ind_loc_inds(tChildMesh.get_parent_element_index());
-
-            moris::Cell<moris_index> tTransitionFacets;
-
-            // iterate through neighbor
-            for (moris::uint iN = 0; iN < tElementNeighors.n_cols(); iN++)
-            {
-                moris_index tNeighborCellIndex = tElementNeighors(0, iN);
-
-                moris_index tSharedFaceIndex = tElementNeighors(1, iN);
-
-                if (!mBackgroundMesh.entity_has_children(tNeighborCellIndex, EntityRank::ELEMENT))
-                {
-                    tTransitionFacets.push_back(tSharedFaceIndex);
-                }
-            }
-
-            tChildMesh.identify_hanging_nodes(tTransitionFacets);
-        }
-    }
-
-<<<<<<< HEAD
-    void
-    Model::probe_bg_cell(Matrix<IndexMat> const &tBGCellIds)
-    {
-        Tracer tTracer("XTK", "BG Cell Probe");
-
-        for (moris::uint i = 0; i < tBGCellIds.numel(); i++)
-        {
-            Tracer tTracer("XTK", "BG Cell Probe", "Cell Id " + std::to_string(tBGCellIds(i)));
-
-            moris_index tIndex = mBackgroundMesh.get_mesh_data().get_loc_entity_ind_from_entity_glb_id(tBGCellIds(i), EntityRank::ELEMENT);
-            mtk::Cell &tCell = mBackgroundMesh.get_mesh_data().get_mtk_cell(tIndex);
-            Matrix<IndexMat> tVertexIds = tCell.get_vertex_ids();
-            moris::Cell<mtk::Vertex *> tVertexPtrs = tCell.get_vertex_pointers();
-            Matrix<IndexMat> tVertexOwner(1, tVertexPtrs.size());
-
-            MORIS_LOG_SPEC("Cell Id", tBGCellIds(i));
-            MORIS_LOG_SPEC("Cell Index", tIndex);
-            MORIS_LOG_SPEC("Cell Owner", tCell.get_owner());
-            MORIS_LOG_SPEC("Vertex Ids", ios::stringify_log(tVertexIds));
-            MORIS_LOG_SPEC("Vertex Owners", ios::stringify_log(tVertexOwner));
-
-            // collect geometric info
-            uint tNumGeom = mGeometryEngine->get_num_geometries();
-            Cell<Matrix<DDRMat>> tVertexGeomVals(tNumGeom, Matrix<DDRMat>(1, tVertexPtrs.size()));
-            for (moris::uint iG = 0; iG < tNumGeom; iG++)
-            {
-                for (moris::uint iV = 0; iV < tVertexPtrs.size(); iV++)
-                {
-                    tVertexGeomVals(iG)(iV) = mGeometryEngine->get_field_value(iG, (uint)tVertexPtrs(iV)->get_index(), tVertexPtrs(iV)->get_coords());
-                }
-                MORIS_LOG_SPEC("Geom Field " + std::to_string(iG) + " Vals", ios::stringify_log(tVertexGeomVals(iG)));
-            }
-        }
-    }
-
-    // ----------------------------------------------------------------------------------
-    Cut_Integration_Mesh *
-    Model::get_cut_integration_mesh()
-    {
-        MORIS_ASSERT(mDecomposed,
-                     "Cannot get cut integration mesh prior to the decomposition strategy ");
-=======
-// ----------------------------------------------------------------------------------
-
-
-Enriched_Interpolation_Mesh&
+Enriched_Interpolation_Mesh &
 Model::get_enriched_interp_mesh( moris::moris_index aIndex )
 {
     MORIS_ASSERT( mEnriched,
@@ -1477,7 +1219,7 @@
 
 // ----------------------------------------------------------------------------------
 
-Enriched_Integration_Mesh&
+Enriched_Integration_Mesh &
 Model::get_enriched_integ_mesh( moris::moris_index aIndex )
 {
     MORIS_ASSERT( mEnriched,
@@ -1485,314 +1227,142 @@
 
     return *( mEnrichedIntegMesh( aIndex ) );
 }
->>>>>>> 9676217f
-
-        return mCutIntegrationMesh.get();
-    }
-
-    Enrichment const &
-    Model::get_basis_enrichment()
-    {
-        MORIS_ASSERT(mEnriched,
-                     "Cannot get basis enrichment from an XTK model which has not called perform_basis_enrichment ");
-
-        return *mEnrichment;
-    }
-
-    // ----------------------------------------------------------------------------------
-
-    Enriched_Interpolation_Mesh &
-    Model::get_enriched_interp_mesh(moris::moris_index aIndex)
-    {
-        MORIS_ASSERT(mEnriched,
-                     "Cannot get enriched interpolation mesh from an XTK model which has not called perform_basis_enrichment ");
-
-        return *(mEnrichedInterpMesh(aIndex));
-    }
-
-    // ----------------------------------------------------------------------------------
-
-    Enriched_Integration_Mesh &
-    Model::get_enriched_integ_mesh(moris::moris_index aIndex)
-    {
-        MORIS_ASSERT(mEnriched,
-                     "Cannot get enriched integration mesh from an XTK model which has not called perform_basis_enrichment ");
-
-        return *(mEnrichedIntegMesh(aIndex));
-    }
-
-    // ----------------------------------------------------------------------------------
-
-    void
-    Model::perform_basis_enrichment_internal(
-        enum EntityRank const &aBasisRank,
-        Matrix<IndexMat> const &aMeshIndex)
-    {
-
-        // initialize enrichment (ptr because of circular dependency)
-        mEnrichment = new Enrichment(
-            Enrichment_Method::USE_INTERPOLATION_CELL_BASIS,
-            aBasisRank,
-            aMeshIndex,
-            mGeometryEngine->get_num_phases(),
-            this,
-            &mCutMesh,
-            &mBackgroundMesh);
-
-        // Set verbose flag to match XTK.
-        mEnrichment->mVerbose = mVerbose;
-
-        // perform the enrichment
-        mEnrichment->perform_enrichment();
-    }
-
-    // ----------------------------------------------------------------------------------
-
-    void
-    Model::construct_face_oriented_ghost_penalization_cells()
-    {
-        Tracer tTracer("XTK", "GhostStabilization", "Stabilize");
-
-        MORIS_ERROR(mDecomposed, "Mesh needs to be decomposed prior to calling ghost penalization");
-
-        MORIS_ERROR(!mGhost, "Ghost penalization has already been called");
-
-        mGhostStabilization = new Ghost_Stabilization(this);
-
-        mGhostStabilization->setup_ghost_stabilization();
-
-        mGhost = true;
-    }
-
-    // ----------------------------------------------------------------------------------
-
-    Ghost_Stabilization &
-    Model::get_ghost_stabilization(moris::moris_index aIndex)
-    {
-        MORIS_ERROR(mGhost, "Ghost has not been constructed on this model.");
-        return *mGhostStabilization;
-    }
-
-    // ----------------------------------------------------------------------------------
-
-    void
-    Model::construct_multigrid()
-    {
-        Tracer tTracer("XTK", "Multigrid", "Run");
-
-        mMultigrid = std::make_shared<xtk::Multigrid>(this);
-
-        mMultigrid->build_enriched_coeff_to_background_coeff_map();
-
-        mMultigrid->create_fine_to_coarse_relationship();
-
-        mMultigrid->create_coarse_to_fine_relationship();
-
-        mMultigrid->create_coarse_to_fine_weights();
-
-        std::string tName = "Enriched_bspline_1.exo";
-        mMultigrid->build_basis_exodus_information(tName);
-    }
-
-    // ----------------------------------------------------------------------------------
-
-    Cut_Mesh &
-    Model::get_cut_mesh()
-    {
-        return mCutMesh;
-    }
-
-    // ----------------------------------------------------------------------------------
-
-    Cut_Mesh const &
-    Model::get_cut_mesh() const
-    {
-        return mCutMesh;
-    }
-
-    // ----------------------------------------------------------------------------------
-
-<<<<<<< HEAD
-    Background_Mesh &
-    Model::get_background_mesh()
-=======
-//------------------------------------------------------------------------------
-
-// ----------------------------------------------------------------------------------
-
-// ----------------------------------------------------------------------------------
-
-
-// ----------------------------------------------------------------------------------
-
-void
-Model::collect_subphases_attached_to_facet_on_cell(
-    moris::moris_index          aCellIndex,
-    moris::moris_index          aFacetOrdinal,
-    Cell< moris::moris_index >& aCellSubphaseIndices,
-    Cell< moris::moris_index >& aCellSubphaseBulkIndices,
-    Cell< moris::moris_index >& aRepresentativeCellInd,
-    Cell< moris::moris_index >& aRepresentativeCellSideOrdinal )
-{
-    aRepresentativeCellInd.clear();
-    aRepresentativeCellSideOrdinal.clear();
-
-    Matrix< IndexMat > tCellFacets = mBackgroundMesh.get_mesh_data().get_entity_connected_to_entity_loc_inds( aCellIndex, EntityRank::ELEMENT, mBackgroundMesh.get_mesh_data().get_facet_rank() );
-
-    moris_index tFacetIndex = tCellFacets( aFacetOrdinal );
-
-    // set pointer to child mesh if it has children
-    if ( mBackgroundMesh.entity_has_children( aCellIndex, EntityRank::ELEMENT ) )
-    {
-        // get the child mesh ptr
-        moris::moris_index tCMIndex = mBackgroundMesh.child_mesh_index( aCellIndex, EntityRank::ELEMENT );
-        Child_Mesh const*  tCMCell  = &mCutMesh.get_child_mesh( tCMIndex );
-
-
-        // get subphases attached to facet
-        Cell< moris::moris_index > tCellCMSubphaseIndices;
-        tCMCell->get_subphases_attached_to_facet( tFacetIndex, tCellCMSubphaseIndices, aRepresentativeCellInd, aRepresentativeCellSideOrdinal );
-
-        // reference to subphase indices and bulkphases of subphases
-        Cell< moris::moris_index > const& tCMSubphaseBulkIndices = tCMCell->get_subphase_bin_bulk_phase();
-        Cell< moris::moris_index > const& tCMSubphaseIndices     = tCMCell->get_subphase_indices();
-
-        // put the information in processor local indices with bulk phase
-        aCellSubphaseIndices.resize( tCellCMSubphaseIndices.size() );
-        aCellSubphaseBulkIndices.resize( tCellCMSubphaseIndices.size() );
-
-
-        for ( moris::uint i = 0; i < tCellCMSubphaseIndices.size(); i++ )
-        {
-            aCellSubphaseBulkIndices( i ) = tCMSubphaseBulkIndices( tCellCMSubphaseIndices( i ) );
-            aCellSubphaseIndices( i )     = tCMSubphaseIndices( tCellCMSubphaseIndices( i ) );
-        }
-    }
-    else
-    {
-        // get the cell subphase indices
-        aCellSubphaseBulkIndices = { { mBackgroundMesh.get_element_phase_index( aCellIndex ) } };
-        aCellSubphaseIndices     = { { aCellIndex } };
-        aRepresentativeCellInd   = { { aCellIndex } };
-        aRepresentativeCellSideOrdinal.push_back( tFacetIndex );
-    }
-}
-
-// ----------------------------------------------------------------------------------
+
+// ----------------------------------------------------------------------------------
+
+void
+Model::perform_basis_enrichment_internal(
+    enum EntityRank const &   aBasisRank,
+    Matrix< IndexMat > const &aMeshIndex )
+{
+
+    // initialize enrichment (ptr because of circular dependency)
+    mEnrichment = new Enrichment(
+        Enrichment_Method::USE_INTERPOLATION_CELL_BASIS,
+        aBasisRank,
+        aMeshIndex,
+        mGeometryEngine->get_num_phases(),
+        this,
+        &mCutMesh,
+        &mBackgroundMesh );
+
+    // Set verbose flag to match XTK.
+    mEnrichment->mVerbose = mVerbose;
+
+    // perform the enrichment
+    mEnrichment->perform_enrichment();
+}
+
+// ----------------------------------------------------------------------------------
+
+void
+Model::construct_face_oriented_ghost_penalization_cells()
+{
+    Tracer tTracer( "XTK", "GhostStabilization", "Stabilize" );
+
+    MORIS_ERROR( mDecomposed, "Mesh needs to be decomposed prior to calling ghost penalization" );
+
+    MORIS_ERROR( !mGhost, "Ghost penalization has already been called" );
+
+    mGhostStabilization = new Ghost_Stabilization( this );
+
+    mGhostStabilization->setup_ghost_stabilization();
+
+    mGhost = true;
+}
+
+// ----------------------------------------------------------------------------------
+
+Ghost_Stabilization &
+Model::get_ghost_stabilization( moris::moris_index aIndex )
+{
+    MORIS_ERROR( mGhost, "Ghost has not been constructed on this model." );
+    return *mGhostStabilization;
+}
+
+// ----------------------------------------------------------------------------------
+
+void
+Model::construct_multigrid()
+{
+    Tracer tTracer( "XTK", "Multigrid", "Run" );
+
+    mMultigrid = std::make_shared< xtk::Multigrid >( this );
+
+    mMultigrid->build_enriched_coeff_to_background_coeff_map();
+
+    mMultigrid->create_fine_to_coarse_relationship();
+
+    mMultigrid->create_coarse_to_fine_relationship();
+
+    mMultigrid->create_coarse_to_fine_weights();
+
+    std::string tName = "Enriched_bspline_1.exo";
+    mMultigrid->build_basis_exodus_information( tName );
+}
+
+// ----------------------------------------------------------------------------------
+
+Cut_Mesh &
+Model::get_cut_mesh()
+{
+    return mCutMesh;
+}
+
+// ----------------------------------------------------------------------------------
+
+Cut_Mesh const &
+Model::get_cut_mesh() const
+{
+    return mCutMesh;
+}
+
+// ----------------------------------------------------------------------------------
+
+
+Background_Mesh &
+Model::get_background_mesh()
+{
+    return mBackgroundMesh;
+}
+
+// ----------------------------------------------------------------------------------
+
+Background_Mesh const &
+Model::get_background_mesh() const
+{
+    return mBackgroundMesh;
+}
+
+// ----------------------------------------------------------------------------------
+
+moris::ge::Geometry_Engine *
+Model::get_geom_engine()
+{
+    return mGeometryEngine;
+}
+
 
 bool
 Model::subphase_is_in_child_mesh( moris_index aSubphaseIndex )
 {
+    MORIS_ERROR( 0, "TOFIX" );
     if ( aSubphaseIndex >= (moris_index)mBackgroundMesh.get_mesh_data().get_num_entities( EntityRank::ELEMENT ) )
->>>>>>> 9676217f
-    {
-        return mBackgroundMesh;
-    }
-
-    // ----------------------------------------------------------------------------------
-
-    Background_Mesh const &
-    Model::get_background_mesh() const
-    {
-        return mBackgroundMesh;
-    }
-
-    // ----------------------------------------------------------------------------------
-
-    moris::ge::Geometry_Engine *
-    Model::get_geom_engine()
-    {
-        return mGeometryEngine;
-    }
-
-<<<<<<< HEAD
-    // ----------------------------------------------------------------------------------
-    // Tet 10 conversion Source code
-    // ----------------------------------------------------------------------------------
-=======
-// ----------------------------------------------------------------------------------
-
-// ----------------------------------------------------------------------------------
-
-// ----------------------------------------------------------------------------------
-
-// ----------------------------------------------------------------------------------
-
-void
-Model::print_cells()
-{
-}
-
-//------------------------------------------------------------------------------
-
-moris::Matrix< moris::IndexMat >
-Model::get_element_to_subphase()
-{
-
-    MORIS_ERROR( 0, "TODODODO" );
-    Matrix< IndexMat > tSubphase( 1, 1 );
-    return tSubphase;
-}
-
-moris::Matrix< moris::IndexMat >
-Model::get_num_subphase_neighbors()
-{
-    moris::Cell< moris::Cell< moris_index > > const& tSubPhaseToSubphase = this->get_subphase_to_subphase();
-    moris::Matrix< moris::IndexMat >                 tSubphaseNumNeighbors( 1, tSubPhaseToSubphase.size() );
-    for ( size_t iSP = 0; iSP < tSubPhaseToSubphase.size(); iSP++ )
-    {
-        tSubphaseNumNeighbors( iSP ) = tSubPhaseToSubphase( iSP ).size();
-    }
-    return tSubphaseNumNeighbors;
-}
-
-// ----------------------------------------------------------------------------------
-
-
-moris::mtk::Integration_Mesh*
-Model::construct_output_mesh( Output_Options const& aOutputOptions )
-{
-
-    MORIS_ERROR( 0, "Depracated" );
-    return nullptr;
-}
-
-//------------------------------------------------------------------------------
-
-
-//------------------------------------------------------------------------------
-
-void
-Model::setup_interface_single_side_sets(
-    Output_Options const&                  aOutputOptions,
-    Cell< moris::Matrix< moris::IdMat > >& aCellIdsAndSideOrds,
-    Cell< std::string >&                   aInterfaceSetNames )
-{
-    std::string tSetNameBase = "iside_";
-
-    for ( moris_index iG = 0; iG < (moris_index)mGeometryEngine->get_num_geometries(); iG++ )
-    {
-        for ( moris_index iP0 = 0; iP0 < (moris_index)mGeometryEngine->get_num_bulk_phase(); iP0++ )
-        {
-            for ( moris_index iP1 = iP0 + 1; iP1 < (moris_index)mGeometryEngine->get_num_bulk_phase(); iP1++ )
-            {
-                if ( aOutputOptions.output_phase( iP0 ) && aOutputOptions.output_phase( iP1 ) )
-                {
-                    std::string tSetName = tSetNameBase + "g_" + std::to_string( iG ) + "_p0_" + std::to_string( iP0 ) + "_p1_" + std::to_string( iP1 );
-
-                    aInterfaceSetNames.push_back( tSetName );
-                    aCellIdsAndSideOrds.push_back( mCutMesh.pack_interface_sides( iG, iP0, iP1 ) );
-                }
-            }
-        }
-    }
-}
-
-//------------------------------------------------------------------------------
-// Tet 10 conversion Source code
-// ----------------------------------------------------------------------------------
-
-moris::ParameterList&
+    {
+        return true;
+    }
+
+    else if ( mBackgroundMesh.entity_has_children( aSubphaseIndex, EntityRank::ELEMENT ) )
+    {
+        return true;
+    }
+
+    return false;
+}
+
+// ----------------------------------------------------------------------------------
+
+moris::ParameterList &
 Model::get_parameter_list()
 {
     return mParameterList;
@@ -1802,209 +1372,174 @@
 void
 Model::setup_diagnostics(
     bool               aDiagnostics,
-    std::string const& aDiagnosticPath,
-    std::string const& aDiagnosticLabel )
+    std::string const &aDiagnosticPath,
+    std::string const &aDiagnosticLabel )
 {
     mDiagnostics = aDiagnostics;
->>>>>>> 9676217f
-
-    bool
-    Model::subphase_is_in_child_mesh(moris_index aSubphaseIndex)
-    {
-        MORIS_ERROR(0, "TOFIX");
-        if (aSubphaseIndex >= (moris_index)mBackgroundMesh.get_mesh_data().get_num_entities(EntityRank::ELEMENT))
-        {
-            return true;
-        }
-
-        else if (mBackgroundMesh.entity_has_children(aSubphaseIndex, EntityRank::ELEMENT))
-        {
-            return true;
-        }
-
-        return false;
-    }
-
-    // ----------------------------------------------------------------------------------
-
-    moris::ParameterList &
-    Model::get_parameter_list()
-    {
-        return mParameterList;
-    }
-
-    //------------------------------------------------------------------------------
-    void
-    Model::setup_diagnostics(
-        bool aDiagnostics,
-        std::string const &aDiagnosticPath,
-        std::string const &aDiagnosticLabel)
-    {
-        mDiagnostics = aDiagnostics;
-
-        if (mDiagnostics)
-        {
-            mDiagnosticPath = aDiagnosticPath;
-            mDiagnosticId = aDiagnosticLabel;
-
-            MORIS_ERROR(!mDiagnosticPath.empty(), "If diagnostics are turned on, a diagnostics path must be specified");
-            if (mDiagnosticId.empty())
-            {
-                mDiagnosticId = "no_spec";
-            }
-        }
-    }
-    std::string
-    Model::get_diagnostic_file_name(std::string const &aLabel) const
-    {
-        MORIS_ASSERT(mDiagnostics, "Only callable with diagnostics on");
-        return mDiagnosticPath + "/id_" + mDiagnosticId + "_ps_" + std::to_string(moris::par_size()) + "_pr_" + std::to_string(moris::par_rank()) + "_" + aLabel + ".diag";
-    }
-    //------------------------------------------------------------------------------
-
-    moris::mtk::Integration_Mesh *
-    Model::get_output_mesh(Output_Options const &aOutputOptions)
-
-    {
-        MORIS_ERROR(0, "Deprecated. (Removal in progress)");
-
-        return nullptr;
-    }
-
-    //------------------------------------------------------------------------------
-
-    moris::uint
-    Model::get_spatial_dim() const
-    {
-        return mModelDimension;
-    }
-
-    //------------------------------------------------------------------------------
-
-    moris_index
-    Model::get_cell_xtk_index(moris_id aCellId)
-    {
-        auto tIter = mCellGlbToLocalMap.find(aCellId);
-        MORIS_ASSERT(tIter != mCellGlbToLocalMap.end(), "Id not in map");
-        return tIter->second;
-    }
-
-    //------------------------------------------------------------------------------
-
-    moris::Cell<moris::Cell<moris_index>> const &
-    Model::get_subphase_to_subphase()
-    {
-        MORIS_ERROR(0, "Deprecated.");
-        return mSubphaseToSubPhase;
-    }
-
-    //------------------------------------------------------------------------------
-
-    moris::Cell<moris::Cell<moris_index>> const &
-    Model::get_subphase_to_subphase_my_side_ords()
-    {
-        MORIS_ERROR(0, "Deprecated.");
-        return mSubphaseToSubPhaseMySideOrds;
-    }
-
-    //------------------------------------------------------------------------------
-
-    moris::Cell<moris::Cell<moris_index>> const &
-    Model::get_subphase_to_subphase_transition_loc()
-    {
-        MORIS_ERROR(0, "Deprecated.");
-        return mTransitionNeighborCellLocation;
-    }
-
-    //------------------------------------------------------------------------------
-
-    moris::Cell<moris::Cell<moris_index>> const &
-    Model::get_subphase_to_subphase_neighbor_side_ords()
-    {
-        MORIS_ERROR(0, "Deprecated.");
-        return mSubphaseToSubPhaseNeighborSideOrds;
-    }
-
-    //------------------------------------------------------------------------------
-
-    std::shared_ptr<Multigrid>
-    Model::get_multigrid_ptr()
-    {
-        return mMultigrid;
-    }
-
-    //------------------------------------------------------------------------------
-
-    moris_id
-    Model::get_subphase_id(moris_id aSubphaseIndex)
-    {
-
-        return mCutIntegrationMesh->get_subphase_id(aSubphaseIndex);
-    }
-
-    // ----------------------------------------------------------------------------------
-
-    moris_index
-    Model::get_subphase_index(moris_id aSubphaseId)
-    {
-        return mCutIntegrationMesh->get_subphase_index(aSubphaseId);
-    }
-
-    //------------------------------------------------------------------------------
-
-    moris::Memory_Map
-    Model::get_memory_usage()
-    {
-        // memory map for model
-        moris::Memory_Map tXTKModelMM;
-
-        // member data that have memory maps
-        moris::Memory_Map tCutMeshMM;
-        moris::Memory_Map tBGMeshMM;
-        moris::Memory_Map tEnrichmentMM;
-        moris::Memory_Map tGhostMM;
-        moris::Memory_Map tIgMeshMM;
-        moris::Memory_Map tIpMeshMM;
-
-        if (mDecomposed)
-        {
-            tCutMeshMM = mCutMesh.get_memory_usage();
-            tBGMeshMM = mBackgroundMesh.get_memory_usage();
-        }
-
-        if (mEnriched)
-        {
-            tEnrichmentMM = mEnrichment->get_memory_usage();
-            tIgMeshMM = this->get_enriched_integ_mesh().get_memory_usage();
-            tIpMeshMM = this->get_enriched_interp_mesh().get_memory_usage();
-        }
-
-        if (mGhost)
-        {
-            tGhostMM = mGhostStabilization->get_memory_usage();
-        }
-
-        // make the sum of the cut mesh memory map the cut mesh memory
-        tXTKModelMM.mMemoryMapData["Cut Mesh"] = tCutMeshMM.sum();
-        tXTKModelMM.mMemoryMapData["Enrichment"] = tEnrichmentMM.sum();
-        tXTKModelMM.mMemoryMapData["Enriched Ig Mesh"] = tIgMeshMM.sum();
-        tXTKModelMM.mMemoryMapData["Enriched Ip Mesh"] = tIpMeshMM.sum();
-        tXTKModelMM.mMemoryMapData["Ghost"] = tGhostMM.sum();
-        tXTKModelMM.mMemoryMapData["Background Mesh"] = tBGMeshMM.sum();
-        tXTKModelMM.mMemoryMapData["mElementToElement ptrs"] = moris::internal_capacity(mElementToElement);
-        tXTKModelMM.mMemoryMapData["mElementToElement ptrs"] = moris::internal_capacity(mElementToElement);
-        tXTKModelMM.mMemoryMapData["mSubphaseToSubPhase"] = moris::internal_capacity(mSubphaseToSubPhase);
-        tXTKModelMM.mMemoryMapData["mSubphaseToSubPhaseMySideOrds"] = moris::internal_capacity(mSubphaseToSubPhaseMySideOrds);
-        tXTKModelMM.mMemoryMapData["mSubphaseToSubPhaseNeighborSideOrds"] = moris::internal_capacity(mSubphaseToSubPhaseNeighborSideOrds);
-
-        tIgMeshMM.par_print("Ig Mesh");
-        return tXTKModelMM;
-    }
-
-    //------------------------------------------------------------------------------
-
-    //------------------------------------------------------------------------------
-
-    //------------------------------------------------------------------------------
-
-} // namespace xtk+
+    if ( mDiagnostics )
+    {
+        mDiagnosticPath = aDiagnosticPath;
+        mDiagnosticId   = aDiagnosticLabel;
+
+        MORIS_ERROR( !mDiagnosticPath.empty(), "If diagnostics are turned on, a diagnostics path must be specified" );
+        if ( mDiagnosticId.empty() )
+        {
+            mDiagnosticId = "no_spec";
+        }
+    }
+}
+std::string
+Model::get_diagnostic_file_name( std::string const &aLabel ) const
+{
+    MORIS_ASSERT( mDiagnostics, "Only callable with diagnostics on" );
+    return mDiagnosticPath + "/id_" + mDiagnosticId + "_ps_" + std::to_string( moris::par_size() ) + "_pr_" + std::to_string( moris::par_rank() ) + "_" + aLabel + ".diag";
+}
+//------------------------------------------------------------------------------
+
+moris::mtk::Integration_Mesh *
+Model::get_output_mesh( Output_Options const &aOutputOptions )
+
+{
+    MORIS_ERROR( 0, "Deprecated. (Removal in progress)" );
+
+    return nullptr;
+}
+
+//------------------------------------------------------------------------------
+
+moris::uint
+Model::get_spatial_dim() const
+{
+    return mModelDimension;
+}
+
+//------------------------------------------------------------------------------
+
+moris_index
+Model::get_cell_xtk_index( moris_id aCellId )
+{
+    auto tIter = mCellGlbToLocalMap.find( aCellId );
+    MORIS_ASSERT( tIter != mCellGlbToLocalMap.end(), "Id not in map" );
+    return tIter->second;
+}
+
+//------------------------------------------------------------------------------
+
+moris::Cell< moris::Cell< moris_index > > const &
+Model::get_subphase_to_subphase()
+{
+    MORIS_ERROR( 0, "Deprecated." );
+    return mSubphaseToSubPhase;
+}
+
+//------------------------------------------------------------------------------
+
+moris::Cell< moris::Cell< moris_index > > const &
+Model::get_subphase_to_subphase_my_side_ords()
+{
+    MORIS_ERROR( 0, "Deprecated." );
+    return mSubphaseToSubPhaseMySideOrds;
+}
+
+//------------------------------------------------------------------------------
+
+moris::Cell< moris::Cell< moris_index > > const &
+Model::get_subphase_to_subphase_transition_loc()
+{
+    MORIS_ERROR( 0, "Deprecated." );
+    return mTransitionNeighborCellLocation;
+}
+
+//------------------------------------------------------------------------------
+
+moris::Cell< moris::Cell< moris_index > > const &
+Model::get_subphase_to_subphase_neighbor_side_ords()
+{
+    MORIS_ERROR( 0, "Deprecated." );
+    return mSubphaseToSubPhaseNeighborSideOrds;
+}
+
+//------------------------------------------------------------------------------
+
+std::shared_ptr< Multigrid >
+Model::get_multigrid_ptr()
+{
+    return mMultigrid;
+}
+
+//------------------------------------------------------------------------------
+
+moris_id
+Model::get_subphase_id( moris_id aSubphaseIndex )
+{
+
+    return mCutIntegrationMesh->get_subphase_id( aSubphaseIndex );
+}
+
+// ----------------------------------------------------------------------------------
+
+moris_index
+Model::get_subphase_index( moris_id aSubphaseId )
+{
+    return mCutIntegrationMesh->get_subphase_index( aSubphaseId );
+}
+
+//------------------------------------------------------------------------------
+
+moris::Memory_Map
+Model::get_memory_usage()
+{
+    // memory map for model
+    moris::Memory_Map tXTKModelMM;
+
+    // member data that have memory maps
+    moris::Memory_Map tCutMeshMM;
+    moris::Memory_Map tBGMeshMM;
+    moris::Memory_Map tEnrichmentMM;
+    moris::Memory_Map tGhostMM;
+    moris::Memory_Map tIgMeshMM;
+    moris::Memory_Map tIpMeshMM;
+
+    if ( mDecomposed )
+    {
+        tCutMeshMM = mCutMesh.get_memory_usage();
+        tBGMeshMM  = mBackgroundMesh.get_memory_usage();
+    }
+
+    if ( mEnriched )
+    {
+        tEnrichmentMM = mEnrichment->get_memory_usage();
+        tIgMeshMM     = this->get_enriched_integ_mesh().get_memory_usage();
+        tIpMeshMM     = this->get_enriched_interp_mesh().get_memory_usage();
+    }
+
+    if ( mGhost )
+    {
+        tGhostMM = mGhostStabilization->get_memory_usage();
+    }
+
+    // make the sum of the cut mesh memory map the cut mesh memory
+    tXTKModelMM.mMemoryMapData["Cut Mesh"]                            = tCutMeshMM.sum();
+    tXTKModelMM.mMemoryMapData["Enrichment"]                          = tEnrichmentMM.sum();
+    tXTKModelMM.mMemoryMapData["Enriched Ig Mesh"]                    = tIgMeshMM.sum();
+    tXTKModelMM.mMemoryMapData["Enriched Ip Mesh"]                    = tIpMeshMM.sum();
+    tXTKModelMM.mMemoryMapData["Ghost"]                               = tGhostMM.sum();
+    tXTKModelMM.mMemoryMapData["Background Mesh"]                     = tBGMeshMM.sum();
+    tXTKModelMM.mMemoryMapData["mElementToElement ptrs"]              = moris::internal_capacity( mElementToElement );
+    tXTKModelMM.mMemoryMapData["mElementToElement ptrs"]              = moris::internal_capacity( mElementToElement );
+    tXTKModelMM.mMemoryMapData["mSubphaseToSubPhase"]                 = moris::internal_capacity( mSubphaseToSubPhase );
+    tXTKModelMM.mMemoryMapData["mSubphaseToSubPhaseMySideOrds"]       = moris::internal_capacity( mSubphaseToSubPhaseMySideOrds );
+    tXTKModelMM.mMemoryMapData["mSubphaseToSubPhaseNeighborSideOrds"] = moris::internal_capacity( mSubphaseToSubPhaseNeighborSideOrds );
+
+    tIgMeshMM.par_print( "Ig Mesh" );
+    return tXTKModelMM;
+}
+
+//------------------------------------------------------------------------------
+
+//------------------------------------------------------------------------------
+
+//------------------------------------------------------------------------------
+
+}// namespace xtk