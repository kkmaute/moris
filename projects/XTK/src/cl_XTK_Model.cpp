/*
 * Copyright (c) 2022 University of Colorado
 * Licensed under the MIT license. See LICENSE.txt file in the MORIS root for details.
 *
 *------------------------------------------------------------------------------------
 *
 * cl_XTK_Model.cpp
 *
 */

#include "cl_XTK_Model.hpp"
#include "cl_XTK_Background_Mesh.hpp"
#include "cl_MTK_Integration_Mesh.hpp"
#include "cl_MTK_Interpolation_Mesh.hpp"
#include "cl_XTK_Enriched_Interpolation_Mesh.hpp"
#include "cl_XTK_Enriched_Integration_Mesh.hpp"
#include "cl_XTK_Ghost_Stabilization.hpp"
#include "cl_XTK_Integration_Mesh_Generator.hpp"
#include "cl_XTK_Mesh_Cleanup.hpp"
#include "cl_XTK_Diagnostics.hpp"
// #include "cl_XTK_Contact_Sandbox.hpp"
#include "cl_XTK_Multigrid.hpp"
#include "fn_all_true.hpp"
#include "fn_unique.hpp"
#include "op_equal_equal.hpp"
#include "fn_sort.hpp"
#include "fn_iscol.hpp"
#include "fn_trans.hpp"
#include "fn_equal_to.hpp"
#include "fn_generate_element_to_element.hpp"
#include "fn_create_faces_from_element_to_node.hpp"
#include "fn_create_edges_from_element_to_node.hpp"
#include "HDF5_Tools.hpp"
#include "cl_MTK_Visualization_STK.hpp"
#include "cl_MTK_Cell_Info_Factory.hpp"
#include "cl_MTK_Cell_Info.hpp"
#include "cl_MTK_Writer_Exodus.hpp"
#include "fn_Parsing_Tools.hpp"
#include "cl_TOL_Memory_Map.hpp"
#include "cl_Tracer.hpp"
#include "fn_stringify_matrix.hpp"
#include "cl_XTK_Basis_Processor.hpp"

using namespace moris;

namespace moris::xtk
{
    // ----------------------------------------------------------------------------------
    // Constructor/Deconstructor Source code
    // ----------------------------------------------------------------------------------

    Model::~Model()
    {
        delete mEnrichment;
        mEnrichment = nullptr;

        delete mGhostStabilization;
        mGhostStabilization = nullptr;

        for ( auto tIt : mEnrichedInterpMesh )
        {
            delete tIt;
        }

        mEnrichedInterpMesh.clear();

        for ( auto tIt : mEnrichedIntegMesh )
        {
            delete tIt;
        }

        mEnrichedIntegMesh.clear();
    }

    // ----------------------------------------------------------------------------------

    /*
     * using the general geometry engine
     */
    Model::Model(
            uint                            aModelDimension,
            moris::mtk::Interpolation_Mesh *aMeshData,
            moris::gen::Geometry_Engine    *aGeometryEngine,
            bool                            aLinkGeometryOnConstruction )
            : mModelDimension( aModelDimension )
            , mBackgroundMesh( aMeshData )
            , mCutMesh( this, mModelDimension )
            , mGeometryEngine( aGeometryEngine )
            , mEnrichment( nullptr )
            , mGhostStabilization( nullptr )
            , mEnrichedInterpMesh( 0, nullptr )
            , mEnrichedIntegMesh( 0, nullptr )
            , mConvertedToTet10s( false )
    {
        // flag this as a non-parameter list based run
        mParameterList.insert( "has_parameter_list", false );

        // flag that this field is false, this is for unit testing where enrichment is used
        mParameterList.insert( "write_cell_enrichments_levels", false );
    }

    // ----------------------------------------------------------------------------------

    Model::Model( moris::ParameterList const &aParameterList )
            : mParameterList( aParameterList )
            , mModelDimension( UINT_MAX )
            , mEnrichment( nullptr )
            , mGhostStabilization( nullptr )
            , mEnrichedInterpMesh( 0, nullptr )
            , mEnrichedIntegMesh( 0, nullptr )
            , mConvertedToTet10s( false )
    {
        // flag this as a parameter list based run
        mParameterList.insert( "has_parameter_list", true );

        this->setup_diagnostics(
                mParameterList.get< bool >( "diagnostics" ),
                mParameterList.get< std::string >( "diagnostics_path" ),
                mParameterList.get< std::string >( "diagnostics_id" ) );
    }

    // ----------------------------------------------------------------------------------

    void
    Model::set_geometry_engine( moris::gen::Geometry_Engine *aGeometryEngine )
    {
        mGeometryEngine = aGeometryEngine;
    }

    // ----------------------------------------------------------------------------------

    void
    Model::set_mtk_background_mesh( moris::mtk::Interpolation_Mesh *aMesh )
    {
        this->initialize( aMesh );

        mInitializeCalled = true;
    }

    // ----------------------------------------------------------------------------------

    void
    Model::set_input_performer( std::shared_ptr< mtk::Mesh_Manager > aMTKPerformer )
    {
        mMTKInputPerformer = aMTKPerformer;
    }
    // ----------------------------------------------------------------------------------

    void
    Model::set_cut_ig_mesh( std::shared_ptr< Cut_Integration_Mesh > aCutIgMesh )
    {
        mCutIntegrationMesh = aCutIgMesh;
        mDecomposed         = true;
    }
    // ----------------------------------------------------------------------------------

    void
    Model::set_output_performer( std::shared_ptr< mtk::Mesh_Manager > aMTKPerformer )
    {
        mMTKOutputPerformer = aMTKPerformer;
    }

    // ----------------------------------------------------------------------------------

    void
    Model::initialize( moris::mtk::Interpolation_Mesh *aMesh )
    {
        mBackgroundMesh     = aMesh;
        mModelDimension     = aMesh->get_spatial_dim();
        mCutMesh            = Cut_Mesh( this, mModelDimension );
        mEnrichment         = nullptr;
        mGhostStabilization = nullptr;
        mEnrichedInterpMesh = Vector< Enriched_Interpolation_Mesh * >( 0, nullptr );
        mEnrichedIntegMesh  = Vector< Enriched_Integration_Mesh  *>( 0, nullptr );
        mConvertedToTet10s  = false;
    }

    // ----------------------------------------------------------------------------------

    bool
    Model::perform()
    {
        bool tReturn = this->perform_decomposition();
        this->perform_enrichment();
        return tReturn;
    }

    // ----------------------------------------------------------------------------------

    bool
    Model::perform_decomposition()
    {
        Tracer tTracer( "XTK", "Overall", "Run" );

        mVerbose      = mParameterList.get< bool >( "verbose" );
        mVerboseLevel = mParameterList.get< uint >( "verbose_level" );

        if ( !mInitializeCalled )
        {
            MORIS_ERROR( mMTKInputPerformer != nullptr, "xtk::Model::perform(), mMTKInputPerformer not set!" );

            // FIXME hardcodes to mesh pair index 0
            moris::mtk::Interpolation_Mesh *tMesh = mMTKInputPerformer->get_interpolation_mesh( 0 );

            this->initialize( tMesh );
        }

        MORIS_ASSERT( this->has_parameter_list(), "Perform can only be called on a parameter list based XTK" );
        MORIS_ERROR( this->valid_parameters(), "Invalid parameters detected in XTK." );

        if ( mParameterList.get< std::string >( "probe_bg_cells" ) != "" )
        {
            Matrix< IdMat > tBgCellIds;
            string_to_mat( mParameterList.get< std::string >( "probe_bg_cells" ), tBgCellIds );
            print( tBgCellIds, "tBgCellIds" );
            this->probe_bg_cell( tBgCellIds );
        }

        // perform decomposition if requested in parameter list
        if ( mParameterList.get< bool >( "decompose" ) )
        {
            // get parameters specifying the integration mesh from the parameter list
            mTriangulateAll       = mParameterList.get< bool >( "triangulate_all" );
            mTriangulateAllInPost = mParameterList.get< bool >( "triangulate_all_in_post" );
            mOnlyGenerateXtkTemp  = mParameterList.get< bool >( "only_generate_xtk_temp" );
            mIgElementOrder       = mParameterList.get< uint >( "ig_element_order" );

            // get and store indices of B-spline meshes wrt. which information needs to be constructed
            moris::string_to_mat( mParameterList.get< std::string >( "enrich_mesh_indices" ), mBsplineMeshIndices );

            // check the enriched B-spline mesh indices
            for ( uint iBspMesh = 0; iBspMesh < mBsplineMeshIndices.numel(); iBspMesh++ )
            {
                MORIS_ERROR( mBsplineMeshIndices( iBspMesh ) == (moris_index)iBspMesh,
                        "xtk::Model::perform_decomposition() - B-spline mesh indices marked for "
                        "enrichment should be in the same order as B-spline meshes associated with "
                        "the Lagrange mesh in HMR. They should also start with the first one." );
            }

            // if ( mParameterList.get< bool >( "cleanup_cut_mesh" ) )
            // {
            //     mCleanupMesh = true;
            // }

            // generate list of decomposition methods to be performed to generate the XTK mesh
            Vector< enum Subdivision_Method > tSubdivisionMethods = this->get_subdivision_methods();

            // perform the decomposition methods specified
            bool tSuccess = this->decompose( tSubdivisionMethods );

            // Return false if cells are on different refinement levels
            if ( !tSuccess )
            {
                return false;
            }
        }

        // perform mesh cleanup if requested through parameter list
        if ( mParameterList.get< bool >( "cleanup_cut_mesh" ) )
        {
            // set flag as member variable
            mCleanupMesh = true;

            // cleanup the mesh
            Mesh_Cleanup tMeshCleanup( this, &mParameterList );
            tMeshCleanup.perform();
        }

        // return that the decomposition was performed successfully
        return true;
    }

    // ----------------------------------------------------------------------------------

    void
    Model::perform_enrichment()
    {
        if ( mParameterList.get< bool >( "enrich" ) )
        {
            // get rank of the interpolation basis (B-spline or Lagrange Element)
            // determines which basis functions to perform enrichment on
            mtk::EntityRank tBasisRank = mtk::get_entity_rank_from_str( mParameterList.get< std::string >( "basis_rank" ) );

            // get flag whether basis enrichments need to be sorted
            bool tSortBasisEnrichmentLevels = mParameterList.get< bool >( "sort_basis_enrichment_levels" );

            // perform the enrichment
            this->perform_basis_enrichment( tBasisRank, mBsplineMeshIndices, tSortBasisEnrichmentLevels, this->uses_SPG_based_enrichment() );

            // if high to low double side sets need to be created
            if ( mParameterList.get< bool >( "high_to_low_dbl_side_sets" ) )
            {
                // log this operation
                Tracer tTracer( "XTK", "Create high to low double side sets" );

                // ----------------------------------------------------
                // collect all the double sided side sets to be created

                // get the number of bulk-phases that exist
                uint tNumBulkPhases = mGeometryEngine->get_num_bulk_phase();

                // initialize the lists of double sided side sets to be created
                // Note: the number of side set combinations is ( n^2 - n ) where n is the number of bulk phases - we're only looking at the lower triangular part, so divide by 2
<<<<<<< HEAD
                uint tNumDblSideSetsToCreate = tNumBulkPhases * ( tNumBulkPhases - 1 ) / 2;
=======
                uint                  tNumDblSideSetsToCreate = tNumBulkPhases * ( tNumBulkPhases - 1 ) / 2;
>>>>>>> 1f8cbf7b
                Vector< moris_index > tLeaderPhaseIndices( tNumDblSideSetsToCreate, MORIS_INDEX_MAX );
                Vector< moris_index > tFollowerPhaseIndices( tNumDblSideSetsToCreate, MORIS_INDEX_MAX );

                // count number of double side sets to be created
                uint tNumDblSideSetsCreated = 0;

                // loop over all possible combinations of bulk phases and collect the combinations to be created
                for ( uint iLeaderPhaseIndex = 0; iLeaderPhaseIndex < tNumBulkPhases; iLeaderPhaseIndex++ )
                {
                    for ( uint iFollowerPhaseIndex = 0; iFollowerPhaseIndex < tNumBulkPhases; iFollowerPhaseIndex++ )
                    {
                        if ( iLeaderPhaseIndex > iFollowerPhaseIndex )
                        {
                            tLeaderPhaseIndices( tNumDblSideSetsCreated )   = (moris_index)iLeaderPhaseIndex;
                            tFollowerPhaseIndices( tNumDblSideSetsCreated ) = (moris_index)iFollowerPhaseIndex;
                            tNumDblSideSetsCreated++;
                        }
                    }
                }

                // check that the number of double sided side sets to be created is correct
                MORIS_ASSERT(
                        tNumDblSideSetsCreated == tNumDblSideSetsToCreate,
                        "xtk::Model::perform_enrichment() - "
                        "Number of high-to-low double sided side sets created is incorrect." );

                // create the double sided side sets
                mEnrichedIntegMesh( 0 )->create_dbl_sided_interface_sets( tLeaderPhaseIndices, tFollowerPhaseIndices );
            }

            // get index of B-spline meshes indices that will be unenriched later
            Matrix< IndexMat > tUnenrichedBsplineMeshIndices;
            moris::string_to_mat( mParameterList.get< std::string >( "unenriched_mesh_indices" ), tUnenrichedBsplineMeshIndices );

            this->perform_unenrichment( tUnenrichedBsplineMeshIndices );
        }

        if ( mParameterList.get< bool >( "identify_hanging_nodes" ) )
        {
            this->perform_hanging_node_identification();
        }

        if ( mParameterList.get< bool >( "ghost_stab" ) )
        {

            // construct ghost using the new procedure if specifically requested by user
            if ( this->uses_SPG_based_enrichment() )
            {
                this->construct_face_oriented_ghost_penalization_cells_new();
            }
            else    // otherwise, just use old way
            {
                this->construct_face_oriented_ghost_penalization_cells();
            }

            if ( mParameterList.get< bool >( "visualize_ghost" ) )
            {
                // log/trace the creation of Ghost mesh sets for visualization
                Tracer tTracer( "XTK", "GhostStabilization", "Visualize" );

                // visualize ghost using the new procedure if specifically requested by user
                if ( this->uses_SPG_based_enrichment() )
                {
                    // get the B-spline mesh indices
                    Matrix< IndexMat > tBsplineMeshIndices;
                    moris::string_to_mat( mParameterList.get< std::string >( "enrich_mesh_indices" ), tBsplineMeshIndices );

                    // visualize ghost mesh sets for all B-spline meshes and bulk-phases
                    for ( moris::moris_index iBM = 0; iBM < (moris_index)tBsplineMeshIndices.numel(); iBM++ )
                    {
                        for ( moris::moris_index iBP = 0; iBP < (moris_index)mGeometryEngine->get_num_bulk_phase(); iBP++ )
                        {
                            mGhostStabilization->visualize_ghost_on_mesh_new( iBM, iBP );
                        }
                    }
                }
                else    // otherwise, just use the old way
                {
                    // visualize ghost mesh sets for every bulk-phase
                    for ( moris::moris_index i = 0; i < (moris_index)mGeometryEngine->get_num_bulk_phase(); i++ )
                    {
                        mGhostStabilization->visualize_ghost_on_mesh( i );
                    }
                }
            }
        }

        std::string tUnionBlockStr = mParameterList.get< std::string >( "union_blocks" );
        if ( !tUnionBlockStr.empty() )
        {
            // get the blocks to unionize
            Vector< Vector< std::string > > tUnionBlockCells;
            moris::string_to_cell_of_cell( tUnionBlockStr, tUnionBlockCells );

            // Row based
            Matrix< IndexMat > tUnionBlockColors      = string_to_mat< IndexMat >( mParameterList.get< std::string >( "union_block_colors" ) );
            std::string        tUnionNewBlockNamesStr = mParameterList.get< std::string >( "union_block_names" );

            Vector< Vector< std::string > > tNewBlockNames;
            moris::string_to_cell_of_cell( tUnionNewBlockNamesStr, tNewBlockNames );

            MORIS_ERROR( tUnionBlockCells.size() == tNewBlockNames.size(), "Dimension Mismatch in number of union operations for block" );
            MORIS_ERROR( tUnionBlockCells.size() == tUnionBlockColors.n_rows(), "Dimension Mismatch in number of union operations for block" );

            for ( uint iUnion = 0; iUnion < tUnionBlockCells.size(); iUnion++ )
            {
                this->get_enriched_integ_mesh( 0 ).create_union_block( tUnionBlockCells( iUnion ), tNewBlockNames( iUnion )( 0 ), tUnionBlockColors.get_row( iUnion ) );
            }

            // communicate new list of block sets
            this->get_enriched_integ_mesh( 0 ).communicate_sets_of_type( mtk::SetType::BULK );
        }

        std::string tUnionSideSetStr = mParameterList.get< std::string >( "union_side_sets" );
        if ( !tUnionSideSetStr.empty() )
        {
            // get the blocks to unionize
            Vector< Vector< std::string > > tUnionSideSetCells;
            moris::string_to_cell_of_cell( tUnionSideSetStr, tUnionSideSetCells );

            // Row based
            Matrix< IndexMat > tUnionSideSetColors      = string_to_mat< IndexMat >( mParameterList.get< std::string >( "union_side_set_colors" ) );
            std::string        tUnionNewSideSetNamesStr = mParameterList.get< std::string >( "union_side_set_names" );

            Vector< Vector< std::string > > tNewSideSetNames;
            moris::string_to_cell_of_cell( tUnionNewSideSetNamesStr, tNewSideSetNames );

            MORIS_ERROR( tUnionSideSetCells.size() == tNewSideSetNames.size(), "Dimension Mismatch in number of union operations for side set" );
            MORIS_ERROR( tUnionSideSetCells.size() == tUnionSideSetColors.n_rows(), "Dimension Mismatch in number of union operations for side set" );

            for ( uint iUnion = 0; iUnion < tUnionSideSetCells.size(); iUnion++ )
            {
                this->get_enriched_integ_mesh( 0 ).create_union_side_set( tUnionSideSetCells( iUnion ), tNewSideSetNames( iUnion )( 0 ), tUnionSideSetColors.get_row( iUnion ) );
            }

            // communicate new list of side sets
            this->get_enriched_integ_mesh( 0 ).communicate_sets_of_type( mtk::SetType::SIDESET );
        }

        std::string tDeactivatedBlockStr = mParameterList.get< std::string >( "deactivate_all_but_blocks" );
        if ( !tDeactivatedBlockStr.empty() )
        {
            // get the blocks to unionize
            Vector< Vector< std::string > > tBlocksToKeepStr;
            moris::string_to_cell_of_cell( tDeactivatedBlockStr, tBlocksToKeepStr );

            MORIS_ERROR( tBlocksToKeepStr.size() == 1, "deactivate_all_but_block issue: This operation can only be performed on time" );

            this->get_enriched_integ_mesh( 0 ).deactivate_all_blocks_except_selected( tBlocksToKeepStr( 0 ) );
        }

        std::string tDeactivatedSideSetStr = mParameterList.get< std::string >( "deactivate_all_but_side_sets" );
        if ( !tDeactivatedSideSetStr.empty() )
        {
            // get the blocks to unionize
            Vector< Vector< std::string > > tSideSetsToKeepStr;
            moris::string_to_cell_of_cell( tDeactivatedSideSetStr, tSideSetsToKeepStr );

            MORIS_ERROR( tSideSetsToKeepStr.size() == 1, "deactivate_all_side_sets_except_selected issue: This operation can only be performed on time" );

            this->get_enriched_integ_mesh( 0 ).deactivate_all_side_sets_except_selected( tSideSetsToKeepStr( 0 ) );
        }

        if ( mParameterList.get< bool >( "multigrid" ) )
        {
            this->construct_multigrid();
        }

        if ( mEnriched )
        {
            // if SPG based enrichment is used, construct the cluster groups (i.e. B-spline mesh clusters) here
            if ( this->uses_SPG_based_enrichment() )
            {
                mEnrichedIntegMesh( 0 )->setup_cluster_groups();
            }

            // get the reference to the enriched IP mesh
            xtk::Enriched_Interpolation_Mesh &tEnrInterpMesh = this->get_enriched_interp_mesh();

            // get the reference to the enriched IG mesh
            xtk::Enriched_Integration_Mesh &tEnrIntegMesh = this->get_enriched_integ_mesh();

            // set a mesh name for the XTK-mesh in the MTK output performer
            std::string tXTKMeshName = "XTKMesh";

            // place the pair in mesh manager
            mMTKOutputPerformer->register_mesh_pair( &tEnrInterpMesh, &tEnrIntegMesh, false, tXTKMeshName );

            // basis agglomeration
            if ( mParameterList.get< bool >( "activate_basis_agglomeration" ) )
            {
                // create a static object
                Basis_Processor tBasisProcessor = Basis_Processor( this );

                // perform the basis agglomeration
                tBasisProcessor.perform_basis_extention();
            }

            else if ( mParameterList.get< bool >( "activate_cell_agglomeration" ) )
            {
                // create a static object
                Basis_Processor tBasisProcessor = Basis_Processor( this );

                // perform the basis agglomeration
                tBasisProcessor.perform_cell_agglomeration();
            }

            // write the enriched ip mesh
            if ( mParameterList.get< bool >( "exodus_output_XTK_ip_mesh" ) )
            {
                mEnrichedInterpMesh( 0 )->write_mesh( &mParameterList );
            }

            // output (to console) a list of all blocks & sets in the XIGA model
            if ( mParameterList.get< bool >( "print_enriched_ig_mesh" ) )
            {
                tEnrIntegMesh.print();
            }

            // Visualize XTK (write xtk_temp.exo)
            if ( mParameterList.get< bool >( "exodus_output_XTK_ig_mesh" ) )
            {
                // log the visualization step
                Tracer tTracer( "XTK", "Overall", "Visualize" );

                // compute and write cluster measures to exo output if requested
                if ( mParameterList.get< bool >( "write_cluster_measures_to_exo" ) )
                {
                    // pre-compute the cluster measures for writing to xtk_temp
                    mEnrichedIntegMesh( 0 )->visualize_cluster_measures();

                    // pre-compute cluster measures on B-spline meshes (only possible for SPG based enrichment)
                    if ( this->uses_SPG_based_enrichment() )
                    {
                        bool tWriteBsplineClusterInfo = mParameterList.get< bool >( "write_bspline_cluster_info" );
                        mEnrichedIntegMesh( 0 )->visualize_cluster_group_measures( tWriteBsplineClusterInfo );
                    }
                }

                // write the xtk_temp.exo
                tEnrIntegMesh.write_mesh( &mParameterList );
            }

            // print the memory usage of XTK
            if ( mParameterList.get< bool >( "print_memory" ) )
            {
                moris::Memory_Map tXtkMM = this->get_memory_usage();
                tXtkMM.par_print( "XTK Model" );
            }

            // print summary of mesh size to console
            MORIS_LOG_SPEC( "All_IG_verts", sum_all( tEnrIntegMesh.get_num_entities( mtk::EntityRank::NODE ) ) );
            MORIS_LOG_SPEC( "All_IG_cells", sum_all( tEnrIntegMesh.get_num_entities( mtk::EntityRank::ELEMENT ) ) );
            MORIS_LOG_SPEC( "All_IP_verts", sum_all( tEnrInterpMesh.get_num_entities( mtk::EntityRank::NODE ) ) );
            MORIS_LOG_SPEC( "All_IP_cells", sum_all( tEnrInterpMesh.get_num_entities( mtk::EntityRank::ELEMENT ) ) );
            MORIS_LOG_SPEC( "My_IG_verts", tEnrIntegMesh.get_num_entities( mtk::EntityRank::NODE ) );
            MORIS_LOG_SPEC( "My_IG_cells", tEnrIntegMesh.get_num_entities( mtk::EntityRank::ELEMENT ) );
            MORIS_LOG_SPEC( "My_IP_verts", tEnrInterpMesh.get_num_entities( mtk::EntityRank::NODE ) );
            MORIS_LOG_SPEC( "My_IP_cells", tEnrInterpMesh.get_num_entities( mtk::EntityRank::ELEMENT ) );
        }
    }

    // ----------------------------------------------------------------------------------

    bool
    Model::has_parameter_list()
    {
        return mParameterList.get< bool >( "has_parameter_list" );
    }

    // ----------------------------------------------------------------------------------

    bool
    Model::valid_parameters()
    {
        bool tDecompose = mParameterList.get< bool >( "decompose" );
        bool tEnrich    = mParameterList.get< bool >( "enrich" );
        bool tGhost     = mParameterList.get< bool >( "ghost_stab" );
        bool tMultigrid = mParameterList.get< bool >( "multigrid" );

        if ( tEnrich == true )
        {
            MORIS_ERROR( tDecompose, "To perform basis enrichment, decomposition is also required." );
        }

        if ( tGhost == true )
        {
            MORIS_ERROR( tDecompose && tEnrich, "To perform ghost stabilization, decomposition and enrichment are also required." );
        }

        if ( tMultigrid == true )
        {
            MORIS_ERROR( tDecompose && tEnrich, "To perform multigrid, decomposition and enrichment are also required." );
        }

        return true;
    }

    // ----------------------------------------------------------------------------------

    Vector< enum Subdivision_Method >
    Model::get_subdivision_methods()
    {
        MORIS_ASSERT( this->has_parameter_list(), "Perform can only be called on a parameter list based XTK" );

        Vector< enum Subdivision_Method > tSubdivisionMethods;

        uint               tSpatialDimension = this->get_spatial_dim();
        mtk::Geometry_Type tBGCellTopo       = this->get_parent_cell_geometry();
        std::string        tDecompStr        = mParameterList.get< std::string >( "decomposition_type" );
        moris::lint        tOctreeRefLevel   = std::stoi( mParameterList.get< std::string >( "octree_refinement_level" ) );

        if ( tDecompStr.compare( "octree_only" ) == 0 )
        {
            return { Subdivision_Method::NC_OCTREE };
        }

        if ( tOctreeRefLevel > -1 )
        {
            tSubdivisionMethods.push_back( Subdivision_Method::NC_OCTREE );
        }

        // determine if we are going conformal or not
        bool tConformal = true;
        if ( tDecompStr.compare( "conformal" ) == 0 )
        {
            tConformal = true;
        }
        else if ( tDecompStr.compare( "nonconformal" ) == 0 )
        {
            tConformal = false;
        }
        else
        {
            MORIS_ERROR( 0, "Invalid decomposition_type provided. Recognized Options: Conformal and Non-conformal" );
        }

        if ( tSpatialDimension == 2 )
        {
            if ( tBGCellTopo == mtk::Geometry_Type::QUAD && tConformal )
            {
                Vector< enum Subdivision_Method > tMethods = { Subdivision_Method::NC_REGULAR_SUBDIVISION_QUAD4, Subdivision_Method::C_TRI3 };
                tSubdivisionMethods.append( tMethods );
            }
            else if ( tBGCellTopo == mtk::Geometry_Type::QUAD && !tConformal )
            {
                Vector< enum Subdivision_Method > tMethods = { Subdivision_Method::NC_REGULAR_SUBDIVISION_QUAD4 };
                tSubdivisionMethods.append( tMethods );
            }
        }
        else if ( tSpatialDimension == 3 )
        {
            if ( tBGCellTopo == mtk::Geometry_Type::HEX && tConformal )
            {
                Vector< enum Subdivision_Method > tMethods = { Subdivision_Method::NC_REGULAR_SUBDIVISION_HEX8, Subdivision_Method::C_HIERARCHY_TET4 };
                tSubdivisionMethods.append( tMethods );
            }
            else if ( tBGCellTopo == mtk::Geometry_Type::HEX && !tConformal )
            {
                Vector< enum Subdivision_Method > tMethods = { Subdivision_Method::NC_REGULAR_SUBDIVISION_HEX8 };
                tSubdivisionMethods.append( tMethods );
            }
            else if ( tBGCellTopo == mtk::Geometry_Type::HEX && tConformal )
            {
                Vector< enum Subdivision_Method > tMethods = { Subdivision_Method::C_HIERARCHY_TET4 };
                tSubdivisionMethods.append( tMethods );
            }
        }
        else
        {
            MORIS_ASSERT( 0, "Invalid spatial dimension" );
        }

        return tSubdivisionMethods;
    }

    // ----------------------------------------------------------------------------------
    // Decomposition Source code
    // ----------------------------------------------------------------------------------

    bool
    Model::decompose( Vector< enum Subdivision_Method > aMethods )
    {
        // log/trace the mesh decomposition
        Tracer tTracer( "XTK", "Decomposition", "Decompose" );

        // initialize IMG object for performing decomposition
        Integration_Mesh_Generator tIntegrationGenerator( this, aMethods );

        // perform decomposition
        mCutIntegrationMesh = tIntegrationGenerator.perform();

        // check that only Lagrange elements on the lowest refinement-level are cut / got decomposed
        mDecomposed = mCutIntegrationMesh->mSameLevelChildMeshes;
        if ( !mDecomposed )
        {
            MORIS_LOG_INFO( "xtk::Model::decompose() - Decomposition Failed. Not all child meshes on the same level." );
        }

        // print diagnostic data if requested by user
        if ( mDiagnostics )
        {
            if ( interpolated_coordinate_check( mCutIntegrationMesh.get() ) )
            {
                MORIS_LOG_INFO( "Interpolated Coordinate Check: Pass" );
            }
            else
            {
                MORIS_LOG_INFO( "Interpolated Coordinate Check: Fail" );
            }
        }

        // return successful decomposition
        return mDecomposed;
    }

    // ----------------------------------------------------------------------------------

    bool
    Model::verify_successful_node_assignment( Decomposition_Data &aDecompData )
    {
        uint tNumUnsuccessful = 0;
        for ( uint i = 0; i < aDecompData.tNewNodeId.size(); i++ )
        {
            if ( aDecompData.tNewNodeId( i ) == MORIS_INDEX_MAX )
            {
                tNumUnsuccessful++;
            }
        }

        if ( tNumUnsuccessful > 0 )
        {
            std::cout << "There were " << tNumUnsuccessful << " bad nodes of " << aDecompData.tNewNodeId.size() << " total nodes" << std::endl;
            return false;
        }

        return true;
    }

    // ----------------------------------------------------------------------------------

    Vector< std::string >
    Model::check_for_and_remove_internal_seacas_side_sets( Vector< std::string > &aSideSetNames )
    {
        for ( std::vector< std::string >::iterator iSet = aSideSetNames.begin(); iSet != aSideSetNames.end(); ++iSet )
        {
            if ( iSet->compare( "surface_1_quad4" ) == 0 )
            {
                aSideSetNames.data().erase( iSet-- );
            }

            else if ( iSet->compare( "surface_2_quad4" ) == 0 )
            {
                aSideSetNames.data().erase( iSet-- );
            }
            else if ( iSet->compare( "surface_3_quad4" ) == 0 )
            {
                aSideSetNames.data().erase( iSet-- );
            }
            else if ( iSet->compare( "surface_4_quad4" ) == 0 )
            {
                aSideSetNames.data().erase( iSet-- );
            }
            else if ( iSet->compare( "surface_5_quad4" ) == 0 )
            {
                aSideSetNames.data().erase( iSet-- );
            }
            else if ( iSet->compare( "surface_6_quad4" ) == 0 )
            {
                aSideSetNames.data().erase( iSet-- );
            }
            else if ( iSet->compare( "surface_hex8_quad_1" ) == 0 )
            {
                aSideSetNames.data().erase( iSet-- );
            }
            else if ( iSet->compare( "surface_hex8_quad_2" ) == 0 )
            {
                aSideSetNames.data().erase( iSet-- );
            }
            else if ( iSet->compare( "surface_hex8_quad4_1" ) == 0 )
            {
                aSideSetNames.data().erase( iSet-- );
            }
            else if ( iSet->compare( "surface_hex8_quad4_2" ) == 0 )
            {
                aSideSetNames.data().erase( iSet-- );
            }
            else if ( iSet->compare( "surface_hex8_quad4_3" ) == 0 )
            {
                aSideSetNames.data().erase( iSet-- );
            }
            else if ( iSet->compare( "surface_hex8_quad4_4" ) == 0 )
            {
                aSideSetNames.data().erase( iSet-- );
            }
        }

        return aSideSetNames;
    }

    // ----------------------------------------------------------------------------------
    // Enrichment Source code
    // ----------------------------------------------------------------------------------

    void
    Model::perform_basis_enrichment(
            mtk::EntityRank const &aBasisRank,
            moris_index const     &tBsplineMeshIndex,
            bool                   aSortBasisEnrichmentLevels,
            bool                   aUseSpgBasedEnrichment )
    {
        // log/trace the whole enrichment process
        Tracer tTracer( "XTK", "Enrichment", "Enrich" );

        // check that the mesh has already been decomposed
        MORIS_ERROR( mDecomposed, "Model::perform_basis_enrichment() - Prior to computing basis enrichment, the decomposition process must be called." );

        // allocate some new enriched interpolation and integration meshes
        mEnrichedIntegMesh.resize( tBsplineMeshIndex + 1, nullptr );
        mEnrichedInterpMesh.resize( tBsplineMeshIndex + 1, nullptr );

        this->perform_basis_enrichment_internal( aBasisRank, { { tBsplineMeshIndex } }, aSortBasisEnrichmentLevels, aUseSpgBasedEnrichment );

        if ( this->mDiagnostics )
        {
            mEnrichment->write_diagnostics();
        }

        // Change the enrichment flag
        mEnriched = true;
    }

    // ----------------------------------------------------------------------------------

    void
    Model::perform_basis_enrichment(
            mtk::EntityRank const    &aBasisRank,
            Matrix< IndexMat > const &aBsplineMeshIndices,
            bool                      aSortBasisEnrichmentLevels,
            bool                      aUseSpgBasedEnrichment )
    {
        Tracer tTracer( "XTK", "Enrichment" );

        MORIS_ERROR( mDecomposed, "Prior to computing basis enrichment, the decomposition process must be called" );

        // allocate some new enriched interpolation and integration meshes
        mEnrichedIntegMesh.resize( aBsplineMeshIndices.numel() + 1, nullptr );
        mEnrichedInterpMesh.resize( aBsplineMeshIndices.numel() + 1, nullptr );

        this->perform_basis_enrichment_internal( aBasisRank, aBsplineMeshIndices, aSortBasisEnrichmentLevels, aUseSpgBasedEnrichment );

        if ( mDiagnostics )
        {
            mEnrichment->write_diagnostics();
        }

        // Change the enrichment flag
        mEnriched = true;
    }

    // ----------------------------------------------------------------------------------

    void
    Model::perform_hanging_node_identification()
    {
        Tracer tTracer( "XTK", "Identify hanging nodes" );
        MORIS_ERROR( 0, "NEEDS IMPLEMENTING" );
        // MORIS_ERROR( mDecomposed, "Mesh needs to be decomposed prior to identifying hanging nodes" );

        // MORIS_ERROR( mEnriched, "Mesh needs to be enriched prior to identifying hanging nodes" );

        // // iterate through child meshes
        // for ( uint iCM = 0; iCM < mCutMesh.get_num_child_meshes(); iCM++ )
        // {
        //     // active child mesh
        //     Child_Mesh &tChildMesh = mCutMesh.get_child_mesh( iCM );

        //     // get the neighbors
        //     Matrix< IndexMat > tElementNeighbors = mBackgroundMesh->get_elements_connected_to_element_and_face_ind_loc_inds( tChildMesh.get_parent_element_index() );

        //     Vector< moris_index > tTransitionFacets;

        //     // iterate through neighbor
        //     for ( uint iN = 0; iN < tElementNeighbors.n_cols(); iN++ )
        //     {
        //         moris_index tNeighborCellIndex = tElementNeighbors( 0, iN );

        //         moris_index tSharedFaceIndex = tElementNeighbors( 1, iN );

        //         if ( !mBackgroundMesh.entity_has_children( tNeighborCellIndex, mtk::EntityRank::ELEMENT ) )
        //         {
        //             tTransitionFacets.push_back( tSharedFaceIndex );
        //         }
        //     }

        //     tChildMesh.identify_hanging_nodes( tTransitionFacets );
        // }
    }

    void
    Model::probe_bg_cell( Matrix< IndexMat > const &tBGCellIds )
    {
        Tracer tTracer( "XTK", "BG Cell Probe" );

        for ( uint i = 0; i < tBGCellIds.numel(); i++ )
        {
            Tracer tTracer( "XTK", "BG Cell Probe", "Cell Id " + std::to_string( tBGCellIds( i ) ) );

<<<<<<< HEAD
            moris_index                  tIndex      = mBackgroundMesh->get_loc_entity_ind_from_entity_glb_id( tBGCellIds( i ), mtk::EntityRank::ELEMENT );
            mtk::Cell                   &tCell       = mBackgroundMesh->get_mtk_cell( tIndex );
            Matrix< IndexMat >           tVertexIds  = tCell.get_vertex_ids();
=======
            moris_index             tIndex      = mBackgroundMesh->get_loc_entity_ind_from_entity_glb_id( tBGCellIds( i ), mtk::EntityRank::ELEMENT );
            mtk::Cell              &tCell       = mBackgroundMesh->get_mtk_cell( tIndex );
            Matrix< IndexMat >      tVertexIds  = tCell.get_vertex_ids();
>>>>>>> 1f8cbf7b
            Vector< mtk::Vertex * > tVertexPtrs = tCell.get_vertex_pointers();

            MORIS_LOG_SPEC( "Cell Id", tBGCellIds( i ) );
            MORIS_LOG_SPEC( "Cell Index", tIndex );
            MORIS_LOG_SPEC( "Cell Owner", tCell.get_owner() );
            MORIS_LOG_SPEC( "Vertex Ids", ios::stringify_log( tVertexIds ) );
        }
    }

    // ----------------------------------------------------------------------------------
    Cut_Integration_Mesh *
    Model::get_cut_integration_mesh()
    {
        MORIS_ASSERT( mDecomposed,
                "Cannot get cut integration mesh prior to the decomposition strategy " );

        return mCutIntegrationMesh.get();
    }

    Enrichment const &
    Model::get_basis_enrichment()
    {
        MORIS_ASSERT( mEnriched,
                "Cannot get basis enrichment from an XTK model which has not called perform_basis_enrichment " );

        return *mEnrichment;
    }

    // ----------------------------------------------------------------------------------

    Enriched_Interpolation_Mesh &
    Model::get_enriched_interp_mesh( moris::moris_index aIndex )
    {
        MORIS_ASSERT( mEnriched,
                "Cannot get enriched interpolation mesh from an XTK model which has not called perform_basis_enrichment " );

        return *( mEnrichedInterpMesh( aIndex ) );
    }

    // ----------------------------------------------------------------------------------

    Enriched_Integration_Mesh &
    Model::get_enriched_integ_mesh( moris::moris_index aIndex )
    {
        MORIS_ASSERT( mEnriched,
                "Cannot get enriched integration mesh from an XTK model which has not called perform_basis_enrichment " );

        return *( mEnrichedIntegMesh( aIndex ) );
    }

    // ----------------------------------------------------------------------------------

    void
    Model::perform_basis_enrichment_internal(
            mtk::EntityRank const    &aBasisRank,
            Matrix< IndexMat > const &aBsplineMeshIndices,
            bool                      aSortBasisEnrichmentLevels,
            bool                      aUseSpgBasedEnrichment )
    {
        // initialize enrichment (ptr because of circular dependency)
        mEnrichment = new Enrichment(
                Enrichment_Method::USE_INTERPOLATION_CELL_BASIS,
                aBasisRank,
                aBsplineMeshIndices,
                mGeometryEngine->get_num_phases(),
                this,
                mBackgroundMesh,
                aSortBasisEnrichmentLevels,
                aUseSpgBasedEnrichment );

        // Set verbose flag to match XTK.
        mEnrichment->mVerbose = mVerbose;

        // perform the enrichment
        if ( aUseSpgBasedEnrichment )
        {
            // FIXME: this needs to go once the SPG based enrichment is validated
            mEnrichment->perform_enrichment_new();
        }
        else
        {
            mEnrichment->perform_enrichment();
        }
    }

    // ----------------------------------------------------------------------------------

    void
    Model::construct_face_oriented_ghost_penalization_cells()
    {
        Tracer tTracer( "XTK", "GhostStabilization", "Stabilize" );

        MORIS_ERROR( mDecomposed, "Mesh needs to be decomposed prior to calling ghost penalization" );

        MORIS_ERROR( !mGhost, "Ghost penalization has already been called" );

        mGhostStabilization = new Ghost_Stabilization( this );

        mGhostStabilization->setup_ghost_stabilization();

        mGhost = true;
    }

    // ----------------------------------------------------------------------------------

    void
    Model::construct_face_oriented_ghost_penalization_cells_new()
    {
        Tracer tTracer( "XTK", "Ghost Stabilization", "Construct Ghost Facets (new approach)" );

        MORIS_ERROR( mDecomposed, "Mesh needs to be decomposed prior to calling ghost penalization" );

        MORIS_ERROR( !mGhost, "Ghost penalization has already been called" );

        mGhostStabilization = new Ghost_Stabilization( this );

        mGhostStabilization->setup_ghost_stabilization_new();

        mGhost = true;
    }

    // ----------------------------------------------------------------------------------

    Ghost_Stabilization &
    Model::get_ghost_stabilization( moris::moris_index aIndex )
    {
        MORIS_ERROR( mGhost, "Ghost has not been constructed on this model." );
        return *mGhostStabilization;
    }

    // ----------------------------------------------------------------------------------

    void
    Model::construct_multigrid()
    {
        Tracer tTracer( "XTK", "Multigrid", "Run" );

        mMultigrid = std::make_shared< xtk::Multigrid >( this );

        mMultigrid->build_enriched_coeff_to_background_coeff_map();

        mMultigrid->create_fine_to_coarse_relationship();

        mMultigrid->create_coarse_to_fine_relationship();

        mMultigrid->create_coarse_to_fine_weights();

        std::string tName = "Enriched_bspline_1.exo";
        mMultigrid->build_basis_exodus_information( tName );
    }

    // ----------------------------------------------------------------------------------

    Cut_Mesh &
    Model::get_cut_mesh()
    {
        return mCutMesh;
    }

    // ----------------------------------------------------------------------------------

    Cut_Mesh const &
    Model::get_cut_mesh() const
    {
        return mCutMesh;
    }

    // ----------------------------------------------------------------------------------

    moris::mtk::Interpolation_Mesh &
    Model::get_background_mesh()
    {
        return *mBackgroundMesh;
    }

    // ----------------------------------------------------------------------------------

    moris::mtk::Interpolation_Mesh const &
    Model::get_background_mesh() const
    {
        return *mBackgroundMesh;
    }

    // ----------------------------------------------------------------------------------

    moris::gen::Geometry_Engine *
    Model::get_geom_engine()
    {
        return mGeometryEngine;
    }

    // ----------------------------------------------------------------------------------

    Matrix< IndexMat >
    Model::get_Bspline_mesh_indices() const
    {
        return mBsplineMeshIndices;
    }

    // ----------------------------------------------------------------------------------

    bool
    Model::subphase_is_in_child_mesh( moris_index aSubphaseIndex )
    {
        MORIS_ERROR( 0, "TO REMOVE" );
        return false;
    }

    // ----------------------------------------------------------------------------------

    moris::ParameterList &
    Model::get_parameter_list()
    {
        return mParameterList;
    }

    //------------------------------------------------------------------------------
    void
    Model::setup_diagnostics(
            bool               aDiagnostics,
            std::string const &aDiagnosticPath,
            std::string const &aDiagnosticLabel )
    {
        mDiagnostics = aDiagnostics;

        if ( mDiagnostics )
        {
            mDiagnosticPath = aDiagnosticPath;
            mDiagnosticId   = aDiagnosticLabel;

            MORIS_ERROR( !mDiagnosticPath.empty(), "If diagnostics are turned on, a diagnostics path must be specified" );
            if ( mDiagnosticId.empty() )
            {
                mDiagnosticId = "no_spec";
            }
        }
    }
    std::string
    Model::get_diagnostic_file_name( std::string const &aLabel ) const
    {
        MORIS_ASSERT( mDiagnostics, "Only callable with diagnostics on" );
        return mDiagnosticPath + "/id_" + mDiagnosticId + "_ps_" + std::to_string( moris::par_size() ) + "_pr_" + std::to_string( moris::par_rank() ) + "_" + aLabel + ".csv";
    }

    bool
    Model::triangulate_all()
    {
        return mTriangulateAll;
    }

    uint
    Model::ig_element_order()
    {
        return mIgElementOrder;
    }

    //------------------------------------------------------------------------------

    moris::mtk::Integration_Mesh *
    Model::get_output_mesh( Output_Options const &aOutputOptions )

    {
        MORIS_ERROR( 0, "Deprecated. (Removal in progress)" );

        return nullptr;
    }

    //------------------------------------------------------------------------------

    moris::uint
    Model::get_spatial_dim() const
    {
        return mModelDimension;
    }

    //------------------------------------------------------------------------------

    moris_index
    Model::get_cell_xtk_index( moris_id aCellId )
    {
        auto tIter = mCellGlbToLocalMap.find( aCellId );
        MORIS_ASSERT( tIter != mCellGlbToLocalMap.end(), "Id not in map" );
        return tIter->second;
    }

    //------------------------------------------------------------------------------

    Vector< Vector< moris_index > > const &
    Model::get_subphase_to_subphase()
    {
        MORIS_ERROR( 0, "Deprecated." );
        return mSubphaseToSubPhase;
    }

    //------------------------------------------------------------------------------

    Vector< Vector< moris_index > > const &
    Model::get_subphase_to_subphase_my_side_ords()
    {
        MORIS_ERROR( 0, "Deprecated." );
        return mSubphaseToSubPhaseMySideOrds;
    }

    //------------------------------------------------------------------------------

    Vector< Vector< moris_index > > const &
    Model::get_subphase_to_subphase_transition_loc()
    {
        MORIS_ERROR( 0, "Deprecated." );
        return mTransitionNeighborCellLocation;
    }

    //------------------------------------------------------------------------------

    Vector< Vector< moris_index > > const &
    Model::get_subphase_to_subphase_neighbor_side_ords()
    {
        MORIS_ERROR( 0, "Deprecated." );
        return mSubphaseToSubPhaseNeighborSideOrds;
    }

    //------------------------------------------------------------------------------

    std::shared_ptr< Multigrid >
    Model::get_multigrid_ptr()
    {
        return mMultigrid;
    }

    //------------------------------------------------------------------------------

    Matrix< IndexMat >
    Model::get_num_subphase_neighbors()
    {
        Vector< Vector< moris_index > > const &tSubPhaseToSubphase = this->get_subphase_to_subphase();
<<<<<<< HEAD
        moris::Matrix< moris::IndexMat >                 tSubphaseNumNeighbors( 1, tSubPhaseToSubphase.size() );
=======
        Matrix< IndexMat >                     tSubphaseNumNeighbors( 1, tSubPhaseToSubphase.size() );
>>>>>>> 1f8cbf7b
        for ( size_t iSP = 0; iSP < tSubPhaseToSubphase.size(); iSP++ )
        {
            tSubphaseNumNeighbors( iSP ) = tSubPhaseToSubphase( iSP ).size();
        }
        return tSubphaseNumNeighbors;
    }

    //------------------------------------------------------------------------------

    moris_id
    Model::get_subphase_id( moris_id aSubphaseIndex )
    {

        return mCutIntegrationMesh->get_subphase_id( aSubphaseIndex );
    }

    // -----------------------------------------------------------------------------

    moris_index
    Model::get_subphase_index( moris_id aSubphaseId )
    {
        return mCutIntegrationMesh->get_subphase_index( aSubphaseId );
    }

    //------------------------------------------------------------------------------

    moris_id
    Model::get_subphase_group_id(
            moris_id    aSubphaseGroupIndex,
            moris_index aBsplineMeshIndex )
    {
        return mCutIntegrationMesh->get_subphase_group_id( aSubphaseGroupIndex, aBsplineMeshIndex );
    }

    // -----------------------------------------------------------------------------

    moris_index
    Model::get_subphase_group_index(
            moris_id    aSubphaseGroupId,
            moris_index aBsplineMeshIndex )
    {
        return mCutIntegrationMesh->get_subphase_group_index( aSubphaseGroupId, aBsplineMeshIndex );
    }

    // -----------------------------------------------------------------------------

    std::string
    Model::get_global_T_matrix_output_file_name()
    {
        // get value from parameter list
        return mParameterList.get< std::string >( "global_T_matrix_output_file" );
    }

    std::string
    Model::get_elemental_T_matrix_output_file_name()
    {
        // get value from parameter list
        return mParameterList.get< std::string >( "elemental_T_matrix_output_file" );
    }

    std::string
    Model::get_MPC_output_file_name()
    {
        // get value from parameter list
        return mParameterList.get< std::string >( "MPC_output_file" );
    }

    // -----------------------------------------------------------------------------

    bool
    Model::only_generate_xtk_temp()
    {
        // indicate to kill workflow after XTK mesh output if requested by user
        if ( mOnlyGenerateXtkTemp )
        {
            return true;
        }
        else    // otherwise don't kill the workflow
        {
            return false;
        }
    }

    // -----------------------------------------------------------------------------

    bool
    Model::kill_workflow_flag()
    {
        // indicate to kill workflow if T-matrix output of full triangulation in post-processing of the cut IG mesh has been requested
        if ( this->get_global_T_matrix_output_file_name() != "" || this->get_elemental_T_matrix_output_file_name() != "" || mTriangulateAllInPost )
        {
            return true;
        }
        else    // otherwise don't kill the workflow
        {
            return false;
        }
    }

    //------------------------------------------------------------------------------

    moris::Memory_Map
    Model::get_memory_usage()
    {
        // memory map for model
        moris::Memory_Map tXTKModelMM;

        // member data that have memory maps
        moris::Memory_Map tCutMeshMM;
        moris::Memory_Map tBGMeshMM;
        moris::Memory_Map tEnrichmentMM;
        moris::Memory_Map tGhostMM;
        moris::Memory_Map tIgMeshMM;
        moris::Memory_Map tIpMeshMM;

        if ( mDecomposed )
        {
            tCutMeshMM = mCutMesh.get_memory_usage();
        }

        if ( mEnriched )
        {
            tEnrichmentMM = mEnrichment->get_memory_usage();
            tIgMeshMM     = this->get_enriched_integ_mesh().get_memory_usage();
            tIpMeshMM     = this->get_enriched_interp_mesh().get_memory_usage();
        }

        if ( mGhost )
        {
            tGhostMM = mGhostStabilization->get_memory_usage();
        }

        // make the sum of the cut mesh memory map the cut mesh memory
        tXTKModelMM.mMemoryMapData[ "Cut Mesh" ]                            = tCutMeshMM.sum();
        tXTKModelMM.mMemoryMapData[ "Enrichment" ]                          = tEnrichmentMM.sum();
        tXTKModelMM.mMemoryMapData[ "Enriched Ig Mesh" ]                    = tIgMeshMM.sum();
        tXTKModelMM.mMemoryMapData[ "Enriched Ip Mesh" ]                    = tIpMeshMM.sum();
        tXTKModelMM.mMemoryMapData[ "Ghost" ]                               = tGhostMM.sum();
        tXTKModelMM.mMemoryMapData[ "Background Mesh" ]                     = tBGMeshMM.sum();
        tXTKModelMM.mMemoryMapData[ "mElementToElement ptrs" ]              = moris::internal_capacity( mElementToElement );
        tXTKModelMM.mMemoryMapData[ "mElementToElement ptrs" ]              = moris::internal_capacity( mElementToElement );
        tXTKModelMM.mMemoryMapData[ "mSubphaseToSubPhase" ]                 = moris::internal_capacity( mSubphaseToSubPhase );
        tXTKModelMM.mMemoryMapData[ "mSubphaseToSubPhaseMySideOrds" ]       = moris::internal_capacity( mSubphaseToSubPhaseMySideOrds );
        tXTKModelMM.mMemoryMapData[ "mSubphaseToSubPhaseNeighborSideOrds" ] = moris::internal_capacity( mSubphaseToSubPhaseNeighborSideOrds );

        tIgMeshMM.par_print( "Ig Mesh" );
        return tXTKModelMM;
    }

    //------------------------------------------------------------------------------
    void
    Model::perform_unenrichment( Matrix< IndexMat > const &aUnenrichedBsplineMeshIndices )
    {
        // if there is any elements in the matrix
        if ( aUnenrichedBsplineMeshIndices.numel() )
        {
            Tracer tTracer( "XTK", "No-Type", "Unenrichment" );

            // set the mesh indices
            mEnrichedInterpMesh( 0 )->set_unenriched_mesh_indices( aUnenrichedBsplineMeshIndices );

            // override id and index of t-matrices
            mEnrichedInterpMesh( 0 )->override_vertex_enrichment_id_index();

            // override the required maps
            mEnrichedInterpMesh( 0 )->override_maps();
        }
    }

    //------------------------------------------------------------------------------

    bool
    Model::uses_SPG_based_enrichment()
    {
        if ( mParameterList.get< bool >( "has_parameter_list" ) )
        {
            if ( mParameterList.get< bool >( "use_SPG_based_enrichment" ) )
            {
                return true;
            }
        }

        return false;
    }

    //------------------------------------------------------------------------------

    bool
    Model::delete_xtk_after_generation()
    {
        // get the ouput from parameter
        return mParameterList.get< bool >( "delete_xtk_after_generation" );
    }

}    // namespace moris::xtk<|MERGE_RESOLUTION|>--- conflicted
+++ resolved
@@ -301,11 +301,7 @@
 
                 // initialize the lists of double sided side sets to be created
                 // Note: the number of side set combinations is ( n^2 - n ) where n is the number of bulk phases - we're only looking at the lower triangular part, so divide by 2
-<<<<<<< HEAD
-                uint tNumDblSideSetsToCreate = tNumBulkPhases * ( tNumBulkPhases - 1 ) / 2;
-=======
                 uint                  tNumDblSideSetsToCreate = tNumBulkPhases * ( tNumBulkPhases - 1 ) / 2;
->>>>>>> 1f8cbf7b
                 Vector< moris_index > tLeaderPhaseIndices( tNumDblSideSetsToCreate, MORIS_INDEX_MAX );
                 Vector< moris_index > tFollowerPhaseIndices( tNumDblSideSetsToCreate, MORIS_INDEX_MAX );
 
@@ -914,15 +910,9 @@
         {
             Tracer tTracer( "XTK", "BG Cell Probe", "Cell Id " + std::to_string( tBGCellIds( i ) ) );
 
-<<<<<<< HEAD
-            moris_index                  tIndex      = mBackgroundMesh->get_loc_entity_ind_from_entity_glb_id( tBGCellIds( i ), mtk::EntityRank::ELEMENT );
-            mtk::Cell                   &tCell       = mBackgroundMesh->get_mtk_cell( tIndex );
-            Matrix< IndexMat >           tVertexIds  = tCell.get_vertex_ids();
-=======
             moris_index             tIndex      = mBackgroundMesh->get_loc_entity_ind_from_entity_glb_id( tBGCellIds( i ), mtk::EntityRank::ELEMENT );
             mtk::Cell              &tCell       = mBackgroundMesh->get_mtk_cell( tIndex );
             Matrix< IndexMat >      tVertexIds  = tCell.get_vertex_ids();
->>>>>>> 1f8cbf7b
             Vector< mtk::Vertex * > tVertexPtrs = tCell.get_vertex_pointers();
 
             MORIS_LOG_SPEC( "Cell Id", tBGCellIds( i ) );
@@ -1258,11 +1248,7 @@
     Model::get_num_subphase_neighbors()
     {
         Vector< Vector< moris_index > > const &tSubPhaseToSubphase = this->get_subphase_to_subphase();
-<<<<<<< HEAD
-        moris::Matrix< moris::IndexMat >                 tSubphaseNumNeighbors( 1, tSubPhaseToSubphase.size() );
-=======
         Matrix< IndexMat >                     tSubphaseNumNeighbors( 1, tSubPhaseToSubphase.size() );
->>>>>>> 1f8cbf7b
         for ( size_t iSP = 0; iSP < tSubPhaseToSubphase.size(); iSP++ )
         {
             tSubphaseNumNeighbors( iSP ) = tSubPhaseToSubphase( iSP ).size();
