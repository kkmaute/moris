/*
 * Copyright (c) 2022 University of Colorado
 * Licensed under the MIT license. See LICENSE.txt file in the MORIS root for details.
 *
 *------------------------------------------------------------------------------------
 *
 * cl_XTK_Cell_No_CM.cpp
 *
 */

#include "cl_XTK_Cell_No_CM.hpp"
#include "cl_XTK_Background_Mesh.hpp"

namespace moris::xtk
{
    // ----------------------------------------------------------------------------------
    // Constructor/Deconstructor Source code
    // ----------------------------------------------------------------------------------
<<<<<<< HEAD
    Cell_XTK_No_CM::Cell_XTK_No_CM(moris::moris_id                 aElementId,
                                   moris::moris_index              aElementIndex,
                                   moris::moris_index              aElementOwner,
                                   std::shared_ptr<mtk::Cell_Info> aCellInfo,
                                   Vector< mtk::Vertex* >     aVertices)
    : Cell(aElementId,aElementIndex,aElementOwner, aCellInfo),
      mCellVertices(aVertices)
    {}
=======
    Cell_XTK_No_CM::Cell_XTK_No_CM( moris::moris_id aElementId,
            moris::moris_index                      aElementIndex,
            moris::moris_index                      aElementOwner,
            std::shared_ptr< mtk::Cell_Info >       aCellInfo,
            Vector< mtk::Vertex* >                  aVertices )
            : Cell( aElementId, aElementIndex, aElementOwner, aCellInfo )
            , mCellVertices( aVertices )
    {
    }
>>>>>>> 1f8cbf7b

    // ----------------------------------------------------------------------------------
    // Cell get functions
    // ----------------------------------------------------------------------------------

    Matrix< DDRMat >
    Cell_XTK_No_CM::get_vertex_coords() const
    {
        size_t           tNumVertices = this->get_number_of_vertices();
        Matrix< DDRMat > tVertexCoords;
        for ( size_t i = 0; i < tNumVertices; i++ )
        {
            Matrix< DDRMat > tVertCoord = mCellVertices( i )->get_coords();

            if ( i == 0 )
            {
                tVertexCoords.resize( tNumVertices, tVertCoord.numel() );
            }

            tVertexCoords.set_row( i, tVertCoord );
        }
        return tVertexCoords;
    }
}    // namespace moris::xtk<|MERGE_RESOLUTION|>--- conflicted
+++ resolved
@@ -16,16 +16,6 @@
     // ----------------------------------------------------------------------------------
     // Constructor/Deconstructor Source code
     // ----------------------------------------------------------------------------------
-<<<<<<< HEAD
-    Cell_XTK_No_CM::Cell_XTK_No_CM(moris::moris_id                 aElementId,
-                                   moris::moris_index              aElementIndex,
-                                   moris::moris_index              aElementOwner,
-                                   std::shared_ptr<mtk::Cell_Info> aCellInfo,
-                                   Vector< mtk::Vertex* >     aVertices)
-    : Cell(aElementId,aElementIndex,aElementOwner, aCellInfo),
-      mCellVertices(aVertices)
-    {}
-=======
     Cell_XTK_No_CM::Cell_XTK_No_CM( moris::moris_id aElementId,
             moris::moris_index                      aElementIndex,
             moris::moris_index                      aElementOwner,
@@ -35,7 +25,6 @@
             , mCellVertices( aVertices )
     {
     }
->>>>>>> 1f8cbf7b
 
     // ----------------------------------------------------------------------------------
     // Cell get functions
