/*
 * Copyright (c) 2022 University of Colorado
 * Licensed under the MIT license. See LICENSE.txt file in the MORIS root for details.
 *
 *------------------------------------------------------------------------------------
 *
 * cl_XTK_Multigrid.cpp
 *
 */

#include "cl_XTK_Multigrid.hpp"

#include <iomanip>
#include <iostream>
#include <string>
#include <unordered_map>
#include <fstream>

#include "cl_Communication_Tools.hpp"
#include "linalg_typedefs.hpp"
#include "fn_assert.hpp"
#include "fn_sort.hpp"
#include "moris_typedefs.hpp"
#include "cl_MTK_Cell_Info_Factory.hpp"
#include "cl_MTK_Enums.hpp"
#include "cl_MTK_Mesh_Core.hpp"
#include "xtk_typedefs.hpp"
#include "cl_XTK_Enriched_Integration_Mesh.hpp"
#include "cl_XTK_Enriched_Interpolation_Mesh.hpp"
#include "cl_XTK_Model.hpp"
#include "cl_MTK_Writer_Exodus.hpp"

namespace moris::xtk
{

    Multigrid::Multigrid( xtk::Model* aXTKModelPtr )
            : mXTKModelPtr( aXTKModelPtr )
            , mMeshIndex( 0 )
    {
    }

    //------------------------------------------------------------------------------

    void
    Multigrid::create_fine_to_coarse_relationship()
    {
        // set size of fine to coarse list
        mFineBasisToCoarseBasis.resize( mNumBasis );

        moris::mtk::Interpolation_Mesh& tInterpolationMesh = mXTKModelPtr->get_background_mesh();

        // get num bg basis
        uint tNumBGBasis = tInterpolationMesh.get_num_basis( 0 );

        // loop over bg basis
        for ( uint Ik = 0; Ik < tNumBGBasis; Ik++ )
        {
            // Basis indices are consecutive and correspond to Ik

            // get enriched basis for this bg basis
            const Matrix< IndexMat >& tEnrichedCoeffsForBackgroundCoeffs = mXTKModelPtr->mEnrichedInterpMesh( 0 )->get_enriched_coefficients_at_background_coefficient( mMeshIndex, Ik );

            // loop over enriched basis for background basis Ik
            for ( uint Ia = 0; Ia < tEnrichedCoeffsForBackgroundCoeffs.numel(); Ia++ )
            {
                // get num coarse basis for this basis
                uint tNumCoarseBasis = tInterpolationMesh.get_num_coarse_basis_of_basis( 0, Ik );

                // get basis Ia
                moris_index tEnrichedBasisInd = tEnrichedCoeffsForBackgroundCoeffs( Ia );

                // resize for coarse basis for this fine basis
                mFineBasisToCoarseBasis( tEnrichedBasisInd ).set_size( tNumCoarseBasis, 1, -1 );

                // get subphases for enriched basis
<<<<<<< HEAD
                const Vector< moris::Matrix< moris::IndexMat > >& tSubphaseIndForEnrichedBasis = mXTKModelPtr->mEnrichment->get_subphases_loc_inds_in_enriched_basis();
=======
                const Vector< Matrix< IndexMat > >& tSubphaseIndForEnrichedBasis = mXTKModelPtr->mEnrichment->get_subphases_loc_inds_in_enriched_basis();
>>>>>>> 1f8cbf7b

                // get FIRST sub-phase index of basis. First because we assume the fine basis support is complete within the coarse one
                moris_index tFirstSubphaseInSupportIndex = tSubphaseIndForEnrichedBasis( tEnrichedBasisInd )( 0 );

                // get bg basis interpolating into tFirstSubphaseInSupportIndex ( Interpolation cell index corresponds to subphase index)
                Vector< moris_index > tBasisForSubphaseIndex = mXTKModelPtr->mEnrichment->mEnrichmentData( mMeshIndex ).mSubphaseBGBasisIndices( tFirstSubphaseInSupportIndex );

                // get enrichment level for bg basis interpolating into tFirstSubphaseInSupportIndex ( Interpolation cell index corresponds to subphase index)
                Vector< moris_index > tBasisEnrLevForSubphaseIndex = mXTKModelPtr->mEnrichment->mEnrichmentData( mMeshIndex ).mSubphaseBGBasisEnrLev( tFirstSubphaseInSupportIndex );

                // build map which maps bg basis index to entry in tBasisForSubphaseIndex/tBasisEnrLevForSubphaseIndex
                Mini_Map< moris_id, moris_id > tSubPhaseBasisMap = mXTKModelPtr->mEnrichment->construct_subphase_basis_to_basis_map( tBasisForSubphaseIndex );

                // loop over coarse basis
                for ( uint Ii = 0; Ii < tNumCoarseBasis; Ii++ )
                {
                    // get coarse bg basis
                    moris_index tCoarseBasisIndex = tInterpolationMesh.get_coarse_basis_index_of_basis( 0, Ik, Ii );

                    // find enrichment level for this coarse bg basis and subphase
                    moris_index tEnrichmentLev = tBasisEnrLevForSubphaseIndex( tSubPhaseBasisMap.find( tCoarseBasisIndex )->second );

                    // get enriched basis for this coarse bg basis and enrichment level
                    const Matrix< IndexMat >& tCoarseEnrichedCoeffsForCoarseBackgroundCoeffs = mXTKModelPtr->mEnrichedInterpMesh( 0 )
                                                                                                       ->get_enriched_coefficients_at_background_coefficient( mMeshIndex, tCoarseBasisIndex );

                    moris_index tEnrichedCoarseBasisIndex = tCoarseEnrichedCoeffsForCoarseBackgroundCoeffs( tEnrichmentLev );

                    // add enriched coarse basis to list
                    mFineBasisToCoarseBasis( tEnrichedBasisInd )( Ii ) = tEnrichedCoarseBasisIndex;
                }
            }
        }

        //        print( mFineBasisToCoarseBasis,"mFineBasisToCoarseBasis");
    }

    //------------------------------------------------------------------------------

    void
    Multigrid::create_coarse_to_fine_relationship()
    {
        // set size of fine to coarse list
        mCoarseBasisToFineBasis.resize( mNumBasis );

        Vector< uint > tCounter( mNumBasis, 0 );

        for ( uint Ik = 0; Ik < mFineBasisToCoarseBasis.size(); Ik++ )
        {
            for ( uint Ii = 0; Ii < mFineBasisToCoarseBasis( Ik ).numel(); Ii++ )
            {
                tCounter( mFineBasisToCoarseBasis( Ik )( Ii ) )++;
            }
        }

        for ( uint Ik = 0; Ik < mCoarseBasisToFineBasis.size(); Ik++ )
        {
            mCoarseBasisToFineBasis( Ik ).set_size( tCounter( Ik ), 1, 0 );

            tCounter( Ik ) = 0;
        }

        for ( uint Ik = 0; Ik < mFineBasisToCoarseBasis.size(); Ik++ )
        {
            for ( uint Ii = 0; Ii < mFineBasisToCoarseBasis( Ik ).numel(); Ii++ )
            {
                mCoarseBasisToFineBasis( mFineBasisToCoarseBasis( Ik )( Ii ) )( tCounter( mFineBasisToCoarseBasis( Ik )( Ii ) ) ) = Ik;

                tCounter( mFineBasisToCoarseBasis( Ik )( Ii ) )++;
            }
        }

        //        print( mCoarseBasisToFineBasis,"mCoarseBasisToFineBasis");
    }

    //------------------------------------------------------------------------------

    void
    Multigrid::create_coarse_to_fine_weights()
    {
        moris::mtk::Interpolation_Mesh& tInterpolationMesh = mXTKModelPtr->get_background_mesh();

        mCoarseBasisToFineBasisWeights.resize( mCoarseBasisToFineBasis.size() );

        for ( uint Ik = 0; Ik < mCoarseBasisToFineBasis.size(); Ik++ )
        {
            mCoarseBasisToFineBasisWeights( Ik ).set_size( mCoarseBasisToFineBasis( Ik ).numel(), 1, MORIS_REAL_MAX );

            moris_index tBackgroundIndex = mEnrichedBasisToBackgroundBasis( Ik );

            Matrix< DDRMat > tWeights = tInterpolationMesh.get_fine_basis_weights_of_basis( 0, tBackgroundIndex );

            Matrix< DDSMat > tBGBasis = tInterpolationMesh.get_fine_basis_inds_of_basis( 0, tBackgroundIndex );

            moris::map< moris_index, sint > tBasisToPositionMap;
            for ( uint Ii = 0; Ii < tBGBasis.numel(); Ii++ )
            {
                tBasisToPositionMap[ tBGBasis( Ii ) ] = Ii;
            }

            for ( uint Ii = 0; Ii < mCoarseBasisToFineBasis( Ik ).numel(); Ii++ )
            {
                moris_index tFineBackgroundIndex = mEnrichedBasisToBackgroundBasis( mCoarseBasisToFineBasis( Ik )( Ii ) );

                sint tPos = tBasisToPositionMap.find( tFineBackgroundIndex );

                mCoarseBasisToFineBasisWeights( Ik )( Ii ) = tWeights( tPos );
            }
        }
        //        print( mCoarseBasisToFineBasisWeights,"mCoarseBasisToFineBasisWeights");
    }

    //------------------------------------------------------------------------------

    void
    Multigrid::build_enriched_coeff_to_background_coeff_map()
    {
        // get num enriched basis
        mNumBasis = mXTKModelPtr->mEnrichedInterpMesh( 0 )->get_max_num_coeffs_on_proc( 0 );

        // set size
        mEnrichedBasisToBackgroundBasis.resize( mNumBasis, -1 );

        // get background basis to enriched basis list. ( name of get function is misleading )
        const Vector< Matrix< IndexMat > >& tBackgroundCoeffsToEnrichedCoeffs = mXTKModelPtr->mEnrichedInterpMesh( 0 )
<<<<<<< HEAD
                                                                                      ->get_enriched_coefficients_to_background_coefficients( mMeshIndex );
=======
                                                                                        ->get_enriched_coefficients_to_background_coefficients( mMeshIndex );
>>>>>>> 1f8cbf7b

        for ( uint Ik = 0; Ik < tBackgroundCoeffsToEnrichedCoeffs.size(); Ik++ )
        {
            for ( uint Ii = 0; Ii < tBackgroundCoeffsToEnrichedCoeffs( Ik ).numel(); Ii++ )
            {
                MORIS_ASSERT( mEnrichedBasisToBackgroundBasis( tBackgroundCoeffsToEnrichedCoeffs( Ik )( Ii ) ) == -1,
                        " Multigrid::build_enriched_coeff_to_background_coeff_map(), Enriched Basis index for two background basis indices" );

                mEnrichedBasisToBackgroundBasis( tBackgroundCoeffsToEnrichedCoeffs( Ik )( Ii ) ) = Ik;
            }
        }
    }

    //------------------------------------------------------------------------------
    // #ifdef MORIS_HAVE_DEBUG
    //    void Multigrid::save_to_vtk( const std::string & aFilePath )
    //    {
    //        // start timer
    //        tic tTimer;
    //
    //        // modify filename
    //        std::string tFilePath =  parallelize_path( aFilePath );
    //
    //        // open the file
    //        std::ofstream tFile( tFilePath, std::ios::binary );
    //
    //        // containers
    //        float tFChar = 0;
    //        int   tIChar = 0;
    //
    //        tFile << "# vtk DataFile Version 3.0" << std::endl;
    //        tFile << "GO BUFFS!" << std::endl;
    //        tFile << "BINARY" << std::endl;
    //
    //       // get my rank
    ////       moris_id tMyRank = par_rank();
    //
    //       uint tNumberOfBasis = mEnrichedBasisCoords.n_rows();
    //
    //       // write node data
    //       tFile << "DATASET UNSTRUCTURED_GRID" << std::endl;
    //       tFile << "POINTS " << tNumberOfBasis << " float"  << std::endl;
    //
    //       // ask settings for number of dimensions
    //       auto tNumberOfDimensions =   mXTKModelPtr->get_spatial_dim();
    //
    //       if ( tNumberOfDimensions == 2 )
    //       {
    //           for( auto tCoords : mEnrichedBasisCoords )
    //           {
    //               // write coordinates to mesh
    //               tFChar = swap_byte_endian( (float) tCoords.data()[ 0 ] );
    //               tFile.write( (char*) &tFChar, sizeof(float));
    //               tFChar = swap_byte_endian( (float) tCoords.data()[ 1 ] );
    //               tFile.write( (char*) &tFChar, sizeof(float));
    //               tFChar = swap_byte_endian( (float) 0 );
    //               tFile.write( (char*) &tFChar, sizeof(float));
    //           }
    //       }
    //       else if ( tNumberOfDimensions == 3 )
    //       {
    //           for( auto tCoords : mEnrichedBasisCoords )
    //           {
    //               // write coordinates to mesh
    //               tFChar = swap_byte_endian( (float) tCoords.data()[ 0 ] );
    //               tFile.write( (char*) &tFChar, sizeof(float));
    //               tFChar = swap_byte_endian( (float) tCoords.data()[ 1 ] );
    //               tFile.write( (char*) &tFChar, sizeof(float));
    //               tFChar = swap_byte_endian( (float) tCoords.data()[ 2 ] );
    //               tFile.write( (char*) &tFChar, sizeof(float));
    //           }
    //       }
    //
    //       tFile << std::endl;
    //
    //       // write each basis as its own element
    //       tFile << "CELLS " << tNumberOfBasis << " " << 2*tNumberOfBasis << std::endl;
    //
    //       int tOne = swap_byte_endian( (int) 1 );
    //
    //       // reset counter
    //       int tCount = 0;
    //
    //       for( auto tCoords : mEnrichedBasisCoords )
    //       {
    //               tIChar = swap_byte_endian( tCount );
    //               tFile.write( ( char* ) &tOne, sizeof(int));
    //               tFile.write( ( char *) &tIChar, sizeof(int));
    //
    //               ++tCount;
    //       }
    //
    //       // write cell types
    //       tFile << "CELL_TYPES " << tNumberOfBasis << std::endl;
    //       tIChar = swap_byte_endian( (int) 2 );
    //       for ( luint k = 0; k < tNumberOfBasis; ++k)
    //       {
    //           tFile.write( (char*) &tIChar, sizeof( int ) );
    //       }
    //
    //       // write node data
    //       tFile << "POINT_DATA " << tNumberOfBasis << std::endl;
    //
    //       // write state
    //       tFile << "SCALARS STATE int" << std::endl;
    //       tFile << "LOOKUP_TABLE default" << std::endl;
    //       for( auto tState : mEnrichedBasisStatus )
    //       {
    //               tIChar = swap_byte_endian( (int)tState );
    //
    //               tFile.write( ( char *) &tIChar, sizeof(int));
    //       }
    //       tFile << std::endl;
    //
    //       // write basis ID
    //       tFile << "SCALARS Ind int" << std::endl;
    //       tFile << "LOOKUP_TABLE default" << std::endl;
    //       for ( uint Ik = 0; Ik < tNumberOfBasis; ++Ik)
    //       {
    //               tIChar = swap_byte_endian( (int) Ik );
    //
    //               tFile.write( ( char *) &tIChar, sizeof(int));
    //       }
    //       tFile << std::endl;
    //
    //       // write basis level
    //       tFile << "SCALARS LEVEL int" << std::endl;
    //       tFile << "LOOKUP_TABLE default" << std::endl;
    //       for( auto tLevel : mEnrichedBasisLevel )
    //       {
    //               tIChar = swap_byte_endian( (int) tLevel );
    //
    //               tFile.write( ( char *) &tIChar, sizeof(int));
    //       }
    //       tFile << std::endl;
    //
    ////       // write basis owner
    ////       tFile << "SCALARS OWNER int" << std::endl;
    ////       tFile << "LOOKUP_TABLE default" << std::endl;
    ////       for( auto tOwner : mEnrichedBasisOwner )
    ////       {
    ////           tIChar = swap_byte_endian( (int) tBasis->get_owner() );
    ////
    ////           tFile.write( ( char *) &tIChar, sizeof(int));
    ////       }
    ////       tFile << std::endl;
    //
    //       // close the output file
    //       tFile.close();
    //
    //       // stop timer
    //       real tElapsedTime = tTimer.toc<moris::chronos::milliseconds>().wall;
    //
    //       // print output
    //       MORIS_LOG_INFO( "%s Created VTK debug file.\n               Mesh has %lu basis.\n               Creation took %5.3f seconds.\n\n",
    //               proc_string().c_str(),
    //               ( long unsigned int ) tNumberOfBasis,
    //               ( double ) tElapsedTime / 1000 );
    //    }
    // #endif

    void
    Multigrid::build_basis_exodus_information( std::string aName )
    {
        moris::mtk::Interpolation_Mesh& tInterpolationMesh = mXTKModelPtr->get_background_mesh();

        // get num enriched basis
        uint tNumEnrichedBasis = mXTKModelPtr->mEnrichedInterpMesh( 0 )->get_max_num_coeffs_on_proc( 0 );

#ifdef MORIS_HAVE_DEBUG
        mEnrichedBasisCoords.set_size( tNumEnrichedBasis, mXTKModelPtr->get_spatial_dim() );
        mEnrichedBasisStatus.set_size( tNumEnrichedBasis, 1 );
#endif
        mEnrichedBasisLevel.set_size( tNumEnrichedBasis, 1 );

        for ( uint Ik = 0; Ik < mNumBasis; Ik++ )
        {
            moris_index tBackgroundIndex = mEnrichedBasisToBackgroundBasis( Ik );

            mEnrichedBasisLevel( Ik ) = tInterpolationMesh.get_basis_level( 0, tBackgroundIndex );
#ifdef MORIS_HAVE_DEBUG
            mEnrichedBasisStatus( Ik )                                                     = tInterpolationMesh.get_basis_status( 0, tBackgroundIndex );
            mEnrichedBasisCoords( { Ik, Ik }, { 0, mXTKModelPtr->get_spatial_dim() - 1 } ) = tInterpolationMesh.get_basis_coords( 0, tBackgroundIndex ).matrix_data();
#endif
        }

#ifdef MORIS_HAVE_DEBUG
        // Create writer/file
        moris::mtk::Writer_Exodus tWriter;
        std::string               tMorisRoot = std::getenv( "MORISOUTPUT" );

        MORIS_ERROR( tMorisRoot.size() > 0,
                "Environment variable MORISOUTPUT not set." );

        std::string tTempName = "multigrid_basis_temp.exo";
        tWriter.write_points( tMorisRoot, aName, tMorisRoot, tTempName, mEnrichedBasisCoords );

        // Create fields
        Vector< std::string > tPointFieldNames( 2 );
        tPointFieldNames( 0 ) = "Enriched Basis Level";
        tPointFieldNames( 1 ) = "Enriched Basis Status";
        tWriter.set_point_fields( tPointFieldNames );

        // Write the fields
        tWriter.set_time( 0.0 );
        tWriter.write_point_field( "Enriched Basis Level", mEnrichedBasisLevel );
        tWriter.write_point_field( "Enriched Basis Status", mEnrichedBasisStatus );

        // Close file
        tWriter.close_file();
#endif
        //        print( mEnrichedBasisCoords,"mEnrichedBasisCoords");
    }
}    // namespace moris::xtk<|MERGE_RESOLUTION|>--- conflicted
+++ resolved
@@ -73,11 +73,7 @@
                 mFineBasisToCoarseBasis( tEnrichedBasisInd ).set_size( tNumCoarseBasis, 1, -1 );
 
                 // get subphases for enriched basis
-<<<<<<< HEAD
-                const Vector< moris::Matrix< moris::IndexMat > >& tSubphaseIndForEnrichedBasis = mXTKModelPtr->mEnrichment->get_subphases_loc_inds_in_enriched_basis();
-=======
                 const Vector< Matrix< IndexMat > >& tSubphaseIndForEnrichedBasis = mXTKModelPtr->mEnrichment->get_subphases_loc_inds_in_enriched_basis();
->>>>>>> 1f8cbf7b
 
                 // get FIRST sub-phase index of basis. First because we assume the fine basis support is complete within the coarse one
                 moris_index tFirstSubphaseInSupportIndex = tSubphaseIndForEnrichedBasis( tEnrichedBasisInd )( 0 );
@@ -203,11 +199,7 @@
 
         // get background basis to enriched basis list. ( name of get function is misleading )
         const Vector< Matrix< IndexMat > >& tBackgroundCoeffsToEnrichedCoeffs = mXTKModelPtr->mEnrichedInterpMesh( 0 )
-<<<<<<< HEAD
-                                                                                      ->get_enriched_coefficients_to_background_coefficients( mMeshIndex );
-=======
                                                                                         ->get_enriched_coefficients_to_background_coefficients( mMeshIndex );
->>>>>>> 1f8cbf7b
 
         for ( uint Ik = 0; Ik < tBackgroundCoeffsToEnrichedCoeffs.size(); Ik++ )
         {
