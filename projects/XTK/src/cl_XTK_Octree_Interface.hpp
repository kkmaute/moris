--- conflicted
+++ resolved
@@ -394,19 +394,11 @@
     class Octree_Template
     {
         // backend mesh for template (very simple ijk mesh)
-<<<<<<< HEAD
-        const moris_index                mLevel = -1;
-        const IJK_Mesh                   mOctreeMeshGrid;
-        const Matrix< DDRMat >           mOctreeParamCoords;
-        const Matrix< IndexMat >         mOctreeCells;
-        const Vertex_Ancestry            mVertexAncestry;
-=======
         const moris_index           mLevel = -1;
         const IJK_Mesh              mOctreeMeshGrid;
         const Matrix< DDRMat >      mOctreeParamCoords;
         const Matrix< IndexMat >    mOctreeCells;
         const Vertex_Ancestry       mVertexAncestry;
->>>>>>> 1f8cbf7b
         const Vector< moris_index > mVertexHash;
 
       public:
@@ -636,7 +628,7 @@
         /**
          * @brief List of IJK positions unique to the fine grid
          *
-         * @return Vector<IJK>  container of IJK positions in fine grid
+         * @return Cell<IJK>  container of IJK positions in fine grid
          */
         Vector< IJK >
         unique_to_fine_grid() const
@@ -666,11 +658,7 @@
     class Octree_Interface : public Decomposition_Algorithm
     {
       private:
-<<<<<<< HEAD
-        moris::lint                                                   mOctreeRefinementLevel;
-=======
         moris::lint                                              mOctreeRefinementLevel;
->>>>>>> 1f8cbf7b
         Vector< std::shared_ptr< Octree_Template const > >       mOctreeTemplates;
         Vector< moris_index >                                    mDifference;
         Vector< std::unordered_map< moris_index, moris_index > > mIgVertexGroupIndexToIjkIndex;
