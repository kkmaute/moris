--- conflicted
+++ resolved
@@ -17,17 +17,10 @@
 {
     //------------------------------------------------------------------------------
 
-<<<<<<< HEAD
-    Side_Cluster_Group::Side_Cluster_Group( 
-            const moris_index                              aDiscretizationMeshIndex,
-            Vector< std::shared_ptr< mtk::Cluster > > aClusters,
-            std::shared_ptr< mtk::Cluster_Group >          aAssociatedCellClusterGroup )
-=======
     Side_Cluster_Group::Side_Cluster_Group(
             const moris_index                         aDiscretizationMeshIndex,
             Vector< std::shared_ptr< mtk::Cluster > > aClusters,
             std::shared_ptr< mtk::Cluster_Group >     aAssociatedCellClusterGroup )
->>>>>>> 1f8cbf7b
             : mtk::Side_Cluster_Group( aDiscretizationMeshIndex )
             , mSideClusters( aClusters )
     {
@@ -41,15 +34,6 @@
 
     //------------------------------------------------------------------------------
 
-<<<<<<< HEAD
-    const Vector< mtk::Cluster const* >
-    Side_Cluster_Group::get_side_clusters_in_group() const
-    {
-        // get the number of cluster and initialize a list of raw pointers with this
-        uint tNumClustersInGroup = mSideClusters.size();
-        Vector< mtk::Cluster const* > tClusters( tNumClustersInGroup );
-        
-=======
     const Vector< mtk::Cluster const * >
     Side_Cluster_Group::get_side_clusters_in_group() const
     {
@@ -57,7 +41,6 @@
         uint                           tNumClustersInGroup = mSideClusters.size();
         Vector< mtk::Cluster const * > tClusters( tNumClustersInGroup );
 
->>>>>>> 1f8cbf7b
         // fill list with raw cluster pointers
         for ( uint iCluster = 0; iCluster < tNumClustersInGroup; iCluster++ )
         {
