/*
 * Copyright (c) 2022 University of Colorado
 * Licensed under the MIT license. See LICENSE.txt file in the MORIS root for details.
 *
 *------------------------------------------------------------------------------------
 *
 * cl_XTK_Enrichment.hpp
 *
 */

#ifndef XTK_SRC_XTK_CL_XTK_ENRICHMENT_HPP_
#define XTK_SRC_XTK_CL_XTK_ENRICHMENT_HPP_

// Linalg Includes
#include "cl_Matrix.hpp"
#include "cl_XTK_Matrix_Base_Utilities.hpp"

// Std includes
#include <limits>
#include <unordered_set>

// XTK: XTK Includes
#include "cl_Vector.hpp"
#include "cl_XTK_Model.hpp"
#include "cl_XTK_Child_Mesh.hpp"
#include "cl_XTK_Cut_Mesh.hpp"
#include "fn_mesh_flood_fill.hpp"
#include "fn_prune_element_to_element.hpp"
#include "fn_generate_element_to_element.hpp"
#include "fn_local_child_mesh_flood_fill.hpp"
#include "fn_mesh_flood_fill.hpp"
#include "fn_Pairing.hpp"
#include "fn_equal_to.hpp"

// Mesh includes
#include "cl_MTK_Mesh.hpp"
#include "cl_MTK_Cell.hpp"
#include "cl_MTK_Enums.hpp"
#include "cl_XTK_Background_Mesh.hpp"
#include "cl_MTK_Enums.hpp"

#include "fn_unique.hpp"

#include "cl_XTK_Vertex_Enrichment.hpp"
#include "cl_MTK_Vertex_Interpolation.hpp"
#include "cl_XTK_Subphase_Group.hpp"

#include "cl_TOL_Memory_Map.hpp"

using namespace moris;

/*
 * This class provides all the functions to perform the enrichment strategy on a child mesh
 */

namespace moris::xtk
{
    // ----------------------------------------------------------------------------------

    enum class Enrichment_Method
    {
        USE_INTEGRATION_CELL_BASIS,      // this one computes directly the vertex interpolation (uses the basis of tetrahedral cell)
        USE_INTERPOLATION_CELL_BASIS,    // This one constructs an interpolation cell which interpolates into each subphase. (Uses basis of interpolation cell)
        INVALID
    };

    // ----------------------------------------------------------------------------------

    class Enrichment_Parameters
    {
      public:
        Enrichment_Parameters(){};

        mtk::EntityRank mBasisToEnrich = mtk::EntityRank::NODE; /*For lagrange mesh this is node, for HMR this may be bsplines*/
    };

    // ----------------------------------------------------------------------------------

    class Enrichment_Data
    {
      public:
        Enrichment_Data(
                moris_index aNumSubphases )
                : mSubphaseBGBasisIndices( aNumSubphases )
                , mSubphaseBGBasisEnrLev( aNumSubphases ){};

        // FIXME: this needs to go once everything is moved over to SPG bases Enrichment
        void
        reinitialize_for_SPGs( moris_index aNumSPGs )
        {
            // resize maps to number of SPGs
            mSubphaseGroupBGBasisIndices.resize( aNumSPGs );
            mSubphaseGroupBGBasisEnrLev.resize( aNumSPGs );

            // set flag whether SP or SPG based enrichment is used
            mUseSPGs = true;
        }

        // Enrichment Data ordered by basis function indices
        // For each basis function, the element indices and elemental enrichment levels //?
        // NOTE: this data is for debug purposes only, it is not used in the enrichment process however it is populated
        Vector< Vector< moris_index > > mElementIndsInBasis;        // input: non-enriched BF index || output: list of IG cells within the basis support
        Vector< Vector< moris_index > > mElementEnrichmentLevel;    // input: non-enriched BF index || output: which enrichment level of current basis is active on the IG cell

        // For each enriched basis function, the subphase indices in support
        // input: enriched BF index || output: list of subphase indices in which enriched BF is active
<<<<<<< HEAD
        Vector< moris::Matrix< IndexMat > > mSubphaseIndsInEnrichedBasis;

        // FIXME: for SPG based enrichment, the above needs to go eventually
        Vector< moris::Matrix< IndexMat > > mSubphaseGroupIndsInEnrichedBasis;    // input: enriched BF index || output: list of SPG indices in which enriched BF is active
        Matrix< IdMat >                   mBulkPhaseInEnrichedBasis;            // input: enriched BF index || output: bulk phase basis function interpolates into
=======
        Vector< Matrix< IndexMat > > mSubphaseIndsInEnrichedBasis;

        // FIXME: for SPG based enrichment, the above needs to go eventually
        Vector< Matrix< IndexMat > > mSubphaseGroupIndsInEnrichedBasis;    // input: enriched BF index || output: list of SPG indices in which enriched BF is active
        Matrix< IdMat >              mBulkPhaseInEnrichedBasis;            // input: enriched BF index || output: bulk phase basis function interpolates into
>>>>>>> 1f8cbf7b

        // transpose of the above map, it is empty by default
        Vector< Vector< moris_index > > mEnrichedBasisInSubphaseGroup;    // input: SPG index || output: list of enriched BF indices active in the SPG

        // Basis enrichment level indices
        Vector< Matrix< IndexMat > > mBasisEnrichmentIndices;    // input1: non-enriched BF index, input2: enrichment level || output: enriched BF index
<<<<<<< HEAD
        moris::Matrix< IdMat >            mEnrichedBasisIndexToId;    // input: enriched BF index || output: global ID of that enriched BF
=======
        Matrix< IdMat >              mEnrichedBasisIndexToId;    // input: enriched BF index || output: global ID of that enriched BF
>>>>>>> 1f8cbf7b
        Vector< moris_index >        mNonEnrBfIndForEnrBfInd;    // input: enriched BF index || output: non-enriched BF index which the enr. BF is enriched from
        Vector< moris_index >        mEnrLvlOfEnrBf;             // input: enriched BF index || output: enrichment level of this enr. BF wrt. the underlying non-enriched BF

        // list of owned and non-owned enriched basis functions
        Vector< moris_index > mOwnedEnrBasisIndices;
        Vector< moris_index > mNotOwnedEnrBasisIndices;

        // non-intersected Parent Cell, BackBasis interpolating in them and corresponding enrichment level
        // outer cell corresponds to interp cell index
        // inner cell corresponds to basis/enr-lev in interp cell
        Vector< Vector< moris_index > > mSubphaseBGBasisIndices;    // input: subphase index || output: list of non-enriched BF indices active on given subphase
        Vector< Vector< moris_index > > mSubphaseBGBasisEnrLev;     // input: subphase index || output: list of enrichment levels for the respective BFs active on the given subphase

        // FIXME: for SPG based enrichment, the above needs to go eventually
        Vector< Vector< moris_index > > mSubphaseGroupBGBasisIndices;    // input: SPG index || output: list of non-enriched BF indices active on given subphase group
        Vector< Vector< moris_index > > mSubphaseGroupBGBasisEnrLev;     // input: SPG index || output: list of enrichment levels for the respective BFs active on the given subphase group

        // total number of basis enrichment levels (i.e. number of enriched Basis functions)
        uint mNumEnrichedBasisFunctions;

        // Vertex interpolations for this enrichment ordered by background vertex index
        Vector< mtk::Vertex_Interpolation* > mBGVertexInterpolations;

        // flag whether SPG or SP based Enrichment is used
        bool mUseSPGs = false;
    };

    // ----------------------------------------------------------------------------------

    class Model;
    class Cut_Integration_Mesh;
    class Integration_Mesh_Generator;

    // ----------------------------------------------------------------------------------

    class Enrichment
    {
      public:
        // typedef std::unordered_map< moris::moris_index, moris::moris_index > IndexMap;
        friend class Multigrid;
        friend class Basis_Processor;

      private:
        // enrichment method
        enum Enrichment_Method mEnrichmentMethod;

        // basis rank
        mtk::EntityRank mBasisRank; /*Entity rank of the basis functions*/

        // index of interpolation
        Matrix< IndexMat > mMeshIndices;               /* Mesh indices to perform enrichment on*/
        IndexMap           mMeshIndexToListIndexMap;   /* map that contains the position of a given mesh index in the above list */
        bool               mMeshIndexMapIsSet = false; /* flag that marks whether the above index map has been computed or not */

        // number of bulk-phases possible in model
        moris::size_t mNumBulkPhases;

        // Pointers to necessary classes
        Model*                      mXTKModelPtr       = nullptr;
        Cut_Integration_Mesh*       mCutIgMesh         = nullptr;
        Integration_Mesh_Generator* mIgMeshTools       = nullptr;
        moris::mtk::Mesh*           mBackgroundMeshPtr = nullptr;

        // enrichment strategy data (outer cell - mesh index, inner cell - necessary data for enrichment of mesh index)
        Vector< Enrichment_Data > mEnrichmentData;

        // flag whether to sort basis enrichment levels
        bool mSortBasisEnrichmentLevels;

        // quick access to the Cut integration mesh's Bspline Mesh Infos (the Bspline to Lagrange mesh relationships)
        Vector< Bspline_Mesh_Info* > mBsplineMeshInfos;

        // Maps tracking how an IP cell gets unzipped
<<<<<<< HEAD
        moris_index                                              mNumEnrIpCells;
        Vector< uint >                                      mNumUnzippingsOnIpCell;           // input: IP-cell index || output: number of enr. IP-cells and clusters to be created
=======
        moris_index                               mNumEnrIpCells;
        Vector< uint >                            mNumUnzippingsOnIpCell;           // input: IP-cell index || output: number of enr. IP-cells and clusters to be created
>>>>>>> 1f8cbf7b
        Vector< Vector< Vector< moris_index > > > mMaterialSpgsUnzippedOnIpCell;    // input: B-spline mesh index, IP-cell index || output: list of SPG indices wrt. which clusters containing material need to be created
        Vector< Vector< Vector< moris_index > > > mVoidSpgsUnzippedOnIpCell;        // input: B-spline mesh index, IP-cell index || output: list of SPG indices wrt. which void clusters need to be created

        // indices of enriched IP cells as a function of the base IP cell and the local SPG index
        Vector< Vector< moris_index > > mEnrIpCellIndices;        // input: base IP cell index, index of unzipping || output: index of enr. IP cell
<<<<<<< HEAD
        Vector< moris_index >                mUipcUnzippingIndices;    // input: UIPC index || output: unzipping index
=======
        Vector< moris_index >           mUipcUnzippingIndices;    // input: UIPC index || output: unzipping index
>>>>>>> 1f8cbf7b

        // map allowing correct UIPC to be grabbed based on base IP cell and SPG index (for Ghost)
        // input: B-spline mesh index, base IP cell index, SPG index local to corresponding B-spline element || output: Enr. IP cell index
        Vector< Vector< Vector< moris_index > > > mBaseIpCellAndSpgToUnzipping;

        // map allowing to enr. IP cell / non-void cluster associated with a given subphase
        // input: subphase index || output: enriched interpolation cell index
        Vector< moris_index > mSubphaseIndexToEnrIpCellIndex;

        // maps associating UIPCs / Cell clusters with SPGs
        // input: B-spline mesh list index, SPG index || output: List of enr. IP cells / cell clusters on SPG
        Vector< Vector< Vector< moris_index > > > mSpgToUipcIndex;

        // input: B-spline mesh list index, Cluster/UIPC index || output: SPG index this Cluster/UIPC is in
        Vector< Vector< moris_index > > mUipcToSpgIndex;

        // input: B-spline mesh index, base IP cell index, index of unzipping || output: SPG index the UIPC belongs to
        Vector< Vector< Vector< moris_index > > > mUnzippingToSpgIndex;

        // ----------------------------------------------------------------------------------

      public:
        // ----------------------------------------------------------------------------------

        Enrichment(){};

        Enrichment(
                enum Enrichment_Method const & aMethod,
                mtk::EntityRank const &        aBasisRank,
                Matrix< IndexMat > const &     aInterpIndex,
                moris::moris_index const &     aNumBulkPhases,
                xtk::Model*                    aXTKModelPtr,
                moris::mtk::Mesh*              aBackgroundMeshPtr,
                bool                           aSortBasisEnrichmentLevels,
                bool                           aUseSpgBasedEnrichment = false );

        // ----------------------------------------------------------------------------------

        ~Enrichment();

        // ----------------------------------------------------------------------------------

        bool mVerbose = false; /* Verbose output of enrichment information flag */

        // ----------------------------------------------------------------------------------

        /**
         * Perform basis function enrichment
         */
        void
        perform_enrichment();

        void
        perform_enrichment_new();

        // ----------------------------------------------------------------------------------
        // Accessing enrichment data
        // ----------------------------------------------------------------------------------

        /**
         * Returns the subphases indices in enriched basis functions support
         * Note: Used in XTK Multigrid
         */
<<<<<<< HEAD
        Vector< moris::Matrix< moris::IndexMat > > const &
=======
        Vector< Matrix< IndexMat > > const &
>>>>>>> 1f8cbf7b
        get_subphases_loc_inds_in_enriched_basis( moris_index const & aEnrichmentDataIndex = 0 ) const;

        // ----------------------------------------------------------------------------------
        // Field writing for debugging
        // ----------------------------------------------------------------------------------
        /*
         * Provided an MTK mesh, writes the cell enrichment data onto the mesh. (fields declared from get_cell_enrichment_field_names )
         */
        void
        write_cell_enrichment_to_fields(
                Vector< std::string >& aEnrichmentFieldStrs,
<<<<<<< HEAD
                mtk::Mesh*           aMeshWithEnrFields ) const;
=======
                mtk::Mesh*             aMeshWithEnrFields ) const;
>>>>>>> 1f8cbf7b

        // ----------------------------------------------------------------------------------

        /**
         * Returns a vector of cell fields names to declare in STK mesh if you want to visualize the cell level
         * enrichment fields. cells within each subphase of a given basis function. One field per basis function, one field per child mesh
         */
        Vector< std::string >
        get_cell_enrichment_field_names() const;

        // ----------------------------------------------------------------------------------

        /**
         * Returns the element inds in a basis support constructed in call to perform_enrichment. These are indexed by basis function index.
         * Note: Only used for debug outputting in function write_cell_enrichment_to_fields.
         */
        Vector< Vector< moris_index > > const &
        get_element_inds_in_basis_support( moris_index const & aEnrichmentDataIndex = 0 ) const;

        // ----------------------------------------------------------------------------------

        /**
         * Returns the element enrichment levels in a basis support constructed in call to perform_enrichment. These are indexed by basis function index.
         * Correspond to the element inds found at the same index in mElementIndsInBasis.
         * Note: Only used for debug outputting in function write_cell_enrichment_to_fields.
         */
        Vector< Vector< moris_index > > const &
        get_element_enrichment_levels_in_basis_support( moris_index const & aEnrichmentDataIndex = 0 ) const;

        // ----------------------------------------------------------------------------------

        /**
         * @brief get the memory usage of enrichment
         */
        moris::Memory_Map
        get_memory_usage();

        // ----------------------------------------------------------------------------------

        void
        write_diagnostics();

        // ----------------------------------------------------------------------------------

        void
        print_enriched_basis_to_subphase_id(
                const moris_index& aMeshIndex,
                std::string        aFileName );

        // ----------------------------------------------------------------------------------

        Matrix< IndexMat >
        get_mesh_indices() const
        {
            return mMeshIndices;
        }

        // ----------------------------------------------------------------------------------

        Vector< Vector< moris_index > > const &
        get_unzipped_IP_cell_to_base_IP_cell_and_SPG( const moris_index aBsplineMeshListIndex ) const
        {
            return mBaseIpCellAndSpgToUnzipping( aBsplineMeshListIndex );
        }

        // ----------------------------------------------------------------------------------

        /**
         * @brief Get the bspline mesh info for a given B-spline mesh
         *
         * @param aMeshIndexInList position of the B-spline mesh in the list of discretization meshes
         * @return Bspline_Mesh_Info const*
         */
        Bspline_Mesh_Info const *
        get_bspline_mesh_info_for_list_index( moris_index aMeshIndexInList ) const
        {
            return mBsplineMeshInfos( aMeshIndexInList );
        }

        // ----------------------------------------------------------------------------------

        uint
        get_num_unzippings_of_base_ip_cell( moris_index aBaseIpCellIndex ) const
        {
            return mEnrIpCellIndices( aBaseIpCellIndex ).size();
        }

        // ----------------------------------------------------------------------------------

        Vector< moris_index > const &
        get_subphase_to_UIPC_map() const
        {
            return mSubphaseIndexToEnrIpCellIndex;
        }

        // ----------------------------------------------------------------------------------

        uint
        get_num_enr_ip_cells() const
        {
            return (uint)mNumEnrIpCells;
        }

        // ----------------------------------------------------------------------------------

        Vector< moris_index > const &
        get_enr_ip_cell_indices_on_base_ip_cell( moris_index aBaseIpCellIndex ) const
        {
            return mEnrIpCellIndices( aBaseIpCellIndex );
        }

        // ----------------------------------------------------------------------------------

        Vector< Vector< Vector< moris_index > > > const &
        get_SPG_to_UIPC_map() const
        {
            return mSpgToUipcIndex;
        }

        // ----------------------------------------------------------------------------------

        Vector< moris_index > const &
        get_UIPC_indices_on_SPG(
                const moris_index aBspMeshListIndex,
                const moris_index aSpgIndex ) const
        {
            return mSpgToUipcIndex( aBspMeshListIndex )( aSpgIndex );
        }

        // ----------------------------------------------------------------------------------

        Vector< Vector< moris_index > > const &
        get_UIPC_to_SPG_map() const
        {
            return mUipcToSpgIndex;
        }

        // ----------------------------------------------------------------------------------

        moris_index
        get_SPG_on_UIPC(
                const moris_index aBspMeshListIndex,
                const moris_index aEnrIpCellIndex ) const
        {
            return mUipcToSpgIndex( aBspMeshListIndex )( aEnrIpCellIndex );
        }

        // ----------------------------------------------------------------------------------

      private:
        // ----------------------------------------------------------------------------------

        /**
         * @brief Get the position of a given mesh index in the list of mesh indices mMeshIndices
         *
         * @param aMeshIndex mesh index
         * @return moris_index position of the mesh index in the list of MeshIndices
         */
        moris_index
        get_list_index_for_mesh_index( moris_index aMeshIndex );

        // ----------------------------------------------------------------------------------

        /**
         * @brief Performs enrichment on elements in support of full basis cluster using the
         * previously constructed Subphase Groups. This enrichment includes all children
         * elements of parents in the basis cluster, parent elements with no children
         */
        void
        perform_basis_cluster_enrichment_new();

        // ----------------------------------------------------------------------------------

        /**
         * @brief Performs enrichment on elements in support of full basis cluster. This
         * enrichment includes all children elements of parents in the basis cluster and
         * parent elements with no children
         */
        void
        perform_basis_cluster_enrichment();

        // ----------------------------------------------------------------------------------

        /**
         * @brief Constructs the subphase neighborhood in the XTK model
         */
        void
        construct_neighborhoods();

        // ----------------------------------------------------------------------------------

        /**
         * @brief Verifies vertex interpolation is present and communicates non-existing
         * vertex interpolation. The vertex interpolation on the aura needs to be
         * communicated if we are using HMR
         */
        void
        setup_background_vertex_interpolations();

        // ----------------------------------------------------------------------------------

        Matrix< IndexMat >
        get_subphase_clusters_in_support( Matrix< IndexMat > const & aElementsInSupport );

        // ----------------------------------------------------------------------------------

        void
        get_subphase_groups_in_support(
                moris_index                aMeshIndexPosition,
                Matrix< IndexMat > const & aLagElementsInSupport,
                Matrix< IndexMat >&        aSubphaseGroupIndicesInSupport,
                IndexMap&                  aSubphaseGroupIndexToSupportIndex );

        // ----------------------------------------------------------------------------------

        void
        construct_subphase_in_support_map(
                Matrix< IndexMat > const & aSubphaseClusterIndicesInSupport,
                IndexMap&                  aSubPhaseIndexToSupportIndex );

        // ----------------------------------------------------------------------------------

        /**
         * @brief Construct full subphase neighbor graph in basis support and the corresponding shared faces
         *
         * @param aSubphasesInSupport
         * @param aSubPhaseIndexToSupportIndex
         * @param aPrunedSubPhaseToSubphase
         */
        void
        generate_pruned_subphase_graph_in_basis_support(
                Matrix< IndexMat > const & aSubphasesInSupport,
                IndexMap&                  aSubPhaseIndexToSupportIndex,
                Matrix< IndexMat >&        aPrunedSubPhaseToSubphase );

        // ----------------------------------------------------------------------------------

        /**
         * @brief Construct subphase group neighbor graph in basis support and the corresponding shared faces
         *
         * @param aSubphaseGroupIndicesInSupport
         * @param aSubphaseGroupIndexToSupportIndex
         * @param aPrunedSubphaseGroupToSubphase
         */
        void
        generate_pruned_subphase_group_graph_in_basis_support(
                const moris_index          aMeshIndex,
                Matrix< IndexMat > const & aSubphaseGroupIndicesInSupport,
                IndexMap&                  aSubphaseGroupIndexToSupportIndex,
                Matrix< IndexMat >&        aPrunedSubphaseGroupToSubphase );

        // ----------------------------------------------------------------------------------

        void
        assign_subphase_bin_enrichment_levels_in_basis_support(
                Matrix< IndexMat > const & aSubphasesInSupport,
                IndexMap&                  aSubPhaseIndexToSupportIndex,
                Matrix< IndexMat > const & aPrunedSubPhaseToSubphase,
                Matrix< IndexMat >&        aSubPhaseBinEnrichmentVals,
                moris_index&               aMaxEnrichmentLevel );

        // ----------------------------------------------------------------------------------

        void
        assign_subphase_group_bin_enrichment_levels_in_basis_support(
                Matrix< IndexMat > const & aSpgsInSupport,
                Matrix< IndexMat > const & aPrunedSpgToSpg,
                Matrix< IndexMat >&        aSpgBinEnrichmentVals,
                moris_index&               aMaxEnrichmentLevel );

        // ----------------------------------------------------------------------------------

        /**
         * @brief Sort enrichment levels by distance of centroid  of subphases with same
         *        enrichment level from origin
         */

        void
        sort_enrichment_levels_in_basis_support(
                Matrix< IndexMat > const & aSubphasesInSupport,
                Matrix< IndexMat >&        aSubPhaseBinEnrichmentVals,
                moris_index const          aMaxEnrichmentLevel );

        // ----------------------------------------------------------------------------------

        /**
         * @brief go through all subphases in the support of a given basis function and save
         * the current basis function's index to them, and which enrichment level of this
         * given basis function is active on them. This data is stored in the Enrichment_Data
         *
         * @param aEnrichmentDataIndex
         * @param aBasisIndex
         * @param aParentElementsInSupport
         * @param aSubphasesInSupport
         * @param aSubPhaseIndexToSupportIndex
         * @param aPrunedSubPhaseToSubphase
         * @param aSubPhaseBinEnrichmentVals
         */
        void
        unzip_subphase_bin_enrichment_into_element_enrichment(
                moris_index const &        aEnrichmentDataIndex,
                moris_index const &        aBasisIndex,
                Matrix< IndexMat > const & aParentElementsInSupport,
                Matrix< IndexMat > const & aSubphasesInSupport,
                IndexMap&                  aSubPhaseIndexToSupportIndex,
                Matrix< IndexMat > const & aPrunedSubPhaseToSubphase,
                Matrix< IndexMat >&        aSubPhaseBinEnrichmentVals );

        // ----------------------------------------------------------------------------------

        /**
         * @brief go through all SPGs in the support of a given basis function and save the
         * current BFs's index to them, and which enrichment level of this given BF is active
         * on them. This data is stored in the Enrichment_Data
         *
         * @param aEnrichmentDataIndex
         * @param aBasisIndex
         * @param aParentElementsInSupport
         * @param aSpgsInSupport
         * @param aSpgBinEnrichmentVals
         */
        void
        unzip_subphase_group_bin_enrichment_into_element_enrichment(
                moris_index const &        aEnrichmentDataIndex,
                moris_index const &        aBasisIndex,
                Matrix< IndexMat > const & aParentElementsInSupport,
                Matrix< IndexMat > const & aSpgsInSupport,
                Matrix< IndexMat >&        aSpgBinEnrichmentVals );

        // ----------------------------------------------------------------------------------

        /**
         * @brief counts number of enriched basis function indices and finds which subphases
         * a given enriched BF index is active on. The data is stored in the Enrichment_Data
         *
         * @param aEnrichmentDataIndex
         * @param aSubPhaseBinEnrichment
         * @param aSubphaseClusterIndicesInSupport
         * @param aMaxEnrichmentLevel
         */
        void
        construct_enriched_basis_to_subphase_connectivity(
<<<<<<< HEAD
                moris_index const &                                     aEnrichmentDataIndex,
                Vector< moris::Matrix< moris::IndexMat > > const & aSubPhaseBinEnrichment,
                Vector< moris::Matrix< moris::IndexMat > > const & aSubphaseClusterIndicesInSupport,
                Vector< moris_index > const &                      aMaxEnrichmentLevel );
=======
                moris_index const &                  aEnrichmentDataIndex,
                Vector< Matrix< IndexMat > > const & aSubPhaseBinEnrichment,
                Vector< Matrix< IndexMat > > const & aSubphaseClusterIndicesInSupport,
                Vector< moris_index > const &        aMaxEnrichmentLevel );
>>>>>>> 1f8cbf7b

        // ----------------------------------------------------------------------------------
        /**
         * @brief counts number of enriched basis function indices and finds which SPGs a
         * given enriched BF index is active on. The data is stored in the Enrichment_Data
         *
         * @param aEnrichmentDataIndex
         * @param aSpgBinEnrichment
         * @param aSpgIndicesInSupport
         * @param aMaxEnrichmentLevel
         */
        void
        construct_enriched_basis_to_subphase_group_connectivity(
<<<<<<< HEAD
                moris_index const &                                     aEnrichmentDataIndex,
                Vector< moris::Matrix< moris::IndexMat > > const & aSpgBinEnrichment,
                Vector< moris::Matrix< moris::IndexMat > > const & aSpgIndicesInSupport,
                Vector< moris_index > const &                      aMaxEnrichmentLevel );
=======
                moris_index const &                  aEnrichmentDataIndex,
                Vector< Matrix< IndexMat > > const & aSpgBinEnrichment,
                Vector< Matrix< IndexMat > > const & aSpgIndicesInSupport,
                Vector< moris_index > const &        aMaxEnrichmentLevel );
>>>>>>> 1f8cbf7b

        // ----------------------------------------------------------------------------------
        // ----------------------------------------------------------------------------------

        /**
         * @brief Assign the enr. BF IDs for both owned and not owned basis functions (in SPG based enrichment)
         */
        void
        assign_enriched_coefficients_identifiers_new(
<<<<<<< HEAD
                moris_index const &                aEnrichmentDataIndex,
=======
                moris_index const &           aEnrichmentDataIndex,
>>>>>>> 1f8cbf7b
                Vector< moris_index > const & aMaxEnrichmentLevel );

        // ----------------------------------------------------------------------------------

        /**
         * @brief Find which enriched BFs are owned and not owned by executing processor and store this information
         *
         * @param aEnrichmentDataIndex B-spline mesh wrt which the mesh is currently enriched
         * @param aMaxEnrichmentLevel list of how many enrichment levels exist on each background BF (from flood-fill)
         */
        void
        sort_enriched_coefficients_into_owned_and_not_owned(
<<<<<<< HEAD
                moris_index const &         aEnrichmentDataIndex,
=======
                moris_index const &           aEnrichmentDataIndex,
>>>>>>> 1f8cbf7b
                Vector< moris_index > const & aMaxEnrichmentLevel );

        // ----------------------------------------------------------------------------------

        /**
         * @brief Assign IDs to all owned enriched BFs
         *
         * @param aEnrichmentDataIndex B-spline mesh wrt which the mesh is currently enriched
         * @param aFirstEnrBasisId first free enr. BF ID which can be assigned
         */
        void
        assign_IDs_to_owned_enriched_coefficients(
                moris_index const & aEnrichmentDataIndex,
                moris_id&           aFirstEnrBasisId );

        // ----------------------------------------------------------------------------------

        /**
         * @brief Prepare communication information by which the other owning proc can identify enr. BFs to find their IDs
         *
         * @param aEnrichmentDataIndex input: B-spline mesh wrt which the mesh is currently enriched
         * @param aNotOwnedEnrBfsToProcs output: outer cell: position of proc request will be send to in comm table || outer cell: indices of the enr. BFs whose IDs are to be requested
         * @param aNonEnrBasisIDs output: outer cell: position of proc request will be send to in comm table || outer cell: ID of the underlying background (non-enr.) BF
         * @param aSubphaseGroupIdInSupport output: outer cell: position of proc request will be send to in comm table || outer cell: ID of one SPG the enr. BF interpolates into
         */
        void
        prepare_requests_for_not_owned_enriched_coefficient_IDs(
<<<<<<< HEAD
                moris_index const &          aEnrichmentDataIndex,
                Vector< Vector< moris_index > >& aNotOwnedEnrBfsToProcs,
                Vector< Matrix< IdMat > >&     aNonEnrBasisIDs,
                Vector< Matrix< IdMat > >&     aSubphaseGroupIdInSupport );
=======
                moris_index const &              aEnrichmentDataIndex,
                Vector< Vector< moris_index > >& aNotOwnedEnrBfsToProcs,
                Vector< Matrix< IdMat > >&       aNonEnrBasisIDs,
                Vector< Matrix< IdMat > >&       aSubphaseGroupIdInSupport );
>>>>>>> 1f8cbf7b

        // ----------------------------------------------------------------------------------

        /**
         * @brief Find enr. BFs specified by other procs and prepare answers with their IDs
         *
         * @param aEnrichmentDataIndex B-spline mesh wrt which the mesh is currently enriched
         * @param aReceivedNonEnrBasisIDs input: outer cell: position of proc request was received from in comm table || outer cell: ID of the underlying background (non-enr.) BF
         * @param aReceivedSubphaseGroupIdInSupport input: outer cell: position of proc request was received from in comm table || outer cell: ID of one SPG the enr. BF interpolates into
         * @param aEnrBfIds output: outer cell: position of proc request was received from in comm table || outer cell: IDs of the enr. BFs requested
         */
        void
        prepare_answers_for_owned_enriched_coefficient_IDs(
<<<<<<< HEAD
                moris_index const &             aEnrichmentDataIndex,
=======
                moris_index const &               aEnrichmentDataIndex,
>>>>>>> 1f8cbf7b
                Vector< Matrix< IdMat > > const & aReceivedNonEnrBasisIDs,
                Vector< Matrix< IdMat > > const & aReceivedSubphaseGroupIdInSupport,
                Vector< Matrix< IdMat > >&        aEnrBfIds );

        // ----------------------------------------------------------------------------------

        /**
         * @brief Assign IDs received during communication to the not owned enr. BFs
         *
         * @param aEnrichmentDataIndex B-spline mesh wrt which the mesh is currently enriched
         * @param aNotOwnedEnrBfsToProcs input: Indices of the not owned enr. BFs requested from each of the procs communicated with
         * @param aReceivedEnrBfIds input: IDs of the not owned enr. BFs received from each of the procs communicated with
         */
        void
        handle_requested_unzipped_enriched_coefficient_answers(
<<<<<<< HEAD
                moris_index const &                 aEnrichmentDataIndex,
                Vector< Vector< moris_index > > const & aNotOwnedEnrBfsToProcs,
                Vector< Matrix< IdMat > > const &     aReceivedEnrBfIds );
=======
                moris_index const &                     aEnrichmentDataIndex,
                Vector< Vector< moris_index > > const & aNotOwnedEnrBfsToProcs,
                Vector< Matrix< IdMat > > const &       aReceivedEnrBfIds );
>>>>>>> 1f8cbf7b

        // ----------------------------------------------------------------------------------
        // ----------------------------------------------------------------------------------

        /**
         * @brief Assign the enrichment level local identifiers (legacy enrichment procedure)
         */
        void
        assign_enriched_coefficients_identifiers(
<<<<<<< HEAD
                moris_index const &                aEnrichmentDataIndex,
=======
                moris_index const &           aEnrichmentDataIndex,
>>>>>>> 1f8cbf7b
                Vector< moris_index > const & aMaxEnrichmentLevel );

        // ----------------------------------------------------------------------------------

        void
        communicate_basis_information_with_owner(
                moris_index const &                       aEnrichmentDataIndex,
<<<<<<< HEAD
                Vector< Vector< moris_index > > const &       aBasisIdToBasisOwner,
                Vector< Vector< moris_index > > const &       aMaxSubphaseIdToBasisOwner,
                Vector< moris_index > const &               aProcRanks,
                std::unordered_map< moris_id, moris_id >& aProcRankToIndexInData,
                Vector< moris::Matrix< moris::IndexMat > >& aEnrichedBasisId );
=======
                Vector< Vector< moris_index > > const &   aBasisIdToBasisOwner,
                Vector< Vector< moris_index > > const &   aMaxSubphaseIdToBasisOwner,
                Vector< moris_index > const &             aProcRanks,
                std::unordered_map< moris_id, moris_id >& aProcRankToIndexInData,
                Vector< Matrix< IndexMat > >&             aEnrichedBasisId );
>>>>>>> 1f8cbf7b

        // ----------------------------------------------------------------------------------

        void
        set_received_enriched_basis_ids(
<<<<<<< HEAD
                moris_index const &                              aEnrichmentDataIndex,
                Vector< moris::Matrix< moris::IndexMat > > const & aReceivedEnrichedIds,
                Vector< Vector< moris_index > > const &              aBasisIndexToBasisOwner );
=======
                moris_index const &                     aEnrichmentDataIndex,
                Vector< Matrix< IndexMat > > const &    aReceivedEnrichedIds,
                Vector< Vector< moris_index > > const & aBasisIndexToBasisOwner );
>>>>>>> 1f8cbf7b

        // ----------------------------------------------------------------------------------
        // ----------------------------------------------------------------------------------

        moris::size_t
        count_elements_in_support( Matrix< IndexMat > const & aParentElementsInSupport );

        // ----------------------------------------------------------------------------------

        bool
        subphase_is_in_support(
                moris_index const & aEnrichmentDataIndex,
                moris_index         aSubphaseIndex,
                moris_index         aEnrichedBasisIndex );

        // ----------------------------------------------------------------------------------

        bool
        subphase_group_is_in_support(
                moris_index const & aBsplineMeshListIndex,
                moris_index         aSubphaseGroupIndex,
                moris_index         aEnrichedBasisIndex );

        // ----------------------------------------------------------------------------------
        void
        print_basis_support_debug(
                moris_index                aBasisIndex,
                Matrix< IndexMat > const & aParentElementsInSupport,
                Matrix< IndexMat > const & aSubphasesInSupport,
                IndexMap&                  aSubPhaseIndexToSupportIndex,
                Matrix< IndexMat > const & aPrunedSubPhaseToSubphase,
                Matrix< IndexMat >&        aSubPhaseBinEnrichmentVals );

        // ----------------------------------------------------------------------------------
        // Setup enriched interpolation mesh
        // ----------------------------------------------------------------------------------

        void
        construct_enriched_interpolation_mesh();

        void
        construct_enriched_interpolation_mesh_new();

        // ----------------------------------------------------------------------------------

        void
        construct_enriched_integration_mesh();

        void
        construct_enriched_integration_mesh( const Matrix< IndexMat > aBsplineMeshIndices );

        // ----------------------------------------------------------------------------------

        void
        allocate_interpolation_cells();

        void
        allocate_interpolation_cells_based_on_SPGs();

        void
        allocate_interpolation_cells_based_on_SPGs_new();

        // ----------------------------------------------------------------------------------

        /**
         * @brief figure out if the basis associated with an existing SPG can be used for an enriched IP cell wrt. to a certain B-spline mesh
         *
         * @param aIpCellIndex index of the base IP cell / Lagrange element
         * @param aUnzippingOnIpCell index of the unzipping (i.e. position of the enr. IP cell (UIPC) in the stack of UIPCs on this base IP cell)
         * @param aBsplineMeshIndex list index of the B-spline mesh whose basis is considered
         * @return moris_index index of the SPG whose basis will be used, return -1 if there is no SPG from which the basis can be used
         */

        moris_index
        get_SPG_for_basis_extension(
                const moris_index aIpCellIndex,
                const moris_index aUnzippingOnIpCell,
                const moris_index aBsplineMeshIndex ) const;

        // ----------------------------------------------------------------------------------

        /**
         * @brief Construct an averaged T-matrix from all material enr. IP cells for a given
         * material sub-domain on the coarsest B-spline element containing a certain Lagrange
         * element wrt. to a given B-spline mesh index.
         *
         * @param aIpCellIndex index of the base IP cell / Lagrange element
         * @param aUnzippingOnIpCell index of the unzipping (i.e. position of the enr. IP cell (UIPC) in the stack of UIPCs on this base IP cell)
         * @param aBsplineMeshIndex list index of the B-spline mesh whose basis is considered
         * @param aAverageEnrichedTmatrix average T-matrix
         */
        void
        construct_averaged_T_matrix_for_extension_on_enriched_IP_cell(
                const moris_index  aIpCellIndex,
                const moris_index  aUnzippingIndex,
                const moris_index  aBsplineMeshIndex,
                Vertex_Enrichment& aAverageEnrichedTmatrix ) const;

        // ----------------------------------------------------------------------------------

        /**
         * @brief computes a weighted average from multiple T-matrices
         *
         * @param aAverageTmatrices list of T-matrices to average
         * @param aRelativeIpCellVolumes corresponding weights
         * @param aAverageEnrichedTmatrix output the averaged T-matrix
         */
        void
        average_T_matrices(
                Vector< Vertex_Enrichment* > const & aAverageTmatrices,
                Vector< real > const &               aWeights,
<<<<<<< HEAD
                Vertex_Enrichment&                 aAverageEnrichedTmatrix ) const;
=======
                Vertex_Enrichment&                   aAverageEnrichedTmatrix ) const;
>>>>>>> 1f8cbf7b

        // ----------------------------------------------------------------------------------

        /**
         * @brief fill a enriched T-matrix with NANs to mark it as a dummy object
         *
         * @param aDummyEnrichedTmatrix T-matrix to fill with dummy information
         */
        void
        fill_T_matrix_dummy( Vertex_Enrichment& aDummyEnrichedTmatrix ) const;

        // ----------------------------------------------------------------------------------

        /**
         * @brief find and collect the Subphases in the coarsest B-spline mesh that are associated
         * with the same material sub-domain as the enriched IP cell specified by the inputs
         *
         * @param aIpCellIndex index of the base IP cell / Lagrange element
         * @param aUnzippingOnIpCell index of the unzipping (i.e. position of the enr. IP cell (UIPC) in the stack of UIPCs on this base IP cell)
         * @return Vector< moris_index > const& list of subphases
         */
        Vector< moris_index > const &
        collect_SPs_in_coarsest_element_in_same_material_subdomain_as_unzipped_cell(
                const moris_index aIpCellIndex,
                const moris_index aUnzippingIndex ) const;

        // ----------------------------------------------------------------------------------

        void
        get_averaged_vertex_enrichment_for_subphase(
                const moris_index  aSubphaseIndex,
                const moris_index  aBsplineMeshIndex,
                Vertex_Enrichment* aAveragedTmatrix ) const;

        // ----------------------------------------------------------------------------------

        void
        construct_enriched_interpolation_vertices_and_cells();

        void
        construct_enriched_interpolation_vertices_and_cells_based_on_SPGs_new();

        // ----------------------------------------------------------------------------------
        // ----------------------------------------------------------------------------------

        /**
         * @brief Assign the IDs for both owned and not owned unzipped IP cells (UIPCs)
         */
        void
        communicate_unzipped_ip_cells();

        // ----------------------------------------------------------------------------------

        /**
         * @brief Find which UIPCs are owned and not owned by executing processor and store this information
         */
        void
        sort_unzipped_IP_cells_into_owned_and_not_owned();

        // ----------------------------------------------------------------------------------

        /**
         * @brief Prepare communication information by which the other owning proc can identify UIPCs to find their IDs
         *
         * @param aUnzippedCellIndices output: outer cell: position of proc request will be send to in comm table || outer cell: indices of the UIPCs whose IDs are to be requested
         * @param aRequestBaseCellIds output: outer cell: position of proc request will be send to in comm table || outer cell: ID of the underlying background (non-enr.) IP cells
         * @param aUnzippingOnCells output: outer cell: position of proc request will be send to in comm table || outer cell: enrichment level of the the UIPC wrt. the underlying BG IP cell
         * @param aRequestBulkPhaseIndices output: outer cell: position of proc request will be send to in comm table || outer cell: material bulk phase the UIPC belongs to
         */
        void
        prepare_requests_for_not_owned_unzipped_IP_cell_IDs(
                Vector< Vector< moris_index > >& aUnzippedCellIndices,
<<<<<<< HEAD
                Vector< Matrix< IdMat > >&     aRequestBaseCellIds,
                Vector< Matrix< IndexMat > >&  aUnzippingOnCells,
                Vector< Matrix< IndexMat > >&  aRequestBulkPhaseIndices );
=======
                Vector< Matrix< IdMat > >&       aRequestBaseCellIds,
                Vector< Matrix< IndexMat > >&    aUnzippingOnCells,
                Vector< Matrix< IndexMat > >&    aRequestBulkPhaseIndices );
>>>>>>> 1f8cbf7b

        // ----------------------------------------------------------------------------------

        /**
         * @brief Find UIPCs specified by other procs and prepare answers with their IDs
         *
         * @param aAnswerUipcIds output: outer cell: position of proc request was received from in comm table || outer cell: IDs of the UIPCs requested
         * @param aReceivedBaseCellIds input: outer cell: position of proc request was received from in comm table || outer cell: Base Cell IDs the requested UIPCs are constructed from
         * @param aReceivedUnzippingOnCells input: outer cell: position of proc request was received from in comm table || outer cell: enrichment level of the UIPCs wrt. to the base cell
         * @param aReceivedBulkPhaseIndices input: outer cell: position of proc request was received from in comm table || outer cell: bulk phase the requested UIPCs interpolate into
         */
        void
        prepare_answers_for_owned_unzipped_IP_cell_IDs(
                Vector< Matrix< IdMat > >&           aAnswerUipcIds,
                Vector< Matrix< IdMat > > const &    aReceivedBaseCellIds,
                Vector< Matrix< IndexMat > > const & aReceivedUnzippingOnCells,
                Vector< Matrix< IndexMat > > const & aReceivedBulkPhaseIndices );

        // ----------------------------------------------------------------------------------

        /**
         * @brief Assign IDs received during communication to the not owned UIPCs
         *
         * @param aUnzippedCellIndices input: outer cell: position of the proc the request was sent to in comm table || outer cell: indices of the UIPCs whose IDs are were requested
         * @param aReceivedBaseCellIds input: outer cell: position of the proc the answer is receive from in comm table || outer cell: IDs of the UIPCs requested
         */
        void
        handle_requested_unzipped_unzipped_IP_cell_answers(
                Vector< Vector< moris_index > > const & aUnzippedCellIndices,
<<<<<<< HEAD
                Vector< Matrix< IdMat > > const &     aReceivedBaseCellIds );
=======
                Vector< Matrix< IdMat > > const &       aReceivedBaseCellIds );
>>>>>>> 1f8cbf7b

        // ----------------------------------------------------------------------------------
        // ----------------------------------------------------------------------------------

        /**
         * @brief retrieve the unzipping for every enriched IP cell and store it in the member variable list
         */
        void
        construct_UIPC_to_unzipping_index();

        // ----------------------------------------------------------------------------------

        /**
         * @brief compute the maximum number of times an IP cell may need to be unzipped
         * across all discretization mesh indices (DMIs). Recall that depending on the
         * configuration of the SPGs void clusters may need to be created for the Ghost. The
         * SPG layout depends on the DMI. Therefore the number of unzippings may also depend
         * on the DMI. This function returns the maximum for a given IP cell.
         *
         * @param aIpCellIndex index of the IP cell
         * @return uint maximum number of unzippings for that IP cell
         */
        uint
        maximum_number_of_unzippings_for_IP_cell( moris_index aIpCellIndex );

        // ----------------------------------------------------------------------------------

        /**
         * @brief finds SPs within an IP element that are also within the same SPG
         *
         * @param aMeshIndex index of the B-spline mesh to be treated
         */
        void
        establish_IP_SPG_SP_relationship( const moris_index aMeshIndex );

        // ----------------------------------------------------------------------------------

        /**
         * @brief find out the enriched BF indices and IDs interpolating into the current vertex
         * and store it along side the weights and other remaining interpolation information in
         * the Vertex_Enrichment object
         *
         * @param aEnrichmentDataIndex
         * @param aBaseVertexInterp
         * @param aSubPhaseBasisEnrLev
         * @param aMapBasisIndexToLocInSubPhase
         * @param aVertexEnrichment output: Vertex_Enrichment
         */
        void
        construct_enriched_vertex_interpolation(
                moris_index const &             aEnrichmentDataIndex,
                mtk::Vertex_Interpolation*      aBaseVertexInterp,
<<<<<<< HEAD
                Vector< moris_index > const &     aSubPhaseBasisEnrLev,
=======
                Vector< moris_index > const &   aSubPhaseBasisEnrLev,
>>>>>>> 1f8cbf7b
                Mini_Map< moris_id, moris_id >& aMapBasisIndexToLocInSubPhase,
                Vertex_Enrichment&              aVertexEnrichment );
        // ----------------------------------------------------------------------------------

        Mini_Map< moris_id, moris_id >
        construct_subphase_basis_to_basis_map( Vector< moris_id > const & aSubPhaseBasisIndex );

        // ----------------------------------------------------------------------------------

        /**
         * @brief function that collects the appropriate vertex interpolation for the enrichment strategy only
         *
         * @param aParentCell
         * @param aMeshIndex
         * @return Vector< mtk::Vertex_Interpolation* >
         */
        Vector< mtk::Vertex_Interpolation* >
        get_vertex_interpolations(
                moris::mtk::Cell& aParentCell,
                const uint        aMeshIndex ) const;

        // ----------------------------------------------------------------------------------

        /**
         * @brief ???
         *
         *   @param[in] aMeshIndex Mesh index
         *   @param[in] aNumIdsToAllocate Number of basis ids needed
         *   @return Basis index offset
         */
        moris_index
        allocate_basis_ids( moris_index const & aMeshIndex,
                moris_index const &             aNumIdsToAllocate );

        // ----------------------------------------------------------------------------------

        /**
         * @brief ???
         *
         * @param[in] aMeshIndex Mesh index
         * @return Maximum basis id on this proc
         */
        moris_index
        get_max_basis_id( moris_index const & aMeshIndex );

        // ----------------------------------------------------------------------------------

      public:
        /**
         * @brief construct the map that shows all of the enriched basis that are interpolating into an SPG
         *
         */

        void
        construct_enriched_basis_in_subphase_group_map();

        // ----------------------------------------------------------------------------------

        /**
         * @brief Get the enrichment data struct
         *
         * @return Vector< Enrichment_Data >&
         */

        Vector< Enrichment_Data > const &
        get_enrichment_data() const;

        //-----------------------------------------------------------------------------------

        /**
         * @brief This function populates the debug data in the enrichment process
         *  The data consists of
         *
         *
         *@param aEnrichmentDataIndex
         * @param aBasisIndex
         * @param aParentElementsInSupport
         * @param aSpgsInSupport
         * @param aSpgBinEnrichmentVals
         */
        void
        generate_element_enrichments_levels_based_on_spg( moris_index const & aEnrichmentDataIndex,
                moris_index const &                                           aBasisIndex,
                Matrix< IndexMat > const &                                    aParentElementsInSupport,
                Matrix< IndexMat > const &                                    aSpgsInSupport,
                Matrix< IndexMat >&                                           aSpgBinEnrichmentVals );

        //-----------------------------------------------------------------------------------

        /**
         * @brief This function populates the debug data in the enrichment process
         *  The data consists of
         *
         * @param aEnrichmentDataIndex
         * @param aBasisIndex
         * @param aParentElementsInSupport
         * @param aSubphasesInSupport
         * @param aSubPhaseIndexToSupportIndex
         * @param aPrunedSubPhaseToSubphase
         * @param aSubPhaseBinEnrichmentVals
         */
        void
        generate_element_enrichments_levels_based_on_sp(
                moris_index const &        aEnrichmentDataIndex,
                moris_index const &        aBasisIndex,
                Matrix< IndexMat > const & aParentElementsInSupport,
                Matrix< IndexMat > const & aSubphasesInSupport,
                IndexMap&                  aSubPhaseIndexToSupportIndex,
                Matrix< IndexMat > const & aPrunedSubPhaseToSubphase,
                Matrix< IndexMat >&        aSubPhaseBinEnrichmentVals );
    };
}    // namespace moris::xtk
#endif /* XTK_SRC_XTK_CL_XTK_ENRICHMENT_HPP_ */<|MERGE_RESOLUTION|>--- conflicted
+++ resolved
@@ -104,30 +104,18 @@
 
         // For each enriched basis function, the subphase indices in support
         // input: enriched BF index || output: list of subphase indices in which enriched BF is active
-<<<<<<< HEAD
-        Vector< moris::Matrix< IndexMat > > mSubphaseIndsInEnrichedBasis;
-
-        // FIXME: for SPG based enrichment, the above needs to go eventually
-        Vector< moris::Matrix< IndexMat > > mSubphaseGroupIndsInEnrichedBasis;    // input: enriched BF index || output: list of SPG indices in which enriched BF is active
-        Matrix< IdMat >                   mBulkPhaseInEnrichedBasis;            // input: enriched BF index || output: bulk phase basis function interpolates into
-=======
         Vector< Matrix< IndexMat > > mSubphaseIndsInEnrichedBasis;
 
         // FIXME: for SPG based enrichment, the above needs to go eventually
         Vector< Matrix< IndexMat > > mSubphaseGroupIndsInEnrichedBasis;    // input: enriched BF index || output: list of SPG indices in which enriched BF is active
         Matrix< IdMat >              mBulkPhaseInEnrichedBasis;            // input: enriched BF index || output: bulk phase basis function interpolates into
->>>>>>> 1f8cbf7b
 
         // transpose of the above map, it is empty by default
         Vector< Vector< moris_index > > mEnrichedBasisInSubphaseGroup;    // input: SPG index || output: list of enriched BF indices active in the SPG
 
         // Basis enrichment level indices
         Vector< Matrix< IndexMat > > mBasisEnrichmentIndices;    // input1: non-enriched BF index, input2: enrichment level || output: enriched BF index
-<<<<<<< HEAD
-        moris::Matrix< IdMat >            mEnrichedBasisIndexToId;    // input: enriched BF index || output: global ID of that enriched BF
-=======
         Matrix< IdMat >              mEnrichedBasisIndexToId;    // input: enriched BF index || output: global ID of that enriched BF
->>>>>>> 1f8cbf7b
         Vector< moris_index >        mNonEnrBfIndForEnrBfInd;    // input: enriched BF index || output: non-enriched BF index which the enr. BF is enriched from
         Vector< moris_index >        mEnrLvlOfEnrBf;             // input: enriched BF index || output: enrichment level of this enr. BF wrt. the underlying non-enriched BF
 
@@ -201,23 +189,14 @@
         Vector< Bspline_Mesh_Info* > mBsplineMeshInfos;
 
         // Maps tracking how an IP cell gets unzipped
-<<<<<<< HEAD
-        moris_index                                              mNumEnrIpCells;
-        Vector< uint >                                      mNumUnzippingsOnIpCell;           // input: IP-cell index || output: number of enr. IP-cells and clusters to be created
-=======
         moris_index                               mNumEnrIpCells;
         Vector< uint >                            mNumUnzippingsOnIpCell;           // input: IP-cell index || output: number of enr. IP-cells and clusters to be created
->>>>>>> 1f8cbf7b
         Vector< Vector< Vector< moris_index > > > mMaterialSpgsUnzippedOnIpCell;    // input: B-spline mesh index, IP-cell index || output: list of SPG indices wrt. which clusters containing material need to be created
         Vector< Vector< Vector< moris_index > > > mVoidSpgsUnzippedOnIpCell;        // input: B-spline mesh index, IP-cell index || output: list of SPG indices wrt. which void clusters need to be created
 
         // indices of enriched IP cells as a function of the base IP cell and the local SPG index
         Vector< Vector< moris_index > > mEnrIpCellIndices;        // input: base IP cell index, index of unzipping || output: index of enr. IP cell
-<<<<<<< HEAD
-        Vector< moris_index >                mUipcUnzippingIndices;    // input: UIPC index || output: unzipping index
-=======
         Vector< moris_index >           mUipcUnzippingIndices;    // input: UIPC index || output: unzipping index
->>>>>>> 1f8cbf7b
 
         // map allowing correct UIPC to be grabbed based on base IP cell and SPG index (for Ghost)
         // input: B-spline mesh index, base IP cell index, SPG index local to corresponding B-spline element || output: Enr. IP cell index
@@ -281,11 +260,7 @@
          * Returns the subphases indices in enriched basis functions support
          * Note: Used in XTK Multigrid
          */
-<<<<<<< HEAD
-        Vector< moris::Matrix< moris::IndexMat > > const &
-=======
         Vector< Matrix< IndexMat > > const &
->>>>>>> 1f8cbf7b
         get_subphases_loc_inds_in_enriched_basis( moris_index const & aEnrichmentDataIndex = 0 ) const;
 
         // ----------------------------------------------------------------------------------
@@ -297,11 +272,7 @@
         void
         write_cell_enrichment_to_fields(
                 Vector< std::string >& aEnrichmentFieldStrs,
-<<<<<<< HEAD
-                mtk::Mesh*           aMeshWithEnrFields ) const;
-=======
                 mtk::Mesh*             aMeshWithEnrFields ) const;
->>>>>>> 1f8cbf7b
 
         // ----------------------------------------------------------------------------------
 
@@ -644,17 +615,10 @@
          */
         void
         construct_enriched_basis_to_subphase_connectivity(
-<<<<<<< HEAD
-                moris_index const &                                     aEnrichmentDataIndex,
-                Vector< moris::Matrix< moris::IndexMat > > const & aSubPhaseBinEnrichment,
-                Vector< moris::Matrix< moris::IndexMat > > const & aSubphaseClusterIndicesInSupport,
-                Vector< moris_index > const &                      aMaxEnrichmentLevel );
-=======
                 moris_index const &                  aEnrichmentDataIndex,
                 Vector< Matrix< IndexMat > > const & aSubPhaseBinEnrichment,
                 Vector< Matrix< IndexMat > > const & aSubphaseClusterIndicesInSupport,
                 Vector< moris_index > const &        aMaxEnrichmentLevel );
->>>>>>> 1f8cbf7b
 
         // ----------------------------------------------------------------------------------
         /**
@@ -668,17 +632,10 @@
          */
         void
         construct_enriched_basis_to_subphase_group_connectivity(
-<<<<<<< HEAD
-                moris_index const &                                     aEnrichmentDataIndex,
-                Vector< moris::Matrix< moris::IndexMat > > const & aSpgBinEnrichment,
-                Vector< moris::Matrix< moris::IndexMat > > const & aSpgIndicesInSupport,
-                Vector< moris_index > const &                      aMaxEnrichmentLevel );
-=======
                 moris_index const &                  aEnrichmentDataIndex,
                 Vector< Matrix< IndexMat > > const & aSpgBinEnrichment,
                 Vector< Matrix< IndexMat > > const & aSpgIndicesInSupport,
                 Vector< moris_index > const &        aMaxEnrichmentLevel );
->>>>>>> 1f8cbf7b
 
         // ----------------------------------------------------------------------------------
         // ----------------------------------------------------------------------------------
@@ -688,11 +645,7 @@
          */
         void
         assign_enriched_coefficients_identifiers_new(
-<<<<<<< HEAD
-                moris_index const &                aEnrichmentDataIndex,
-=======
                 moris_index const &           aEnrichmentDataIndex,
->>>>>>> 1f8cbf7b
                 Vector< moris_index > const & aMaxEnrichmentLevel );
 
         // ----------------------------------------------------------------------------------
@@ -705,11 +658,7 @@
          */
         void
         sort_enriched_coefficients_into_owned_and_not_owned(
-<<<<<<< HEAD
-                moris_index const &         aEnrichmentDataIndex,
-=======
                 moris_index const &           aEnrichmentDataIndex,
->>>>>>> 1f8cbf7b
                 Vector< moris_index > const & aMaxEnrichmentLevel );
 
         // ----------------------------------------------------------------------------------
@@ -737,17 +686,10 @@
          */
         void
         prepare_requests_for_not_owned_enriched_coefficient_IDs(
-<<<<<<< HEAD
-                moris_index const &          aEnrichmentDataIndex,
-                Vector< Vector< moris_index > >& aNotOwnedEnrBfsToProcs,
-                Vector< Matrix< IdMat > >&     aNonEnrBasisIDs,
-                Vector< Matrix< IdMat > >&     aSubphaseGroupIdInSupport );
-=======
                 moris_index const &              aEnrichmentDataIndex,
                 Vector< Vector< moris_index > >& aNotOwnedEnrBfsToProcs,
                 Vector< Matrix< IdMat > >&       aNonEnrBasisIDs,
                 Vector< Matrix< IdMat > >&       aSubphaseGroupIdInSupport );
->>>>>>> 1f8cbf7b
 
         // ----------------------------------------------------------------------------------
 
@@ -761,11 +703,7 @@
          */
         void
         prepare_answers_for_owned_enriched_coefficient_IDs(
-<<<<<<< HEAD
-                moris_index const &             aEnrichmentDataIndex,
-=======
                 moris_index const &               aEnrichmentDataIndex,
->>>>>>> 1f8cbf7b
                 Vector< Matrix< IdMat > > const & aReceivedNonEnrBasisIDs,
                 Vector< Matrix< IdMat > > const & aReceivedSubphaseGroupIdInSupport,
                 Vector< Matrix< IdMat > >&        aEnrBfIds );
@@ -781,15 +719,9 @@
          */
         void
         handle_requested_unzipped_enriched_coefficient_answers(
-<<<<<<< HEAD
-                moris_index const &                 aEnrichmentDataIndex,
-                Vector< Vector< moris_index > > const & aNotOwnedEnrBfsToProcs,
-                Vector< Matrix< IdMat > > const &     aReceivedEnrBfIds );
-=======
                 moris_index const &                     aEnrichmentDataIndex,
                 Vector< Vector< moris_index > > const & aNotOwnedEnrBfsToProcs,
                 Vector< Matrix< IdMat > > const &       aReceivedEnrBfIds );
->>>>>>> 1f8cbf7b
 
         // ----------------------------------------------------------------------------------
         // ----------------------------------------------------------------------------------
@@ -799,11 +731,7 @@
          */
         void
         assign_enriched_coefficients_identifiers(
-<<<<<<< HEAD
-                moris_index const &                aEnrichmentDataIndex,
-=======
                 moris_index const &           aEnrichmentDataIndex,
->>>>>>> 1f8cbf7b
                 Vector< moris_index > const & aMaxEnrichmentLevel );
 
         // ----------------------------------------------------------------------------------
@@ -811,33 +739,19 @@
         void
         communicate_basis_information_with_owner(
                 moris_index const &                       aEnrichmentDataIndex,
-<<<<<<< HEAD
-                Vector< Vector< moris_index > > const &       aBasisIdToBasisOwner,
-                Vector< Vector< moris_index > > const &       aMaxSubphaseIdToBasisOwner,
-                Vector< moris_index > const &               aProcRanks,
-                std::unordered_map< moris_id, moris_id >& aProcRankToIndexInData,
-                Vector< moris::Matrix< moris::IndexMat > >& aEnrichedBasisId );
-=======
                 Vector< Vector< moris_index > > const &   aBasisIdToBasisOwner,
                 Vector< Vector< moris_index > > const &   aMaxSubphaseIdToBasisOwner,
                 Vector< moris_index > const &             aProcRanks,
                 std::unordered_map< moris_id, moris_id >& aProcRankToIndexInData,
                 Vector< Matrix< IndexMat > >&             aEnrichedBasisId );
->>>>>>> 1f8cbf7b
 
         // ----------------------------------------------------------------------------------
 
         void
         set_received_enriched_basis_ids(
-<<<<<<< HEAD
-                moris_index const &                              aEnrichmentDataIndex,
-                Vector< moris::Matrix< moris::IndexMat > > const & aReceivedEnrichedIds,
-                Vector< Vector< moris_index > > const &              aBasisIndexToBasisOwner );
-=======
                 moris_index const &                     aEnrichmentDataIndex,
                 Vector< Matrix< IndexMat > > const &    aReceivedEnrichedIds,
                 Vector< Vector< moris_index > > const & aBasisIndexToBasisOwner );
->>>>>>> 1f8cbf7b
 
         // ----------------------------------------------------------------------------------
         // ----------------------------------------------------------------------------------
@@ -949,11 +863,7 @@
         average_T_matrices(
                 Vector< Vertex_Enrichment* > const & aAverageTmatrices,
                 Vector< real > const &               aWeights,
-<<<<<<< HEAD
-                Vertex_Enrichment&                 aAverageEnrichedTmatrix ) const;
-=======
                 Vertex_Enrichment&                   aAverageEnrichedTmatrix ) const;
->>>>>>> 1f8cbf7b
 
         // ----------------------------------------------------------------------------------
 
@@ -973,7 +883,7 @@
          *
          * @param aIpCellIndex index of the base IP cell / Lagrange element
          * @param aUnzippingOnIpCell index of the unzipping (i.e. position of the enr. IP cell (UIPC) in the stack of UIPCs on this base IP cell)
-         * @return Vector< moris_index > const& list of subphases
+         * @return Cell< moris_index > const& list of subphases
          */
         Vector< moris_index > const &
         collect_SPs_in_coarsest_element_in_same_material_subdomain_as_unzipped_cell(
@@ -1026,15 +936,9 @@
         void
         prepare_requests_for_not_owned_unzipped_IP_cell_IDs(
                 Vector< Vector< moris_index > >& aUnzippedCellIndices,
-<<<<<<< HEAD
-                Vector< Matrix< IdMat > >&     aRequestBaseCellIds,
-                Vector< Matrix< IndexMat > >&  aUnzippingOnCells,
-                Vector< Matrix< IndexMat > >&  aRequestBulkPhaseIndices );
-=======
                 Vector< Matrix< IdMat > >&       aRequestBaseCellIds,
                 Vector< Matrix< IndexMat > >&    aUnzippingOnCells,
                 Vector< Matrix< IndexMat > >&    aRequestBulkPhaseIndices );
->>>>>>> 1f8cbf7b
 
         // ----------------------------------------------------------------------------------
 
@@ -1064,11 +968,7 @@
         void
         handle_requested_unzipped_unzipped_IP_cell_answers(
                 Vector< Vector< moris_index > > const & aUnzippedCellIndices,
-<<<<<<< HEAD
-                Vector< Matrix< IdMat > > const &     aReceivedBaseCellIds );
-=======
                 Vector< Matrix< IdMat > > const &       aReceivedBaseCellIds );
->>>>>>> 1f8cbf7b
 
         // ----------------------------------------------------------------------------------
         // ----------------------------------------------------------------------------------
@@ -1121,11 +1021,7 @@
         construct_enriched_vertex_interpolation(
                 moris_index const &             aEnrichmentDataIndex,
                 mtk::Vertex_Interpolation*      aBaseVertexInterp,
-<<<<<<< HEAD
-                Vector< moris_index > const &     aSubPhaseBasisEnrLev,
-=======
                 Vector< moris_index > const &   aSubPhaseBasisEnrLev,
->>>>>>> 1f8cbf7b
                 Mini_Map< moris_id, moris_id >& aMapBasisIndexToLocInSubPhase,
                 Vertex_Enrichment&              aVertexEnrichment );
         // ----------------------------------------------------------------------------------
@@ -1187,7 +1083,7 @@
         /**
          * @brief Get the enrichment data struct
          *
-         * @return Vector< Enrichment_Data >&
+         * @return Cell< Enrichment_Data >&
          */
 
         Vector< Enrichment_Data > const &
