/*
 * Copyright (c) 2022 University of Colorado
 * Licensed under the MIT license. See LICENSE.txt file in the MORIS root for details.
 *
 * ------------------------------------------------------------------------------------
 *
 * cl_XTK_Side_Cluster.hpp
 *
 */
#ifndef PROJECTS_XTK_SRC_XTK_CL_XTK_SIDE_CLUSTER_HPP_
#define PROJECTS_XTK_SRC_XTK_CL_XTK_SIDE_CLUSTER_HPP_

#include "cl_MTK_Side_Cluster.hpp"
#include <unordered_map>

// forward declare the mtk::Cluster_Group
namespace moris::mtk
{
    class Cluster_Group;
}

using namespace moris;

namespace moris::xtk
{
    class Interpolation_Cell_Unzipped;
    class Cell_Cluster;
    class IG_Vertex_Group;

    class Side_Cluster : public mtk::Side_Cluster
    {
        //---------------------------------------------------------------------------------------

        friend class Enriched_Integration_Mesh;
        friend class Ghost_Stabilization;

        //---------------------------------------------------------------------------------------

      protected:
        bool                                          mTrivial;
<<<<<<< HEAD
        Interpolation_Cell_Unzipped const            *mInterpolationCell;
        Vector< moris::mtk::Cell const * >       mIntegrationCells;
        moris::Matrix< moris::IndexMat >              mIntegrationCellSideOrdinals;
        Vector< moris::mtk::Vertex const * >     mVerticesInCluster;
        std::shared_ptr< IG_Vertex_Group >            mVertexGroup;
        Vector< moris::Matrix< moris::DDRMat > > mVertexLocalCoords;
        moris::Matrix< moris::DDRMat >                mVertexLocalCoordsMat;  /*FIXME: get rid of mVertexLocalCoords*/
        xtk::Cell_Cluster const                      *mAssociatedCellCluster; /* Associated cell cluster (needed for volume computations in Nitsche).*/
=======
        Interpolation_Cell_Unzipped const *           mInterpolationCell;
        Vector< moris::mtk::Cell const * >            mIntegrationCells;
        Matrix< IndexMat >                            mIntegrationCellSideOrdinals;
        Vector< moris::mtk::Vertex const * >          mVerticesInCluster;
        std::shared_ptr< IG_Vertex_Group >            mVertexGroup;
        Vector< Matrix< DDRMat > >                    mVertexLocalCoords;
        Matrix< DDRMat >                              mVertexLocalCoordsMat;  /*FIXME: get rid of mVertexLocalCoords*/
        xtk::Cell_Cluster const *                     mAssociatedCellCluster; /* Associated cell cluster (needed for volume computations in Nitsche).*/
>>>>>>> 1f8cbf7b
        Vector< std::weak_ptr< mtk::Cluster_Group > > mClusterGroups;

        //---------------------------------------------------------------------------------------

      public:
        //---------------------------------------------------------------------------------------

        Side_Cluster();

        //---------------------------------------------------------------------------------------

        ~Side_Cluster(){};

        //---------------------------------------------------------------------------------------

        bool is_trivial( const mtk::Leader_Follower aIsLeader = mtk::Leader_Follower::LEADER ) const;

        //---------------------------------------------------------------------------------------

        moris::mtk::Cell const &
        get_interpolation_cell(
                const mtk::Leader_Follower aIsLeader = mtk::Leader_Follower::LEADER ) const;

        //---------------------------------------------------------------------------------------

<<<<<<< HEAD
        Vector< mtk::Cell const* > const&
=======
        Vector< mtk::Cell const * > const &
>>>>>>> 1f8cbf7b
        get_cells_in_side_cluster() const;

        //---------------------------------------------------------------------------------------

        Matrix< IndexMat >
        get_cell_side_ordinals(
                const mtk::Leader_Follower aIsLeader = mtk::Leader_Follower::LEADER ) const;

        //---------------------------------------------------------------------------------------

        moris_index
        get_cell_side_ordinal(
                moris::moris_index         aCellIndexInCluster,
                const mtk::Leader_Follower aIsLeader = mtk::Leader_Follower::LEADER ) const;

        //---------------------------------------------------------------------------------------

<<<<<<< HEAD
        Vector< moris::mtk::Vertex const* >
=======
        Vector< moris::mtk::Vertex const * >
>>>>>>> 1f8cbf7b
        get_vertices_in_cluster(
                const mtk::Leader_Follower aIsLeader = mtk::Leader_Follower::LEADER ) const;

        //---------------------------------------------------------------------------------------

        Matrix< DDRMat >
        get_vertices_local_coordinates_wrt_interp_cell(
                const mtk::Leader_Follower aIsLeader = mtk::Leader_Follower::LEADER ) const;

        //---------------------------------------------------------------------------------------

        moris::moris_index
        get_vertex_cluster_index(
                const moris::mtk::Vertex*  aVertex,
                const mtk::Leader_Follower aIsLeader = mtk::Leader_Follower::LEADER ) const;

        //---------------------------------------------------------------------------------------

        moris_index
        get_vertex_ordinal_on_facet(
                moris_index                aCellIndexInCluster,
                moris::mtk::Vertex const * aVertex ) const;

        //---------------------------------------------------------------------------------------

        Matrix< DDRMat >
        get_vertex_local_coordinate_wrt_interp_cell(
                const moris::mtk::Vertex*  aVertex,
                const mtk::Leader_Follower aIsLeader = mtk::Leader_Follower::LEADER ) const;

        //---------------------------------------------------------------------------------------

        moris_index
        get_dim_of_param_coord(
                const mtk::Leader_Follower aIsLeader = mtk::Leader_Follower::LEADER ) const;

        //---------------------------------------------------------------------------------------

        moris::real
        compute_cluster_cell_measure(
                const mtk::Primary_Void    aPrimaryOrVoid = mtk::Primary_Void::PRIMARY,
                const mtk::Leader_Follower aIsLeader      = mtk::Leader_Follower::LEADER ) const;

        //---------------------------------------------------------------------------------------

        moris::real
        compute_cluster_group_cell_measure(
                const moris_index          aDiscretizationMeshIndex,
                const mtk::Primary_Void    aPrimaryOrVoid = mtk::Primary_Void::PRIMARY,
                const mtk::Leader_Follower aIsLeader      = mtk::Leader_Follower::LEADER ) const;

        //---------------------------------------------------------------------------------------

        Matrix< DDRMat >
        compute_cluster_ig_cell_measures(
                const mtk::Primary_Void    aPrimaryOrVoid = mtk::Primary_Void::PRIMARY,
                const mtk::Leader_Follower aIsLeader      = mtk::Leader_Follower::LEADER ) const;

        //---------------------------------------------------------------------------------------

        moris::real
        compute_cluster_cell_measure_derivative(
                const Matrix< DDRMat >&    aPerturbedVertexCoords,
                uint                       aDirection,
                const mtk::Primary_Void    aPrimaryOrVoid,
                const mtk::Leader_Follower aIsLeader ) const;

        //---------------------------------------------------------------------------------------

        moris::real
        compute_cluster_group_cell_measure_derivative(
                const moris_index          aDiscretizationMeshIndex,
                const Matrix< DDRMat >&    aPerturbedVertexCoords,
                uint                       aDirection,
                const mtk::Primary_Void    aPrimaryOrVoid = mtk::Primary_Void::PRIMARY,
                const mtk::Leader_Follower aIsLeader      = mtk::Leader_Follower::LEADER ) const;

        //---------------------------------------------------------------------------------------

        moris::real
        compute_cluster_group_cell_side_measure(
                const moris_index          aDiscretizationMeshIndex,
                const mtk::Primary_Void    aPrimaryOrVoid = mtk::Primary_Void::PRIMARY,
                const mtk::Leader_Follower aIsLeader      = mtk::Leader_Follower::LEADER ) const;

        //---------------------------------------------------------------------------------------

        moris::real
        compute_cluster_group_cell_side_measure_derivative(
                const moris_index          aDiscretizationMeshIndex,
                const Matrix< DDRMat >&    aPerturbedVertexCoords,
                uint                       aDirection,
                const mtk::Primary_Void    aPrimaryOrVoid,
                const mtk::Leader_Follower aIsLeader ) const;

        //---------------------------------------------------------------------------------------

        void
        set_ig_vertex_group( std::shared_ptr< IG_Vertex_Group > aVertexGroup );

        //---------------------------------------------------------------------------------------

        bool
        has_cluster_group( const moris_index aDiscretizationMeshIndex ) const override;

        //---------------------------------------------------------------------------------------

        std::shared_ptr< mtk::Cluster_Group >
        get_cluster_group( const moris_index aDiscretizationMeshIndex ) const override;

        //---------------------------------------------------------------------------------------

        void
        set_cluster_group(
                const moris_index                     aDiscretizationMeshIndex,
                std::shared_ptr< mtk::Cluster_Group > aClusterGroupPtr ) override;

        //---------------------------------------------------------------------------------------

        // memory
        size_t
        capacity();

        //---------------------------------------------------------------------------------------

        void print_vertex_map() const;

        //---------------------------------------------------------------------------------------

    };    // class Side_Cluster

    //---------------------------------------------------------------------------------------

}    // namespace moris::xtk

#endif /* PROJECTS_XTK_SRC_XTK_CL_XTK_SIDE_CLUSTER_HPP_ */<|MERGE_RESOLUTION|>--- conflicted
+++ resolved
@@ -38,16 +38,6 @@
 
       protected:
         bool                                          mTrivial;
-<<<<<<< HEAD
-        Interpolation_Cell_Unzipped const            *mInterpolationCell;
-        Vector< moris::mtk::Cell const * >       mIntegrationCells;
-        moris::Matrix< moris::IndexMat >              mIntegrationCellSideOrdinals;
-        Vector< moris::mtk::Vertex const * >     mVerticesInCluster;
-        std::shared_ptr< IG_Vertex_Group >            mVertexGroup;
-        Vector< moris::Matrix< moris::DDRMat > > mVertexLocalCoords;
-        moris::Matrix< moris::DDRMat >                mVertexLocalCoordsMat;  /*FIXME: get rid of mVertexLocalCoords*/
-        xtk::Cell_Cluster const                      *mAssociatedCellCluster; /* Associated cell cluster (needed for volume computations in Nitsche).*/
-=======
         Interpolation_Cell_Unzipped const *           mInterpolationCell;
         Vector< moris::mtk::Cell const * >            mIntegrationCells;
         Matrix< IndexMat >                            mIntegrationCellSideOrdinals;
@@ -56,7 +46,6 @@
         Vector< Matrix< DDRMat > >                    mVertexLocalCoords;
         Matrix< DDRMat >                              mVertexLocalCoordsMat;  /*FIXME: get rid of mVertexLocalCoords*/
         xtk::Cell_Cluster const *                     mAssociatedCellCluster; /* Associated cell cluster (needed for volume computations in Nitsche).*/
->>>>>>> 1f8cbf7b
         Vector< std::weak_ptr< mtk::Cluster_Group > > mClusterGroups;
 
         //---------------------------------------------------------------------------------------
@@ -82,11 +71,7 @@
 
         //---------------------------------------------------------------------------------------
 
-<<<<<<< HEAD
-        Vector< mtk::Cell const* > const&
-=======
         Vector< mtk::Cell const * > const &
->>>>>>> 1f8cbf7b
         get_cells_in_side_cluster() const;
 
         //---------------------------------------------------------------------------------------
@@ -104,11 +89,7 @@
 
         //---------------------------------------------------------------------------------------
 
-<<<<<<< HEAD
-        Vector< moris::mtk::Vertex const* >
-=======
         Vector< moris::mtk::Vertex const * >
->>>>>>> 1f8cbf7b
         get_vertices_in_cluster(
                 const mtk::Leader_Follower aIsLeader = mtk::Leader_Follower::LEADER ) const;
 
