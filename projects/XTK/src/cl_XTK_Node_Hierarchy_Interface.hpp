/*
 * Copyright (c) 2022 University of Colorado
 * Licensed under the MIT license. See LICENSE.txt file in the MORIS root for details.
 *
 *------------------------------------------------------------------------------------
 *
 * cl_XTK_Node_Hierarchy_Interface.hpp
 *
 */

#ifndef MORIS_CL_XTK_NODE_HIERARCHY_INTERFACE_HPP_
#define MORIS_CL_XTK_NODE_HIERARCHY_INTERFACE_HPP_

#include "cl_XTK_Decomposition_Algorithm.hpp"

namespace moris
{
    namespace ge
    {
        class Geometry_Engine;
    }
    namespace mtk
    {
        class Mesh;
    }
}    // namespace moris

namespace moris::xtk
{

    class Integration_Mesh_Generator;
    class Integration_Mesh_Generation_Data;
    class Decomposition_Data;
    class Cut_Integration_Mesh;
    class IG_Cell_Group;

    struct Node_Hierarchy_Template
    {
        mtk::CellTopology  mCellTopology;
        moris_index        mNumCells;
        Matrix< IndexMat > mCellToNodeOrdinal;
    };

<<<<<<< HEAD
    }

    void
    load_template(
        moris_index aSpatialDim,
        moris_index aTemplateId,
        Node_Hierarchy_Template * aNodeHierTemplate);

    void
    load_2d_template(
        moris_index aTemplateId,
        Node_Hierarchy_Template * aNodeHierTemplate);

    void
    load_3d_template(
        moris_index aTemplateId,
        Node_Hierarchy_Template * aNodeHierTemplate);

};

class Node_Hierarchy_Interface : public Decomposition_Algorithm
{
    private:
    moris::gen::Geometry_Engine*       mGeometryEngine;
    Integration_Mesh_Generation_Data* mMeshGenerationData;
    Decomposition_Data*               mDecompositionData;
    Cut_Integration_Mesh*             mCutIntegrationMesh;
    moris::mtk::Mesh*                 mBackgroundMesh;
    Integration_Mesh_Generator*       mGenerator;

    public:
    Node_Hierarchy_Interface(ParameterList & aParameterList){}
    ~Node_Hierarchy_Interface(){}

    bool has_geometric_independent_vertices() const;

    /**
     * @brief perform the node hierarchy decomposition. We overwrite the existing default implementation because
     * this method iterates over geometries and constructs vertices with each one
     *
     * @param aMeshGenerationData Mesh generation data
     * @param aDecompositionData  Decomposition data
     * @param aCutIntegrationMesh Cut integration mesh
     * @param aBackgroundMesh     Background mesh
     * @param aMeshGenerator      Mesh generator
     */

    void perform(
        Integration_Mesh_Generation_Data * aMeshGenerationData,
        Decomposition_Data*                aDecompositionData,
        Cut_Integration_Mesh*              aCutIntegrationMesh,
        moris::mtk::Mesh*                  aBackgroundMesh,
        Integration_Mesh_Generator*        aMeshGenerator);
    void
    perform_impl_vertex_requests(
        Integration_Mesh_Generation_Data* aMeshGenerationData,
        Decomposition_Data*               aDecompositionData,
        Cut_Integration_Mesh*             aCutIntegrationMesh,
        moris::mtk::Mesh*                 aBackgroundMesh,
        Integration_Mesh_Generator*       aMeshGenerator);

    void
    perform_impl_generate_mesh(
        Integration_Mesh_Generation_Data* aMeshGenerationData,
        Decomposition_Data*               aDecompositionData,
        Cut_Integration_Mesh*             aCutIntegrationMesh,
        moris::mtk::Mesh*                 aBackgroundMesh,
        Integration_Mesh_Generator*       aMeshGenerator);

    enum Decomposition_Algorithm_Type
    get_algorithm_type() const;

    moris_index get_signature() const;

    private:

    /**
     *  @brief Pick out the integration cell groups from the cut integration mesh
     *
     * @param aIgCellGroups
     */
    void
    select_ig_cell_groups(
        Vector<std::shared_ptr<IG_Cell_Group>> & aIgCellGroups);

    bool
    determine_intersected_edges_and_make_requests(
            std::shared_ptr<Edge_Based_Connectivity>       aEdgeConnectivity,
            std::shared_ptr<Edge_Based_Ancestry>           aIgEdgeAncestry,
            Vector<moris::mtk::Cell*>*                aBackgroundCellForEdge,
            Vector<std::shared_ptr<IG_Vertex_Group>> *aVertexGroups,
            Vector<moris_index>                      &aIntersectedEdges,
            Vector<moris::real>                      &aEdgeLocalCoordinate  );

    /**
     * @brief Creates unique id for an edge based on the IDs of its two end vertices
     * using the Cantor pairing function
     *
     * @param aEdgeVertices list of mtk::vertices on edge
     * @return moris_index unique id for edge
     */

    moris_index
    hash_edge(Vector<moris::mtk::Vertex*> const & aEdgeVertices);

    bool
    associate_new_vertices_with_cell_groups(
        std::shared_ptr<Edge_Based_Connectivity>       aEdgeConnectivity,
        std::shared_ptr<Edge_Based_Ancestry>           aIgEdgeAncestry,
        Vector<moris::mtk::Cell*>                *aBackgroundCellForEdge,
        Vector<std::shared_ptr<IG_Vertex_Group>> *aVertexGroups,
        Vector<moris_index>                      *aIntersectedEdges,
        Vector<moris::real>                      *aEdgeLocalCoordinate );

    void
    create_node_hierarchy_integration_cells(
        std::shared_ptr<Edge_Based_Connectivity>       aEdgeConnectivity,
        std::shared_ptr<Edge_Based_Ancestry>           aIgEdgeAncestry,
        Vector<moris_index>                      *aIntersectedEdges);

    void
    determine_intersected_cell_information(
        std::shared_ptr<Edge_Based_Connectivity>                        aEdgeConnectivity,
        Vector<moris_index>                                       *aIntersectedEdges,
        Vector<std::shared_ptr<Vector<moris_index>>>         *aCellIndexIntersectedEdgeOrdinals,
        Vector<std::shared_ptr<Vector<moris::mtk::Vertex*>>> *aCellIndexIntersectedEdgeVertex );

    moris_index
    select_node_hier_2d_template(
    Vector<std::shared_ptr<Vector<moris_index>>>         *aCellIndexIntersectedEdgeOrdinals,
    Vector<std::shared_ptr<Vector<moris::mtk::Vertex*>>> *aCellIndexIntersectedEdgeVertex,
    Vector<std::shared_ptr<Vector<moris::mtk::Vertex*>>> *aNodesForTemplates,
    Vector<std::shared_ptr<Node_Hierarchy_Template>>          *aNHTemplate );

    moris_index
    select_node_hier_3d_template(
    Vector<std::shared_ptr<Vector<moris_index>>>         *aCellIndexIntersectedEdgeOrdinals,
    Vector<std::shared_ptr<Vector<moris::mtk::Vertex*>>> *aCellIndexIntersectedEdgeVertex,
    Vector<std::shared_ptr<Vector<moris::mtk::Vertex*>>> *aNodesForTemplates,
    Vector<std::shared_ptr<Node_Hierarchy_Template>>          *aNHTemplate );

    void
    sort_nodes_2d(
        moris::mtk::Cell const *                          aIgCell,
        Matrix<IndexMat>                                 *aEdgeToVertexOrdinalMap,
        std::shared_ptr<Vector<moris_index>>         aCellIndexIntersectedEdgeOrdinals,
        std::shared_ptr<Vector<moris::mtk::Vertex*>> aCellIndexIntersectedEdgeVertex,
        moris_index &                                     aPermutation,
        std::shared_ptr<Vector<moris::mtk::Vertex*>> aSortedNodeInds);

    void
    sort_nodes_3d(
        moris::mtk::Cell const *                          aIgCell,
        Matrix<IndexMat>                                 *aEdgeToVertexOrdinalMap,
        std::shared_ptr<Vector<moris_index>>         aCellIndexIntersectedEdgeOrdinals,
        std::shared_ptr<Vector<moris::mtk::Vertex*>> aCellIndexIntersectedEdgeVertex,
        moris_index &                                     aPermutation,
        std::shared_ptr<Vector<moris::mtk::Vertex*>> aSortedNodeInds);

};

}
=======
    class Node_Hierarchy_Template_Library
    {
      public:
        Node_Hierarchy_Template_Library()
        {
        }

        void
        load_template(
                moris_index              aSpatialDim,
                moris_index              aTemplateId,
                Node_Hierarchy_Template *aNodeHierTemplate );

        void
        load_2d_template(
                moris_index              aTemplateId,
                Node_Hierarchy_Template *aNodeHierTemplate );

        void
        load_3d_template(
                moris_index              aTemplateId,
                Node_Hierarchy_Template *aNodeHierTemplate );
    };

    class Node_Hierarchy_Interface : public Decomposition_Algorithm
    {
      private:
        moris::gen::Geometry_Engine      *mGeometryEngine;
        Integration_Mesh_Generation_Data *mMeshGenerationData;
        Decomposition_Data               *mDecompositionData;
        Cut_Integration_Mesh             *mCutIntegrationMesh;
        moris::mtk::Mesh                 *mBackgroundMesh;
        Integration_Mesh_Generator       *mGenerator;

      public:
        Node_Hierarchy_Interface( ParameterList &aParameterList ) {}
        ~Node_Hierarchy_Interface() {}

        bool has_geometric_independent_vertices() const;

        /**
         * @brief perform the node hierarchy decomposition. We overwrite the existing default implementation because
         * this method iterates over geometries and constructs vertices with each one
         *
         * @param aMeshGenerationData Mesh generation data
         * @param aDecompositionData  Decomposition data
         * @param aCutIntegrationMesh Cut integration mesh
         * @param aBackgroundMesh     Background mesh
         * @param aMeshGenerator      Mesh generator
         */

        void perform(
                Integration_Mesh_Generation_Data *aMeshGenerationData,
                Decomposition_Data               *aDecompositionData,
                Cut_Integration_Mesh             *aCutIntegrationMesh,
                moris::mtk::Mesh                 *aBackgroundMesh,
                Integration_Mesh_Generator       *aMeshGenerator );
        void
        perform_impl_vertex_requests(
                Integration_Mesh_Generation_Data *aMeshGenerationData,
                Decomposition_Data               *aDecompositionData,
                Cut_Integration_Mesh             *aCutIntegrationMesh,
                moris::mtk::Mesh                 *aBackgroundMesh,
                Integration_Mesh_Generator       *aMeshGenerator );

        void
        perform_impl_generate_mesh(
                Integration_Mesh_Generation_Data *aMeshGenerationData,
                Decomposition_Data               *aDecompositionData,
                Cut_Integration_Mesh             *aCutIntegrationMesh,
                moris::mtk::Mesh                 *aBackgroundMesh,
                Integration_Mesh_Generator       *aMeshGenerator );

        enum Decomposition_Algorithm_Type
        get_algorithm_type() const;

        moris_index get_signature() const;

      private:
        /**
         *  @brief Pick out the integration cell groups from the cut integration mesh
         *
         * @param aIgCellGroups
         */
        void
        select_ig_cell_groups(
                Vector< std::shared_ptr< IG_Cell_Group > > &aIgCellGroups );

        bool
        determine_intersected_edges_and_make_requests(
                std::shared_ptr< Edge_Based_Connectivity >    aEdgeConnectivity,
                std::shared_ptr< Edge_Based_Ancestry >        aIgEdgeAncestry,
                Vector< moris::mtk::Cell * >                 *aBackgroundCellForEdge,
                Vector< std::shared_ptr< IG_Vertex_Group > > *aVertexGroups,
                Vector< moris_index >                        &aIntersectedEdges,
                Vector< moris::real >                        &aEdgeLocalCoordinate );

        /**
         * @brief Creates unique id for an edge based on the IDs of its two end vertices
         * using the Cantor pairing function
         *
         * @param aEdgeVertices list of mtk::vertices on edge
         * @return moris_index unique id for edge
         */

        moris_index
        hash_edge( Vector< moris::mtk::Vertex * > const &aEdgeVertices );

        bool
        associate_new_vertices_with_cell_groups(
                std::shared_ptr< Edge_Based_Connectivity >    aEdgeConnectivity,
                std::shared_ptr< Edge_Based_Ancestry >        aIgEdgeAncestry,
                Vector< moris::mtk::Cell * >                 *aBackgroundCellForEdge,
                Vector< std::shared_ptr< IG_Vertex_Group > > *aVertexGroups,
                Vector< moris_index >                        *aIntersectedEdges,
                Vector< moris::real >                        *aEdgeLocalCoordinate );

        void
        create_node_hierarchy_integration_cells(
                std::shared_ptr< Edge_Based_Connectivity > aEdgeConnectivity,
                std::shared_ptr< Edge_Based_Ancestry >     aIgEdgeAncestry,
                Vector< moris_index >                     *aIntersectedEdges );

        void
        determine_intersected_cell_information(
                std::shared_ptr< Edge_Based_Connectivity >                   aEdgeConnectivity,
                Vector< moris_index >                                       *aIntersectedEdges,
                Vector< std::shared_ptr< Vector< moris_index > > >          *aCellIndexIntersectedEdgeOrdinals,
                Vector< std::shared_ptr< Vector< moris::mtk::Vertex * > > > *aCellIndexIntersectedEdgeVertex );

        moris_index
        select_node_hier_2d_template(
                Vector< std::shared_ptr< Vector< moris_index > > >          *aCellIndexIntersectedEdgeOrdinals,
                Vector< std::shared_ptr< Vector< moris::mtk::Vertex * > > > *aCellIndexIntersectedEdgeVertex,
                Vector< std::shared_ptr< Vector< moris::mtk::Vertex * > > > *aNodesForTemplates,
                Vector< std::shared_ptr< Node_Hierarchy_Template > >        *aNHTemplate );

        moris_index
        select_node_hier_3d_template(
                Vector< std::shared_ptr< Vector< moris_index > > >          *aCellIndexIntersectedEdgeOrdinals,
                Vector< std::shared_ptr< Vector< moris::mtk::Vertex * > > > *aCellIndexIntersectedEdgeVertex,
                Vector< std::shared_ptr< Vector< moris::mtk::Vertex * > > > *aNodesForTemplates,
                Vector< std::shared_ptr< Node_Hierarchy_Template > >        *aNHTemplate );

        void
        sort_nodes_2d(
                moris::mtk::Cell const                           *aIgCell,
                Matrix< IndexMat >                               *aEdgeToVertexOrdinalMap,
                std::shared_ptr< Vector< moris_index > >          aCellIndexIntersectedEdgeOrdinals,
                std::shared_ptr< Vector< moris::mtk::Vertex * > > aCellIndexIntersectedEdgeVertex,
                moris_index                                      &aPermutation,
                std::shared_ptr< Vector< moris::mtk::Vertex * > > aSortedNodeInds );

        void
        sort_nodes_3d(
                moris::mtk::Cell const                           *aIgCell,
                Matrix< IndexMat >                               *aEdgeToVertexOrdinalMap,
                std::shared_ptr< Vector< moris_index > >          aCellIndexIntersectedEdgeOrdinals,
                std::shared_ptr< Vector< moris::mtk::Vertex * > > aCellIndexIntersectedEdgeVertex,
                moris_index                                      &aPermutation,
                std::shared_ptr< Vector< moris::mtk::Vertex * > > aSortedNodeInds );
    };

}    // namespace moris::xtk
>>>>>>> 1f8cbf7b
#endif<|MERGE_RESOLUTION|>--- conflicted
+++ resolved
@@ -41,170 +41,6 @@
         Matrix< IndexMat > mCellToNodeOrdinal;
     };
 
-<<<<<<< HEAD
-    }
-
-    void
-    load_template(
-        moris_index aSpatialDim,
-        moris_index aTemplateId,
-        Node_Hierarchy_Template * aNodeHierTemplate);
-
-    void
-    load_2d_template(
-        moris_index aTemplateId,
-        Node_Hierarchy_Template * aNodeHierTemplate);
-
-    void
-    load_3d_template(
-        moris_index aTemplateId,
-        Node_Hierarchy_Template * aNodeHierTemplate);
-
-};
-
-class Node_Hierarchy_Interface : public Decomposition_Algorithm
-{
-    private:
-    moris::gen::Geometry_Engine*       mGeometryEngine;
-    Integration_Mesh_Generation_Data* mMeshGenerationData;
-    Decomposition_Data*               mDecompositionData;
-    Cut_Integration_Mesh*             mCutIntegrationMesh;
-    moris::mtk::Mesh*                 mBackgroundMesh;
-    Integration_Mesh_Generator*       mGenerator;
-
-    public:
-    Node_Hierarchy_Interface(ParameterList & aParameterList){}
-    ~Node_Hierarchy_Interface(){}
-
-    bool has_geometric_independent_vertices() const;
-
-    /**
-     * @brief perform the node hierarchy decomposition. We overwrite the existing default implementation because
-     * this method iterates over geometries and constructs vertices with each one
-     *
-     * @param aMeshGenerationData Mesh generation data
-     * @param aDecompositionData  Decomposition data
-     * @param aCutIntegrationMesh Cut integration mesh
-     * @param aBackgroundMesh     Background mesh
-     * @param aMeshGenerator      Mesh generator
-     */
-
-    void perform(
-        Integration_Mesh_Generation_Data * aMeshGenerationData,
-        Decomposition_Data*                aDecompositionData,
-        Cut_Integration_Mesh*              aCutIntegrationMesh,
-        moris::mtk::Mesh*                  aBackgroundMesh,
-        Integration_Mesh_Generator*        aMeshGenerator);
-    void
-    perform_impl_vertex_requests(
-        Integration_Mesh_Generation_Data* aMeshGenerationData,
-        Decomposition_Data*               aDecompositionData,
-        Cut_Integration_Mesh*             aCutIntegrationMesh,
-        moris::mtk::Mesh*                 aBackgroundMesh,
-        Integration_Mesh_Generator*       aMeshGenerator);
-
-    void
-    perform_impl_generate_mesh(
-        Integration_Mesh_Generation_Data* aMeshGenerationData,
-        Decomposition_Data*               aDecompositionData,
-        Cut_Integration_Mesh*             aCutIntegrationMesh,
-        moris::mtk::Mesh*                 aBackgroundMesh,
-        Integration_Mesh_Generator*       aMeshGenerator);
-
-    enum Decomposition_Algorithm_Type
-    get_algorithm_type() const;
-
-    moris_index get_signature() const;
-
-    private:
-
-    /**
-     *  @brief Pick out the integration cell groups from the cut integration mesh
-     *
-     * @param aIgCellGroups
-     */
-    void
-    select_ig_cell_groups(
-        Vector<std::shared_ptr<IG_Cell_Group>> & aIgCellGroups);
-
-    bool
-    determine_intersected_edges_and_make_requests(
-            std::shared_ptr<Edge_Based_Connectivity>       aEdgeConnectivity,
-            std::shared_ptr<Edge_Based_Ancestry>           aIgEdgeAncestry,
-            Vector<moris::mtk::Cell*>*                aBackgroundCellForEdge,
-            Vector<std::shared_ptr<IG_Vertex_Group>> *aVertexGroups,
-            Vector<moris_index>                      &aIntersectedEdges,
-            Vector<moris::real>                      &aEdgeLocalCoordinate  );
-
-    /**
-     * @brief Creates unique id for an edge based on the IDs of its two end vertices
-     * using the Cantor pairing function
-     *
-     * @param aEdgeVertices list of mtk::vertices on edge
-     * @return moris_index unique id for edge
-     */
-
-    moris_index
-    hash_edge(Vector<moris::mtk::Vertex*> const & aEdgeVertices);
-
-    bool
-    associate_new_vertices_with_cell_groups(
-        std::shared_ptr<Edge_Based_Connectivity>       aEdgeConnectivity,
-        std::shared_ptr<Edge_Based_Ancestry>           aIgEdgeAncestry,
-        Vector<moris::mtk::Cell*>                *aBackgroundCellForEdge,
-        Vector<std::shared_ptr<IG_Vertex_Group>> *aVertexGroups,
-        Vector<moris_index>                      *aIntersectedEdges,
-        Vector<moris::real>                      *aEdgeLocalCoordinate );
-
-    void
-    create_node_hierarchy_integration_cells(
-        std::shared_ptr<Edge_Based_Connectivity>       aEdgeConnectivity,
-        std::shared_ptr<Edge_Based_Ancestry>           aIgEdgeAncestry,
-        Vector<moris_index>                      *aIntersectedEdges);
-
-    void
-    determine_intersected_cell_information(
-        std::shared_ptr<Edge_Based_Connectivity>                        aEdgeConnectivity,
-        Vector<moris_index>                                       *aIntersectedEdges,
-        Vector<std::shared_ptr<Vector<moris_index>>>         *aCellIndexIntersectedEdgeOrdinals,
-        Vector<std::shared_ptr<Vector<moris::mtk::Vertex*>>> *aCellIndexIntersectedEdgeVertex );
-
-    moris_index
-    select_node_hier_2d_template(
-    Vector<std::shared_ptr<Vector<moris_index>>>         *aCellIndexIntersectedEdgeOrdinals,
-    Vector<std::shared_ptr<Vector<moris::mtk::Vertex*>>> *aCellIndexIntersectedEdgeVertex,
-    Vector<std::shared_ptr<Vector<moris::mtk::Vertex*>>> *aNodesForTemplates,
-    Vector<std::shared_ptr<Node_Hierarchy_Template>>          *aNHTemplate );
-
-    moris_index
-    select_node_hier_3d_template(
-    Vector<std::shared_ptr<Vector<moris_index>>>         *aCellIndexIntersectedEdgeOrdinals,
-    Vector<std::shared_ptr<Vector<moris::mtk::Vertex*>>> *aCellIndexIntersectedEdgeVertex,
-    Vector<std::shared_ptr<Vector<moris::mtk::Vertex*>>> *aNodesForTemplates,
-    Vector<std::shared_ptr<Node_Hierarchy_Template>>          *aNHTemplate );
-
-    void
-    sort_nodes_2d(
-        moris::mtk::Cell const *                          aIgCell,
-        Matrix<IndexMat>                                 *aEdgeToVertexOrdinalMap,
-        std::shared_ptr<Vector<moris_index>>         aCellIndexIntersectedEdgeOrdinals,
-        std::shared_ptr<Vector<moris::mtk::Vertex*>> aCellIndexIntersectedEdgeVertex,
-        moris_index &                                     aPermutation,
-        std::shared_ptr<Vector<moris::mtk::Vertex*>> aSortedNodeInds);
-
-    void
-    sort_nodes_3d(
-        moris::mtk::Cell const *                          aIgCell,
-        Matrix<IndexMat>                                 *aEdgeToVertexOrdinalMap,
-        std::shared_ptr<Vector<moris_index>>         aCellIndexIntersectedEdgeOrdinals,
-        std::shared_ptr<Vector<moris::mtk::Vertex*>> aCellIndexIntersectedEdgeVertex,
-        moris_index &                                     aPermutation,
-        std::shared_ptr<Vector<moris::mtk::Vertex*>> aSortedNodeInds);
-
-};
-
-}
-=======
     class Node_Hierarchy_Template_Library
     {
       public:
@@ -369,5 +205,4 @@
     };
 
 }    // namespace moris::xtk
->>>>>>> 1f8cbf7b
 #endif