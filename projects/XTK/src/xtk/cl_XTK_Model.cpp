/*
 * cl_XTK_Model.cpp
 *
 *  Created on: Feb 18, 2019
 *      Author: doble
 */

#include "cl_XTK_Model.hpp"
#include "cl_XTK_Background_Mesh.hpp"
#include "cl_MTK_Integration_Mesh.hpp"
#include "cl_MTK_Interpolation_Mesh.hpp"
#include "cl_XTK_Enriched_Interpolation_Mesh.hpp"
#include "cl_XTK_Enriched_Integration_Mesh.hpp"
#include "cl_XTK_Ghost_Stabilization.hpp"
#include "cl_XTK_Multigrid.hpp"
#include "fn_all_true.hpp"
#include "fn_unique.hpp"
#include "op_equal_equal.hpp"
#include "fn_sort.hpp"
#include "fn_iscol.hpp"
#include "fn_trans.hpp"
#include "fn_equal_to.hpp"
#include "fn_generate_element_to_element.hpp"
#include "fn_create_faces_from_element_to_node.hpp"
#include "fn_create_edges_from_element_to_node.hpp"
#include "HDF5_Tools.hpp"
#include "cl_MTK_Visualization_STK.hpp"
#include "cl_MTK_Cell_Info_Factory.hpp"
#include "cl_MTK_Cell_Info.hpp"
#include "cl_MTK_Writer_Exodus.hpp"
#include "fn_Parsing_Tools.hpp"
//#include "cl_XTK_Enrichment.hpp"
using namespace moris;

namespace xtk
{
    // ----------------------------------------------------------------------------------
    // Constructor/Deconstructor Source code
    // ----------------------------------------------------------------------------------
    Model::~Model()
    {
        if(mEnrichment != nullptr )
        {
            delete mEnrichment;
            mEnrichment = nullptr;
        }

        if(mGhostStabilization != nullptr )
        {
            delete mGhostStabilization;
            mGhostStabilization = nullptr;
        }

        for(auto tIt:mEnrichedInterpMesh)
        {
            if(tIt !=nullptr)
            {
                delete tIt;
            }
        }

        mEnrichedInterpMesh.clear();

        for(auto tIt:mEnrichedIntegMesh)
        {
            if(tIt !=nullptr)
            {
                delete tIt;
            }
        }

        mEnrichedIntegMesh.clear();
    }

    /*
     * using the general geometry engine
     */
    Model::Model(
            uint aModelDimension,
            moris::mtk::Interpolation_Mesh* aMeshData,
            moris::ge::Geometry_Engine* aGeometryEngine,
            bool aLinkGeometryOnConstruction )
    : mSameMesh(false),
      mModelDimension(aModelDimension),
      mBackgroundMesh(aMeshData,aGeometryEngine),
      mCutMesh(this,mModelDimension),
      mGeometryEngine(aGeometryEngine),
      mEnrichment(nullptr),
      mGhostStabilization(nullptr),
      mEnrichedInterpMesh(0,nullptr),
      mEnrichedIntegMesh(0,nullptr),
      mConvertedToTet10s(false)
    {
        // flag this as a non-parameter list based run
        mParameterList.insert("has_parameter_list", false);

        if(aLinkGeometryOnConstruction == true)
        {
            link_background_mesh_to_geometry_objects();
        }

        mBackgroundMesh.initialize_interface_node_flags(mBackgroundMesh.get_num_entities(EntityRank::NODE),mGeometryEngine->get_num_geometries());
    }

    Model::Model(
            moris::ParameterList const & aParameterList )
    : mSameMesh(false),
      mParameterList(aParameterList),
      mModelDimension(UINT_MAX),
      mEnrichment(nullptr),
      mGhostStabilization(nullptr),
      mEnrichedInterpMesh(0,nullptr),
      mEnrichedIntegMesh(0,nullptr),
      mConvertedToTet10s(false)
    {
        // flag this as a paramter list based run
        mParameterList.insert("has_parameter_list", true);
    }

    void
    Model::set_geometry_engine(moris::ge::Geometry_Engine* aGeometryEngine)
    {
        mGeometryEngine = aGeometryEngine;
    }

    void
    Model::set_mtk_background_mesh(moris::mtk::Interpolation_Mesh* aMesh)
    {
        this->initialize( aMesh );

        mInitializeCalled = true;
    }

    void
    Model::set_input_performer( std::shared_ptr< mtk::Mesh_Manager > aMTKPerformer )
    {
        mMTKInputPerformer = aMTKPerformer;
    }

    void
    Model::set_output_performer( std::shared_ptr< mtk::Mesh_Manager > aMTKPerformer )
    {
        mMTKOutputPerformer = aMTKPerformer;
    }

    void
    Model::initialize( moris::mtk::Interpolation_Mesh* aMesh )
    {
        mSameMesh           = false;
        mModelDimension     = aMesh->get_spatial_dim();
        mCutMesh            = Cut_Mesh(this,mModelDimension),
                mEnrichment         = nullptr;
        mGhostStabilization = nullptr;
        mEnrichedInterpMesh = Cell<Enriched_Interpolation_Mesh*>(0, nullptr);
        mEnrichedIntegMesh  = Cell<Enriched_Integration_Mesh*>(0, nullptr);
        mConvertedToTet10s  = false;

        mBackgroundMesh = Background_Mesh(aMesh,mGeometryEngine);
        link_background_mesh_to_geometry_objects();
        mBackgroundMesh.initialize_interface_node_flags(mBackgroundMesh.get_num_entities(EntityRank::NODE),mGeometryEngine->get_num_geometries());
    }

    void
    Model::perform()
    {
        if( !mInitializeCalled )
        {
            MORIS_ERROR( mMTKInputPerformer != nullptr ,"xtk::Model::perform(), mMTKInputPerformer not set!");

            //FIXME hardcodes to mesh pair index 0
            moris::mtk::Interpolation_Mesh* tMesh = mMTKInputPerformer->get_interpolation_mesh( 0 );

            this->initialize( tMesh );
        }

        MORIS_ASSERT(this->has_parameter_list(),"Perform can only be called on a parameter list based XTK");
        MORIS_ERROR(this->valid_parameters(),"Invalid parameters detected in XTK.");

        mVerbose = mParameterList.get<bool>("verbose");

        if(mParameterList.get<bool>("decompose"))
        {
            Cell<enum Subdivision_Method> tSubdivisionMethods = this->get_subdivision_methods();
            this->decompose(tSubdivisionMethods);
        }

        if(mParameterList.get<bool>("enrich"))
        {
            enum EntityRank tBasisRank = get_entity_rank_from_str(mParameterList.get<std::string>("basis_rank"));

            Matrix<IndexMat> tMeshIndexCell;
            moris::string_to_mat(mParameterList.get< std::string >( "enrich_mesh_indices" ), tMeshIndexCell);

            this->perform_basis_enrichment(tBasisRank,tMeshIndexCell);

            // if high to low double side sets need to be created
            if(mParameterList.get<bool>("high_to_low_dbl_side_sets"))
            {
                for(moris::uint i = 0; i < mGeometryEngine->get_num_bulk_phase(); i++)
                {
                    for(moris::uint j = 0; j < mGeometryEngine->get_num_bulk_phase(); j++)
                    {
                        if(i > j)
                        {
                            mEnrichedIntegMesh(0)->create_dbl_sided_interface_set( i, j );
                        }
                    }
                }
            }

        }

        if(mParameterList.get<bool>("ghost_stab"))
        {
            this->construct_face_oriented_ghost_penalization_cells();

            if( mParameterList.get<bool>("exodus_output_XTK_ghost_mesh") )

                for(moris::moris_index i = 0; i < (moris_index)mGeometryEngine->get_num_bulk_phase(); i++)
                {
                    mGhostStabilization->visualize_ghost_on_mesh(i);
                }

        }

        if( mParameterList.get<bool>("multigrid") )
        {
            this->construct_multigrid();
        }

        // get meshes
        xtk::Enriched_Interpolation_Mesh & tEnrInterpMesh = this->get_enriched_interp_mesh();
        xtk::Enriched_Integration_Mesh   & tEnrIntegMesh  = this->get_enriched_integ_mesh();

        // place the pair in mesh manager
        mMTKOutputPerformer->register_mesh_pair( &tEnrInterpMesh, &tEnrIntegMesh );

        if( mParameterList.get<bool>("print_enriched_ig_mesh") )
        {
            tEnrIntegMesh.print();
        }

        if( mParameterList.get<bool>("exodus_output_XTK_ig_mesh") )
        {
            tEnrIntegMesh.deactivate_empty_sets();

            // Write mesh
            moris::mtk::Writer_Exodus writer( &tEnrIntegMesh );
            writer.write_mesh("", "./xtk_temp.exo");

            // Write the fields
            writer.set_time(0.0);
            writer.close_file();
        }
    }

    bool
    Model::has_parameter_list()
    {
        return mParameterList.get<bool>("has_parameter_list");
    }

    bool
    Model::valid_parameters()
    {
        bool tDecompose = mParameterList.get<bool>("decompose");
        bool tEnrich    = mParameterList.get<bool>("enrich");
        bool tGhost     = mParameterList.get<bool>("ghost_stab");
        bool tMultigrid = mParameterList.get<bool>("multigrid");

        if(tEnrich == true)
        {
            MORIS_ERROR(tDecompose, "To perform basis enrichment, decomposition is also required.");
        }

        if(tGhost == true)
        {
            MORIS_ERROR(tDecompose && tEnrich, "To perform ghost stabilization, decomposition and enrichment are also required.");
        }

        if(tMultigrid == true)
        {
            MORIS_ERROR(tDecompose && tEnrich, "To perform multigrid, decomposition and enrichment are also required.");
        }

        return true;
    }

    Cell<enum Subdivision_Method>
    Model::get_subdivision_methods()
    {
        MORIS_ASSERT(this->has_parameter_list(),"Perform can only be called on a parameter list based XTK");


        moris::uint       tSpatialDimension = this->get_spatial_dim();
        enum CellTopology tBGCellTopo       = mBackgroundMesh.get_parent_cell_topology();
        std::string       tDecompStr        = mParameterList.get<std::string>("decomposition_type");

        // determine if we are going conformal or not
        bool tConformal = true;
        if(tDecompStr.compare("conformal") == 0 )
        {
            tConformal = true;
        }
        else if(tDecompStr.compare("nonconformal") == 0 )
        {
            tConformal = true;
        }
        else
        {
            MORIS_ERROR(0,"Invalid decomposition_type provided. Recognized Options: Conformal and Nonconformal");
        }


        if(tSpatialDimension == 2 )
        {
            if(tBGCellTopo == CellTopology::QUAD4  && tConformal)
            {
                return {Subdivision_Method::NC_REGULAR_SUBDIVISION_QUAD4, Subdivision_Method::C_TRI3};
            }
            else if(tBGCellTopo == CellTopology::QUAD4  && !tConformal)
            {
                return {Subdivision_Method::NC_REGULAR_SUBDIVISION_QUAD4};
            }
        }
        else if ( tSpatialDimension == 3 )
        {
            if(tBGCellTopo == CellTopology::HEX8  && tConformal)
            {
                return {Subdivision_Method::NC_REGULAR_SUBDIVISION_HEX8, Subdivision_Method::C_HIERARCHY_TET4};
            }
            else if(tBGCellTopo == CellTopology::HEX8  && !tConformal)
            {
                return {Subdivision_Method::NC_REGULAR_SUBDIVISION_HEX8};
            }
            else if(tBGCellTopo == CellTopology::TET4  && tConformal)
            {
                return {Subdivision_Method::C_HIERARCHY_TET4};
            }
        }
        else
        {
            MORIS_ASSERT(0,"Invalid spatial dimension");
        }

        MORIS_ERROR(0,"Failed determining subdivision methods");

        return Cell<enum Subdivision_Method>(0);

    }

    // ----------------------------------------------------------------------------------
    // Decomposition Source code
    // ----------------------------------------------------------------------------------
    void
    Model::decompose(Cell<enum Subdivision_Method> aMethods)
    {
        // Start clock
        std::clock_t tTotalTime = std::clock();

        // Assert that there has been a link between geometry model and background mesh
        MORIS_ERROR(mLinkedBackground, "Geometry model and background mesh have not been linked via call to link_background_mesh_to_geometry_objects");

        // Process for a decomposition
        uint tNumDecompositions = aMethods.size();
        uint tNumGeometries     = mGeometryEngine->get_num_geometries();

        print_decompsition_preamble(aMethods);

        // Tell the subdivision to assign node Ids if it is the only subdivision method (critical for outputting)
        // This is usually only going to happen in test cases
        // Note: the Conformal subdivision methods dependent on node ids for subdivision routine, the node Ids are set regardless of the below boolean

        bool tNonConformingMeshFlag = false;
        bool tSetPhase = true;

        if(aMethods.size() == 1)
        {
            tNonConformingMeshFlag = true;
        }

        // Loop over each geometry and have an active child mesh indices list for each
        for(moris::size_t iGeom = 0; iGeom<tNumGeometries; iGeom++)
        {
            bool tFirstSubdivisionFlag = true;
            moris::Matrix< moris::IndexMat > tActiveChildMeshIndices(1,1,0);

            for (moris::size_t iDecomp = 0; iDecomp < tNumDecompositions; iDecomp++)
            {
                // start timing on this decomposition
                std::clock_t start = std::clock();

                // Perform subdivision
                this->decompose_internal(aMethods(iDecomp), iGeom, tActiveChildMeshIndices, tFirstSubdivisionFlag, tNonConformingMeshFlag);

                // Change the first subdivision flag as false
                tFirstSubdivisionFlag = false;

                // print timing
                if(moris::par_rank() == 0 && mVerbose)
                {
                    std::cout<<"XTK: Decomposition "<<get_enum_str(aMethods(iDecomp))<<" for geometry "<<iGeom<< " completed in " <<(std::clock() - start) / (double)(CLOCKS_PER_SEC)<<" s."<<std::endl;
                    std::cout<<"XTK: Decomposition "<<get_enum_str(aMethods(iDecomp))<<" for geometry "<<iGeom<< " had "<<  tActiveChildMeshIndices.numel()<<" intersected background elements."<<std::endl;
                }
            }
            // If it's not the last geometry tell the geometry engine we're moving on
            if(iGeom!= tNumGeometries-1)
            {
                mGeometryEngine->advance_geometry_index();
            }
        }

        // Tell the xtk mesh to set all necessary information to finalize decomposition allowing
        // i.e set element ids, indices for children elements
        this->finalize_decomp_in_xtk_mesh(tSetPhase);

        if(moris::par_rank() == 0 && mVerbose)
        {
            std::cout<<"XTK: Decomposition completed in " <<(std::clock() - tTotalTime) / (double)(CLOCKS_PER_SEC)<<" s."<<std::endl;
        }
    }

    void
    Model::decompose_internal(
            enum Subdivision_Method    const & aSubdivisionMethod,
            moris::uint                        aGeomIndex,
            moris::Matrix< moris::IndexMat > & aActiveChildMeshIndices,
            bool const &                       aFirstSubdivision,
            bool const &                       aSetIds)
    {
        switch (aSubdivisionMethod)
        {
            case Subdivision_Method::NC_REGULAR_SUBDIVISION_HEX8:
            {
                //            MORIS_ASSERT(tXTKMeshData.get_entity_connected_to_entity_loc_inds(0, moris::EntityRank::ELEMENT, moris::EntityRank::NODE).numel() == 8, "NC_REGULAR_SUBDIVISION_HEX8 is for HEX8 meshes only.");
                MORIS_ASSERT(aFirstSubdivision,"NC_REGULAR_SUBDIVISION_HEX8 needs to be the first subdivision routine for each geometry");
                MORIS_ASSERT(mModelDimension == 3,"NC_REGULAR_SUBDIVISION_HEX8 needs to be done on a 3D mesh");

                // Runs the first cut routine to get the new active child mesh indices and indicate which are new and need to be regularly subdivided and which ones dont
                moris::Matrix< moris::IndexMat > tNewPairBool;
                run_first_cut_routine(TemplateType::HEX_8, aGeomIndex, 8,  aActiveChildMeshIndices,tNewPairBool);

                // set the child cell topology as tet 3s
                mCutMesh.set_child_element_topology(CellTopology::TET4);

                // initialize a struct of all the data we are keeping track of in this decomposition
                // intended to reduce the clutter of function inputs etc
                Decomposition_Data tDecompData;
                tDecompData.mSubdivisionMethod = Subdivision_Method::NC_REGULAR_SUBDIVISION_HEX8;

                // number of intersected elements
                moris::uint tIntersectedCount = aActiveChildMeshIndices.n_cols();

                // make node requests for each intersected element
                this->decompose_internal_reg_sub_hex8_make_requests(aActiveChildMeshIndices,tNewPairBool,tDecompData);

                // specify a dummy secondary id (not really needed for this type of decomposition)
                tDecompData.tSecondaryIdentifiers = Cell<moris_index>(tDecompData.tNewNodeParentIndex.size(), MORIS_INDEX_MAX);

                moris_index tMessageTag = 60000; /*arbitrary tag for regular subdivision*/
                assign_node_requests_identifiers(tDecompData,tMessageTag);

                // Allocate interface flag space in XTK mesh even though these are not interface nodes
                mBackgroundMesh.allocate_space_in_interface_node_flags(tDecompData.tNewNodeIndex.size(),mGeometryEngine->get_num_geometries());

                // add nodes to the background mesh
                mBackgroundMesh.batch_create_new_nodes(tDecompData.tNewNodeId,tDecompData.tNewNodeIndex, tDecompData.tNewNodeOwner,tDecompData.tNewNodeCoordinate);

                // add nodes to child mesh
                this->decompose_internal_set_new_nodes_in_child_mesh_reg_sub(aActiveChildMeshIndices,tNewPairBool, 3, tDecompData);

                // associate new nodes with geometry objects
                create_new_node_association_with_geometry(tDecompData);

                for(moris::size_t i = 0; i< tIntersectedCount; i++)
                {
                    if(tNewPairBool(0,i) == 0)
                    {
                        mCutMesh.generate_templated_mesh(aActiveChildMeshIndices(i),TemplateType::REGULAR_SUBDIVISION_HEX8);
                    }
                }

                break;
            }
            case Subdivision_Method::NC_REGULAR_SUBDIVISION_QUAD4:
            {
                MORIS_ASSERT(aFirstSubdivision, "NC_REGULAR_SUBDIVISION_QUAD4 needs to be the first subdivision routine for each geometry.");
                MORIS_ASSERT(mModelDimension == 2, "NC_REGULAR_SUBDIVISION_QUAD4 needs to be done on a 2D mesh.");

                // Runs the first cut routine to get the new active child mesh indices and indicate which are new and need to be regularly subdivided and which ones don't
                moris::Matrix< moris::IndexMat > tNewPairBool;
                run_first_cut_routine(TemplateType::QUAD_4, aGeomIndex, 4, aActiveChildMeshIndices, tNewPairBool);

                // mark child cells as tri 3s
                mCutMesh.set_child_element_topology(CellTopology::TRI3);

                // initialize a struct of all the data we are keeping track of in this decomposition
                // intended to reduce the clutter of function inputs etc
                Decomposition_Data tDecompData;
                tDecompData.mSubdivisionMethod = Subdivision_Method::NC_REGULAR_SUBDIVISION_QUAD4;

                // number of intersected elements
                moris::uint tIntersectedCount = aActiveChildMeshIndices.n_cols();

                // make node requests for each intersected element
                this->decompose_internal_reg_sub_quad4_make_requests(aActiveChildMeshIndices, tNewPairBool, tDecompData);

                // specify a dummy secondary id (not really needed for this type of decomposition)
                tDecompData.tSecondaryIdentifiers = Cell<moris_index>(tDecompData.tNewNodeParentIndex.size(), MORIS_INDEX_MAX);

                moris_index tMessageTag = 60000; /*arbitrary tag for regular subdivision*/
                assign_node_requests_identifiers(tDecompData,tMessageTag);

                // Allocate interface flag space in XTK mesh even though these are not interface nodes
                mBackgroundMesh.allocate_space_in_interface_node_flags(tDecompData.tNewNodeIndex.size(),mGeometryEngine->get_num_geometries());

                // add nodes to the background mesh
                mBackgroundMesh.batch_create_new_nodes(tDecompData.tNewNodeId,tDecompData.tNewNodeIndex, tDecompData.tNewNodeOwner,tDecompData.tNewNodeCoordinate);

                // crate nodes in child mesh
                this->decompose_internal_set_new_nodes_in_child_mesh_reg_sub(aActiveChildMeshIndices,tNewPairBool,2,tDecompData);

                // associate new nodes with geometry objects
                create_new_node_association_with_geometry(tDecompData);


                for(moris::size_t i = 0; i< tIntersectedCount; i++)
                {
                    if(tNewPairBool(0,i) == 0)
                    {
                        mCutMesh.generate_templated_mesh(aActiveChildMeshIndices(i),TemplateType::REGULAR_SUBDIVISION_QUAD4);
                    }
                }
                break;

            }
            case Subdivision_Method::C_HIERARCHY_TET4:
            {

                // If it the first subdivision we need to find the intersected before placing the conformal nodes
                // Intersected elements are flagged via the Geometry_Engine
                if(aFirstSubdivision)
                {
                    moris::Matrix< moris::IndexMat > tNewPairBool;
                    run_first_cut_routine(TemplateType::TET_4, aGeomIndex, 4, aActiveChildMeshIndices,tNewPairBool);

                    for(moris::size_t i = 0; i<aActiveChildMeshIndices.n_cols(); i++)
                    {
                        Child_Mesh & tChildMesh = mCutMesh.get_child_mesh(aActiveChildMeshIndices(0,i));
                        tChildMesh.generate_connectivities(true,true,true);
                    }

                    // set the child cell topology as tet 4s
                    mCutMesh.set_child_element_topology(CellTopology::TET4);
                }

                // For hex background meshes we have a three dimension parametric coordinate
                moris::size_t tDimParamCoord = 3;

                // For tet background meshes we have a 4-d parametric coordinate
                if(aFirstSubdivision)
                {
                    tDimParamCoord = 4;
                }

                // initialize a struct of all the data we are keeping track of in this decomposition
                // intended to reduce the clutter of function inputs etc
                Decomposition_Data tDecompData;
                tDecompData.mSubdivisionMethod      = Subdivision_Method::C_HIERARCHY_TET4;
                tDecompData.mConformalDecomp        = true;
                tDecompData.mHasSecondaryIdentifier = true;
                tDecompData.mFirstSubdivision       = aFirstSubdivision;

                // Initialize
                moris::size_t tEdgeInd = MORIS_INDEX_MAX;

                // Initialize topologies used in this method (all local coordinates are with respect to an edge)
                Edge_Topology tEdgeTopology;

                // initialize a couple of commonly used matrices in this method
                moris::Matrix< moris::DDRMat > tLocalCoordRelativeToEdge(1,1, 0); // ALong an edge
                moris::Matrix< moris::DDRMat > tGlobalCoord(1,3, 0); // ALong an edge
                moris::Matrix< moris::DDRMat > tEdgeNodeParamCoordinates(2,tDimParamCoord); // parametric coordinate of end nodes wrt parent element

                // Check type specified as conformal (could change this to enum)
                moris::size_t tCheckType = 1;
                moris::Matrix< moris::DDRMat > tNodeCoords = mBackgroundMesh.get_all_node_coordinates_loc_inds();

                // get the underlying background mesh data
                moris::mtk::Mesh & tMeshData = mBackgroundMesh.get_mesh_data();

                // resize child mesh to new node information
                tDecompData.tCMNewNodeLoc.resize(aActiveChildMeshIndices.n_cols());
                tDecompData.tCMNewNodeParamCoord.resize(aActiveChildMeshIndices.n_cols());

                for (moris::size_t j = 0; j < aActiveChildMeshIndices.n_cols(); j++)
                {
                    // Initialize geometry objects
                    Cell<moris::ge::GEN_Geometry_Object> tGeoObjects;

                    // Get the child mesh that is active
                    Child_Mesh & tChildMesh = mCutMesh.get_child_mesh(aActiveChildMeshIndices(0,j));

                    // edge to node connectivity from child mesh
                    moris::Matrix< moris::IndexMat > const & tEdgeToNode = tChildMesh.get_edge_to_node();

                    // Ask geometry engine which edges are intersected (Simple mesh local indexed edges)
                    mGeometryEngine->is_intersected(tNodeCoords, tEdgeToNode, tCheckType, tGeoObjects);

                    // Initialize node index pointers based on number of intersected edges and parametric coordinates
                    uint tNumNewNodes = 0;
                    Cell<moris::moris_index*>      tNodeInds(tGeoObjects.size());
                    moris::Matrix< moris::DDRMat > tParametricCoordsRelativeToParentElem(tGeoObjects.size(),tDimParamCoord);

                    // get reference to child mesh edge parent information
                    moris::Matrix< moris::IndexMat > const & tEdgeParentIndices = tChildMesh.get_edge_parent_inds();
                    moris::Matrix< moris::DDSTMat >  const & tEdgeParentRanks   = tChildMesh.get_edge_parent_ranks();

                    for (moris::size_t k = 0; k < tGeoObjects.size(); k++)
                    {
                        if(!tGeoObjects(k).has_parent_nodes_on_interface())
                        {
                            // Local index to XTK Mesh
                            tEdgeInd = tGeoObjects(k).get_parent_entity_index();

                            // get a local coordinate along the intersected edge [-1,1]
                            tLocalCoordRelativeToEdge(0,0) = tGeoObjects(k).get_interface_lcl_coord();

                            // get the interpolated global coordinate
                            tGlobalCoord = tGeoObjects(k).get_interface_glb_coord();

                            // Add edge to the entity intersection connectivity
                            mCutMesh.add_entity_to_intersect_connectivity(aActiveChildMeshIndices(0,j), tNumNewNodes, tEdgeInd, 0);

                            // Edge nodes
                            moris::Matrix<moris::IndexMat> tEdgeNodes = tEdgeToNode.get_row(tEdgeInd);

                            // Compute new node parametric coordinate with respect to the current parent element
                            tEdgeNodeParamCoordinates.set_row(0, tChildMesh.get_parametric_coordinates(tEdgeNodes(0)));
                            tEdgeNodeParamCoordinates.set_row(1, tChildMesh.get_parametric_coordinates(tEdgeNodes(1)));
                            moris::Matrix< moris::DDRMat > tParametricCoordsRelativeToParentElem = Interpolation::linear_interpolation_location(tEdgeNodeParamCoordinates,tLocalCoordRelativeToEdge);

                            // Parent edge information
                            moris::size_t      tParentRank  = tEdgeParentRanks(0, tEdgeInd);
                            moris::moris_index tParentIndex = tEdgeParentIndices(0, tEdgeInd);

                            // get the owning processor for an entity
                            moris::moris_index tOwningProc = tMeshData.get_entity_owner(tParentIndex, (enum EntityRank)tParentRank);

                            // Convert to global id using mesh
                            tEdgeNodes(0, 0) = mBackgroundMesh.get_glb_entity_id_from_entity_loc_index(tEdgeNodes(0, 0), EntityRank::NODE);
                            tEdgeNodes(0, 1) = mBackgroundMesh.get_glb_entity_id_from_entity_loc_index(tEdgeNodes(0, 1), EntityRank::NODE);

                            // Order the nodes in ascending order
                            if(tEdgeNodes(0, 1) < tEdgeNodes(0, 0))
                            {
                                moris::size_t tSwap = tEdgeNodes(0, 0);
                                tEdgeNodes(0, 0) = tEdgeNodes(0, 1);
                                tEdgeNodes(0, 1) = tSwap;
                            }

                            // Intersected edge is an existing  edge
                            // Make request in edge requests
                            // This does not require a supplemental identifier
                            // TODO: ADD OVERFLOW CHECK IN CANTOR PAIRING!!!!!!
                            moris::moris_index tSecondaryId = xtk::cantor_pairing(tEdgeNodes(0, 0),tEdgeNodes(0, 1));
                            moris_index tNewNodeIndexInSubdivision = MORIS_INDEX_MAX;
                            bool tRequestExist = tDecompData.request_exists(tParentIndex,tSecondaryId,(enum EntityRank)tParentRank,tNewNodeIndexInSubdivision);

                            // location for this face in the map
                            if(!tRequestExist)
                            {
                                tNewNodeIndexInSubdivision = tDecompData.register_new_request(tParentIndex,
                                        tSecondaryId,
                                        tOwningProc,
                                        (enum EntityRank)tParentRank,
                                        tGlobalCoord,
                                        new Edge_Topology(tEdgeToNode.get_row(tEdgeInd)), /*Note: this is deleted in the decomp data deconstructor*/
                                        tLocalCoordRelativeToEdge.get_row(0));
                            }

                            // add to pending node pointers for child mesh
                            tDecompData.tCMNewNodeLoc(j).push_back(tNewNodeIndexInSubdivision);

                            // add parametric coordinate to decomp data
                            tDecompData.tCMNewNodeParamCoord(j).push_back(tParametricCoordsRelativeToParentElem);

                            // Creating a new node add 1 to count
                            tNumNewNodes++;
                        }
                        else if(tGeoObjects(k).all_parent_nodes_on_interface())
                        {
                            moris::moris_index tParentIndex = tGeoObjects(k).get_parent_entity_index();

                            // Tell the child mesh this edge is actually on the interface already
                            tChildMesh.mark_edge_as_on_interface(tParentIndex);

                            // Tell the xtk mesh that these edge nodes are interface nodes
                            mBackgroundMesh.mark_node_as_interface_node(tEdgeToNode(tParentIndex,0),mGeometryEngine->get_active_geometry_index());
                            mBackgroundMesh.mark_node_as_interface_node(tEdgeToNode(tParentIndex,1),mGeometryEngine->get_active_geometry_index());
                        }
                    } // geometry object

                    tChildMesh.mark_interface_faces_from_interface_coincident_faces();
                } // XTK Mesh loop

                moris_index tMessageTag = 60001; /*arbitrary tag for regular subdivision*/
                assign_node_requests_identifiers(tDecompData,tMessageTag);

                // Allocate interface flag space in XTK mesh even though these are not interface nodes
                mBackgroundMesh.allocate_space_in_interface_node_flags(tDecompData.tNewNodeIndex.size(),mGeometryEngine->get_num_geometries());

                // add nodes to the background mesh
                mBackgroundMesh.batch_create_new_nodes(tDecompData.tNewNodeId,tDecompData.tNewNodeIndex,tDecompData.tNewNodeOwner,tDecompData.tNewNodeCoordinate);

                // add nodes to child mesh
                this->decompose_internal_set_new_nodes_in_child_mesh_nh(aActiveChildMeshIndices,tDecompData);

                // associate new nodes with geometry objects
                create_new_node_association_with_geometry(tDecompData);

                // mark nodes as interface nodes
                moris_index tGeomIndex = mGeometryEngine->get_active_geometry_index();
                for(moris::uint i = 0; i <tDecompData.tNewNodeId.size(); i++)
                {
                    mBackgroundMesh.mark_node_as_interface_node(tDecompData.tNewNodeIndex(i),tGeomIndex);

                    // determine if this vertex is on other interfaces
                    for(moris::uint j = 0; j < mGeometryEngine->get_num_geometries(); j++)
                    {
                        moris::real const & tPhaseVal = mGeometryEngine->get_entity_phase_val(tDecompData.tNewNodeIndex(i),(moris_index)j);
                        if(moris::equal_to(0.0,tPhaseVal))
                        {
                            mBackgroundMesh.mark_node_as_interface_node(tDecompData.tNewNodeIndex(i),j);
                        }
                    }
                }

                // Set Node Ids and tell the child mesh to update
                for (moris::size_t j = 0; j < aActiveChildMeshIndices.n_cols(); j++)
                {
                    moris::Matrix< moris::IndexMat > const & tNodeIndices = mCutMesh.get_node_indices(aActiveChildMeshIndices(0,j));
                    moris::Matrix< moris::IdMat > tNodeIds = mBackgroundMesh.get_glb_entity_id_from_entity_loc_index_range(tNodeIndices, EntityRank::NODE);

                    mCutMesh.set_node_ids(aActiveChildMeshIndices(0,j), tNodeIds);
                    mCutMesh.modify_templated_mesh(aActiveChildMeshIndices(0,j), TemplateType::HIERARCHY_TET4);
                }

                break;
            }
            case Subdivision_Method::C_TRI3:
            {
                // If it the first subdivision we need to find the intersected before placing the conformal nodes
                // Intersected elements are flagged via the Geometry_Engine
                if(aFirstSubdivision)
                {

                    moris::Matrix< moris::IndexMat > tNewPairBool;
                    run_first_cut_routine(TemplateType::TRI_3, aGeomIndex, 3, aActiveChildMeshIndices,tNewPairBool);

                    for(moris::size_t i = 0; i<aActiveChildMeshIndices.n_cols(); i++)
                    {
                        Child_Mesh & tChildMesh = mCutMesh.get_child_mesh(aActiveChildMeshIndices(0,i));
                        tChildMesh.generate_connectivities(false,true,true);
                    }
                    // set the child cell topology as tet 4s
                    mCutMesh.set_child_element_topology(CellTopology::TRI3);

                }

                // For quad background meshes we have a 2 dimension parametric coordinate
                moris::size_t tDimParamCoord = 2;

                // For tri background meshes we have a 3-d parametric coordinate
                if(aFirstSubdivision)
                {
<<<<<<< HEAD
                    moris::real const & tPhaseVal = mGeometryEngine->get_geometry_field_value(tDecompData.tNewNodeIndex(i),
                                                                                              tDecompData.tNewNodeCoordinate(i),
                                                                                              j);
                    if(moris::equal_to(0.0,tPhaseVal))
                    {
                        mBackgroundMesh.mark_node_as_interface_node(tDecompData.tNewNodeIndex(i),j);
                    }
=======
                    tDimParamCoord = 3;
>>>>>>> dfca8498
                }

                // initialize a struct of all the data we are keeping track of in this decomposition
                // intended to reduce the clutter of function inputs etc
                Decomposition_Data tDecompData;
                tDecompData.mSubdivisionMethod = Subdivision_Method::C_TRI3;
                tDecompData.mConformalDecomp = true;
                tDecompData.mHasSecondaryIdentifier = true;
                tDecompData.mFirstSubdivision = aFirstSubdivision;

                // Initialize
                moris::size_t tEdgeInd = MORIS_INDEX_MAX;

                // Initialize topologies used in this method (all local coordinates are with respect to an edge)
                Edge_Topology tEdgeTopology;

                // initialize a couple of commonly used matrices in this method
                moris::Matrix< moris::DDRMat > tLocalCoordRelativeToEdge(1,1, 0); // ALong an edge
                moris::Matrix< moris::DDRMat > tGlobalCoord(1,2, 0); // ALong an edge
                moris::Matrix< moris::DDRMat > tEdgeNodeParamCoordinates(2,tDimParamCoord); // parametric coordinate of end nodes wrt parent element

                // Check type specified as conformal (could change this to enum)
                moris::size_t tCheckType = 1;
                moris::Matrix< moris::DDRMat > tNodeCoords = mBackgroundMesh.get_all_node_coordinates_loc_inds();

                // get the underlying background mesh data
                moris::mtk::Mesh & tMeshData = mBackgroundMesh.get_mesh_data();

                // resize child mesh to new node information
                tDecompData.tCMNewNodeLoc.resize(aActiveChildMeshIndices.n_cols());
                tDecompData.tCMNewNodeParamCoord.resize(aActiveChildMeshIndices.n_cols());

                for (moris::size_t j = 0; j < aActiveChildMeshIndices.n_cols(); j++)
                {

                    // Initialize geometry objects
                    Cell<moris::ge::GEN_Geometry_Object> tGeoObjects;

                    // Get the child mesh that is active
                    Child_Mesh & tChildMesh = mCutMesh.get_child_mesh(aActiveChildMeshIndices(0,j));

                    // edge to node connectivity from child mesh
                    moris::Matrix< moris::IndexMat > const & tEdgeToNode = tChildMesh.get_edge_to_node();

                    // Ask geometry engine which edges are intersected (Simple mesh local indexed edges)
                    mGeometryEngine->is_intersected(tNodeCoords, tEdgeToNode, tCheckType, tGeoObjects);

                    // Initialize node index pointers based on number of intersected edges and parametric coordinates
                    uint tNumNewNodes = 0;
                    Cell<moris::moris_index*>      tNodeInds(tGeoObjects.size());
                    moris::Matrix< moris::DDRMat > tParametricCoordsRelativeToParentElem(tGeoObjects.size(),tDimParamCoord);

                    // get reference to child mesh edge parent information
                    moris::Matrix< moris::IndexMat > const & tEdgeParentIndices = tChildMesh.get_edge_parent_inds();
                    moris::Matrix< moris::DDSTMat >  const & tEdgeParentRanks   = tChildMesh.get_edge_parent_ranks();

                    for (moris::size_t k = 0; k < tGeoObjects.size(); k++)
                    {
                        if(!tGeoObjects(k).has_parent_nodes_on_interface())
                        {
                            // Local index to XTK Mesh
                            tEdgeInd = tGeoObjects(k).get_parent_entity_index();

                            // get a local coordinate along the intersected edge [-1,1]
                            tLocalCoordRelativeToEdge(0,0) = tGeoObjects(k).get_interface_lcl_coord();

                            // get the interpolated global coordinate
                            tGlobalCoord = tGeoObjects(k).get_interface_glb_coord();

                            // Add edge to the entity intersection connectivity
                            mCutMesh.add_entity_to_intersect_connectivity(aActiveChildMeshIndices(0,j), tNumNewNodes, tEdgeInd, 0);

                            // Edge nodes
                            moris::Matrix<moris::IndexMat> tEdgeNodes = tEdgeToNode.get_row(tEdgeInd);

                            // Compute new node parametric coordinate with respect to the current parent element
                            tEdgeNodeParamCoordinates.set_row(0, tChildMesh.get_parametric_coordinates(tEdgeNodes(0)));
                            tEdgeNodeParamCoordinates.set_row(1, tChildMesh.get_parametric_coordinates(tEdgeNodes(1)));
                            moris::Matrix< moris::DDRMat > tParametricCoordsRelativeToParentElem = Interpolation::linear_interpolation_location(tEdgeNodeParamCoordinates,tLocalCoordRelativeToEdge);

                            // Parent edge information
                            moris::size_t      tParentRank  = tEdgeParentRanks(0, tEdgeInd);
                            moris::moris_index tParentIndex = tEdgeParentIndices(0, tEdgeInd);

                            // get the owning processor for an entity
                            moris::moris_index tOwningProc = tMeshData.get_entity_owner(tParentIndex, (enum EntityRank)tParentRank);


                            // Convert to global id using mesh
                            tEdgeNodes(0, 0) = mBackgroundMesh.get_glb_entity_id_from_entity_loc_index(tEdgeNodes(0, 0), EntityRank::NODE);
                            tEdgeNodes(0, 1) = mBackgroundMesh.get_glb_entity_id_from_entity_loc_index(tEdgeNodes(0, 1), EntityRank::NODE);

                            // Order the nodes in ascending order
                            if(tEdgeNodes(0, 1) < tEdgeNodes(0, 0))
                            {
                                moris::size_t tSwap = tEdgeNodes(0, 0);
                                tEdgeNodes(0, 0) = tEdgeNodes(0, 1);
                                tEdgeNodes(0, 1) = tSwap;
                            }

                            // Intersected edge is an existing  edge
                            // Make request in edge requests
                            // This does not require a supplemental identifier
                            // TODO: ADD OVERFLOW CHECK IN CANTOR PAIRING!!!!!!
                            moris::moris_index tSecondaryId = xtk::cantor_pairing(tEdgeNodes(0, 0),tEdgeNodes(0, 1));
                            moris_index tNewNodeIndexInSubdivision = MORIS_INDEX_MAX;
                            bool tRequestExist = tDecompData.request_exists(tParentIndex,tSecondaryId,(enum EntityRank)tParentRank,tNewNodeIndexInSubdivision);

                            // location for this face in the map
                            if(!tRequestExist)
                            {
                                tNewNodeIndexInSubdivision = tDecompData.register_new_request(tParentIndex,
                                        tSecondaryId,
                                        tOwningProc,
                                        (enum EntityRank)tParentRank,
                                        tGlobalCoord,
                                        new Edge_Topology(tEdgeToNode.get_row(tEdgeInd)), /*Note: this is deleted in the decomp data deconstructor*/
                                        tLocalCoordRelativeToEdge.get_row(0));
                            }

                            // add to pending node pointers for child mesh
                            tDecompData.tCMNewNodeLoc(j).push_back(tNewNodeIndexInSubdivision);

                            // add parametric coordinate to decomp data
                            tDecompData.tCMNewNodeParamCoord(j).push_back(tParametricCoordsRelativeToParentElem);

                            // Creating a new node add 1 to count
                            tNumNewNodes++;
                        }

                        else if(tGeoObjects(k).all_parent_nodes_on_interface())
                        {
                            MORIS_ERROR(0,"All parents on interface not handled in 2D yet");
                        }
                    } // geometry object

                } // XTK Mesh loop

                moris_index tMessageTag = 60001; /*arbitrary tag for regular subdivision*/
                assign_node_requests_identifiers(tDecompData,tMessageTag);

                // Allocate interface flag space in XTK mesh even though these are not interface nodes
                mBackgroundMesh.allocate_space_in_interface_node_flags(tDecompData.tNewNodeIndex.size(),mGeometryEngine->get_num_geometries());

                // add nodes to the background mesh
                mBackgroundMesh.batch_create_new_nodes(tDecompData.tNewNodeId,tDecompData.tNewNodeIndex,tDecompData.tNewNodeOwner,tDecompData.tNewNodeCoordinate);

                // add nodes to child mesh
                this->decompose_internal_set_new_nodes_in_child_mesh_nh(aActiveChildMeshIndices,tDecompData);

                // associate new nodes with geometry objects
                create_new_node_association_with_geometry(tDecompData);

                // mark nodes as interface nodes
                moris_index tGeomIndex = mGeometryEngine->get_active_geometry_index();
                for(moris::uint i = 0; i <tDecompData.tNewNodeId.size(); i++)
                {
                    // this node is always on the geometry interface of current so mark this
                    mBackgroundMesh.mark_node_as_interface_node(tDecompData.tNewNodeIndex(i),tGeomIndex);

                    // determine if this vertex is on other interfaces
                    for(moris::uint j = 0; j < mGeometryEngine->get_num_geometries(); j++)
                    {
                        moris::real const & tPhaseVal = mGeometryEngine->get_entity_phase_val(tDecompData.tNewNodeIndex(i),(moris_index)j);
                        if(moris::equal_to(0.0,tPhaseVal))
                        {
                            mBackgroundMesh.mark_node_as_interface_node(tDecompData.tNewNodeIndex(i),j);
                        }
                    }
                }

                // Set Node Ids and tell the child mesh to update
                for (moris::size_t j = 0; j < aActiveChildMeshIndices.n_cols(); j++)
                {
                    moris::Matrix< moris::IndexMat > const & tNodeIndices = mCutMesh.get_node_indices(aActiveChildMeshIndices(0,j));
                    moris::Matrix< moris::IdMat > tNodeIds = mBackgroundMesh.get_glb_entity_id_from_entity_loc_index_range(tNodeIndices, EntityRank::NODE);

                    mCutMesh.set_node_ids(aActiveChildMeshIndices(0,j), tNodeIds);
                    mCutMesh.modify_templated_mesh(aActiveChildMeshIndices(0,j), TemplateType::CONFORMAL_TRI3);
                }

                break;
            }
            default:
            {
                moris::size_t breaker = 0;
                MORIS_ERROR(breaker != 0, "formulate_node_request should not enter the default case, check to see if your aCheckType is undefined.");
            }
        }
    }

    void
    Model::decompose_internal_reg_sub_hex8_make_requests(
            moris::Matrix< moris::IndexMat > & aActiveChildMeshIndices,
            moris::Matrix< moris::IndexMat > & tNewPairBool,
            Decomposition_Data               & tDecompData)
    {
        // mesh data accessor
        moris::mtk::Mesh & tXTKMeshData = mBackgroundMesh.get_mesh_data();

        // number of intersected elements
        moris::uint tIntersectedCount = aActiveChildMeshIndices.n_cols();

        // allocate child mesh to new node location
        tDecompData.tCMNewNodeLoc.resize(tIntersectedCount,7);
        tDecompData.tCMNewNodeParamCoord.resize(tIntersectedCount);

        // parametric coordinates relative to hex where we put the nodes
        // Parametric coordinates for this subdivision routine
        const moris::Matrix< moris::DDRMat > tParamCoordsRelativeToElem({
            { 0.0, -1.0,  0.0},
            { 1.0,  0.0,  0.0},
            { 0.0,  1.0,  0.0},
            {-1.0,  0.0,  0.0},
            { 0.0,  0.0, -1.0},
            { 0.0,  0.0,  1.0},
            { 0.0,  0.0,  0.0}});

        const moris::Matrix< moris::DDRMat > tParamCoordsRelativeToFace({
            { 0.0,  0.0},
            { 0.0,  0.0},
            { 0.0,  0.0},
            { 0.0,  0.0},
            { 0.0,  0.0},
            { 0.0,  0.0}});

        // get the underlying background mesh data
        moris::mtk::Mesh & tMeshData = mBackgroundMesh.get_mesh_data();

        // setup Child mesh to new node location
        for (moris::size_t i = 0; i < tIntersectedCount; i++)
        {
            if(tNewPairBool(0,i) == 0)
            {
                // Get element index
                moris::moris_index tElemInd = mCutMesh.get_parent_element_index(aActiveChildMeshIndices(0,i));

                // Get local index of faces connected to element using local element index
                moris::Matrix<moris::IndexMat> tFaceIndices = tXTKMeshData.get_entity_connected_to_entity_loc_inds(tElemInd, moris::EntityRank::ELEMENT, moris::EntityRank::FACE);

                // Loop over faces (6 in a hex 8) and set a node request.
                // Request will return a pointer to where the created node index will be placed
                for (moris::size_t fi = 0; fi < 6; fi++)
                {
                    moris_index tRequestLoc = MORIS_INDEX_MAX;
                    bool tRequestExists = tDecompData.request_exists(tFaceIndices(fi),EntityRank::FACE,tRequestLoc);

                    // if we haven't created a node on this face then create one
                    if(!tRequestExists)
                    {
                        // node indices attached to face fi
                        moris::Matrix<moris::IndexMat> tFaceNodes = tXTKMeshData.get_entity_connected_to_entity_loc_inds(tFaceIndices(fi), moris::EntityRank::FACE, moris::EntityRank::NODE);

                        // face owner
                        moris::moris_index tOwningProc = tMeshData.get_entity_owner(tFaceIndices(fi), EntityRank::FACE);

                        // coordinates of nodes attached to the nodes of this face
                        moris::Matrix<moris::DDRMat> tCoordinates = mBackgroundMesh.get_selected_node_coordinates_loc_inds(tFaceNodes);

                        // bilinearly interpolate to the center of this face fi
                        moris::Matrix<moris::DDRMat> tNewNodeCoordinates;
                        xtk::Interpolation::bilinear_interpolation(tCoordinates, tParamCoordsRelativeToFace.get_row(fi),tNewNodeCoordinates);

                        // location for this face in the map
                        moris_index tNewNodeIndexInSubdivision = tDecompData.register_new_request(
                                tFaceIndices(fi),
                                tOwningProc,
                                EntityRank::FACE,
                                tNewNodeCoordinates,
                                new Quad_4_Topology(tFaceNodes), /*Note: this is deleted in the decomp data deconstructor*/
                                tParamCoordsRelativeToFace.get_row(fi));

                        // add to pending node pointers for child mesh
                        tDecompData.tCMNewNodeLoc(i)(fi) = tNewNodeIndexInSubdivision;

                        // add parametric coordinate to decomp data
                        tDecompData.tCMNewNodeParamCoord(i).push_back(tParamCoordsRelativeToElem.get_row(fi));
                    }

                    // if debug check the coordinate will be the same
                    else
                    {
                        tDecompData.tCMNewNodeLoc(i)(fi) = tRequestLoc;
                        tDecompData.tCMNewNodeParamCoord(i).push_back(tParamCoordsRelativeToElem.get_row(fi));
#ifdef DEBUG
                        moris::uint tNewNodeIndexInSubdivision = tRequestLoc;

                        // node indices attached to face fi
                        moris::Matrix<moris::IndexMat> tFaceNodes = tXTKMeshData.get_entity_connected_to_entity_loc_inds(tFaceIndices(fi), moris::EntityRank::FACE, moris::EntityRank::NODE);

                        // coordinates of nodes attached to the nodes of this face
                        moris::Matrix<moris::DDRMat> tCoordinates = mBackgroundMesh.get_selected_node_coordinates_loc_inds(tFaceNodes);

                        // bilinearly interpolate to the center of this face fi
                        moris::Matrix<moris::DDRMat> tNewNodeCoordinates;
                        xtk::Interpolation::bilinear_interpolation(tCoordinates, tParamCoordsRelativeToFace.get_row(fi),tNewNodeCoordinates);

                        // other coordinate
                        moris::Matrix<moris::DDRMat> tExistingNodeCoordinate = tDecompData.tNewNodeCoordinate(tNewNodeIndexInSubdivision);

                        MORIS_ASSERT(all_true(tNewNodeCoordinates == tExistingNodeCoordinate) ,"Node coordinates created on same face do not match");
#endif
                    }
                }

                // Place node at center of element
                // get the nodes attached to the element
                moris::Matrix<moris::IndexMat>tElementNodes = tXTKMeshData.get_entity_connected_to_entity_loc_inds(tElemInd, moris::EntityRank::ELEMENT, moris::EntityRank::NODE);

                // coordinates of nodes attached to element
                moris::Matrix<moris::DDRMat> tCoordinates = mBackgroundMesh.get_selected_node_coordinates_loc_inds(tElementNodes);

<<<<<<< HEAD
                // determine if this vertex is on other interfaces
                for(moris::uint j = 0; j < mGeometryEngine->get_num_geometries(); j++)
                {
                    moris::real const & tPhaseVal = mGeometryEngine->get_geometry_field_value(tDecompData.tNewNodeIndex(i),
                                                                                              tDecompData.tNewNodeCoordinate(i),
                                                                                              j);
                    if(moris::equal_to(0.0,tPhaseVal))
                    {
                        mBackgroundMesh.mark_node_as_interface_node(tDecompData.tNewNodeIndex(i),j);
                    }
                }
            }
=======
                // trilinearly interpolate to the center of the element
                moris::Matrix<moris::DDRMat> tNewNodeCoordinates;
                xtk::Interpolation::trilinear_interpolation(tCoordinates, tParamCoordsRelativeToElem.get_row(6), tNewNodeCoordinates);
>>>>>>> dfca8498

                // add the new node at center of element to the map
                // location for this face in the map
                moris_index tNewNodeIndexInSubdivision = MORIS_INDEX_MAX;

                // owner of element
                moris::moris_index tOwningProc = tMeshData.get_entity_owner(tElemInd, EntityRank::ELEMENT);

                MORIS_ASSERT(!tDecompData.request_exists(tElemInd,EntityRank::ELEMENT,tNewNodeIndexInSubdivision),"All element requests should be unique, therefore tNewRequest is expected to be true here");

                tNewNodeIndexInSubdivision = tDecompData.register_new_request(
                        tElemInd,
                        tOwningProc,
                        EntityRank::ELEMENT,
                        tNewNodeCoordinates,
                        new Hexahedron_8_Topology(tElementNodes), /*Note: this is deleted in the decomp data deconstructor*/
                        tParamCoordsRelativeToElem.get_row(6));

                // add child mesh new node location and parametric coordinate relative to element
                tDecompData.tCMNewNodeLoc(i)(6) = tNewNodeIndexInSubdivision;
                tDecompData.tCMNewNodeParamCoord(i).push_back(tParamCoordsRelativeToElem.get_row(6));
            }
        }
    }

    void
    Model::decompose_internal_reg_sub_quad4_make_requests(
            moris::Matrix< moris::IndexMat > & aActiveChildMeshIndices,
            moris::Matrix< moris::IndexMat > & tNewPairBool,
            Decomposition_Data               & tDecompData)
    {
        // Get access to mesh data
        moris::mtk::Mesh & tXTKMeshData = mBackgroundMesh.get_mesh_data();

        // Get number of intersected elements
        moris::uint tIntersectedCount = aActiveChildMeshIndices.n_cols();

        // Allocate child mesh to new node location
        tDecompData.tCMNewNodeLoc.resize(tIntersectedCount,1);
        tDecompData.tCMNewNodeParamCoord.resize(tIntersectedCount);

        // Parametric coordinates relative to quad where we put the nodes
        const moris::Matrix< moris::DDRMat > tParamCoordsRelativeToElem({{ 0.0,  0.0}});

        // get the underlying background mesh data
        moris::mtk::Mesh & tMeshData = mBackgroundMesh.get_mesh_data();

        // setup Child mesh to new node location
        for (moris::size_t i = 0; i < tIntersectedCount; i++)
        {
            if(tNewPairBool(0,i) == 0)
            {
                // Get element index
                moris::moris_index tElemInd = mCutMesh.get_parent_element_index(aActiveChildMeshIndices(0,i));

                // Place node at center of element
                // get the nodes attached to the element
                moris::Matrix<moris::IndexMat>tElementNodes = tXTKMeshData.get_entity_connected_to_entity_loc_inds(tElemInd, moris::EntityRank::ELEMENT, moris::EntityRank::NODE);

                // coordinates of nodes attached to element
                moris::Matrix<moris::DDRMat> tCoordinates = mBackgroundMesh.get_selected_node_coordinates_loc_inds(tElementNodes);

                // trilinearly interpolate to the center of the element
                moris::Matrix<moris::DDRMat> tNewNodeCoordinates;
                xtk::Interpolation::bilinear_interpolation(tCoordinates, tParamCoordsRelativeToElem.get_row(0), tNewNodeCoordinates);

                // add the new node at center of element to the map
                // location for this face in the map
                moris_index tNewNodeIndexInSubdivision = MORIS_INDEX_MAX;

                // owner of element
                moris::moris_index tOwningProc = tMeshData.get_entity_owner(tElemInd, EntityRank::ELEMENT);

                MORIS_ASSERT(!tDecompData.request_exists(tElemInd,EntityRank::ELEMENT,tNewNodeIndexInSubdivision),
                        "All element requests should be unique, therefore tNewRequest is expected to be true here");

                tNewNodeIndexInSubdivision = tDecompData.register_new_request(
                        tElemInd,
                        tOwningProc,
                        EntityRank::ELEMENT,
                        tNewNodeCoordinates,
                        new Quad_4_Topology(tElementNodes), /*Note: this is deleted in the decomp data deconstructor*/
                        tParamCoordsRelativeToElem.get_row(0));

                // add child mesh new node location and parametric coordinate relative to element
                tDecompData.tCMNewNodeLoc(i)(0) = tNewNodeIndexInSubdivision;
                tDecompData.tCMNewNodeParamCoord(i).push_back(tParamCoordsRelativeToElem.get_row(0));
            }
        }
    }

    void
    Model::decompose_internal_set_new_nodes_in_child_mesh_reg_sub(
            moris::Matrix< moris::IndexMat > & aActiveChildMeshIndices,
            moris::Matrix< moris::IndexMat > & tNewPairBool,
            moris::real                        tNumParamCoords,
            Decomposition_Data &               tDecompData)
    {
        // number of intersected elements
        moris::uint tIntersectedCount = aActiveChildMeshIndices.n_cols();

        // iterate through active child mesh indices
        for(moris::uint i = 0 ; i <tIntersectedCount; i++)
        {
            // only regularly subdivide if it hasnt already been regularly subdivided
            if(tNewPairBool(0,i) == 0)
            {
                // number of new nodes for child mesh i
                moris::uint tNumNewNodesForCM = tDecompData.tCMNewNodeLoc(i).size();

                // matrix of new node indices
                moris::Matrix<IndexMat> tCMNewNodeInds(1,tNumNewNodesForCM);

                // matrix of new node ids
                moris::Matrix<IdMat> tCMNewNodeIds(1,tNumNewNodesForCM);

                // iterate through new nodes for child mesh i to collect index and id
                for(moris::uint iN =0; iN< tNumNewNodesForCM; iN++)
                {
                    // location relative to the decomposition data
                    moris::moris_index tNodeIndexInRequestVect = tDecompData.tCMNewNodeLoc(i)(iN);

                    // retreive node index and id
                    tCMNewNodeInds(iN) = tDecompData.tNewNodeIndex(tNodeIndexInRequestVect);
                    tCMNewNodeIds(iN)  = tDecompData.tNewNodeId(tNodeIndexInRequestVect);
                }

                // retrieve child mesh
                Child_Mesh & tChildMesh = mCutMesh.get_child_mesh(aActiveChildMeshIndices(i));

                // add node indices, ids, and vertices to child mesh
                tChildMesh.add_node_indices(tCMNewNodeInds);
                tChildMesh.add_node_ids(tCMNewNodeIds);

                // allocate space for parametric coordinates
                tChildMesh.allocate_parametric_coordinates(tNumNewNodesForCM,tNumParamCoords);

                // iterate through nods and add parametric coordinate
                for(moris::uint iN =0; iN< tNumNewNodesForCM; iN++)
                {
                    tChildMesh.add_node_parametric_coordinate( tCMNewNodeInds(iN),tDecompData.tCMNewNodeParamCoord(i)(iN));
                }
            }
        }
    }

    void
    Model::decompose_internal_set_new_nodes_in_child_mesh_nh(
            moris::Matrix< moris::IndexMat > & aActiveChildMeshIndices,
            Decomposition_Data &               tDecompData)
    {
        // number of intersected elements
        moris::uint tIntersectedCount = aActiveChildMeshIndices.n_cols();

        // iterate through active child mesh indices
        for(moris::uint i = 0 ; i <tIntersectedCount; i++)
        {
            // number of new nodes for child mesh i
            moris::uint tNumNewNodesForCM = tDecompData.tCMNewNodeLoc(i).size();

            // matrix of new node indices
            moris::Matrix<IndexMat> tCMNewNodeInds(1,tNumNewNodesForCM);

            // matrix of new node ids
            moris::Matrix<IdMat> tCMNewNodeIds(1,tNumNewNodesForCM);

            // iterate through new nodes for child mesh i to collect index and id
            for(moris::uint iN =0; iN< tNumNewNodesForCM; iN++)
            {
                // location relative to the decomposition data
                moris::moris_index tNodeIndexInRequestVect = tDecompData.tCMNewNodeLoc(i)(iN);

                // retreive node index and id
                tCMNewNodeInds(iN) = tDecompData.tNewNodeIndex(tNodeIndexInRequestVect);
                tCMNewNodeIds(iN)  = tDecompData.tNewNodeId(tNodeIndexInRequestVect);
            }

            // retrieve child mesh
            Child_Mesh & tChildMesh = mCutMesh.get_child_mesh(aActiveChildMeshIndices(i));

            // add node indices, ids, and vertices to child mesh
            tChildMesh.add_node_indices(tCMNewNodeInds);
            tChildMesh.add_node_ids(tCMNewNodeIds);

            // allocate space for parametric coordinate

            // For hex background meshes we have a three dimension parametric coordinate
            enum CellTopology tBackgroundTopo = mBackgroundMesh.get_parent_cell_topology();

            moris::size_t tDimParamCoord = 0;

            if(tBackgroundTopo == CellTopology::HEX8)
            {
                tDimParamCoord =3;
            }
            else if(tBackgroundTopo == CellTopology::TET4)
            {
                tDimParamCoord =4;
            }
            else if(tBackgroundTopo == CellTopology::QUAD4)
            {
                tDimParamCoord = 2;
            }
            else if(tBackgroundTopo == CellTopology::TRI3)
            {
                tDimParamCoord = 3;
            }
            else
            {
                MORIS_ERROR(0,"Invalid background cell topo");
            }

            tChildMesh.allocate_parametric_coordinates(tNumNewNodesForCM,tDimParamCoord);

            // iterate through nods and add parametric coordinate
            for(moris::uint iN =0; iN< tNumNewNodesForCM; iN++)
            {
                tChildMesh.add_node_parametric_coordinate( tCMNewNodeInds(iN),tDecompData.tCMNewNodeParamCoord(i)(iN));
            }
        }
    }

    void
    Model::create_new_node_association_with_geometry(Decomposition_Data & tDecompData)
    {
        // create geometry objects for each node
        mGeometryEngine->create_new_node_geometry_objects(
                tDecompData.tNewNodeIndex,
                tDecompData.mConformalDecomp,
                tDecompData.tNewNodeParentTopology,
                tDecompData.tParamCoordRelativeToParent,
                tDecompData.tNewNodeCoordinate);
    }
<<<<<<< HEAD
}

void
Model::create_new_node_association_with_geometry(Decomposition_Data & tDecompData)
{
    // create geometry objects for each node
    mGeometryEngine->create_new_node_geometry_objects(tDecompData.tNewNodeIndex,
                                                      tDecompData.mConformalDecomp,
                                                      tDecompData.tNewNodeParentTopology,
                                                      tDecompData.tParamCoordRelativeToParent,
                                                      mBackgroundMesh.get_all_node_coordinates_loc_inds());
}


void
Model::assign_node_requests_identifiers(Decomposition_Data & aDecompData,
                                        moris::moris_index   aMPITag)
{
    barrier();
    // asserts
    MORIS_ASSERT(aDecompData.tNewNodeId.size() == aDecompData.tNewNodeIndex.size(),      "Dimension mismatch in assign_node_requests_identifiers");
    MORIS_ASSERT(aDecompData.tNewNodeId.size() == aDecompData.tNewNodeParentRank.size(), "Dimension mismatch in assign_node_requests_identifiers");
    MORIS_ASSERT(aDecompData.tNewNodeId.size() == aDecompData.tNewNodeParentIndex.size(),"Dimension mismatch in assign_node_requests_identifiers");
=======
>>>>>>> dfca8498

    void
    Model::assign_node_requests_identifiers(
            Decomposition_Data & aDecompData,
            moris::moris_index   aMPITag)
    {
        barrier();
        // asserts
        MORIS_ASSERT(aDecompData.tNewNodeId.size() == aDecompData.tNewNodeIndex.size(),      "Dimension mismatch in assign_node_requests_identifiers");
        MORIS_ASSERT(aDecompData.tNewNodeId.size() == aDecompData.tNewNodeParentRank.size(), "Dimension mismatch in assign_node_requests_identifiers");
        MORIS_ASSERT(aDecompData.tNewNodeId.size() == aDecompData.tNewNodeParentIndex.size(),"Dimension mismatch in assign_node_requests_identifiers");

        // owned requests and shared requests sorted by owning proc
        Cell<uint> tOwnedRequest;
        Cell<Cell<uint>> tNotOwnedRequests;
        Cell<uint> tProcRanks;
        std::unordered_map<moris_id,moris_id> tProcRankToDataIndex;
        this->sort_new_node_requests_by_owned_and_not_owned(aDecompData,tOwnedRequest,tNotOwnedRequests,tProcRanks,tProcRankToDataIndex);

        // allocate ids for nodes I own
        moris::moris_id tNodeId  = mBackgroundMesh.allocate_entity_ids(aDecompData.tNewNodeId.size(), EntityRank::NODE);

        // get first available index
        moris::moris_id tNodeInd = mBackgroundMesh.get_first_available_index(EntityRank::NODE);

        // Assign owned request identifiers
        this->assign_owned_request_identifiers(aDecompData, tOwnedRequest, tNodeInd, tNodeId);

        // prepare node information request data
        Cell<Matrix<IndexMat>> tOutwardRequests;
        this->setup_outward_requests(aDecompData, tNotOwnedRequests, tProcRanks, tProcRankToDataIndex, tOutwardRequests);

        // send requests to owning processor
        this->send_outward_requests(aMPITag,tProcRanks,tOutwardRequests);

        // hold on to make sure everyone has sent all their information
        barrier();

        // receive the requests
        Cell<Matrix<IndexMat>> tReceivedRequests;
        Cell<uint> tProcsReceivedFrom;
        this->inward_receive_requests(aMPITag, 3, tReceivedRequests, tProcsReceivedFrom);

        // Prepare request answers
        Cell<Matrix<IndexMat>> tRequestAnwers;
        this->prepare_request_answers(aDecompData,tReceivedRequests,tRequestAnwers);

        // send the answers back
        this->return_request_answers(aMPITag+1, tRequestAnwers, tProcsReceivedFrom);

        barrier();

        // receive the answers
        Cell<Matrix<IndexMat>> tReceivedRequestsAnswers;
        this->inward_receive_request_answers(aMPITag+1,1,tProcRanks,tReceivedRequestsAnswers);

        // handle received information
        this->handle_received_request_answers(aDecompData,tOutwardRequests,tReceivedRequestsAnswers,tNodeInd,tNodeId);

        // return index to update
        mBackgroundMesh.update_first_available_index(tNodeInd,EntityRank::NODE);

        MORIS_ASSERT(this->verify_successful_node_assignment(aDecompData),"Unsuccesssful node assignment detected.");

        barrier();
    }


    void
    Model::sort_new_node_requests_by_owned_and_not_owned(Decomposition_Data                    & tDecompData,
            Cell<uint>                            & aOwnedRequests,
            Cell<Cell<uint>>                      & aNotOwnedRequests,
            Cell<uint>                            & aProcRanks,
            std::unordered_map<moris_id,moris_id> & aProcRankToIndexInData)
    {
        // access the mesh data behind the background mesh
        moris::mtk::Mesh & tMeshData = mBackgroundMesh.get_mesh_data();

        // access the communication
        Matrix<IdMat> tCommTable = mBackgroundMesh.get_communication_table();

        // number of new nodes
        moris::uint tNumNewNodes = tDecompData.tNewNodeParentIndex.size();

        // Par rank
        moris::moris_index tParRank = par_rank();

        // resize proc ranks and setup map to comm table
        aProcRanks.resize(tCommTable.numel());
        for(moris::uint i = 0; i <tCommTable.numel(); i++)
        {
            aProcRankToIndexInData[tCommTable(i)] = i;
            aProcRanks(i) = (tCommTable(i));
            aNotOwnedRequests.push_back(Cell<uint>(0));
        }

        // iterate through each node request and figure out the owner
        for(moris::uint i = 0; i <tNumNewNodes; i++)
        {
            // Parent Rank
            enum EntityRank    tParentRank  = tDecompData.tNewNodeParentRank(i);
            moris::moris_index tParentIndex = tDecompData.tNewNodeParentIndex(i);

            // get the owner processor
            moris::moris_index tOwnerProc = tMeshData.get_entity_owner(tParentIndex,tParentRank);

            // If i own the request keep track of the index
            if(tOwnerProc == tParRank)
            {
                aOwnedRequests.push_back(i);
            }
            else
            {
                moris_index tIndex = aProcRankToIndexInData[tOwnerProc];

                aNotOwnedRequests(tIndex).push_back(i);
            }
        }
    }

    void
    Model::assign_owned_request_identifiers(
            Decomposition_Data & aDecompData,
            Cell<uint> const &   aOwnedRequest,
            moris::moris_id &    aNodeInd,
            moris::moris_id &    aNodeId)
    {
        for(moris::uint i = 0; i < aOwnedRequest.size(); i++)
        {
            moris_index tRequestIndex = aOwnedRequest(i);

            // set the new node index
            aDecompData.tNewNodeIndex(tRequestIndex) = aNodeInd;
            aNodeInd++;

            // set the new node id
            aDecompData.tNewNodeId(tRequestIndex) = aNodeId;
            aNodeId++;

            // increment number of new nodes with set ids (for assertion purposes)
            aDecompData.mNumNewNodesWithIds++;
        }
    }

    void
    Model::setup_outward_requests(
            Decomposition_Data              const & aDecompData,
            Cell<Cell<uint>>                const & aNotOwnedRequests,
            Cell<uint>                      const & aProcRanks,
            std::unordered_map<moris_id,moris_id> & aProcRankToIndexInData,
            Cell<Matrix<IndexMat>>                & aOutwardRequests)
    {
        // size data
        aOutwardRequests.resize(aProcRanks.size());

        // iterate through the processors we need information from and package the matrix
        for(moris::uint i = 0; i < aProcRanks.size(); i++)
        {
            uint tProcRank = aProcRanks(i);

            MORIS_ASSERT(aProcRankToIndexInData.find(tProcRank) != aProcRankToIndexInData.end(),"Proc rank not in map");
            uint tIndexInData = aProcRankToIndexInData[tProcRank];

            uint tNumRequests = aNotOwnedRequests(tIndexInData).size();

            // size the sending matrix
            // column - request
            //   r0 - parent entity id
            //   r1 - parent entity rank
            //   r2 - Secondary id
            if(tNumRequests > 0)
            {
                aOutwardRequests(i) = moris::Matrix<IndexMat>(3,tNumRequests);
            }

            else
            {
                aOutwardRequests(i) = moris::Matrix<IndexMat>(3,1,MORIS_INDEX_MAX);
            }

            // populate matrix to send;
            for(moris::uint j = 0; j < tNumRequests; j++)
            {
                moris_index     tRequestIndex = aNotOwnedRequests(tIndexInData)(j);
                moris_index     tParentIndex  = aDecompData.tNewNodeParentIndex(tRequestIndex);
                moris_index     tSecondaryId  = aDecompData.tSecondaryIdentifiers(tRequestIndex);
                enum EntityRank tParentRank   = aDecompData.tNewNodeParentRank(tRequestIndex);

                aOutwardRequests(i)(0,j) = mBackgroundMesh.get_glb_entity_id_from_entity_loc_index(tParentIndex,tParentRank);
                aOutwardRequests(i)(1,j) = (moris_index)tParentRank;
                aOutwardRequests(i)(2,j) = tSecondaryId;
            }
        }
    }

    bool
    Model::verify_successful_node_assignment(Decomposition_Data & aDecompData)
    {
        for(moris::uint i = 0; i < aDecompData.tNewNodeId.size(); i++)
        {
            if(aDecompData.tNewNodeId(i) == MORIS_INDEX_MAX)
            {
                return false;
            }
        }

        return true;
    }

    void
    Model::send_outward_requests(
            moris_index            const & aMPITag,
            Cell<uint>             const & aProcRanks,
            Cell<Matrix<IndexMat>> & aOutwardRequests)
    {
        // Cell of requests
        Cell<MPI_Request> tRequests(aProcRanks.size());

        // iterate through owned requests and send
        for(moris::uint i = 0; i < aProcRanks.size(); i++)
        {
            tRequests(i) = nonblocking_send(aOutwardRequests(i),aOutwardRequests(i).n_rows(),aOutwardRequests(i).n_cols(),aProcRanks(i),aMPITag);
        }
    }

    void
    Model::inward_receive_requests(
            moris_index            const & aMPITag,
            moris::uint                    aNumRows,
            Cell<Matrix<IndexMat>> &       aReceivedData,
            Cell<uint>             &       aProcRanksReceivedFrom)
    {
        // ensure the sizes are correct.
        aReceivedData.resize(0);
        aProcRanksReceivedFrom.resize(0);

        // access the communication table
        Matrix<IdMat> tCommTable = mBackgroundMesh.get_communication_table();
        moris::uint tCount = 0;
        for(moris::uint i = 0; i<tCommTable.numel(); i++)
        {
            aReceivedData.push_back(Matrix<IndexMat>(1,1));
            aProcRanksReceivedFrom.push_back(tCommTable(i));
            receive(aReceivedData(tCount),aNumRows, tCommTable(i),aMPITag);
            tCount++;
        }
    }

    void
    Model::inward_receive_request_answers(
            moris_index            const & aMPITag,
            moris::uint            const & aNumRows,
            Cell<uint>             const & aProcRanks,
            Cell<Matrix<IndexMat>> &       aReceivedRequestAnswers)
    {
        MPI_Status tStatus;

        for(moris::uint i = 0; i<aProcRanks.size(); i++)
        {
            bool tFlag = sent_message_exists(aProcRanks(i),aMPITag,tStatus);
            while(tFlag == false)
            {
                tFlag = sent_message_exists(aProcRanks(i),aMPITag,tStatus);
            }

            aReceivedRequestAnswers.push_back(Matrix<IndexMat>(1,1));
            receive(aReceivedRequestAnswers(i),aNumRows, aProcRanks(i),aMPITag);
        }
    }

    void
    Model::handle_received_request_answers(
            Decomposition_Data           & aDecompData,
            Cell<Matrix<IndexMat>> const & aRequests,
            Cell<Matrix<IndexMat>> const & aRequestAnswers,
            moris::moris_id              & aNodeInd,
            moris::moris_id              & aNodeId)
    {
        // iterate through received data
        for(moris::uint i = 0; i < aRequests.size(); i++)
        {
            uint tNumReceivedReqs = aRequests(i).n_cols();

            // avoid the dummy message
            if(aRequests(i)(0,0) != MORIS_INDEX_MAX)
            {
                // iterate through received requests
                for(moris::uint j = 0; j < tNumReceivedReqs; j++)
                {
                    moris_id        tParentId      = aRequests(i)(0,j);
                    enum EntityRank tParentRank    = (enum EntityRank) aRequests(i)(1,j);
                    moris_id        tSecondaryId   = aRequests(i)(2,j);
                    moris_index     tParentInd     = mBackgroundMesh.get_mesh_data().get_loc_entity_ind_from_entity_glb_id(tParentId,tParentRank);
                    bool            tRequestExists = false;
                    moris_index     tRequestIndex  = MORIS_INDEX_MAX;

                    if(aDecompData.mHasSecondaryIdentifier)
                    {
                        tRequestExists = aDecompData.request_exists(tParentInd,tSecondaryId,(EntityRank)tParentRank,tRequestIndex);
                    }

                    else
                    {
                        tRequestExists = aDecompData.request_exists(tParentInd,(EntityRank)tParentRank,tRequestIndex);
                    }

                    if(tRequestExists && aRequestAnswers(i)(j))
                    {

                        moris_id tNodeId =aRequestAnswers(i)(j);

                        // meaning the owning processor expected this and gave an answer
                        if(tNodeId < MORIS_ID_MAX && aDecompData.tNewNodeId(tRequestIndex) == MORIS_INDEX_MAX)
                        {
                            aDecompData.tNewNodeId(tRequestIndex) = tNodeId;
                            aDecompData.tNewNodeIndex(tRequestIndex) = aNodeInd;
                            aNodeInd++;

                            // set the new node id
                            aDecompData.tNewNodeId(tRequestIndex) = tNodeId;

                            aDecompData.mNumNewNodesWithIds++;

                        }

                        // This is a hanging
                        else
                        {
                            //                    MORIS_ASSERT(aDecompData.mSubdivisionMethod == Subdivision_Method::NC_REGULAR_SUBDIVISION_HEX8 && (int)tParentRank == 2," The only known case where hanging nodes are allowed to show up is on a face during NC_REGULAR_SUBDIVISION_HEX8");
                            //                    aDecompData.tNewNodeOwner(tRequestIndex) = par_rank();

                            //                    aDecompData.tNewNodeId(tRequestIndex) = tNodeId;
                            //                    aDecompData.tNewNodeIndex(tRequestIndex) = aNodeInd;
                            //                    aNodeInd++;
                            //
                            //                    // set the new node id
                            //                    aDecompData.tNewNodeId(tRequestIndex) = tNodeId;
                            //
                            //                    aDecompData.mNumNewNodesWithIds++;

                        }
                    }
                    else
                    {
                        MORIS_ASSERT(0,"Request does not exist.");
                    }
                }
            }
        }
    }

    void
    Model::send_outward_requests_reals(
            moris_index const    & aMPITag,
            Cell<uint>  const    & aProcRanks,
            Cell<Matrix<DDRMat>> & aOutwardRequests)
    {
        // iterate through owned requests and send
        for(moris::uint i = 0; i < aProcRanks.size(); i++)
        {
            nonblocking_send(aOutwardRequests(i),aOutwardRequests(i).n_rows(),aOutwardRequests(i).n_cols(),aProcRanks(i),aMPITag);
        }
    }

    void
    Model::inward_receive_requests_reals(
            moris_index const &    aMPITag,
            moris::uint            aNumRows,
            Cell<Matrix<DDRMat>> & aReceivedData,
            Cell<uint>           & aProcRanksReceivedFrom)
    {
        {
            moris::moris_index tParRank = par_rank();
            moris::uint tCount = 0;
            MPI_Status tStatus;
            for(moris::uint i = 0; i<(moris::uint)par_size(); i++)
            {
                if((moris_index)i != tParRank)
                {
                    // if there is a sent message from a processor go receive it
                    if(sent_message_exists(i,aMPITag,tStatus))
                    {
                        aReceivedData.push_back(Matrix<DDRMat>(1,1));
                        aProcRanksReceivedFrom.push_back(i);
                        receive(aReceivedData(tCount),aNumRows, i,aMPITag);
                        tCount++;
                    }
                }
            }
        }
    }

    void
    Model::return_request_answers_reals(
            moris_index const & aMPITag,
            Cell<Matrix<DDRMat>> const & aRequestAnswers,
            Cell<uint>              const & aProcRanks)
    {
        // iterate through owned requests and send
        for(moris::uint i = 0; i < aProcRanks.size(); i++)
        {
            nonblocking_send(aRequestAnswers(i),aRequestAnswers(i).n_rows(),aRequestAnswers(i).n_cols(),aProcRanks(i),aMPITag);
        }
    }

    void
    Model::inward_receive_request_answers_reals(
            moris_index            const & aMPITag,
            moris::uint            const & aNumRows,
            Cell<uint>             const & aProcRanks,
            Cell<Matrix<DDRMat>>         & aReceivedData)
    {
        for(moris::uint i = 0; i<aProcRanks.size(); i++)
        {
            aReceivedData.push_back(Matrix<DDRMat>(1,1));
            receive(aReceivedData(i),aNumRows, aProcRanks(i),aMPITag);
        }
    }

    void
    Model::prepare_request_answers(
            Decomposition_Data           & aDecompData,
            Cell<Matrix<IndexMat>> const & aReceiveData,
            Cell<Matrix<IndexMat>>       & aRequestAnswers)
    {
        // allocate answer size
        aRequestAnswers.resize(aReceiveData.size());

        // iterate through received data
        for(moris::uint i = 0; i < aReceiveData.size(); i++)
        {
            uint tNumReceivedReqs = aReceiveData(i).n_cols();

            aRequestAnswers(i).resize(1,tNumReceivedReqs);

            aRequestAnswers(i)(0) = MORIS_INDEX_MAX;

            // avoid the dummy message
            if(aReceiveData(i)(0,0) != MORIS_INDEX_MAX)
            {
                // iterate through received requests
                for(moris::uint j = 0; j < tNumReceivedReqs; j++)
                {
                    moris_id        tParentId      = aReceiveData(i)(0,j);
                    enum EntityRank tParentRank    = (enum EntityRank) aReceiveData(i)(1,j);
                    moris_id        tSecondaryId   = aReceiveData(i)(2,j);
                    moris_index     tParentInd     = mBackgroundMesh.get_mesh_data().get_loc_entity_ind_from_entity_glb_id(tParentId,tParentRank);
                    bool            tRequestExists = false;
                    moris_index     tRequestIndex  = MORIS_INDEX_MAX;

                    if(aDecompData.mHasSecondaryIdentifier)
                    {
                        tRequestExists = aDecompData.request_exists(tParentInd,tSecondaryId,(EntityRank)tParentRank,tRequestIndex);
                    }
                    else
                    {
                        tRequestExists = aDecompData.request_exists(tParentInd,(EntityRank)tParentRank,tRequestIndex);
                    }

                    if(tRequestExists)
                    {
                        moris_id tNodeId =aDecompData.tNewNodeId(tRequestIndex);
                        aRequestAnswers(i)(j) = tNodeId;

                        if(tNodeId == MORIS_ID_MAX)
                        {
                            std::cout<<"tParentId = "<<tParentId<<" | Rank "<<(uint)tParentRank<<std::endl;
                            //                    MORIS_ERROR(0,"Max node");
                        }
                    }
                    else
                    {
                        aRequestAnswers(i)(j) = MORIS_ID_MAX;
                        MORIS_ASSERT(0,"Request does not exist. Need to handle hanging node in reg sub of hex8");
                    }
                }
            }
        }
    }

    void
    Model::return_request_answers(
            moris_index            const & aMPITag,
            Cell<Matrix<IndexMat>> const & aRequestAnswers,
            Cell<uint>             const & aProcRanks)
    {
        // access the communication table
        Matrix<IdMat> tCommTable = mBackgroundMesh.get_communication_table();

        // iterate through owned requests and send
        for(moris::uint i = 0; i < tCommTable.numel(); i++)
        {
            nonblocking_send(aRequestAnswers(i),aRequestAnswers(i).n_rows(),aRequestAnswers(i).n_cols(),tCommTable(i),aMPITag);
        }
    }

<<<<<<< HEAD
void
Model::link_background_mesh_to_geometry_objects()
{
    // initialize geometry objects
    moris::Matrix< moris::DDRMat > tNodeCoords = mBackgroundMesh.get_all_node_coordinates_loc_inds();
    mLinkedBackground = true;
}
=======
    void
    Model::link_background_mesh_to_geometry_objects()
    {
        // initialize geometry objects
        moris::Matrix< moris::DDRMat > tNodeCoords = mBackgroundMesh.get_all_node_coordinates_loc_inds();

        mGeometryEngine->initialize_geometry_objects_for_background_mesh_nodes(tNodeCoords.n_rows());
        mGeometryEngine->initialize_geometry_object_phase_values(tNodeCoords);
        mLinkedBackground = true;
    }
>>>>>>> dfca8498

    void
    Model::finalize_decomp_in_xtk_mesh(bool aSetPhase)
    {
        // Change XTK model decomposition state flag
        mDecomposed = true;

        // Sort the children meshes into groups
        this->sort_children_meshes_into_groups();

        // give each child cell its id (parallel consistent) and index (not parallel consistent)
        this->assign_child_element_identifiers();

        // add child element to local to global map
        this->add_child_elements_to_local_to_global_map();

        // Associate nodes created during decomposition to their child meshes
        this->associate_nodes_created_during_decomp_to_child_meshes();

        // creates mtk cells for all child elements (parent elements are assumed to have mtk cells in the mtk mesh)
        this->create_child_element_mtk_cells();

        // add vertices to child meshes
        this->add_vertices_to_child_meshes();

        // set the glb to loc map for all cells
        this->setup_cell_glb_to_local_map();

        // Compute the child element phase using the geometry engine
        // a case where the phase may not be set is when we only do a
        // non-conformal decomposition
        this->set_element_phases();

        // identify local subphases in child mesh
        this->identify_local_subphase_clusters_in_child_meshes();

        // assign subphase ids
        this->assign_subphase_glob_ids();

        // setup global to local subphase map
        this->setup_glob_to_loc_subphase_map();
    }

    void
    Model::assign_child_element_identifiers()
    {
        // Set child element ids and indices
        moris::size_t tNumElementsInCutMesh = mCutMesh.get_num_entities(EntityRank::ELEMENT);

        // Allocate global element ids (these need to be give to the children meshes)
        moris_id    tElementIdOffset = mBackgroundMesh.allocate_entity_ids(tNumElementsInCutMesh, moris::EntityRank::ELEMENT);
        moris_index tElementIndOffset = mBackgroundMesh.get_first_available_index(EntityRank::ELEMENT);

        // set child elements ids in the children meshes which I own and dont share
        Cell<Child_Mesh*> const & tOwnedChildMeshes = mCutMesh.get_owned_child_meshes();
        for(moris::size_t i = 0; i<tOwnedChildMeshes.size(); i++)
        {
            tOwnedChildMeshes(i)->set_child_element_ids(tElementIdOffset);
            tOwnedChildMeshes(i)->set_child_element_inds(tElementIndOffset);
        }

        // set the indices of the child elements in not owned but not the ids
        // set child elements ids in the children meshes which I own and dont share
        Cell<Child_Mesh*> const & tNotOwnedChildMeshes     = mCutMesh.get_not_owned_child_meshes();
        for(moris::size_t i = 0; i<tNotOwnedChildMeshes.size(); i++)
        {
            tNotOwnedChildMeshes(i)->set_child_element_inds(tElementIndOffset);
        }

        // prepare outward requests
        Cell<Cell<moris_id>>        tNotOwnedChildMeshesToProcs;
        Cell<moris::Matrix<IdMat>>  tOwnedParentCellId;
        Cell<moris::Matrix<IdMat>>  tNumOwnedCellIdsOffsets;
        Cell<uint>                  tProcRanks;
        std::unordered_map<moris_id,moris_id>  tProcRankToDataIndex;

        this->prepare_child_element_identifier_requests(tNotOwnedChildMeshesToProcs, tOwnedParentCellId, tNumOwnedCellIdsOffsets, tProcRanks,tProcRankToDataIndex);

        // send requests
        moris::uint tMPITag = 141;
        this->send_outward_requests(tMPITag, tProcRanks,tOwnedParentCellId);
        this->send_outward_requests(tMPITag+1, tProcRanks, tNumOwnedCellIdsOffsets);

        barrier();

        // receive requests
        Cell<Matrix<IndexMat>> tReceivedParentCellIds;
        Cell<Matrix<IndexMat>> tReceivedParentCellNumChildren;
        Cell<uint> tProcsReceivedFrom1;
        Cell<uint> tProcsReceivedFrom2;
        this->inward_receive_requests(tMPITag, 1, tReceivedParentCellIds, tProcsReceivedFrom1);
        this->inward_receive_requests(tMPITag+1,1, tReceivedParentCellNumChildren, tProcsReceivedFrom2);

        MORIS_ASSERT(tProcsReceivedFrom1.size() == tProcsReceivedFrom2.size(),"Size mismatch between procs received from child cell ids and number of child cells");
        Cell<Matrix<IndexMat>> tChildIdOffsets;
        this->prepare_child_cell_id_answers(tReceivedParentCellIds,tReceivedParentCellNumChildren,tChildIdOffsets);

        // return information
        this->return_request_answers(tMPITag+2, tChildIdOffsets, tProcsReceivedFrom1);

        // receive the information
        barrier();

        // receive the answers
        Cell<Matrix<IndexMat>> tReceivedChildIdOffsets;
        this->inward_receive_request_answers(tMPITag+2,1,tProcRanks,tReceivedChildIdOffsets);

        // add child cell ids to not owned child meshes
        this->handle_received_child_cell_id_request_answers(tNotOwnedChildMeshesToProcs,tReceivedChildIdOffsets,tElementIndOffset);

        // tell the background mesh about the new first available index
        mBackgroundMesh.update_first_available_index(tElementIndOffset,EntityRank::ELEMENT);

        barrier();
    }

    void
    Model::prepare_child_element_identifier_requests(Cell<Cell<moris_id>>       & aNotOwnedChildMeshesToProcs,
            Cell<moris::Matrix<IdMat>> & aOwnedParentCellId,
            Cell<moris::Matrix<IdMat>> & aNumOwnedCellIdsOffsets,
            Cell<uint>                 & aProcRanks,
            std::unordered_map<moris_id,moris_id> & aProcRankToDataIndex)
    {
        // ask owning processor about child element ids
        Cell<Child_Mesh*> const & tNotOwnedChildMeshes     = mCutMesh.get_not_owned_child_meshes();
        Cell<moris_id>    const & tNotOwnedChildMeshOwners = mCutMesh.get_not_owned_child_owners();
        Cell<moris_id>            tCounts(0);
        moris_index tCurrentIndex = 0;

        // access the communication table
        Matrix<IdMat> tCommTable = mBackgroundMesh.get_communication_table();

        for(moris::size_t i = 0; i < tCommTable.numel(); i++)
        {
            aProcRankToDataIndex[tCommTable(i)] = tCurrentIndex;
            aProcRanks.push_back(tCommTable(i));
            aNotOwnedChildMeshesToProcs.push_back(Cell<moris_id>(0));
            tCounts.push_back(0);
            tCurrentIndex++;
        }

        // sort child meshes by owner
        for(moris::size_t i = 0; i < tNotOwnedChildMeshes.size(); i++)
        {
            moris_index tOwnerProc = tNotOwnedChildMeshOwners(i);
            moris_index tProcDataIndex = aProcRankToDataIndex[tOwnerProc];
            aNotOwnedChildMeshesToProcs(tProcDataIndex).push_back(i);
        }

        aOwnedParentCellId.resize(aNotOwnedChildMeshesToProcs.size());
        aNumOwnedCellIdsOffsets.resize(aNotOwnedChildMeshesToProcs.size());

        // iterate through procs and child meshes shared with that processor
        for(moris::size_t i = 0; i < aNotOwnedChildMeshesToProcs.size(); i++)
        {
            // number of child meshes shared with this processor
            moris::uint tNumCM = aNotOwnedChildMeshesToProcs(i).size();

            // allocate matrix
            aOwnedParentCellId(i).resize(1,tNumCM);
            aNumOwnedCellIdsOffsets(i).resize(1,tNumCM);

            for(moris::uint j = 0; j < tNumCM; j++)
            {
                Child_Mesh* tCM = tNotOwnedChildMeshes(aNotOwnedChildMeshesToProcs(i)(j));

                aOwnedParentCellId(i)(j)      = mBackgroundMesh.get_mesh_data().get_glb_entity_id_from_entity_loc_index(tCM->get_parent_element_index(),EntityRank::ELEMENT);
                aNumOwnedCellIdsOffsets(i)(j) = tCM->get_num_entities(EntityRank::ELEMENT);
            }
        }

        for(moris::size_t i = 0; i < tCommTable.numel(); i++)
        {
            if(aNotOwnedChildMeshesToProcs(i).size() == 0)
            {
                aOwnedParentCellId(i).resize(1,1);
                aNumOwnedCellIdsOffsets(i).resize(1,1);
                aOwnedParentCellId(i)(0,0) = MORIS_INDEX_MAX;
                aNumOwnedCellIdsOffsets(i)(0,0) = MORIS_INDEX_MAX;
            }
        }
    }

    void
    Model::prepare_child_cell_id_answers(Cell<Matrix<IndexMat>> & aReceivedParentCellIds,
            Cell<Matrix<IndexMat>> & aReceivedParentCellNumChildren,
            Cell<Matrix<IndexMat>> & aChildCellIdOffset)
    {
        MORIS_ASSERT(aReceivedParentCellIds.size() == aReceivedParentCellNumChildren.size(),"Mismatch in received parent cell ids and received parent cell number of children");

        // allocate answer size
        aChildCellIdOffset.resize(aReceivedParentCellIds.size());

        // iterate through received data
        for(moris::uint i = 0; i < aReceivedParentCellIds.size(); i++)
        {
            uint tNumReceivedReqs = aReceivedParentCellIds(i).n_cols();

            aChildCellIdOffset(i).resize(1,tNumReceivedReqs);

            if(aReceivedParentCellIds(i)(0) != MORIS_INDEX_MAX)
            {
                // iterate through received requests
                for(moris::uint j = 0; j < tNumReceivedReqs; j++)
                {
                    // parent cell information
                    moris_id tParentId           = aReceivedParentCellIds(i)(0,j);
                    moris_index tParentCellIndex = mBackgroundMesh.get_mesh_data().get_loc_entity_ind_from_entity_glb_id(tParentId,EntityRank::ELEMENT);

                    // get child mesh
                    MORIS_ASSERT(mBackgroundMesh.entity_has_children(tParentCellIndex,EntityRank::ELEMENT),"Request is made for child element ids on a parent cell not intersected");
                    moris_index tCMIndex = mBackgroundMesh.child_mesh_index(tParentCellIndex,EntityRank::ELEMENT);
                    Child_Mesh & tCM = mCutMesh.get_child_mesh(tCMIndex);

                    MORIS_ASSERT(par_rank() == mBackgroundMesh.get_mesh_data().get_entity_owner(tParentCellIndex,EntityRank::ELEMENT),"I dont own this entity that had info requestsed.");

                    // place in return data
                    MORIS_ASSERT(tCM.get_num_entities(EntityRank::ELEMENT) == (uint)aReceivedParentCellNumChildren(i)(j),"Number of child cells in child mesh do not match number on other processor");

                    // since hmr ownership is not correct
                    if(tCM.get_element_ids().numel()>0)
                    {
                        aChildCellIdOffset(i)(j) = tCM.get_element_ids()(0);
                    }
                }
            }
            else
            {
                aChildCellIdOffset(i)(0) =   MORIS_INDEX_MAX;
            }
        }
    }

    void
    Model::handle_received_child_cell_id_request_answers(
            Cell<Cell<moris_index>> const & aChildMeshesInInNotOwned,
            Cell<Matrix<IndexMat>>  const & aReceivedChildCellIdOffset,
            moris::moris_id               & aCellInd)
    {
        Cell<Child_Mesh*> const & tNotOwnedChildMeshes     = mCutMesh.get_not_owned_child_meshes();

        // iterate through received data
        for(moris::uint i = 0; i < aChildMeshesInInNotOwned.size(); i++)
        {
            uint tNumReceivedReqs = aChildMeshesInInNotOwned(i).size();

            // iterate through received requests
            for(moris::uint j = 0; j < tNumReceivedReqs; j++)
            {
                moris_id tChildMeshInNotOwned = aChildMeshesInInNotOwned(i)(j);
                Child_Mesh* tCM = tNotOwnedChildMeshes(tChildMeshInNotOwned);
                moris_id tChildCellFirstId = aReceivedChildCellIdOffset(i)(j);

                tCM->set_child_element_ids(tChildCellFirstId);
            }
        }
    }

    void
    Model::add_child_elements_to_local_to_global_map()
    {
        // get all child element ids and indexes
        Matrix<IndexMat> tChildElementInds = mCutMesh.get_all_element_inds();
        Matrix<IndexMat> tChildElementIds  = mCutMesh.get_all_element_ids();

        mBackgroundMesh.add_cells_to_global_to_local_map(tChildElementInds,tChildElementIds);
    }

    void
    Model::sort_children_meshes_into_groups()
    {
        // background mesh data
        moris::mtk::Mesh & tMeshData = mBackgroundMesh.get_mesh_data();

        // my proc rank
        moris_index tProcRank = par_rank();

        // number of children meshes
        uint tNumChildrenMeshes = mCutMesh.get_num_child_meshes();

        // allocate data
        Cell<Child_Mesh*>   tOwnedChildrenMeshes(tNumChildrenMeshes);
        Cell<Child_Mesh*>   tNotOwnedChildrenMeshes(tNumChildrenMeshes);
        Cell<moris_id>      tNotOwnedOwningProc(tNumChildrenMeshes);

        // keep track of the number in each group
        uint tOwnedCount    = 0;
        uint tNotOwnedCount = 0;

        for(moris::size_t i = 0; i<mCutMesh.get_num_child_meshes(); i++)
        {
            Child_Mesh & tChildMesh = mCutMesh.get_child_mesh(i);

            moris_index tParentCellInd = tChildMesh.get_parent_element_index();

            // get owner of parent cell
            moris_index tOwnerProc = tMeshData.get_entity_owner(tParentCellInd,EntityRank::ELEMENT);

            // if this processor does not own the element add it to the not owned shared list
            if(tOwnerProc != tProcRank)
            {
                tNotOwnedChildrenMeshes(tNotOwnedCount) = &tChildMesh;
                tNotOwnedOwningProc(tNotOwnedCount) = tOwnerProc;
                tNotOwnedCount++;
            }
            else
            {
                tOwnedChildrenMeshes(tOwnedCount) = &tChildMesh;
                tOwnedCount++;
            }
        }

        // size out extra space
        tOwnedChildrenMeshes.resize(tOwnedCount);
        tNotOwnedChildrenMeshes.resize(tNotOwnedCount);
        tNotOwnedOwningProc.resize(tNotOwnedCount);

        // add to cut mesh
        mCutMesh.add_child_mesh_groups( tOwnedChildrenMeshes, tNotOwnedChildrenMeshes, tNotOwnedOwningProc);
    }

    void
    Model::associate_nodes_created_during_decomp_to_child_meshes()
    {
        // Initialize the data in the XTK mesh
        mBackgroundMesh.allocate_external_node_to_child_mesh_associations();

        // Number of children meshes
        size_t tNumCM = mCutMesh.get_num_child_meshes();
        for(size_t i = 0 ; i < tNumCM; i++)
        {
            // Get reference to the child mesh
            Child_Mesh const & tChildMesh = mCutMesh.get_child_mesh(i);

            // Get reference to the nods in the child mesh node indices
            moris::Matrix<moris::IndexMat> const & tNodeIndices = tChildMesh.get_node_indices();

            // Associate these node indices with their child mesh index
            mBackgroundMesh.associate_external_nodes_to_child_mesh(i,tNodeIndices);
        }
    }

    void
    Model::set_element_phases()
    {
        // Set element phase indices
        mBackgroundMesh.initialize_element_phase_indices(this->get_num_elements_total());

        moris::size_t tNumElem = mBackgroundMesh.get_mesh_data().get_num_entities(EntityRank::ELEMENT);

        for(moris::size_t i = 0; i<tNumElem; i++)
        {
            if(mBackgroundMesh.entity_has_children(i,EntityRank::ELEMENT))
            {
                moris::size_t tChildMeshIndex = mBackgroundMesh.child_mesh_index(i,EntityRank::ELEMENT);

                Child_Mesh & tChildMesh = mCutMesh.get_child_mesh(tChildMeshIndex);

                moris::Matrix< moris::IndexMat > tElemToNode = tChildMesh.get_element_to_node();

                moris::Matrix< moris::IndexMat > const & tElemInds  = tChildMesh.get_element_inds();

                tChildMesh.initialize_element_phase_mat();

                moris::size_t tNumElem = tChildMesh.get_num_entities(EntityRank::ELEMENT);

                for( moris::size_t j = 0; j<tNumElem; j++)
                {
                    moris::size_t tElemPhaseIndex = determine_element_phase_index(j,tElemToNode);
                    mBackgroundMesh.set_element_phase_index(tElemInds(0,j),tElemPhaseIndex);
                    tChildMesh.set_element_phase_index(j,tElemPhaseIndex);
                }
            }
            else
            {
                moris::Matrix< moris::IndexMat > tElementNodes = mBackgroundMesh.get_mesh_data().get_entity_connected_to_entity_loc_inds(i,moris::EntityRank::ELEMENT, moris::EntityRank::NODE);

                if(iscol(tElementNodes))
                {
                    tElementNodes = trans(tElementNodes);
                }

                moris::size_t tElemPhaseIndex = determine_element_phase_index(0,tElementNodes);

                mBackgroundMesh.set_element_phase_index(i,tElemPhaseIndex);
            }
        }
    }

    void Model::set_downward_inheritance()
    {
        moris::size_t tNumChildMesh = mCutMesh.get_num_child_meshes();
        Cell<std::pair<moris::moris_index,moris::moris_index>> tXTKElementToCutMeshPairs(tNumChildMesh);

        for(moris::size_t iMesh = 0; iMesh<tNumChildMesh; iMesh++)
        {
            tXTKElementToCutMeshPairs(iMesh) = std::pair<moris::moris_index,moris::moris_index> (mCutMesh.get_parent_element_index(iMesh),iMesh);
        }

        mBackgroundMesh.register_new_downward_inheritance(tXTKElementToCutMeshPairs);
    }

    void  Model::run_first_cut_routine(
            enum TemplateType const &          aTemplateType,
            moris::uint                        aGeomIndex,
            moris::size_t const &              aNumNodesPerElement,
            moris::Matrix< moris::IndexMat > & aActiveChildMeshIndices,
            moris::Matrix< moris::IndexMat > & aNewPairBool)
    {
        // Note this method is independent of node ids for this reason Background_Mesh is not given the node Ids during this subdivision
        moris::mtk::Mesh & tXTKMeshData = mBackgroundMesh.get_mesh_data();

        // Package up node to element connectivity
        moris::moris_index tParentElementIndex = MORIS_INDEX_MAX;
        moris::size_t tNumElements = mBackgroundMesh.get_num_entities(EntityRank::ELEMENT);

        moris::Matrix< moris::IndexMat > tElementToNodeConnInd (tNumElements, aNumNodesPerElement);
        moris::Matrix< moris::IndexMat > tElementToNodeVector (1, aNumNodesPerElement);

        for (moris::size_t i = 0; i < tNumElements; i++)
        {
            tElementToNodeVector = tXTKMeshData.get_entity_connected_to_entity_loc_inds(i, moris::EntityRank::ELEMENT, moris::EntityRank::NODE);

            for(moris::uint j = 0; j < aNumNodesPerElement; j++)
            {
                tElementToNodeConnInd(i,j) = tElementToNodeVector(j);
            }
        }

        // Get the Node Coordinates
        moris::Matrix< moris::DDRMat > tAllNodeCoords = mBackgroundMesh.get_all_node_coordinates_loc_inds();

        // Intersected elements are flagged via the Geometry_Engine
        Cell<moris::ge::GEN_Geometry_Object> tGeoObjects;
        mGeometryEngine->is_intersected(tAllNodeCoords, tElementToNodeConnInd, 0,tGeoObjects);

        // Count number intersected
        moris::size_t tIntersectedCount = tGeoObjects.size();

        // Loop over and determine how many new meshes that need to be registered (Avoids dynamic allocation in the child mesh)
        // Also register active mesh pairs
        Cell<std::pair<moris::moris_index,moris::moris_index>> tNewChildElementPair;
        aNewPairBool = moris::Matrix< moris::IndexMat >(1,tIntersectedCount,0);
        tNewChildElementPair.reserve(tIntersectedCount);

        moris::size_t tNumNewChildMeshes = 0;
        moris::moris_index tNewIndex = 0;
        aActiveChildMeshIndices.resize(1,tIntersectedCount);
        for (moris::size_t j = 0; j < tIntersectedCount; j++)
        {
            tParentElementIndex = tGeoObjects(j).get_parent_entity_index();
            if(!mBackgroundMesh.entity_has_children(tParentElementIndex,EntityRank::ELEMENT))
            {
                tNewIndex = tNumNewChildMeshes+mCutMesh.get_num_child_meshes();
                tNewChildElementPair.push_back( std::pair<moris::moris_index,moris::moris_index>(tParentElementIndex, tNewIndex));
                aActiveChildMeshIndices(0,j) = tNewIndex;
                tNumNewChildMeshes++;
            }
            else
            {
                aActiveChildMeshIndices(0,j) = mBackgroundMesh.child_mesh_index(tParentElementIndex,EntityRank::ELEMENT);
                aNewPairBool(0,j) = 1;
            }
        }

        // Add the downward pair to the mesh for all the newly created element pairs
        mBackgroundMesh.register_new_downward_inheritance(tNewChildElementPair);

        // Allocate space for more simple meshes in XTK mesh
        mCutMesh.inititalize_new_child_meshes(tNumNewChildMeshes, mModelDimension);

        moris::Matrix< moris::IndexMat > tPlaceHolder(1, 1);
        for (moris::size_t j = 0; j < tIntersectedCount; j++)
        {
            if(aNewPairBool(0,j) == 0)
            {
                tParentElementIndex = tGeoObjects(j).get_parent_entity_index();

                // Get information to provide ancestry
                // This could be replaced with a proper topology implementation that knows faces, edges based on parent element nodes
                Matrix< IndexMat > tNodetoElemConnVec = tElementToNodeConnInd.get_row(tParentElementIndex);
                Matrix< IndexMat > tEdgetoElemConnInd = tXTKMeshData.get_entity_connected_to_entity_loc_inds(tParentElementIndex, moris::EntityRank::ELEMENT, moris::EntityRank::EDGE);
                Matrix< IndexMat > tFacetoElemConnInd = tXTKMeshData.get_entity_connected_to_entity_loc_inds(tParentElementIndex, moris::EntityRank::ELEMENT, moris::EntityRank::FACE);
                Matrix< IndexMat > tElementMat        = {{tParentElementIndex}};

                // Set parent element, nodes, and entity ancestry
                moris::Matrix< moris::IndexMat > tElemToNodeIndices(tNodetoElemConnVec);

                Cell<moris::Matrix< moris::IndexMat >> tAncestorInformation = {tPlaceHolder, tEdgetoElemConnInd, tFacetoElemConnInd, tElementMat};
                mCutMesh.initialize_new_mesh_from_parent_element(aActiveChildMeshIndices(0,j), aTemplateType, tNodetoElemConnVec, tAncestorInformation);

                // add node ids
                mBackgroundMesh.convert_loc_entity_ind_to_glb_entity_ids(EntityRank::NODE,tNodetoElemConnVec);

                // get child mesh
                moris::moris_index tCMIndex = mBackgroundMesh.child_mesh_index(tParentElementIndex,EntityRank::ELEMENT);

                // get child mesh
                Child_Mesh & tChildMesh = mCutMesh.get_child_mesh(tCMIndex);
                tChildMesh.add_new_geometry_interface(aGeomIndex);

                // add node ids
                tChildMesh.add_node_ids(tNodetoElemConnVec);
            }
            else
            {
                // get parent element index
                tParentElementIndex = tGeoObjects(j).get_parent_entity_index();

                // get child mesh
                moris::moris_index tCMIndex = mBackgroundMesh.child_mesh_index(tParentElementIndex,EntityRank::ELEMENT);

                // get child mesh
                Child_Mesh & tChildMesh = mCutMesh.get_child_mesh(tCMIndex);
                tChildMesh.add_new_geometry_interface(aGeomIndex);
            }
        }
    }

    void
    Model::create_child_element_mtk_cells()
    {
        moris::uint tNumChildMeshes = mCutMesh.get_num_child_meshes();

        moris::mtk::Mesh const & tMeshData = mBackgroundMesh.get_mesh_data();

        for(moris::uint i=0; i<tNumChildMeshes; i++)
        {
            Child_Mesh & tChildMesh = mCutMesh.get_child_mesh(i);

            moris::moris_index tOwnerProc = tMeshData.get_entity_owner(tChildMesh.get_parent_element_index(),EntityRank::ELEMENT);

            moris::Matrix< moris::IdMat >    const & tElementIds  = tChildMesh.get_element_ids();
            moris::Matrix< moris::IndexMat > const & tElementInds = tChildMesh.get_element_inds();
            // Iterate over elements
            for(moris::uint j = 0; j<tElementIds.numel(); j++)
            {
                mBackgroundMesh.add_child_element_to_mtk_cells(tElementInds(j),tElementIds(j),tOwnerProc,j, &tChildMesh);
            }
        }
    }

    void
    Model::add_vertices_to_child_meshes()
    {
        moris::uint tNumChildMeshes = mCutMesh.get_num_child_meshes();

        for(moris::uint i=0; i<tNumChildMeshes; i++)
        {
            Child_Mesh & tChildMesh = mCutMesh.get_child_mesh(i);
            Cell<moris::mtk::Vertex const *> tVertices = mBackgroundMesh.get_mtk_vertices(tChildMesh.get_node_indices());
            tChildMesh.add_vertices(tVertices);
        }
    }

    void
    Model::setup_cell_glb_to_local_map()
    {
        for(moris::uint i = 0; i < this->get_num_elements_total(); i++)
        {
            moris_id tId = mBackgroundMesh.get_glb_entity_id_from_entity_loc_index((moris_index)i,EntityRank::ELEMENT);
            MORIS_ASSERT(mCellGlbToLocalMap.find(tId) == mCellGlbToLocalMap.end(),"Id already in map");
            mCellGlbToLocalMap[tId] = (moris_index) i;
        }
    }

    void
    Model::identify_local_subphase_clusters_in_child_meshes()
    {
        // get the number of children meshes
        moris::size_t tNumChildMeshes =  mCutMesh.get_num_child_meshes();

        // first subphase index (this is incremented by child meshes on call to set_elemental_subphase)
        // (proc local subphase index, never global)
        moris::moris_index tSubPhaseIndex = mBackgroundMesh.get_mesh_data().get_num_entities(EntityRank::ELEMENT);

        // iterate over children meshes and perform local flood-fill
        for(moris::size_t i = 0; i<tNumChildMeshes; i++)
        {
            // Get child mesh index
            Child_Mesh & tChildMesh = mCutMesh.get_child_mesh(i);

            // Perform local flood-fill on child mesh to identify subphase
            moris::Matrix< moris::IndexMat > tLocalFloodFill = local_child_mesh_flood_fill(tChildMesh);

            // Set the local floodfill data as the elemental subphase values in the child mesh
            // The child mesh then sorts the elements into bins
            tChildMesh.set_elemental_subphase(tSubPhaseIndex,tLocalFloodFill);
        }

        // tell the cut mesh how many subphases there are
        mCutMesh.set_num_subphases(tSubPhaseIndex);

        // tell the cut mesh to setup subphase to child mesh connectivity
        mCutMesh.setup_subphase_to_child_mesh_connectivity();
    }

    void
    Model::assign_subphase_glob_ids()
    {
        // Get the number of subphases
        moris_id tNumSubphases = (moris_id)mCutMesh.get_num_subphases();

        // Allocate global element ids starting at the maximum id in the background mesh (these need to be give to the children meshes)
        moris::moris_id tSubphaseIdOffset = mBackgroundMesh.allocate_entity_ids(tNumSubphases, EntityRank::ELEMENT);

        // set subphase ids in the children meshes which I own
        Cell<Child_Mesh*> const & tOwnedChildMeshes = mCutMesh.get_owned_child_meshes();
        for(moris::size_t i = 0; i<tOwnedChildMeshes.size(); i++)
        {
            moris_id tCellId = mBackgroundMesh.get_mesh_data().get_glb_entity_id_from_entity_loc_index(tOwnedChildMeshes(i)->get_parent_element_index(),EntityRank::ELEMENT);

            // iterate through subphase ids
            tOwnedChildMeshes(i)->set_subphase_id(0,tCellId);
            for(moris::uint j = 1; j <tOwnedChildMeshes(i)->get_num_subphase_bins(); j++)
            {
                tOwnedChildMeshes(i)->set_subphase_id(j,tSubphaseIdOffset);
                tSubphaseIdOffset++;
            }
        }

        // prepare outward requests
        Cell<Cell<moris_id>>        tNotOwnedSubphasesToProcs;
        Cell<Cell<moris_id>>        tCMSubphaseIndices;
        Cell<moris::Matrix<IdMat>>  tParentCellIds;
        Cell<moris::Matrix<IdMat>>  tChildCellIds;
        Cell<moris::Matrix<IdMat>>  tNumChildCellsInSubphase;
        Cell<uint>                  tProcRanks;
        std::unordered_map<moris_id,moris_id>  tProcRankToDataIndex;
        this->prepare_subphase_identifier_requests(tNotOwnedSubphasesToProcs, tCMSubphaseIndices, tParentCellIds, tChildCellIds, tNumChildCellsInSubphase,tProcRanks,tProcRankToDataIndex);

        // send requests
        moris::uint tMPITag = 221;
        this->send_outward_requests(tMPITag, tProcRanks,tParentCellIds);
        this->send_outward_requests(tMPITag+1, tProcRanks, tChildCellIds);
        this->send_outward_requests(tMPITag+2, tProcRanks, tNumChildCellsInSubphase);

        barrier();

        // receive requests
        Cell<Matrix<IndexMat>> tReceivedParentCellIds;
        Cell<Matrix<IndexMat>> tFirstChildCellIds;
        Cell<Matrix<IndexMat>> tReceivedNumChildCellsInSubphase;
        Cell<uint> tProcsReceivedFrom1;
        Cell<uint> tProcsReceivedFrom2;
        this->inward_receive_requests(tMPITag, 1, tReceivedParentCellIds, tProcsReceivedFrom1);
        this->inward_receive_requests(tMPITag+1,1, tFirstChildCellIds, tProcsReceivedFrom2);
        this->inward_receive_requests(tMPITag+2,1, tReceivedNumChildCellsInSubphase, tProcsReceivedFrom2);
        MORIS_ASSERT(tProcsReceivedFrom1.size() == tProcsReceivedFrom2.size(),"Size mismatch between procs received from child cell ids and number of child cells");

        // prepare answers
        Cell<Matrix<IndexMat>> tSubphaseIds;
        this->prepare_subphase_id_answers(tReceivedParentCellIds,tFirstChildCellIds,tReceivedNumChildCellsInSubphase,tSubphaseIds);

        // return information
        this->return_request_answers(tMPITag+2, tSubphaseIds, tProcsReceivedFrom1);

        barrier();

        // receive the answers
        Cell<Matrix<IndexMat>> tReceivedSubphaseIds;
        this->inward_receive_request_answers(tMPITag+2,1,tProcRanks,tReceivedSubphaseIds);

        // add child cell ids to not owned child meshes
        this->handle_received_subphase_id_request_answers(tNotOwnedSubphasesToProcs,tCMSubphaseIndices,tReceivedSubphaseIds);

        barrier();
    }

    void
    Model::prepare_subphase_identifier_requests(
            Cell<Cell<moris_id>>       & aNotOwnedSubphasesToProcs,
            Cell<Cell<moris_id>>       & aSubphaseCMIndices,
            Cell<moris::Matrix<IdMat>> & aParentCellIds,
            Cell<moris::Matrix<IdMat>> & aChildCellIds,
            Cell<moris::Matrix<IdMat>> & aNumChildCellsInSubphase,
            Cell<uint>                 & aProcRanks,
            std::unordered_map<moris_id,moris_id> & aProcRankToDataIndex)
    {
        // access the communication table
        Matrix<IdMat> tCommTable = mBackgroundMesh.get_communication_table();

        // resize proc ranks and setup map to comm table
        aProcRanks.resize(tCommTable.numel());
        for(moris::uint i = 0; i <tCommTable.numel(); i++)
        {
            aProcRankToDataIndex[tCommTable(i)] = i;
            aProcRanks(i) = (tCommTable(i));
            aNotOwnedSubphasesToProcs.push_back(Cell<moris_id>(0));
            aSubphaseCMIndices.push_back(Cell<moris_id>(0));
        }

        // ask owning processor about child element ids
        Cell<Child_Mesh*> const & tNotOwnedChildMeshes     = mCutMesh.get_not_owned_child_meshes();
        Cell<moris_id>    const & tNotOwnedChildMeshOwners = mCutMesh.get_not_owned_child_owners();

        // sort child meshes by owner
        for(moris::size_t i = 0; i < tNotOwnedChildMeshes.size(); i++)
        {
            moris_index tOwnerProc = tNotOwnedChildMeshOwners(i);

            moris_index tProcDataIndex = aProcRankToDataIndex[tOwnerProc];

            // iterate through subphases
            Child_Mesh* tCM = tNotOwnedChildMeshes(i);

            for(moris::uint iS = 0; iS < tCM->get_num_subphase_bins();iS++)
            {
                aNotOwnedSubphasesToProcs(tProcDataIndex).push_back(i);
                aSubphaseCMIndices(tProcDataIndex).push_back(iS);
            }
        }

        aParentCellIds.resize(aNotOwnedSubphasesToProcs.size());
        aChildCellIds.resize(aNotOwnedSubphasesToProcs.size());
        aNumChildCellsInSubphase.resize(aNotOwnedSubphasesToProcs.size());

        // iterate through procs and child meshes shared with that processor
        for(moris::size_t i = 0; i < aNotOwnedSubphasesToProcs.size(); i++)
        {
            // number of child meshes shared with this processor
            moris::uint tNumCM = aNotOwnedSubphasesToProcs(i).size();

            // allocate matrix
            aParentCellIds(i).resize(1,tNumCM);
            aChildCellIds(i).resize(1,tNumCM);
            aNumChildCellsInSubphase(i).resize(1,tNumCM);

            if(tNumCM == 0)
            {
                aParentCellIds(i).resize(1,1);
                aChildCellIds(i).resize(1,1);
                aNumChildCellsInSubphase(i).resize(1,1);
                aParentCellIds(i)(0) = MORIS_INDEX_MAX;
                aChildCellIds(i)(0) = MORIS_INDEX_MAX;
                aNumChildCellsInSubphase(i)(0) = MORIS_INDEX_MAX;
            }

            for(moris::uint j = 0; j < tNumCM; j++)
            {
                Child_Mesh* tCM = tNotOwnedChildMeshes(aNotOwnedSubphasesToProcs(i)(j));

                // subphase groups
                Cell<moris::Matrix< moris::IndexMat >> const & tSubphaseClusters = tCM->get_subphase_groups();

                // element ids
                Matrix<IdMat> const & tCellIds  = tCM->get_element_ids();

                // subphase index
                moris_index tSPIndex = aSubphaseCMIndices(i)(j);

                // cell index
                moris_index tCMCellInd = tSubphaseClusters(tSPIndex)(0);

                aParentCellIds(i)(j)           = mBackgroundMesh.get_glb_entity_id_from_entity_loc_index(tCM->get_parent_element_index(),EntityRank::ELEMENT);
                aChildCellIds(i)(j)            = tCellIds(tCMCellInd);
                aNumChildCellsInSubphase(i)(j) = tSubphaseClusters(tSPIndex).numel();

            }
        }
    }

    void
    Model::prepare_subphase_id_answers(
            Cell<Matrix<IndexMat>> & aReceivedParentCellIds,
            Cell<Matrix<IndexMat>> & aFirstChildCellIds,
            Cell<Matrix<IndexMat>> & aReceivedNumChildCellsInSubphase,
            Cell<Matrix<IndexMat>> & aSubphaseIds)
    {
        MORIS_ASSERT(aReceivedParentCellIds.size() == aFirstChildCellIds.size(),"Mismatch in received parent cell ids and received parent cell number of children");

        // allocate answer size
        aSubphaseIds.resize(aReceivedParentCellIds.size());

        // iterate through received data
        for(moris::uint i = 0; i < aReceivedParentCellIds.size(); i++)
        {
            uint tNumReceivedReqs = aReceivedParentCellIds(i).n_cols();

            aSubphaseIds(i).resize(1,tNumReceivedReqs);

            if(aReceivedParentCellIds(i)(0,0) != MORIS_INDEX_MAX)
            {
                // iterate through received requests
                for(moris::uint j = 0; j < tNumReceivedReqs; j++)
                {
                    // parent cell information
                    moris_id tParentId           = aReceivedParentCellIds(i)(0,j);
                    moris_index tParentCellIndex = mBackgroundMesh.get_mesh_data().get_loc_entity_ind_from_entity_glb_id(tParentId,EntityRank::ELEMENT);

                    // Child cell information
                    moris_id tChildCellId = aFirstChildCellIds(i)(j);

                    // number of child cells in subphase
                    moris_id tNumChildCells = aReceivedNumChildCellsInSubphase(i)(j);

                    // get child mesh
                    MORIS_ASSERT(mBackgroundMesh.entity_has_children(tParentCellIndex,EntityRank::ELEMENT),
                            "Request is made for child element ids on a parent cell not intersected");

                    moris_index tCMIndex = mBackgroundMesh.child_mesh_index(tParentCellIndex,EntityRank::ELEMENT);
                    Child_Mesh & tCM     = mCutMesh.get_child_mesh(tCMIndex);

                    // figure out which subphase this child cell belongs to in the given child mesh
                    Matrix<IdMat> const & tChildMeshCellIds = tCM.get_element_ids();

                    moris_id tSubphaseId         = MORIS_ID_MAX;
                    moris_index tCMSubphaseIndex = MORIS_ID_MAX;

                    for(moris::uint iCM = 0; iCM < tChildMeshCellIds.numel(); iCM++)
                    {
                        if(tChildMeshCellIds(iCM) == tChildCellId)
                        {
                            tSubphaseId      = tCM.get_element_subphase_id(iCM);
                            tCMSubphaseIndex = tCM.get_element_subphase_index(iCM);

                            Cell<moris::Matrix< moris::IndexMat >> const & tSubphaseClusters = tCM.get_subphase_groups();

                            MORIS_ERROR( (moris_id) tSubphaseClusters(tCMSubphaseIndex).numel() == tNumChildCells,
                                    "Number of cells in subphase mismatch");
                        }
                    }

                    MORIS_ERROR(tSubphaseId!= MORIS_ID_MAX,"Child cell id not found in child mesh");

                    // place in return data
                    aSubphaseIds(i)(j) = tSubphaseId;
                }
            }
        }
    }

    void
    Model::handle_received_subphase_id_request_answers(
            Cell<Cell<moris_index>>    const & aChildMeshesInNotOwned,
            Cell<Cell<moris_index>>    const & aCMSubphaseIndices,
            Cell<Matrix<IndexMat>>     const & aReceivedSubphaseIds)
    {
        Cell<Child_Mesh*> const & tNotOwnedChildMeshes     = mCutMesh.get_not_owned_child_meshes();

        // iterate through received data
        for(moris::uint i = 0; i < aChildMeshesInNotOwned.size(); i++)
        {
            uint tNumReceivedReqs = aChildMeshesInNotOwned(i).size();

            // iterate through received requests
            for(moris::uint j = 0; j < tNumReceivedReqs; j++)
            {
                moris_id tChildMeshInNotOwned = aChildMeshesInNotOwned(i)(j);
                Child_Mesh* tCM = tNotOwnedChildMeshes(tChildMeshInNotOwned);
                moris_id tSubphaseIndex = aCMSubphaseIndices(i)(j);
                moris_id tSubphaseId = aReceivedSubphaseIds(i)(j);

                tCM->set_subphase_id(tSubphaseIndex,tSubphaseId);
            }
        }
    }

    void
    Model::setup_glob_to_loc_subphase_map()
    {
        for(moris::uint i = 0; i < mCutMesh.get_num_subphases(); i++)
        {
            moris_id tSubphaseId = this->get_subphase_id((moris_id)i);
            MORIS_ASSERT(mGlobalToLocalSubphaseMap.find(tSubphaseId) == mGlobalToLocalSubphaseMap.end(),"Subphase id already in map");
            mGlobalToLocalSubphaseMap[tSubphaseId] = i;
        }
    }

    // ----------------------------------------------------------------------------------
    // Sensitivity Source code
    // ----------------------------------------------------------------------------------
    void
    Model::compute_sensitivity()
    {
        // Start the clock
        std::clock_t start = std::clock();

        // verify the state of the xtk model
        MORIS_ERROR(mDecomposed,"Prior to computing sensitivity, the decomposition process must be called");
        MORIS_ERROR(!mConvertedToTet10s,"Prior to computing sensitivity, the convert tet4 to tet10 process was called");
        MORIS_ERROR(!mSensitivity,"Calling compute interface sensitivity twice is not supported");

        // Compute interface sensitivity
        compute_interface_sensitivity_internal();

        // Change the sensitivity computation state flag
        mSensitivity = true;

        if(moris::par_rank() == 0 && mVerbose)
        {
            std::cout<<"XTK: Sensitivity computation completed in " <<(std::clock() - start) / (double)(CLOCKS_PER_SEC)<<" s."<<std::endl;
        }
    }

    // ----------------------------------------------------------------------------------
    // Unzipping Child Mesh Source code
    // ----------------------------------------------------------------------------------
    void
    Model::unzip_child_mesh()
    {
        // start the clock
        std::clock_t start = std::clock();

        MORIS_ERROR(mDecomposed,"Prior to unzip_child_mesh, the decomposition process must be called");

        // unzip the interface
        unzip_child_mesh_internal();

        mUnzipped = true;
        if(moris::par_rank() == 0  && mVerbose)
        {
            std::cout<<"XTK: Child mesh unzipping completed in "<< (std::clock() - start) / (double)(CLOCKS_PER_SEC)<<" s."<<std::endl;
        }
    }

    void
    Model::unzip_child_mesh_internal()
    {
        // get the number of children meshes
        moris::size_t tNumChildMeshes =  mCutMesh.get_num_child_meshes();

        for(moris::size_t i = 0; i<tNumChildMeshes; i++)
        {
            // Get child mesh index
            //        Child_Mesh & tChildMesh = mCutMesh.get_child_mesh(i);
        }
    }

    // ----------------------------------------------------------------------------------
    // Unzipping Interface Source code
    // ----------------------------------------------------------------------------------
    void
    Model::unzip_interface()
    {
        // start the clock
        std::clock_t start = std::clock();

        // unzip the interface
        unzip_interface_internal();

        mUnzipped = true;
        if(moris::par_rank() == 0  && mVerbose)
        {
            std::cout<<"XTK: Interface unzipping completed in "<< (std::clock() - start) / (double)(CLOCKS_PER_SEC)<<" s."<<std::endl;
        }
    }

    void
    Model::unzip_interface_internal()
    {
        // Get the number of geometries (we need to unzip each interface)
        uint tNumGeoms = mGeometryEngine->get_num_geometries();

        // Get the interface nodes (wrt all geometries)
        Cell<moris::Matrix<moris::IndexMat>> tAllInterfaceNodeIds = mBackgroundMesh.get_interface_nodes_glob_ids();
        Cell<moris::Matrix<moris::IndexMat>> tAllInterfaceNodeInds = mBackgroundMesh.get_interface_nodes_loc_inds();

        // Keep count of which interface node index in matrices were in
        for(uint iG = 0; iG<tNumGeoms; iG++)
        {
            // Interface node wrt geometry iG
            moris::Matrix<moris::IndexMat> const & tInterfaceNodeIds = tAllInterfaceNodeIds(iG);
            moris::Matrix<moris::IndexMat> const & tInterfaceNodeInds = tAllInterfaceNodeInds(iG);

            // Number of interface nodes wrt geometry iG (and check the sizes of the interface information)
            uint tNumInterfaceNodes = tInterfaceNodeIds.numel();
            MORIS_ASSERT(tInterfaceNodeIds.numel() == tInterfaceNodeInds.numel(), "Interface Ids and Indices dimension mismatch");

            // Assign node ids and indices ( row - 0 Node ids, row 1 - New node ids)
            moris::Matrix<moris::IdMat> tNewUnzippedNodeIds((size_t)tNumInterfaceNodes);
            moris::Matrix<moris::IndexMat> tNewUnzippedNodeInds((size_t)tNumInterfaceNodes);
            this->unzip_interface_internal_assign_node_identifiers(tNumInterfaceNodes,tNewUnzippedNodeInds,tNewUnzippedNodeIds);

            // Add new nodes to the mesh (as a copy of the existing node)
            mBackgroundMesh.batch_create_new_nodes_as_copy_of_other_nodes(tInterfaceNodeInds,tNewUnzippedNodeIds,tNewUnzippedNodeInds);

            // Allocate space in background mesh interface node flags
            mBackgroundMesh.allocate_space_in_interface_node_flags(tNumInterfaceNodes, mGeometryEngine->get_num_geometries());

            // Mark the newly created nodes as interface nodes
            mBackgroundMesh.mark_nodes_as_interface_node_loc_inds(tNewUnzippedNodeInds,iG);

            // Link the new nodes to the geometry object of the node they were copied to
            mGeometryEngine->link_new_nodes_to_existing_geometry_objects(tInterfaceNodeInds,tNewUnzippedNodeInds);

            // unzip_child_mesh_index
            this->unzip_interface_internal_modify_child_mesh(iG,tInterfaceNodeInds,tNewUnzippedNodeInds,tNewUnzippedNodeIds);

        }

    }
    // ----------------------------------------------------------------------------------
    void
    Model::unzip_interface_internal_assign_node_identifiers(moris::uint aNumNodes,
            moris::Matrix<moris::IdMat> & aUnzippedNodeIndices,
            moris::Matrix<moris::IdMat> & aUnzippedNodeIds)
    {
        // Verify sizes
        MORIS_ASSERT(aUnzippedNodeIndices.numel() == aNumNodes, "Size mismatch between aNumNodes and aUnzippedNodeIndices. Please pre-allocate these matrices ");
        MORIS_ASSERT(aUnzippedNodeIds.numel() == aNumNodes, "Size mismatch between aNumNodes and aUnzippedNodeIds.  Please pre-allocate these matrices ");

        // Ask the mesh for new node ids
        moris::moris_index tNodeIndexOffset = mBackgroundMesh.get_first_available_index(EntityRank::NODE);
        moris::moris_id    tNodeIdOffset    = mBackgroundMesh.allocate_entity_ids(aNumNodes,EntityRank::NODE);

        // Iterate new nodes and assign new node ids
        for( uint iN = 0; iN<aNumNodes; iN++)
        {

            // TODO: ADD PARALLEL OWNERSHIP STUFF HERE TO ASSIGN CONSISTENT NODE IDS
            // Give node global ids
            aUnzippedNodeIds(iN) = tNodeIdOffset;

            // increase the id offset
            tNodeIdOffset++;

            // Give nodes processor indices
            aUnzippedNodeIndices(iN) = tNodeIndexOffset;

            // increase the node index offset
            tNodeIndexOffset++;
        }

        // update the first available node index in our background mesh
        mBackgroundMesh.update_first_available_index(tNodeIndexOffset,EntityRank::NODE);

    }
    // ----------------------------------------------------------------------------------
    void
    Model::unzip_interface_internal_modify_child_mesh(moris::uint                         aGeometryIndex,
            moris::Matrix<moris::IdMat> const & aInterfaceNodeIndices,
            moris::Matrix<moris::IdMat> const & aUnzippedNodeIndices,
            moris::Matrix<moris::IdMat> const & aUnzippedNodeIds)
    {

        // from interface node indices, figure out which interface nodes live in which interface
        moris::Cell<moris::Cell< moris::moris_index >> tChildMeshInterfaceNodes = unzip_interface_internal_collect_child_mesh_to_interface_node(aInterfaceNodeIndices,aUnzippedNodeIndices,aUnzippedNodeIds);

        // Flag indicating there is an interface without an element pair
        bool tNoPairFlag = false;

        // Iterate through child meshes and add new unzipped nodes
        uint tCMIndex = 0;
        for(auto iCM = tChildMeshInterfaceNodes.begin(); iCM != tChildMeshInterfaceNodes.end(); ++iCM)
        {
            // number of interface nodes in this child mesh
            uint tNumCMInterfaceNodes = iCM->size();

            // Allocate matrices of interface node indices
            moris::Matrix< moris::IndexMat > tCMInterfaceNodeIndices(1,tNumCMInterfaceNodes);
            moris::Matrix< moris::IndexMat > tCMUnzippedInterfaceNodeIndices(1,tNumCMInterfaceNodes);
            moris::Matrix< moris::IdMat >    tCMUnzippedInterfaceNodeIds(1,tNumCMInterfaceNodes);

            // Collect information on the interface nodes on this child mesh
            for(moris::uint iN = 0; iN<tNumCMInterfaceNodes; iN++)
            {
                // node index local to the numbering scheme in interface nodes
                moris::moris_index tInterfaceLocInd = (*iCM)(iN);

                tCMInterfaceNodeIndices(iN)         = aInterfaceNodeIndices(tInterfaceLocInd);
                tCMUnzippedInterfaceNodeIndices(iN) = aUnzippedNodeIndices(tInterfaceLocInd);
                tCMUnzippedInterfaceNodeIds(iN)     = aUnzippedNodeIds(tInterfaceLocInd);
            }

            // Tell the child mesh to unzip it's interface
            Child_Mesh & tChildMesh = mCutMesh.get_child_mesh(tCMIndex);

            // initialize the unzipping (which basically allocated node to element connectivity
            // in the child mesh because it is not typically needed)
            tChildMesh.initialize_unzipping();

            // Ask the child mesh to construct interface element pairs
            moris::Matrix<moris::IndexMat> tInterfaceElementPairsCMIndex;
            moris::Matrix<moris::IndexMat> tInterfaceSideOrdinals;

            tChildMesh.unzip_child_mesh_interface_get_interface_element_pairs(aGeometryIndex,tNoPairFlag,tInterfaceElementPairsCMIndex,tInterfaceSideOrdinals);

            // Convert the pairs to processor local indices because we need to be able to access the element phase index
            moris::Matrix<moris::IndexMat> tInterfaceElementPairs = tChildMesh.convert_to_proc_local_elem_inds(tInterfaceElementPairsCMIndex);

            // TODO: Add method to resolve cross child mesh element pairs for when the interface coincides with a parent face
            // NOTE: By using the sign of the geometry value, it really shouldnt take a whole lot of work to accomodated
            MORIS_ERROR(!tNoPairFlag," in unzip_interface_internal_modify_child_mesh, interface detected on a child mesh boundary. Currently, no method is implemented to resolve this");

            // Take the child mesh pairs and determine who gets which id
            // This output is either a 0 or 1, meaning the first or second element of the pair gets the unzipped nodes
            moris::Matrix< moris::IndexMat > tElementWhichKeepsOriginalNodes =
                    this->unzip_interface_internal_assign_which_element_uses_unzipped_nodes(aGeometryIndex,tInterfaceElementPairs);

            // Get the elements on the boundary
            tChildMesh.unzip_child_mesh_interface(aGeometryIndex,
                    tInterfaceElementPairsCMIndex,
                    tElementWhichKeepsOriginalNodes,
                    tCMInterfaceNodeIndices,
                    tCMUnzippedInterfaceNodeIndices,
                    tCMUnzippedInterfaceNodeIds);

            // Construct interface elements
            unzip_interface_construct_interface_elements(aGeometryIndex,
                    tInterfaceElementPairs,
                    tInterfaceSideOrdinals);


            tChildMesh.finalize_unzipping();

            tCMIndex++;
        }

        unzip_interface_assign_element_identifiers();


    }
    // ----------------------------------------------------------------------------------
    moris::Matrix< moris::IndexMat >
    Model::unzip_interface_internal_assign_which_element_uses_unzipped_nodes( moris::moris_index aGeometryIndex,
            moris::Matrix< moris::IndexMat > const & aInterfaceElementPairs )
    {

        // specify which geometry sign gets to keep the nodes
        moris::moris_index tValWhichUsesUnzipped = 0;

        // The rule used here is whichever phase gets a 1 from the phase table with respect to the current geometry index
        // gets to keep the original node. The other element changes it's nodes to the unzipped indices.
        moris::Matrix< moris::IndexMat > tElementWhichKeepsUsesUnzippedNodes(aInterfaceElementPairs.n_cols());

        // number of pairs
        moris::uint tNumPairs = aInterfaceElementPairs.n_cols();

        // allocate
        moris::moris_index tElement0           = MORIS_INDEX_MAX;
        moris::moris_index tElement1           = MORIS_INDEX_MAX;
        moris::moris_index tElement0PhaseIndex = MORIS_INDEX_MAX;
        moris::moris_index tElement1PhaseIndex = MORIS_INDEX_MAX;

        // iterate through pairs
        for(moris::uint iP = 0; iP<tNumPairs; iP++)
        {
            // set this back to moris index max so we dont run into issues if there is actually only one element in the pair
            moris::moris_index tElement0GeomSign   = MORIS_INDEX_MAX; // sign of phase of element wrt to aGeometryIndex (0 for negative, 1 for positive)
            moris::moris_index tElement1GeomSign   = MORIS_INDEX_MAX;// sign of phase of element wrt to aGeometryIndex (0 for negative, 1 for positive)

            // Element indices
            tElement0 = aInterfaceElementPairs(0,iP);
            tElement1 = aInterfaceElementPairs(1,iP);

            // Figure out which element in the pair gets to keep the original
            if(tElement0 != MORIS_INDEX_MAX)
            {
                tElement0PhaseIndex = mBackgroundMesh.get_element_phase_index(tElement0);
                tElement0GeomSign = mGeometryEngine->get_phase_sign_of_given_phase_and_geometry(tElement0PhaseIndex,aGeometryIndex);

                if(tElement0GeomSign == tValWhichUsesUnzipped)
                {
                    tElementWhichKeepsUsesUnzippedNodes(iP) = 0;
                }
            }

            if(tElement1 != MORIS_INDEX_MAX)
            {
                tElement1PhaseIndex = mBackgroundMesh.get_element_phase_index(tElement1);
                tElement1GeomSign = mGeometryEngine->get_phase_sign_of_given_phase_and_geometry(tElement1PhaseIndex,aGeometryIndex);
                if(tElement1GeomSign == tValWhichUsesUnzipped)
                {
                    tElementWhichKeepsUsesUnzippedNodes(iP) = 1;
                }
            }

            // Make sure both don't end up with the same sign
            MORIS_ASSERT(tElement1GeomSign != tElement0GeomSign,"Both elements in an interface pair returned the same phase sign");

            MORIS_ASSERT(tElement0GeomSign != MORIS_INDEX_MAX,"tElement0GeomSign no pair");
            MORIS_ASSERT(tElement1GeomSign != MORIS_INDEX_MAX,"tElement1GeomSign no pair");

        }

        return tElementWhichKeepsUsesUnzippedNodes;

    }


    // ----------------------------------------------------------------------------------
    moris::Cell<moris::Cell< moris::moris_index >>
    Model::unzip_interface_internal_collect_child_mesh_to_interface_node(moris::Matrix<moris::IdMat> const & aInterfaceNodeIndices,
            moris::Matrix<moris::IdMat> const & aUnzippedNodeIndices,
            moris::Matrix<moris::IdMat> const & aUnzippedNodeIds)
    {
        // Allocate cell to keep track of the node indices of each child mesh
        moris::uint tNumChildMeshes = mCutMesh.get_num_child_meshes();

        moris::Cell<moris::Cell< moris::moris_index >> tChildMeshInterfaceNodes(tNumChildMeshes);

        // Iterate through interface node indices
        for(moris::uint iN = 0; iN < aInterfaceNodeIndices.numel(); iN++)
        {
            // Get the child meshes which have the interface node
            moris::Matrix< moris::IndexMat > tNodeChildMeshIndices = mBackgroundMesh.get_node_child_mesh_assocation(aInterfaceNodeIndices(iN));

            // Iterate through child meshes and mark interface node indices in this child mesh
            for(moris::uint iCM = 0; iCM<tNodeChildMeshIndices.numel(); iCM++)
            {
                moris::moris_index tCMIndex = tNodeChildMeshIndices(iCM);
                tChildMeshInterfaceNodes(tCMIndex).push_back(iN);
            }
        }

        return tChildMeshInterfaceNodes;
    }
    // ----------------------------------------------------------------------------------
    void
    Model::unzip_interface_construct_interface_elements(moris::uint aGeometryIndex,
            moris::Matrix< moris::IndexMat > const & aElementPairs,
            moris::Matrix< moris::IndexMat > const & aSideOrdinalPairs)
    {
        moris::uint tNumPairs = aElementPairs.n_cols();

        moris::Cell<const moris::mtk::Cell*> tPairCells(2);

        for(moris::uint i = 0; i <tNumPairs; i++)
        {
            tPairCells(0) = mBackgroundMesh.get_child_element_mtk_cell_ptr(aElementPairs(0,i));
            tPairCells(1) = mBackgroundMesh.get_child_element_mtk_cell_ptr(aElementPairs(1,i));

            // give ownership information to left element
            moris_index tOwnerOfElem0 = tPairCells(0)->get_owner();

            // construct an interface element
            Interface_Element tInterfaceElement;
            tInterfaceElement.set_element_pair_and_side_ordinal(tPairCells,aSideOrdinalPairs.get_column(i));
            tInterfaceElement.set_element_owner(tOwnerOfElem0);

            // Add interface element to cut mesh
            mCutMesh.add_interface_element(tInterfaceElement);
        }
    }
    // ----------------------------------------------------------------------------------
    void
    Model::unzip_interface_assign_element_identifiers()
    {
        moris::Cell<Interface_Element> & tInterfaceElements = mCutMesh.get_interface_elements();
        moris::uint tNumInterfaceElements = tInterfaceElements.size();

        // Allocate ids
        moris::moris_index tIdOffset    = mBackgroundMesh.allocate_entity_ids(tNumInterfaceElements,EntityRank::ELEMENT);
        moris::moris_index tIndexOffset = mBackgroundMesh.get_first_available_index(EntityRank::ELEMENT);

        for(moris::uint i = 0; i <tNumInterfaceElements; i++)
        {
            tInterfaceElements(i).set_element_identifiers(tIndexOffset,tIdOffset);
            tIndexOffset++;
            tIdOffset++;
        }

        mBackgroundMesh.update_first_available_index(tIndexOffset,EntityRank::ELEMENT);

    }



    // ----------------------------------------------------------------------------------
    // Enrichment Source code
    // ----------------------------------------------------------------------------------
    void
    Model::perform_basis_enrichment(enum EntityRank  const & aBasisRank,
            moris_index      const & aMeshIndex)
    {
        // Start the clock
        std::clock_t start = std::clock();

        MORIS_ERROR(mDecomposed,"Prior to computing basis enrichment, the decomposition process must be called");

        // allocate some new enriched interpolation and integration meshes
        mEnrichedIntegMesh.resize(aMeshIndex+1,nullptr);
        mEnrichedInterpMesh.resize(aMeshIndex+1,nullptr);

        this->perform_basis_enrichment_internal(aBasisRank,{{aMeshIndex}});

        // Change the enrichment flag
        mEnriched = true;

        if(moris::par_rank() == 0 && mVerbose)
        {
            std::cout<<"XTK: Basis enrichment computation completed in " <<(std::clock() - start) / (double)(CLOCKS_PER_SEC)<<" s."<<std::endl;
            std::cout<<"XTK: Basis enrichment performed on mesh index: "<< aMeshIndex<<std::endl;
        }
    }
    // ----------------------------------------------------------------------------------
    void
    Model::perform_basis_enrichment(enum EntityRank  const & aBasisRank,
            Matrix<IndexMat> const & aMeshIndex)
    {
        // Start the clock
        std::clock_t start = std::clock();

        MORIS_ERROR(mDecomposed,"Prior to computing basis enrichment, the decomposition process must be called");

        // allocate some new enriched interpolation and integration meshes
        mEnrichedIntegMesh.resize(aMeshIndex.numel()+1,nullptr);
        mEnrichedInterpMesh.resize(aMeshIndex.numel()+1,nullptr);

        this->perform_basis_enrichment_internal(aBasisRank,aMeshIndex);

        // Change the enrichment flag
        mEnriched = true;

        if(moris::par_rank() == 0 && mVerbose)
        {
            std::cout<<"XTK: Basis enrichment computation completed in " <<(std::clock() - start) / (double)(CLOCKS_PER_SEC)<<" s."<<std::endl;
            std::cout<<"XTK: Basis enrichment performed on meshes:";
            for(moris::uint i = 0; i < aMeshIndex.numel(); i++)
            {
                std::cout<<std::setw(6)<<aMeshIndex(i);
            }
            std::cout<<std::endl;
        }
    }
    // ----------------------------------------------------------------------------------

    Enrichment const &
    Model::get_basis_enrichment()
    {
        MORIS_ASSERT(mEnriched,"Cannot get basis enrichment from an XTK model which has not called perform_basis_enrichment ");
        return *mEnrichment;
    }
    Enriched_Interpolation_Mesh &
    Model::get_enriched_interp_mesh(moris::moris_index aIndex)
    {
        MORIS_ASSERT(mEnriched,"Cannot get enriched interpolation mesh from an XTK model which has not called perform_basis_enrichment ");
        return *(mEnrichedInterpMesh(aIndex));
    }
    Enriched_Integration_Mesh &
    Model::get_enriched_integ_mesh(moris::moris_index aIndex)
    {
        MORIS_ASSERT(mEnriched,"Cannot get enriched integration mesh from an XTK model which has not called perform_basis_enrichment ");
        return *(mEnrichedIntegMesh(aIndex));
    }


    void
    Model::perform_basis_enrichment_internal(enum EntityRank  const & aBasisRank,
            Matrix<IndexMat> const & aMeshIndex)
    {
        // initialize enrichment (ptr because of circular dependency)
        mEnrichment = new Enrichment(Enrichment_Method::USE_INTERPOLATION_CELL_BASIS,
                aBasisRank,
                aMeshIndex,
                mGeometryEngine->get_num_phases(),
                this,
                &mCutMesh,
                &mBackgroundMesh);

        // Set verbose flag to match XTK.
        mEnrichment->mVerbose = mVerbose;

        // perform the enrichment
        mEnrichment->perform_enrichment();

    }


    void
    Model::construct_face_oriented_ghost_penalization_cells()
    {
        MORIS_ERROR(mDecomposed,"Mesh needs to be decomposed prior to calling ghost penalization");
        MORIS_ERROR(!mGhost,"Ghost penalization has already been called");

        std::clock_t start = std::clock();

        mGhostStabilization = new Ghost_Stabilization(this);

        mGhostStabilization->setup_ghost_stabilization();

        mGhost = true;

        if(moris::par_rank() == 0  && mVerbose)
        {
            std::cout<<"XTK: Ghost stabilization setup completed in "<< (std::clock() - start) / (double)(CLOCKS_PER_SEC)<<" s."<<std::endl;
        }
    }

    Ghost_Stabilization &
    Model::get_ghost_stabilization(moris::moris_index  aIndex)
    {
        MORIS_ERROR(mGhost,"Ghost has not been constructed on this model.");
        return *mGhostStabilization;
    }

    void Model::construct_multigrid()
    {
        mMultigrid = std::make_shared< xtk::Multigrid >( this );

        mMultigrid->build_enriched_coeff_to_background_coeff_map();

        mMultigrid->create_fine_to_coarse_relationship();

        mMultigrid->create_coarse_to_fine_relationship();

        mMultigrid->create_coarse_to_fine_weights();

        std::string tName = "Enriched_bspline_1.exo";
        mMultigrid->build_basis_exodus_information(tName);
    }

    // ----------------------------------------------------------------------------------
    // Tet 10 conversion Source code
    // ----------------------------------------------------------------------------------
    void
    Model::convert_mesh_tet4_to_tet10()
    {
        MORIS_ASSERT(0,"not currently working");
        mConvertedToTet10s = true;

        // start timing on this decomposition
        std::clock_t start = std::clock();
        //        convert_mesh_tet4_to_tet10_internal();

        if(moris::par_rank() == 0)
        {
            std::cout<<"Tet4 to Tet10 conversion completed in "<< (std::clock() - start) / (double)(CLOCKS_PER_SEC)<<" s."<<std::endl;
        }
    }

    // ----------------------------------------------------------------------------------
    // Export mesh Source code
    // ----------------------------------------------------------------------------------
    void
    Model::extract_surface_mesh_to_obj(std::string                      aOutputFile,
            size_t                           aPhaseIndex,
            moris::Cell<std::string> const & aBoundingSideSets)
    {
        // start timing on this decomposition
        std::clock_t start = std::clock();

        // create the output mtk mesh
        extract_surface_mesh_to_obj_internal(aOutputFile,aPhaseIndex,aBoundingSideSets);

        if(moris::par_rank() == 0  && mVerbose)
        {
            std::cout<<"XTK: Extract surface to obj completed in "<< (std::clock() - start) / (double)(CLOCKS_PER_SEC)<<" s."<<std::endl;
            std::cout<<"XTK: OBJ File: "<<aOutputFile<<std::endl;
        }
    }
    //------------------------------------------------------------------------------

    void
    Model::construct_neighborhood()
    {

        mElementToElement.resize(this->get_num_elements_total());

        // add uncut neighborhood to connectivity
        // keep track of boundaries with an uncut mesh next to a cut mesh
        moris::Cell<moris::Cell<moris_index>> tCutToUncutFace;
        construct_uncut_neighborhood(tCutToUncutFace);

        // since there are hanging nodes in HMR we need to do a little extra
        // to get the neighborhood correct
        if(mBackgroundMesh.get_mesh_data().get_mesh_type() == MeshType::HMR)
        {
            construct_cut_mesh_simple_neighborhood();

            construct_cut_mesh_to_uncut_mesh_neighborhood(tCutToUncutFace);

            construct_complex_neighborhood();
        }
        else
        {
            // create the simple relationship neighborhood between child meshes
            construct_cut_mesh_simple_neighborhood();

            // create the link between uncut background cells and their neighboring children cells
            construct_cut_mesh_to_uncut_mesh_neighborhood(tCutToUncutFace);
        }

        //    print_neighborhood();
    }


    void
    Model::construct_subphase_neighborhood()
    {
        // get the interpolation mesh
        moris::mtk::Interpolation_Mesh & tInterpMesh = mBackgroundMesh.get_mesh_data();

        // allocate subphase to subphase connectivity
        mSubphaseToSubPhase = moris::Cell<moris::Cell<moris::moris_index>>(mCutMesh.get_num_subphases());
        mSubphaseToSubPhaseMySideOrds = moris::Cell<moris::Cell<moris::moris_index>>(mCutMesh.get_num_subphases());
        mSubphaseToSubPhaseNeighborSideOrds = moris::Cell<moris::Cell<moris::moris_index>>(mCutMesh.get_num_subphases());
        mTransitionNeighborCellLocation = moris::Cell<moris::Cell<moris::moris_index>>(mCutMesh.get_num_subphases());

        // non unique temporary data
        moris::Cell<moris::Cell<moris::moris_index>> tNonUniqueSubphaseToSubphase(mCutMesh.get_num_subphases());
        moris::Cell<moris::Cell<moris::moris_index>> tNonUniqueSubphaseToSubPhaseMySideOrds(mCutMesh.get_num_subphases());
        moris::Cell<moris::Cell<moris::moris_index>> tNonUniqueSubphaseToSubPhaseNeighborSideOrds(mCutMesh.get_num_subphases());
        moris::Cell<moris::Cell<moris::moris_index>> tNonUniqueTransitionLocation(mCutMesh.get_num_subphases());

        //iterate through facets
        moris::uint tNumFacets = tInterpMesh.get_num_entities(EntityRank::ELEMENT);
        for(moris::moris_index iC = 0; iC < (moris::moris_index)tNumFacets; iC++)
        {
            // current cell
            mtk::Cell const * tCurrentCell = & tInterpMesh.get_mtk_cell(iC);

            // get the cells attached to the facet
            Matrix<IndexMat> tCellToCellSideIndex = tInterpMesh.get_elements_connected_to_element_and_face_ind_loc_inds(iC);
            Matrix<IndexMat> tCellToCellSideOrd  = tInterpMesh.get_elements_connected_to_element_and_face_ord_loc_inds(iC);

            // get the neighboring cells
            Cell<mtk::Cell const *> tCells(tCellToCellSideOrd.numel());
            tInterpMesh.get_mtk_cells(tCellToCellSideOrd.get_row(0),tCells);

            // iterate through neighbor
            for(moris::uint iN = 0; iN < tCellToCellSideOrd.n_cols(); iN++)
            {
                // facet ordinal shared for current neighbors
                moris_index tMyOrdinal  = tCellToCellSideOrd(1,iN);
                moris_index tNeighborOrdinal = tCellToCellSideOrd(2,iN);
                moris_index tTransitionCellLocation = tCellToCellSideOrd(3,iN);

                // neighbor cell
                mtk::Cell const * tOtherCell =  & tInterpMesh.get_mtk_cell(tCellToCellSideIndex(0,iN));

                // get the subphase indices attached to the facet which is connected to the current cell
                Cell<moris::moris_index> tMyCellSubphaseIndices(0);
                Cell<moris::moris_index> tMyCellSubphaseBulkIndices(0);
                this->collect_subphases_attached_to_facet_on_cell( tCurrentCell->get_index(), tMyOrdinal, tMyCellSubphaseIndices, tMyCellSubphaseBulkIndices);

                // get the subphase indices attached to the facet which is connected to the other cell in the neighborhood
                Cell<moris::moris_index> tNeighborSubphaseIndices(0);
                Cell<moris::moris_index> tNeighborSubphaseBulkIndices(0);
                this->collect_subphases_attached_to_facet_on_cell( tOtherCell->get_index(), tNeighborOrdinal, tNeighborSubphaseIndices, tNeighborSubphaseBulkIndices);

                // iterate over subphases and add to neighborhood
                for(moris::uint i = 0; i < tMyCellSubphaseIndices.size(); i++)
                {
                    moris_index tMyBulkIndex = tMyCellSubphaseBulkIndices(i);
                    moris_index tMySubphaseIndex = tMyCellSubphaseIndices(i);

                    for(moris::uint j = 0; j < tNeighborSubphaseIndices.size(); j++)
                    {
                        moris_index tNeighborBulkIndex = tNeighborSubphaseBulkIndices(j);
                        moris_index tNeighborSubphaseIndex = tNeighborSubphaseIndices(j);

                        if(tMyBulkIndex == tNeighborBulkIndex)
                        {
                            mSubphaseToSubPhase(tMySubphaseIndex).push_back(tNeighborSubphaseIndex);
                            mSubphaseToSubPhaseMySideOrds(tMySubphaseIndex).push_back(tMyOrdinal);
                            mSubphaseToSubPhaseNeighborSideOrds(tMySubphaseIndex).push_back(tNeighborOrdinal);
                            mTransitionNeighborCellLocation(tMySubphaseIndex).push_back(tTransitionCellLocation);

                            //                        tNonUniqueSubphaseToSubphase(tNeighborSubphaseIndex).push_back(tMySubphaseIndex);
                            //                        tNonUniqueSubphaseToSubPhaseMySideOrds(tNeighborSubphaseIndex).push_back(tNeighborOrdinal);
                            //                        tNonUniqueSubphaseToSubPhaseNeighborSideOrds(tNeighborSubphaseIndex).push_back(tMyOrdinal);
                            //                        tNonUniqueTransitionLocation(tNeighborSubphaseIndex).push_back(MORIS_INDEX_MAX);
                        }
                    }
                }

            }
        }

        //    // make unique (We do this this way because HMR only has neighbors from larger cells to lower cells so
        //    // a criteria to check cell ids does not work)
        //    for(moris::uint i = 0; i < mSubphaseToSubPhase.size(); i++)
        //    {
        //        Cell<moris::moris_index> tUniqueIndices = unique_index( tNonUniqueSubphaseToSubphase(i) );
        //
        //
        //        std::cout<<" i = "<< i<<std::endl;
        //
        //        // resize member data
        //        mSubphaseToSubPhase(i).resize(tUniqueIndices.size());
        //        mSubphaseToSubPhaseMySideOrds(i).resize(tUniqueIndices.size());
        //        mSubphaseToSubPhaseNeighborSideOrds(i).resize(tUniqueIndices.size());
        //        mTransitionNeighborCellLocation(i).resize(tUniqueIndices.size());
        //
        //        moris::print(tNonUniqueTransitionLocation(i),"tNonUniqueTransitionLocation");
        //        moris::print(tNonUniqueSubphaseToSubphase(i),"tNonUniqueSubphaseToSubphase");
        //        moris::print(tUniqueIndices,"tUniqueIndices");
        //        // commit unique entries to member data
        //        for(moris::uint j = 0; j < tUniqueIndices.size(); j ++)
        //        {
        //            mSubphaseToSubPhase(i)(j) = tNonUniqueSubphaseToSubphase(i)(tUniqueIndices(j));
        //            mSubphaseToSubPhaseMySideOrds(i)(j) = tNonUniqueSubphaseToSubPhaseMySideOrds(i)(tUniqueIndices(j));
        //            mSubphaseToSubPhaseNeighborSideOrds(i)(j) = tNonUniqueSubphaseToSubPhaseNeighborSideOrds(i)(tUniqueIndices(j));
        //            mTransitionNeighborCellLocation(i)(j) = tNonUniqueTransitionLocation(i)(tUniqueIndices(j));
        //        }
        //
        //        moris::print(mTransitionNeighborCellLocation(i),"mTransitionNeighborCellLocation(i)");
        //
        //   }
    }

    void
    Model::collect_subphases_attached_to_facet_on_cell(moris::moris_index aCellIndex,
            moris::moris_index aFacetOrdinal,
            Cell<moris::moris_index> & aCellSubphaseIndices,
            Cell<moris::moris_index> & aCellSubphaseBulkIndices)
    {
        // set pointer to child mesh if it has children
        if(mBackgroundMesh.entity_has_children(aCellIndex, EntityRank::ELEMENT))
        {
            // get the child mesh ptr
            moris::moris_index tCMIndex = mBackgroundMesh.child_mesh_index(aCellIndex,EntityRank::ELEMENT);
            Child_Mesh const * tCMCell = & mCutMesh.get_child_mesh(tCMIndex);

            Matrix<IndexMat> tCellFacets = mBackgroundMesh.get_mesh_data().get_entity_connected_to_entity_loc_inds(aCellIndex,EntityRank::ELEMENT,mBackgroundMesh.get_mesh_data().get_facet_rank());

            moris_index tFacetIndex = tCellFacets(aFacetOrdinal);

            // get subphases attached to facet
            Cell<moris::moris_index> tCellCMSubphaseIndices;
            tCMCell->get_subphases_attached_to_facet(tFacetIndex, tCellCMSubphaseIndices);

            // reference to subphase indices and bulkphases of subphases
            Cell<moris::moris_index> const & tCMSubphaseBulkIndices = tCMCell->get_subphase_bin_bulk_phase();
            Cell<moris::moris_index> const & tCMSubphaseIndices     = tCMCell->get_subphase_indices();

            // put the information in processor local indices with bulk phase
            aCellSubphaseIndices.resize(tCellCMSubphaseIndices.size());
            aCellSubphaseBulkIndices.resize(tCellCMSubphaseIndices.size());

            for(moris::uint i = 0; i < tCellCMSubphaseIndices.size(); i++)
            {
                aCellSubphaseBulkIndices(i) = tCMSubphaseBulkIndices(tCellCMSubphaseIndices(i));
                aCellSubphaseIndices(i) = tCMSubphaseIndices(tCellCMSubphaseIndices(i));
            }

        }
        else
        {
            // get the cell subphase indices
            aCellSubphaseBulkIndices = {{mBackgroundMesh.get_element_phase_index(aCellIndex)}};
            aCellSubphaseIndices     = {{aCellIndex}};
        }

    }

    bool
    Model::subphase_is_in_child_mesh(moris_index aSubphaseIndex)
    {
        if(aSubphaseIndex >= (moris_index)mBackgroundMesh.get_mesh_data().get_num_entities(EntityRank::ELEMENT))
        {
            return true;
        }

        else if (mBackgroundMesh.entity_has_children(aSubphaseIndex,EntityRank::ELEMENT))
        {
            return true;
        }

        return false;
    }

    void
    Model::construct_cut_mesh_simple_neighborhood()
    {
        // Collect element to node of child mesh and create a full element to element graph for child mesh
        Matrix<IndexMat> tCMElementToNode = mCutMesh.get_full_element_to_node_loc_inds();

        // generate connectivities (face then  element conn) we do not keep faces around though
        // face connectivity
        CellTopology tCellTopo = mCutMesh.get_child_element_topology();
        Matrix<IndexMat> tElementToFace;
        Matrix<IndexMat> tFaceToNode;
        Matrix<IndexMat> tNodeToFace;
        Matrix<IndexMat> tFaceToElement;

        moris::mtk::Cell_Info_Factory tFactory;
        moris::mtk::Cell_Info* tCellInfo = tFactory.create_cell_info(tCellTopo);
        xtk::create_faces_from_element_to_node(tCellInfo, mBackgroundMesh.get_num_entities(EntityRank::NODE), tCMElementToNode, tElementToFace, tFaceToNode, tNodeToFace, tFaceToElement);

        // element connectivity
        moris::size_t tNumFacePerElem = tCellInfo->get_num_facets();

        // generate the element to element connectivity. this only captures the easy neighborhood relationships
        // where we consider elements neighbors if they share a full face
        Matrix<IndexMat> tElementToElementMat = generate_element_to_element(tFaceToElement, mCutMesh.get_num_entities(EntityRank::ELEMENT), tNumFacePerElem, MORIS_INDEX_MAX);

        moris::Matrix< moris::IndexMat > tCMElementInds = mCutMesh.get_all_element_inds();

        moris::Cell<moris::mtk::Cell*> tCMCellPtrs(tCMElementInds.numel());
        for(moris::uint iC = 0; iC<tCMCellPtrs.size(); iC++ )
        {
            tCMCellPtrs(iC) = &mBackgroundMesh.get_mtk_cell(tCMElementInds(iC));
        }

        // add to member data
        for(moris::uint iC = 0; iC<tElementToElementMat.n_rows(); iC++ )
        {
            for(moris::uint iN = 0; iN< tElementToElementMat.n_cols(); iN++)
            {
                if(tElementToElementMat(iC,iN) == MORIS_INDEX_MAX)
                {
                    continue;
                }
                mElementToElement(tCMElementInds(iC)).push_back(tCMCellPtrs(tElementToElementMat(iC,iN)));
            }
        }

        delete tCellInfo;
    }

    void
    Model::construct_complex_neighborhood()
    {

    }


    void
    Model::construct_cut_mesh_to_uncut_mesh_neighborhood(moris::Cell<moris::Cell<moris_index>> & aCutToUncutFace)
    {
        // matrices used throughout routine
        moris::Matrix< moris::IdMat >    tChildElemsIdsOnFace;
        moris::Matrix< moris::IndexMat > tChildElemsCMIndOnFace;
        moris::Matrix< moris::IndexMat > tChildElemOnFaceOrdinal;

        // iterate through the cut to uncut relationships
        for(moris::uint iR = 0; iR < aCutToUncutFace.size(); iR++)
        {
            // get data for readability from aCutToUncutFace
            moris_index tCellUnCutInd = aCutToUncutFace(iR)(0);
            moris_index tCellCutInd   = aCutToUncutFace(iR)(1);
            moris_index tFaceIndex    = aCutToUncutFace(iR)(2);

            // uncut cell
            moris::mtk::Cell* tCellUnCut = &mBackgroundMesh.get_mtk_cell(tCellUnCutInd);

            Child_Mesh &  tChildMesh = mCutMesh.get_child_mesh(mBackgroundMesh.child_mesh_index(tCellCutInd,EntityRank::ELEMENT));
            Matrix<IndexMat> const & tChildCellInds = tChildMesh.get_element_inds();
            tChildMesh.get_child_elements_connected_to_parent_facet(tFaceIndex, tChildElemsIdsOnFace, tChildElemsCMIndOnFace, tChildElemOnFaceOrdinal);

            // get child cells and add cut cell to neighborhood, cut cells to neighborhood of uncut
            for(moris::uint  i = 0; i < tChildElemsCMIndOnFace.numel(); i++ )
            {
                mElementToElement(tChildCellInds(tChildElemsCMIndOnFace(i))).push_back(tCellUnCut);
                mElementToElement(tCellUnCutInd).push_back(&mBackgroundMesh.get_mtk_cell(tChildCellInds(tChildElemsCMIndOnFace(i))));
            }
        }
    }

    void
    Model::construct_uncut_neighborhood(moris::Cell<moris::Cell<moris_index>> & aCutToUncutFace)
    {
        moris::mtk::Interpolation_Mesh & tInterpMesh = mBackgroundMesh.get_mesh_data();
        moris::uint tNumCells                        = tInterpMesh.get_num_entities(EntityRank::ELEMENT);

        // iterate through background cells
        for(moris::uint iC = 0; iC < tNumCells; iC++)
        {
            // if i have no children
            if(!mBackgroundMesh.entity_has_children((moris_index)iC,EntityRank::ELEMENT))
            {
                // get the neighbors
                Matrix<IndexMat> tElementNeighors = tInterpMesh.get_elements_connected_to_element_and_face_ind_loc_inds(iC);

                // iterate through neighbors
                for(moris::uint iN = 0; iN<tElementNeighors.n_cols(); iN++ )
                {
                    // if the neighbor has no children
                    if(!mBackgroundMesh.entity_has_children(tElementNeighors(0,iN),EntityRank::ELEMENT))
                    {
                        mElementToElement(iC).push_back(&mBackgroundMesh.get_mtk_cell(tElementNeighors(0,iN)));
                    }

                    // mark as a cut to uncut boundary
                    else
                    {
                        aCutToUncutFace.push_back( {(moris_index)iC , tElementNeighors(0,iN), tElementNeighors(1,iN)} );
                    }
                }
            }
        }
    }

    void
    Model::print_neighborhood()
    {
        for(moris::uint iE = 0; iE < mElementToElement.size(); iE++)
        {
            moris::mtk::Cell & tCell = mBackgroundMesh.get_mtk_cell(iE);

            std::cout<<"Element Id: "<<std::setw(8)<<tCell.get_id()<<" | ";

            for(moris::uint iN = 0; iN < mElementToElement(iE).size(); iN++)
            {
                std::cout<<std::setw(8)<<mElementToElement(iE)(iN)->get_id();
            }
            std::cout<<std::endl;
        }
    }


    void
    Model::print_cells()
    {
        for(moris::uint  i = 0; i < this->get_num_elements_total(); i++ )
        {
            mtk::Cell & tCell = mBackgroundMesh.get_mtk_cell((moris_index)i);

            moris::Cell<moris::mtk::Vertex *> tVertices = tCell.get_vertex_pointers();

            std::cout<<"Cell Id: "<<std::setw(8)<<tCell.get_id();
            std::cout<<" | Cell Index: "<<std::setw(8)<<tCell.get_index();
            std::cout<<" | Phase: "<<std::setw(8)<<mBackgroundMesh.get_element_phase_index(i) << " | Verts: ";
            for(moris::uint j = 0; j < tVertices.size(); j++)
            {
                std::cout<<std::setw(8)<<tVertices(j)->get_id();
            }
            std::cout<<std::endl;
        }
    }

    void
    Model::print_vertex_geometry()
    {
        for(moris::uint  i = 0; i < mBackgroundMesh.get_num_entities(EntityRank::NODE); i++)
        {
            moris::mtk::Vertex & tVertex = mBackgroundMesh.get_mtk_vertex(i);

            std::cout<<"Vertex Id: "<<std::setw(8)<<tVertex.get_id()<<" | ";
            for(moris::uint j = 0; j < mGeometryEngine->get_num_geometries(); j++)
            {
                std::cout<<std::setw(12)<<mGeometryEngine->get_entity_phase_val(tVertex.get_index(),j)<<" , ";
            }
            std::cout<<std::endl;
        }
    }


    void
    Model::print_interface_vertices()
    {
        mBackgroundMesh.print_interface_node_flags();
    }
    void
    Model::print_subphase_neighborhood()
    {

        std::cout<<"Subphases"<<std::endl;
        for(moris::uint iC = 0; iC<mSubphaseToSubPhase.size(); iC++ )
        {
            std::cout<<std::setw(6)<<iC<<" | ";


            for(moris::uint iN = 0; iN< mSubphaseToSubPhase(iC).size(); iN++)
            {
                std::cout<<std::setw(6)<<mSubphaseToSubPhase(iC)(iN);
            }
            std::cout<<std::endl;
        }

        std::cout<<"Subphases My Side Ordinals"<<std::endl;
        for(moris::uint iC = 0; iC<mSubphaseToSubPhaseMySideOrds.size(); iC++ )
        {
            std::cout<<std::setw(6)<<iC<<" | ";


            for(moris::uint iN = 0; iN< mSubphaseToSubPhaseMySideOrds(iC).size(); iN++)
            {
                std::cout<<std::setw(6)<<mSubphaseToSubPhaseMySideOrds(iC)(iN);
            }
            std::cout<<std::endl;
        }


        std::cout<<"Subphases Neighbor Side Ordinals"<<std::endl;
        for(moris::uint iC = 0; iC<mSubphaseToSubPhaseNeighborSideOrds.size(); iC++ )
        {
            std::cout<<std::setw(6)<<iC<<" | ";


            for(moris::uint iN = 0; iN< mSubphaseToSubPhaseNeighborSideOrds(iC).size(); iN++)
            {
                std::cout<<std::setw(6)<<mSubphaseToSubPhaseNeighborSideOrds(iC)(iN);
            }
            std::cout<<std::endl;
        }

        if(mBackgroundMesh.get_mesh_data().get_mesh_type() == MeshType::HMR)
        {
            std::cout<<"Transition Neighbor Locations"<<std::endl;
            for(moris::uint iC = 0; iC<mTransitionNeighborCellLocation.size(); iC++ )
            {
                std::cout<<std::setw(6)<<iC<<" | ";


<<<<<<< HEAD
        std::cout<<"Vertex Id: "<<std::setw(8)<<tVertex.get_id()<<" | ";
        for(moris::uint j = 0; j < mGeometryEngine->get_num_geometries(); j++)
        {
            std::cout<<std::setw(12)<<mGeometryEngine->get_geometry_field_value(tVertex.get_index(), tVertex.get_coords(), j)<<" , ";
=======
                for(moris::uint iN = 0; iN< mTransitionNeighborCellLocation(iC).size(); iN++)
                {
                    std::cout<<std::setw(12)<<mTransitionNeighborCellLocation(iC)(iN);
                }
                std::cout<<std::endl;
            }
>>>>>>> dfca8498
        }
    }

    //------------------------------------------------------------------------------

    void
    Model::extract_surface_mesh_to_obj_internal(std::string                      aOutputFile,
            size_t                           aPhaseIndex,
            moris::Cell<std::string> const & aBoundingSideSets)
    {
        MORIS_ERROR(aBoundingSideSets.size() == 6," There needs to be 6 side sets which skin the mesh to extract the surface");

        // allocate side set data
        moris::Cell<moris::Matrix<IndexMat>> tElementIndAndSideOrds(2*6);
        moris::Cell<moris::mtk::MtkSideSetInfo> tBackgroundSideSets(2*6);

        // background mesh data
        moris::mtk::Mesh const & tMeshData = mBackgroundMesh.get_mesh_data();

        // setup outputting options
        Output_Options tOutputOptions;

        // Specify there are 2 possible phases
        size_t tNumPhases = mGeometryEngine->get_num_bulk_phase();

        // Say I only want to output phase 1
        Cell<size_t> tPhasesToOutput = {aPhaseIndex};
        tOutputOptions.change_phases_to_output(tNumPhases,tPhasesToOutput);

        // Initialize Sets information structure
        moris::mtk::MtkSetsInfo tMtkMeshSets;

        moris::uint tNumChildCells   = 0;
        moris::uint tNumNoChildCells = 0;
        for(moris::uint i = 0; i <aBoundingSideSets.size(); i++)
        {
            moris::uint tNoChildInd = 2*i;
            moris::uint tChildInd = 2*i+1;

            this->propogate_background_side_set(aBoundingSideSets(i),tNoChildInd,tChildInd,tElementIndAndSideOrds,tBackgroundSideSets,tOutputOptions,true);

            tNumNoChildCells = tNumNoChildCells + tElementIndAndSideOrds(tNoChildInd).n_rows();
            tNumChildCells = tNumChildCells + tElementIndAndSideOrds(tChildInd).n_rows();
        }

        // get the interface information
        Cell<moris::Matrix<moris::IndexMat>> tInterfaceNodes = mBackgroundMesh.get_interface_nodes_glob_ids();

        // interface sides
        moris::Matrix<moris::IdMat> tInterfaceElemIndandSideOrd = mCutMesh.pack_interface_sides(0,aPhaseIndex,1);


        // tri 3s
        moris::Matrix<moris::IdMat> tTri3ElemToNode(tNumChildCells + tInterfaceElemIndandSideOrd.n_rows() + tNumNoChildCells*4,3);

        // keep track of nodes that are in skinned mesh
        moris::uint tNodeCount = 0;
        moris::Matrix<moris::IdMat> tNodesOnBoundary((tNumNoChildCells*5+tNumChildCells*3 + tInterfaceNodes(aPhaseIndex).numel()) ,1);
        tNodesOnBoundary.fill(MORIS_ID_MAX);

        // collect tri nodes
        moris_index tTriCount = 0;
        for(moris::uint  i = 0; i<6; i++)
        {
            moris::uint tChildInd = 2*i+1;


            // iterate through cells in this side set
            for(moris::uint  j = 0; j <tElementIndAndSideOrds(tChildInd).n_rows(); j++)
            {
                // get the mtk cell
                moris::mtk::Cell const & tCell = mBackgroundMesh.get_mtk_cell(tElementIndAndSideOrds(tChildInd)(j,0));

                moris::Cell<moris::mtk::Vertex const *> tVerticesOnSide = tCell.get_vertices_on_side_ordinal(tElementIndAndSideOrds(tChildInd)(j,1));

                Matrix<IdMat> tVertexIds( 1, tVerticesOnSide.size());
                for(moris::uint k =0; k < 3; k++)
                {
                    tVertexIds(k) = tVerticesOnSide(k)->get_id();
                    tNodesOnBoundary(tNodeCount) = tVertexIds(k);
                    tNodeCount++;
                }

                tTri3ElemToNode.get_row(tTriCount) = tVertexIds.get_row(0);
                tTriCount++;
            }
        }

        // Collect the nodes on the surface and construct a quad 4 / tri 3 mesh
        // quad 4s
        uint tQuadCount = 0;
        moris::Matrix<moris::IdMat> tQuad4ElemToNode(tNumNoChildCells,4);

        for(moris::uint i = 0; i < 6; i++)
        {
            moris::uint tNoChildInd = 2*i;

            for(moris::uint  j = 0; j <tElementIndAndSideOrds(tNoChildInd).n_rows(); j++)
            {
                // get the mtk cell
                moris::mtk::Cell const & tCell = mBackgroundMesh.get_mtk_cell(tElementIndAndSideOrds(tNoChildInd)(j,0));

                moris::Cell<moris::mtk::Vertex const *> tVerticesOnSide = tCell.get_vertices_on_side_ordinal(tElementIndAndSideOrds(tNoChildInd)(j,1));

                Matrix<IdMat> tVertexIds( 1, tVerticesOnSide.size());

                for(moris::uint k =0; k < 4; k++)
                {
                    tVertexIds(k) = tVerticesOnSide(k)->get_id();
                    tNodesOnBoundary(tNodeCount) = tVertexIds(k);
                    tNodeCount++;
                }
                tQuad4ElemToNode.get_row(tQuadCount) = tVertexIds.get_row(0);
                tQuadCount++;
            }
        }

        // triangulate quad 4s
        //
        // allocate ids for triangulation
        moris_id tNodeId = mBackgroundMesh.allocate_entity_ids(tQuad4ElemToNode.n_rows(),EntityRank::NODE);

        // template for splitting the quad 4 into tris
        moris::Matrix<moris::IdMat> tTriangulatedQuadMap = {{0,1,4},{1,2,4},{2,3,4},{3,0,4}};

        moris::Matrix<moris::IdMat> tNodeIdsForTemplate(1,5);

        moris::Matrix<moris::IdMat>  tNewVertexId(tQuad4ElemToNode.n_rows(),1);
        moris::Matrix<moris::DDRMat> tNewVertexCoords(tQuad4ElemToNode.n_rows(),3);
        moris::Matrix<moris::DDRMat> tParamCoordCenterQuad( {{ 0.0,  0.0}} );

        for(moris::uint i = 0; i<tQuad4ElemToNode.n_rows(); i++)
        {
            // assign ids needed for template
            tNodeIdsForTemplate({0,0},{0,3})              = tQuad4ElemToNode.get_row(i);
            tNodeIdsForTemplate(4)                        = tNodeId;
            tNewVertexId(i)                               = tNodeId;
            tNodeId++;

            // turn quad into triangles
            moris::Matrix<moris::IdMat> tTriangulatedQuad = reindex_matrix(tTriangulatedQuadMap,0,tNodeIdsForTemplate);

            // compute vertex coordinate
            moris::Matrix<moris::DDRMat> tNodeCoordsOnFace(4,3);
            for(moris::uint j = 0; j < 4; j++)
            {
                moris_index tNodeIndex = tMeshData.get_loc_entity_ind_from_entity_glb_id(tNodeIdsForTemplate(j),EntityRank::NODE);
                tNodeCoordsOnFace.get_row(j) = tMeshData.get_node_coordinate(tNodeIndex).get_row(0);
            }

            // bilinearly interpolate to the center of this face fi
            moris::Matrix<moris::DDRMat> tNewNodeCoordinates;
            xtk::Interpolation::bilinear_interpolation(tNodeCoordsOnFace, tParamCoordCenterQuad, tNewNodeCoordinates);
            tNewVertexCoords.get_row(i) = tNewNodeCoordinates.get_row(0);

            // add quad to tri 3s
            for(moris::uint  j = 0; j < 4; j++)
            {
                tTri3ElemToNode.get_row(tTriCount) = tTriangulatedQuad.get_row(j);
                tTriCount++;
            }
        }

        // add interface nodes to nodes on boundary
        tNodesOnBoundary({tNodeCount, tNodeCount + tInterfaceNodes(aPhaseIndex).numel()-1},{0,0}) = moris::trans(tInterfaceNodes(aPhaseIndex));
        tNodeCount = tNodeCount + tInterfaceNodes(aPhaseIndex).numel();

        // add interface facets

        // iterate through cells in interface
        for(moris::uint  i = 0; i <tInterfaceElemIndandSideOrd.n_rows(); i++)
        {
            // get the mtk cell

            moris::mtk::Cell const & tCell = mBackgroundMesh.get_mtk_cell(tInterfaceElemIndandSideOrd(i,0));
            moris::Cell<moris::mtk::Vertex const *> tVerticesOnSide = tCell.get_vertices_on_side_ordinal(tInterfaceElemIndandSideOrd(i,1));

            Matrix<IdMat> tVertexIds( 1, tVerticesOnSide.size());
            for(moris::uint k =0; k < 3; k++)
            {
                tVertexIds(k) = tVerticesOnSide(k)->get_id();
            }

            tTri3ElemToNode.get_row(tTriCount) = tVertexIds.get_row(0);
            tTriCount++;
        }

        // assign element ids
        //fixme: Make these ids unique across processors
        moris::Matrix<moris::IdMat> tChildFaceElementIds(tTriCount,1);
        for(moris::uint  i = 0; i <tChildFaceElementIds.numel(); i++)
        {
            tChildFaceElementIds(i) = (moris_id)i+1;
        }


        // Interface elements
        moris::mtk::MtkBlockSetInfo tTri3Block;
        tTri3Block.mCellIdsInSet = &tChildFaceElementIds;
        tTri3Block.mBlockSetName = "tri_surf";
        tTri3Block.mBlockSetTopo = CellTopology::TRI3;
        tMtkMeshSets.add_block_set(&tTri3Block);

        // Convert to vertex indices
        tNodesOnBoundary.resize(tNodeCount,1);
        moris::Matrix<moris::IdMat> tNodeMap;

        moris::unique( tNodesOnBoundary,tNodeMap);
        moris::Matrix<moris::IndexMat> tNodeIndices(tNodeMap.numel(),1);

        for(moris::uint i = 0; i <tNodeMap.numel(); i++)
        {
            tNodeIndices(i) = mBackgroundMesh.get_loc_entity_ind_from_entity_glb_id(tNodeMap(i),EntityRank::NODE);
        }

        // Get the node coordinates
        moris::Matrix<moris::DDRMat> tNodeCoordinates = mBackgroundMesh.get_selected_node_coordinates_loc_inds(tNodeIndices);

        // add nodes created during quad 4
        uint tNumNodeNoMidside = tNodeCoordinates.n_rows();
        uint tNumMidsideNodes = tNewVertexId.numel();
        uint tTotalNumNodes  =  tNumNodeNoMidside + tNumMidsideNodes;
        tNodeCoordinates.resize(tNumNodeNoMidside + tNumMidsideNodes,3);
        tNodeCoordinates({tNumNodeNoMidside,tTotalNumNodes-1},{0,2}) = tNewVertexCoords.matrix_data();

        tNodeMap.resize(tTotalNumNodes, 1);
        tNodeMap({tNumNodeNoMidside, tTotalNumNodes-1},{0,0}) = tNewVertexId.matrix_data();

        // make vertices consecutive for obj output
        std::unordered_map<moris_index, moris_index> tObjIndex;
        for(moris::uint i = 0; i < tNodeMap.numel(); i++)
        {
            tObjIndex[tNodeMap(i)] = i+1;
        }

        // renumber vertex
        for(moris::uint i  = 0; i <tTri3ElemToNode.n_rows(); i++)
        {
            for(moris::uint  j = 0; j<tTri3ElemToNode.n_cols(); j++)
            {
                auto tIter = tObjIndex.find(tTri3ElemToNode(i,j));
                tTri3ElemToNode(i,j) = tIter->second;
            }
        }

        // write to an obj file
        std::string tParObjPath =  moris::make_path_parallel( aOutputFile );

        std::ofstream tOFS (tParObjPath, std::ofstream::out);

        tOFS << std::setprecision (15);

        tOFS << "# XTK OBJ EXTRACTION"<<std::endl;

        // add vertices
        for(moris::uint i = 0 ; i < tNodeCoordinates.n_rows(); i++)
        {
            tOFS << std::scientific << "v "<< tNodeCoordinates(i,0) <<" "<< tNodeCoordinates(i,1) << " "<< tNodeCoordinates(i,2) <<std::endl;
        }

        // add facets
        for(moris::uint i = 0; i < tTri3ElemToNode.n_rows(); i++)
        {
            tOFS << "f "<< tTri3ElemToNode(i,0) <<" "<< tTri3ElemToNode(i,1)<< " "<< tTri3ElemToNode(i,2) <<std::endl;
        }

        tOFS.close();
    }

    moris::mtk::Integration_Mesh*
    Model::get_output_mesh(Output_Options const & aOutputOptions)

    {
        // start timing on this output
        std::clock_t start = std::clock();

        // create the output mtk mesh
        moris::mtk::Integration_Mesh* tOutputMesh = construct_output_mesh(aOutputOptions);

        if(moris::par_rank() == 0  && mVerbose)
        {
            std::cout<<"XTK: Mesh output completed in "<< (std::clock() - start) / (double)(CLOCKS_PER_SEC)<<" s."<<std::endl;
        }
        return tOutputMesh;
    }

    //------------------------------------------------------------------------------

    moris::uint
    Model::get_spatial_dim() const
    {
        return mModelDimension;
    }

    //------------------------------------------------------------------------------

    moris::uint
    Model::get_num_elements_total()
    {
        MORIS_ASSERT(mDecomposed,"Prior to using get_num_elements, the decomposition process must be finished");

        return mBackgroundMesh.get_num_entities(EntityRank::ELEMENT);
    }

    moris::uint
    Model::get_num_elements_unzipped()
    {
        return this->get_num_elements_total() - mCutMesh.get_num_child_meshes();
    }
    //------------------------------------------------------------------------------
    moris_index
    Model::get_cell_xtk_index(moris_id aCellId)
    {
        auto tIter = mCellGlbToLocalMap.find(aCellId);
        MORIS_ASSERT(tIter != mCellGlbToLocalMap.end(),"Id not in map");
        return tIter->second;
    }
    //------------------------------------------------------------------------------
    moris::Matrix<moris::IndexMat>
    Model::get_element_to_subphase()
    {
        // child mesh subphases
        moris::uint tNumElem = this->get_num_elements_total();
        Matrix<IndexMat> tSubphase(1,tNumElem);
        mCutMesh.populate_subphase_vector(tSubphase);

        // populate the non intersected background cells
        for(moris::uint i = 0; i < mBackgroundMesh.get_mesh_data().get_num_entities(EntityRank::ELEMENT); i++)
        {
            tSubphase(i) = i;
        }

        return tSubphase;
    }

    //------------------------------------------------------------------------------

    moris_id
    Model::get_subphase_id(moris_id aSubphaseIndex)
    {
        if(this->subphase_is_in_child_mesh(aSubphaseIndex))
        {
            return mCutMesh.get_subphase_id(aSubphaseIndex);
        }
        else
        {
            return mBackgroundMesh.get_glb_entity_id_from_entity_loc_index(aSubphaseIndex,EntityRank::ELEMENT);
        }
    }

    moris_index
    Model::get_subphase_index(moris_id aSubphaseId)
    {

        auto tIter = mGlobalToLocalSubphaseMap.find(aSubphaseId);
        MORIS_ASSERT(tIter != mGlobalToLocalSubphaseMap.end(),"Subphase id not in map");
        return tIter->second;
    }

    //------------------------------------------------------------------------------

    moris::mtk::Integration_Mesh*
    Model::construct_output_mesh( Output_Options const & aOutputOptions )
    {

        // start timing on this decomposition
        std::clock_t start = std::clock();

        // Get mesh information ready for outputting
        // Package element to Node Connectivity
        moris::uint tSpatialDim = mBackgroundMesh.get_mesh_data().get_spatial_dim();

        // Children element nodes connected to elements
        moris::Cell<moris::Matrix<moris::IdMat>>  tElementToNodeChildrenByPhase = mCutMesh.get_full_element_to_node_by_phase_glob_ids(mGeometryEngine->get_num_bulk_phase(),mBackgroundMesh.get_mesh_data());

        // Child element ids
        moris::Cell<moris::Matrix<moris::IdMat>>  tChildElementsByPhase = mCutMesh.get_child_elements_by_phase(mGeometryEngine->get_num_bulk_phase(),mBackgroundMesh.get_mesh_data());

        // Parent elements without children
        Cell<moris::Matrix<moris::IdMat>>  tElementNoChildrenIdsByPhase = mBackgroundMesh.get_all_non_intersected_elements_by_phase(mGeometryEngine->get_num_bulk_phase());

        // Connectivity of parent elements without children
        Cell<moris::Matrix<moris::IdMat>>  tElementToNodeNoChildrenByPhase = mBackgroundMesh.get_non_intersected_element_to_node_by_phase(mGeometryEngine->get_num_bulk_phase());

        // Node map  of nodes in the phase we are interested in
        moris::Matrix<moris::IndexMat> tOutputtedNodeInds;
        moris::Matrix<moris::IdMat>  tLocalToGlobalNodeMap = this->get_node_map_restricted_to_output_phases(aOutputOptions,tOutputtedNodeInds);

        // All node coordinates
        moris::Matrix<moris::DDRMat> tNodeCoordinates = mBackgroundMesh.get_selected_node_coordinates_loc_inds(tOutputtedNodeInds);


        // Number of bulk phases
        uint tNumBulkPhases = mGeometryEngine->get_num_phases();

        // Get non-interescted parent elements by phase
        Cell<moris::Matrix<moris::IdMat>> tNoChildElementsByPhase = mBackgroundMesh.get_all_non_intersected_elements_by_phase(tNumBulkPhases);

        // combination of the elements by phase (if specified)
        Cell<moris::Matrix<moris::IdMat>> tCombinedElementsByPhase(tNoChildElementsByPhase.size());
        if(!aOutputOptions.mSeparateInterfaceBlock)
        {
            MORIS_ASSERT(mBackgroundMesh.get_parent_cell_topology() == CellTopology::TET4," Combining the interface block w/ non-interface block only valid on tet background mesh");

            tCombinedElementsByPhase = combine_interface_and_non_interface_blocks(tChildElementsByPhase,tNoChildElementsByPhase);

        }

        // Interface nodes
        Cell<moris::Matrix<moris::IndexMat>> tInterfaceNodes = mBackgroundMesh.get_interface_nodes_glob_ids();

        // Assemble geometry data as field for mesh output
        moris::Cell< moris::Matrix < moris::DDRMat > > tGeometryFieldData = assemble_geometry_data_as_mesh_field(tOutputtedNodeInds);

        // Give the geometry data a name
        moris::Cell<std::string> tGeometryFieldNames = assign_geometry_data_names();

        // Get rank of the geometry data field
        moris::Cell < enum moris::EntityRank > tFieldRanks =  assign_geometry_data_field_ranks();

        // number of phases being output
        moris::uint tNumPhasesOutput = get_num_phases_to_output(aOutputOptions);

        // Set up field data structure for MTK input
        moris::mtk::MtkFieldsInfo tFieldsInfo;
        moris::Cell<moris::mtk::Scalar_Field_Info<DDRMat>> tGeometryFields(tGeometryFieldData.size());

        for(uint i = 0; i <tGeometryFieldData.size(); i++)
        {
            tGeometryFields(i).set_field_name(tGeometryFieldNames(i));
            tGeometryFields(i).set_field_entity_rank(moris::EntityRank::NODE);
            tGeometryFields(i).add_field_data(&tLocalToGlobalNodeMap, &tGeometryFieldData(i));
            tFieldsInfo.mRealScalarFields.push_back(&tGeometryFields(i));
        }

        // External Fields - real cell fields
        uint tNumExtRealCellScalarFields = aOutputOptions.mRealElementExternalFieldNames.size();
        moris::Cell<moris::mtk::Scalar_Field_Info<DDRMat>> tExternalRealCellScalarFields(tNumExtRealCellScalarFields);
        for(uint i = 0; i<tNumExtRealCellScalarFields; i++)
        {
            tExternalRealCellScalarFields(i).set_field_name(aOutputOptions.mRealElementExternalFieldNames(i));
            tExternalRealCellScalarFields(i).set_field_entity_rank(moris::EntityRank::ELEMENT);
            add_field_for_mesh_input(&tExternalRealCellScalarFields(i),tFieldsInfo);
        }

        // External Fields - real vertex fields
        uint tNumExtRealVertexScalarFields = aOutputOptions.mRealNodeExternalFieldNames.size();
        moris::Cell<moris::mtk::Scalar_Field_Info<DDRMat>> tExternalRealVertexScalarFields(tNumExtRealVertexScalarFields);
        for(uint i = 0; i<tNumExtRealVertexScalarFields; i++)
        {
            tExternalRealVertexScalarFields(i).set_field_name(aOutputOptions.mRealNodeExternalFieldNames(i));
            tExternalRealVertexScalarFields(i).set_field_entity_rank(moris::EntityRank::NODE);
            add_field_for_mesh_input(&tExternalRealVertexScalarFields(i),tFieldsInfo);
        }


        // sensitivity fields
        moris::Cell<moris::Matrix<DDRMat>> adxdpData;
        moris::Cell<std::string>           adxdpNames;
        moris::Cell<moris::Matrix<DDRMat>> aDesVars;
        moris::Cell<std::string>           aDesVarsName;
        moris::Matrix<moris::DDRMat>       aNumDesVars;
        std::string                        aNumDesVarsName;
        moris::Cell<moris::mtk::Scalar_Field_Info<DDRMat>> tdxdpDataFields;
        moris::Cell<moris::mtk::Scalar_Field_Info<DDRMat>> tDesVarFields;
        moris::Cell<moris::mtk::Scalar_Field_Info<DDRMat>> tNumDesVarsField;
        if(aOutputOptions.mPackageDxDpSparsely && mSensitivity)
        {
            this->extract_interface_sensitivity_sparse(tOutputtedNodeInds,adxdpData,adxdpNames,aDesVars,aDesVarsName,aNumDesVars,aNumDesVarsName);

            tdxdpDataFields.resize(adxdpData.size());
            tDesVarFields.resize(aDesVars.size());
            tDesVarFields.resize(1);

            // place into a field
            for(moris::uint  i = 0; i <tdxdpDataFields.size(); i++)
            {
                tdxdpDataFields(i).set_field_name(adxdpNames(i));
                tdxdpDataFields(i).set_field_entity_rank(moris::EntityRank::NODE);
                tdxdpDataFields(i).add_field_data( &tLocalToGlobalNodeMap, &adxdpData(i));
                add_field_for_mesh_input(&tdxdpDataFields(i),tFieldsInfo);
            }

            for(moris::uint  i = 0; i <tDesVarFields.size(); i++)
            {
                tDesVarFields(i).set_field_name(aDesVarsName(i));
                tDesVarFields(i).set_field_entity_rank(moris::EntityRank::NODE);
                tDesVarFields(i).add_field_data( &tLocalToGlobalNodeMap, &aDesVars(i));
                add_field_for_mesh_input(&tDesVarFields(i),tFieldsInfo);
            }

            tNumDesVarsField(0).set_field_name(aNumDesVarsName);
            tNumDesVarsField(0).set_field_entity_rank(moris::EntityRank::NODE);
            tNumDesVarsField(0).add_field_data( &tLocalToGlobalNodeMap, &aNumDesVars);
            add_field_for_mesh_input(&tNumDesVarsField(0),tFieldsInfo);

        }

        if(aOutputOptions.mPackageDxDpDensely && mSensitivity)
        {
            this->extract_interface_sensitivity_dense(tOutputtedNodeInds,adxdpData,adxdpNames);

            tdxdpDataFields.resize(adxdpData.size());

            // place into a field
            for(moris::uint  i = 0; i <tdxdpDataFields.size(); i++)
            {
                tdxdpDataFields(i).set_field_name(adxdpNames(i));
                tdxdpDataFields(i).set_field_entity_rank(moris::EntityRank::NODE);
                tdxdpDataFields(i).add_field_data( &tLocalToGlobalNodeMap, &adxdpData(i));
                add_field_for_mesh_input(&tdxdpDataFields(i),tFieldsInfo);
            }
        }


        //TODO: implement node owner (currently set to owned by this proc)
        //    moris::Matrix<moris::IdMat> tNodeOwner(1,tOutputtedNodeInds.numel(),moris::par_rank());

        moris::Matrix<moris::IdMat> tNodeOwner = mBackgroundMesh.get_vertices_owner(tOutputtedNodeInds);

        // Set up mesh sets
        // Initialize Sets information structure
        moris::mtk::MtkSetsInfo tMtkMeshSets;

        //
        moris::uint tNumBlocksPerPhase = 2;
        if(!aOutputOptions.mSeparateInterfaceBlock)
        {
            MORIS_ASSERT(mBackgroundMesh.get_parent_cell_topology() == CellTopology::TET4," Combining the interface block w/ non-interface block only valid on tet background mesh");
            tNumBlocksPerPhase = 1;
        }

        // Setup block sets
        Cell<moris::mtk::MtkBlockSetInfo> tBlockSets(tNumPhasesOutput*tNumBlocksPerPhase);
        uint tCount= 0;

        for(uint i = 0; i <tNumBulkPhases; i++)
        {
            if(aOutputOptions.output_phase(i) && aOutputOptions.mSeparateInterfaceBlock)
            {
                // Children of material phase i
                tBlockSets(tCount).mCellIdsInSet = &tChildElementsByPhase(i);
                tBlockSets(tCount).mBlockSetName = "child_"+std::to_string(i);
                tBlockSets(tCount).mBlockSetTopo = mCutMesh.get_child_element_topology();

                tMtkMeshSets.add_block_set(&tBlockSets(tCount));
                tCount++;

                // Children of material phase i
                tBlockSets(tCount).mCellIdsInSet = &tNoChildElementsByPhase(i);
                tBlockSets(tCount).mBlockSetName = "parent_"+std::to_string(i);
                tBlockSets(tCount).mBlockSetTopo = mBackgroundMesh.get_parent_cell_topology();

                tMtkMeshSets.add_block_set(&tBlockSets(tCount));
                tCount++;
            }

            else if(aOutputOptions.output_phase(i) && !aOutputOptions.mSeparateInterfaceBlock)
            {
                // Children of material phase i
                tBlockSets(tCount).mCellIdsInSet = &tCombinedElementsByPhase(i);
                tBlockSets(tCount).mBlockSetName = "phase_"+std::to_string(i);
                tBlockSets(tCount).mBlockSetTopo = mBackgroundMesh.get_parent_cell_topology();

                tMtkMeshSets.add_block_set(&tBlockSets(tCount));
                tCount++;
            }
        }

        // Interface elements
        moris::Matrix<moris::IndexMat> tInterfaceElements(0,0);
        moris::Matrix<moris::IndexMat> tInterfaceElementIds(0,0);
        moris::mtk::MtkBlockSetInfo tUnzippedInterfaceBlockSet;
        if(mUnzipped && aOutputOptions.mHaveInterface)
        {
            // get the interface elements local node index element connectivity
            tInterfaceElements = mCutMesh.get_extracted_interface_elements_loc_inds();

            mBackgroundMesh.convert_loc_entity_ind_to_glb_entity_ids(EntityRank::NODE,tInterfaceElements);

            tInterfaceElementIds = mCutMesh.get_interface_element_ids();

            tUnzippedInterfaceBlockSet.mCellIdsInSet = &tInterfaceElementIds;
            tUnzippedInterfaceBlockSet.mBlockSetName = "interface";
            tUnzippedInterfaceBlockSet.mBlockSetTopo = CellTopology::PRISM6;
            tMtkMeshSets.add_block_set(&tUnzippedInterfaceBlockSet);
        }

        // propogate background mesh node sets
        moris::Cell<moris::Matrix<IndexMat>> tBackgroundNodeSetData;
        moris::Cell<moris::mtk::MtkNodeSetInfo> tBackgroundNodeSets;
        if(aOutputOptions.mAddNodeSets)
        {
            tBackgroundNodeSets = propogate_background_node_sets(tBackgroundNodeSetData,aOutputOptions);

            for(moris::uint i = 0; i<tBackgroundNodeSets.size(); i++)
            {
                tMtkMeshSets.add_node_set(&tBackgroundNodeSets(i));
            }
        }


        moris::Cell<moris::mtk::MtkNodeSetInfo> tInterfaceNodeSets(tInterfaceNodes.size());
        if(aOutputOptions.mHaveInterface)
        {


            for(uint i = 0; i<tInterfaceNodes.size(); i++)
            {
                tInterfaceNodeSets(i).mNodeIds     = &tInterfaceNodes(i);
                tInterfaceNodeSets(i).mNodeSetName = "inodes_" +std::to_string(i) ;
                tMtkMeshSets.add_node_set(&tInterfaceNodeSets(i));
            }
        }

        // Get the packaged interface side sets from the cut mesh
        Cell<moris::Matrix<moris::IdMat>> tInterfaceElemIdandSideOrd;
        Cell<std::string> tInterfaceNames;
        Cell<moris::mtk::MtkSideSetInfo> tInterfaceSideSets;
        if(aOutputOptions.mHaveInterface)
        {
            this->setup_interface_single_side_sets(aOutputOptions,tInterfaceElemIdandSideOrd,tInterfaceNames);

            tInterfaceSideSets.resize(tInterfaceElemIdandSideOrd.size());
            for(moris::uint i = 0; i < tInterfaceElemIdandSideOrd.size(); i++)
            {
                tInterfaceSideSets(i).mElemIdsAndSideOrds = &tInterfaceElemIdandSideOrd(i);
                tInterfaceSideSets(i).mSideSetName        = tInterfaceNames(i);
                tMtkMeshSets.add_side_set(&tInterfaceSideSets(i));
            }
        }

        // propogate side sets from background mesh
        moris::Cell<moris::Matrix<IndexMat>> tSideSetData;
        moris::Cell<moris::mtk::MtkSideSetInfo> tBackgroundSideSets;
        if(aOutputOptions.mAddSideSets)
        {
            // collect information about background side set
            tBackgroundSideSets = this->propogate_background_side_sets(tSideSetData,aOutputOptions);

            // add to mesh input structure
            for(moris::uint i = 0; i<tBackgroundSideSets.size(); i++)
            {
                tMtkMeshSets.add_side_set(&tBackgroundSideSets(i));
            }
        }

        // Mesh data input structure (with multi element type mesh)
        moris::mtk::MtkMeshData tMeshDataInput;

        moris::uint tNumElemTypes = tNumPhasesOutput*2;
        if(mUnzipped)
        {
            tNumElemTypes = tNumElemTypes + 1;
        }

        tMeshDataInput.ElemConn             = moris::Cell<moris::Matrix<IdMat>*>(tNumElemTypes);
        tMeshDataInput.LocaltoGlobalElemMap = moris::Cell<moris::Matrix<IdMat>*>(tNumElemTypes);
        tMeshDataInput.CellTopology         = moris::Cell<enum CellTopology>(tNumElemTypes,CellTopology::INVALID);

        tMeshDataInput.Verbose                 = mVerbose;
        tMeshDataInput.SpatialDim              = &tSpatialDim;

        tCount = 0;
        for(moris::uint  i = 0 ; i <mGeometryEngine->get_num_bulk_phase(); i++)
        {
            if(aOutputOptions.output_phase(i))
            {
                tMeshDataInput.ElemConn(tCount)             = &tElementToNodeChildrenByPhase(i);
                tMeshDataInput.LocaltoGlobalElemMap(tCount) = &tChildElementsByPhase(i);
                tMeshDataInput.CellTopology(tCount)         = mCutMesh.get_child_element_topology();
                tCount++;
                tMeshDataInput.ElemConn(tCount)             = &tElementToNodeNoChildrenByPhase(i);
                tMeshDataInput.LocaltoGlobalElemMap(tCount) = &tElementNoChildrenIdsByPhase(i);
                tMeshDataInput.CellTopology(tCount)         = mBackgroundMesh.get_parent_cell_topology();
                tCount++;
            }
        }

        tMeshDataInput.NodeCoords              = &tNodeCoordinates;
        tMeshDataInput.FieldsInfo              = &tFieldsInfo;
        tMeshDataInput.LocaltoGlobalNodeMap    = &tLocalToGlobalNodeMap;
        tMeshDataInput.SetsInfo                = &tMtkMeshSets;
        tMeshDataInput.MarkNoBlockForIO        = false;
        tMeshDataInput.CreateAllEdgesAndFaces  = true;
        tMeshDataInput.AutoAuraOptionInSTK     = false;

        //Add clustering information
        moris::mtk::Cell_Cluster_Input tCellClusterInput;                // Cell clusters
        moris::Cell<Matrix<IdMat>>     tClusterCellIds;                  // Cell cluster Ids
        moris::mtk::Side_Cluster_Input tInterfaceSideClusterInput;       // Side clusters
        moris::Cell<Matrix<IdMat>>     tInterfaceCellIdsandSideOrds;     // side cluster ids and side ordinals
        moris::Cell<Matrix<DDRMat>>    tInterfaceSideClusterParamCoords; // side cluster vertex parametric coordinates
        //
        if(aOutputOptions.mAddClusters)
        {
            // cell clustering
            this->setup_cell_clusters_for_output(tCellClusterInput,aOutputOptions,tClusterCellIds);

            tMeshDataInput.CellClusterInput = &tCellClusterInput;

            MORIS_ASSERT(mGeometryEngine->get_num_geometries() == 1,"This has not been setup for multi geometry problems.");

            //fixme: support changes to interface side
            this->setup_interface_side_cluster(tInterfaceNames(0), tInterfaceSideClusterInput, aOutputOptions, tInterfaceCellIdsandSideOrds, tInterfaceSideClusterParamCoords);

            tMeshDataInput.SideClusterInput = &tInterfaceSideClusterInput;
        }

        // Interface elements
        if(mUnzipped)
        {
            tMeshDataInput.ElemConn(tNumElemTypes-1)             = &tInterfaceElements;
            tMeshDataInput.LocaltoGlobalElemMap(tNumElemTypes-1) = &tInterfaceElementIds;
            tMeshDataInput.CellTopology(tNumElemTypes-1)         = CellTopology::PRISM6;
        }

        // add parallel information
        moris::mtk::Visualization_STK tVizTool;
        if(aOutputOptions.mAddParallelFields && par_size()>1)
        {
            moris::mtk::MtkFieldsInfo* tParFields = tVizTool.setup_parallel_cell_fields_for_declaration();
            tFieldsInfo.combine_fields_info(*tParFields);
        }


        if(moris::par_rank() == 0 && mVerbose)
        {
            std::cout<<"XTK: Mesh data setup completed in " <<(std::clock() - start) / (double)(CLOCKS_PER_SEC)<<" s."<<std::endl;
        }


        start = std::clock();

        // cast background mesh to an interpolation mesh and pass in
        moris::mtk::Integration_Mesh* tMeshData = nullptr;
        if(aOutputOptions.mAddClusters)
        {
            moris::mtk::Interpolation_Mesh* tInterpMesh = dynamic_cast<moris::mtk::Interpolation_Mesh*>(&mBackgroundMesh.get_mesh_data());

            tMeshData = moris::mtk::create_integration_mesh( MeshType::STK, tMeshDataInput, tInterpMesh );
        }
        else
        {
            tMeshData = moris::mtk::create_integration_mesh( MeshType::STK, tMeshDataInput);
        }

        if(aOutputOptions.mAddParallelFields && par_size()>1)
        {
            tVizTool.populate_parallel_cell_fields_on_mesh(tMeshData);
        }

        if(moris::par_rank() == 0 && mVerbose)
        {
            std::cout<<"XTK: Write to MTK completed in " <<(std::clock() - start) / (double)(CLOCKS_PER_SEC)<<" s."<<std::endl;
            tMeshDataInput.print_summary();
        }

        return tMeshData;

    }

    //------------------------------------------------------------------------------

    moris::Matrix<moris::IndexMat>
    Model::get_node_map_restricted_to_output_phases(Output_Options const & aOutputOptions,
            moris::Matrix<moris::IndexMat> & aOutputtedNodeInds)
    {
        moris::Matrix<moris::IndexMat> tNodeMap = mBackgroundMesh.get_local_to_global_map(EntityRank::NODE);

        moris_index tMyProcRank = par_rank();

        aOutputtedNodeInds.resize(tNodeMap.n_rows(),tNodeMap.n_cols());
        moris::uint tNumNodes = tNodeMap.numel();
        // if we are returning all phases there is no reason to restrict the map
        if(aOutputOptions.output_all_phases())
        {

            for(moris::uint i = 0; i <tNumNodes; i++)
            {
                aOutputtedNodeInds(i) = mBackgroundMesh.get_loc_entity_ind_from_entity_glb_id(tNodeMap(i),EntityRank::NODE);
            }

            return tNodeMap;
        }

        else
        {
            moris::Matrix<moris::IndexMat> tRestrictedNodeMap(tNodeMap.n_rows(),tNodeMap.n_cols());

            moris::uint tCount = 0;
            for(moris::uint i = 0; i <tNumNodes; i++)
            {
<<<<<<< HEAD
                moris_index   tVertexIndex = mBackgroundMesh.get_loc_entity_ind_from_entity_glb_id(tNodeMap(i),EntityRank::NODE);
                aOutputtedNodeInds(tCount) = tVertexIndex;
                tRestrictedNodeMap(tCount) = tNodeMap(i);
=======
                if(output_node(i,aOutputOptions) && mBackgroundMesh.get_vertex_owner(i) == tMyProcRank)
                {

                    moris::size_t tPhaseIndex = 0;
                    moris_index   tVertexIndex = mBackgroundMesh.get_loc_entity_ind_from_entity_glb_id(tNodeMap(i),EntityRank::NODE);
                    mGeometryEngine->get_phase_index(tVertexIndex,tPhaseIndex);
                    aOutputtedNodeInds(tCount) = tVertexIndex;
                    tRestrictedNodeMap(tCount) = tNodeMap(i);
>>>>>>> dfca8498

                    tCount++;
                }
            }


            tRestrictedNodeMap.resize(1,tCount);
            aOutputtedNodeInds.resize(1,tCount);

            return tRestrictedNodeMap;
        }

    }

    //------------------------------------------------------------------------------
    void
    Model::setup_interface_single_side_sets(Output_Options const & aOutputOptions,
            Cell<moris::Matrix<moris::IdMat>> & aCellIdsAndSideOrds,
            Cell<std::string> &                 aInterfaceSetNames)
    {
        std::string tSetNameBase = "iside_";

        for(moris_index iG = 0; iG< (moris_index)mGeometryEngine->get_num_geometries(); iG++)
        {
            for(moris_index iP0 = 0; iP0 < (moris_index)mGeometryEngine->get_num_bulk_phase(); iP0++)
            {
                for(moris_index iP1 = iP0+1; iP1 < (moris_index)mGeometryEngine->get_num_bulk_phase(); iP1++)
                {
                    if(aOutputOptions.output_phase(iP0) && aOutputOptions.output_phase(iP1))
                    {
                        std::string tSetName = tSetNameBase+"g_"+ std::to_string(iG) + "_p0_"+std::to_string(iP0)+"_p1_"+std::to_string(iP1);

                        aInterfaceSetNames.push_back(tSetName);
                        aCellIdsAndSideOrds.push_back(mCutMesh.pack_interface_sides(iG,iP0,iP1));
                    }
                }
            }
        }
    }

    //------------------------------------------------------------------------------

    moris::Cell<moris::mtk::MtkNodeSetInfo>
    Model::propogate_background_node_sets(moris::Cell<moris::Matrix<IndexMat>> & aNodeSetData,
            Output_Options const & aOutputOptions)
    {
        // access background mesh data
        moris::mtk::Mesh & tMeshData = mBackgroundMesh.get_mesh_data();

        // get all node set names in background mesh
        moris::Cell<std::string> tSetNames = tMeshData.get_set_names(EntityRank::NODE);

        // allocate output
        aNodeSetData = moris::Cell<moris::Matrix<IndexMat>>(tSetNames.size());
        moris::Cell<moris::mtk::MtkNodeSetInfo> tNodeSetInfo(tSetNames.size());
        for(moris::uint i = 0; i <tSetNames.size(); i++)
        {
            moris::uint tCount = 0;
            moris::Cell<moris::mtk::Vertex const *> tNodesInSetInds = tMeshData.get_vertices_in_vertex_set_no_aura(tSetNames(i));

            aNodeSetData(i) = moris::Matrix<moris::IndexMat>(tNodesInSetInds.size(),1);

            for(moris::uint iNode =0; iNode<tNodesInSetInds.size(); iNode++)
            {
                moris_index tVertexInd = tNodesInSetInds(iNode)->get_index();

                if(this->output_node(tVertexInd,aOutputOptions))
                {
                    aNodeSetData(i)(tCount) = tNodesInSetInds(iNode)->get_index();
                    tCount++;
                }
            }


            aNodeSetData(i).resize(tCount,1);

            mBackgroundMesh.convert_loc_entity_ind_to_glb_entity_ids(EntityRank::NODE,aNodeSetData(i));

            tNodeSetInfo(i).mNodeIds = &aNodeSetData(i);
            tNodeSetInfo(i).mNodeSetName = tSetNames(i);

        }
        return tNodeSetInfo;

    }

    //------------------------------------------------------------------------------

    moris::Cell<moris::mtk::MtkSideSetInfo>
    Model::propogate_background_side_sets(moris::Cell<moris::Matrix<IndexMat>> & aSideSetElemIdsAndOrds,
            Output_Options const & aOutputOptions)
    {
        // access background mesh data
        moris::mtk::Mesh & tMeshData = mBackgroundMesh.get_mesh_data();

        // get all side set names in background mesh
        moris::Cell<std::string> tSetNames = tMeshData.get_set_names(tMeshData.get_facet_rank());

        // remove internal side sets which show up with a generated string
        tSetNames = check_for_and_remove_internal_seacas_side_sets(tSetNames);

        // allocate output side sets
        moris::Cell<moris::mtk::MtkSideSetInfo> tSideSets(2*tSetNames.size());
        aSideSetElemIdsAndOrds = moris::Cell<moris::Matrix<IndexMat>>(2*tSetNames.size());


        for(moris::uint i = 0; i <tSetNames.size(); i++)
        {
            moris::uint tNoChildInd = 2*i;
            moris::uint tChildInd = 2*i+1;

            this->propogate_background_side_set(tSetNames(i),tNoChildInd,tChildInd,aSideSetElemIdsAndOrds,tSideSets,aOutputOptions,false);
        }


        return tSideSets;
    }

    void
    Model::propogate_background_side_set( std::string             const &             aSideSetName,
            moris::moris_index                          aNoChildIndex,
            moris::moris_index                          aChildIndex,
            moris::Cell<moris::Matrix<IndexMat>>      & aElementIdsAndSideOrd,
            moris::Cell<moris::mtk::MtkSideSetInfo>   & aSideSetData,
            Output_Options          const             & aOutputOptions,
            bool                                        aOutputIndices)
    {

        // access background mesh data
        moris::mtk::Mesh & tMeshData = mBackgroundMesh.get_mesh_data();

        // declare matrices used through
        moris::Matrix< moris::IndexMat > tElementsAttachedToFace(1,1);
        moris::Matrix< moris::IdMat >    tChildElemsIdsOnFace;
        moris::Matrix< moris::IndexMat > tChildElemsCMIndOnFace;
        moris::Matrix< moris::IndexMat > tChildElemOnFaceOrdinal;

        moris::uint tElementIndex          = 0;
        moris::uint tPhaseIndex            = 0;
        moris::uint tFaceOrdinal           = 0;
        moris::moris_index tChildMeshIndex = 0;
        moris::moris_id    tElementId      = 0;
        moris::moris_index tMyProcRank     = par_rank();
        bool        tHasChildren = false;


        // get cells and sides in side set
        moris::Cell< mtk::Cell const * > tCellsInSideSet;
        moris::Matrix< moris::IndexMat > tSideSetOrdinals;
        tMeshData.get_sideset_cells_and_ords(aSideSetName, tCellsInSideSet, tSideSetOrdinals );

        // side set data non-intersected
        aElementIdsAndSideOrd(aNoChildIndex)   = Matrix<IndexMat>(tCellsInSideSet.size()*2,2);

        // intersected data
        //TODO: FIGURE OUT MAXIMUM VALUE
        aElementIdsAndSideOrd(aChildIndex) = Matrix<IndexMat>(tCellsInSideSet.size()*2*10,2);

        // keep count
        moris::Cell<moris::uint> tCount(2,0);

        // iterate through sides in set i
        for(moris::uint iSide= 0; iSide<tCellsInSideSet.size(); iSide++)
        {
            tElementIndex = tCellsInSideSet(iSide)->get_index();

            // sides attached to cell
            moris::Matrix<moris::IdMat> tElementFaces = tMeshData.get_entity_connected_to_entity_loc_inds(tElementIndex,EntityRank::ELEMENT,EntityRank::FACE);

            moris_index tSideIndex = tElementFaces(tSideSetOrdinals(iSide));

            if(tMeshData.get_entity_owner(tElementIndex, EntityRank::ELEMENT) == tMyProcRank)
            {
                tHasChildren = mBackgroundMesh.entity_has_children(tElementIndex,EntityRank::ELEMENT);
                // get the faces from the child mesh
                if(tHasChildren)
                {
                    tChildMeshIndex = mBackgroundMesh.child_mesh_index(tElementIndex,EntityRank::ELEMENT);

                    Child_Mesh const & tChildMesh = mCutMesh.get_child_mesh(tChildMeshIndex);

                    tChildMesh.get_child_elements_connected_to_parent_facet(tSideIndex,
                            tChildElemsIdsOnFace,
                            tChildElemsCMIndOnFace,
                            tChildElemOnFaceOrdinal);

                    moris::Matrix< moris::IndexMat > const & tChildElementPhaseIndices = tChildMesh.get_element_phase_indices();
                    moris::Matrix< moris::IndexMat > const & tChildElementIndices = tChildMesh.get_element_inds();
                    moris::Matrix< moris::IndexMat > const & tElementIds = tChildMesh.get_element_ids();

                    for(moris::moris_index iCElem  = 0; iCElem < (moris::moris_index)tChildElemsCMIndOnFace.numel(); iCElem++)
                    {
                        tPhaseIndex = tChildElementPhaseIndices(0,tChildElemsCMIndOnFace(0,iCElem));
                        if(aOutputOptions.output_phase(tPhaseIndex))
                        {
                            // Child Element Id
                            if(!aOutputIndices)
                            {
                                tElementId = tElementIds(tChildElemsCMIndOnFace(iCElem));
                                tFaceOrdinal   = tChildElemOnFaceOrdinal(iCElem);
                                aElementIdsAndSideOrd(aChildIndex)(tCount(1),0) = tElementId;
                                aElementIdsAndSideOrd(aChildIndex)(tCount(1),1) = tFaceOrdinal;
                                tCount(1)++;
                            }
                            else
                            {
                                tFaceOrdinal   = tChildElemOnFaceOrdinal(iCElem);
                                aElementIdsAndSideOrd(aChildIndex)(tCount(1),0) = tChildElementIndices(tChildElemsCMIndOnFace(iCElem));
                                aElementIdsAndSideOrd(aChildIndex)(tCount(1),1) = tFaceOrdinal;
                                tCount(1)++;
                            }
                        }
                    }
                }

                else
                {

                    tFaceOrdinal = tSideSetOrdinals(iSide);
                    tElementId   = tCellsInSideSet(iSide)->get_id();

                    if(aOutputOptions.output_phase(mBackgroundMesh.get_element_phase_index(tElementIndex)))
                    {
                        if(!aOutputIndices)
                        {
                            aElementIdsAndSideOrd(aNoChildIndex)(tCount(0),0) = tElementId;
                            aElementIdsAndSideOrd(aNoChildIndex)(tCount(0),1) = tFaceOrdinal;
                            tCount(0)++;
                        }
                        else
                        {
                            aElementIdsAndSideOrd(aNoChildIndex)(tCount(0),0) = tElementIndex;
                            aElementIdsAndSideOrd(aNoChildIndex)(tCount(0),1) = tFaceOrdinal;
                            tCount(0)++;
                        }
                    }

                }
            }

        }

        // resize data
        aElementIdsAndSideOrd(aChildIndex).resize(tCount(1),2);
        aElementIdsAndSideOrd(aNoChildIndex).resize(tCount(0),2);

        // Add data to side set info
        // no child
        aSideSetData(aNoChildIndex).mElemIdsAndSideOrds = &aElementIdsAndSideOrd(aNoChildIndex);
        aSideSetData(aNoChildIndex).mSideSetName        = aSideSetName;
        aSideSetData(aNoChildIndex).mSideTopology       = CellTopology::QUAD4;
        aSideSetData(aChildIndex).mElemIdsAndSideOrds   = &aElementIdsAndSideOrd(aChildIndex);
        aSideSetData(aChildIndex).mSideSetName          = aSideSetName + "_i";
        aSideSetData(aChildIndex).mSideTopology         = CellTopology::TRI3;


    }

    moris::Cell<std::string>
    Model::check_for_and_remove_internal_seacas_side_sets(moris::Cell<std::string> & aSideSetNames)
    {
        for(std::vector<std::string>::iterator iSet = aSideSetNames.begin(); iSet != aSideSetNames.end(); ++iSet)
        {
            if(iSet->compare("surface_1_quad4") == 0)
            {
                aSideSetNames.data().erase(iSet--);
            }

            else if(iSet->compare("surface_2_quad4") == 0)
            {
                aSideSetNames.data().erase(iSet--);
            }
            else if(iSet->compare("surface_3_quad4") == 0)
            {
                aSideSetNames.data().erase(iSet--);
            }
            else if(iSet->compare("surface_4_quad4") == 0)
            {
                aSideSetNames.data().erase(iSet--);
            }
            else if(iSet->compare("surface_5_quad4") == 0)
            {
                aSideSetNames.data().erase(iSet--);
            }
            else if(iSet->compare("surface_6_quad4") == 0)
            {
                aSideSetNames.data().erase(iSet--);
            }
            else if(iSet->compare("surface_hex8_quad_1") == 0)
            {
                aSideSetNames.data().erase(iSet--);
            }
            else if(iSet->compare("surface_hex8_quad_2") == 0)
            {
                aSideSetNames.data().erase(iSet--);
            }
            else if(iSet->compare("surface_hex8_quad4_1") == 0)
            {
                aSideSetNames.data().erase(iSet--);
            }
            else if(iSet->compare("surface_hex8_quad4_2") == 0)
            {
                aSideSetNames.data().erase(iSet--);
            }
            else if(iSet->compare("surface_hex8_quad4_3") == 0)
            {
                aSideSetNames.data().erase(iSet--);
            }
            else if(iSet->compare("surface_hex8_quad4_4") == 0)
            {
                aSideSetNames.data().erase(iSet--);
            }
        }
        return aSideSetNames;

    }

    //------------------------------------------------------------------------------

    Cell<moris::Matrix<moris::IdMat>>
    Model::combine_interface_and_non_interface_blocks(Cell<moris::Matrix<moris::IdMat>> & aChildElementsByPhase,
            Cell<moris::Matrix<moris::IdMat>> & aNoChildElementsByPhase)
    {
        moris::uint tNumPhase = aChildElementsByPhase.size();

        Cell<moris::Matrix<moris::IdMat>> tCombinedElementsByPhase(tNumPhase);

        for(moris::uint i =0; i<tNumPhase; i++)
        {
            moris::uint tNumChildElems   = aChildElementsByPhase(i).numel();
            moris::uint tNumNoChildElems = aNoChildElementsByPhase(i).numel();

            tCombinedElementsByPhase(i) = moris::Matrix<moris::IdMat>(1,tNumChildElems + tNumNoChildElems);

            tCombinedElementsByPhase(i)({0,0},{0,tNumChildElems-1}) = aChildElementsByPhase(i).get_row(0);
            tCombinedElementsByPhase(i)({0,0},{tNumChildElems,tNumChildElems + tNumNoChildElems -1}) = aNoChildElementsByPhase(i).get_row(0);
        }

        return tCombinedElementsByPhase;

    }

    //------------------------------------------------------------------------------

    uint
    Model::get_num_phases_to_output(Output_Options const & aOutputOptions)
    {
        uint tNumPhasesOutput = 0;
        if(aOutputOptions.output_all_phases())
        {
            tNumPhasesOutput = mGeometryEngine->get_num_bulk_phase();
        }
        else
        {
            tNumPhasesOutput = aOutputOptions.num_phases_to_output();
        }

        return tNumPhasesOutput;
    }

    //------------------------------------------------------------------------------

    void
    Model::setup_cell_clusters_for_output(moris::mtk::Cell_Cluster_Input & aCellClusterInput,
            Output_Options const & aOutputOptions,
            moris::Cell<Matrix<IdMat>> & aCellIds)
    {
        // iterate through child meshes and construct cells
        uint tNumChildMeshes = mCutMesh.get_num_child_meshes();

        for(moris::uint i = 0; i < tNumChildMeshes; i ++)
        {
            // Get child mesh
            Child_Mesh const & tChildMesh = mCutMesh.get_child_mesh(i);

            // pack the element ids into phase grouping
            Cell<moris::Matrix< moris::IdMat >> tElementIds;
            Cell<moris::Matrix< moris::IdMat >> tCMElementInds;
            tChildMesh.pack_child_mesh_by_phase(mGeometryEngine->get_num_bulk_phase(), tElementIds, tCMElementInds);

            // add them to cell to keep in scope
            aCellIds.push_back(tElementIds(0));
            aCellIds.push_back(tElementIds(1));
        }

        for(moris::uint i = 0; i < tNumChildMeshes; i ++)
        {
            // Get child mesh
            Child_Mesh const & tChildMesh = mCutMesh.get_child_mesh(i);

            // primary index
            moris_index tPrimaryCellIndex = 2*i;
            moris_index tVoidCellIndex    = 2*i+1;

            // parent index
            moris_index tParentCellIndex = tChildMesh.get_parent_element_index();

            // access the parent element from the background mesh
            moris::mtk::Cell* tInterpCell = &mBackgroundMesh.get_mesh_data().get_mtk_cell(tParentCellIndex);

            // add to cluster
            aCellClusterInput.add_cluster_data(tInterpCell,&aCellIds(tPrimaryCellIndex),&aCellIds(tVoidCellIndex),&tChildMesh.get_node_ids(),&tChildMesh.get_parametric_coordinates());

        }
    }

    void
    Model::setup_interface_side_cluster(std::string                      aInterfaceSideLabelBase,
            moris::mtk::Side_Cluster_Input & aSideClusterInput,
            Output_Options           const & aOutputOptions,
            moris::Cell<Matrix<IdMat>>     & aCellIdsandSideOrds,
            moris::Cell<Matrix<DDRMat>>    & aParametricCoordinates)
    {
        moris::uint tNumPhases = mGeometryEngine->get_num_bulk_phase();

        moris::uint tNumChildMeshes = mCutMesh.get_num_child_meshes();

        for(moris::uint  iP = 0; iP<tNumPhases; iP++)
        {
            // if we are outputting this phase
            //        if(aOutputOptions.output_phase((size_t)iP))
            if(iP == 0)
            {
                // add side set to output
                std::string tSetName = aInterfaceSideLabelBase;

                //iterate through children meshes
                for(moris::uint iC = 0; iC < tNumChildMeshes; iC ++)
                {
                    // Get child mesh
                    Child_Mesh const & tChildMesh = mCutMesh.get_child_mesh(iC);

                    // package this child element by bulk phase
                    moris::Matrix< moris::IdMat > tInterfaceElementIdsAndSideOrd = tChildMesh.pack_interface_sides( 0, 0, 1 );

                    // add to data which will stay in scope
                    aCellIdsandSideOrds.push_back(tInterfaceElementIdsAndSideOrd);

                }
            }
        }

        uint tCount = 0;
        for(moris::uint  iP = 0; iP<tNumPhases; iP++)
        {
            // if we are outputting this phase
            //        if(aOutputOptions.output_phase((size_t)iP))
            if(iP == 0)
            {
                // add side set to output
                std::string tSetName = aInterfaceSideLabelBase;
                moris_index tSideSetOrd = aSideClusterInput.add_side_set_label(tSetName);

                //iterate through children meshes
                for(moris::uint iC = 0; iC < tNumChildMeshes; iC ++)
                {
                    // Get child mesh
                    Child_Mesh const & tChildMesh = mCutMesh.get_child_mesh(iC);

                    // parent cell index
                    moris_index tParentCellIndex = tChildMesh.get_parent_element_index();

                    // access the parent element from the background mesh
                    moris::mtk::Cell* tInterpCell = &mBackgroundMesh.get_mesh_data().get_mtk_cell(tParentCellIndex);

                    // add to cluster input data
                    //fixme: Add only vertex indices on the interface to cluster. Adding all.
                    aSideClusterInput.add_cluster_data(false,tSideSetOrd,tInterpCell,&aCellIdsandSideOrds(tCount),&tChildMesh.get_node_ids(),&tChildMesh.get_parametric_coordinates());

                    tCount++;
                }
            }
        }
    }
<<<<<<< HEAD
}
//------------------------------------------------------------------------------


bool
Model::output_node(moris::moris_index aNodeIndex,
                   Output_Options const & aOutputOptions)
{
    bool tIsInterface = mBackgroundMesh.is_interface_node(aNodeIndex,0);
    moris::size_t tPhaseIndex = 0;
    mGeometryEngine->get_phase_index(aNodeIndex,
                                     mBackgroundMesh.get_selected_node_coordinates_loc_inds({{aNodeIndex}}));
=======
    //------------------------------------------------------------------------------

>>>>>>> dfca8498

    bool
    Model::output_node(moris::moris_index aNodeIndex,
            Output_Options const & aOutputOptions)
    {
        bool tIsInterface = mBackgroundMesh.is_interface_node(aNodeIndex,0);
        moris::size_t tPhaseIndex = 0;
        mGeometryEngine->get_phase_index(aNodeIndex,tPhaseIndex);


        if(aOutputOptions.output_phase(tPhaseIndex) && !tIsInterface)
        {
            return true;
        }
        else if(tIsInterface)
        {
            return true;
        }

        return false;
    }

<<<<<<< HEAD
    for (moris::uint i = 0; i < tNumGeom; i++)
=======
    //------------------------------------------------------------------------------
    moris::size_t
    Model::determine_element_phase_index(moris::size_t aRowIndex,
            moris::Matrix< moris::IndexMat > const & aElementToNodeIndex)
>>>>>>> dfca8498
    {
        moris::size_t tNumGeom = mGeometryEngine->get_num_geometries();
        moris::size_t tNumNodesPerElem = aElementToNodeIndex.n_cols();
        moris::Matrix< moris::IndexMat > tNodalPhaseVals(1,tNumGeom,MORIS_INDEX_MAX);


        for(moris::size_t i = 0; i<tNumGeom; i++)
        {
            bool tFoundNonInterfaceNode = false;
            for( moris::size_t j = 0; j<tNumNodesPerElem; j++)
            {
<<<<<<< HEAD
                tNodalPhaseVals(0,i) = mGeometryEngine->
                        get_node_phase_index_wrt_a_geometry((moris::uint)aElementToNodeIndex(aRowIndex, j),
                                                            mBackgroundMesh.get_selected_node_coordinates_loc_inds({{ aElementToNodeIndex(aRowIndex,j) }}),
                                                            i);
                tFoundNonInterfaceNode = true;
                break;
=======
                if(!mBackgroundMesh.is_interface_node(aElementToNodeIndex(aRowIndex,j),i))
                {
                    tNodalPhaseVals(0,i) = mGeometryEngine->get_node_phase_index_wrt_a_geometry(aElementToNodeIndex(aRowIndex,j),i);
                    tFoundNonInterfaceNode = true;
                    break;
                }
>>>>>>> dfca8498
            }

            if(!tFoundNonInterfaceNode)
            {
                std::cout<<"Did not find a non-interface node for this element"<<std::endl;
                tNodalPhaseVals(0,i) = 1001;
            }
        }


        moris::moris_index tElemPhaseVal = mGeometryEngine->get_elem_phase_index(tNodalPhaseVals);

        return tElemPhaseVal;
    }
    void
    Model::print_decompsition_preamble(Cell<enum Subdivision_Method> aMethods)
    {
        // Only process with rank 0 prints the preamble


        if(moris::par_rank() == 0 && mVerbose)
        {
            std::cout<<"--------------------------------------------------------"<<std::endl;
            std::cout<<"XTK: Specified Decomposition Routines: ";

            for(moris::size_t i = 0 ; i<aMethods.size(); i++)
            {
                std::cout<<"["<<get_enum_str(aMethods(i))<<  "] ";
            }

            std::cout<<std::endl;
        }
    }


    //------------------------------------------------------------------------------
    void
    Model::compute_interface_sensitivity_internal()
    {
        // Number of geometries in the geometry engine (we need to compute sensitivity wrt each)
        uint tNumGeoms = mGeometryEngine->get_num_geometries();

        // Node coordinates
        moris::Matrix< moris::DDRMat > tNodeCoords = mBackgroundMesh.get_all_node_coordinates_loc_inds();

        for(uint iGeo = 0; iGeo <tNumGeoms; iGeo++)
        {
            // Get interface nodes
            moris::Matrix< moris::IndexMat > tInterfaceNodes = mBackgroundMesh.get_interface_nodes_loc_inds(iGeo);

<<<<<<< HEAD
        // Compute interface sensitivity
        mGeometryEngine->set_interface_nodes(tInterfaceNodes);
=======
            // Compute interface sensitivity
            mGeometryEngine->compute_interface_sensitivity(tInterfaceNodes,tNodeCoords,iGeo);
        }
>>>>>>> dfca8498
    }


    void
    Model::extract_interface_sensitivity_sparse(moris::Matrix<moris::IndexMat> const & aNodeIndsToOutput,
            moris::Cell<moris::Matrix<DDRMat>>   & adxdpData,
            moris::Cell<std::string>             & adxdpNames,
            moris::Cell<moris::Matrix<DDRMat>>   & aDesVars,
            moris::Cell<std::string>             & aDesVarsName,
            moris::Matrix<moris::DDRMat>         & aNumDesVars,
            std::string                          & aNumDesVarsName) const
    {
        // names of sparsely packaged fields
        moris::uint tNumFields = 6;
        adxdpNames = moris::Cell<std::string>({{"dx0dp0"},
            {"dx1dp0"},
            {"dx2dp0"},
            {"dx0dp1"},
            {"dx1dp1"},
            {"dx2dp1"}});



        moris::uint tNumNodes = aNodeIndsToOutput.numel();
        adxdpData = moris::Cell<moris::Matrix<moris::DDRMat>>(tNumFields,moris::Matrix<moris::DDRMat>(tNumNodes,1,0.0));

        //TODO: hardcoded to 2
        tNumFields = 2;
        aDesVarsName = moris::Cell<std::string>({{"DesVar0"},{"DesVar1"}});
        aDesVars = moris::Cell<moris::Matrix<moris::DDRMat>>(tNumFields,moris::Matrix<moris::DDRMat>(tNumNodes,1));

        aNumDesVarsName = "NumDesVar";
        aNumDesVars = moris::Matrix<moris::DDRMat>(1,tNumNodes,0);

        for(moris::uint iNode = 0; iNode<tNumNodes; iNode++)
        {
            moris::moris_index tNodeIndex = aNodeIndsToOutput(iNode);

            if(mBackgroundMesh.is_interface_node(tNodeIndex,0))
            {
                moris::Matrix< moris::DDRMat > const & tdxdp = mGeometryEngine->get_node_dx_dp(tNodeIndex);

                MORIS_ASSERT(tdxdp.n_rows() == 2,"Invalid dxdp size for sparse packing, This function only works on tet meshes with discrete fields at the moment");
                MORIS_ASSERT(tdxdp.n_cols() == 3,"Invalid dxdp size for sparse packing, This function only works on tet meshes with discrete fields at the moment");

<<<<<<< HEAD
            adxdpData(0)(iNode) = tdxdp(0,0);
            adxdpData(1)(iNode) = tdxdp(0,1);
            adxdpData(2)(iNode) = tdxdp(0,2);
            adxdpData(3)(iNode) = tdxdp(1,0);
            adxdpData(4)(iNode) = tdxdp(1,1);
            adxdpData(5)(iNode) = tdxdp(1,2);
        }
=======
                adxdpData(0)(iNode) = tdxdp(0,0);
                adxdpData(1)(iNode) = tdxdp(0,1);
                adxdpData(2)(iNode) = tdxdp(0,2);
                adxdpData(3)(iNode) = tdxdp(1,0);
                adxdpData(4)(iNode) = tdxdp(1,1);
                adxdpData(5)(iNode) = tdxdp(1,2);

                moris::Matrix< moris::IndexMat > const & tDesVarInds = mGeometryEngine->get_node_adv_indices(tNodeIndex);

                aDesVars(0)(iNode) = (moris::real)mBackgroundMesh.get_mesh_data().get_glb_entity_id_from_entity_loc_index(tDesVarInds(0),EntityRank::NODE);
                aDesVars(1)(iNode) = (moris::real)mBackgroundMesh.get_mesh_data().get_glb_entity_id_from_entity_loc_index(tDesVarInds(1),EntityRank::NODE);

                aNumDesVars(iNode) = tDesVarInds.numel();
            }
>>>>>>> dfca8498

        }
    }

    void
    Model::extract_interface_sensitivity_dense(moris::Matrix<moris::IndexMat> const & aNodeIndsToOutput,
            moris::Cell<moris::Matrix<DDRMat>>   & adxdpData,
            moris::Cell<std::string>             & adxdpNames) const
    {
        // names of sparsely packaged fields
        moris::uint tNumDVs = mGeometryEngine->get_num_design_variables();

        // spatial dimension (used often here)
        moris::uint tSpatialDim = this->get_spatial_dim();

        for(moris::uint i = 0; i< tNumDVs; i++)
        {
            for(moris::uint j = 0; j < tSpatialDim; j++)
            {
                adxdpNames.push_back("dx" + std::to_string(j)+"dp"+std::to_string(i));
            }
        }

        moris::uint tNumNodes = aNodeIndsToOutput.numel();
        adxdpData = moris::Cell<moris::Matrix<moris::DDRMat>>(tNumDVs*tSpatialDim,moris::Matrix<moris::DDRMat>(tNumNodes,1,0.0));

        for(moris::uint iNode = 0; iNode<tNumNodes; iNode++)
        {
            moris::moris_index tNodeIndex = aNodeIndsToOutput(iNode);

            if(mBackgroundMesh.is_interface_node(tNodeIndex,0))
            {
                moris::Matrix< moris::DDRMat > const & tdxdp = mGeometryEngine->get_node_dx_dp(tNodeIndex);

                MORIS_ASSERT(tdxdp.n_rows() == tNumDVs,"Invalid dxdp size for dense packing");
                MORIS_ASSERT(tdxdp.n_cols() == tSpatialDim,"Invalid dxdp size for dense packing");

                moris::uint tCount = 0;
                for(moris::uint i = 0; i< tNumDVs; i++)
                {
                    for(moris::uint j = 0; j < tSpatialDim; j++)
                    {
                        adxdpData(tCount)(iNode) = tdxdp(i,j);
                        tCount++;
                    }
                }
            }
        }
    }


    //------------------------------------------------------------------------------

    moris::Cell< moris::Matrix < moris::DDRMat > >
    Model::assemble_geometry_data_as_mesh_field(moris::Matrix<moris::IndexMat> const & aNodeIndsToOutput)
    {
        uint tNumGeometries = mGeometryEngine->get_num_geometries();
        uint tNumNodes      = aNodeIndsToOutput.numel();


        // Allocate output data
        moris::Cell< moris::Matrix < moris::DDRMat > > tGeometryData(tNumGeometries, moris::Matrix<moris::DDRMat>(tNumNodes,1));

<<<<<<< HEAD
    //Iterate through geometries
    moris::Matrix< moris::DDRMat > tNodeCoords = mBackgroundMesh.get_selected_node_coordinates_loc_inds(aNodeIndsToOutput);
    for(uint iG = 0; iG <tNumGeometries; iG++)
    {
        // Iterate through nodes
        for(uint iN = 0; iN<tNumNodes; iN++)
        {
            tGeometryData(iG)(iN) = mGeometryEngine->get_geometry_field_value(aNodeIndsToOutput(iN), tNodeCoords.get_row(iN), iG);
=======
        //Iterate through geometries
        for(uint iG = 0; iG <tNumGeometries; iG++)
        {
            // Iterate through nodes
            for(uint iN = 0; iN<tNumNodes; iN++)
            {
                tGeometryData(iG)(iN) = mGeometryEngine->get_entity_phase_val(aNodeIndsToOutput(iN),iG);
            }
>>>>>>> dfca8498
        }

        return tGeometryData;
    }

    //------------------------------------------------------------------------------

    moris::Cell<std::string>
    Model::assign_geometry_data_names()
    {
        uint tNumGeometries = mGeometryEngine->get_num_geometries();

        // base string of geometry data
        std::string tBaseName = "gd_";

        // Allocate output
        moris::Cell<std::string> tGeometryFieldName(tNumGeometries);

        //Iterate through geometries
        for(uint iG = 0; iG <tNumGeometries; iG++)
        {
            tGeometryFieldName(iG) = tBaseName+std::to_string(iG);
        }

        return tGeometryFieldName;
    }

    //------------------------------------------------------------------------------

    moris::Cell < enum moris::EntityRank >
    Model::assign_geometry_data_field_ranks()
    {
        uint tNumGeometries = mGeometryEngine->get_num_geometries();

        // base string of geometry data
        std::string tBaseName = "gd_";

        // Allocate output
        // Note: for now this is a nodal field always
        moris::Cell<enum moris::EntityRank> tGeometryFieldRank(tNumGeometries,moris::EntityRank::NODE);

        return tGeometryFieldRank;
    }
    //------------------------------------------------------------------------------

}<|MERGE_RESOLUTION|>--- conflicted
+++ resolved
@@ -725,16 +725,18 @@
                 {
                     mBackgroundMesh.mark_node_as_interface_node(tDecompData.tNewNodeIndex(i),tGeomIndex);
 
-                    // determine if this vertex is on other interfaces
-                    for(moris::uint j = 0; j < mGeometryEngine->get_num_geometries(); j++)
+                // determine if this vertex is on other interfaces
+                for(moris::uint j = 0; j < mGeometryEngine->get_num_geometries(); j++)
+                {
+                    moris::real const & tPhaseVal = mGeometryEngine->get_geometry_field_value(tDecompData.tNewNodeIndex(i),
+                                                                                              tDecompData.tNewNodeCoordinate(i),
+                                                                                              j);
+                    if(moris::equal_to(0.0,tPhaseVal))
                     {
-                        moris::real const & tPhaseVal = mGeometryEngine->get_entity_phase_val(tDecompData.tNewNodeIndex(i),(moris_index)j);
-                        if(moris::equal_to(0.0,tPhaseVal))
-                        {
-                            mBackgroundMesh.mark_node_as_interface_node(tDecompData.tNewNodeIndex(i),j);
-                        }
+                        mBackgroundMesh.mark_node_as_interface_node(tDecompData.tNewNodeIndex(i),j);
                     }
                 }
+            }
 
                 // Set Node Ids and tell the child mesh to update
                 for (moris::size_t j = 0; j < aActiveChildMeshIndices.n_cols(); j++)
@@ -774,17 +776,7 @@
                 // For tri background meshes we have a 3-d parametric coordinate
                 if(aFirstSubdivision)
                 {
-<<<<<<< HEAD
-                    moris::real const & tPhaseVal = mGeometryEngine->get_geometry_field_value(tDecompData.tNewNodeIndex(i),
-                                                                                              tDecompData.tNewNodeCoordinate(i),
-                                                                                              j);
-                    if(moris::equal_to(0.0,tPhaseVal))
-                    {
-                        mBackgroundMesh.mark_node_as_interface_node(tDecompData.tNewNodeIndex(i),j);
-                    }
-=======
                     tDimParamCoord = 3;
->>>>>>> dfca8498
                 }
 
                 // initialize a struct of all the data we are keeping track of in this decomposition
@@ -948,7 +940,9 @@
                     // determine if this vertex is on other interfaces
                     for(moris::uint j = 0; j < mGeometryEngine->get_num_geometries(); j++)
                     {
-                        moris::real const & tPhaseVal = mGeometryEngine->get_entity_phase_val(tDecompData.tNewNodeIndex(i),(moris_index)j);
+                        moris::real const & tPhaseVal = mGeometryEngine->get_geometry_field_value(tDecompData.tNewNodeIndex(i),
+                                                                                                  tDecompData.tNewNodeCoordinate(i),
+                                                                                                  j);
                         if(moris::equal_to(0.0,tPhaseVal))
                         {
                             mBackgroundMesh.mark_node_as_interface_node(tDecompData.tNewNodeIndex(i),j);
@@ -1097,24 +1091,9 @@
                 // coordinates of nodes attached to element
                 moris::Matrix<moris::DDRMat> tCoordinates = mBackgroundMesh.get_selected_node_coordinates_loc_inds(tElementNodes);
 
-<<<<<<< HEAD
-                // determine if this vertex is on other interfaces
-                for(moris::uint j = 0; j < mGeometryEngine->get_num_geometries(); j++)
-                {
-                    moris::real const & tPhaseVal = mGeometryEngine->get_geometry_field_value(tDecompData.tNewNodeIndex(i),
-                                                                                              tDecompData.tNewNodeCoordinate(i),
-                                                                                              j);
-                    if(moris::equal_to(0.0,tPhaseVal))
-                    {
-                        mBackgroundMesh.mark_node_as_interface_node(tDecompData.tNewNodeIndex(i),j);
-                    }
-                }
-            }
-=======
                 // trilinearly interpolate to the center of the element
                 moris::Matrix<moris::DDRMat> tNewNodeCoordinates;
                 xtk::Interpolation::trilinear_interpolation(tCoordinates, tParamCoordsRelativeToElem.get_row(6), tNewNodeCoordinates);
->>>>>>> dfca8498
 
                 // add the new node at center of element to the map
                 // location for this face in the map
@@ -1336,20 +1315,6 @@
             }
         }
     }
-
-    void
-    Model::create_new_node_association_with_geometry(Decomposition_Data & tDecompData)
-    {
-        // create geometry objects for each node
-        mGeometryEngine->create_new_node_geometry_objects(
-                tDecompData.tNewNodeIndex,
-                tDecompData.mConformalDecomp,
-                tDecompData.tNewNodeParentTopology,
-                tDecompData.tParamCoordRelativeToParent,
-                tDecompData.tNewNodeCoordinate);
-    }
-<<<<<<< HEAD
-}
 
 void
 Model::create_new_node_association_with_geometry(Decomposition_Data & tDecompData)
@@ -1361,19 +1326,6 @@
                                                       tDecompData.tParamCoordRelativeToParent,
                                                       mBackgroundMesh.get_all_node_coordinates_loc_inds());
 }
-
-
-void
-Model::assign_node_requests_identifiers(Decomposition_Data & aDecompData,
-                                        moris::moris_index   aMPITag)
-{
-    barrier();
-    // asserts
-    MORIS_ASSERT(aDecompData.tNewNodeId.size() == aDecompData.tNewNodeIndex.size(),      "Dimension mismatch in assign_node_requests_identifiers");
-    MORIS_ASSERT(aDecompData.tNewNodeId.size() == aDecompData.tNewNodeParentRank.size(), "Dimension mismatch in assign_node_requests_identifiers");
-    MORIS_ASSERT(aDecompData.tNewNodeId.size() == aDecompData.tNewNodeParentIndex.size(),"Dimension mismatch in assign_node_requests_identifiers");
-=======
->>>>>>> dfca8498
 
     void
     Model::assign_node_requests_identifiers(
@@ -1870,26 +1822,11 @@
         }
     }
 
-<<<<<<< HEAD
-void
-Model::link_background_mesh_to_geometry_objects()
-{
-    // initialize geometry objects
-    moris::Matrix< moris::DDRMat > tNodeCoords = mBackgroundMesh.get_all_node_coordinates_loc_inds();
-    mLinkedBackground = true;
-}
-=======
     void
     Model::link_background_mesh_to_geometry_objects()
     {
-        // initialize geometry objects
-        moris::Matrix< moris::DDRMat > tNodeCoords = mBackgroundMesh.get_all_node_coordinates_loc_inds();
-
-        mGeometryEngine->initialize_geometry_objects_for_background_mesh_nodes(tNodeCoords.n_rows());
-        mGeometryEngine->initialize_geometry_object_phase_values(tNodeCoords);
         mLinkedBackground = true;
     }
->>>>>>> dfca8498
 
     void
     Model::finalize_decomp_in_xtk_mesh(bool aSetPhase)
@@ -3711,14 +3648,14 @@
         {
             moris::mtk::Vertex & tVertex = mBackgroundMesh.get_mtk_vertex(i);
 
-            std::cout<<"Vertex Id: "<<std::setw(8)<<tVertex.get_id()<<" | ";
-            for(moris::uint j = 0; j < mGeometryEngine->get_num_geometries(); j++)
-            {
-                std::cout<<std::setw(12)<<mGeometryEngine->get_entity_phase_val(tVertex.get_index(),j)<<" , ";
-            }
-            std::cout<<std::endl;
-        }
-    }
+        std::cout<<"Vertex Id: "<<std::setw(8)<<tVertex.get_id()<<" | ";
+        for(moris::uint j = 0; j < mGeometryEngine->get_num_geometries(); j++)
+        {
+            std::cout<<std::setw(12)<<mGeometryEngine->get_geometry_field_value(tVertex.get_index(), tVertex.get_coords(), j)<<" , ";
+        }
+        std::cout<<std::endl;
+    }
+}
 
 
     void
@@ -3778,19 +3715,12 @@
                 std::cout<<std::setw(6)<<iC<<" | ";
 
 
-<<<<<<< HEAD
-        std::cout<<"Vertex Id: "<<std::setw(8)<<tVertex.get_id()<<" | ";
-        for(moris::uint j = 0; j < mGeometryEngine->get_num_geometries(); j++)
-        {
-            std::cout<<std::setw(12)<<mGeometryEngine->get_geometry_field_value(tVertex.get_index(), tVertex.get_coords(), j)<<" , ";
-=======
                 for(moris::uint iN = 0; iN< mTransitionNeighborCellLocation(iC).size(); iN++)
                 {
                     std::cout<<std::setw(12)<<mTransitionNeighborCellLocation(iC)(iN);
                 }
                 std::cout<<std::endl;
             }
->>>>>>> dfca8498
         }
     }
 
@@ -4584,20 +4514,11 @@
             moris::uint tCount = 0;
             for(moris::uint i = 0; i <tNumNodes; i++)
             {
-<<<<<<< HEAD
-                moris_index   tVertexIndex = mBackgroundMesh.get_loc_entity_ind_from_entity_glb_id(tNodeMap(i),EntityRank::NODE);
-                aOutputtedNodeInds(tCount) = tVertexIndex;
-                tRestrictedNodeMap(tCount) = tNodeMap(i);
-=======
                 if(output_node(i,aOutputOptions) && mBackgroundMesh.get_vertex_owner(i) == tMyProcRank)
                 {
-
-                    moris::size_t tPhaseIndex = 0;
                     moris_index   tVertexIndex = mBackgroundMesh.get_loc_entity_ind_from_entity_glb_id(tNodeMap(i),EntityRank::NODE);
-                    mGeometryEngine->get_phase_index(tVertexIndex,tPhaseIndex);
                     aOutputtedNodeInds(tCount) = tVertexIndex;
                     tRestrictedNodeMap(tCount) = tNodeMap(i);
->>>>>>> dfca8498
 
                     tCount++;
                 }
@@ -5072,9 +4993,7 @@
             }
         }
     }
-<<<<<<< HEAD
-}
-//------------------------------------------------------------------------------
+    //------------------------------------------------------------------------------
 
 
 bool
@@ -5085,19 +5004,6 @@
     moris::size_t tPhaseIndex = 0;
     mGeometryEngine->get_phase_index(aNodeIndex,
                                      mBackgroundMesh.get_selected_node_coordinates_loc_inds({{aNodeIndex}}));
-=======
-    //------------------------------------------------------------------------------
-
->>>>>>> dfca8498
-
-    bool
-    Model::output_node(moris::moris_index aNodeIndex,
-            Output_Options const & aOutputOptions)
-    {
-        bool tIsInterface = mBackgroundMesh.is_interface_node(aNodeIndex,0);
-        moris::size_t tPhaseIndex = 0;
-        mGeometryEngine->get_phase_index(aNodeIndex,tPhaseIndex);
-
 
         if(aOutputOptions.output_phase(tPhaseIndex) && !tIsInterface)
         {
@@ -5111,41 +5017,31 @@
         return false;
     }
 
-<<<<<<< HEAD
-    for (moris::uint i = 0; i < tNumGeom; i++)
-=======
     //------------------------------------------------------------------------------
     moris::size_t
     Model::determine_element_phase_index(moris::size_t aRowIndex,
             moris::Matrix< moris::IndexMat > const & aElementToNodeIndex)
->>>>>>> dfca8498
     {
         moris::size_t tNumGeom = mGeometryEngine->get_num_geometries();
         moris::size_t tNumNodesPerElem = aElementToNodeIndex.n_cols();
         moris::Matrix< moris::IndexMat > tNodalPhaseVals(1,tNumGeom,MORIS_INDEX_MAX);
 
 
-        for(moris::size_t i = 0; i<tNumGeom; i++)
-        {
-            bool tFoundNonInterfaceNode = false;
-            for( moris::size_t j = 0; j<tNumNodesPerElem; j++)
-            {
-<<<<<<< HEAD
+    for (moris::uint i = 0; i < tNumGeom; i++)
+    {
+        bool tFoundNonInterfaceNode = false;
+        for( moris::size_t j = 0; j<tNumNodesPerElem; j++)
+        {
+            if(!mBackgroundMesh.is_interface_node(aElementToNodeIndex(aRowIndex,j),i))
+            {
                 tNodalPhaseVals(0,i) = mGeometryEngine->
                         get_node_phase_index_wrt_a_geometry((moris::uint)aElementToNodeIndex(aRowIndex, j),
                                                             mBackgroundMesh.get_selected_node_coordinates_loc_inds({{ aElementToNodeIndex(aRowIndex,j) }}),
                                                             i);
                 tFoundNonInterfaceNode = true;
                 break;
-=======
-                if(!mBackgroundMesh.is_interface_node(aElementToNodeIndex(aRowIndex,j),i))
-                {
-                    tNodalPhaseVals(0,i) = mGeometryEngine->get_node_phase_index_wrt_a_geometry(aElementToNodeIndex(aRowIndex,j),i);
-                    tFoundNonInterfaceNode = true;
-                    break;
-                }
->>>>>>> dfca8498
-            }
+            }
+        }
 
             if(!tFoundNonInterfaceNode)
             {
@@ -5195,15 +5091,10 @@
             // Get interface nodes
             moris::Matrix< moris::IndexMat > tInterfaceNodes = mBackgroundMesh.get_interface_nodes_loc_inds(iGeo);
 
-<<<<<<< HEAD
         // Compute interface sensitivity
         mGeometryEngine->set_interface_nodes(tInterfaceNodes);
-=======
-            // Compute interface sensitivity
-            mGeometryEngine->compute_interface_sensitivity(tInterfaceNodes,tNodeCoords,iGeo);
-        }
->>>>>>> dfca8498
-    }
+    }
+}
 
 
     void
@@ -5248,30 +5139,13 @@
                 MORIS_ASSERT(tdxdp.n_rows() == 2,"Invalid dxdp size for sparse packing, This function only works on tet meshes with discrete fields at the moment");
                 MORIS_ASSERT(tdxdp.n_cols() == 3,"Invalid dxdp size for sparse packing, This function only works on tet meshes with discrete fields at the moment");
 
-<<<<<<< HEAD
-            adxdpData(0)(iNode) = tdxdp(0,0);
-            adxdpData(1)(iNode) = tdxdp(0,1);
-            adxdpData(2)(iNode) = tdxdp(0,2);
-            adxdpData(3)(iNode) = tdxdp(1,0);
-            adxdpData(4)(iNode) = tdxdp(1,1);
-            adxdpData(5)(iNode) = tdxdp(1,2);
-        }
-=======
                 adxdpData(0)(iNode) = tdxdp(0,0);
                 adxdpData(1)(iNode) = tdxdp(0,1);
                 adxdpData(2)(iNode) = tdxdp(0,2);
                 adxdpData(3)(iNode) = tdxdp(1,0);
                 adxdpData(4)(iNode) = tdxdp(1,1);
                 adxdpData(5)(iNode) = tdxdp(1,2);
-
-                moris::Matrix< moris::IndexMat > const & tDesVarInds = mGeometryEngine->get_node_adv_indices(tNodeIndex);
-
-                aDesVars(0)(iNode) = (moris::real)mBackgroundMesh.get_mesh_data().get_glb_entity_id_from_entity_loc_index(tDesVarInds(0),EntityRank::NODE);
-                aDesVars(1)(iNode) = (moris::real)mBackgroundMesh.get_mesh_data().get_glb_entity_id_from_entity_loc_index(tDesVarInds(1),EntityRank::NODE);
-
-                aNumDesVars(iNode) = tDesVarInds.numel();
-            }
->>>>>>> dfca8498
+        }
 
         }
     }
@@ -5335,7 +5209,6 @@
         // Allocate output data
         moris::Cell< moris::Matrix < moris::DDRMat > > tGeometryData(tNumGeometries, moris::Matrix<moris::DDRMat>(tNumNodes,1));
 
-<<<<<<< HEAD
     //Iterate through geometries
     moris::Matrix< moris::DDRMat > tNodeCoords = mBackgroundMesh.get_selected_node_coordinates_loc_inds(aNodeIndsToOutput);
     for(uint iG = 0; iG <tNumGeometries; iG++)
@@ -5344,17 +5217,8 @@
         for(uint iN = 0; iN<tNumNodes; iN++)
         {
             tGeometryData(iG)(iN) = mGeometryEngine->get_geometry_field_value(aNodeIndsToOutput(iN), tNodeCoords.get_row(iN), iG);
-=======
-        //Iterate through geometries
-        for(uint iG = 0; iG <tNumGeometries; iG++)
-        {
-            // Iterate through nodes
-            for(uint iN = 0; iN<tNumNodes; iN++)
-            {
-                tGeometryData(iG)(iN) = mGeometryEngine->get_entity_phase_val(aNodeIndsToOutput(iN),iG);
-            }
->>>>>>> dfca8498
-        }
+        }
+    }
 
         return tGeometryData;
     }
