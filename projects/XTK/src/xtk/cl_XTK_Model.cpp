/*
 * cl_XTK_Model.cpp
 *
 *  Created on: Feb 18, 2019
 *      Author: doble
 */

#include "cl_XTK_Model.hpp"
#include "cl_XTK_Background_Mesh.hpp"
#include "cl_MTK_Integration_Mesh.hpp"
#include "cl_MTK_Interpolation_Mesh.hpp"
#include "cl_XTK_Enriched_Interpolation_Mesh.hpp"
#include "cl_XTK_Enriched_Integration_Mesh.hpp"
#include "cl_XTK_Ghost_Stabilization.hpp"
#include "cl_XTK_Multigrid.hpp"
#include "fn_all_true.hpp"
#include "fn_unique.hpp"
#include "op_equal_equal.hpp"
#include "fn_sort.hpp"
#include "fn_iscol.hpp"
#include "fn_trans.hpp"
#include "fn_equal_to.hpp"
#include "fn_generate_element_to_element.hpp"
#include "fn_create_faces_from_element_to_node.hpp"
#include "fn_create_edges_from_element_to_node.hpp"
#include "HDF5_Tools.hpp"
#include "cl_MTK_Visualization_STK.hpp"
#include "cl_MTK_Cell_Info_Factory.hpp"
#include "cl_MTK_Cell_Info.hpp"
#include "cl_MTK_Writer_Exodus.hpp"
#include "fn_Parsing_Tools.hpp"
//#include "cl_XTK_Enrichment.hpp"
using namespace moris;

namespace xtk
{
    // ----------------------------------------------------------------------------------
    // Constructor/Deconstructor Source code
    // ----------------------------------------------------------------------------------

    Model::~Model()
    {
        if(mEnrichment != nullptr )
        {
            delete mEnrichment;
            mEnrichment = nullptr;
        }

        if(mGhostStabilization != nullptr )
        {
            delete mGhostStabilization;
            mGhostStabilization = nullptr;
        }

        for(auto tIt:mEnrichedInterpMesh)
        {
            if(tIt !=nullptr)
            {
                delete tIt;
            }
        }

        mEnrichedInterpMesh.clear();

        for(auto tIt:mEnrichedIntegMesh)
        {
            if(tIt !=nullptr)
            {
                delete tIt;
            }
        }

        mEnrichedIntegMesh.clear();
    }

    // ----------------------------------------------------------------------------------

    /*
     * using the general geometry engine
     */
    Model::Model(
            uint aModelDimension,
            moris::mtk::Interpolation_Mesh* aMeshData,
            moris::ge::Geometry_Engine* aGeometryEngine,
            bool aLinkGeometryOnConstruction )
    : mSameMesh(false),
      mModelDimension(aModelDimension),
      mBackgroundMesh(aMeshData,aGeometryEngine),
      mCutMesh(this,mModelDimension),
      mGeometryEngine(aGeometryEngine),
      mEnrichment(nullptr),
      mGhostStabilization(nullptr),
      mEnrichedInterpMesh(0,nullptr),
      mEnrichedIntegMesh(0,nullptr),
      mConvertedToTet10s(false)
    {
        // flag this as a non-parameter list based run
        mParameterList.insert("has_parameter_list", false);

        mBackgroundMesh.initialize_interface_node_flags(
                mBackgroundMesh.get_num_entities(EntityRank::NODE),
                mGeometryEngine->get_num_geometries());
    }

    // ----------------------------------------------------------------------------------

    Model::Model( moris::ParameterList const & aParameterList )
    : mSameMesh(false),
      mParameterList(aParameterList),
      mModelDimension(UINT_MAX),
      mEnrichment(nullptr),
      mGhostStabilization(nullptr),
      mEnrichedInterpMesh(0,nullptr),
      mEnrichedIntegMesh(0,nullptr),
      mConvertedToTet10s(false)
    {
        // flag this as a paramter list based run
        mParameterList.insert("has_parameter_list", true);
    }

    // ----------------------------------------------------------------------------------

    void
    Model::set_geometry_engine(moris::ge::Geometry_Engine* aGeometryEngine)
    {
        mGeometryEngine = aGeometryEngine;
    }

    // ----------------------------------------------------------------------------------

    void
    Model::set_mtk_background_mesh(moris::mtk::Interpolation_Mesh* aMesh)
    {
        this->initialize( aMesh );

        mInitializeCalled = true;
    }

    // ----------------------------------------------------------------------------------

    void
    Model::set_input_performer( std::shared_ptr< mtk::Mesh_Manager > aMTKPerformer )
    {
        mMTKInputPerformer = aMTKPerformer;
    }

    // ----------------------------------------------------------------------------------

    void
    Model::set_output_performer( std::shared_ptr< mtk::Mesh_Manager > aMTKPerformer )
    {
        mMTKOutputPerformer = aMTKPerformer;
    }

    // ----------------------------------------------------------------------------------

    void
    Model::initialize( moris::mtk::Interpolation_Mesh* aMesh )
    {
        mSameMesh           = false;
        mModelDimension     = aMesh->get_spatial_dim();
        mCutMesh            = Cut_Mesh(this,mModelDimension);
<<<<<<< HEAD
                mEnrichment         = nullptr;
=======
        mEnrichment         = nullptr;
>>>>>>> 0ea72151
        mGhostStabilization = nullptr;
        mEnrichedInterpMesh = Cell<Enriched_Interpolation_Mesh*>(0, nullptr);
        mEnrichedIntegMesh  = Cell<Enriched_Integration_Mesh*>(0, nullptr);
        mConvertedToTet10s  = false;

        mBackgroundMesh = Background_Mesh(aMesh,mGeometryEngine);
        mBackgroundMesh.initialize_interface_node_flags(
                mBackgroundMesh.get_num_entities(EntityRank::NODE),
                mGeometryEngine->get_num_geometries());
    }

    // ----------------------------------------------------------------------------------

    void
    Model::perform()
    {
        if( !mInitializeCalled )
        {
            MORIS_ERROR( mMTKInputPerformer != nullptr ,"xtk::Model::perform(), mMTKInputPerformer not set!");

            //FIXME hardcodes to mesh pair index 0
            moris::mtk::Interpolation_Mesh* tMesh = mMTKInputPerformer->get_interpolation_mesh( 0 );

            this->initialize( tMesh );
        }

        MORIS_ASSERT(this->has_parameter_list(),"Perform can only be called on a parameter list based XTK");
        MORIS_ERROR(this->valid_parameters(),"Invalid parameters detected in XTK.");

        mVerbose = mParameterList.get<bool>("verbose");

        if(mParameterList.get<bool>("decompose"))
        {
            Cell<enum Subdivision_Method> tSubdivisionMethods = this->get_subdivision_methods();
            this->decompose(tSubdivisionMethods);
        }

        if(mParameterList.get<bool>("enrich"))
        {
            enum EntityRank tBasisRank = get_entity_rank_from_str(mParameterList.get<std::string>("basis_rank"));

            Matrix<IndexMat> tMeshIndexCell;
            moris::string_to_mat(mParameterList.get< std::string >( "enrich_mesh_indices" ), tMeshIndexCell);

            this->perform_basis_enrichment(tBasisRank,tMeshIndexCell);

            // if high to low double side sets need to be created
            if(mParameterList.get<bool>("high_to_low_dbl_side_sets"))
            {
                for(moris::uint i = 0; i < mGeometryEngine->get_num_bulk_phase(); i++)
                {
                    for(moris::uint j = 0; j < mGeometryEngine->get_num_bulk_phase(); j++)
                    {
                        if(i > j)
                        {
                            mEnrichedIntegMesh(0)->create_dbl_sided_interface_set( i, j );
                        }
                    }
                }
            }
        }

        if(mParameterList.get<bool>("ghost_stab"))
        {
            this->construct_face_oriented_ghost_penalization_cells();

            if( mParameterList.get<bool>("exodus_output_XTK_ghost_mesh") )
            {
                for(moris::moris_index i = 0; i < (moris_index)mGeometryEngine->get_num_bulk_phase(); i++)
                {
                    mGhostStabilization->visualize_ghost_on_mesh(i);
                }
            }
        }

        if( mParameterList.get<bool>("multigrid") )
        {
            this->construct_multigrid();
        }

        // get meshes
        xtk::Enriched_Interpolation_Mesh & tEnrInterpMesh = this->get_enriched_interp_mesh();
        xtk::Enriched_Integration_Mesh   & tEnrIntegMesh  = this->get_enriched_integ_mesh();

        // place the pair in mesh manager
        mMTKOutputPerformer->register_mesh_pair( &tEnrInterpMesh, &tEnrIntegMesh );

        if( mParameterList.get<bool>("print_enriched_ig_mesh") )
        {
            tEnrIntegMesh.print();
        }

        if( mParameterList.get<bool>("exodus_output_XTK_ig_mesh") )
        {
            tEnrIntegMesh.deactivate_empty_sets();

            // Write mesh
            moris::mtk::Writer_Exodus writer( &tEnrIntegMesh );
            writer.write_mesh("", "./xtk_temp.exo");

            // Write the fields
            writer.set_time(0.0);
            writer.close_file();
        }

        if( true ) //mParameterList.get<bool>("exodus_output_XTK_ip_mesh") )
        {
            tEnrInterpMesh.print();
            // Write mesh
            //moris::mtk::Writer_Exodus writer( &tEnrInterpMesh );
            //writer.write_mesh("", "./xtk_ip_temp.exo");

            // Write the fields
            //writer.set_time(0.0);
            //writer.close_file();
        }
    }

    // ----------------------------------------------------------------------------------

    bool
    Model::has_parameter_list()
    {
        return mParameterList.get<bool>("has_parameter_list");
    }

    // ----------------------------------------------------------------------------------

    bool
    Model::valid_parameters()
    {
        bool tDecompose = mParameterList.get<bool>("decompose");
        bool tEnrich    = mParameterList.get<bool>("enrich");
        bool tGhost     = mParameterList.get<bool>("ghost_stab");
        bool tMultigrid = mParameterList.get<bool>("multigrid");

        if(tEnrich == true)
        {
            MORIS_ERROR(tDecompose, "To perform basis enrichment, decomposition is also required.");
        }

        if(tGhost == true)
        {
            MORIS_ERROR(tDecompose && tEnrich, "To perform ghost stabilization, decomposition and enrichment are also required.");
        }

        if(tMultigrid == true)
        {
            MORIS_ERROR(tDecompose && tEnrich, "To perform multigrid, decomposition and enrichment are also required.");
        }

        return true;
    }

    // ----------------------------------------------------------------------------------

    Cell<enum Subdivision_Method>
    Model::get_subdivision_methods()
    {
        MORIS_ASSERT(this->has_parameter_list(),"Perform can only be called on a parameter list based XTK");

        moris::uint       tSpatialDimension = this->get_spatial_dim();
        enum CellTopology tBGCellTopo       = mBackgroundMesh.get_parent_cell_topology();
        std::string       tDecompStr        = mParameterList.get<std::string>("decomposition_type");

        // determine if we are going conformal or not
        bool tConformal = true;
        if(tDecompStr.compare("conformal") == 0 )
        {
            tConformal = true;
        }
        else if(tDecompStr.compare("nonconformal") == 0 )
        {
            tConformal = true;
        }
        else
        {
            MORIS_ERROR(0,"Invalid decomposition_type provided. Recognized Options: Conformal and Nonconformal");
        }

        if(tSpatialDimension == 2 )
        {
            if(tBGCellTopo == CellTopology::QUAD4  && tConformal)
            {
                return {Subdivision_Method::NC_REGULAR_SUBDIVISION_QUAD4, Subdivision_Method::C_TRI3};
            }
            else if(tBGCellTopo == CellTopology::QUAD4  && !tConformal)
            {
                return {Subdivision_Method::NC_REGULAR_SUBDIVISION_QUAD4};
            }
        }
        else if ( tSpatialDimension == 3 )
        {
            if(tBGCellTopo == CellTopology::HEX8  && tConformal)
            {
                return {Subdivision_Method::NC_REGULAR_SUBDIVISION_HEX8, Subdivision_Method::C_HIERARCHY_TET4};
            }
            else if(tBGCellTopo == CellTopology::HEX8  && !tConformal)
            {
                return {Subdivision_Method::NC_REGULAR_SUBDIVISION_HEX8};
            }
            else if(tBGCellTopo == CellTopology::TET4  && tConformal)
            {
                return {Subdivision_Method::C_HIERARCHY_TET4};
            }
        }
        else
        {
            MORIS_ASSERT(0,"Invalid spatial dimension");
        }

        MORIS_ERROR(0,"Failed determining subdivision methods");

        return Cell<enum Subdivision_Method>(0);
    }

    // ----------------------------------------------------------------------------------
    // Decomposition Source code
    // ----------------------------------------------------------------------------------

    void
    Model::decompose(Cell<enum Subdivision_Method> aMethods)
    {
        // Start clock
        std::clock_t tTotalTime = std::clock();

        // Process for a decomposition
        uint tNumDecompositions = aMethods.size();
        uint tNumGeometries     = mGeometryEngine->get_num_geometries();

        print_decompsition_preamble(aMethods);

        // Tell the subdivision to assign node Ids if it is the only subdivision method (critical for outputting)
        // This is usually only going to happen in test cases
        // Note: the Conformal subdivision methods dependent on node ids for subdivision routine, the node Ids are set regardless of the below boolean

        bool tNonConformingMeshFlag = false;
        bool tSetPhase = true;

        if(aMethods.size() == 1)
        {
            tNonConformingMeshFlag = true;
        }

        // Loop over each geometry and have an active child mesh indices list for each
        for(moris::size_t iGeom = 0; iGeom<tNumGeometries; iGeom++)
        {
            bool tFirstSubdivisionFlag = true;
            moris::Matrix< moris::IndexMat > tActiveChildMeshIndices(1,1,0);

            for (moris::size_t iDecomp = 0; iDecomp < tNumDecompositions; iDecomp++)
            {
                // start timing on this decomposition
                std::clock_t start = std::clock();

                // Perform subdivision
                this->decompose_internal(aMethods(iDecomp), iGeom, tActiveChildMeshIndices, tFirstSubdivisionFlag, tNonConformingMeshFlag);

                // Change the first subdivision flag as false
                tFirstSubdivisionFlag = false;

                // print timing
                if(moris::par_rank() == 0 && mVerbose)
                {
                    std::cout<<"XTK: Decomposition "<<get_enum_str(aMethods(iDecomp))<<
                            " for geometry "<<iGeom<< " completed in " <<(std::clock() - start) / (double)(CLOCKS_PER_SEC)<<" s."<<std::endl;

                    std::cout<<"XTK: Decomposition "<<get_enum_str(aMethods(iDecomp))<<
                            " for geometry "<<iGeom<< " had "<<  tActiveChildMeshIndices.numel()<<" intersected background elements."<<std::endl;
                }
            }
            // If it's not the last geometry tell the geometry engine we're moving on
            if(iGeom!= tNumGeometries-1)
            {
                mGeometryEngine->advance_geometry_index();
            }
        }

        // Tell the xtk mesh to set all necessary information to finalize decomposition allowing
        // i.e set element ids, indices for children elements
        this->finalize_decomp_in_xtk_mesh(tSetPhase);

        if(moris::par_rank() == 0 && mVerbose)
        {
            std::cout<<"XTK: Decomposition completed in " <<(std::clock() - tTotalTime) / (double)(CLOCKS_PER_SEC)<<" s."<<std::endl;
        }
    }

    // ----------------------------------------------------------------------------------

    void
    Model::decompose_internal(
            enum Subdivision_Method    const & aSubdivisionMethod,
            moris::uint                        aGeomIndex,
            moris::Matrix< moris::IndexMat > & aActiveChildMeshIndices,
            bool const &                       aFirstSubdivision,
            bool const &                       aSetIds)
    {
        // FIXME" Keenan the code below needs to be modularized; each subdevision should be its own routine
        switch (aSubdivisionMethod)
        {
            case Subdivision_Method::NC_REGULAR_SUBDIVISION_HEX8:
            {
                //            MORIS_ASSERT(tXTKMeshData.get_entity_connected_to_entity_loc_inds(0, moris::EntityRank::ELEMENT, moris::EntityRank::NODE).numel() == 8, "NC_REGULAR_SUBDIVISION_HEX8 is for HEX8 meshes only.");
                MORIS_ASSERT(aFirstSubdivision,"NC_REGULAR_SUBDIVISION_HEX8 needs to be the first subdivision routine for each geometry");
                MORIS_ASSERT(mModelDimension == 3,"NC_REGULAR_SUBDIVISION_HEX8 needs to be done on a 3D mesh");

                // Runs the first cut routine to get the new active child mesh indices and indicate which are new and need to be regularly subdivided and which ones dont
                moris::Matrix< moris::IndexMat > tNewPairBool;
                run_first_cut_routine(TemplateType::HEX_8, aGeomIndex, 8,  aActiveChildMeshIndices,tNewPairBool);

                // set the child cell topology as tet 3s
                mCutMesh.set_child_element_topology(CellTopology::TET4);

                // initialize a struct of all the data we are keeping track of in this decomposition
                // intended to reduce the clutter of function inputs etc
                Decomposition_Data tDecompData;
                tDecompData.mSubdivisionMethod = Subdivision_Method::NC_REGULAR_SUBDIVISION_HEX8;

                // number of intersected elements
                moris::uint tIntersectedCount = aActiveChildMeshIndices.n_cols();

                // make node requests for each intersected element
                this->decompose_internal_reg_sub_hex8_make_requests(aActiveChildMeshIndices,tNewPairBool,tDecompData);

                // specify a dummy secondary id (not really needed for this type of decomposition)
                tDecompData.tSecondaryIdentifiers = Cell<moris_index>(tDecompData.tNewNodeParentIndex.size(), MORIS_INDEX_MAX);

                moris_index tMessageTag = 60000; /*arbitrary tag for regular subdivision*/
                assign_node_requests_identifiers(tDecompData,tMessageTag);

                // Allocate interface flag space in XTK mesh even though these are not interface nodes
                mBackgroundMesh.allocate_space_in_interface_node_flags(tDecompData.tNewNodeIndex.size(),mGeometryEngine->get_num_geometries());

                // add nodes to the background mesh
                mBackgroundMesh.batch_create_new_nodes(tDecompData.tNewNodeId,tDecompData.tNewNodeIndex, tDecompData.tNewNodeOwner,tDecompData.tNewNodeCoordinate);

                // add nodes to child mesh
                this->decompose_internal_set_new_nodes_in_child_mesh_reg_sub(aActiveChildMeshIndices,tNewPairBool, 3, tDecompData);

                // associate new nodes with geometry objects
                create_new_node_association_with_geometry(tDecompData);

                for(moris::size_t i = 0; i< tIntersectedCount; i++)
                {
                    if(tNewPairBool(0,i) == 0)
                    {
                        mCutMesh.generate_templated_mesh(aActiveChildMeshIndices(i),TemplateType::REGULAR_SUBDIVISION_HEX8);
                    }
                }

                break;
            }
            case Subdivision_Method::NC_REGULAR_SUBDIVISION_QUAD4:
            {
                MORIS_ASSERT(aFirstSubdivision, "NC_REGULAR_SUBDIVISION_QUAD4 needs to be the first subdivision routine for each geometry.");
                MORIS_ASSERT(mModelDimension == 2, "NC_REGULAR_SUBDIVISION_QUAD4 needs to be done on a 2D mesh.");

                // Runs the first cut routine to get the new active child mesh indices and indicate which are new and need to be regularly subdivided and which ones don't
                moris::Matrix< moris::IndexMat > tNewPairBool;
                run_first_cut_routine(TemplateType::QUAD_4, aGeomIndex, 4, aActiveChildMeshIndices, tNewPairBool);

                // mark child cells as tri 3s
                mCutMesh.set_child_element_topology(CellTopology::TRI3);

                // initialize a struct of all the data we are keeping track of in this decomposition
                // intended to reduce the clutter of function inputs etc
                Decomposition_Data tDecompData;
                tDecompData.mSubdivisionMethod = Subdivision_Method::NC_REGULAR_SUBDIVISION_QUAD4;

                // number of intersected elements
                moris::uint tIntersectedCount = aActiveChildMeshIndices.n_cols();

                // make node requests for each intersected element
                this->decompose_internal_reg_sub_quad4_make_requests(aActiveChildMeshIndices, tNewPairBool, tDecompData);

                // specify a dummy secondary id (not really needed for this type of decomposition)
                tDecompData.tSecondaryIdentifiers = Cell<moris_index>(tDecompData.tNewNodeParentIndex.size(), MORIS_INDEX_MAX);

                moris_index tMessageTag = 60000; /*arbitrary tag for regular subdivision*/
                assign_node_requests_identifiers(tDecompData,tMessageTag);

                // Allocate interface flag space in XTK mesh even though these are not interface nodes
                mBackgroundMesh.allocate_space_in_interface_node_flags(tDecompData.tNewNodeIndex.size(),mGeometryEngine->get_num_geometries());

                // add nodes to the background mesh
                mBackgroundMesh.batch_create_new_nodes(tDecompData.tNewNodeId,tDecompData.tNewNodeIndex, tDecompData.tNewNodeOwner,tDecompData.tNewNodeCoordinate);

                // crate nodes in child mesh
                this->decompose_internal_set_new_nodes_in_child_mesh_reg_sub(aActiveChildMeshIndices,tNewPairBool,2,tDecompData);

                // associate new nodes with geometry objects
                create_new_node_association_with_geometry(tDecompData);

                for(moris::size_t i = 0; i< tIntersectedCount; i++)
                {
                    if(tNewPairBool(0,i) == 0)
                    {
                        mCutMesh.generate_templated_mesh(aActiveChildMeshIndices(i),TemplateType::REGULAR_SUBDIVISION_QUAD4);
                    }
                }
                break;

            }
            case Subdivision_Method::C_HIERARCHY_TET4:
            {

                // If it the first subdivision we need to find the intersected before placing the conformal nodes
                // Intersected elements are flagged via the Geometry_Engine
                if(aFirstSubdivision)
                {
                    moris::Matrix< moris::IndexMat > tNewPairBool;
                    run_first_cut_routine(TemplateType::TET_4, aGeomIndex, 4, aActiveChildMeshIndices,tNewPairBool);

                    for(moris::size_t i = 0; i<aActiveChildMeshIndices.n_cols(); i++)
                    {
                        Child_Mesh & tChildMesh = mCutMesh.get_child_mesh(aActiveChildMeshIndices(0,i));
                        tChildMesh.generate_connectivities(true,true,true);
                    }

                    // set the child cell topology as tet 4s
                    mCutMesh.set_child_element_topology(CellTopology::TET4);
                }

                // For hex background meshes we have a three dimension parametric coordinate
                moris::size_t tDimParamCoord = 3;

                // For tet background meshes we have a 4-d parametric coordinate
                if(aFirstSubdivision)
                {
                    tDimParamCoord = 4;
                }

                // initialize a struct of all the data we are keeping track of in this decomposition
                // intended to reduce the clutter of function inputs etc
                Decomposition_Data tDecompData;
                tDecompData.mSubdivisionMethod      = Subdivision_Method::C_HIERARCHY_TET4;
                tDecompData.mConformalDecomp        = true;
                tDecompData.mHasSecondaryIdentifier = true;
                tDecompData.mFirstSubdivision       = aFirstSubdivision;

                // Initialize
                moris::size_t tEdgeInd = MORIS_INDEX_MAX;

                // Initialize topologies used in this method (all local coordinates are with respect to an edge)
                Edge_Topology tEdgeTopology;

                // initialize a couple of commonly used matrices in this method
                moris::Matrix< moris::DDRMat > tLocalCoordRelativeToEdge(1,1, 0); // ALong an edge
                moris::Matrix< moris::DDRMat > tGlobalCoord(1,3, 0); // ALong an edge
                moris::Matrix< moris::DDRMat > tEdgeNodeParamCoordinates(2,tDimParamCoord); // parametric coordinate of end nodes wrt parent element

                // Check type specified as conformal (could change this to enum)
                moris::size_t tCheckType = 1;
                moris::Matrix< moris::DDRMat > tNodeCoords = mBackgroundMesh.get_all_node_coordinates_loc_inds();

                // get the underlying background mesh data
                moris::mtk::Mesh & tMeshData = mBackgroundMesh.get_mesh_data();

                // resize child mesh to new node information
                tDecompData.tCMNewNodeLoc.resize(aActiveChildMeshIndices.n_cols());
                tDecompData.tCMNewNodeParamCoord.resize(aActiveChildMeshIndices.n_cols());

                for (moris::size_t j = 0; j < aActiveChildMeshIndices.n_cols(); j++)
                {
                    // Initialize geometry objects
                    Cell<moris::ge::GEN_Geometry_Object> tGeoObjects;

                    // Get the child mesh that is active
                    Child_Mesh & tChildMesh = mCutMesh.get_child_mesh(aActiveChildMeshIndices(0,j));

                    // edge to node connectivity from child mesh
                    moris::Matrix< moris::IndexMat > const & tEdgeToNode = tChildMesh.get_edge_to_node();

                    // Ask geometry engine which edges are intersected (Simple mesh local indexed edges)
                    mGeometryEngine->is_intersected(tNodeCoords, tEdgeToNode, tCheckType, tGeoObjects);

                    // Initialize node index pointers based on number of intersected edges and parametric coordinates
                    uint tNumNewNodes = 0;
                    Cell<moris::moris_index*>      tNodeInds(tGeoObjects.size());
                    moris::Matrix< moris::DDRMat > tParametricCoordsRelativeToParentElem(tGeoObjects.size(),tDimParamCoord);

                    // get reference to child mesh edge parent information
                    moris::Matrix< moris::IndexMat > const & tEdgeParentIndices = tChildMesh.get_edge_parent_inds();
                    moris::Matrix< moris::DDSTMat >  const & tEdgeParentRanks   = tChildMesh.get_edge_parent_ranks();

                    for (moris::size_t k = 0; k < tGeoObjects.size(); k++)
                    {
                        if(!tGeoObjects(k).has_parent_nodes_on_interface())
                        {
                            // Local index to XTK Mesh
                            tEdgeInd = tGeoObjects(k).get_parent_entity_index();

                            // get a local coordinate along the intersected edge [-1,1]
                            tLocalCoordRelativeToEdge(0,0) = tGeoObjects(k).get_interface_lcl_coord();

                            // get the interpolated global coordinate
                            tGlobalCoord = tGeoObjects(k).get_interface_glb_coord();

                            // Add edge to the entity intersection connectivity
                            mCutMesh.add_entity_to_intersect_connectivity(aActiveChildMeshIndices(0,j), tNumNewNodes, tEdgeInd, 0);

                            // Edge nodes
                            moris::Matrix<moris::IndexMat> tEdgeNodes = tEdgeToNode.get_row(tEdgeInd);

                            // Compute new node parametric coordinate with respect to the current parent element
                            tEdgeNodeParamCoordinates.set_row(0, tChildMesh.get_parametric_coordinates(tEdgeNodes(0)));
                            tEdgeNodeParamCoordinates.set_row(1, tChildMesh.get_parametric_coordinates(tEdgeNodes(1)));
                            moris::Matrix< moris::DDRMat > tParametricCoordsRelativeToParentElem =
                                    Interpolation::linear_interpolation_location(tEdgeNodeParamCoordinates,tLocalCoordRelativeToEdge);

                            // Parent edge information
                            moris::size_t      tParentRank  = tEdgeParentRanks(0, tEdgeInd);
                            moris::moris_index tParentIndex = tEdgeParentIndices(0, tEdgeInd);

                            // get the owning processor for an entity
                            moris::moris_index tOwningProc = tMeshData.get_entity_owner(tParentIndex, (enum EntityRank)tParentRank);

                            // Convert to global id using mesh
                            tEdgeNodes(0, 0) = mBackgroundMesh.get_glb_entity_id_from_entity_loc_index(tEdgeNodes(0, 0), EntityRank::NODE);
                            tEdgeNodes(0, 1) = mBackgroundMesh.get_glb_entity_id_from_entity_loc_index(tEdgeNodes(0, 1), EntityRank::NODE);

                            // Order the nodes in ascending order
                            if(tEdgeNodes(0, 1) < tEdgeNodes(0, 0))
                            {
                                moris::size_t tSwap = tEdgeNodes(0, 0);
                                tEdgeNodes(0, 0) = tEdgeNodes(0, 1);
                                tEdgeNodes(0, 1) = tSwap;
                            }

                            // Intersected edge is an existing  edge
                            // Make request in edge requests
                            // This does not require a supplemental identifier
                            // TODO: ADD OVERFLOW CHECK IN CANTOR PAIRING!!!!!!
                            moris::moris_index tSecondaryId = xtk::cantor_pairing(tEdgeNodes(0, 0),tEdgeNodes(0, 1));
                            moris_index tNewNodeIndexInSubdivision = MORIS_INDEX_MAX;
                            bool tRequestExist = tDecompData.request_exists(tParentIndex,tSecondaryId,(enum EntityRank)tParentRank,tNewNodeIndexInSubdivision);

                            // location for this face in the map
                            if(!tRequestExist)
                            {
                                tNewNodeIndexInSubdivision = tDecompData.register_new_request(tParentIndex,
                                        tSecondaryId,
                                        tOwningProc,
                                        (enum EntityRank)tParentRank,
                                        tGlobalCoord,
                                        new Edge_Topology(tEdgeToNode.get_row(tEdgeInd)), /*Note: this is deleted in the decomp data deconstructor*/
                                        tLocalCoordRelativeToEdge.get_row(0));
                            }

                            // add to pending node pointers for child mesh
                            tDecompData.tCMNewNodeLoc(j).push_back(tNewNodeIndexInSubdivision);

                            // add parametric coordinate to decomp data
                            tDecompData.tCMNewNodeParamCoord(j).push_back(tParametricCoordsRelativeToParentElem);

                            // Creating a new node add 1 to count
                            tNumNewNodes++;
                        }
                        else if(tGeoObjects(k).all_parent_nodes_on_interface())
                        {
                            moris::moris_index tParentIndex = tGeoObjects(k).get_parent_entity_index();

                            // Tell the child mesh this edge is actually on the interface already
                            tChildMesh.mark_edge_as_on_interface(tParentIndex);

                            // Tell the xtk mesh that these edge nodes are interface nodes
                            mBackgroundMesh.mark_node_as_interface_node(tEdgeToNode(tParentIndex,0),mGeometryEngine->get_active_geometry_index());
                            mBackgroundMesh.mark_node_as_interface_node(tEdgeToNode(tParentIndex,1),mGeometryEngine->get_active_geometry_index());
                        }
                    } // geometry object

                    tChildMesh.mark_interface_faces_from_interface_coincident_faces();
                } // XTK Mesh loop

                moris_index tMessageTag = 60001; /*arbitrary tag for regular subdivision*/
                assign_node_requests_identifiers(tDecompData,tMessageTag);

                // Allocate interface flag space in XTK mesh even though these are not interface nodes
                mBackgroundMesh.allocate_space_in_interface_node_flags(tDecompData.tNewNodeIndex.size(),mGeometryEngine->get_num_geometries());

                // add nodes to the background mesh
                mBackgroundMesh.batch_create_new_nodes(tDecompData.tNewNodeId,tDecompData.tNewNodeIndex,tDecompData.tNewNodeOwner,tDecompData.tNewNodeCoordinate);

                // add nodes to child mesh
                this->decompose_internal_set_new_nodes_in_child_mesh_nh(aActiveChildMeshIndices,tDecompData);

                // associate new nodes with geometry objects
                create_new_node_association_with_geometry(tDecompData);

                // mark nodes as interface nodes
                moris_index tGeomIndex = mGeometryEngine->get_active_geometry_index();
                for(moris::uint i = 0; i <tDecompData.tNewNodeId.size(); i++)
                {
                    mBackgroundMesh.mark_node_as_interface_node(tDecompData.tNewNodeIndex(i),tGeomIndex);

                    // determine if this vertex is on other interfaces
                    for(moris::uint j = 0; j < mGeometryEngine->get_num_geometries(); j++)
                    {
                        moris::real const & tPhaseVal = mGeometryEngine->get_geometry_field_value(tDecompData.tNewNodeIndex(i),
                                tDecompData.tNewNodeCoordinate(i),
                                j);
                        if(moris::equal_to(0.0,tPhaseVal))
                        {
                            mBackgroundMesh.mark_node_as_interface_node(tDecompData.tNewNodeIndex(i),j);
                        }
                    }
                }

                // Set Node Ids and tell the child mesh to update
                for (moris::size_t j = 0; j < aActiveChildMeshIndices.n_cols(); j++)
                {
                    moris::Matrix< moris::IndexMat > const & tNodeIndices = mCutMesh.get_node_indices(aActiveChildMeshIndices(0,j));
                    moris::Matrix< moris::IdMat > tNodeIds = mBackgroundMesh.get_glb_entity_id_from_entity_loc_index_range(tNodeIndices, EntityRank::NODE);

                    mCutMesh.set_node_ids(aActiveChildMeshIndices(0,j), tNodeIds);
                    mCutMesh.modify_templated_mesh(aActiveChildMeshIndices(0,j), TemplateType::HIERARCHY_TET4);
                }

                break;
            }
            case Subdivision_Method::C_TRI3:
            {
                // If it the first subdivision we need to find the intersected before placing the conformal nodes
                // Intersected elements are flagged via the Geometry_Engine
                if(aFirstSubdivision)
                {

                    moris::Matrix< moris::IndexMat > tNewPairBool;
                    run_first_cut_routine(TemplateType::TRI_3, aGeomIndex, 3, aActiveChildMeshIndices,tNewPairBool);

                    for(moris::size_t i = 0; i<aActiveChildMeshIndices.n_cols(); i++)
                    {
                        Child_Mesh & tChildMesh = mCutMesh.get_child_mesh(aActiveChildMeshIndices(0,i));
                        tChildMesh.generate_connectivities(false,true,true);
                    }
                    // set the child cell topology as tet 4s
                    mCutMesh.set_child_element_topology(CellTopology::TRI3);

                }

                // For quad background meshes we have a 2 dimension parametric coordinate
                moris::size_t tDimParamCoord = 2;

                // For tri background meshes we have a 3-d parametric coordinate
                if(aFirstSubdivision)
                {
                    tDimParamCoord = 3;
                }

                // initialize a struct of all the data we are keeping track of in this decomposition
                // intended to reduce the clutter of function inputs etc
                Decomposition_Data tDecompData;
                tDecompData.mSubdivisionMethod = Subdivision_Method::C_TRI3;
                tDecompData.mConformalDecomp = true;
                tDecompData.mHasSecondaryIdentifier = true;
                tDecompData.mFirstSubdivision = aFirstSubdivision;

                // Initialize
                moris::size_t tEdgeInd = MORIS_INDEX_MAX;

                // Initialize topologies used in this method (all local coordinates are with respect to an edge)
                Edge_Topology tEdgeTopology;

                // initialize a couple of commonly used matrices in this method
                moris::Matrix< moris::DDRMat > tLocalCoordRelativeToEdge(1,1, 0); // ALong an edge
                moris::Matrix< moris::DDRMat > tGlobalCoord(1,2, 0); // ALong an edge
                moris::Matrix< moris::DDRMat > tEdgeNodeParamCoordinates(2,tDimParamCoord); // parametric coordinate of end nodes wrt parent element

                // Check type specified as conformal (could change this to enum)
                moris::size_t tCheckType = 1;
                moris::Matrix< moris::DDRMat > tNodeCoords = mBackgroundMesh.get_all_node_coordinates_loc_inds();

                // get the underlying background mesh data
                moris::mtk::Mesh & tMeshData = mBackgroundMesh.get_mesh_data();

                // resize child mesh to new node information
                tDecompData.tCMNewNodeLoc.resize(aActiveChildMeshIndices.n_cols());
                tDecompData.tCMNewNodeParamCoord.resize(aActiveChildMeshIndices.n_cols());

                for (moris::size_t j = 0; j < aActiveChildMeshIndices.n_cols(); j++)
                {

                    // Initialize geometry objects
                    Cell<moris::ge::GEN_Geometry_Object> tGeoObjects;

                    // Get the child mesh that is active
                    Child_Mesh & tChildMesh = mCutMesh.get_child_mesh(aActiveChildMeshIndices(0,j));

                    // edge to node connectivity from child mesh
                    moris::Matrix< moris::IndexMat > const & tEdgeToNode = tChildMesh.get_edge_to_node();

                    // Ask geometry engine which edges are intersected (Simple mesh local indexed edges)
                    mGeometryEngine->is_intersected(tNodeCoords, tEdgeToNode, tCheckType, tGeoObjects);

                    // Initialize node index pointers based on number of intersected edges and parametric coordinates
                    uint tNumNewNodes = 0;
                    Cell<moris::moris_index*>      tNodeInds(tGeoObjects.size());
                    moris::Matrix< moris::DDRMat > tParametricCoordsRelativeToParentElem(tGeoObjects.size(),tDimParamCoord);

                    // get reference to child mesh edge parent information
                    moris::Matrix< moris::IndexMat > const & tEdgeParentIndices = tChildMesh.get_edge_parent_inds();
                    moris::Matrix< moris::DDSTMat >  const & tEdgeParentRanks   = tChildMesh.get_edge_parent_ranks();

                    for (moris::size_t k = 0; k < tGeoObjects.size(); k++)
                    {
                        if(!tGeoObjects(k).has_parent_nodes_on_interface())
                        {
                            // Local index to XTK Mesh
                            tEdgeInd = tGeoObjects(k).get_parent_entity_index();

                            // get a local coordinate along the intersected edge [-1,1]
                            tLocalCoordRelativeToEdge(0,0) = tGeoObjects(k).get_interface_lcl_coord();

                            // get the interpolated global coordinate
                            tGlobalCoord = tGeoObjects(k).get_interface_glb_coord();

                            // Add edge to the entity intersection connectivity
                            mCutMesh.add_entity_to_intersect_connectivity(aActiveChildMeshIndices(0,j), tNumNewNodes, tEdgeInd, 0);

                            // Edge nodes
                            moris::Matrix<moris::IndexMat> tEdgeNodes = tEdgeToNode.get_row(tEdgeInd);

                            // Compute new node parametric coordinate with respect to the current parent element
                            tEdgeNodeParamCoordinates.set_row(0, tChildMesh.get_parametric_coordinates(tEdgeNodes(0)));
                            tEdgeNodeParamCoordinates.set_row(1, tChildMesh.get_parametric_coordinates(tEdgeNodes(1)));

                            moris::Matrix< moris::DDRMat > tParametricCoordsRelativeToParentElem =
                                    Interpolation::linear_interpolation_location(tEdgeNodeParamCoordinates,tLocalCoordRelativeToEdge);

                            // Parent edge information
                            moris::size_t      tParentRank  = tEdgeParentRanks(0, tEdgeInd);
                            moris::moris_index tParentIndex = tEdgeParentIndices(0, tEdgeInd);

                            // get the owning processor for an entity
                            moris::moris_index tOwningProc = tMeshData.get_entity_owner(tParentIndex, (enum EntityRank)tParentRank);

                            // Convert to global id using mesh
                            tEdgeNodes(0, 0) = mBackgroundMesh.get_glb_entity_id_from_entity_loc_index(tEdgeNodes(0, 0), EntityRank::NODE);
                            tEdgeNodes(0, 1) = mBackgroundMesh.get_glb_entity_id_from_entity_loc_index(tEdgeNodes(0, 1), EntityRank::NODE);

                            // Order the nodes in ascending order
                            if(tEdgeNodes(0, 1) < tEdgeNodes(0, 0))
                            {
                                moris::size_t tSwap = tEdgeNodes(0, 0);
                                tEdgeNodes(0, 0) = tEdgeNodes(0, 1);
                                tEdgeNodes(0, 1) = tSwap;
                            }

                            // Intersected edge is an existing  edge
                            // Make request in edge requests
                            // This does not require a supplemental identifier
                            // TODO: ADD OVERFLOW CHECK IN CANTOR PAIRING!!!!!!
                            moris::moris_index tSecondaryId = xtk::cantor_pairing(tEdgeNodes(0, 0),tEdgeNodes(0, 1));
                            moris_index tNewNodeIndexInSubdivision = MORIS_INDEX_MAX;

                            bool tRequestExist = tDecompData.request_exists(
                                    tParentIndex,
                                    tSecondaryId,
                                    (enum EntityRank)tParentRank,
                                    tNewNodeIndexInSubdivision);

                            // location for this face in the map
                            if(!tRequestExist)
                            {
                                tNewNodeIndexInSubdivision = tDecompData.register_new_request(
                                        tParentIndex,
                                        tSecondaryId,
                                        tOwningProc,
                                        (enum EntityRank)tParentRank,
                                        tGlobalCoord,
                                        new Edge_Topology(tEdgeToNode.get_row(tEdgeInd)), /*Note: this is deleted in the decomp data deconstructor*/
                                        tLocalCoordRelativeToEdge.get_row(0));
                            }

                            // add to pending node pointers for child mesh
                            tDecompData.tCMNewNodeLoc(j).push_back(tNewNodeIndexInSubdivision);

                            // add parametric coordinate to decomp data
                            tDecompData.tCMNewNodeParamCoord(j).push_back(tParametricCoordsRelativeToParentElem);

                            // Creating a new node add 1 to count
                            tNumNewNodes++;
                        }

                        else if(tGeoObjects(k).all_parent_nodes_on_interface())
                        {
                            MORIS_ERROR(0,"All parents on interface not handled in 2D yet");
                        }
                    } // geometry object

                } // XTK Mesh loop

                moris_index tMessageTag = 60001; /*arbitrary tag for regular subdivision*/
                assign_node_requests_identifiers(tDecompData,tMessageTag);

                // Allocate interface flag space in XTK mesh even though these are not interface nodes
                mBackgroundMesh.allocate_space_in_interface_node_flags(tDecompData.tNewNodeIndex.size(),mGeometryEngine->get_num_geometries());

                // add nodes to the background mesh
                mBackgroundMesh.batch_create_new_nodes(tDecompData.tNewNodeId,tDecompData.tNewNodeIndex,tDecompData.tNewNodeOwner,tDecompData.tNewNodeCoordinate);

                // add nodes to child mesh
                this->decompose_internal_set_new_nodes_in_child_mesh_nh(aActiveChildMeshIndices,tDecompData);

                // associate new nodes with geometry objects
                create_new_node_association_with_geometry(tDecompData);

                // mark nodes as interface nodes
                moris_index tGeomIndex = mGeometryEngine->get_active_geometry_index();
                for(moris::uint i = 0; i <tDecompData.tNewNodeId.size(); i++)
                {
                    // this node is always on the geometry interface of current so mark this
                    mBackgroundMesh.mark_node_as_interface_node(tDecompData.tNewNodeIndex(i),tGeomIndex);

                    // determine if this vertex is on other interfaces
                    for(moris::uint j = 0; j < mGeometryEngine->get_num_geometries(); j++)
                    {
                        moris::real const & tPhaseVal = mGeometryEngine->get_geometry_field_value(tDecompData.tNewNodeIndex(i),
                                tDecompData.tNewNodeCoordinate(i),
                                j);
                        if(moris::equal_to(0.0,tPhaseVal))
                        {
                            mBackgroundMesh.mark_node_as_interface_node(tDecompData.tNewNodeIndex(i),j);
                        }
                    }
                }

                // Set Node Ids and tell the child mesh to update
                for (moris::size_t j = 0; j < aActiveChildMeshIndices.n_cols(); j++)
                {
                    moris::Matrix< moris::IndexMat > const & tNodeIndices =
                            mCutMesh.get_node_indices(aActiveChildMeshIndices(0,j));

                    moris::Matrix< moris::IdMat > tNodeIds =
                            mBackgroundMesh.get_glb_entity_id_from_entity_loc_index_range(tNodeIndices, EntityRank::NODE);

                    mCutMesh.set_node_ids(aActiveChildMeshIndices(0,j), tNodeIds);
                    mCutMesh.modify_templated_mesh(aActiveChildMeshIndices(0,j), TemplateType::CONFORMAL_TRI3);
                }

                break;
            }
            default:
            {
                moris::size_t breaker = 0;
                MORIS_ERROR(breaker != 0, "formulate_node_request should not enter the default case, check to see if your aCheckType is undefined.");
            }
        }
    }

    // ----------------------------------------------------------------------------------

    void
    Model::decompose_internal_reg_sub_hex8_make_requests(
            moris::Matrix< moris::IndexMat > & aActiveChildMeshIndices,
            moris::Matrix< moris::IndexMat > & tNewPairBool,
            Decomposition_Data               & tDecompData)
    {
        // mesh data accessor
        moris::mtk::Mesh & tXTKMeshData = mBackgroundMesh.get_mesh_data();

        // number of intersected elements
        moris::uint tIntersectedCount = aActiveChildMeshIndices.n_cols();

        // allocate child mesh to new node location
        tDecompData.tCMNewNodeLoc.resize(tIntersectedCount,7);
        tDecompData.tCMNewNodeParamCoord.resize(tIntersectedCount);

        // parametric coordinates relative to hex where we put the nodes
        // Parametric coordinates for this subdivision routine
        const moris::Matrix< moris::DDRMat > tParamCoordsRelativeToElem({
            { 0.0, -1.0,  0.0},
            { 1.0,  0.0,  0.0},
            { 0.0,  1.0,  0.0},
            {-1.0,  0.0,  0.0},
            { 0.0,  0.0, -1.0},
            { 0.0,  0.0,  1.0},
            { 0.0,  0.0,  0.0}});

        const moris::Matrix< moris::DDRMat > tParamCoordsRelativeToFace({
            { 0.0,  0.0},
            { 0.0,  0.0},
            { 0.0,  0.0},
            { 0.0,  0.0},
            { 0.0,  0.0},
            { 0.0,  0.0}});

        // get the underlying background mesh data
        moris::mtk::Mesh & tMeshData = mBackgroundMesh.get_mesh_data();

        // setup Child mesh to new node location
        for (moris::size_t i = 0; i < tIntersectedCount; i++)
        {
            if(tNewPairBool(0,i) == 0)
            {
                // Get element index
                moris::moris_index tElemInd = mCutMesh.get_parent_element_index(aActiveChildMeshIndices(0,i));

                // Get local index of faces connected to element using local element index
                moris::Matrix<moris::IndexMat> tFaceIndices =
                        tXTKMeshData.get_entity_connected_to_entity_loc_inds(
                                tElemInd,
                                moris::EntityRank::ELEMENT,
                                moris::EntityRank::FACE);

                // Loop over faces (6 in a hex 8) and set a node request.
                // Request will return a pointer to where the created node index will be placed
                for (moris::size_t fi = 0; fi < 6; fi++)
                {
                    moris_index tRequestLoc = MORIS_INDEX_MAX;
                    bool tRequestExists = tDecompData.request_exists(tFaceIndices(fi),EntityRank::FACE,tRequestLoc);

                    // if we haven't created a node on this face then create one
                    if(!tRequestExists)
                    {
                        // node indices attached to face fi
                        moris::Matrix<moris::IndexMat> tFaceNodes = tXTKMeshData.get_entity_connected_to_entity_loc_inds(
                                tFaceIndices(fi),
                                moris::EntityRank::FACE,
                                moris::EntityRank::NODE);

                        // face owner
                        moris::moris_index tOwningProc = tMeshData.get_entity_owner(tFaceIndices(fi), EntityRank::FACE);

                        // coordinates of nodes attached to the nodes of this face
                        moris::Matrix<moris::DDRMat> tCoordinates =
                                mBackgroundMesh.get_selected_node_coordinates_loc_inds(tFaceNodes);

                        // bilinearly interpolate to the center of this face fi
                        moris::Matrix<moris::DDRMat> tNewNodeCoordinates;
                        xtk::Interpolation::bilinear_interpolation(
                                tCoordinates,
                                tParamCoordsRelativeToFace.get_row(fi),
                                tNewNodeCoordinates);

                        // location for this face in the map
                        moris_index tNewNodeIndexInSubdivision = tDecompData.register_new_request(
                                tFaceIndices(fi),
                                tOwningProc,
                                EntityRank::FACE,
                                tNewNodeCoordinates,
                                new Quad_4_Topology(tFaceNodes), /*Note: this is deleted in the decomp data deconstructor*/
                                tParamCoordsRelativeToFace.get_row(fi));

                        // add to pending node pointers for child mesh
                        tDecompData.tCMNewNodeLoc(i)(fi) = tNewNodeIndexInSubdivision;

                        // add parametric coordinate to decomp data
                        tDecompData.tCMNewNodeParamCoord(i).push_back(tParamCoordsRelativeToElem.get_row(fi));
                    }

                    // if debug check the coordinate will be the same
                    else
                    {
                        tDecompData.tCMNewNodeLoc(i)(fi) = tRequestLoc;
                        tDecompData.tCMNewNodeParamCoord(i).push_back(tParamCoordsRelativeToElem.get_row(fi));
#ifdef DEBUG
                        moris::uint tNewNodeIndexInSubdivision = tRequestLoc;

                        // node indices attached to face fi
                        moris::Matrix<moris::IndexMat> tFaceNodes =
                                tXTKMeshData.get_entity_connected_to_entity_loc_inds(
                                        tFaceIndices(fi),
                                        moris::EntityRank::FACE,
                                        moris::EntityRank::NODE);

                        // coordinates of nodes attached to the nodes of this face
                        moris::Matrix<moris::DDRMat> tCoordinates = mBackgroundMesh.get_selected_node_coordinates_loc_inds(tFaceNodes);

                        // bilinearly interpolate to the center of this face fi
                        moris::Matrix<moris::DDRMat> tNewNodeCoordinates;
                        xtk::Interpolation::bilinear_interpolation(tCoordinates, tParamCoordsRelativeToFace.get_row(fi),tNewNodeCoordinates);

                        // other coordinate
                        moris::Matrix<moris::DDRMat> tExistingNodeCoordinate = tDecompData.tNewNodeCoordinate(tNewNodeIndexInSubdivision);

                        MORIS_ASSERT(all_true(tNewNodeCoordinates == tExistingNodeCoordinate) ,"Node coordinates created on same face do not match");
#endif
                    }
                }

                // Place node at center of element
                // get the nodes attached to the element
                moris::Matrix<moris::IndexMat>tElementNodes =
                        tXTKMeshData.get_entity_connected_to_entity_loc_inds(
                                tElemInd,
                                moris::EntityRank::ELEMENT,
                                moris::EntityRank::NODE);

                // coordinates of nodes attached to element
                moris::Matrix<moris::DDRMat> tCoordinates = mBackgroundMesh.get_selected_node_coordinates_loc_inds(tElementNodes);

                // trilinearly interpolate to the center of the element
                moris::Matrix<moris::DDRMat> tNewNodeCoordinates;
                xtk::Interpolation::trilinear_interpolation(tCoordinates, tParamCoordsRelativeToElem.get_row(6), tNewNodeCoordinates);

                // add the new node at center of element to the map
                // location for this face in the map
                moris_index tNewNodeIndexInSubdivision = MORIS_INDEX_MAX;

                // owner of element
                moris::moris_index tOwningProc = tMeshData.get_entity_owner(tElemInd, EntityRank::ELEMENT);

                MORIS_ASSERT(!tDecompData.request_exists(tElemInd,EntityRank::ELEMENT,tNewNodeIndexInSubdivision),
                        "All element requests should be unique, therefore tNewRequest is expected to be true here");

                tNewNodeIndexInSubdivision = tDecompData.register_new_request(
                        tElemInd,
                        tOwningProc,
                        EntityRank::ELEMENT,
                        tNewNodeCoordinates,
                        new Hexahedron_8_Topology(tElementNodes), /*Note: this is deleted in the decomp data deconstructor*/
                        tParamCoordsRelativeToElem.get_row(6));

                // add child mesh new node location and parametric coordinate relative to element
                tDecompData.tCMNewNodeLoc(i)(6) = tNewNodeIndexInSubdivision;
                tDecompData.tCMNewNodeParamCoord(i).push_back(tParamCoordsRelativeToElem.get_row(6));
            }
        }
    }

    // ----------------------------------------------------------------------------------

    void
    Model::decompose_internal_reg_sub_quad4_make_requests(
            moris::Matrix< moris::IndexMat > & aActiveChildMeshIndices,
            moris::Matrix< moris::IndexMat > & tNewPairBool,
            Decomposition_Data               & tDecompData)
    {
        // Get access to mesh data
        moris::mtk::Mesh & tXTKMeshData = mBackgroundMesh.get_mesh_data();

        // Get number of intersected elements
        moris::uint tIntersectedCount = aActiveChildMeshIndices.n_cols();

        // Allocate child mesh to new node location
        tDecompData.tCMNewNodeLoc.resize(tIntersectedCount,1);
        tDecompData.tCMNewNodeParamCoord.resize(tIntersectedCount);

        // Parametric coordinates relative to quad where we put the nodes
        const moris::Matrix< moris::DDRMat > tParamCoordsRelativeToElem({{ 0.0,  0.0}});

        // get the underlying background mesh data
        moris::mtk::Mesh & tMeshData = mBackgroundMesh.get_mesh_data();

        // setup Child mesh to new node location
        for (moris::size_t i = 0; i < tIntersectedCount; i++)
        {
            if(tNewPairBool(0,i) == 0)
            {
                // Get element index
                moris::moris_index tElemInd = mCutMesh.get_parent_element_index(aActiveChildMeshIndices(0,i));

                // Place node at center of element
                // get the nodes attached to the element
                moris::Matrix<moris::IndexMat>tElementNodes =
                        tXTKMeshData.get_entity_connected_to_entity_loc_inds(
                                tElemInd,
                                moris::EntityRank::ELEMENT,
                                moris::EntityRank::NODE);

                // coordinates of nodes attached to element
                moris::Matrix<moris::DDRMat> tCoordinates =
                        mBackgroundMesh.get_selected_node_coordinates_loc_inds(tElementNodes);

                // trilinearly interpolate to the center of the element
                moris::Matrix<moris::DDRMat> tNewNodeCoordinates;
                xtk::Interpolation::bilinear_interpolation(tCoordinates, tParamCoordsRelativeToElem.get_row(0), tNewNodeCoordinates);

                // add the new node at center of element to the map
                // location for this face in the map
                moris_index tNewNodeIndexInSubdivision = MORIS_INDEX_MAX;

                // owner of element
                moris::moris_index tOwningProc = tMeshData.get_entity_owner(tElemInd, EntityRank::ELEMENT);

                MORIS_ASSERT(!tDecompData.request_exists(tElemInd,EntityRank::ELEMENT,tNewNodeIndexInSubdivision),
                        "All element requests should be unique, therefore tNewRequest is expected to be true here");

                tNewNodeIndexInSubdivision = tDecompData.register_new_request(
                        tElemInd,
                        tOwningProc,
                        EntityRank::ELEMENT,
                        tNewNodeCoordinates,
                        new Quad_4_Topology(tElementNodes), /*Note: this is deleted in the decomp data deconstructor*/
                        tParamCoordsRelativeToElem.get_row(0));

                // add child mesh new node location and parametric coordinate relative to element
                tDecompData.tCMNewNodeLoc(i)(0) = tNewNodeIndexInSubdivision;
                tDecompData.tCMNewNodeParamCoord(i).push_back(tParamCoordsRelativeToElem.get_row(0));
            }
        }
    }

    // ----------------------------------------------------------------------------------

    void
    Model::decompose_internal_set_new_nodes_in_child_mesh_reg_sub(
            moris::Matrix< moris::IndexMat > & aActiveChildMeshIndices,
            moris::Matrix< moris::IndexMat > & tNewPairBool,
            moris::real                        tNumParamCoords,
            Decomposition_Data &               tDecompData)
    {
        // number of intersected elements
        moris::uint tIntersectedCount = aActiveChildMeshIndices.n_cols();

        // iterate through active child mesh indices
        for(moris::uint i = 0 ; i <tIntersectedCount; i++)
        {
            // only regularly subdivide if it hasnt already been regularly subdivided
            if(tNewPairBool(0,i) == 0)
            {
                // number of new nodes for child mesh i
                moris::uint tNumNewNodesForCM = tDecompData.tCMNewNodeLoc(i).size();

                // matrix of new node indices
                moris::Matrix<IndexMat> tCMNewNodeInds(1,tNumNewNodesForCM);

                // matrix of new node ids
                moris::Matrix<IdMat> tCMNewNodeIds(1,tNumNewNodesForCM);

                // iterate through new nodes for child mesh i to collect index and id
                for(moris::uint iN =0; iN< tNumNewNodesForCM; iN++)
                {
                    // location relative to the decomposition data
                    moris::moris_index tNodeIndexInRequestVect = tDecompData.tCMNewNodeLoc(i)(iN);

                    // retreive node index and id
                    tCMNewNodeInds(iN) = tDecompData.tNewNodeIndex(tNodeIndexInRequestVect);
                    tCMNewNodeIds(iN)  = tDecompData.tNewNodeId(tNodeIndexInRequestVect);
                }

                // retrieve child mesh
                Child_Mesh & tChildMesh = mCutMesh.get_child_mesh(aActiveChildMeshIndices(i));

                // add node indices, ids, and vertices to child mesh
                tChildMesh.add_node_indices(tCMNewNodeInds);
                tChildMesh.add_node_ids(tCMNewNodeIds);

                // allocate space for parametric coordinates
                tChildMesh.allocate_parametric_coordinates(tNumNewNodesForCM,tNumParamCoords);

                // iterate through nods and add parametric coordinate
                for(moris::uint iN =0; iN< tNumNewNodesForCM; iN++)
                {
                    tChildMesh.add_node_parametric_coordinate( tCMNewNodeInds(iN),tDecompData.tCMNewNodeParamCoord(i)(iN));
                }
            }
        }
    }

    // ----------------------------------------------------------------------------------

    void
    Model::decompose_internal_set_new_nodes_in_child_mesh_nh(
            moris::Matrix< moris::IndexMat > & aActiveChildMeshIndices,
            Decomposition_Data &               tDecompData)
    {
        // number of intersected elements
        moris::uint tIntersectedCount = aActiveChildMeshIndices.n_cols();

        // iterate through active child mesh indices
        for(moris::uint i = 0 ; i <tIntersectedCount; i++)
        {
            // number of new nodes for child mesh i
            moris::uint tNumNewNodesForCM = tDecompData.tCMNewNodeLoc(i).size();

            // matrix of new node indices
            moris::Matrix<IndexMat> tCMNewNodeInds(1,tNumNewNodesForCM);

            // matrix of new node ids
            moris::Matrix<IdMat> tCMNewNodeIds(1,tNumNewNodesForCM);

            // iterate through new nodes for child mesh i to collect index and id
            for(moris::uint iN =0; iN< tNumNewNodesForCM; iN++)
            {
                // location relative to the decomposition data
                moris::moris_index tNodeIndexInRequestVect = tDecompData.tCMNewNodeLoc(i)(iN);

                // retreive node index and id
                tCMNewNodeInds(iN) = tDecompData.tNewNodeIndex(tNodeIndexInRequestVect);
                tCMNewNodeIds(iN)  = tDecompData.tNewNodeId(tNodeIndexInRequestVect);
            }

            // retrieve child mesh
            Child_Mesh & tChildMesh = mCutMesh.get_child_mesh(aActiveChildMeshIndices(i));

            // add node indices, ids, and vertices to child mesh
            tChildMesh.add_node_indices(tCMNewNodeInds);
            tChildMesh.add_node_ids(tCMNewNodeIds);

            // allocate space for parametric coordinate

            // For hex background meshes we have a three dimension parametric coordinate
            enum CellTopology tBackgroundTopo = mBackgroundMesh.get_parent_cell_topology();

            moris::size_t tDimParamCoord = 0;

            // FIXME: Keenan - should be converted into switch statement if possible

            if(tBackgroundTopo == CellTopology::HEX8)
            {
                tDimParamCoord =3;
            }
            else if(tBackgroundTopo == CellTopology::TET4)
            {
                tDimParamCoord =4;
            }
            else if(tBackgroundTopo == CellTopology::QUAD4)
            {
                tDimParamCoord = 2;
            }
            else if(tBackgroundTopo == CellTopology::TRI3)
            {
                tDimParamCoord = 3;
            }
            else
            {
                MORIS_ERROR(0,"Invalid background cell topo");
            }

            tChildMesh.allocate_parametric_coordinates(tNumNewNodesForCM,tDimParamCoord);

            // iterate through nods and add parametric coordinate
            for(moris::uint iN =0; iN< tNumNewNodesForCM; iN++)
            {
                tChildMesh.add_node_parametric_coordinate( tCMNewNodeInds(iN),tDecompData.tCMNewNodeParamCoord(i)(iN));
            }
        }
    }

    // ----------------------------------------------------------------------------------

    void
    Model::create_new_node_association_with_geometry(Decomposition_Data & tDecompData)
    {
        // create geometry objects for each node
        mGeometryEngine->create_new_node_geometry_objects(
                tDecompData.tNewNodeIndex,
                tDecompData.mConformalDecomp,
                tDecompData.tNewNodeParentTopology,
                tDecompData.tParamCoordRelativeToParent,
                mBackgroundMesh.get_all_node_coordinates_loc_inds());
    }

    // ----------------------------------------------------------------------------------

    void
    Model::assign_node_requests_identifiers(
            Decomposition_Data & aDecompData,
            moris::moris_index   aMPITag)
    {
        barrier();
        // asserts
        MORIS_ASSERT(aDecompData.tNewNodeId.size() == aDecompData.tNewNodeIndex.size(),      "Dimension mismatch in assign_node_requests_identifiers");
        MORIS_ASSERT(aDecompData.tNewNodeId.size() == aDecompData.tNewNodeParentRank.size(), "Dimension mismatch in assign_node_requests_identifiers");
        MORIS_ASSERT(aDecompData.tNewNodeId.size() == aDecompData.tNewNodeParentIndex.size(),"Dimension mismatch in assign_node_requests_identifiers");

        // owned requests and shared requests sorted by owning proc
        Cell<uint> tOwnedRequest;
        Cell<Cell<uint>> tNotOwnedRequests;
        Cell<uint> tProcRanks;
        std::unordered_map<moris_id,moris_id> tProcRankToDataIndex;
        this->sort_new_node_requests_by_owned_and_not_owned(aDecompData,tOwnedRequest,tNotOwnedRequests,tProcRanks,tProcRankToDataIndex);

        // allocate ids for nodes I own
        moris::moris_id tNodeId  = mBackgroundMesh.allocate_entity_ids(aDecompData.tNewNodeId.size(), EntityRank::NODE);

        // get first available index
        moris::moris_id tNodeInd = mBackgroundMesh.get_first_available_index(EntityRank::NODE);

        // Assign owned request identifiers
        this->assign_owned_request_identifiers(aDecompData, tOwnedRequest, tNodeInd, tNodeId);

        // prepare node information request data
        Cell<Matrix<IndexMat>> tOutwardRequests;
        this->setup_outward_requests(aDecompData, tNotOwnedRequests, tProcRanks, tProcRankToDataIndex, tOutwardRequests);

        // send requests to owning processor
        this->send_outward_requests(aMPITag,tProcRanks,tOutwardRequests);

        // hold on to make sure everyone has sent all their information
        barrier();

        // receive the requests
        Cell<Matrix<IndexMat>> tReceivedRequests;
        Cell<uint> tProcsReceivedFrom;
        this->inward_receive_requests(aMPITag, 3, tReceivedRequests, tProcsReceivedFrom);

        // Prepare request answers
        Cell<Matrix<IndexMat>> tRequestAnwers;
        this->prepare_request_answers(aDecompData,tReceivedRequests,tRequestAnwers);

        // send the answers back
        this->return_request_answers(aMPITag+1, tRequestAnwers, tProcsReceivedFrom);

        barrier();

        // receive the answers
        Cell<Matrix<IndexMat>> tReceivedRequestsAnswers;
        this->inward_receive_request_answers(aMPITag+1,1,tProcRanks,tReceivedRequestsAnswers);

        // handle received information
        this->handle_received_request_answers(aDecompData,tOutwardRequests,tReceivedRequestsAnswers,tNodeInd,tNodeId);

        // return index to update
        mBackgroundMesh.update_first_available_index(tNodeInd,EntityRank::NODE);

        MORIS_ASSERT(this->verify_successful_node_assignment(aDecompData),"Unsuccesssful node assignment detected.");

        barrier();
    }

    // ----------------------------------------------------------------------------------

    void
    Model::sort_new_node_requests_by_owned_and_not_owned(
            Decomposition_Data                    & tDecompData,
            Cell<uint>                            & aOwnedRequests,
            Cell<Cell<uint>>                      & aNotOwnedRequests,
            Cell<uint>                            & aProcRanks,
            std::unordered_map<moris_id,moris_id> & aProcRankToIndexInData)
    {
        // access the mesh data behind the background mesh
        moris::mtk::Mesh & tMeshData = mBackgroundMesh.get_mesh_data();

        // access the communication
        Matrix<IdMat> tCommTable = mBackgroundMesh.get_communication_table();

        // number of new nodes
        moris::uint tNumNewNodes = tDecompData.tNewNodeParentIndex.size();

        // Par rank
        moris::moris_index tParRank = par_rank();

        // resize proc ranks and setup map to comm table
        aProcRanks.resize(tCommTable.numel());
        for(moris::uint i = 0; i <tCommTable.numel(); i++)
        {
            aProcRankToIndexInData[tCommTable(i)] = i;
            aProcRanks(i) = (tCommTable(i));
            aNotOwnedRequests.push_back(Cell<uint>(0));
        }

        // iterate through each node request and figure out the owner
        for(moris::uint i = 0; i <tNumNewNodes; i++)
        {
            // Parent Rank
            enum EntityRank    tParentRank  = tDecompData.tNewNodeParentRank(i);
            moris::moris_index tParentIndex = tDecompData.tNewNodeParentIndex(i);

            // get the owner processor
            moris::moris_index tOwnerProc = tMeshData.get_entity_owner(tParentIndex,tParentRank);

            // If i own the request keep track of the index
            if(tOwnerProc == tParRank)
            {
                aOwnedRequests.push_back(i);
            }
            else
            {
                moris_index tIndex = aProcRankToIndexInData[tOwnerProc];

                aNotOwnedRequests(tIndex).push_back(i);
            }
        }
    }

    // ----------------------------------------------------------------------------------

    void
    Model::assign_owned_request_identifiers(
            Decomposition_Data & aDecompData,
            Cell<uint> const &   aOwnedRequest,
            moris::moris_id &    aNodeInd,
            moris::moris_id &    aNodeId)
    {
        for(moris::uint i = 0; i < aOwnedRequest.size(); i++)
        {
            moris_index tRequestIndex = aOwnedRequest(i);

            // set the new node index
            aDecompData.tNewNodeIndex(tRequestIndex) = aNodeInd;
            aNodeInd++;

            // set the new node id
            aDecompData.tNewNodeId(tRequestIndex) = aNodeId;
            aNodeId++;

            // increment number of new nodes with set ids (for assertion purposes)
            aDecompData.mNumNewNodesWithIds++;
        }
    }

    // ----------------------------------------------------------------------------------

    void
    Model::setup_outward_requests(
            Decomposition_Data              const & aDecompData,
            Cell<Cell<uint>>                const & aNotOwnedRequests,
            Cell<uint>                      const & aProcRanks,
            std::unordered_map<moris_id,moris_id> & aProcRankToIndexInData,
            Cell<Matrix<IndexMat>>                & aOutwardRequests)
    {
        // size data
        aOutwardRequests.resize(aProcRanks.size());

        // iterate through the processors we need information from and package the matrix
        for(moris::uint i = 0; i < aProcRanks.size(); i++)
        {
            uint tProcRank = aProcRanks(i);

            MORIS_ASSERT(aProcRankToIndexInData.find(tProcRank) != aProcRankToIndexInData.end(),"Proc rank not in map");
            uint tIndexInData = aProcRankToIndexInData[tProcRank];

            uint tNumRequests = aNotOwnedRequests(tIndexInData).size();

            // size the sending matrix
            // column - request
            //   r0 - parent entity id
            //   r1 - parent entity rank
            //   r2 - Secondary id
            if(tNumRequests > 0)
            {
                aOutwardRequests(i) = moris::Matrix<IndexMat>(3,tNumRequests);
            }

            else
            {
                aOutwardRequests(i) = moris::Matrix<IndexMat>(3,1,MORIS_INDEX_MAX);
            }

            // populate matrix to send;
            for(moris::uint j = 0; j < tNumRequests; j++)
            {
                moris_index     tRequestIndex = aNotOwnedRequests(tIndexInData)(j);
                moris_index     tParentIndex  = aDecompData.tNewNodeParentIndex(tRequestIndex);
                moris_index     tSecondaryId  = aDecompData.tSecondaryIdentifiers(tRequestIndex);
                enum EntityRank tParentRank   = aDecompData.tNewNodeParentRank(tRequestIndex);

                aOutwardRequests(i)(0,j) = mBackgroundMesh.get_glb_entity_id_from_entity_loc_index(tParentIndex,tParentRank);
                aOutwardRequests(i)(1,j) = (moris_index)tParentRank;
                aOutwardRequests(i)(2,j) = tSecondaryId;
            }
        }
    }

    // ----------------------------------------------------------------------------------

    bool
    Model::verify_successful_node_assignment(Decomposition_Data & aDecompData)
    {
        for(moris::uint i = 0; i < aDecompData.tNewNodeId.size(); i++)
        {
            if(aDecompData.tNewNodeId(i) == MORIS_INDEX_MAX)
            {
                return false;
            }
        }

        return true;
    }

    // ----------------------------------------------------------------------------------

    void
    Model::send_outward_requests(
            moris_index            const & aMPITag,
            Cell<uint>             const & aProcRanks,
            Cell<Matrix<IndexMat>> & aOutwardRequests)
    {
        // Cell of requests
        Cell<MPI_Request> tRequests(aProcRanks.size());

        // iterate through owned requests and send
        for(moris::uint i = 0; i < aProcRanks.size(); i++)
        {
            tRequests(i) = nonblocking_send(aOutwardRequests(i),aOutwardRequests(i).n_rows(),aOutwardRequests(i).n_cols(),aProcRanks(i),aMPITag);
        }
    }

    // ----------------------------------------------------------------------------------

    void
    Model::inward_receive_requests(
            moris_index            const & aMPITag,
            moris::uint                    aNumRows,
            Cell<Matrix<IndexMat>> &       aReceivedData,
            Cell<uint>             &       aProcRanksReceivedFrom)
    {
        // ensure the sizes are correct.
        aReceivedData.resize(0);
        aProcRanksReceivedFrom.resize(0);

        // access the communication table
        Matrix<IdMat> tCommTable = mBackgroundMesh.get_communication_table();
        moris::uint tCount = 0;
        for(moris::uint i = 0; i<tCommTable.numel(); i++)
        {
            aReceivedData.push_back(Matrix<IndexMat>(1,1));
            aProcRanksReceivedFrom.push_back(tCommTable(i));
            receive(aReceivedData(tCount),aNumRows, tCommTable(i),aMPITag);
            tCount++;
        }
    }

    // ----------------------------------------------------------------------------------

    void
    Model::inward_receive_request_answers(
            moris_index            const & aMPITag,
            moris::uint            const & aNumRows,
            Cell<uint>             const & aProcRanks,
            Cell<Matrix<IndexMat>> &       aReceivedRequestAnswers)
    {
        MPI_Status tStatus;

        for(moris::uint i = 0; i<aProcRanks.size(); i++)
        {
            bool tFlag = sent_message_exists(aProcRanks(i),aMPITag,tStatus);
            while(tFlag == false)
            {
                tFlag = sent_message_exists(aProcRanks(i),aMPITag,tStatus);
            }

            aReceivedRequestAnswers.push_back(Matrix<IndexMat>(1,1));
            receive(aReceivedRequestAnswers(i),aNumRows, aProcRanks(i),aMPITag);
        }
    }

    // ----------------------------------------------------------------------------------

    void
    Model::handle_received_request_answers(
            Decomposition_Data           & aDecompData,
            Cell<Matrix<IndexMat>> const & aRequests,
            Cell<Matrix<IndexMat>> const & aRequestAnswers,
            moris::moris_id              & aNodeInd,
            moris::moris_id              & aNodeId)
    {
        // iterate through received data
        for(moris::uint i = 0; i < aRequests.size(); i++)
        {
            uint tNumReceivedReqs = aRequests(i).n_cols();

            // avoid the dummy message
            if(aRequests(i)(0,0) != MORIS_INDEX_MAX)
            {
                // iterate through received requests
                for(moris::uint j = 0; j < tNumReceivedReqs; j++)
                {
                    moris_id        tParentId      = aRequests(i)(0,j);
                    enum EntityRank tParentRank    = (enum EntityRank) aRequests(i)(1,j);
                    moris_id        tSecondaryId   = aRequests(i)(2,j);
                    moris_index     tParentInd     = mBackgroundMesh.get_mesh_data().get_loc_entity_ind_from_entity_glb_id(tParentId,tParentRank);
                    bool            tRequestExists = false;
                    moris_index     tRequestIndex  = MORIS_INDEX_MAX;

                    if(aDecompData.mHasSecondaryIdentifier)
                    {
                        tRequestExists = aDecompData.request_exists(tParentInd,tSecondaryId,(EntityRank)tParentRank,tRequestIndex);
                    }

                    else
                    {
                        tRequestExists = aDecompData.request_exists(tParentInd,(EntityRank)tParentRank,tRequestIndex);
                    }

                    if(tRequestExists && aRequestAnswers(i)(j))
                    {

                        moris_id tNodeId =aRequestAnswers(i)(j);

                        // meaning the owning processor expected this and gave an answer
                        if(tNodeId < MORIS_ID_MAX && aDecompData.tNewNodeId(tRequestIndex) == MORIS_INDEX_MAX)
                        {
                            aDecompData.tNewNodeId(tRequestIndex) = tNodeId;
                            aDecompData.tNewNodeIndex(tRequestIndex) = aNodeInd;
                            aNodeInd++;

                            // set the new node id
                            aDecompData.tNewNodeId(tRequestIndex) = tNodeId;

                            aDecompData.mNumNewNodesWithIds++;

                        }

                        // This is a hanging
                        else
                        {
                            //                    MORIS_ASSERT(aDecompData.mSubdivisionMethod == Subdivision_Method::NC_REGULAR_SUBDIVISION_HEX8 && (int)tParentRank == 2," The only known case where hanging nodes are allowed to show up is on a face during NC_REGULAR_SUBDIVISION_HEX8");
                            //                    aDecompData.tNewNodeOwner(tRequestIndex) = par_rank();

                            //                    aDecompData.tNewNodeId(tRequestIndex) = tNodeId;
                            //                    aDecompData.tNewNodeIndex(tRequestIndex) = aNodeInd;
                            //                    aNodeInd++;
                            //
                            //                    // set the new node id
                            //                    aDecompData.tNewNodeId(tRequestIndex) = tNodeId;
                            //
                            //                    aDecompData.mNumNewNodesWithIds++;

                        }
                    }
                    else
                    {
                        MORIS_ASSERT(0,"Request does not exist.");
                    }
                }
            }
        }
    }

    // ----------------------------------------------------------------------------------

    void
    Model::send_outward_requests_reals(
            moris_index const    & aMPITag,
            Cell<uint>  const    & aProcRanks,
            Cell<Matrix<DDRMat>> & aOutwardRequests)
    {
        // iterate through owned requests and send
        for(moris::uint i = 0; i < aProcRanks.size(); i++)
        {
            nonblocking_send(aOutwardRequests(i),aOutwardRequests(i).n_rows(),aOutwardRequests(i).n_cols(),aProcRanks(i),aMPITag);
        }
    }

    // ----------------------------------------------------------------------------------

    void
    Model::inward_receive_requests_reals(
            moris_index const &    aMPITag,
            moris::uint            aNumRows,
            Cell<Matrix<DDRMat>> & aReceivedData,
            Cell<uint>           & aProcRanksReceivedFrom)
    {
        moris::moris_index tParRank = par_rank();
        moris::uint tCount = 0;
        MPI_Status tStatus;
        for(moris::uint i = 0; i<(moris::uint)par_size(); i++)
        {
            if((moris_index)i != tParRank)
            {
                // if there is a sent message from a processor go receive it
                if(sent_message_exists(i,aMPITag,tStatus))
                {
                    aReceivedData.push_back(Matrix<DDRMat>(1,1));
                    aProcRanksReceivedFrom.push_back(i);
                    receive(aReceivedData(tCount),aNumRows, i,aMPITag);
                    tCount++;
                }
            }
        }
    }

    // ----------------------------------------------------------------------------------

    void
    Model::return_request_answers_reals(
            moris_index          const & aMPITag,
            Cell<Matrix<DDRMat>> const & aRequestAnswers,
            Cell<uint>           const & aProcRanks)
    {
        // iterate through owned requests and send
        for(moris::uint i = 0; i < aProcRanks.size(); i++)
        {
            nonblocking_send(aRequestAnswers(i),aRequestAnswers(i).n_rows(),aRequestAnswers(i).n_cols(),aProcRanks(i),aMPITag);
        }
    }

    // ----------------------------------------------------------------------------------

    void
    Model::inward_receive_request_answers_reals(
            moris_index            const & aMPITag,
            moris::uint            const & aNumRows,
            Cell<uint>             const & aProcRanks,
            Cell<Matrix<DDRMat>>         & aReceivedData)
    {
        for(moris::uint i = 0; i<aProcRanks.size(); i++)
        {
            aReceivedData.push_back(Matrix<DDRMat>(1,1));
            receive(aReceivedData(i),aNumRows, aProcRanks(i),aMPITag);
        }
    }

    // ----------------------------------------------------------------------------------

    void
    Model::prepare_request_answers(
            Decomposition_Data           & aDecompData,
            Cell<Matrix<IndexMat>> const & aReceiveData,
            Cell<Matrix<IndexMat>>       & aRequestAnswers)
    {
        // allocate answer size
        aRequestAnswers.resize(aReceiveData.size());

        // iterate through received data
        for(moris::uint i = 0; i < aReceiveData.size(); i++)
        {
            uint tNumReceivedReqs = aReceiveData(i).n_cols();

            aRequestAnswers(i).resize(1,tNumReceivedReqs);

            aRequestAnswers(i)(0) = MORIS_INDEX_MAX;

            // avoid the dummy message
            if(aReceiveData(i)(0,0) != MORIS_INDEX_MAX)
            {
                // iterate through received requests
                for(moris::uint j = 0; j < tNumReceivedReqs; j++)
                {
                    moris_id        tParentId      = aReceiveData(i)(0,j);
                    enum EntityRank tParentRank    = (enum EntityRank) aReceiveData(i)(1,j);
                    moris_id        tSecondaryId   = aReceiveData(i)(2,j);
                    moris_index     tParentInd     = mBackgroundMesh.get_mesh_data().get_loc_entity_ind_from_entity_glb_id(tParentId,tParentRank);
                    bool            tRequestExists = false;
                    moris_index     tRequestIndex  = MORIS_INDEX_MAX;

                    if(aDecompData.mHasSecondaryIdentifier)
                    {
                        tRequestExists = aDecompData.request_exists(tParentInd,tSecondaryId,(EntityRank)tParentRank,tRequestIndex);
                    }
                    else
                    {
                        tRequestExists = aDecompData.request_exists(tParentInd,(EntityRank)tParentRank,tRequestIndex);
                    }

                    if(tRequestExists)
                    {
                        moris_id tNodeId =aDecompData.tNewNodeId(tRequestIndex);
                        aRequestAnswers(i)(j) = tNodeId;

                        if(tNodeId == MORIS_ID_MAX)
                        {
                            std::cout<<"tParentId = "<<tParentId<<" | Rank "<<(uint)tParentRank<<std::endl;
                            //                    MORIS_ERROR(0,"Max node");
                        }
                    }
                    else
                    {
                        aRequestAnswers(i)(j) = MORIS_ID_MAX;
                        MORIS_ASSERT(0,"Request does not exist. Need to handle hanging node in reg sub of hex8");
                    }
                }
            }
        }
    }

    // ----------------------------------------------------------------------------------

    void
    Model::return_request_answers(
            moris_index            const & aMPITag,
            Cell<Matrix<IndexMat>> const & aRequestAnswers,
            Cell<uint>             const & aProcRanks)
    {
        // access the communication table
        Matrix<IdMat> tCommTable = mBackgroundMesh.get_communication_table();

        // iterate through owned requests and send
        for(moris::uint i = 0; i < tCommTable.numel(); i++)
        {
            nonblocking_send(aRequestAnswers(i),aRequestAnswers(i).n_rows(),aRequestAnswers(i).n_cols(),tCommTable(i),aMPITag);
        }
    }

    // ----------------------------------------------------------------------------------

    void
    Model::finalize_decomp_in_xtk_mesh(bool aSetPhase)
    {
        // Change XTK model decomposition state flag
        mDecomposed = true;

        // Sort the children meshes into groups
        this->sort_children_meshes_into_groups();

        // give each child cell its id (parallel consistent) and index (not parallel consistent)
        this->assign_child_element_identifiers();

        // add child element to local to global map
        this->add_child_elements_to_local_to_global_map();

        // Associate nodes created during decomposition to their child meshes
        this->associate_nodes_created_during_decomp_to_child_meshes();

        // creates mtk cells for all child elements (parent elements are assumed to have mtk cells in the mtk mesh)
        this->create_child_element_mtk_cells();

        // add vertices to child meshes
        this->add_vertices_to_child_meshes();

        // set the glb to loc map for all cells
        this->setup_cell_glb_to_local_map();

        // Compute the child element phase using the geometry engine
        // a case where the phase may not be set is when we only do a
        // non-conformal decomposition
        this->set_element_phases();

        // identify local subphases in child mesh
        this->identify_local_subphase_clusters_in_child_meshes();

        // assign subphase ids
        this->assign_subphase_glob_ids();

        // setup global to local subphase map
        this->setup_glob_to_loc_subphase_map();
    }

    // ----------------------------------------------------------------------------------

    void
    Model::assign_child_element_identifiers()
    {
        // Set child element ids and indices
        moris::size_t tNumElementsInCutMesh = mCutMesh.get_num_entities(EntityRank::ELEMENT);

        // Allocate global element ids (these need to be give to the children meshes)
        moris_id    tElementIdOffset = mBackgroundMesh.allocate_entity_ids(tNumElementsInCutMesh, moris::EntityRank::ELEMENT);
        moris_index tElementIndOffset = mBackgroundMesh.get_first_available_index(EntityRank::ELEMENT);

        // set child elements ids in the children meshes which I own and dont share
        Cell<Child_Mesh*> const & tOwnedChildMeshes = mCutMesh.get_owned_child_meshes();
        for(moris::size_t i = 0; i<tOwnedChildMeshes.size(); i++)
        {
            tOwnedChildMeshes(i)->set_child_element_ids(tElementIdOffset);
            tOwnedChildMeshes(i)->set_child_element_inds(tElementIndOffset);
        }

        // set the indices of the child elements in not owned but not the ids
        // set child elements ids in the children meshes which I own and dont share
        Cell<Child_Mesh*> const & tNotOwnedChildMeshes     = mCutMesh.get_not_owned_child_meshes();
        for(moris::size_t i = 0; i<tNotOwnedChildMeshes.size(); i++)
        {
            tNotOwnedChildMeshes(i)->set_child_element_inds(tElementIndOffset);
        }

        // prepare outward requests
        Cell<Cell<moris_id>>        tNotOwnedChildMeshesToProcs;
        Cell<moris::Matrix<IdMat>>  tOwnedParentCellId;
        Cell<moris::Matrix<IdMat>>  tNumOwnedCellIdsOffsets;
        Cell<uint>                  tProcRanks;
        std::unordered_map<moris_id,moris_id>  tProcRankToDataIndex;

        this->prepare_child_element_identifier_requests(tNotOwnedChildMeshesToProcs, tOwnedParentCellId, tNumOwnedCellIdsOffsets, tProcRanks,tProcRankToDataIndex);

        // send requests
        moris::uint tMPITag = 141;
        this->send_outward_requests(tMPITag, tProcRanks,tOwnedParentCellId);
        this->send_outward_requests(tMPITag+1, tProcRanks, tNumOwnedCellIdsOffsets);

        barrier();

        // receive requests
        Cell<Matrix<IndexMat>> tReceivedParentCellIds;
        Cell<Matrix<IndexMat>> tReceivedParentCellNumChildren;
        Cell<uint> tProcsReceivedFrom1;
        Cell<uint> tProcsReceivedFrom2;
        this->inward_receive_requests(tMPITag, 1, tReceivedParentCellIds, tProcsReceivedFrom1);
        this->inward_receive_requests(tMPITag+1,1, tReceivedParentCellNumChildren, tProcsReceivedFrom2);

        MORIS_ASSERT(tProcsReceivedFrom1.size() == tProcsReceivedFrom2.size(),"Size mismatch between procs received from child cell ids and number of child cells");
        Cell<Matrix<IndexMat>> tChildIdOffsets;
        this->prepare_child_cell_id_answers(tReceivedParentCellIds,tReceivedParentCellNumChildren,tChildIdOffsets);

        // return information
        this->return_request_answers(tMPITag+2, tChildIdOffsets, tProcsReceivedFrom1);

        // receive the information
        barrier();

        // receive the answers
        Cell<Matrix<IndexMat>> tReceivedChildIdOffsets;
        this->inward_receive_request_answers(tMPITag+2,1,tProcRanks,tReceivedChildIdOffsets);

        // add child cell ids to not owned child meshes
        this->handle_received_child_cell_id_request_answers(tNotOwnedChildMeshesToProcs,tReceivedChildIdOffsets,tElementIndOffset);

        // tell the background mesh about the new first available index
        mBackgroundMesh.update_first_available_index(tElementIndOffset,EntityRank::ELEMENT);

        barrier();
    }

    // ----------------------------------------------------------------------------------

    void
    Model::prepare_child_element_identifier_requests(
            Cell<Cell<moris_id>>       & aNotOwnedChildMeshesToProcs,
            Cell<moris::Matrix<IdMat>> & aOwnedParentCellId,
            Cell<moris::Matrix<IdMat>> & aNumOwnedCellIdsOffsets,
            Cell<uint>                 & aProcRanks,
            std::unordered_map<moris_id,moris_id> & aProcRankToDataIndex)
    {
        // ask owning processor about child element ids
        Cell<Child_Mesh*> const & tNotOwnedChildMeshes     = mCutMesh.get_not_owned_child_meshes();
        Cell<moris_id>    const & tNotOwnedChildMeshOwners = mCutMesh.get_not_owned_child_owners();
        Cell<moris_id>            tCounts(0);
        moris_index tCurrentIndex = 0;

        // access the communication table
        Matrix<IdMat> tCommTable = mBackgroundMesh.get_communication_table();

        for(moris::size_t i = 0; i < tCommTable.numel(); i++)
        {
            aProcRankToDataIndex[tCommTable(i)] = tCurrentIndex;
            aProcRanks.push_back(tCommTable(i));
            aNotOwnedChildMeshesToProcs.push_back(Cell<moris_id>(0));
            tCounts.push_back(0);
            tCurrentIndex++;
        }

        // sort child meshes by owner
        for(moris::size_t i = 0; i < tNotOwnedChildMeshes.size(); i++)
        {
            moris_index tOwnerProc = tNotOwnedChildMeshOwners(i);
            moris_index tProcDataIndex = aProcRankToDataIndex[tOwnerProc];
            aNotOwnedChildMeshesToProcs(tProcDataIndex).push_back(i);
        }

        aOwnedParentCellId.resize(aNotOwnedChildMeshesToProcs.size());
        aNumOwnedCellIdsOffsets.resize(aNotOwnedChildMeshesToProcs.size());

        // iterate through procs and child meshes shared with that processor
        for(moris::size_t i = 0; i < aNotOwnedChildMeshesToProcs.size(); i++)
        {
            // number of child meshes shared with this processor
            moris::uint tNumCM = aNotOwnedChildMeshesToProcs(i).size();

            // allocate matrix
            aOwnedParentCellId(i).resize(1,tNumCM);
            aNumOwnedCellIdsOffsets(i).resize(1,tNumCM);

            for(moris::uint j = 0; j < tNumCM; j++)
            {
                Child_Mesh* tCM = tNotOwnedChildMeshes(aNotOwnedChildMeshesToProcs(i)(j));

                aOwnedParentCellId(i)(j)      = mBackgroundMesh.get_mesh_data().get_glb_entity_id_from_entity_loc_index(tCM->get_parent_element_index(),EntityRank::ELEMENT);
                aNumOwnedCellIdsOffsets(i)(j) = tCM->get_num_entities(EntityRank::ELEMENT);
            }
        }

        for(moris::size_t i = 0; i < tCommTable.numel(); i++)
        {
            if(aNotOwnedChildMeshesToProcs(i).size() == 0)
            {
                aOwnedParentCellId(i).resize(1,1);
                aNumOwnedCellIdsOffsets(i).resize(1,1);
                aOwnedParentCellId(i)(0,0) = MORIS_INDEX_MAX;
                aNumOwnedCellIdsOffsets(i)(0,0) = MORIS_INDEX_MAX;
            }
        }
    }

    // ----------------------------------------------------------------------------------

    void
    Model::prepare_child_cell_id_answers(Cell<Matrix<IndexMat>> & aReceivedParentCellIds,
            Cell<Matrix<IndexMat>> & aReceivedParentCellNumChildren,
            Cell<Matrix<IndexMat>> & aChildCellIdOffset)
    {
        MORIS_ASSERT(aReceivedParentCellIds.size() == aReceivedParentCellNumChildren.size(),
                "Mismatch in received parent cell ids and received parent cell number of children");

        // allocate answer size
        aChildCellIdOffset.resize(aReceivedParentCellIds.size());

        // iterate through received data
        for(moris::uint i = 0; i < aReceivedParentCellIds.size(); i++)
        {
            uint tNumReceivedReqs = aReceivedParentCellIds(i).n_cols();

            aChildCellIdOffset(i).resize(1,tNumReceivedReqs);

            if(aReceivedParentCellIds(i)(0) != MORIS_INDEX_MAX)
            {
                // iterate through received requests
                for(moris::uint j = 0; j < tNumReceivedReqs; j++)
                {
                    // parent cell information
                    moris_id tParentId           = aReceivedParentCellIds(i)(0,j);
                    moris_index tParentCellIndex = mBackgroundMesh.get_mesh_data().get_loc_entity_ind_from_entity_glb_id(tParentId,EntityRank::ELEMENT);

                    // get child mesh
                    MORIS_ASSERT(mBackgroundMesh.entity_has_children(tParentCellIndex,EntityRank::ELEMENT),
                            "Request is made for child element ids on a parent cell not intersected");

                    moris_index tCMIndex = mBackgroundMesh.child_mesh_index(tParentCellIndex,EntityRank::ELEMENT);

                    Child_Mesh & tCM = mCutMesh.get_child_mesh(tCMIndex);

                    MORIS_ASSERT(par_rank() == mBackgroundMesh.get_mesh_data().get_entity_owner(tParentCellIndex,EntityRank::ELEMENT),
                            "I dont own this entity that had info requestsed.");

                    // place in return data
                    MORIS_ASSERT(tCM.get_num_entities(EntityRank::ELEMENT) == (uint)aReceivedParentCellNumChildren(i)(j),
                            "Number of child cells in child mesh do not match number on other processor");

                    // since hmr ownership is not correct
                    if(tCM.get_element_ids().numel()>0)
                    {
                        aChildCellIdOffset(i)(j) = tCM.get_element_ids()(0);
                    }
                }
            }
            else
            {
                aChildCellIdOffset(i)(0) =   MORIS_INDEX_MAX;
            }
        }
    }

    // ----------------------------------------------------------------------------------

    void
    Model::handle_received_child_cell_id_request_answers(
            Cell<Cell<moris_index>> const & aChildMeshesInInNotOwned,
            Cell<Matrix<IndexMat>>  const & aReceivedChildCellIdOffset,
            moris::moris_id               & aCellInd)
    {
        Cell<Child_Mesh*> const & tNotOwnedChildMeshes = mCutMesh.get_not_owned_child_meshes();

        // iterate through received data
        for(moris::uint i = 0; i < aChildMeshesInInNotOwned.size(); i++)
        {
            uint tNumReceivedReqs = aChildMeshesInInNotOwned(i).size();

            // iterate through received requests
            for(moris::uint j = 0; j < tNumReceivedReqs; j++)
            {
                moris_id tChildMeshInNotOwned = aChildMeshesInInNotOwned(i)(j);
                Child_Mesh* tCM = tNotOwnedChildMeshes(tChildMeshInNotOwned);
                moris_id tChildCellFirstId = aReceivedChildCellIdOffset(i)(j);

                tCM->set_child_element_ids(tChildCellFirstId);
            }
        }
    }

    // ----------------------------------------------------------------------------------

    void
    Model::add_child_elements_to_local_to_global_map()
    {
        // get all child element ids and indexes
        Matrix<IndexMat> tChildElementInds = mCutMesh.get_all_element_inds();
        Matrix<IndexMat> tChildElementIds  = mCutMesh.get_all_element_ids();

        mBackgroundMesh.add_cells_to_global_to_local_map(tChildElementInds,tChildElementIds);
    }

    // ----------------------------------------------------------------------------------

    void
    Model::sort_children_meshes_into_groups()
    {
        // background mesh data
        moris::mtk::Mesh & tMeshData = mBackgroundMesh.get_mesh_data();

        // my proc rank
        moris_index tProcRank = par_rank();

        // number of children meshes
        uint tNumChildrenMeshes = mCutMesh.get_num_child_meshes();

        // allocate data
        Cell<Child_Mesh*>   tOwnedChildrenMeshes(tNumChildrenMeshes);
        Cell<Child_Mesh*>   tNotOwnedChildrenMeshes(tNumChildrenMeshes);
        Cell<moris_id>      tNotOwnedOwningProc(tNumChildrenMeshes);

        // keep track of the number in each group
        uint tOwnedCount    = 0;
        uint tNotOwnedCount = 0;

        for(moris::size_t i = 0; i<mCutMesh.get_num_child_meshes(); i++)
        {
            Child_Mesh & tChildMesh = mCutMesh.get_child_mesh(i);

            moris_index tParentCellInd = tChildMesh.get_parent_element_index();

            // get owner of parent cell
            moris_index tOwnerProc = tMeshData.get_entity_owner(tParentCellInd,EntityRank::ELEMENT);

            // if this processor does not own the element add it to the not owned shared list
            if(tOwnerProc != tProcRank)
            {
                tNotOwnedChildrenMeshes(tNotOwnedCount) = &tChildMesh;
                tNotOwnedOwningProc(tNotOwnedCount) = tOwnerProc;
                tNotOwnedCount++;
            }
            else
            {
                tOwnedChildrenMeshes(tOwnedCount) = &tChildMesh;
                tOwnedCount++;
            }
        }

        // size out extra space
        tOwnedChildrenMeshes.resize(tOwnedCount);
        tNotOwnedChildrenMeshes.resize(tNotOwnedCount);
        tNotOwnedOwningProc.resize(tNotOwnedCount);

        // add to cut mesh
        mCutMesh.add_child_mesh_groups( tOwnedChildrenMeshes, tNotOwnedChildrenMeshes, tNotOwnedOwningProc);
    }

    // ----------------------------------------------------------------------------------

    void
    Model::associate_nodes_created_during_decomp_to_child_meshes()
    {
        // Initialize the data in the XTK mesh
        mBackgroundMesh.allocate_external_node_to_child_mesh_associations();

        // Number of children meshes
        size_t tNumCM = mCutMesh.get_num_child_meshes();
        for(size_t i = 0 ; i < tNumCM; i++)
        {
            // Get reference to the child mesh
            Child_Mesh const & tChildMesh = mCutMesh.get_child_mesh(i);

            // Get reference to the nods in the child mesh node indices
            moris::Matrix<moris::IndexMat> const & tNodeIndices = tChildMesh.get_node_indices();

            // Associate these node indices with their child mesh index
            mBackgroundMesh.associate_external_nodes_to_child_mesh(i,tNodeIndices);
        }
    }

    // ----------------------------------------------------------------------------------

    void
    Model::set_element_phases()
    {
        // Set element phase indices
        mBackgroundMesh.initialize_element_phase_indices(this->get_num_elements_total());

        moris::size_t tNumElem = mBackgroundMesh.get_mesh_data().get_num_entities(EntityRank::ELEMENT);

        for(moris::size_t i = 0; i<tNumElem; i++)
        {
            if(mBackgroundMesh.entity_has_children(i,EntityRank::ELEMENT))
            {
                moris::size_t tChildMeshIndex = mBackgroundMesh.child_mesh_index(i,EntityRank::ELEMENT);

                Child_Mesh & tChildMesh = mCutMesh.get_child_mesh(tChildMeshIndex);

                moris::Matrix< moris::IndexMat > tElemToNode = tChildMesh.get_element_to_node();

                moris::Matrix< moris::IndexMat > const & tElemInds  = tChildMesh.get_element_inds();

                tChildMesh.initialize_element_phase_mat();

                moris::size_t tNumElem = tChildMesh.get_num_entities(EntityRank::ELEMENT);

                for( moris::size_t j = 0; j<tNumElem; j++)
                {
                    moris::size_t tElemPhaseIndex = determine_element_phase_index(j,tElemToNode);
                    mBackgroundMesh.set_element_phase_index(tElemInds(0,j),tElemPhaseIndex);
                    tChildMesh.set_element_phase_index(j,tElemPhaseIndex);
                }
            }
            else
            {
                moris::Matrix< moris::IndexMat > tElementNodes = mBackgroundMesh.get_mesh_data().get_entity_connected_to_entity_loc_inds(i,moris::EntityRank::ELEMENT, moris::EntityRank::NODE);

                if(iscol(tElementNodes))
                {
                    tElementNodes = trans(tElementNodes);
                }

                moris::size_t tElemPhaseIndex = determine_element_phase_index(0,tElementNodes);

                mBackgroundMesh.set_element_phase_index(i,tElemPhaseIndex);
            }
        }
    }

    // ----------------------------------------------------------------------------------

    void Model::set_downward_inheritance()
    {
        moris::size_t tNumChildMesh = mCutMesh.get_num_child_meshes();
        Cell<std::pair<moris::moris_index,moris::moris_index>> tXTKElementToCutMeshPairs(tNumChildMesh);

        for(moris::size_t iMesh = 0; iMesh<tNumChildMesh; iMesh++)
        {
            tXTKElementToCutMeshPairs(iMesh) = std::pair<moris::moris_index,moris::moris_index> (mCutMesh.get_parent_element_index(iMesh),iMesh);
        }

        mBackgroundMesh.register_new_downward_inheritance(tXTKElementToCutMeshPairs);
    }

    // ----------------------------------------------------------------------------------

    void  Model::run_first_cut_routine(
            enum TemplateType const &          aTemplateType,
            moris::uint                        aGeomIndex,
            moris::size_t const &              aNumNodesPerElement,
            moris::Matrix< moris::IndexMat > & aActiveChildMeshIndices,
            moris::Matrix< moris::IndexMat > & aNewPairBool)
    {
        // Note this method is independent of node ids for this reason Background_Mesh is not given the node Ids during this subdivision
        moris::mtk::Mesh & tXTKMeshData = mBackgroundMesh.get_mesh_data();

        // Package up node to element connectivity
        moris::moris_index tParentElementIndex = MORIS_INDEX_MAX;
        moris::size_t tNumElements = mBackgroundMesh.get_num_entities(EntityRank::ELEMENT);

        moris::Matrix< moris::IndexMat > tElementToNodeConnInd (tNumElements, aNumNodesPerElement);
        moris::Matrix< moris::IndexMat > tElementToNodeVector (1, aNumNodesPerElement);

        for (moris::size_t i = 0; i < tNumElements; i++)
        {
            tElementToNodeVector = tXTKMeshData.get_entity_connected_to_entity_loc_inds(i, moris::EntityRank::ELEMENT, moris::EntityRank::NODE);

            for(moris::uint j = 0; j < aNumNodesPerElement; j++)
            {
                tElementToNodeConnInd(i,j) = tElementToNodeVector(j);
            }
        }

        // Get the Node Coordinates
        moris::Matrix< moris::DDRMat > tAllNodeCoords = mBackgroundMesh.get_all_node_coordinates_loc_inds();

        // Intersected elements are flagged via the Geometry_Engine
        Cell<moris::ge::GEN_Geometry_Object> tGeoObjects;
        mGeometryEngine->is_intersected(tAllNodeCoords, tElementToNodeConnInd, 0,tGeoObjects);

        // Count number intersected
        moris::size_t tIntersectedCount = tGeoObjects.size();

        // Loop over and determine how many new meshes that need to be registered (Avoids dynamic allocation in the child mesh)
        // Also register active mesh pairs
        Cell<std::pair<moris::moris_index,moris::moris_index>> tNewChildElementPair;
        aNewPairBool = moris::Matrix< moris::IndexMat >(1,tIntersectedCount,0);
        tNewChildElementPair.reserve(tIntersectedCount);

        moris::size_t tNumNewChildMeshes = 0;
        moris::moris_index tNewIndex = 0;
        aActiveChildMeshIndices.resize(1,tIntersectedCount);
        for (moris::size_t j = 0; j < tIntersectedCount; j++)
        {
            tParentElementIndex = tGeoObjects(j).get_parent_entity_index();
            if(!mBackgroundMesh.entity_has_children(tParentElementIndex,EntityRank::ELEMENT))
            {
                tNewIndex = tNumNewChildMeshes+mCutMesh.get_num_child_meshes();
                tNewChildElementPair.push_back( std::pair<moris::moris_index,moris::moris_index>(tParentElementIndex, tNewIndex));
                aActiveChildMeshIndices(0,j) = tNewIndex;
                tNumNewChildMeshes++;
            }
            else
            {
                aActiveChildMeshIndices(0,j) = mBackgroundMesh.child_mesh_index(tParentElementIndex,EntityRank::ELEMENT);
                aNewPairBool(0,j) = 1;
            }
        }

        // Add the downward pair to the mesh for all the newly created element pairs
        mBackgroundMesh.register_new_downward_inheritance(tNewChildElementPair);

        // Allocate space for more simple meshes in XTK mesh
        mCutMesh.inititalize_new_child_meshes(tNumNewChildMeshes, mModelDimension);

        moris::Matrix< moris::IndexMat > tPlaceHolder(1, 1);
        for (moris::size_t j = 0; j < tIntersectedCount; j++)
        {
            if(aNewPairBool(0,j) == 0)
            {
                tParentElementIndex = tGeoObjects(j).get_parent_entity_index();

                // Get information to provide ancestry
                // This could be replaced with a proper topology implementation that knows faces, edges based on parent element nodes
                Matrix< IndexMat > tNodetoElemConnVec = tElementToNodeConnInd.get_row(tParentElementIndex);
                Matrix< IndexMat > tEdgetoElemConnInd = tXTKMeshData.get_entity_connected_to_entity_loc_inds(tParentElementIndex, moris::EntityRank::ELEMENT, moris::EntityRank::EDGE);
                Matrix< IndexMat > tFacetoElemConnInd = tXTKMeshData.get_entity_connected_to_entity_loc_inds(tParentElementIndex, moris::EntityRank::ELEMENT, moris::EntityRank::FACE);
                Matrix< IndexMat > tElementMat        = {{tParentElementIndex}};

                // Set parent element, nodes, and entity ancestry
                moris::Matrix< moris::IndexMat > tElemToNodeIndices(tNodetoElemConnVec);

                Cell<moris::Matrix< moris::IndexMat >> tAncestorInformation = {tPlaceHolder, tEdgetoElemConnInd, tFacetoElemConnInd, tElementMat};
                mCutMesh.initialize_new_mesh_from_parent_element(aActiveChildMeshIndices(0,j), aTemplateType, tNodetoElemConnVec, tAncestorInformation);

                // add node ids
                mBackgroundMesh.convert_loc_entity_ind_to_glb_entity_ids(EntityRank::NODE,tNodetoElemConnVec);

                // get child mesh
                moris::moris_index tCMIndex = mBackgroundMesh.child_mesh_index(tParentElementIndex,EntityRank::ELEMENT);

                // get child mesh
                Child_Mesh & tChildMesh = mCutMesh.get_child_mesh(tCMIndex);
                tChildMesh.add_new_geometry_interface(aGeomIndex);

                // add node ids
                tChildMesh.add_node_ids(tNodetoElemConnVec);
            }
            else
            {
                // get parent element index
                tParentElementIndex = tGeoObjects(j).get_parent_entity_index();

                // get child mesh
                moris::moris_index tCMIndex = mBackgroundMesh.child_mesh_index(tParentElementIndex,EntityRank::ELEMENT);

                // get child mesh
                Child_Mesh & tChildMesh = mCutMesh.get_child_mesh(tCMIndex);
                tChildMesh.add_new_geometry_interface(aGeomIndex);
            }
        }
    }

    // ----------------------------------------------------------------------------------

    void
    Model::create_child_element_mtk_cells()
    {
        moris::uint tNumChildMeshes = mCutMesh.get_num_child_meshes();

        moris::mtk::Mesh const & tMeshData = mBackgroundMesh.get_mesh_data();

        for(moris::uint i=0; i<tNumChildMeshes; i++)
        {
            Child_Mesh & tChildMesh = mCutMesh.get_child_mesh(i);

            moris::moris_index tOwnerProc = tMeshData.get_entity_owner(tChildMesh.get_parent_element_index(),EntityRank::ELEMENT);

            moris::Matrix< moris::IdMat >    const & tElementIds  = tChildMesh.get_element_ids();
            moris::Matrix< moris::IndexMat > const & tElementInds = tChildMesh.get_element_inds();
            // Iterate over elements
            for(moris::uint j = 0; j<tElementIds.numel(); j++)
            {
                mBackgroundMesh.add_child_element_to_mtk_cells(tElementInds(j),tElementIds(j),tOwnerProc,j, &tChildMesh);
            }
        }
    }

    // ----------------------------------------------------------------------------------

    void
    Model::add_vertices_to_child_meshes()
    {
        moris::uint tNumChildMeshes = mCutMesh.get_num_child_meshes();

        for(moris::uint i=0; i<tNumChildMeshes; i++)
        {
            Child_Mesh & tChildMesh = mCutMesh.get_child_mesh(i);
            Cell<moris::mtk::Vertex const *> tVertices = mBackgroundMesh.get_mtk_vertices(tChildMesh.get_node_indices());
            tChildMesh.add_vertices(tVertices);
        }
    }

    // ----------------------------------------------------------------------------------

    void
    Model::setup_cell_glb_to_local_map()
    {
        for(moris::uint i = 0; i < this->get_num_elements_total(); i++)
        {
            moris_id tId = mBackgroundMesh.get_glb_entity_id_from_entity_loc_index((moris_index)i,EntityRank::ELEMENT);
            MORIS_ASSERT(mCellGlbToLocalMap.find(tId) == mCellGlbToLocalMap.end(),"Id already in map");
            mCellGlbToLocalMap[tId] = (moris_index) i;
        }
    }

    // ----------------------------------------------------------------------------------

    void
    Model::identify_local_subphase_clusters_in_child_meshes()
    {
        // get the number of children meshes
        moris::size_t tNumChildMeshes =  mCutMesh.get_num_child_meshes();

        // first subphase index (this is incremented by child meshes on call to set_elemental_subphase)
        // (proc local subphase index, never global)
        moris::moris_index tSubPhaseIndex = mBackgroundMesh.get_mesh_data().get_num_entities(EntityRank::ELEMENT);

        // iterate over children meshes and perform local flood-fill
        for(moris::size_t i = 0; i<tNumChildMeshes; i++)
        {
            // Get child mesh index
            Child_Mesh & tChildMesh = mCutMesh.get_child_mesh(i);

            // Perform local flood-fill on child mesh to identify subphase
            moris::Matrix< moris::IndexMat > tLocalFloodFill = local_child_mesh_flood_fill(tChildMesh);

            // Set the local floodfill data as the elemental subphase values in the child mesh
            // The child mesh then sorts the elements into bins
            tChildMesh.set_elemental_subphase(tSubPhaseIndex,tLocalFloodFill);
        }

        // tell the cut mesh how many subphases there are
        mCutMesh.set_num_subphases(tSubPhaseIndex);

        // tell the cut mesh to setup subphase to child mesh connectivity
        mCutMesh.setup_subphase_to_child_mesh_connectivity();
    }

    // ----------------------------------------------------------------------------------

    void
    Model::assign_subphase_glob_ids()
    {
        // Get the number of subphases
        moris_id tNumSubphases = (moris_id)mCutMesh.get_num_subphases();

        // Allocate global element ids starting at the maximum id in the background mesh (these need to be give to the children meshes)
        moris::moris_id tSubphaseIdOffset = mBackgroundMesh.allocate_entity_ids(tNumSubphases, EntityRank::ELEMENT);

        // set subphase ids in the children meshes which I own
        Cell<Child_Mesh*> const & tOwnedChildMeshes = mCutMesh.get_owned_child_meshes();
        for(moris::size_t i = 0; i<tOwnedChildMeshes.size(); i++)
        {
            moris_id tCellId = mBackgroundMesh.get_mesh_data().get_glb_entity_id_from_entity_loc_index(tOwnedChildMeshes(i)->get_parent_element_index(),EntityRank::ELEMENT);

            // iterate through subphase ids
            tOwnedChildMeshes(i)->set_subphase_id(0,tCellId);
            for(moris::uint j = 1; j <tOwnedChildMeshes(i)->get_num_subphase_bins(); j++)
            {
                tOwnedChildMeshes(i)->set_subphase_id(j,tSubphaseIdOffset);
                tSubphaseIdOffset++;
            }
        }

        // prepare outward requests
        Cell<Cell<moris_id>>        tNotOwnedSubphasesToProcs;
        Cell<Cell<moris_id>>        tCMSubphaseIndices;
        Cell<moris::Matrix<IdMat>>  tParentCellIds;
        Cell<moris::Matrix<IdMat>>  tChildCellIds;
        Cell<moris::Matrix<IdMat>>  tNumChildCellsInSubphase;
        Cell<uint>                  tProcRanks;
        std::unordered_map<moris_id,moris_id>  tProcRankToDataIndex;
        this->prepare_subphase_identifier_requests(tNotOwnedSubphasesToProcs, tCMSubphaseIndices, tParentCellIds, tChildCellIds, tNumChildCellsInSubphase,tProcRanks,tProcRankToDataIndex);

        // send requests
        moris::uint tMPITag = 221;
        this->send_outward_requests(tMPITag, tProcRanks,tParentCellIds);
        this->send_outward_requests(tMPITag+1, tProcRanks, tChildCellIds);
        this->send_outward_requests(tMPITag+2, tProcRanks, tNumChildCellsInSubphase);

        barrier();

        // receive requests
        Cell<Matrix<IndexMat>> tReceivedParentCellIds;
        Cell<Matrix<IndexMat>> tFirstChildCellIds;
        Cell<Matrix<IndexMat>> tReceivedNumChildCellsInSubphase;
        Cell<uint> tProcsReceivedFrom1;
        Cell<uint> tProcsReceivedFrom2;
        this->inward_receive_requests(tMPITag, 1, tReceivedParentCellIds, tProcsReceivedFrom1);
        this->inward_receive_requests(tMPITag+1,1, tFirstChildCellIds, tProcsReceivedFrom2);
        this->inward_receive_requests(tMPITag+2,1, tReceivedNumChildCellsInSubphase, tProcsReceivedFrom2);
        MORIS_ASSERT(tProcsReceivedFrom1.size() == tProcsReceivedFrom2.size(),"Size mismatch between procs received from child cell ids and number of child cells");

        // prepare answers
        Cell<Matrix<IndexMat>> tSubphaseIds;
        this->prepare_subphase_id_answers(tReceivedParentCellIds,tFirstChildCellIds,tReceivedNumChildCellsInSubphase,tSubphaseIds);

        // return information
        this->return_request_answers(tMPITag+2, tSubphaseIds, tProcsReceivedFrom1);

        barrier();

        // receive the answers
        Cell<Matrix<IndexMat>> tReceivedSubphaseIds;
        this->inward_receive_request_answers(tMPITag+2,1,tProcRanks,tReceivedSubphaseIds);

        // add child cell ids to not owned child meshes
        this->handle_received_subphase_id_request_answers(tNotOwnedSubphasesToProcs,tCMSubphaseIndices,tReceivedSubphaseIds);

        barrier();
    }

    // ----------------------------------------------------------------------------------

    void
    Model::prepare_subphase_identifier_requests(
            Cell<Cell<moris_id>>       & aNotOwnedSubphasesToProcs,
            Cell<Cell<moris_id>>       & aSubphaseCMIndices,
            Cell<moris::Matrix<IdMat>> & aParentCellIds,
            Cell<moris::Matrix<IdMat>> & aChildCellIds,
            Cell<moris::Matrix<IdMat>> & aNumChildCellsInSubphase,
            Cell<uint>                 & aProcRanks,
            std::unordered_map<moris_id,moris_id> & aProcRankToDataIndex)
    {
        // access the communication table
        Matrix<IdMat> tCommTable = mBackgroundMesh.get_communication_table();

        // resize proc ranks and setup map to comm table
        aProcRanks.resize(tCommTable.numel());
        for(moris::uint i = 0; i <tCommTable.numel(); i++)
        {
            aProcRankToDataIndex[tCommTable(i)] = i;
            aProcRanks(i) = (tCommTable(i));
            aNotOwnedSubphasesToProcs.push_back(Cell<moris_id>(0));
            aSubphaseCMIndices.push_back(Cell<moris_id>(0));
        }

        // ask owning processor about child element ids
        Cell<Child_Mesh*> const & tNotOwnedChildMeshes     = mCutMesh.get_not_owned_child_meshes();
        Cell<moris_id>    const & tNotOwnedChildMeshOwners = mCutMesh.get_not_owned_child_owners();

        // sort child meshes by owner
        for(moris::size_t i = 0; i < tNotOwnedChildMeshes.size(); i++)
        {
            moris_index tOwnerProc = tNotOwnedChildMeshOwners(i);

            moris_index tProcDataIndex = aProcRankToDataIndex[tOwnerProc];

            // iterate through subphases
            Child_Mesh* tCM = tNotOwnedChildMeshes(i);

            for(moris::uint iS = 0; iS < tCM->get_num_subphase_bins();iS++)
            {
                aNotOwnedSubphasesToProcs(tProcDataIndex).push_back(i);
                aSubphaseCMIndices(tProcDataIndex).push_back(iS);
            }
        }

        aParentCellIds.resize(aNotOwnedSubphasesToProcs.size());
        aChildCellIds.resize(aNotOwnedSubphasesToProcs.size());
        aNumChildCellsInSubphase.resize(aNotOwnedSubphasesToProcs.size());

        // iterate through procs and child meshes shared with that processor
        for(moris::size_t i = 0; i < aNotOwnedSubphasesToProcs.size(); i++)
        {
            // number of child meshes shared with this processor
            moris::uint tNumCM = aNotOwnedSubphasesToProcs(i).size();

            // allocate matrix
            aParentCellIds(i).resize(1,tNumCM);
            aChildCellIds(i).resize(1,tNumCM);
            aNumChildCellsInSubphase(i).resize(1,tNumCM);

            if(tNumCM == 0)
            {
                aParentCellIds(i).resize(1,1);
                aChildCellIds(i).resize(1,1);
                aNumChildCellsInSubphase(i).resize(1,1);
                aParentCellIds(i)(0) = MORIS_INDEX_MAX;
                aChildCellIds(i)(0) = MORIS_INDEX_MAX;
                aNumChildCellsInSubphase(i)(0) = MORIS_INDEX_MAX;
            }

            for(moris::uint j = 0; j < tNumCM; j++)
            {
                Child_Mesh* tCM = tNotOwnedChildMeshes(aNotOwnedSubphasesToProcs(i)(j));

                // subphase groups
                Cell<moris::Matrix< moris::IndexMat >> const & tSubphaseClusters = tCM->get_subphase_groups();

                // element ids
                Matrix<IdMat> const & tCellIds  = tCM->get_element_ids();

                // subphase index
                moris_index tSPIndex = aSubphaseCMIndices(i)(j);

                // cell index
                moris_index tCMCellInd = tSubphaseClusters(tSPIndex)(0);

                aParentCellIds(i)(j)           = mBackgroundMesh.get_glb_entity_id_from_entity_loc_index(tCM->get_parent_element_index(),EntityRank::ELEMENT);
                aChildCellIds(i)(j)            = tCellIds(tCMCellInd);
                aNumChildCellsInSubphase(i)(j) = tSubphaseClusters(tSPIndex).numel();
            }
        }
    }

    // ----------------------------------------------------------------------------------

    void
    Model::prepare_subphase_id_answers(
            Cell<Matrix<IndexMat>> & aReceivedParentCellIds,
            Cell<Matrix<IndexMat>> & aFirstChildCellIds,
            Cell<Matrix<IndexMat>> & aReceivedNumChildCellsInSubphase,
            Cell<Matrix<IndexMat>> & aSubphaseIds)
    {
        MORIS_ASSERT(aReceivedParentCellIds.size() == aFirstChildCellIds.size(),
                "Mismatch in received parent cell ids and received parent cell number of children");

        // allocate answer size
        aSubphaseIds.resize(aReceivedParentCellIds.size());

        // iterate through received data
        for(moris::uint i = 0; i < aReceivedParentCellIds.size(); i++)
        {
            uint tNumReceivedReqs = aReceivedParentCellIds(i).n_cols();

            aSubphaseIds(i).resize(1,tNumReceivedReqs);

            if(aReceivedParentCellIds(i)(0,0) != MORIS_INDEX_MAX)
            {
                // iterate through received requests
                for(moris::uint j = 0; j < tNumReceivedReqs; j++)
                {
                    // parent cell information
                    moris_id tParentId           = aReceivedParentCellIds(i)(0,j);
                    moris_index tParentCellIndex = mBackgroundMesh.get_mesh_data().get_loc_entity_ind_from_entity_glb_id(tParentId,EntityRank::ELEMENT);

                    // Child cell information
                    moris_id tChildCellId = aFirstChildCellIds(i)(j);

                    // number of child cells in subphase
                    moris_id tNumChildCells = aReceivedNumChildCellsInSubphase(i)(j);

                    // get child mesh
                    MORIS_ASSERT(mBackgroundMesh.entity_has_children(tParentCellIndex,EntityRank::ELEMENT),
                            "Request is made for child element ids on a parent cell not intersected");

                    moris_index tCMIndex = mBackgroundMesh.child_mesh_index(tParentCellIndex,EntityRank::ELEMENT);
                    Child_Mesh & tCM     = mCutMesh.get_child_mesh(tCMIndex);

                    // figure out which subphase this child cell belongs to in the given child mesh
                    Matrix<IdMat> const & tChildMeshCellIds = tCM.get_element_ids();

                    moris_id tSubphaseId         = MORIS_ID_MAX;
                    moris_index tCMSubphaseIndex = MORIS_ID_MAX;

                    for(moris::uint iCM = 0; iCM < tChildMeshCellIds.numel(); iCM++)
                    {
                        if(tChildMeshCellIds(iCM) == tChildCellId)
                        {
                            tSubphaseId      = tCM.get_element_subphase_id(iCM);
                            tCMSubphaseIndex = tCM.get_element_subphase_index(iCM);

                            Cell<moris::Matrix< moris::IndexMat >> const & tSubphaseClusters = tCM.get_subphase_groups();

                            MORIS_ERROR( (moris_id) tSubphaseClusters(tCMSubphaseIndex).numel() == tNumChildCells,
                                    "Number of cells in subphase mismatch");
                        }
                    }

                    MORIS_ERROR(tSubphaseId!= MORIS_ID_MAX,"Child cell id not found in child mesh");

                    // place in return data
                    aSubphaseIds(i)(j) = tSubphaseId;
                }
            }
        }
    }

    // ----------------------------------------------------------------------------------

    void
    Model::handle_received_subphase_id_request_answers(
            Cell<Cell<moris_index>>    const & aChildMeshesInNotOwned,
            Cell<Cell<moris_index>>    const & aCMSubphaseIndices,
            Cell<Matrix<IndexMat>>     const & aReceivedSubphaseIds)
    {
        Cell<Child_Mesh*> const & tNotOwnedChildMeshes     = mCutMesh.get_not_owned_child_meshes();

        // iterate through received data
        for(moris::uint i = 0; i < aChildMeshesInNotOwned.size(); i++)
        {
            uint tNumReceivedReqs = aChildMeshesInNotOwned(i).size();

            // iterate through received requests
            for(moris::uint j = 0; j < tNumReceivedReqs; j++)
            {
                moris_id tChildMeshInNotOwned = aChildMeshesInNotOwned(i)(j);
                Child_Mesh* tCM = tNotOwnedChildMeshes(tChildMeshInNotOwned);
                moris_id tSubphaseIndex = aCMSubphaseIndices(i)(j);
                moris_id tSubphaseId = aReceivedSubphaseIds(i)(j);

                tCM->set_subphase_id(tSubphaseIndex,tSubphaseId);
            }
        }
    }

    // ----------------------------------------------------------------------------------

    void
    Model::setup_glob_to_loc_subphase_map()
    {
        for(moris::uint i = 0; i < mCutMesh.get_num_subphases(); i++)
        {
            moris_id tSubphaseId = this->get_subphase_id((moris_id)i);
            MORIS_ASSERT(mGlobalToLocalSubphaseMap.find(tSubphaseId) == mGlobalToLocalSubphaseMap.end(),"Subphase id already in map");
            mGlobalToLocalSubphaseMap[tSubphaseId] = i;
        }
    }

    // ----------------------------------------------------------------------------------
    // Sensitivity Source code
    // ----------------------------------------------------------------------------------

    void
    Model::compute_sensitivity()
    {
        // verify the state of the xtk model
        MORIS_ERROR(mDecomposed,"Prior to computing sensitivity, the decomposition process must be called");
        MORIS_ERROR(!mConvertedToTet10s,"Prior to computing sensitivity, the convert tet4 to tet10 process was called");
        MORIS_ERROR(!mSensitivity,"Calling compute interface sensitivity twice is not supported");

        // Set interface nodes to GE
        uint tNumGeoms = mGeometryEngine->get_num_geometries();
        for (uint iGeo = 0; iGeo < tNumGeoms; iGeo++)
        {
            moris::Matrix<moris::IndexMat> tInterfaceNodes = mBackgroundMesh.get_interface_nodes_loc_inds(iGeo);
            mGeometryEngine->set_interface_nodes(tInterfaceNodes);
        }
    }

    // ----------------------------------------------------------------------------------
    // Unzipping Child Mesh Source code
    // ----------------------------------------------------------------------------------

    void
    Model::unzip_child_mesh()
    {
        // start the clock
        std::clock_t start = std::clock();

        MORIS_ERROR(mDecomposed,"Prior to unzip_child_mesh, the decomposition process must be called");

        // unzip the interface
        unzip_child_mesh_internal();

        mUnzipped = true;
        if(moris::par_rank() == 0  && mVerbose)
        {
            std::cout<<"XTK: Child mesh unzipping completed in "<< (std::clock() - start) / (double)(CLOCKS_PER_SEC)<<" s."<<std::endl;
        }
    }

    // ----------------------------------------------------------------------------------

    void
    Model::unzip_child_mesh_internal()
    {
        // get the number of children meshes
        moris::size_t tNumChildMeshes =  mCutMesh.get_num_child_meshes();

        for(moris::size_t i = 0; i<tNumChildMeshes; i++)
        {
            // Get child mesh index
            //        Child_Mesh & tChildMesh = mCutMesh.get_child_mesh(i);
        }
    }

    // ----------------------------------------------------------------------------------
    // Unzipping Interface Source code
    // ----------------------------------------------------------------------------------
    void
    Model::unzip_interface()
    {
        // start the clock
        std::clock_t start = std::clock();

        // unzip the interface
        unzip_interface_internal();

        mUnzipped = true;
        if(moris::par_rank() == 0  && mVerbose)
        {
            std::cout<<"XTK: Interface unzipping completed in "<< (std::clock() - start) / (double)(CLOCKS_PER_SEC)<<" s."<<std::endl;
        }
    }

    // ----------------------------------------------------------------------------------

    void
    Model::unzip_interface_internal()
    {
        // Get the number of geometries (we need to unzip each interface)
        uint tNumGeoms = mGeometryEngine->get_num_geometries();

        // Get the interface nodes (wrt all geometries)
        Cell<moris::Matrix<moris::IndexMat>> tAllInterfaceNodeIds = mBackgroundMesh.get_interface_nodes_glob_ids();
        Cell<moris::Matrix<moris::IndexMat>> tAllInterfaceNodeInds = mBackgroundMesh.get_interface_nodes_loc_inds();

        // Keep count of which interface node index in matrices were in
        for(uint iG = 0; iG<tNumGeoms; iG++)
        {
            // Interface node wrt geometry iG
            moris::Matrix<moris::IndexMat> const & tInterfaceNodeIds = tAllInterfaceNodeIds(iG);
            moris::Matrix<moris::IndexMat> const & tInterfaceNodeInds = tAllInterfaceNodeInds(iG);

            // Number of interface nodes wrt geometry iG (and check the sizes of the interface information)
            uint tNumInterfaceNodes = tInterfaceNodeIds.numel();
            MORIS_ASSERT(tInterfaceNodeIds.numel() == tInterfaceNodeInds.numel(), "Interface Ids and Indices dimension mismatch");

            // Assign node ids and indices ( row - 0 Node ids, row 1 - New node ids)
            moris::Matrix<moris::IdMat> tNewUnzippedNodeIds((size_t)tNumInterfaceNodes);
            moris::Matrix<moris::IndexMat> tNewUnzippedNodeInds((size_t)tNumInterfaceNodes);
            this->unzip_interface_internal_assign_node_identifiers(tNumInterfaceNodes,tNewUnzippedNodeInds,tNewUnzippedNodeIds);

            // Add new nodes to the mesh (as a copy of the existing node)
            mBackgroundMesh.batch_create_new_nodes_as_copy_of_other_nodes(tInterfaceNodeInds,tNewUnzippedNodeIds,tNewUnzippedNodeInds);

            // Allocate space in background mesh interface node flags
            mBackgroundMesh.allocate_space_in_interface_node_flags(tNumInterfaceNodes, mGeometryEngine->get_num_geometries());

            // Mark the newly created nodes as interface nodes
            mBackgroundMesh.mark_nodes_as_interface_node_loc_inds(tNewUnzippedNodeInds,iG);

            // Link the new nodes to the geometry object of the node they were copied to
            mGeometryEngine->link_new_nodes_to_existing_geometry_objects(tInterfaceNodeInds,tNewUnzippedNodeInds);

            // unzip_child_mesh_index
            this->unzip_interface_internal_modify_child_mesh(iG,tInterfaceNodeInds,tNewUnzippedNodeInds,tNewUnzippedNodeIds);
        }
    }

    // ----------------------------------------------------------------------------------

    void
    Model::unzip_interface_internal_assign_node_identifiers(
            moris::uint                   aNumNodes,
            moris::Matrix<moris::IdMat> & aUnzippedNodeIndices,
            moris::Matrix<moris::IdMat> & aUnzippedNodeIds)
    {
        // Verify sizes
        MORIS_ASSERT(aUnzippedNodeIndices.numel() == aNumNodes,
                "Size mismatch between aNumNodes and aUnzippedNodeIndices. Please pre-allocate these matrices ");

        MORIS_ASSERT(aUnzippedNodeIds.numel() == aNumNodes,
                "Size mismatch between aNumNodes and aUnzippedNodeIds.  Please pre-allocate these matrices ");

        // Ask the mesh for new node ids
        moris::moris_index tNodeIndexOffset = mBackgroundMesh.get_first_available_index(EntityRank::NODE);
        moris::moris_id    tNodeIdOffset    = mBackgroundMesh.allocate_entity_ids(aNumNodes,EntityRank::NODE);

        // Iterate new nodes and assign new node ids
        for( uint iN = 0; iN<aNumNodes; iN++)
        {

            // TODO: ADD PARALLEL OWNERSHIP STUFF HERE TO ASSIGN CONSISTENT NODE IDS
            // Give node global ids
            aUnzippedNodeIds(iN) = tNodeIdOffset;

            // increase the id offset
            tNodeIdOffset++;

            // Give nodes processor indices
            aUnzippedNodeIndices(iN) = tNodeIndexOffset;

            // increase the node index offset
            tNodeIndexOffset++;
        }

        // update the first available node index in our background mesh
        mBackgroundMesh.update_first_available_index(tNodeIndexOffset,EntityRank::NODE);

    }

    // ----------------------------------------------------------------------------------

    void
    Model::unzip_interface_internal_modify_child_mesh(
            moris::uint                         aGeometryIndex,
            moris::Matrix<moris::IdMat> const & aInterfaceNodeIndices,
            moris::Matrix<moris::IdMat> const & aUnzippedNodeIndices,
            moris::Matrix<moris::IdMat> const & aUnzippedNodeIds)
    {

        // from interface node indices, figure out which interface nodes live in which interface
        moris::Cell<moris::Cell< moris::moris_index >> tChildMeshInterfaceNodes =
                unzip_interface_internal_collect_child_mesh_to_interface_node(
                        aInterfaceNodeIndices,
                        aUnzippedNodeIndices,
                        aUnzippedNodeIds);

        // Flag indicating there is an interface without an element pair
        bool tNoPairFlag = false;

        // Iterate through child meshes and add new unzipped nodes
        uint tCMIndex = 0;
        for(auto iCM = tChildMeshInterfaceNodes.begin(); iCM != tChildMeshInterfaceNodes.end(); ++iCM)
        {
            // number of interface nodes in this child mesh
            uint tNumCMInterfaceNodes = iCM->size();

            // Allocate matrices of interface node indices
            moris::Matrix< moris::IndexMat > tCMInterfaceNodeIndices(1,tNumCMInterfaceNodes);
            moris::Matrix< moris::IndexMat > tCMUnzippedInterfaceNodeIndices(1,tNumCMInterfaceNodes);
            moris::Matrix< moris::IdMat >    tCMUnzippedInterfaceNodeIds(1,tNumCMInterfaceNodes);

            // Collect information on the interface nodes on this child mesh
            for(moris::uint iN = 0; iN<tNumCMInterfaceNodes; iN++)
            {
                // node index local to the numbering scheme in interface nodes
                moris::moris_index tInterfaceLocInd = (*iCM)(iN);

                tCMInterfaceNodeIndices(iN)         = aInterfaceNodeIndices(tInterfaceLocInd);
                tCMUnzippedInterfaceNodeIndices(iN) = aUnzippedNodeIndices(tInterfaceLocInd);
                tCMUnzippedInterfaceNodeIds(iN)     = aUnzippedNodeIds(tInterfaceLocInd);
            }

            // Tell the child mesh to unzip it's interface
            Child_Mesh & tChildMesh = mCutMesh.get_child_mesh(tCMIndex);

            // initialize the unzipping (which basically allocated node to element connectivity
            // in the child mesh because it is not typically needed)
            tChildMesh.initialize_unzipping();

            // Ask the child mesh to construct interface element pairs
            moris::Matrix<moris::IndexMat> tInterfaceElementPairsCMIndex;
            moris::Matrix<moris::IndexMat> tInterfaceSideOrdinals;

            tChildMesh.unzip_child_mesh_interface_get_interface_element_pairs(aGeometryIndex,tNoPairFlag,tInterfaceElementPairsCMIndex,tInterfaceSideOrdinals);

            // Convert the pairs to processor local indices because we need to be able to access the element phase index
            moris::Matrix<moris::IndexMat> tInterfaceElementPairs = tChildMesh.convert_to_proc_local_elem_inds(tInterfaceElementPairsCMIndex);

            // TODO: Add method to resolve cross child mesh element pairs for when the interface coincides with a parent face
            // NOTE: By using the sign of the geometry value, it really shouldnt take a whole lot of work to accomodated
            MORIS_ERROR(!tNoPairFlag,
                    " in unzip_interface_internal_modify_child_mesh, interface detected on a child mesh boundary. Currently, no method is implemented to resolve this");

            // Take the child mesh pairs and determine who gets which id
            // This output is either a 0 or 1, meaning the first or second element of the pair gets the unzipped nodes
            moris::Matrix< moris::IndexMat > tElementWhichKeepsOriginalNodes =
                    this->unzip_interface_internal_assign_which_element_uses_unzipped_nodes(aGeometryIndex,tInterfaceElementPairs);

            // Get the elements on the boundary
            tChildMesh.unzip_child_mesh_interface(
                    aGeometryIndex,
                    tInterfaceElementPairsCMIndex,
                    tElementWhichKeepsOriginalNodes,
                    tCMInterfaceNodeIndices,
                    tCMUnzippedInterfaceNodeIndices,
                    tCMUnzippedInterfaceNodeIds);

            // Construct interface elements
            unzip_interface_construct_interface_elements(aGeometryIndex,
                    tInterfaceElementPairs,
                    tInterfaceSideOrdinals);

            tChildMesh.finalize_unzipping();

            tCMIndex++;
        }

        unzip_interface_assign_element_identifiers();
    }

    // ----------------------------------------------------------------------------------

    moris::Matrix< moris::IndexMat >
    Model::unzip_interface_internal_assign_which_element_uses_unzipped_nodes(
            moris::moris_index                       aGeometryIndex,
            moris::Matrix< moris::IndexMat > const & aInterfaceElementPairs )
    {
        // specify which geometry sign gets to keep the nodes
        moris::moris_index tValWhichUsesUnzipped = 0;

        // The rule used here is whichever phase gets a 1 from the phase table with respect to the current geometry index
        // gets to keep the original node. The other element changes it's nodes to the unzipped indices.
        moris::Matrix< moris::IndexMat > tElementWhichKeepsUsesUnzippedNodes(aInterfaceElementPairs.n_cols());

        // number of pairs
        moris::uint tNumPairs = aInterfaceElementPairs.n_cols();

        // allocate
        moris::moris_index tElement0           = MORIS_INDEX_MAX;
        moris::moris_index tElement1           = MORIS_INDEX_MAX;
        moris::moris_index tElement0PhaseIndex = MORIS_INDEX_MAX;
        moris::moris_index tElement1PhaseIndex = MORIS_INDEX_MAX;

        // iterate through pairs
        for(moris::uint iP = 0; iP<tNumPairs; iP++)
        {
            // set this back to moris index max so we dont run into issues if there is actually only one element in the pair
            moris::moris_index tElement0GeomSign   = MORIS_INDEX_MAX; // sign of phase of element wrt to aGeometryIndex (0 for negative, 1 for positive)
            moris::moris_index tElement1GeomSign   = MORIS_INDEX_MAX;// sign of phase of element wrt to aGeometryIndex (0 for negative, 1 for positive)

            // Element indices
            tElement0 = aInterfaceElementPairs(0,iP);
            tElement1 = aInterfaceElementPairs(1,iP);

            // Figure out which element in the pair gets to keep the original
            if(tElement0 != MORIS_INDEX_MAX)
            {
                tElement0PhaseIndex = mBackgroundMesh.get_element_phase_index(tElement0);
                tElement0GeomSign = mGeometryEngine->get_phase_sign_of_given_phase_and_geometry(tElement0PhaseIndex,aGeometryIndex);

                if(tElement0GeomSign == tValWhichUsesUnzipped)
                {
                    tElementWhichKeepsUsesUnzippedNodes(iP) = 0;
                }
            }

            if(tElement1 != MORIS_INDEX_MAX)
            {
                tElement1PhaseIndex = mBackgroundMesh.get_element_phase_index(tElement1);
                tElement1GeomSign = mGeometryEngine->get_phase_sign_of_given_phase_and_geometry(tElement1PhaseIndex,aGeometryIndex);
                if(tElement1GeomSign == tValWhichUsesUnzipped)
                {
                    tElementWhichKeepsUsesUnzippedNodes(iP) = 1;
                }
            }

            // Make sure both don't end up with the same sign
            MORIS_ASSERT(tElement1GeomSign != tElement0GeomSign,"Both elements in an interface pair returned the same phase sign");

            MORIS_ASSERT(tElement0GeomSign != MORIS_INDEX_MAX,"tElement0GeomSign no pair");
            MORIS_ASSERT(tElement1GeomSign != MORIS_INDEX_MAX,"tElement1GeomSign no pair");

        }

        return tElementWhichKeepsUsesUnzippedNodes;
    }

    // ----------------------------------------------------------------------------------
    moris::Cell<moris::Cell< moris::moris_index >>
    Model::unzip_interface_internal_collect_child_mesh_to_interface_node(
            moris::Matrix<moris::IdMat> const & aInterfaceNodeIndices,
            moris::Matrix<moris::IdMat> const & aUnzippedNodeIndices,
            moris::Matrix<moris::IdMat> const & aUnzippedNodeIds)
    {
        // Allocate cell to keep track of the node indices of each child mesh
        moris::uint tNumChildMeshes = mCutMesh.get_num_child_meshes();

        moris::Cell<moris::Cell< moris::moris_index >> tChildMeshInterfaceNodes(tNumChildMeshes);

        // Iterate through interface node indices
        for(moris::uint iN = 0; iN < aInterfaceNodeIndices.numel(); iN++)
        {
            // Get the child meshes which have the interface node
            moris::Matrix< moris::IndexMat > tNodeChildMeshIndices = mBackgroundMesh.get_node_child_mesh_assocation(aInterfaceNodeIndices(iN));

            // Iterate through child meshes and mark interface node indices in this child mesh
            for(moris::uint iCM = 0; iCM<tNodeChildMeshIndices.numel(); iCM++)
            {
                moris::moris_index tCMIndex = tNodeChildMeshIndices(iCM);
                tChildMeshInterfaceNodes(tCMIndex).push_back(iN);
            }
        }

        return tChildMeshInterfaceNodes;
    }

    // ----------------------------------------------------------------------------------

    void
    Model::unzip_interface_construct_interface_elements(moris::uint aGeometryIndex,
            moris::Matrix< moris::IndexMat > const & aElementPairs,
            moris::Matrix< moris::IndexMat > const & aSideOrdinalPairs)
    {
        moris::uint tNumPairs = aElementPairs.n_cols();

        moris::Cell<const moris::mtk::Cell*> tPairCells(2);

        for(moris::uint i = 0; i <tNumPairs; i++)
        {
            tPairCells(0) = mBackgroundMesh.get_child_element_mtk_cell_ptr(aElementPairs(0,i));
            tPairCells(1) = mBackgroundMesh.get_child_element_mtk_cell_ptr(aElementPairs(1,i));

            // give ownership information to left element
            moris_index tOwnerOfElem0 = tPairCells(0)->get_owner();

            // construct an interface element
            Interface_Element tInterfaceElement;
            tInterfaceElement.set_element_pair_and_side_ordinal(tPairCells,aSideOrdinalPairs.get_column(i));
            tInterfaceElement.set_element_owner(tOwnerOfElem0);

            // Add interface element to cut mesh
            mCutMesh.add_interface_element(tInterfaceElement);
        }
    }

    // ----------------------------------------------------------------------------------

    void
    Model::unzip_interface_assign_element_identifiers()
    {
        moris::Cell<Interface_Element> & tInterfaceElements = mCutMesh.get_interface_elements();
        moris::uint tNumInterfaceElements = tInterfaceElements.size();

        // Allocate ids
        moris::moris_index tIdOffset    = mBackgroundMesh.allocate_entity_ids(tNumInterfaceElements,EntityRank::ELEMENT);
        moris::moris_index tIndexOffset = mBackgroundMesh.get_first_available_index(EntityRank::ELEMENT);

        for(moris::uint i = 0; i <tNumInterfaceElements; i++)
        {
            tInterfaceElements(i).set_element_identifiers(tIndexOffset,tIdOffset);
            tIndexOffset++;
            tIdOffset++;
        }

        mBackgroundMesh.update_first_available_index(tIndexOffset,EntityRank::ELEMENT);
    }

    // ----------------------------------------------------------------------------------
    // Enrichment Source code
    // ----------------------------------------------------------------------------------

    void
    Model::perform_basis_enrichment(
            enum EntityRank  const & aBasisRank,
            moris_index      const & aMeshIndex)
    {
        // Start the clock
        std::clock_t start = std::clock();

        MORIS_ERROR(mDecomposed,"Prior to computing basis enrichment, the decomposition process must be called");

        // allocate some new enriched interpolation and integration meshes
        mEnrichedIntegMesh.resize(aMeshIndex+1,nullptr);
        mEnrichedInterpMesh.resize(aMeshIndex+1,nullptr);

        this->perform_basis_enrichment_internal(aBasisRank,{{aMeshIndex}});

        // Change the enrichment flag
        mEnriched = true;

        if(moris::par_rank() == 0 && mVerbose)
        {
            std::cout<<"XTK: Basis enrichment computation completed in " <<(std::clock() - start) / (double)(CLOCKS_PER_SEC)<<" s."<<std::endl;
            std::cout<<"XTK: Basis enrichment performed on mesh index: "<< aMeshIndex<<std::endl;
        }
    }

    // ----------------------------------------------------------------------------------

    void
    Model::perform_basis_enrichment(
            enum EntityRank  const & aBasisRank,
            Matrix<IndexMat> const & aMeshIndex)
    {
        // Start the clock
        std::clock_t start = std::clock();

        MORIS_ERROR(mDecomposed,"Prior to computing basis enrichment, the decomposition process must be called");

        // allocate some new enriched interpolation and integration meshes
        mEnrichedIntegMesh.resize(aMeshIndex.numel()+1,nullptr);
        mEnrichedInterpMesh.resize(aMeshIndex.numel()+1,nullptr);

        this->perform_basis_enrichment_internal(aBasisRank,aMeshIndex);

        // Change the enrichment flag
        mEnriched = true;

        if(moris::par_rank() == 0 && mVerbose)
        {
            std::cout<<"XTK: Basis enrichment computation completed in " <<(std::clock() - start) / (double)(CLOCKS_PER_SEC)<<" s."<<std::endl;
            std::cout<<"XTK: Basis enrichment performed on meshes:";
            for(moris::uint i = 0; i < aMeshIndex.numel(); i++)
            {
                std::cout<<std::setw(6)<<aMeshIndex(i);
            }
            std::cout<<std::endl;
        }
    }

    // ----------------------------------------------------------------------------------

    Enrichment const &
    Model::get_basis_enrichment()
    {
        MORIS_ASSERT(mEnriched,
                "Cannot get basis enrichment from an XTK model which has not called perform_basis_enrichment ");

        return *mEnrichment;
    }

    // ----------------------------------------------------------------------------------

    Enriched_Interpolation_Mesh &
    Model::get_enriched_interp_mesh(moris::moris_index aIndex)
    {
        MORIS_ASSERT(mEnriched,
                "Cannot get enriched interpolation mesh from an XTK model which has not called perform_basis_enrichment ");

        return *(mEnrichedInterpMesh(aIndex));
    }

    // ----------------------------------------------------------------------------------

    Enriched_Integration_Mesh &
    Model::get_enriched_integ_mesh(moris::moris_index aIndex)
    {
        MORIS_ASSERT(mEnriched,
                "Cannot get enriched integration mesh from an XTK model which has not called perform_basis_enrichment ");

        return *(mEnrichedIntegMesh(aIndex));
    }

    // ----------------------------------------------------------------------------------

    void
    Model::perform_basis_enrichment_internal(
            enum EntityRank  const & aBasisRank,
            Matrix<IndexMat> const & aMeshIndex)
    {
        // initialize enrichment (ptr because of circular dependency)
        mEnrichment = new Enrichment(
                Enrichment_Method::USE_INTERPOLATION_CELL_BASIS,
                aBasisRank,
                aMeshIndex,
                mGeometryEngine->get_num_phases(),
                this,
                &mCutMesh,
                &mBackgroundMesh);

        // Set verbose flag to match XTK.
        mEnrichment->mVerbose = mVerbose;

        // perform the enrichment
        mEnrichment->perform_enrichment();
    }

    // ----------------------------------------------------------------------------------

    void
    Model::construct_face_oriented_ghost_penalization_cells()
    {
        MORIS_ERROR(mDecomposed,"Mesh needs to be decomposed prior to calling ghost penalization");

        MORIS_ERROR(!mGhost,"Ghost penalization has already been called");

        std::clock_t start = std::clock();

        mGhostStabilization = new Ghost_Stabilization(this);

        mGhostStabilization->setup_ghost_stabilization();

        mGhost = true;

        if(moris::par_rank() == 0  && mVerbose)
        {
            std::cout<<"XTK: Ghost stabilization setup completed in "<< (std::clock() - start) / (double)(CLOCKS_PER_SEC)<<" s."<<std::endl;
        }
    }

    // ----------------------------------------------------------------------------------

    Ghost_Stabilization &
    Model::get_ghost_stabilization(moris::moris_index  aIndex)
    {
        MORIS_ERROR(mGhost,"Ghost has not been constructed on this model.");
        return *mGhostStabilization;
    }

    // ----------------------------------------------------------------------------------

    void Model::construct_multigrid()
    {
        mMultigrid = std::make_shared< xtk::Multigrid >( this );

        mMultigrid->build_enriched_coeff_to_background_coeff_map();

        mMultigrid->create_fine_to_coarse_relationship();

        mMultigrid->create_coarse_to_fine_relationship();

        mMultigrid->create_coarse_to_fine_weights();

        std::string tName = "Enriched_bspline_1.exo";
        mMultigrid->build_basis_exodus_information(tName);
    }

    // ----------------------------------------------------------------------------------
    // Tet 10 conversion Source code
    // ----------------------------------------------------------------------------------

    void
    Model::convert_mesh_tet4_to_tet10()
    {
        MORIS_ASSERT(0,"not currently working");
        mConvertedToTet10s = true;

        // start timing on this decomposition
        std::clock_t start = std::clock();
        //        convert_mesh_tet4_to_tet10_internal();

        if(moris::par_rank() == 0)
        {
            std::cout<<"Tet4 to Tet10 conversion completed in "<< (std::clock() - start) / (double)(CLOCKS_PER_SEC)<<" s."<<std::endl;
        }
    }

    // ----------------------------------------------------------------------------------
    // Export mesh Source code
    // ----------------------------------------------------------------------------------

    void
    Model::extract_surface_mesh_to_obj(
            std::string                      aOutputFile,
            size_t                           aPhaseIndex,
            moris::Cell<std::string> const & aBoundingSideSets)
    {
        // start timing on this decomposition
        std::clock_t start = std::clock();

        // create the output mtk mesh
        extract_surface_mesh_to_obj_internal(aOutputFile,aPhaseIndex,aBoundingSideSets);

        if(moris::par_rank() == 0  && mVerbose)
        {
            std::cout<<"XTK: Extract surface to obj completed in "<< (std::clock() - start) / (double)(CLOCKS_PER_SEC)<<" s."<<std::endl;
            std::cout<<"XTK: OBJ File: "<<aOutputFile<<std::endl;
        }
    }

    //------------------------------------------------------------------------------

    void
    Model::construct_neighborhood()
    {
        mElementToElement.resize(this->get_num_elements_total());

        // add uncut neighborhood to connectivity
        // keep track of boundaries with an uncut mesh next to a cut mesh
        moris::Cell<moris::Cell<moris_index>> tCutToUncutFace;
        construct_uncut_neighborhood(tCutToUncutFace);

        // since there are hanging nodes in HMR we need to do a little extra
        // to get the neighborhood correct
        if(mBackgroundMesh.get_mesh_data().get_mesh_type() == MeshType::HMR)
        {
            construct_cut_mesh_simple_neighborhood();    //FIXME: Keenan - comments are missing for these steps

            construct_cut_mesh_to_uncut_mesh_neighborhood(tCutToUncutFace);

            construct_complex_neighborhood();
        }
        else
        {
            // create the simple relationship neighborhood between child meshes
            construct_cut_mesh_simple_neighborhood();

            // create the link between uncut background cells and their neighboring children cells
            construct_cut_mesh_to_uncut_mesh_neighborhood(tCutToUncutFace);
        }

        //    print_neighborhood();
    }

    // ----------------------------------------------------------------------------------

    void
    Model::construct_subphase_neighborhood()
    {
        // get the interpolation mesh
        moris::mtk::Interpolation_Mesh & tInterpMesh = mBackgroundMesh.get_mesh_data();

        // allocate subphase to subphase connectivity
        mSubphaseToSubPhase                 = moris::Cell<moris::Cell<moris::moris_index>>(mCutMesh.get_num_subphases());
        mSubphaseToSubPhaseMySideOrds       = moris::Cell<moris::Cell<moris::moris_index>>(mCutMesh.get_num_subphases());
        mSubphaseToSubPhaseNeighborSideOrds = moris::Cell<moris::Cell<moris::moris_index>>(mCutMesh.get_num_subphases());
        mTransitionNeighborCellLocation     = moris::Cell<moris::Cell<moris::moris_index>>(mCutMesh.get_num_subphases());

        // non unique temporary data
        moris::Cell<moris::Cell<moris::moris_index>> tNonUniqueSubphaseToSubphase(mCutMesh.get_num_subphases());
        moris::Cell<moris::Cell<moris::moris_index>> tNonUniqueSubphaseToSubPhaseMySideOrds(mCutMesh.get_num_subphases());
        moris::Cell<moris::Cell<moris::moris_index>> tNonUniqueSubphaseToSubPhaseNeighborSideOrds(mCutMesh.get_num_subphases());
        moris::Cell<moris::Cell<moris::moris_index>> tNonUniqueTransitionLocation(mCutMesh.get_num_subphases());

        //iterate through facets
        moris::uint tNumFacets = tInterpMesh.get_num_entities(EntityRank::ELEMENT);
        for(moris::moris_index iC = 0; iC < (moris::moris_index)tNumFacets; iC++)
        {
            // current cell
            mtk::Cell const * tCurrentCell = & tInterpMesh.get_mtk_cell(iC);

            // get the cells attached to the facet
            Matrix<IndexMat> tCellToCellSideIndex = tInterpMesh.get_elements_connected_to_element_and_face_ind_loc_inds(iC);
            Matrix<IndexMat> tCellToCellSideOrd  = tInterpMesh.get_elements_connected_to_element_and_face_ord_loc_inds(iC);

            // get the neighboring cells
            Cell<mtk::Cell const *> tCells(tCellToCellSideOrd.numel());
            tInterpMesh.get_mtk_cells(tCellToCellSideOrd.get_row(0),tCells);

            // iterate through neighbor
            for(moris::uint iN = 0; iN < tCellToCellSideOrd.n_cols(); iN++)
            {
                // facet ordinal shared for current neighbors
                moris_index tMyOrdinal  = tCellToCellSideOrd(1,iN);
                moris_index tNeighborOrdinal = tCellToCellSideOrd(2,iN);
                moris_index tTransitionCellLocation = tCellToCellSideOrd(3,iN);

                // neighbor cell
                mtk::Cell const * tOtherCell = & tInterpMesh.get_mtk_cell(tCellToCellSideIndex(0,iN));

                // get the subphase indices attached to the facet which is connected to the current cell
                Cell<moris::moris_index> tMyCellSubphaseIndices(0);
                Cell<moris::moris_index> tMyCellSubphaseBulkIndices(0);
                this->collect_subphases_attached_to_facet_on_cell( tCurrentCell->get_index(), tMyOrdinal, tMyCellSubphaseIndices, tMyCellSubphaseBulkIndices);

                // get the subphase indices attached to the facet which is connected to the other cell in the neighborhood
                Cell<moris::moris_index> tNeighborSubphaseIndices(0);
                Cell<moris::moris_index> tNeighborSubphaseBulkIndices(0);
                this->collect_subphases_attached_to_facet_on_cell( tOtherCell->get_index(), tNeighborOrdinal, tNeighborSubphaseIndices, tNeighborSubphaseBulkIndices);

                // iterate over subphases and add to neighborhood
                for(moris::uint i = 0; i < tMyCellSubphaseIndices.size(); i++)
                {
                    moris_index tMyBulkIndex = tMyCellSubphaseBulkIndices(i);
                    moris_index tMySubphaseIndex = tMyCellSubphaseIndices(i);

                    for(moris::uint j = 0; j < tNeighborSubphaseIndices.size(); j++)
                    {
                        moris_index tNeighborBulkIndex = tNeighborSubphaseBulkIndices(j);
                        moris_index tNeighborSubphaseIndex = tNeighborSubphaseIndices(j);

                        if(tMyBulkIndex == tNeighborBulkIndex)
                        {
                            mSubphaseToSubPhase(tMySubphaseIndex).push_back(tNeighborSubphaseIndex);
                            mSubphaseToSubPhaseMySideOrds(tMySubphaseIndex).push_back(tMyOrdinal);
                            mSubphaseToSubPhaseNeighborSideOrds(tMySubphaseIndex).push_back(tNeighborOrdinal);
                            mTransitionNeighborCellLocation(tMySubphaseIndex).push_back(tTransitionCellLocation);

                            //                        tNonUniqueSubphaseToSubphase(tNeighborSubphaseIndex).push_back(tMySubphaseIndex);
                            //                        tNonUniqueSubphaseToSubPhaseMySideOrds(tNeighborSubphaseIndex).push_back(tNeighborOrdinal);
                            //                        tNonUniqueSubphaseToSubPhaseNeighborSideOrds(tNeighborSubphaseIndex).push_back(tMyOrdinal);
                            //                        tNonUniqueTransitionLocation(tNeighborSubphaseIndex).push_back(MORIS_INDEX_MAX);
                        }
                    }
                }

            }
        }

        //    // make unique (We do this this way because HMR only has neighbors from larger cells to lower cells so
        //    // a criteria to check cell ids does not work)
        //    for(moris::uint i = 0; i < mSubphaseToSubPhase.size(); i++)
        //    {
        //        Cell<moris::moris_index> tUniqueIndices = unique_index( tNonUniqueSubphaseToSubphase(i) );
        //
        //
        //        std::cout<<" i = "<< i<<std::endl;
        //
        //        // resize member data
        //        mSubphaseToSubPhase(i).resize(tUniqueIndices.size());
        //        mSubphaseToSubPhaseMySideOrds(i).resize(tUniqueIndices.size());
        //        mSubphaseToSubPhaseNeighborSideOrds(i).resize(tUniqueIndices.size());
        //        mTransitionNeighborCellLocation(i).resize(tUniqueIndices.size());
        //
        //        moris::print(tNonUniqueTransitionLocation(i),"tNonUniqueTransitionLocation");
        //        moris::print(tNonUniqueSubphaseToSubphase(i),"tNonUniqueSubphaseToSubphase");
        //        moris::print(tUniqueIndices,"tUniqueIndices");
        //        // commit unique entries to member data
        //        for(moris::uint j = 0; j < tUniqueIndices.size(); j ++)
        //        {
        //            mSubphaseToSubPhase(i)(j) = tNonUniqueSubphaseToSubphase(i)(tUniqueIndices(j));
        //            mSubphaseToSubPhaseMySideOrds(i)(j) = tNonUniqueSubphaseToSubPhaseMySideOrds(i)(tUniqueIndices(j));
        //            mSubphaseToSubPhaseNeighborSideOrds(i)(j) = tNonUniqueSubphaseToSubPhaseNeighborSideOrds(i)(tUniqueIndices(j));
        //            mTransitionNeighborCellLocation(i)(j) = tNonUniqueTransitionLocation(i)(tUniqueIndices(j));
        //        }
        //
        //        moris::print(mTransitionNeighborCellLocation(i),"mTransitionNeighborCellLocation(i)");
        //
        //   }
    }

    // ----------------------------------------------------------------------------------

    void
    Model::collect_subphases_attached_to_facet_on_cell(
            moris::moris_index         aCellIndex,
            moris::moris_index         aFacetOrdinal,
            Cell<moris::moris_index> & aCellSubphaseIndices,
            Cell<moris::moris_index> & aCellSubphaseBulkIndices)
    {
        // set pointer to child mesh if it has children
        if(mBackgroundMesh.entity_has_children(aCellIndex, EntityRank::ELEMENT))
        {
            // get the child mesh ptr
            moris::moris_index tCMIndex = mBackgroundMesh.child_mesh_index(aCellIndex,EntityRank::ELEMENT);
            Child_Mesh const * tCMCell = & mCutMesh.get_child_mesh(tCMIndex);

            Matrix<IndexMat> tCellFacets =
                    mBackgroundMesh.get_mesh_data().get_entity_connected_to_entity_loc_inds(
                            aCellIndex,EntityRank::ELEMENT,
                            mBackgroundMesh.get_mesh_data().get_facet_rank());

            moris_index tFacetIndex = tCellFacets(aFacetOrdinal);

            // get subphases attached to facet
            Cell<moris::moris_index> tCellCMSubphaseIndices;
            tCMCell->get_subphases_attached_to_facet(tFacetIndex, tCellCMSubphaseIndices);

            // reference to subphase indices and bulkphases of subphases
            Cell<moris::moris_index> const & tCMSubphaseBulkIndices = tCMCell->get_subphase_bin_bulk_phase();
            Cell<moris::moris_index> const & tCMSubphaseIndices     = tCMCell->get_subphase_indices();

            // put the information in processor local indices with bulk phase
            aCellSubphaseIndices.resize(tCellCMSubphaseIndices.size());
            aCellSubphaseBulkIndices.resize(tCellCMSubphaseIndices.size());

            for(moris::uint i = 0; i < tCellCMSubphaseIndices.size(); i++)
            {
                aCellSubphaseBulkIndices(i) = tCMSubphaseBulkIndices(tCellCMSubphaseIndices(i));
                aCellSubphaseIndices(i) = tCMSubphaseIndices(tCellCMSubphaseIndices(i));
            }
        }
        else
        {
            // get the cell subphase indices
            aCellSubphaseBulkIndices = {{mBackgroundMesh.get_element_phase_index(aCellIndex)}};
            aCellSubphaseIndices     = {{aCellIndex}};
        }
    }

    // ----------------------------------------------------------------------------------

    bool
    Model::subphase_is_in_child_mesh(moris_index aSubphaseIndex)
    {
        if(aSubphaseIndex >= (moris_index)mBackgroundMesh.get_mesh_data().get_num_entities(EntityRank::ELEMENT))
        {
            return true;
        }

        else if (mBackgroundMesh.entity_has_children(aSubphaseIndex,EntityRank::ELEMENT))
        {
            return true;
        }

        return false;
    }

    void
    Model::construct_cut_mesh_simple_neighborhood()
    {
        // Collect element to node of child mesh and create a full element to element graph for child mesh
        Matrix<IndexMat> tCMElementToNode = mCutMesh.get_full_element_to_node_loc_inds();

        // generate connectivities (face then element conn) we do not keep faces around though
        // face connectivity
        CellTopology tCellTopo = mCutMesh.get_child_element_topology();
        Matrix<IndexMat> tElementToFace;
        Matrix<IndexMat> tFaceToNode;
        Matrix<IndexMat> tNodeToFace;
        Matrix<IndexMat> tFaceToElement;

        moris::mtk::Cell_Info_Factory tFactory;
        moris::mtk::Cell_Info* tCellInfo = tFactory.create_cell_info(tCellTopo);
        xtk::create_faces_from_element_to_node(tCellInfo, mBackgroundMesh.get_num_entities(EntityRank::NODE), tCMElementToNode, tElementToFace, tFaceToNode, tNodeToFace, tFaceToElement);

        // element connectivity
        moris::size_t tNumFacePerElem = tCellInfo->get_num_facets();

        // generate the element to element connectivity. this only captures the easy neighborhood relationships
        // where we consider elements neighbors if they share a full face
        Matrix<IndexMat> tElementToElementMat = generate_element_to_element(tFaceToElement, mCutMesh.get_num_entities(EntityRank::ELEMENT), tNumFacePerElem, MORIS_INDEX_MAX);

        moris::Matrix< moris::IndexMat > tCMElementInds = mCutMesh.get_all_element_inds();

        moris::Cell<moris::mtk::Cell*> tCMCellPtrs(tCMElementInds.numel());
        for(moris::uint iC = 0; iC<tCMCellPtrs.size(); iC++ )
        {
            tCMCellPtrs(iC) = &mBackgroundMesh.get_mtk_cell(tCMElementInds(iC));
        }

        // add to member data
        for(moris::uint iC = 0; iC<tElementToElementMat.n_rows(); iC++ )
        {
            for(moris::uint iN = 0; iN< tElementToElementMat.n_cols(); iN++)
            {
                if(tElementToElementMat(iC,iN) == MORIS_INDEX_MAX)
                {
                    continue;
                }
                mElementToElement(tCMElementInds(iC)).push_back(tCMCellPtrs(tElementToElementMat(iC,iN)));
            }
        }

        delete tCellInfo;
    }

    void
    Model::construct_complex_neighborhood()
    {

    }


    void
    Model::construct_cut_mesh_to_uncut_mesh_neighborhood(moris::Cell<moris::Cell<moris_index>> & aCutToUncutFace)
    {
        // matrices used throughout routine
        moris::Matrix< moris::IdMat >    tChildElemsIdsOnFace;
        moris::Matrix< moris::IndexMat > tChildElemsCMIndOnFace;
        moris::Matrix< moris::IndexMat > tChildElemOnFaceOrdinal;

        // iterate through the cut to uncut relationships
        for(moris::uint iR = 0; iR < aCutToUncutFace.size(); iR++)
        {
            // get data for readability from aCutToUncutFace
            moris_index tCellUnCutInd = aCutToUncutFace(iR)(0);
            moris_index tCellCutInd   = aCutToUncutFace(iR)(1);
            moris_index tFaceIndex    = aCutToUncutFace(iR)(2);

            // uncut cell
            moris::mtk::Cell* tCellUnCut = &mBackgroundMesh.get_mtk_cell(tCellUnCutInd);

            Child_Mesh &  tChildMesh = mCutMesh.get_child_mesh(mBackgroundMesh.child_mesh_index(tCellCutInd,EntityRank::ELEMENT));
            Matrix<IndexMat> const & tChildCellInds = tChildMesh.get_element_inds();
            tChildMesh.get_child_elements_connected_to_parent_facet(tFaceIndex, tChildElemsIdsOnFace, tChildElemsCMIndOnFace, tChildElemOnFaceOrdinal);

            // get child cells and add cut cell to neighborhood, cut cells to neighborhood of uncut
            for(moris::uint  i = 0; i < tChildElemsCMIndOnFace.numel(); i++ )
            {
                mElementToElement(tChildCellInds(tChildElemsCMIndOnFace(i))).push_back(tCellUnCut);
                mElementToElement(tCellUnCutInd).push_back(&mBackgroundMesh.get_mtk_cell(tChildCellInds(tChildElemsCMIndOnFace(i))));
            }
        }
    }

    void
    Model::construct_uncut_neighborhood(moris::Cell<moris::Cell<moris_index>> & aCutToUncutFace)
    {
        moris::mtk::Interpolation_Mesh & tInterpMesh = mBackgroundMesh.get_mesh_data();
        moris::uint tNumCells                        = tInterpMesh.get_num_entities(EntityRank::ELEMENT);

        // iterate through background cells
        for(moris::uint iC = 0; iC < tNumCells; iC++)
        {
            // if current cell has no children, i.e. is uncut
            if(!mBackgroundMesh.entity_has_children((moris_index)iC,EntityRank::ELEMENT))
            {
                // get the neighbors
                Matrix<IndexMat> tElementNeighors = tInterpMesh.get_elements_connected_to_element_and_face_ind_loc_inds(iC);

                // iterate through neighbors
                for(moris::uint iN = 0; iN<tElementNeighors.n_cols(); iN++ )
                {
                    // if the neighbor has no children, i.e., is uncut
                    if(!mBackgroundMesh.entity_has_children(tElementNeighors(0,iN),EntityRank::ELEMENT))
                    {
                        // add neighbor cell to list of neighbors for current cell
                        mElementToElement(iC).push_back(&mBackgroundMesh.get_mtk_cell(tElementNeighors(0,iN)));
                    }

                    // mark as a cut to uncut boundary
                    else
                    {
                        // store
                        aCutToUncutFace.push_back( {(moris_index)iC , tElementNeighors(0,iN), tElementNeighors(1,iN)} );
                    }
                }
            }
        }
    }

    void
    Model::print_neighborhood()
    {
        for(moris::uint iE = 0; iE < mElementToElement.size(); iE++)
        {
            moris::mtk::Cell & tCell = mBackgroundMesh.get_mtk_cell(iE);

            std::cout<<"Element Id: "<<std::setw(8)<<tCell.get_id()<<" | ";

            for(moris::uint iN = 0; iN < mElementToElement(iE).size(); iN++)
            {
                std::cout<<std::setw(8)<<mElementToElement(iE)(iN)->get_id();
            }
            std::cout<<std::endl;
        }
    }


    void
    Model::print_cells()
    {
        for(moris::uint  i = 0; i < this->get_num_elements_total(); i++ )
        {
            mtk::Cell & tCell = mBackgroundMesh.get_mtk_cell((moris_index)i);

            moris::Cell<moris::mtk::Vertex *> tVertices = tCell.get_vertex_pointers();

            std::cout<<"Cell Id: "<<std::setw(8)<<tCell.get_id();
            std::cout<<" | Cell Index: "<<std::setw(8)<<tCell.get_index();
            std::cout<<" | Phase: "<<std::setw(8)<<mBackgroundMesh.get_element_phase_index(i) << " | Verts: ";
            for(moris::uint j = 0; j < tVertices.size(); j++)
            {
                std::cout<<std::setw(8)<<tVertices(j)->get_id();
            }
            std::cout<<std::endl;
        }
    }

    void
    Model::print_vertex_geometry()
    {
        for(moris::uint  i = 0; i < mBackgroundMesh.get_num_entities(EntityRank::NODE); i++)
        {
            moris::mtk::Vertex & tVertex = mBackgroundMesh.get_mtk_vertex(i);

            std::cout<<"Vertex Id: "<<std::setw(8)<<tVertex.get_id()<<" | ";
            for(moris::uint j = 0; j < mGeometryEngine->get_num_geometries(); j++)
            {
                std::cout<<std::setw(12)<<mGeometryEngine->get_geometry_field_value(tVertex.get_index(), tVertex.get_coords(), j)<<" , ";
            }
            std::cout<<std::endl;
        }
    }

    void
    Model::print_interface_vertices()
    {
        mBackgroundMesh.print_interface_node_flags();
    }
    void
    Model::print_subphase_neighborhood()
    {

        std::cout<<"Subphases"<<std::endl;
        for(moris::uint iC = 0; iC<mSubphaseToSubPhase.size(); iC++ )
        {
            std::cout<<std::setw(6)<<iC<<" | ";


            for(moris::uint iN = 0; iN< mSubphaseToSubPhase(iC).size(); iN++)
            {
                std::cout<<std::setw(6)<<mSubphaseToSubPhase(iC)(iN);
            }
            std::cout<<std::endl;
        }

        std::cout<<"Subphases My Side Ordinals"<<std::endl;
        for(moris::uint iC = 0; iC<mSubphaseToSubPhaseMySideOrds.size(); iC++ )
        {
            std::cout<<std::setw(6)<<iC<<" | ";


            for(moris::uint iN = 0; iN< mSubphaseToSubPhaseMySideOrds(iC).size(); iN++)
            {
                std::cout<<std::setw(6)<<mSubphaseToSubPhaseMySideOrds(iC)(iN);
            }
            std::cout<<std::endl;
        }


        std::cout<<"Subphases Neighbor Side Ordinals"<<std::endl;
        for(moris::uint iC = 0; iC<mSubphaseToSubPhaseNeighborSideOrds.size(); iC++ )
        {
            std::cout<<std::setw(6)<<iC<<" | ";


            for(moris::uint iN = 0; iN< mSubphaseToSubPhaseNeighborSideOrds(iC).size(); iN++)
            {
                std::cout<<std::setw(6)<<mSubphaseToSubPhaseNeighborSideOrds(iC)(iN);
            }
            std::cout<<std::endl;
        }

        if(mBackgroundMesh.get_mesh_data().get_mesh_type() == MeshType::HMR)
        {
            std::cout<<"Transition Neighbor Locations"<<std::endl;
            for(moris::uint iC = 0; iC<mTransitionNeighborCellLocation.size(); iC++ )
            {
                std::cout<<std::setw(6)<<iC<<" | ";


                for(moris::uint iN = 0; iN< mTransitionNeighborCellLocation(iC).size(); iN++)
                {
                    std::cout<<std::setw(12)<<mTransitionNeighborCellLocation(iC)(iN);
                }
                std::cout<<std::endl;
            }
        }
    }

    //------------------------------------------------------------------------------

    void
    Model::extract_surface_mesh_to_obj_internal(std::string                      aOutputFile,
            size_t                           aPhaseIndex,
            moris::Cell<std::string> const & aBoundingSideSets)
    {
        MORIS_ERROR(aBoundingSideSets.size() == 6," There needs to be 6 side sets which skin the mesh to extract the surface");

        // allocate side set data
        moris::Cell<moris::Matrix<IndexMat>> tElementIndAndSideOrds(2*6);
        moris::Cell<moris::mtk::MtkSideSetInfo> tBackgroundSideSets(2*6);

        // background mesh data
        moris::mtk::Mesh const & tMeshData = mBackgroundMesh.get_mesh_data();

        // setup outputting options
        Output_Options tOutputOptions;

        // Specify there are 2 possible phases
        size_t tNumPhases = mGeometryEngine->get_num_bulk_phase();

        // Say I only want to output phase 1
        Cell<size_t> tPhasesToOutput = {aPhaseIndex};
        tOutputOptions.change_phases_to_output(tNumPhases,tPhasesToOutput);

        // Initialize Sets information structure
        moris::mtk::MtkSetsInfo tMtkMeshSets;

        moris::uint tNumChildCells   = 0;
        moris::uint tNumNoChildCells = 0;
        for(moris::uint i = 0; i <aBoundingSideSets.size(); i++)
        {
            moris::uint tNoChildInd = 2*i;
            moris::uint tChildInd = 2*i+1;

            this->propogate_background_side_set(aBoundingSideSets(i),tNoChildInd,tChildInd,tElementIndAndSideOrds,tBackgroundSideSets,tOutputOptions,true);

            tNumNoChildCells = tNumNoChildCells + tElementIndAndSideOrds(tNoChildInd).n_rows();
            tNumChildCells = tNumChildCells + tElementIndAndSideOrds(tChildInd).n_rows();
        }

        // get the interface information
        Cell<moris::Matrix<moris::IndexMat>> tInterfaceNodes = mBackgroundMesh.get_interface_nodes_glob_ids();

        // interface sides
        moris::Matrix<moris::IdMat> tInterfaceElemIndandSideOrd = mCutMesh.pack_interface_sides(0,aPhaseIndex,1);


        // tri 3s
        moris::Matrix<moris::IdMat> tTri3ElemToNode(tNumChildCells + tInterfaceElemIndandSideOrd.n_rows() + tNumNoChildCells*4,3);

        // keep track of nodes that are in skinned mesh
        moris::uint tNodeCount = 0;
        moris::Matrix<moris::IdMat> tNodesOnBoundary((tNumNoChildCells*5+tNumChildCells*3 + tInterfaceNodes(aPhaseIndex).numel()) ,1);
        tNodesOnBoundary.fill(MORIS_ID_MAX);

        // collect tri nodes
        moris_index tTriCount = 0;
        for(moris::uint  i = 0; i<6; i++)
        {
            moris::uint tChildInd = 2*i+1;


            // iterate through cells in this side set
            for(moris::uint  j = 0; j <tElementIndAndSideOrds(tChildInd).n_rows(); j++)
            {
                // get the mtk cell
                moris::mtk::Cell const & tCell = mBackgroundMesh.get_mtk_cell(tElementIndAndSideOrds(tChildInd)(j,0));

                moris::Cell<moris::mtk::Vertex const *> tVerticesOnSide = tCell.get_vertices_on_side_ordinal(tElementIndAndSideOrds(tChildInd)(j,1));

                Matrix<IdMat> tVertexIds( 1, tVerticesOnSide.size());
                for(moris::uint k =0; k < 3; k++)
                {
                    tVertexIds(k) = tVerticesOnSide(k)->get_id();
                    tNodesOnBoundary(tNodeCount) = tVertexIds(k);
                    tNodeCount++;
                }

                tTri3ElemToNode.get_row(tTriCount) = tVertexIds.get_row(0);
                tTriCount++;
            }
        }

        // Collect the nodes on the surface and construct a quad 4 / tri 3 mesh
        // quad 4s
        uint tQuadCount = 0;
        moris::Matrix<moris::IdMat> tQuad4ElemToNode(tNumNoChildCells,4);

        for(moris::uint i = 0; i < 6; i++)
        {
            moris::uint tNoChildInd = 2*i;

            for(moris::uint  j = 0; j <tElementIndAndSideOrds(tNoChildInd).n_rows(); j++)
            {
                // get the mtk cell
                moris::mtk::Cell const & tCell = mBackgroundMesh.get_mtk_cell(tElementIndAndSideOrds(tNoChildInd)(j,0));

                moris::Cell<moris::mtk::Vertex const *> tVerticesOnSide = tCell.get_vertices_on_side_ordinal(tElementIndAndSideOrds(tNoChildInd)(j,1));

                Matrix<IdMat> tVertexIds( 1, tVerticesOnSide.size());

                for(moris::uint k =0; k < 4; k++)
                {
                    tVertexIds(k) = tVerticesOnSide(k)->get_id();
                    tNodesOnBoundary(tNodeCount) = tVertexIds(k);
                    tNodeCount++;
                }
                tQuad4ElemToNode.get_row(tQuadCount) = tVertexIds.get_row(0);
                tQuadCount++;
            }
        }

        // triangulate quad 4s
        //
        // allocate ids for triangulation
        moris_id tNodeId = mBackgroundMesh.allocate_entity_ids(tQuad4ElemToNode.n_rows(),EntityRank::NODE);

        // template for splitting the quad 4 into tris
        moris::Matrix<moris::IdMat> tTriangulatedQuadMap = {{0,1,4},{1,2,4},{2,3,4},{3,0,4}};

        moris::Matrix<moris::IdMat> tNodeIdsForTemplate(1,5);

        moris::Matrix<moris::IdMat>  tNewVertexId(tQuad4ElemToNode.n_rows(),1);
        moris::Matrix<moris::DDRMat> tNewVertexCoords(tQuad4ElemToNode.n_rows(),3);
        moris::Matrix<moris::DDRMat> tParamCoordCenterQuad( {{ 0.0,  0.0}} );

        for(moris::uint i = 0; i<tQuad4ElemToNode.n_rows(); i++)
        {
            // assign ids needed for template
            tNodeIdsForTemplate({0,0},{0,3})              = tQuad4ElemToNode.get_row(i);
            tNodeIdsForTemplate(4)                        = tNodeId;
            tNewVertexId(i)                               = tNodeId;
            tNodeId++;

            // turn quad into triangles
            moris::Matrix<moris::IdMat> tTriangulatedQuad = reindex_matrix(tTriangulatedQuadMap,0,tNodeIdsForTemplate);

            // compute vertex coordinate
            moris::Matrix<moris::DDRMat> tNodeCoordsOnFace(4,3);
            for(moris::uint j = 0; j < 4; j++)
            {
                moris_index tNodeIndex = tMeshData.get_loc_entity_ind_from_entity_glb_id(tNodeIdsForTemplate(j),EntityRank::NODE);
                tNodeCoordsOnFace.get_row(j) = tMeshData.get_node_coordinate(tNodeIndex).get_row(0);
            }

            // bilinearly interpolate to the center of this face fi
            moris::Matrix<moris::DDRMat> tNewNodeCoordinates;
            xtk::Interpolation::bilinear_interpolation(tNodeCoordsOnFace, tParamCoordCenterQuad, tNewNodeCoordinates);
            tNewVertexCoords.get_row(i) = tNewNodeCoordinates.get_row(0);

            // add quad to tri 3s
            for(moris::uint  j = 0; j < 4; j++)
            {
                tTri3ElemToNode.get_row(tTriCount) = tTriangulatedQuad.get_row(j);
                tTriCount++;
            }
        }

        // add interface nodes to nodes on boundary
        tNodesOnBoundary({tNodeCount, tNodeCount + tInterfaceNodes(aPhaseIndex).numel()-1},{0,0}) = moris::trans(tInterfaceNodes(aPhaseIndex));
        tNodeCount = tNodeCount + tInterfaceNodes(aPhaseIndex).numel();

        // add interface facets

        // iterate through cells in interface
        for(moris::uint  i = 0; i <tInterfaceElemIndandSideOrd.n_rows(); i++)
        {
            // get the mtk cell

            moris::mtk::Cell const & tCell = mBackgroundMesh.get_mtk_cell(tInterfaceElemIndandSideOrd(i,0));
            moris::Cell<moris::mtk::Vertex const *> tVerticesOnSide = tCell.get_vertices_on_side_ordinal(tInterfaceElemIndandSideOrd(i,1));

            Matrix<IdMat> tVertexIds( 1, tVerticesOnSide.size());
            for(moris::uint k =0; k < 3; k++)
            {
                tVertexIds(k) = tVerticesOnSide(k)->get_id();
            }

            tTri3ElemToNode.get_row(tTriCount) = tVertexIds.get_row(0);
            tTriCount++;
        }

        // assign element ids
        //fixme: Make these ids unique across processors
        moris::Matrix<moris::IdMat> tChildFaceElementIds(tTriCount,1);
        for(moris::uint  i = 0; i <tChildFaceElementIds.numel(); i++)
        {
            tChildFaceElementIds(i) = (moris_id)i+1;
        }


        // Interface elements
        moris::mtk::MtkBlockSetInfo tTri3Block;
        tTri3Block.mCellIdsInSet = &tChildFaceElementIds;
        tTri3Block.mBlockSetName = "tri_surf";
        tTri3Block.mBlockSetTopo = CellTopology::TRI3;
        tMtkMeshSets.add_block_set(&tTri3Block);

        // Convert to vertex indices
        tNodesOnBoundary.resize(tNodeCount,1);
        moris::Matrix<moris::IdMat> tNodeMap;

        moris::unique( tNodesOnBoundary,tNodeMap);
        moris::Matrix<moris::IndexMat> tNodeIndices(tNodeMap.numel(),1);

        for(moris::uint i = 0; i <tNodeMap.numel(); i++)
        {
            tNodeIndices(i) = mBackgroundMesh.get_loc_entity_ind_from_entity_glb_id(tNodeMap(i),EntityRank::NODE);
        }

        // Get the node coordinates
        moris::Matrix<moris::DDRMat> tNodeCoordinates = mBackgroundMesh.get_selected_node_coordinates_loc_inds(tNodeIndices);

        // add nodes created during quad 4
        uint tNumNodeNoMidside = tNodeCoordinates.n_rows();
        uint tNumMidsideNodes = tNewVertexId.numel();
        uint tTotalNumNodes  =  tNumNodeNoMidside + tNumMidsideNodes;
        tNodeCoordinates.resize(tNumNodeNoMidside + tNumMidsideNodes,3);
        tNodeCoordinates({tNumNodeNoMidside,tTotalNumNodes-1},{0,2}) = tNewVertexCoords.matrix_data();

        tNodeMap.resize(tTotalNumNodes, 1);
        tNodeMap({tNumNodeNoMidside, tTotalNumNodes-1},{0,0}) = tNewVertexId.matrix_data();

        // make vertices consecutive for obj output
        std::unordered_map<moris_index, moris_index> tObjIndex;
        for(moris::uint i = 0; i < tNodeMap.numel(); i++)
        {
            tObjIndex[tNodeMap(i)] = i+1;
        }

        // renumber vertex
        for(moris::uint i  = 0; i <tTri3ElemToNode.n_rows(); i++)
        {
            for(moris::uint  j = 0; j<tTri3ElemToNode.n_cols(); j++)
            {
                auto tIter = tObjIndex.find(tTri3ElemToNode(i,j));
                tTri3ElemToNode(i,j) = tIter->second;
            }
        }

        // write to an obj file
        std::string tParObjPath =  moris::make_path_parallel( aOutputFile );

        std::ofstream tOFS (tParObjPath, std::ofstream::out);

        tOFS << std::setprecision (15);

        tOFS << "# XTK OBJ EXTRACTION"<<std::endl;

        // add vertices
        for(moris::uint i = 0 ; i < tNodeCoordinates.n_rows(); i++)
        {
            tOFS << std::scientific << "v "<< tNodeCoordinates(i,0) <<" "<< tNodeCoordinates(i,1) << " "<< tNodeCoordinates(i,2) <<std::endl;
        }

        // add facets
        for(moris::uint i = 0; i < tTri3ElemToNode.n_rows(); i++)
        {
            tOFS << "f "<< tTri3ElemToNode(i,0) <<" "<< tTri3ElemToNode(i,1)<< " "<< tTri3ElemToNode(i,2) <<std::endl;
        }

        tOFS.close();
    }

    moris::mtk::Integration_Mesh*
    Model::get_output_mesh(Output_Options const & aOutputOptions)

    {
        // start timing on this output
        std::clock_t start = std::clock();

        // create the output mtk mesh
        moris::mtk::Integration_Mesh* tOutputMesh = construct_output_mesh(aOutputOptions);

        if(moris::par_rank() == 0  && mVerbose)
        {
            std::cout<<"XTK: Mesh output completed in "<< (std::clock() - start) / (double)(CLOCKS_PER_SEC)<<" s."<<std::endl;
        }
        return tOutputMesh;
    }

    //------------------------------------------------------------------------------

    moris::uint
    Model::get_spatial_dim() const
    {
        return mModelDimension;
    }

    //------------------------------------------------------------------------------

    moris::uint
    Model::get_num_elements_total()
    {
        MORIS_ASSERT(mDecomposed,"Prior to using get_num_elements, the decomposition process must be finished");

        return mBackgroundMesh.get_num_entities(EntityRank::ELEMENT);
    }

    moris::uint
    Model::get_num_elements_unzipped()
    {
        return this->get_num_elements_total() - mCutMesh.get_num_child_meshes();
    }
    //------------------------------------------------------------------------------
    moris_index
    Model::get_cell_xtk_index(moris_id aCellId)
    {
        auto tIter = mCellGlbToLocalMap.find(aCellId);
        MORIS_ASSERT(tIter != mCellGlbToLocalMap.end(),"Id not in map");
        return tIter->second;
    }
    //------------------------------------------------------------------------------
    moris::Matrix<moris::IndexMat>
    Model::get_element_to_subphase()
    {
        // child mesh subphases
        moris::uint tNumElem = this->get_num_elements_total();
        Matrix<IndexMat> tSubphase(1,tNumElem);
        mCutMesh.populate_subphase_vector(tSubphase);

        // populate the non intersected background cells
        for(moris::uint i = 0; i < mBackgroundMesh.get_mesh_data().get_num_entities(EntityRank::ELEMENT); i++)
        {
            tSubphase(i) = i;
        }

        return tSubphase;
    }

    //------------------------------------------------------------------------------

    moris_id
    Model::get_subphase_id(moris_id aSubphaseIndex)
    {
        if(this->subphase_is_in_child_mesh(aSubphaseIndex))
        {
            return mCutMesh.get_subphase_id(aSubphaseIndex);
        }
        else
        {
            return mBackgroundMesh.get_glb_entity_id_from_entity_loc_index(aSubphaseIndex,EntityRank::ELEMENT);
        }
    }

    moris_index
    Model::get_subphase_index(moris_id aSubphaseId)
    {

        auto tIter = mGlobalToLocalSubphaseMap.find(aSubphaseId);
        MORIS_ASSERT(tIter != mGlobalToLocalSubphaseMap.end(),"Subphase id not in map");
        return tIter->second;
    }

    //------------------------------------------------------------------------------

    moris::mtk::Integration_Mesh*
    Model::construct_output_mesh( Output_Options const & aOutputOptions )
    {

        // start timing on this decomposition
        std::clock_t start = std::clock();

        // Get mesh information ready for outputting
        // Package element to Node Connectivity
        moris::uint tSpatialDim = mBackgroundMesh.get_mesh_data().get_spatial_dim();

        // Children element nodes connected to elements
        moris::Cell<moris::Matrix<moris::IdMat>>  tElementToNodeChildrenByPhase = mCutMesh.get_full_element_to_node_by_phase_glob_ids(mGeometryEngine->get_num_bulk_phase(),mBackgroundMesh.get_mesh_data());

        // Child element ids
        moris::Cell<moris::Matrix<moris::IdMat>>  tChildElementsByPhase = mCutMesh.get_child_elements_by_phase(mGeometryEngine->get_num_bulk_phase(),mBackgroundMesh.get_mesh_data());

        // Parent elements without children
        Cell<moris::Matrix<moris::IdMat>>  tElementNoChildrenIdsByPhase = mBackgroundMesh.get_all_non_intersected_elements_by_phase(mGeometryEngine->get_num_bulk_phase());

        // Connectivity of parent elements without children
        Cell<moris::Matrix<moris::IdMat>>  tElementToNodeNoChildrenByPhase = mBackgroundMesh.get_non_intersected_element_to_node_by_phase(mGeometryEngine->get_num_bulk_phase());

        // Node map  of nodes in the phase we are interested in
        moris::Matrix<moris::IndexMat> tOutputtedNodeInds;
        moris::Matrix<moris::IdMat>  tLocalToGlobalNodeMap = this->get_node_map_restricted_to_output_phases(aOutputOptions,tOutputtedNodeInds);

        // All node coordinates
        moris::Matrix<moris::DDRMat> tNodeCoordinates = mBackgroundMesh.get_selected_node_coordinates_loc_inds(tOutputtedNodeInds);


        // Number of bulk phases
        uint tNumBulkPhases = mGeometryEngine->get_num_phases();

        // Get non-interescted parent elements by phase
        Cell<moris::Matrix<moris::IdMat>> tNoChildElementsByPhase = mBackgroundMesh.get_all_non_intersected_elements_by_phase(tNumBulkPhases);

        // combination of the elements by phase (if specified)
        Cell<moris::Matrix<moris::IdMat>> tCombinedElementsByPhase(tNoChildElementsByPhase.size());
        if(!aOutputOptions.mSeparateInterfaceBlock)
        {
            MORIS_ASSERT(mBackgroundMesh.get_parent_cell_topology() == CellTopology::TET4," Combining the interface block w/ non-interface block only valid on tet background mesh");

            tCombinedElementsByPhase = combine_interface_and_non_interface_blocks(tChildElementsByPhase,tNoChildElementsByPhase);

        }

        // Interface nodes
        Cell<moris::Matrix<moris::IndexMat>> tInterfaceNodes = mBackgroundMesh.get_interface_nodes_glob_ids();

        // Assemble geometry data as field for mesh output
        moris::Cell< moris::Matrix < moris::DDRMat > > tGeometryFieldData = assemble_geometry_data_as_mesh_field(tOutputtedNodeInds);

        // Give the geometry data a name
        moris::Cell<std::string> tGeometryFieldNames = assign_geometry_data_names();

        // Get rank of the geometry data field
        moris::Cell < enum moris::EntityRank > tFieldRanks =  assign_geometry_data_field_ranks();

        // number of phases being output
        moris::uint tNumPhasesOutput = get_num_phases_to_output(aOutputOptions);

        // Set up field data structure for MTK input
        moris::mtk::MtkFieldsInfo tFieldsInfo;
        moris::Cell<moris::mtk::Scalar_Field_Info<DDRMat>> tGeometryFields(tGeometryFieldData.size());

        for(uint i = 0; i <tGeometryFieldData.size(); i++)
        {
            tGeometryFields(i).set_field_name(tGeometryFieldNames(i));
            tGeometryFields(i).set_field_entity_rank(moris::EntityRank::NODE);
            tGeometryFields(i).add_field_data(&tLocalToGlobalNodeMap, &tGeometryFieldData(i));
            tFieldsInfo.mRealScalarFields.push_back(&tGeometryFields(i));
        }

        // External Fields - real cell fields
        uint tNumExtRealCellScalarFields = aOutputOptions.mRealElementExternalFieldNames.size();
        moris::Cell<moris::mtk::Scalar_Field_Info<DDRMat>> tExternalRealCellScalarFields(tNumExtRealCellScalarFields);
        for(uint i = 0; i<tNumExtRealCellScalarFields; i++)
        {
            tExternalRealCellScalarFields(i).set_field_name(aOutputOptions.mRealElementExternalFieldNames(i));
            tExternalRealCellScalarFields(i).set_field_entity_rank(moris::EntityRank::ELEMENT);
            add_field_for_mesh_input(&tExternalRealCellScalarFields(i),tFieldsInfo);
        }

        // External Fields - real vertex fields
        uint tNumExtRealVertexScalarFields = aOutputOptions.mRealNodeExternalFieldNames.size();
        moris::Cell<moris::mtk::Scalar_Field_Info<DDRMat>> tExternalRealVertexScalarFields(tNumExtRealVertexScalarFields);
        for(uint i = 0; i<tNumExtRealVertexScalarFields; i++)
        {
            tExternalRealVertexScalarFields(i).set_field_name(aOutputOptions.mRealNodeExternalFieldNames(i));
            tExternalRealVertexScalarFields(i).set_field_entity_rank(moris::EntityRank::NODE);
            add_field_for_mesh_input(&tExternalRealVertexScalarFields(i),tFieldsInfo);
        }


        // sensitivity fields
        moris::Cell<moris::Matrix<DDRMat>> adxdpData;
        moris::Cell<std::string>           adxdpNames;
        moris::Cell<moris::Matrix<DDRMat>> aDesVars;
        moris::Cell<std::string>           aDesVarsName;
        moris::Matrix<moris::DDRMat>       aNumDesVars;
        std::string                        aNumDesVarsName;
        moris::Cell<moris::mtk::Scalar_Field_Info<DDRMat>> tdxdpDataFields;
        moris::Cell<moris::mtk::Scalar_Field_Info<DDRMat>> tDesVarFields;
        moris::Cell<moris::mtk::Scalar_Field_Info<DDRMat>> tNumDesVarsField;

        //TODO: implement node owner (currently set to owned by this proc)
        //    moris::Matrix<moris::IdMat> tNodeOwner(1,tOutputtedNodeInds.numel(),moris::par_rank());

        moris::Matrix<moris::IdMat> tNodeOwner = mBackgroundMesh.get_vertices_owner(tOutputtedNodeInds);

        // Set up mesh sets
        // Initialize Sets information structure
        moris::mtk::MtkSetsInfo tMtkMeshSets;

        //
        moris::uint tNumBlocksPerPhase = 2;
        if(!aOutputOptions.mSeparateInterfaceBlock)
        {
            MORIS_ASSERT(mBackgroundMesh.get_parent_cell_topology() == CellTopology::TET4," Combining the interface block w/ non-interface block only valid on tet background mesh");
            tNumBlocksPerPhase = 1;
        }

        // Setup block sets
        Cell<moris::mtk::MtkBlockSetInfo> tBlockSets(tNumPhasesOutput*tNumBlocksPerPhase);
        uint tCount= 0;

        for(uint i = 0; i <tNumBulkPhases; i++)
        {
            if(aOutputOptions.output_phase(i) && aOutputOptions.mSeparateInterfaceBlock)
            {
                // Children of material phase i
                tBlockSets(tCount).mCellIdsInSet = &tChildElementsByPhase(i);
                tBlockSets(tCount).mBlockSetName = "child_"+std::to_string(i);
                tBlockSets(tCount).mBlockSetTopo = mCutMesh.get_child_element_topology();

                tMtkMeshSets.add_block_set(&tBlockSets(tCount));
                tCount++;

                // Children of material phase i
                tBlockSets(tCount).mCellIdsInSet = &tNoChildElementsByPhase(i);
                tBlockSets(tCount).mBlockSetName = "parent_"+std::to_string(i);
                tBlockSets(tCount).mBlockSetTopo = mBackgroundMesh.get_parent_cell_topology();

                tMtkMeshSets.add_block_set(&tBlockSets(tCount));
                tCount++;
            }

            else if(aOutputOptions.output_phase(i) && !aOutputOptions.mSeparateInterfaceBlock)
            {
                // Children of material phase i
                tBlockSets(tCount).mCellIdsInSet = &tCombinedElementsByPhase(i);
                tBlockSets(tCount).mBlockSetName = "phase_"+std::to_string(i);
                tBlockSets(tCount).mBlockSetTopo = mBackgroundMesh.get_parent_cell_topology();

                tMtkMeshSets.add_block_set(&tBlockSets(tCount));
                tCount++;
            }
        }

        // Interface elements
        moris::Matrix<moris::IndexMat> tInterfaceElements(0,0);
        moris::Matrix<moris::IndexMat> tInterfaceElementIds(0,0);
        moris::mtk::MtkBlockSetInfo tUnzippedInterfaceBlockSet;
        if(mUnzipped && aOutputOptions.mHaveInterface)
        {
            // get the interface elements local node index element connectivity
            tInterfaceElements = mCutMesh.get_extracted_interface_elements_loc_inds();

            mBackgroundMesh.convert_loc_entity_ind_to_glb_entity_ids(EntityRank::NODE,tInterfaceElements);

            tInterfaceElementIds = mCutMesh.get_interface_element_ids();

            tUnzippedInterfaceBlockSet.mCellIdsInSet = &tInterfaceElementIds;
            tUnzippedInterfaceBlockSet.mBlockSetName = "interface";
            tUnzippedInterfaceBlockSet.mBlockSetTopo = CellTopology::PRISM6;
            tMtkMeshSets.add_block_set(&tUnzippedInterfaceBlockSet);
        }

        // propogate background mesh node sets
        moris::Cell<moris::Matrix<IndexMat>> tBackgroundNodeSetData;
        moris::Cell<moris::mtk::MtkNodeSetInfo> tBackgroundNodeSets;
        if(aOutputOptions.mAddNodeSets)
        {
            tBackgroundNodeSets = propogate_background_node_sets(tBackgroundNodeSetData,aOutputOptions);

            for(moris::uint i = 0; i<tBackgroundNodeSets.size(); i++)
            {
                tMtkMeshSets.add_node_set(&tBackgroundNodeSets(i));
            }
        }


        moris::Cell<moris::mtk::MtkNodeSetInfo> tInterfaceNodeSets(tInterfaceNodes.size());
        if(aOutputOptions.mHaveInterface)
        {


            for(uint i = 0; i<tInterfaceNodes.size(); i++)
            {
                tInterfaceNodeSets(i).mNodeIds     = &tInterfaceNodes(i);
                tInterfaceNodeSets(i).mNodeSetName = "inodes_" +std::to_string(i) ;
                tMtkMeshSets.add_node_set(&tInterfaceNodeSets(i));
            }
        }

        // Get the packaged interface side sets from the cut mesh
        Cell<moris::Matrix<moris::IdMat>> tInterfaceElemIdandSideOrd;
        Cell<std::string> tInterfaceNames;
        Cell<moris::mtk::MtkSideSetInfo> tInterfaceSideSets;
        if(aOutputOptions.mHaveInterface)
        {
            this->setup_interface_single_side_sets(aOutputOptions,tInterfaceElemIdandSideOrd,tInterfaceNames);

            tInterfaceSideSets.resize(tInterfaceElemIdandSideOrd.size());
            for(moris::uint i = 0; i < tInterfaceElemIdandSideOrd.size(); i++)
            {
                tInterfaceSideSets(i).mElemIdsAndSideOrds = &tInterfaceElemIdandSideOrd(i);
                tInterfaceSideSets(i).mSideSetName        = tInterfaceNames(i);
                tMtkMeshSets.add_side_set(&tInterfaceSideSets(i));
            }
        }

        // propogate side sets from background mesh
        moris::Cell<moris::Matrix<IndexMat>> tSideSetData;
        moris::Cell<moris::mtk::MtkSideSetInfo> tBackgroundSideSets;
        if(aOutputOptions.mAddSideSets)
        {
            // collect information about background side set
            tBackgroundSideSets = this->propogate_background_side_sets(tSideSetData,aOutputOptions);

            // add to mesh input structure
            for(moris::uint i = 0; i<tBackgroundSideSets.size(); i++)
            {
                tMtkMeshSets.add_side_set(&tBackgroundSideSets(i));
            }
        }

        // Mesh data input structure (with multi element type mesh)
        moris::mtk::MtkMeshData tMeshDataInput;

        moris::uint tNumElemTypes = tNumPhasesOutput*2;
        if(mUnzipped)
        {
            tNumElemTypes = tNumElemTypes + 1;
        }

        tMeshDataInput.ElemConn             = moris::Cell<moris::Matrix<IdMat>*>(tNumElemTypes);
        tMeshDataInput.LocaltoGlobalElemMap = moris::Cell<moris::Matrix<IdMat>*>(tNumElemTypes);
        tMeshDataInput.CellTopology         = moris::Cell<enum CellTopology>(tNumElemTypes,CellTopology::INVALID);

        tMeshDataInput.Verbose                 = mVerbose;
        tMeshDataInput.SpatialDim              = &tSpatialDim;

        tCount = 0;
        for(moris::uint  i = 0 ; i <mGeometryEngine->get_num_bulk_phase(); i++)
        {
            if(aOutputOptions.output_phase(i))
            {
                tMeshDataInput.ElemConn(tCount)             = &tElementToNodeChildrenByPhase(i);
                tMeshDataInput.LocaltoGlobalElemMap(tCount) = &tChildElementsByPhase(i);
                tMeshDataInput.CellTopology(tCount)         = mCutMesh.get_child_element_topology();
                tCount++;
                tMeshDataInput.ElemConn(tCount)             = &tElementToNodeNoChildrenByPhase(i);
                tMeshDataInput.LocaltoGlobalElemMap(tCount) = &tElementNoChildrenIdsByPhase(i);
                tMeshDataInput.CellTopology(tCount)         = mBackgroundMesh.get_parent_cell_topology();
                tCount++;
            }
        }

        tMeshDataInput.NodeCoords              = &tNodeCoordinates;
        tMeshDataInput.FieldsInfo              = &tFieldsInfo;
        tMeshDataInput.LocaltoGlobalNodeMap    = &tLocalToGlobalNodeMap;
        tMeshDataInput.SetsInfo                = &tMtkMeshSets;
        tMeshDataInput.MarkNoBlockForIO        = false;
        tMeshDataInput.CreateAllEdgesAndFaces  = true;
        tMeshDataInput.AutoAuraOptionInSTK     = false;

        //Add clustering information
        moris::mtk::Cell_Cluster_Input tCellClusterInput;                // Cell clusters
        moris::Cell<Matrix<IdMat>>     tClusterCellIds;                  // Cell cluster Ids
        moris::mtk::Side_Cluster_Input tInterfaceSideClusterInput;       // Side clusters
        moris::Cell<Matrix<IdMat>>     tInterfaceCellIdsandSideOrds;     // side cluster ids and side ordinals
        moris::Cell<Matrix<DDRMat>>    tInterfaceSideClusterParamCoords; // side cluster vertex parametric coordinates
        //
        if(aOutputOptions.mAddClusters)
        {
            // cell clustering
            this->setup_cell_clusters_for_output(tCellClusterInput,aOutputOptions,tClusterCellIds);

            tMeshDataInput.CellClusterInput = &tCellClusterInput;

            MORIS_ASSERT(mGeometryEngine->get_num_geometries() == 1,"This has not been setup for multi geometry problems.");

            //fixme: support changes to interface side
            this->setup_interface_side_cluster(tInterfaceNames(0), tInterfaceSideClusterInput, aOutputOptions, tInterfaceCellIdsandSideOrds, tInterfaceSideClusterParamCoords);

            tMeshDataInput.SideClusterInput = &tInterfaceSideClusterInput;
        }

        // Interface elements
        if(mUnzipped)
        {
            tMeshDataInput.ElemConn(tNumElemTypes-1)             = &tInterfaceElements;
            tMeshDataInput.LocaltoGlobalElemMap(tNumElemTypes-1) = &tInterfaceElementIds;
            tMeshDataInput.CellTopology(tNumElemTypes-1)         = CellTopology::PRISM6;
        }

        // add parallel information
        moris::mtk::Visualization_STK tVizTool;
        if(aOutputOptions.mAddParallelFields && par_size()>1)
        {
            moris::mtk::MtkFieldsInfo* tParFields = tVizTool.setup_parallel_cell_fields_for_declaration();
            tFieldsInfo.combine_fields_info(*tParFields);
        }


        if(moris::par_rank() == 0 && mVerbose)
        {
            std::cout<<"XTK: Mesh data setup completed in " <<(std::clock() - start) / (double)(CLOCKS_PER_SEC)<<" s."<<std::endl;
        }


        start = std::clock();

        // cast background mesh to an interpolation mesh and pass in
        moris::mtk::Integration_Mesh* tMeshData = nullptr;
        if(aOutputOptions.mAddClusters)
        {
            moris::mtk::Interpolation_Mesh* tInterpMesh = dynamic_cast<moris::mtk::Interpolation_Mesh*>(&mBackgroundMesh.get_mesh_data());

            tMeshData = moris::mtk::create_integration_mesh( MeshType::STK, tMeshDataInput, tInterpMesh );
        }
        else
        {
            tMeshData = moris::mtk::create_integration_mesh( MeshType::STK, tMeshDataInput);
        }

        if(aOutputOptions.mAddParallelFields && par_size()>1)
        {
            tVizTool.populate_parallel_cell_fields_on_mesh(tMeshData);
        }

        if(moris::par_rank() == 0 && mVerbose)
        {
            std::cout<<"XTK: Write to MTK completed in " <<(std::clock() - start) / (double)(CLOCKS_PER_SEC)<<" s."<<std::endl;
            tMeshDataInput.print_summary();
        }

        return tMeshData;

    }

    //------------------------------------------------------------------------------

    moris::Matrix<moris::IndexMat>
    Model::get_node_map_restricted_to_output_phases(Output_Options const & aOutputOptions,
            moris::Matrix<moris::IndexMat> & aOutputtedNodeInds)
    {
        moris::Matrix<moris::IndexMat> tNodeMap = mBackgroundMesh.get_local_to_global_map(EntityRank::NODE);

        moris_index tMyProcRank = par_rank();

        aOutputtedNodeInds.resize(tNodeMap.n_rows(),tNodeMap.n_cols());
        moris::uint tNumNodes = tNodeMap.numel();
        // if we are returning all phases there is no reason to restrict the map
        if(aOutputOptions.output_all_phases())
        {

            for(moris::uint i = 0; i <tNumNodes; i++)
            {
                aOutputtedNodeInds(i) = mBackgroundMesh.get_loc_entity_ind_from_entity_glb_id(tNodeMap(i),EntityRank::NODE);
            }

            return tNodeMap;
        }

        else
        {
            moris::Matrix<moris::IndexMat> tRestrictedNodeMap(tNodeMap.n_rows(),tNodeMap.n_cols());

            moris::uint tCount = 0;
            for(moris::uint i = 0; i <tNumNodes; i++)
            {
                if(output_node(i,aOutputOptions) && mBackgroundMesh.get_vertex_owner(i) == tMyProcRank)
                {
                    moris_index   tVertexIndex = mBackgroundMesh.get_loc_entity_ind_from_entity_glb_id(tNodeMap(i),EntityRank::NODE);
                    aOutputtedNodeInds(tCount) = tVertexIndex;
                    tRestrictedNodeMap(tCount) = tNodeMap(i);

                    tCount++;
                }
            }


            tRestrictedNodeMap.resize(1,tCount);
            aOutputtedNodeInds.resize(1,tCount);

            return tRestrictedNodeMap;
        }

    }

    //------------------------------------------------------------------------------
    void
    Model::setup_interface_single_side_sets(Output_Options const & aOutputOptions,
            Cell<moris::Matrix<moris::IdMat>> & aCellIdsAndSideOrds,
            Cell<std::string> &                 aInterfaceSetNames)
    {
        std::string tSetNameBase = "iside_";

        for(moris_index iG = 0; iG< (moris_index)mGeometryEngine->get_num_geometries(); iG++)
        {
            for(moris_index iP0 = 0; iP0 < (moris_index)mGeometryEngine->get_num_bulk_phase(); iP0++)
            {
                for(moris_index iP1 = iP0+1; iP1 < (moris_index)mGeometryEngine->get_num_bulk_phase(); iP1++)
                {
                    if(aOutputOptions.output_phase(iP0) && aOutputOptions.output_phase(iP1))
                    {
                        std::string tSetName = tSetNameBase+"g_"+ std::to_string(iG) + "_p0_"+std::to_string(iP0)+"_p1_"+std::to_string(iP1);

                        aInterfaceSetNames.push_back(tSetName);
                        aCellIdsAndSideOrds.push_back(mCutMesh.pack_interface_sides(iG,iP0,iP1));
                    }
                }
            }
        }
    }

    //------------------------------------------------------------------------------

    moris::Cell<moris::mtk::MtkNodeSetInfo>
    Model::propogate_background_node_sets(moris::Cell<moris::Matrix<IndexMat>> & aNodeSetData,
            Output_Options const & aOutputOptions)
    {
        // access background mesh data
        moris::mtk::Mesh & tMeshData = mBackgroundMesh.get_mesh_data();

        // get all node set names in background mesh
        moris::Cell<std::string> tSetNames = tMeshData.get_set_names(EntityRank::NODE);

        // allocate output
        aNodeSetData = moris::Cell<moris::Matrix<IndexMat>>(tSetNames.size());
        moris::Cell<moris::mtk::MtkNodeSetInfo> tNodeSetInfo(tSetNames.size());
        for(moris::uint i = 0; i <tSetNames.size(); i++)
        {
            moris::uint tCount = 0;
            moris::Cell<moris::mtk::Vertex const *> tNodesInSetInds = tMeshData.get_vertices_in_vertex_set_no_aura(tSetNames(i));

            aNodeSetData(i) = moris::Matrix<moris::IndexMat>(tNodesInSetInds.size(),1);

            for(moris::uint iNode =0; iNode<tNodesInSetInds.size(); iNode++)
            {
                moris_index tVertexInd = tNodesInSetInds(iNode)->get_index();

                if(this->output_node(tVertexInd,aOutputOptions))
                {
                    aNodeSetData(i)(tCount) = tNodesInSetInds(iNode)->get_index();
                    tCount++;
                }
            }


            aNodeSetData(i).resize(tCount,1);

            mBackgroundMesh.convert_loc_entity_ind_to_glb_entity_ids(EntityRank::NODE,aNodeSetData(i));

            tNodeSetInfo(i).mNodeIds = &aNodeSetData(i);
            tNodeSetInfo(i).mNodeSetName = tSetNames(i);

        }
        return tNodeSetInfo;

    }

    //------------------------------------------------------------------------------

    moris::Cell<moris::mtk::MtkSideSetInfo>
    Model::propogate_background_side_sets(moris::Cell<moris::Matrix<IndexMat>> & aSideSetElemIdsAndOrds,
            Output_Options const & aOutputOptions)
    {
        // access background mesh data
        moris::mtk::Mesh & tMeshData = mBackgroundMesh.get_mesh_data();

        // get all side set names in background mesh
        moris::Cell<std::string> tSetNames = tMeshData.get_set_names(tMeshData.get_facet_rank());

        // remove internal side sets which show up with a generated string
        tSetNames = check_for_and_remove_internal_seacas_side_sets(tSetNames);

        // allocate output side sets
        moris::Cell<moris::mtk::MtkSideSetInfo> tSideSets(2*tSetNames.size());
        aSideSetElemIdsAndOrds = moris::Cell<moris::Matrix<IndexMat>>(2*tSetNames.size());


        for(moris::uint i = 0; i <tSetNames.size(); i++)
        {
            moris::uint tNoChildInd = 2*i;
            moris::uint tChildInd = 2*i+1;

            this->propogate_background_side_set(tSetNames(i),tNoChildInd,tChildInd,aSideSetElemIdsAndOrds,tSideSets,aOutputOptions,false);
        }


        return tSideSets;
    }

    void
    Model::propogate_background_side_set( std::string             const &             aSideSetName,
            moris::moris_index                          aNoChildIndex,
            moris::moris_index                          aChildIndex,
            moris::Cell<moris::Matrix<IndexMat>>      & aElementIdsAndSideOrd,
            moris::Cell<moris::mtk::MtkSideSetInfo>   & aSideSetData,
            Output_Options          const             & aOutputOptions,
            bool                                        aOutputIndices)
    {

        // access background mesh data
        moris::mtk::Mesh & tMeshData = mBackgroundMesh.get_mesh_data();

        // declare matrices used through
        moris::Matrix< moris::IndexMat > tElementsAttachedToFace(1,1);
        moris::Matrix< moris::IdMat >    tChildElemsIdsOnFace;
        moris::Matrix< moris::IndexMat > tChildElemsCMIndOnFace;
        moris::Matrix< moris::IndexMat > tChildElemOnFaceOrdinal;

        moris::uint tElementIndex          = 0;
        moris::uint tPhaseIndex            = 0;
        moris::uint tFaceOrdinal           = 0;
        moris::moris_index tChildMeshIndex = 0;
        moris::moris_id    tElementId      = 0;
        moris::moris_index tMyProcRank     = par_rank();
        bool        tHasChildren = false;


        // get cells and sides in side set
        moris::Cell< mtk::Cell const * > tCellsInSideSet;
        moris::Matrix< moris::IndexMat > tSideSetOrdinals;
        tMeshData.get_sideset_cells_and_ords(aSideSetName, tCellsInSideSet, tSideSetOrdinals );

        // side set data non-intersected
        aElementIdsAndSideOrd(aNoChildIndex)   = Matrix<IndexMat>(tCellsInSideSet.size()*2,2);

        // intersected data
        //TODO: FIGURE OUT MAXIMUM VALUE
        aElementIdsAndSideOrd(aChildIndex) = Matrix<IndexMat>(tCellsInSideSet.size()*2*10,2);

        // keep count
        moris::Cell<moris::uint> tCount(2,0);

        // iterate through sides in set i
        for(moris::uint iSide= 0; iSide<tCellsInSideSet.size(); iSide++)
        {
            tElementIndex = tCellsInSideSet(iSide)->get_index();

            // sides attached to cell
            moris::Matrix<moris::IdMat> tElementFaces = tMeshData.get_entity_connected_to_entity_loc_inds(tElementIndex,EntityRank::ELEMENT,EntityRank::FACE);

            moris_index tSideIndex = tElementFaces(tSideSetOrdinals(iSide));

            if(tMeshData.get_entity_owner(tElementIndex, EntityRank::ELEMENT) == tMyProcRank)
            {
                tHasChildren = mBackgroundMesh.entity_has_children(tElementIndex,EntityRank::ELEMENT);
                // get the faces from the child mesh
                if(tHasChildren)
                {
                    tChildMeshIndex = mBackgroundMesh.child_mesh_index(tElementIndex,EntityRank::ELEMENT);

                    Child_Mesh const & tChildMesh = mCutMesh.get_child_mesh(tChildMeshIndex);

                    tChildMesh.get_child_elements_connected_to_parent_facet(tSideIndex,
                            tChildElemsIdsOnFace,
                            tChildElemsCMIndOnFace,
                            tChildElemOnFaceOrdinal);

                    moris::Matrix< moris::IndexMat > const & tChildElementPhaseIndices = tChildMesh.get_element_phase_indices();
                    moris::Matrix< moris::IndexMat > const & tChildElementIndices = tChildMesh.get_element_inds();
                    moris::Matrix< moris::IndexMat > const & tElementIds = tChildMesh.get_element_ids();

                    for(moris::moris_index iCElem  = 0; iCElem < (moris::moris_index)tChildElemsCMIndOnFace.numel(); iCElem++)
                    {
                        tPhaseIndex = tChildElementPhaseIndices(0,tChildElemsCMIndOnFace(0,iCElem));
                        if(aOutputOptions.output_phase(tPhaseIndex))
                        {
                            // Child Element Id
                            if(!aOutputIndices)
                            {
                                tElementId = tElementIds(tChildElemsCMIndOnFace(iCElem));
                                tFaceOrdinal   = tChildElemOnFaceOrdinal(iCElem);
                                aElementIdsAndSideOrd(aChildIndex)(tCount(1),0) = tElementId;
                                aElementIdsAndSideOrd(aChildIndex)(tCount(1),1) = tFaceOrdinal;
                                tCount(1)++;
                            }
                            else
                            {
                                tFaceOrdinal   = tChildElemOnFaceOrdinal(iCElem);
                                aElementIdsAndSideOrd(aChildIndex)(tCount(1),0) = tChildElementIndices(tChildElemsCMIndOnFace(iCElem));
                                aElementIdsAndSideOrd(aChildIndex)(tCount(1),1) = tFaceOrdinal;
                                tCount(1)++;
                            }
                        }
                    }
                }

                else
                {

                    tFaceOrdinal = tSideSetOrdinals(iSide);
                    tElementId   = tCellsInSideSet(iSide)->get_id();

                    if(aOutputOptions.output_phase(mBackgroundMesh.get_element_phase_index(tElementIndex)))
                    {
                        if(!aOutputIndices)
                        {
                            aElementIdsAndSideOrd(aNoChildIndex)(tCount(0),0) = tElementId;
                            aElementIdsAndSideOrd(aNoChildIndex)(tCount(0),1) = tFaceOrdinal;
                            tCount(0)++;
                        }
                        else
                        {
                            aElementIdsAndSideOrd(aNoChildIndex)(tCount(0),0) = tElementIndex;
                            aElementIdsAndSideOrd(aNoChildIndex)(tCount(0),1) = tFaceOrdinal;
                            tCount(0)++;
                        }
                    }

                }
            }

        }

        // resize data
        aElementIdsAndSideOrd(aChildIndex).resize(tCount(1),2);
        aElementIdsAndSideOrd(aNoChildIndex).resize(tCount(0),2);

        // Add data to side set info
        // no child
        aSideSetData(aNoChildIndex).mElemIdsAndSideOrds = &aElementIdsAndSideOrd(aNoChildIndex);
        aSideSetData(aNoChildIndex).mSideSetName        = aSideSetName;
        aSideSetData(aNoChildIndex).mSideTopology       = CellTopology::QUAD4;
        aSideSetData(aChildIndex).mElemIdsAndSideOrds   = &aElementIdsAndSideOrd(aChildIndex);
        aSideSetData(aChildIndex).mSideSetName          = aSideSetName + "_i";
        aSideSetData(aChildIndex).mSideTopology         = CellTopology::TRI3;


    }

    moris::Cell<std::string>
    Model::check_for_and_remove_internal_seacas_side_sets(moris::Cell<std::string> & aSideSetNames)
    {
        for(std::vector<std::string>::iterator iSet = aSideSetNames.begin(); iSet != aSideSetNames.end(); ++iSet)
        {
            if(iSet->compare("surface_1_quad4") == 0)
            {
                aSideSetNames.data().erase(iSet--);
            }

            else if(iSet->compare("surface_2_quad4") == 0)
            {
                aSideSetNames.data().erase(iSet--);
            }
            else if(iSet->compare("surface_3_quad4") == 0)
            {
                aSideSetNames.data().erase(iSet--);
            }
            else if(iSet->compare("surface_4_quad4") == 0)
            {
                aSideSetNames.data().erase(iSet--);
            }
            else if(iSet->compare("surface_5_quad4") == 0)
            {
                aSideSetNames.data().erase(iSet--);
            }
            else if(iSet->compare("surface_6_quad4") == 0)
            {
                aSideSetNames.data().erase(iSet--);
            }
            else if(iSet->compare("surface_hex8_quad_1") == 0)
            {
                aSideSetNames.data().erase(iSet--);
            }
            else if(iSet->compare("surface_hex8_quad_2") == 0)
            {
                aSideSetNames.data().erase(iSet--);
            }
            else if(iSet->compare("surface_hex8_quad4_1") == 0)
            {
                aSideSetNames.data().erase(iSet--);
            }
            else if(iSet->compare("surface_hex8_quad4_2") == 0)
            {
                aSideSetNames.data().erase(iSet--);
            }
            else if(iSet->compare("surface_hex8_quad4_3") == 0)
            {
                aSideSetNames.data().erase(iSet--);
            }
            else if(iSet->compare("surface_hex8_quad4_4") == 0)
            {
                aSideSetNames.data().erase(iSet--);
            }
        }
        return aSideSetNames;

    }

    //------------------------------------------------------------------------------

    Cell<moris::Matrix<moris::IdMat>>
    Model::combine_interface_and_non_interface_blocks(Cell<moris::Matrix<moris::IdMat>> & aChildElementsByPhase,
            Cell<moris::Matrix<moris::IdMat>> & aNoChildElementsByPhase)
    {
        moris::uint tNumPhase = aChildElementsByPhase.size();

        Cell<moris::Matrix<moris::IdMat>> tCombinedElementsByPhase(tNumPhase);

        for(moris::uint i =0; i<tNumPhase; i++)
        {
            moris::uint tNumChildElems   = aChildElementsByPhase(i).numel();
            moris::uint tNumNoChildElems = aNoChildElementsByPhase(i).numel();

            tCombinedElementsByPhase(i) = moris::Matrix<moris::IdMat>(1,tNumChildElems + tNumNoChildElems);

            tCombinedElementsByPhase(i)({0,0},{0,tNumChildElems-1}) = aChildElementsByPhase(i).get_row(0);
            tCombinedElementsByPhase(i)({0,0},{tNumChildElems,tNumChildElems + tNumNoChildElems -1}) = aNoChildElementsByPhase(i).get_row(0);
        }

        return tCombinedElementsByPhase;

    }

    //------------------------------------------------------------------------------

    uint
    Model::get_num_phases_to_output(Output_Options const & aOutputOptions)
    {
        uint tNumPhasesOutput = 0;
        if(aOutputOptions.output_all_phases())
        {
            tNumPhasesOutput = mGeometryEngine->get_num_bulk_phase();
        }
        else
        {
            tNumPhasesOutput = aOutputOptions.num_phases_to_output();
        }

        return tNumPhasesOutput;
    }

    //------------------------------------------------------------------------------

    void
    Model::setup_cell_clusters_for_output(moris::mtk::Cell_Cluster_Input & aCellClusterInput,
            Output_Options const & aOutputOptions,
            moris::Cell<Matrix<IdMat>> & aCellIds)
    {
        // iterate through child meshes and construct cells
        uint tNumChildMeshes = mCutMesh.get_num_child_meshes();

        for(moris::uint i = 0; i < tNumChildMeshes; i ++)
        {
            // Get child mesh
            Child_Mesh const & tChildMesh = mCutMesh.get_child_mesh(i);

            // pack the element ids into phase grouping
            Cell<moris::Matrix< moris::IdMat >> tElementIds;
            Cell<moris::Matrix< moris::IdMat >> tCMElementInds;
            tChildMesh.pack_child_mesh_by_phase(mGeometryEngine->get_num_bulk_phase(), tElementIds, tCMElementInds);

            // add them to cell to keep in scope
            aCellIds.push_back(tElementIds(0));
            aCellIds.push_back(tElementIds(1));
        }

        for(moris::uint i = 0; i < tNumChildMeshes; i ++)
        {
            // Get child mesh
            Child_Mesh const & tChildMesh = mCutMesh.get_child_mesh(i);

            // primary index
            moris_index tPrimaryCellIndex = 2*i;
            moris_index tVoidCellIndex    = 2*i+1;

            // parent index
            moris_index tParentCellIndex = tChildMesh.get_parent_element_index();

            // access the parent element from the background mesh
            moris::mtk::Cell* tInterpCell = &mBackgroundMesh.get_mesh_data().get_mtk_cell(tParentCellIndex);

            // add to cluster
            aCellClusterInput.add_cluster_data(tInterpCell,&aCellIds(tPrimaryCellIndex),&aCellIds(tVoidCellIndex),&tChildMesh.get_node_ids(),&tChildMesh.get_parametric_coordinates());

        }
    }

    void
    Model::setup_interface_side_cluster(std::string                      aInterfaceSideLabelBase,
            moris::mtk::Side_Cluster_Input & aSideClusterInput,
            Output_Options           const & aOutputOptions,
            moris::Cell<Matrix<IdMat>>     & aCellIdsandSideOrds,
            moris::Cell<Matrix<DDRMat>>    & aParametricCoordinates)
    {
        moris::uint tNumPhases = mGeometryEngine->get_num_bulk_phase();

        moris::uint tNumChildMeshes = mCutMesh.get_num_child_meshes();

        for(moris::uint  iP = 0; iP<tNumPhases; iP++)
        {
            // if we are outputting this phase
            //        if(aOutputOptions.output_phase((size_t)iP))
            if(iP == 0)
            {
                // add side set to output
                std::string tSetName = aInterfaceSideLabelBase;

                //iterate through children meshes
                for(moris::uint iC = 0; iC < tNumChildMeshes; iC ++)
                {
                    // Get child mesh
                    Child_Mesh const & tChildMesh = mCutMesh.get_child_mesh(iC);

                    // package this child element by bulk phase
                    moris::Matrix< moris::IdMat > tInterfaceElementIdsAndSideOrd = tChildMesh.pack_interface_sides( 0, 0, 1 );

                    // add to data which will stay in scope
                    aCellIdsandSideOrds.push_back(tInterfaceElementIdsAndSideOrd);

                }
            }
        }

        uint tCount = 0;
        for(moris::uint  iP = 0; iP<tNumPhases; iP++)
        {
            // if we are outputting this phase
            //        if(aOutputOptions.output_phase((size_t)iP))
            if(iP == 0)
            {
                // add side set to output
                std::string tSetName = aInterfaceSideLabelBase;
                moris_index tSideSetOrd = aSideClusterInput.add_side_set_label(tSetName);

                //iterate through children meshes
                for(moris::uint iC = 0; iC < tNumChildMeshes; iC ++)
                {
                    // Get child mesh
                    Child_Mesh const & tChildMesh = mCutMesh.get_child_mesh(iC);

                    // parent cell index
                    moris_index tParentCellIndex = tChildMesh.get_parent_element_index();

                    // access the parent element from the background mesh
                    moris::mtk::Cell* tInterpCell = &mBackgroundMesh.get_mesh_data().get_mtk_cell(tParentCellIndex);

                    // add to cluster input data
                    //fixme: Add only vertex indices on the interface to cluster. Adding all.
                    aSideClusterInput.add_cluster_data(false,tSideSetOrd,tInterpCell,&aCellIdsandSideOrds(tCount),&tChildMesh.get_node_ids(),&tChildMesh.get_parametric_coordinates());

                    tCount++;
                }
            }
        }
    }
    //------------------------------------------------------------------------------


    bool
    Model::output_node(moris::moris_index aNodeIndex,
            Output_Options const & aOutputOptions)
    {
        bool tIsInterface = mBackgroundMesh.is_interface_node(aNodeIndex,0);
        moris::size_t tPhaseIndex = 0;
        mGeometryEngine->get_phase_index(aNodeIndex,
                mBackgroundMesh.get_selected_node_coordinates_loc_inds({{aNodeIndex}}));

        if(aOutputOptions.output_phase(tPhaseIndex) && !tIsInterface)
        {
            return true;
        }
        else if(tIsInterface)
        {
            return true;
        }

        return false;
    }

    //------------------------------------------------------------------------------
    moris::size_t
    Model::determine_element_phase_index(moris::size_t aRowIndex,
            moris::Matrix< moris::IndexMat > const & aElementToNodeIndex)
    {
        moris::size_t tNumGeom = mGeometryEngine->get_num_geometries();
        moris::size_t tNumNodesPerElem = aElementToNodeIndex.n_cols();
        moris::Matrix< moris::IndexMat > tNodalPhaseVals(1,tNumGeom,MORIS_INDEX_MAX);


        for (moris::uint i = 0; i < tNumGeom; i++)
        {
            bool tFoundNonInterfaceNode = false;
            for( moris::size_t j = 0; j<tNumNodesPerElem; j++)
            {
                if(!mBackgroundMesh.is_interface_node(aElementToNodeIndex(aRowIndex,j),i))
                {
                    tNodalPhaseVals(0,i) = mGeometryEngine->
                            get_node_phase_index_wrt_a_geometry((moris::uint)aElementToNodeIndex(aRowIndex, j),
                                    mBackgroundMesh.get_selected_node_coordinates_loc_inds({{ aElementToNodeIndex(aRowIndex,j) }}),
                                    i);
                    tFoundNonInterfaceNode = true;
                    break;
                }
            }

            if(!tFoundNonInterfaceNode)
            {
                std::cout<<"Did not find a non-interface node for this element"<<std::endl;
                tNodalPhaseVals(0,i) = 1001;
            }
        }

        moris::moris_index tElemPhaseVal = mGeometryEngine->get_elem_phase_index(tNodalPhaseVals);

        return tElemPhaseVal;
    }

    void
    Model::print_decompsition_preamble(Cell<enum Subdivision_Method> aMethods)
    {
        // Only process with rank 0 prints the preamble

        if(moris::par_rank() == 0 && mVerbose)
        {
            std::cout<<"--------------------------------------------------------"<<std::endl;
            std::cout<<"XTK: Specified Decomposition Routines: ";

            for(moris::size_t i = 0 ; i<aMethods.size(); i++)
            {
                std::cout<<"["<<get_enum_str(aMethods(i))<<  "] ";
            }

            std::cout<<std::endl;
        }
    }

    //------------------------------------------------------------------------------

    moris::Cell< moris::Matrix < moris::DDRMat > >
    Model::assemble_geometry_data_as_mesh_field(moris::Matrix<moris::IndexMat> const & aNodeIndsToOutput)
    {
        uint tNumGeometries = mGeometryEngine->get_num_geometries();
        uint tNumNodes      = aNodeIndsToOutput.numel();


        // Allocate output data
        moris::Cell< moris::Matrix < moris::DDRMat > > tGeometryData(tNumGeometries, moris::Matrix<moris::DDRMat>(tNumNodes,1));

        //Iterate through geometries
        moris::Matrix< moris::DDRMat > tNodeCoords = mBackgroundMesh.get_selected_node_coordinates_loc_inds(aNodeIndsToOutput);
        for(uint iG = 0; iG <tNumGeometries; iG++)
        {
            // Iterate through nodes
            for(uint iN = 0; iN<tNumNodes; iN++)
            {
                tGeometryData(iG)(iN) = mGeometryEngine->get_geometry_field_value(aNodeIndsToOutput(iN), tNodeCoords.get_row(iN), iG);
            }
        }

        return tGeometryData;
    }

    //------------------------------------------------------------------------------

    moris::Cell<std::string>
    Model::assign_geometry_data_names()
    {
        uint tNumGeometries = mGeometryEngine->get_num_geometries();

        // base string of geometry data
        std::string tBaseName = "gd_";

        // Allocate output
        moris::Cell<std::string> tGeometryFieldName(tNumGeometries);

        //Iterate through geometries
        for(uint iG = 0; iG <tNumGeometries; iG++)
        {
            tGeometryFieldName(iG) = tBaseName+std::to_string(iG);
        }

        return tGeometryFieldName;
    }

    //------------------------------------------------------------------------------

    moris::Cell < enum moris::EntityRank >
    Model::assign_geometry_data_field_ranks()
    {
        uint tNumGeometries = mGeometryEngine->get_num_geometries();

        // base string of geometry data
        std::string tBaseName = "gd_";

        // Allocate output
        // Note: for now this is a nodal field always
        moris::Cell<enum moris::EntityRank> tGeometryFieldRank(tNumGeometries,moris::EntityRank::NODE);

        return tGeometryFieldRank;
    }
}<|MERGE_RESOLUTION|>--- conflicted
+++ resolved
@@ -37,7 +37,6 @@
     // ----------------------------------------------------------------------------------
     // Constructor/Deconstructor Source code
     // ----------------------------------------------------------------------------------
-
     Model::~Model()
     {
         if(mEnrichment != nullptr )
@@ -160,11 +159,7 @@
         mSameMesh           = false;
         mModelDimension     = aMesh->get_spatial_dim();
         mCutMesh            = Cut_Mesh(this,mModelDimension);
-<<<<<<< HEAD
-                mEnrichment         = nullptr;
-=======
         mEnrichment         = nullptr;
->>>>>>> 0ea72151
         mGhostStabilization = nullptr;
         mEnrichedInterpMesh = Cell<Enriched_Interpolation_Mesh*>(0, nullptr);
         mEnrichedIntegMesh  = Cell<Enriched_Integration_Mesh*>(0, nullptr);
@@ -225,6 +220,7 @@
                     }
                 }
             }
+
         }
 
         if(mParameterList.get<bool>("ghost_stab"))
@@ -269,18 +265,6 @@
             writer.set_time(0.0);
             writer.close_file();
         }
-
-        if( true ) //mParameterList.get<bool>("exodus_output_XTK_ip_mesh") )
-        {
-            tEnrInterpMesh.print();
-            // Write mesh
-            //moris::mtk::Writer_Exodus writer( &tEnrInterpMesh );
-            //writer.write_mesh("", "./xtk_ip_temp.exo");
-
-            // Write the fields
-            //writer.set_time(0.0);
-            //writer.close_file();
-        }
     }
 
     // ----------------------------------------------------------------------------------
@@ -326,6 +310,7 @@
     {
         MORIS_ASSERT(this->has_parameter_list(),"Perform can only be called on a parameter list based XTK");
 
+
         moris::uint       tSpatialDimension = this->get_spatial_dim();
         enum CellTopology tBGCellTopo       = mBackgroundMesh.get_parent_cell_topology();
         std::string       tDecompStr        = mParameterList.get<std::string>("decomposition_type");
@@ -345,6 +330,7 @@
             MORIS_ERROR(0,"Invalid decomposition_type provided. Recognized Options: Conformal and Nonconformal");
         }
 
+
         if(tSpatialDimension == 2 )
         {
             if(tBGCellTopo == CellTopology::QUAD4  && tConformal)
@@ -379,12 +365,12 @@
         MORIS_ERROR(0,"Failed determining subdivision methods");
 
         return Cell<enum Subdivision_Method>(0);
+
     }
 
     // ----------------------------------------------------------------------------------
     // Decomposition Source code
     // ----------------------------------------------------------------------------------
-
     void
     Model::decompose(Cell<enum Subdivision_Method> aMethods)
     {
@@ -558,6 +544,7 @@
 
                 // associate new nodes with geometry objects
                 create_new_node_association_with_geometry(tDecompData);
+
 
                 for(moris::size_t i = 0; i< tIntersectedCount; i++)
                 {
@@ -902,6 +889,7 @@
                             // get the owning processor for an entity
                             moris::moris_index tOwningProc = tMeshData.get_entity_owner(tParentIndex, (enum EntityRank)tParentRank);
 
+
                             // Convert to global id using mesh
                             tEdgeNodes(0, 0) = mBackgroundMesh.get_glb_entity_id_from_entity_loc_index(tEdgeNodes(0, 0), EntityRank::NODE);
                             tEdgeNodes(0, 1) = mBackgroundMesh.get_glb_entity_id_from_entity_loc_index(tEdgeNodes(0, 1), EntityRank::NODE);
@@ -1826,9 +1814,9 @@
 
     void
     Model::return_request_answers_reals(
-            moris_index          const & aMPITag,
+            moris_index const & aMPITag,
             Cell<Matrix<DDRMat>> const & aRequestAnswers,
-            Cell<uint>           const & aProcRanks)
+            Cell<uint>              const & aProcRanks)
     {
         // iterate through owned requests and send
         for(moris::uint i = 0; i < aProcRanks.size(); i++)
@@ -2157,7 +2145,6 @@
                             "Request is made for child element ids on a parent cell not intersected");
 
                     moris_index tCMIndex = mBackgroundMesh.child_mesh_index(tParentCellIndex,EntityRank::ELEMENT);
-
                     Child_Mesh & tCM = mCutMesh.get_child_mesh(tCMIndex);
 
                     MORIS_ASSERT(par_rank() == mBackgroundMesh.get_mesh_data().get_entity_owner(tParentCellIndex,EntityRank::ELEMENT),
@@ -2189,7 +2176,7 @@
             Cell<Matrix<IndexMat>>  const & aReceivedChildCellIdOffset,
             moris::moris_id               & aCellInd)
     {
-        Cell<Child_Mesh*> const & tNotOwnedChildMeshes = mCutMesh.get_not_owned_child_meshes();
+        Cell<Child_Mesh*> const & tNotOwnedChildMeshes     = mCutMesh.get_not_owned_child_meshes();
 
         // iterate through received data
         for(moris::uint i = 0; i < aChildMeshesInInNotOwned.size(); i++)
@@ -2731,6 +2718,7 @@
                 aParentCellIds(i)(j)           = mBackgroundMesh.get_glb_entity_id_from_entity_loc_index(tCM->get_parent_element_index(),EntityRank::ELEMENT);
                 aChildCellIds(i)(j)            = tCellIds(tCMCellInd);
                 aNumChildCellsInSubphase(i)(j) = tSubphaseClusters(tSPIndex).numel();
+
             }
         }
     }
@@ -2852,7 +2840,6 @@
     // ----------------------------------------------------------------------------------
     // Sensitivity Source code
     // ----------------------------------------------------------------------------------
-
     void
     Model::compute_sensitivity()
     {
@@ -2873,7 +2860,6 @@
     // ----------------------------------------------------------------------------------
     // Unzipping Child Mesh Source code
     // ----------------------------------------------------------------------------------
-
     void
     Model::unzip_child_mesh()
     {
@@ -2968,11 +2954,11 @@
 
             // unzip_child_mesh_index
             this->unzip_interface_internal_modify_child_mesh(iG,tInterfaceNodeInds,tNewUnzippedNodeInds,tNewUnzippedNodeIds);
-        }
-    }
-
-    // ----------------------------------------------------------------------------------
-
+
+        }
+    }
+
+    // ----------------------------------------------------------------------------------
     void
     Model::unzip_interface_internal_assign_node_identifiers(
             moris::uint                   aNumNodes,
@@ -3012,9 +2998,7 @@
         mBackgroundMesh.update_first_available_index(tNodeIndexOffset,EntityRank::NODE);
 
     }
-
-    // ----------------------------------------------------------------------------------
-
+    // ----------------------------------------------------------------------------------
     void
     Model::unzip_interface_internal_modify_child_mesh(
             moris::uint                         aGeometryIndex,
@@ -3096,6 +3080,7 @@
                     tInterfaceElementPairs,
                     tInterfaceSideOrdinals);
 
+
             tChildMesh.finalize_unzipping();
 
             tCMIndex++;
@@ -3111,6 +3096,7 @@
             moris::moris_index                       aGeometryIndex,
             moris::Matrix< moris::IndexMat > const & aInterfaceElementPairs )
     {
+
         // specify which geometry sign gets to keep the nodes
         moris::moris_index tValWhichUsesUnzipped = 0;
 
@@ -3169,7 +3155,9 @@
         }
 
         return tElementWhichKeepsUsesUnzippedNodes;
-    }
+
+    }
+
 
     // ----------------------------------------------------------------------------------
     moris::Cell<moris::Cell< moris::moris_index >>
@@ -3199,9 +3187,7 @@
 
         return tChildMeshInterfaceNodes;
     }
-
-    // ----------------------------------------------------------------------------------
-
+    // ----------------------------------------------------------------------------------
     void
     Model::unzip_interface_construct_interface_elements(moris::uint aGeometryIndex,
             moris::Matrix< moris::IndexMat > const & aElementPairs,
@@ -3228,9 +3214,7 @@
             mCutMesh.add_interface_element(tInterfaceElement);
         }
     }
-
-    // ----------------------------------------------------------------------------------
-
+    // ----------------------------------------------------------------------------------
     void
     Model::unzip_interface_assign_element_identifiers()
     {
@@ -3249,12 +3233,14 @@
         }
 
         mBackgroundMesh.update_first_available_index(tIndexOffset,EntityRank::ELEMENT);
-    }
+
+    }
+
+
 
     // ----------------------------------------------------------------------------------
     // Enrichment Source code
     // ----------------------------------------------------------------------------------
-
     void
     Model::perform_basis_enrichment(
             enum EntityRank  const & aBasisRank,
@@ -3280,9 +3266,7 @@
             std::cout<<"XTK: Basis enrichment performed on mesh index: "<< aMeshIndex<<std::endl;
         }
     }
-
-    // ----------------------------------------------------------------------------------
-
+    // ----------------------------------------------------------------------------------
     void
     Model::perform_basis_enrichment(
             enum EntityRank  const & aBasisRank,
@@ -3313,7 +3297,6 @@
             std::cout<<std::endl;
         }
     }
-
     // ----------------------------------------------------------------------------------
 
     Enrichment const &
@@ -3335,9 +3318,6 @@
 
         return *(mEnrichedInterpMesh(aIndex));
     }
-
-    // ----------------------------------------------------------------------------------
-
     Enriched_Integration_Mesh &
     Model::get_enriched_integ_mesh(moris::moris_index aIndex)
     {
@@ -3369,6 +3349,7 @@
 
         // perform the enrichment
         mEnrichment->perform_enrichment();
+
     }
 
     // ----------------------------------------------------------------------------------
@@ -3377,7 +3358,6 @@
     Model::construct_face_oriented_ghost_penalization_cells()
     {
         MORIS_ERROR(mDecomposed,"Mesh needs to be decomposed prior to calling ghost penalization");
-
         MORIS_ERROR(!mGhost,"Ghost penalization has already been called");
 
         std::clock_t start = std::clock();
@@ -3424,7 +3404,6 @@
     // ----------------------------------------------------------------------------------
     // Tet 10 conversion Source code
     // ----------------------------------------------------------------------------------
-
     void
     Model::convert_mesh_tet4_to_tet10()
     {
@@ -3444,7 +3423,6 @@
     // ----------------------------------------------------------------------------------
     // Export mesh Source code
     // ----------------------------------------------------------------------------------
-
     void
     Model::extract_surface_mesh_to_obj(
             std::string                      aOutputFile,
@@ -3463,12 +3441,12 @@
             std::cout<<"XTK: OBJ File: "<<aOutputFile<<std::endl;
         }
     }
-
     //------------------------------------------------------------------------------
 
     void
     Model::construct_neighborhood()
     {
+
         mElementToElement.resize(this->get_num_elements_total());
 
         // add uncut neighborhood to connectivity
@@ -3507,10 +3485,10 @@
         moris::mtk::Interpolation_Mesh & tInterpMesh = mBackgroundMesh.get_mesh_data();
 
         // allocate subphase to subphase connectivity
-        mSubphaseToSubPhase                 = moris::Cell<moris::Cell<moris::moris_index>>(mCutMesh.get_num_subphases());
-        mSubphaseToSubPhaseMySideOrds       = moris::Cell<moris::Cell<moris::moris_index>>(mCutMesh.get_num_subphases());
+        mSubphaseToSubPhase = moris::Cell<moris::Cell<moris::moris_index>>(mCutMesh.get_num_subphases());
+        mSubphaseToSubPhaseMySideOrds = moris::Cell<moris::Cell<moris::moris_index>>(mCutMesh.get_num_subphases());
         mSubphaseToSubPhaseNeighborSideOrds = moris::Cell<moris::Cell<moris::moris_index>>(mCutMesh.get_num_subphases());
-        mTransitionNeighborCellLocation     = moris::Cell<moris::Cell<moris::moris_index>>(mCutMesh.get_num_subphases());
+        mTransitionNeighborCellLocation = moris::Cell<moris::Cell<moris::moris_index>>(mCutMesh.get_num_subphases());
 
         // non unique temporary data
         moris::Cell<moris::Cell<moris::moris_index>> tNonUniqueSubphaseToSubphase(mCutMesh.get_num_subphases());
@@ -3542,7 +3520,7 @@
                 moris_index tTransitionCellLocation = tCellToCellSideOrd(3,iN);
 
                 // neighbor cell
-                mtk::Cell const * tOtherCell = & tInterpMesh.get_mtk_cell(tCellToCellSideIndex(0,iN));
+                mtk::Cell const * tOtherCell =  & tInterpMesh.get_mtk_cell(tCellToCellSideIndex(0,iN));
 
                 // get the subphase indices attached to the facet which is connected to the current cell
                 Cell<moris::moris_index> tMyCellSubphaseIndices(0);
@@ -3620,7 +3598,7 @@
     void
     Model::collect_subphases_attached_to_facet_on_cell(
             moris::moris_index         aCellIndex,
-            moris::moris_index         aFacetOrdinal,
+            moris::moris_index aFacetOrdinal,
             Cell<moris::moris_index> & aCellSubphaseIndices,
             Cell<moris::moris_index> & aCellSubphaseBulkIndices)
     {
@@ -3655,6 +3633,7 @@
                 aCellSubphaseBulkIndices(i) = tCMSubphaseBulkIndices(tCellCMSubphaseIndices(i));
                 aCellSubphaseIndices(i) = tCMSubphaseIndices(tCellCMSubphaseIndices(i));
             }
+
         }
         else
         {
@@ -3688,7 +3667,7 @@
         // Collect element to node of child mesh and create a full element to element graph for child mesh
         Matrix<IndexMat> tCMElementToNode = mCutMesh.get_full_element_to_node_loc_inds();
 
-        // generate connectivities (face then element conn) we do not keep faces around though
+        // generate connectivities (face then  element conn) we do not keep faces around though
         // face connectivity
         CellTopology tCellTopo = mCutMesh.get_child_element_topology();
         Matrix<IndexMat> tElementToFace;
@@ -3859,6 +3838,7 @@
             std::cout<<std::endl;
         }
     }
+
 
     void
     Model::print_interface_vertices()
@@ -5204,15 +5184,16 @@
             }
         }
 
+
         moris::moris_index tElemPhaseVal = mGeometryEngine->get_elem_phase_index(tNodalPhaseVals);
 
         return tElemPhaseVal;
     }
-
     void
     Model::print_decompsition_preamble(Cell<enum Subdivision_Method> aMethods)
     {
         // Only process with rank 0 prints the preamble
+
 
         if(moris::par_rank() == 0 && mVerbose)
         {
@@ -5227,6 +5208,7 @@
             std::cout<<std::endl;
         }
     }
+
 
     //------------------------------------------------------------------------------
 
