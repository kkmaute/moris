/*
 * cl_XTK_Model.cpp
 *
 *  Created on: Feb 18, 2019
 *      Author: doble
 */

#include "cl_XTK_Model.hpp"
#include "cl_XTK_Background_Mesh.hpp"
#include "cl_MTK_Integration_Mesh.hpp"
#include "cl_MTK_Interpolation_Mesh.hpp"
#include "cl_XTK_Enriched_Interpolation_Mesh.hpp"
#include "cl_XTK_Enriched_Integration_Mesh.hpp"
#include "cl_XTK_Ghost_Stabilization.hpp"
#include "cl_XTK_Multigrid.hpp"
#include "fn_all_true.hpp"
#include "fn_unique.hpp"
#include "op_equal_equal.hpp"
#include "fn_sort.hpp"
#include "fn_iscol.hpp"
#include "fn_trans.hpp"
#include "fn_equal_to.hpp"
#include "fn_generate_element_to_element.hpp"
#include "fn_create_faces_from_element_to_node.hpp"
#include "fn_create_edges_from_element_to_node.hpp"
#include "HDF5_Tools.hpp"
#include "cl_MTK_Visualization_STK.hpp"
#include "cl_MTK_Cell_Info_Factory.hpp"
#include "cl_MTK_Cell_Info.hpp"
#include "cl_MTK_Writer_Exodus.hpp"
#include "fn_Parsing_Tools.hpp"
//#include "cl_XTK_Enrichment.hpp"
using namespace moris;

namespace xtk
{
    // ----------------------------------------------------------------------------------
    // Constructor/Deconstructor Source code
    // ----------------------------------------------------------------------------------

    Model::~Model()
    {
        delete mEnrichment;
        mEnrichment = nullptr;

        delete mGhostStabilization;
        mGhostStabilization = nullptr;

        for(auto tIt:mEnrichedInterpMesh)
        {
            delete tIt;
        }

        mEnrichedInterpMesh.clear();

        for(auto tIt:mEnrichedIntegMesh)
        {
            delete tIt;
        }

        mEnrichedIntegMesh.clear();
    }

    // ----------------------------------------------------------------------------------

    /*
     * using the general geometry engine
     */
    Model::Model(
            uint aModelDimension,
            moris::mtk::Interpolation_Mesh* aMeshData,
            moris::ge::Geometry_Engine* aGeometryEngine,
            bool aLinkGeometryOnConstruction )
    : mSameMesh(false),
      mModelDimension(aModelDimension),
      mBackgroundMesh(aMeshData,aGeometryEngine),
      mCutMesh(this,mModelDimension),
      mGeometryEngine(aGeometryEngine),
      mEnrichment(nullptr),
      mGhostStabilization(nullptr),
      mEnrichedInterpMesh(0,nullptr),
      mEnrichedIntegMesh(0,nullptr),
      mConvertedToTet10s(false)
    {
        // flag this as a non-parameter list based run
        mParameterList.insert("has_parameter_list", false);

        mBackgroundMesh.initialize_interface_node_flags(
                mBackgroundMesh.get_num_entities(EntityRank::NODE),
                mGeometryEngine->get_num_geometries());
    }

    // ----------------------------------------------------------------------------------

    Model::Model( moris::ParameterList const & aParameterList )
    : mSameMesh(false),
      mParameterList(aParameterList),
      mModelDimension(UINT_MAX),
      mEnrichment(nullptr),
      mGhostStabilization(nullptr),
      mEnrichedInterpMesh(0,nullptr),
      mEnrichedIntegMesh(0,nullptr),
      mConvertedToTet10s(false)
    {
        // flag this as a paramter list based run
        mParameterList.insert("has_parameter_list", true);
    }

    // ----------------------------------------------------------------------------------

    void
    Model::set_geometry_engine(moris::ge::Geometry_Engine* aGeometryEngine)
    {
        mGeometryEngine = aGeometryEngine;
    }

    // ----------------------------------------------------------------------------------

    void
    Model::set_mtk_background_mesh(moris::mtk::Interpolation_Mesh* aMesh)
    {
        this->initialize( aMesh );

        mInitializeCalled = true;
    }

    // ----------------------------------------------------------------------------------

    void
    Model::set_input_performer( std::shared_ptr< mtk::Mesh_Manager > aMTKPerformer )
    {
        mMTKInputPerformer = aMTKPerformer;
    }

    // ----------------------------------------------------------------------------------

    void
    Model::set_output_performer( std::shared_ptr< mtk::Mesh_Manager > aMTKPerformer )
    {
        mMTKOutputPerformer = aMTKPerformer;
    }

    // ----------------------------------------------------------------------------------

    void
    Model::initialize( moris::mtk::Interpolation_Mesh* aMesh )
    {
        mSameMesh           = false;
        mModelDimension     = aMesh->get_spatial_dim();
        mCutMesh            = Cut_Mesh(this,mModelDimension);
        mEnrichment         = nullptr;
        mGhostStabilization = nullptr;
        mEnrichedInterpMesh = Cell<Enriched_Interpolation_Mesh*>(0, nullptr);
        mEnrichedIntegMesh  = Cell<Enriched_Integration_Mesh*>(0, nullptr);
        mConvertedToTet10s  = false;

        mBackgroundMesh = Background_Mesh(aMesh,mGeometryEngine);
        mBackgroundMesh.initialize_interface_node_flags(
                mBackgroundMesh.get_num_entities(EntityRank::NODE),
                mGeometryEngine->get_num_geometries());
    }

    // ----------------------------------------------------------------------------------

    void
    Model::perform()
    {
        if( !mInitializeCalled )
        {
            MORIS_ERROR( mMTKInputPerformer != nullptr ,"xtk::Model::perform(), mMTKInputPerformer not set!");

            //FIXME hardcodes to mesh pair index 0
            moris::mtk::Interpolation_Mesh* tMesh = mMTKInputPerformer->get_interpolation_mesh( 0 );

            this->initialize( tMesh );
        }

        MORIS_ASSERT(this->has_parameter_list(),"Perform can only be called on a parameter list based XTK");
        MORIS_ERROR(this->valid_parameters(),"Invalid parameters detected in XTK.");

        mVerbose = mParameterList.get<bool>("verbose");

        if(mParameterList.get<bool>("decompose"))
        {
            Cell<enum Subdivision_Method> tSubdivisionMethods = this->get_subdivision_methods();
            this->decompose(tSubdivisionMethods);
        }

        if(mParameterList.get<bool>("enrich"))
        {
            enum EntityRank tBasisRank = get_entity_rank_from_str(mParameterList.get<std::string>("basis_rank"));

            Matrix<IndexMat> tMeshIndexCell;
            moris::string_to_mat(mParameterList.get< std::string >( "enrich_mesh_indices" ), tMeshIndexCell);

            this->perform_basis_enrichment(tBasisRank,tMeshIndexCell);

            // if high to low double side sets need to be created
            if(mParameterList.get<bool>("high_to_low_dbl_side_sets"))
            {
                for(moris::uint i = 0; i < mGeometryEngine->get_num_bulk_phase(); i++)
                {
                    for(moris::uint j = 0; j < mGeometryEngine->get_num_bulk_phase(); j++)
                    {
                        if(i > j)
                        {
                            mEnrichedIntegMesh(0)->create_dbl_sided_interface_set( i, j );
                        }
                    }
                }
            }
        }

        if(mParameterList.get<bool>("ghost_stab"))
        {
            this->construct_face_oriented_ghost_penalization_cells();

            if( mParameterList.get<bool>("exodus_output_XTK_ghost_mesh") )
            {
                for(moris::moris_index i = 0; i < (moris_index)mGeometryEngine->get_num_bulk_phase(); i++)
                {
                    mGhostStabilization->visualize_ghost_on_mesh(i);
                }
            }
        }

        if( mParameterList.get<bool>("multigrid") )
        {
            this->construct_multigrid();
        }

        // get meshes
        xtk::Enriched_Interpolation_Mesh & tEnrInterpMesh = this->get_enriched_interp_mesh();
        xtk::Enriched_Integration_Mesh   & tEnrIntegMesh  = this->get_enriched_integ_mesh();

        // place the pair in mesh manager
        mMTKOutputPerformer->register_mesh_pair( &tEnrInterpMesh, &tEnrIntegMesh );

        if( mParameterList.get<bool>("print_enriched_ig_mesh") )
        {
            tEnrIntegMesh.print();
        }

        if( mParameterList.get<bool>("exodus_output_XTK_ig_mesh") )
        {
            std::clock_t tStart = std::clock();

            tEnrIntegMesh.deactivate_empty_sets();

            // Write mesh
            moris::mtk::Writer_Exodus writer( &tEnrIntegMesh );
            writer.write_mesh("", "./xtk_temp.exo");

            // Write the fields
            writer.set_time(0.0);
            writer.close_file();

            std::cout<<"XTK: Write integration mesh to exodus file completed in " <<(std::clock() - tStart) / (double)(CLOCKS_PER_SEC)<<" s."<<std::endl;
        }
    }

    // ----------------------------------------------------------------------------------

    bool
    Model::has_parameter_list()
    {
        return mParameterList.get<bool>("has_parameter_list");
    }

    // ----------------------------------------------------------------------------------

    bool
    Model::valid_parameters()
    {
        bool tDecompose = mParameterList.get<bool>("decompose");
        bool tEnrich    = mParameterList.get<bool>("enrich");
        bool tGhost     = mParameterList.get<bool>("ghost_stab");
        bool tMultigrid = mParameterList.get<bool>("multigrid");

        if(tEnrich == true)
        {
            MORIS_ERROR(tDecompose, "To perform basis enrichment, decomposition is also required.");
        }

        if(tGhost == true)
        {
            MORIS_ERROR(tDecompose && tEnrich, "To perform ghost stabilization, decomposition and enrichment are also required.");
        }

        if(tMultigrid == true)
        {
            MORIS_ERROR(tDecompose && tEnrich, "To perform multigrid, decomposition and enrichment are also required.");
        }

        return true;
    }

    // ----------------------------------------------------------------------------------

    Cell<enum Subdivision_Method>
    Model::get_subdivision_methods()
    {
        MORIS_ASSERT(this->has_parameter_list(),"Perform can only be called on a parameter list based XTK");

        moris::uint       tSpatialDimension = this->get_spatial_dim();
        enum CellTopology tBGCellTopo       = mBackgroundMesh.get_parent_cell_topology();
        std::string       tDecompStr        = mParameterList.get<std::string>("decomposition_type");

        // determine if we are going conformal or not
        bool tConformal = true;
        if(tDecompStr.compare("conformal") == 0 )
        {
            tConformal = true;
        }
        else if(tDecompStr.compare("nonconformal") == 0 )
        {
            tConformal = true;
        }
        else
        {
            MORIS_ERROR(0,"Invalid decomposition_type provided. Recognized Options: Conformal and Nonconformal");
        }

        if(tSpatialDimension == 2 )
        {
            if(tBGCellTopo == CellTopology::QUAD4  && tConformal)
            {
                return {Subdivision_Method::NC_REGULAR_SUBDIVISION_QUAD4, Subdivision_Method::C_TRI3};
            }
            else if(tBGCellTopo == CellTopology::QUAD4  && !tConformal)
            {
                return {Subdivision_Method::NC_REGULAR_SUBDIVISION_QUAD4};
            }
        }
        else if ( tSpatialDimension == 3 )
        {
            if(tBGCellTopo == CellTopology::HEX8  && tConformal)
            {
                return {Subdivision_Method::NC_REGULAR_SUBDIVISION_HEX8, Subdivision_Method::C_HIERARCHY_TET4};
            }
            else if(tBGCellTopo == CellTopology::HEX8  && !tConformal)
            {
                return {Subdivision_Method::NC_REGULAR_SUBDIVISION_HEX8};
            }
            else if(tBGCellTopo == CellTopology::TET4  && tConformal)
            {
                return {Subdivision_Method::C_HIERARCHY_TET4};
            }
        }
        else
        {
            MORIS_ASSERT(0,"Invalid spatial dimension");
        }

        MORIS_ERROR(0,"Failed determining subdivision methods");

        return Cell<enum Subdivision_Method>(0);
    }

    // ----------------------------------------------------------------------------------
    // Decomposition Source code
    // ----------------------------------------------------------------------------------

    void
    Model::decompose(Cell<enum Subdivision_Method> aMethods)
    {
        // Start clock
        std::clock_t tTotalTime = std::clock();

        // Process for a decomposition
        uint tNumDecompositions = aMethods.size();
        uint tNumGeometries     = mGeometryEngine->get_num_geometries();

        print_decompsition_preamble(aMethods);

        // Tell the subdivision to assign node Ids if it is the only subdivision method (critical for outputting)
        // This is usually only going to happen in test cases
        // Note: the Conformal subdivision methods dependent on node ids for subdivision routine, the node Ids are set regardless of the below boolean
        bool tNonConformingMeshFlag = false;
        bool tSetPhase = true;

        if(aMethods.size() == 1)
        {
            tNonConformingMeshFlag = true;
        }

        // outer cell - geometry index, inner cell active child mesh indices for each geometries
        moris::Cell<moris::Matrix<moris::IndexMat>> tActiveChildMeshIndicesByGeom(tNumGeometries);

        // iterate through geometry descriptions
        for(moris::size_t iGeom = 0; iGeom<tNumGeometries; iGeom++)
        {

        }


        // Loop over each geometry and have an active child mesh indices list for each
        for(moris::size_t iGeom = 0; iGeom<tNumGeometries; iGeom++)
        {
            bool tFirstSubdivisionFlag = true;
            moris::Matrix< moris::IndexMat > tActiveChildMeshIndices(1,1,0);

            for (moris::size_t iDecomp = 0; iDecomp < tNumDecompositions; iDecomp++)
            {
                // start timing on this decomposition
                std::clock_t start = std::clock();

                // Perform subdivision
                this->decompose_internal(aMethods(iDecomp), iGeom, tActiveChildMeshIndices, tFirstSubdivisionFlag, tNonConformingMeshFlag);

                // Change the first subdivision flag as false
                tFirstSubdivisionFlag = false;

                // print timing
                if(moris::par_rank() == 0 && mVerbose)
                {
                    std::clock_t tEndTime = std::clock();

                    std::cout<<"XTK: Decomposition "<<get_enum_str(aMethods(iDecomp))<<
                            " for geometry "<<iGeom<< " completed in " <<(tEndTime - start) / (double)(CLOCKS_PER_SEC)<<" s."<<std::endl;

                    std::cout<<"XTK: Decomposition "<<get_enum_str(aMethods(iDecomp))<<
                            " for geometry "<<iGeom<< " had "<<  tActiveChildMeshIndices.numel()<<" intersected background elements."<<std::endl;
                }
            }

            // If it's not the last geometry tell the geometry engine we're moving on
            if(iGeom!= tNumGeometries-1)
            {
                mGeometryEngine->advance_geometry_index();
            }
        }

        // Tell the xtk mesh to set all necessary information to finalize decomposition allowing
        // i.e set element ids, indices for children elements
        this->finalize_decomp_in_xtk_mesh(tSetPhase);

        if(moris::par_rank() == 0 && mVerbose)
        {
            std::clock_t tEndTime = std::clock();
            this->add_timing_data(tEndTime - tTotalTime,"Full Decomp","Overall");
            std::cout<<"XTK: Decomposition completed in " <<(tEndTime - tTotalTime) / (double)(CLOCKS_PER_SEC)<<" s."<<std::endl;
        }
    }

    // ----------------------------------------------------------------------------------

    void
    Model::decompose_internal(
            enum Subdivision_Method    const & aSubdivisionMethod,
            moris::uint                        aGeomIndex,
            moris::Matrix< moris::IndexMat > & aActiveChildMeshIndices,
            bool const &                       aFirstSubdivision,
            bool const &                       aSetIds)
    {
        // FIXME" Keenan the code below needs to be modularized; each subdevision should be its own routine
        switch (aSubdivisionMethod)
        {
            case Subdivision_Method::NC_REGULAR_SUBDIVISION_HEX8:
            {
<<<<<<< HEAD
                //            MORIS_ASSERT(tXTKMeshData.get_entity_connected_to_entity_loc_inds(0, moris::EntityRank::ELEMENT, moris::EntityRank::NODE).numel() == 8, "NC_REGULAR_SUBDIVISION_HEX8 is for HEX8 meshes only.");
                MORIS_ASSERT(aFirstSubdivision,"NC_REGULAR_SUBDIVISION_HEX8 needs to be the first subdivision routine for each geometry");
                MORIS_ASSERT(mModelDimension == 3,"NC_REGULAR_SUBDIVISION_HEX8 needs to be done on a 3D mesh");

                // Runs the first cut routine to get the new active child mesh indices and indicate which are new and need to be regularly subdivided and which ones dont
                moris::Matrix< moris::IndexMat > tNewPairBool;
                run_first_cut_routine(TemplateType::HEX_8, aGeomIndex, 8,  aActiveChildMeshIndices,tNewPairBool);

                // set the child cell topology as tet 3s
                mCutMesh.set_child_element_topology(CellTopology::TET4);

                // initialize a struct of all the data we are keeping track of in this decomposition
                // intended to reduce the clutter of function inputs etc
                Decomposition_Data tDecompData;
                tDecompData.mSubdivisionMethod = Subdivision_Method::NC_REGULAR_SUBDIVISION_HEX8;

                // number of intersected elements
                moris::uint tIntersectedCount = aActiveChildMeshIndices.n_cols();

                // make node requests for each intersected element
                this->decompose_internal_reg_sub_hex8_make_requests(aActiveChildMeshIndices,tNewPairBool,tDecompData);

                // specify a dummy secondary id (not really needed for this type of decomposition)
                tDecompData.tSecondaryIdentifiers = Cell<moris_index>(tDecompData.tNewNodeParentIndex.size(), MORIS_INDEX_MAX);

                moris_index tMessageTag = 60000; /*arbitrary tag for regular subdivision*/
                assign_node_requests_identifiers(tDecompData,tMessageTag);

                // Allocate interface flag space in XTK mesh even though these are not interface nodes
                mBackgroundMesh.allocate_space_in_interface_node_flags(tDecompData.tNewNodeIndex.size(),mGeometryEngine->get_num_geometries());

                // add nodes to the background mesh
                this->assign_index(tDecompData);
                mBackgroundMesh.batch_create_new_nodes(tDecompData.tNewNodeId,tDecompData.tNewNodeIndex, tDecompData.tNewNodeOwner,tDecompData.tNewNodeCoordinate);

                // add nodes to child mesh
                this->decompose_internal_set_new_nodes_in_child_mesh_reg_sub(aActiveChildMeshIndices,tNewPairBool, 3, tDecompData);

                // associate new nodes with geometry objects
                create_new_node_association_with_geometry(tDecompData);

                for(moris::size_t i = 0; i< tIntersectedCount; i++)
                {
                    if(tNewPairBool(0,i) == 0)
                    {
                        mCutMesh.generate_templated_mesh(aActiveChildMeshIndices(i),TemplateType::REGULAR_SUBDIVISION_HEX8);
                    }
                }

=======
                this->decompose_internal_reg_sub_hex8(aGeomIndex, aActiveChildMeshIndices, aFirstSubdivision, aSetIds);
>>>>>>> 43939367
                break;
            }
            case Subdivision_Method::NC_REGULAR_SUBDIVISION_QUAD4:
            {
<<<<<<< HEAD
                MORIS_ASSERT(aFirstSubdivision, "NC_REGULAR_SUBDIVISION_QUAD4 needs to be the first subdivision routine for each geometry.");
                MORIS_ASSERT(mModelDimension == 2, "NC_REGULAR_SUBDIVISION_QUAD4 needs to be done on a 2D mesh.");

                // Runs the first cut routine to get the new active child mesh indices and indicate which are new and need to be regularly subdivided and which ones don't
                moris::Matrix< moris::IndexMat > tNewPairBool;
                run_first_cut_routine(TemplateType::QUAD_4, aGeomIndex, 4, aActiveChildMeshIndices, tNewPairBool);

                // mark child cells as tri 3s
                mCutMesh.set_child_element_topology(CellTopology::TRI3);

                // initialize a struct of all the data we are keeping track of in this decomposition
                // intended to reduce the clutter of function inputs etc
                Decomposition_Data tDecompData;
                tDecompData.mSubdivisionMethod = Subdivision_Method::NC_REGULAR_SUBDIVISION_QUAD4;

                // number of intersected elements
                moris::uint tIntersectedCount = aActiveChildMeshIndices.n_cols();

                // make node requests for each intersected element
                this->decompose_internal_reg_sub_quad4_make_requests(aActiveChildMeshIndices, tNewPairBool, tDecompData);

                // specify a dummy secondary id (not really needed for this type of decomposition)
                tDecompData.tSecondaryIdentifiers = Cell<moris_index>(tDecompData.tNewNodeParentIndex.size(), MORIS_INDEX_MAX);

                moris_index tMessageTag = 60000; /*arbitrary tag for regular subdivision*/
                assign_node_requests_identifiers(tDecompData,tMessageTag);

                // Allocate interface flag space in XTK mesh even though these are not interface nodes
                mBackgroundMesh.allocate_space_in_interface_node_flags(tDecompData.tNewNodeIndex.size(),mGeometryEngine->get_num_geometries());

                // add nodes to the background mesh
                this->assign_index(tDecompData);
                mBackgroundMesh.batch_create_new_nodes(tDecompData.tNewNodeId,tDecompData.tNewNodeIndex, tDecompData.tNewNodeOwner,tDecompData.tNewNodeCoordinate);

                // crate nodes in child mesh
                this->decompose_internal_set_new_nodes_in_child_mesh_reg_sub(aActiveChildMeshIndices,tNewPairBool,2,tDecompData);

                // associate new nodes with geometry objects
                create_new_node_association_with_geometry(tDecompData);

                for(moris::size_t i = 0; i< tIntersectedCount; i++)
                {
                    if(tNewPairBool(0,i) == 0)
                    {
                        mCutMesh.generate_templated_mesh(aActiveChildMeshIndices(i),TemplateType::REGULAR_SUBDIVISION_QUAD4);
                    }
                }
=======
                this->decompose_internal_reg_sub_quad4(aGeomIndex, aActiveChildMeshIndices, aFirstSubdivision, aSetIds);
>>>>>>> 43939367
                break;

            }
            case Subdivision_Method::C_HIERARCHY_TET4:
            {

                // If it the first subdivision we need to find the intersected before placing the conformal nodes
                // Intersected elements are flagged via the Geometry_Engine
                if(aFirstSubdivision)
                {
                    moris::Matrix< moris::IndexMat > tNewPairBool;
                    this->run_first_cut_routine(aGeomIndex, aActiveChildMeshIndices,tNewPairBool);

                    for(moris::size_t i = 0; i<aActiveChildMeshIndices.n_cols(); i++)
                    {
                        Child_Mesh & tChildMesh = mCutMesh.get_child_mesh(aActiveChildMeshIndices(0,i));
                        tChildMesh.generate_connectivities(true,true,true);
                    }

                    // set the child cell topology as tet 4s
                    mCutMesh.set_child_element_topology(CellTopology::TET4);
                }

                // For hex background meshes we have a three dimension parametric coordinate
                moris::size_t tDimParamCoord = 3;

                // For tet background meshes we have a 4-d parametric coordinate
                if(aFirstSubdivision)
                {
                    tDimParamCoord = 4;
                }

                // initialize a struct of all the data we are keeping track of in this decomposition
                // intended to reduce the clutter of function inputs etc
                Decomposition_Data tDecompData;
                tDecompData.mSubdivisionMethod      = Subdivision_Method::C_HIERARCHY_TET4;
                tDecompData.mConformalDecomp        = true;
                tDecompData.mHasSecondaryIdentifier = true;
                tDecompData.mFirstSubdivision       = aFirstSubdivision;

                // Initialize topologies used in this method (all local coordinates are with respect to an edge)
                Edge_Topology tEdgeTopology;

                // initialize a couple of commonly used matrices in this method
                moris::Matrix< moris::DDRMat > tLocalCoordRelativeToEdge(1,1, 0); // ALong an edge
                moris::Matrix< moris::DDRMat > tGlobalCoord(1,3, 0); // ALong an edge
                moris::Matrix< moris::DDRMat > tEdgeNodeParamCoordinates(2,tDimParamCoord); // parametric coordinate of end nodes wrt parent element

                // Check type specified as conformal (could change this to enum)
                moris::Matrix< moris::DDRMat > tNodeCoords = mBackgroundMesh.get_all_node_coordinates_loc_inds();

                // get the underlying background mesh data
                moris::mtk::Mesh & tMeshData = mBackgroundMesh.get_mesh_data();

                // resize child mesh to new node information
                tDecompData.tCMNewNodeLoc.resize(aActiveChildMeshIndices.n_cols());
                tDecompData.tCMNewNodeParamCoord.resize(aActiveChildMeshIndices.n_cols());

                for (moris::size_t j = 0; j < aActiveChildMeshIndices.n_cols(); j++)
                {
                    // Get the child mesh that is active
                    Child_Mesh & tChildMesh = mCutMesh.get_child_mesh(aActiveChildMeshIndices(0,j));

                    // edge to node connectivity from child mesh
                    moris::Matrix< moris::IndexMat > const & tEdgeToNode = tChildMesh.get_edge_to_node();

                    // Initialize number of new nodes
                    uint tNumNewNodes = 0;

                    // get reference to child mesh edge parent information
                    moris::Matrix< moris::IndexMat > const & tEdgeParentIndices = tChildMesh.get_edge_parent_inds();
                    moris::Matrix< moris::DDSTMat >  const & tEdgeParentRanks   = tChildMesh.get_edge_parent_ranks();

                    for (moris::size_t tEdgeInd = 0; tEdgeInd < tEdgeToNode.n_rows(); tEdgeInd++)
                    {
                        if (mGeometryEngine->queue_intersection(
                                tEdgeToNode(tEdgeInd, 0),
                                tEdgeToNode(tEdgeInd, 1),
                                tNodeCoords.get_row(tEdgeToNode(tEdgeInd, 0)),
                                tNodeCoords.get_row(tEdgeToNode(tEdgeInd, 1))))
                        {
                            // Determine which parent nodes, if any, are on the interface
                            bool tFirstParentOnInterface = mGeometryEngine->queued_intersection_first_parent_on_interface();
                            bool tSecondParentOnInterface = mGeometryEngine->queued_intersection_second_parent_on_interface();
                            
                            if (tFirstParentOnInterface)
                            {
                                // Tell the xtk mesh that the first node is an interface node
                                mBackgroundMesh.mark_node_as_interface_node(tEdgeToNode(tEdgeInd, 0), mGeometryEngine->get_active_geometry_index());
                            }
                            if (tSecondParentOnInterface)
                            {
                                // Tell the xtk mesh that the second node is an interface node
                                mBackgroundMesh.mark_node_as_interface_node(tEdgeToNode(tEdgeInd, 1), mGeometryEngine->get_active_geometry_index());
                            }
                            if (tFirstParentOnInterface and tSecondParentOnInterface)
                            {
                                // Tell the child mesh this edge is actually on the interface already
                                tChildMesh.mark_edge_as_on_interface(tEdgeInd);
                            }
                            if (not (tFirstParentOnInterface or tSecondParentOnInterface))
                            {
                                // get a local coordinate along the intersected edge [-1,1]
                                tLocalCoordRelativeToEdge(0,0) = mGeometryEngine->get_queued_intersection_local_coordinate();

                                // get the interpolated global coordinate
                                tGlobalCoord = mGeometryEngine->get_queued_intersection_global_coordinates();

                                // Add edge to the entity intersection connectivity
                                mCutMesh.add_entity_to_intersect_connectivity(aActiveChildMeshIndices(0,j), tNumNewNodes, tEdgeInd, 0);

                                // Edge nodes
                                moris::Matrix<moris::IndexMat> tEdgeNodes = tEdgeToNode.get_row(tEdgeInd);

                                // Compute new node parametric coordinate with respect to the current parent element
                                tEdgeNodeParamCoordinates.set_row(0, tChildMesh.get_parametric_coordinates(tEdgeNodes(0)));
                                tEdgeNodeParamCoordinates.set_row(1, tChildMesh.get_parametric_coordinates(tEdgeNodes(1)));
                                moris::Matrix< moris::DDRMat > tParametricCoordsRelativeToParentElem =
                                        Interpolation::linear_interpolation_location(tEdgeNodeParamCoordinates,tLocalCoordRelativeToEdge);

                                // Parent edge information
                                moris::size_t      tParentRank  = tEdgeParentRanks(0, tEdgeInd);
                                moris::moris_index tParentIndex = tEdgeParentIndices(0, tEdgeInd);

                                // get the owning processor for an entity
                                moris::moris_index tOwningProc = tMeshData.get_entity_owner(tParentIndex, (enum EntityRank)tParentRank);

                                // Convert to global id using mesh
                                tEdgeNodes(0, 0) = mBackgroundMesh.get_glb_entity_id_from_entity_loc_index(tEdgeNodes(0, 0), EntityRank::NODE);
                                tEdgeNodes(0, 1) = mBackgroundMesh.get_glb_entity_id_from_entity_loc_index(tEdgeNodes(0, 1), EntityRank::NODE);

                                // Order the nodes in ascending order
                                if(tEdgeNodes(0, 1) < tEdgeNodes(0, 0))
                                {
                                    moris::size_t tSwap = tEdgeNodes(0, 0);
                                    tEdgeNodes(0, 0) = tEdgeNodes(0, 1);
                                    tEdgeNodes(0, 1) = tSwap;
                                }

                                // Intersected edge is an existing  edge
                                // Make request in edge requests
                                // This does not require a supplemental identifier
                                // TODO: ADD OVERFLOW CHECK IN CANTOR PAIRING
                                moris::moris_index tSecondaryId = xtk::cantor_pairing(tEdgeNodes(0, 0),tEdgeNodes(0, 1));
                                moris_index tNewNodeIndexInSubdivision = MORIS_INDEX_MAX;
                                bool tRequestExist = tDecompData.request_exists(tParentIndex,tSecondaryId,(enum EntityRank)tParentRank,tNewNodeIndexInSubdivision);

                                // location for this face in the map
                                if(!tRequestExist)
                                {
                                    // Register new request
                                    tNewNodeIndexInSubdivision = tDecompData.register_new_request(
                                            tParentIndex,
                                            tSecondaryId,
                                            tOwningProc,
                                            (enum EntityRank)tParentRank,
                                            tGlobalCoord,
                                            new Edge_Topology(tEdgeToNode.get_row(tEdgeInd)), /*this is deleted in the decomp data deconstructor*/
                                            tLocalCoordRelativeToEdge.get_row(0));

                                    uint tNewNodeIndex = mBackgroundMesh.get_first_available_index(EntityRank::NODE);
                                    tDecompData.tNewNodeIndex(tDecompData.tNewNodeIndex.size() - 1) = tNewNodeIndex;
                                    mBackgroundMesh.update_first_available_index(tNewNodeIndex + 1, EntityRank::NODE);
                                    
                                    // Admit queued node in geometry engine
                                    mGeometryEngine->admit_queued_intersection(tNewNodeIndex);
                                }

                                // add to pending node pointers for child mesh
                                tDecompData.tCMNewNodeLoc(j).push_back(tNewNodeIndexInSubdivision);

                                // add parametric coordinate to decomp data
                                tDecompData.tCMNewNodeParamCoord(j).push_back(tParametricCoordsRelativeToParentElem);

                                // Creating a new node add 1 to count
                                tNumNewNodes++;
                            }
                        }
                    }

                    tChildMesh.mark_interface_faces_from_interface_coincident_faces();
                } // XTK Mesh loop

                moris_index tMessageTag = 60001; /*arbitrary tag for regular subdivision*/
                assign_node_requests_identifiers(tDecompData,tMessageTag);

                // Allocate interface flag space in XTK mesh even though these are not interface nodes
                mBackgroundMesh.allocate_space_in_interface_node_flags(tDecompData.tNewNodeIndex.size(),mGeometryEngine->get_num_geometries());

                // add nodes to the background mesh
                mBackgroundMesh.batch_create_new_nodes(tDecompData.tNewNodeId,tDecompData.tNewNodeIndex,tDecompData.tNewNodeOwner,tDecompData.tNewNodeCoordinate);

                //

                // add nodes to child mesh
                this->decompose_internal_set_new_nodes_in_child_mesh_nh(aActiveChildMeshIndices,tDecompData);

                // associate new nodes with geometry objects
                create_new_node_association_with_geometry(tDecompData);

                // mark nodes as interface nodes
                moris_index tGeomIndex = mGeometryEngine->get_active_geometry_index();
                for(moris::uint i = 0; i <tDecompData.tNewNodeId.size(); i++)
                {
                    mBackgroundMesh.mark_node_as_interface_node(tDecompData.tNewNodeIndex(i),tGeomIndex);

                    // figure out if the new node is on any other interface by looking at the parent nodes of the edge
                    Topology * tEdgeTopo = tDecompData.tNewNodeParentTopology(i);

                    // get the vertex indices on the edge
                    moris::Matrix< moris::IndexMat > const & tVerticesOnParentEdge = tEdgeTopo->get_node_indices();

                    // make sure it is an edge with 2 vertices
                    MORIS_ASSERT(tEdgeTopo->get_topology_type() == Topology_Type::EDGE,"Parent topology needs to be an edge.");
                    MORIS_ASSERT(tVerticesOnParentEdge.numel()  == 2,"Parent edge needs to have two vertices.");

                    // determine if this vertex is on other interfaces
                    for(moris::uint j = 0; j < mGeometryEngine->get_num_geometries(); j++)
                    {

                        if(mBackgroundMesh.is_interface_node(tVerticesOnParentEdge(0),j) and mBackgroundMesh.is_interface_node(tVerticesOnParentEdge(1),j) )
                        {
                            mBackgroundMesh.mark_node_as_interface_node(tDecompData.tNewNodeIndex(i),j);
                        }
                    }
                }

                // Set Node Ids and tell the child mesh to update
                for (moris::size_t j = 0; j < aActiveChildMeshIndices.n_cols(); j++)
                {
                    moris::Matrix< moris::IndexMat > const & tNodeIndices = mCutMesh.get_node_indices(aActiveChildMeshIndices(0,j));
                    moris::Matrix< moris::IdMat > tNodeIds = mBackgroundMesh.get_glb_entity_id_from_entity_loc_index_range(tNodeIndices, EntityRank::NODE);

                    mCutMesh.set_node_ids(aActiveChildMeshIndices(0,j), tNodeIds);
                    mCutMesh.modify_templated_mesh(aActiveChildMeshIndices(0,j), TemplateType::HIERARCHY_TET4);
                }

                break;
            }
            case Subdivision_Method::C_TRI3:
            {
                // If it the first subdivision we need to find the intersected before placing the conformal nodes
                // Intersected elements are flagged via the Geometry_Engine
                if(aFirstSubdivision)
                {

                    moris::Matrix< moris::IndexMat > tNewPairBool;
                    run_first_cut_routine( aGeomIndex, aActiveChildMeshIndices,tNewPairBool);

                    for(moris::size_t i = 0; i<aActiveChildMeshIndices.n_cols(); i++)
                    {
                        Child_Mesh & tChildMesh = mCutMesh.get_child_mesh(aActiveChildMeshIndices(0,i));
                        tChildMesh.generate_connectivities(false,true,true);
                    }
                    // set the child cell topology as tet 4s
                    mCutMesh.set_child_element_topology(CellTopology::TRI3);

                }

                // For quad background meshes we have a 2 dimension parametric coordinate
                moris::size_t tDimParamCoord = 2;

                // For tri background meshes we have a 3-d parametric coordinate
                if(aFirstSubdivision)
                {
                    tDimParamCoord = 3;
                }

                // initialize a struct of all the data we are keeping track of in this decomposition
                // intended to reduce the clutter of function inputs etc
                Decomposition_Data tDecompData;
                tDecompData.mSubdivisionMethod = Subdivision_Method::C_TRI3;
                tDecompData.mConformalDecomp = true;
                tDecompData.mHasSecondaryIdentifier = true;
                tDecompData.mFirstSubdivision = aFirstSubdivision;

                // Initialize topologies used in this method (all local coordinates are with respect to an edge)
                Edge_Topology tEdgeTopology;

                // initialize a couple of commonly used matrices in this method
                moris::Matrix< moris::DDRMat > tLocalCoordRelativeToEdge(1,1, 0); // ALong an edge
                moris::Matrix< moris::DDRMat > tGlobalCoord(1,2, 0); // ALong an edge
                moris::Matrix< moris::DDRMat > tEdgeNodeParamCoordinates(2,tDimParamCoord); // parametric coordinate of end nodes wrt parent element

                // Check type specified as conformal (could change this to enum)
                moris::Matrix< moris::DDRMat > tNodeCoords = mBackgroundMesh.get_all_node_coordinates_loc_inds();

                // get the underlying background mesh data
                moris::mtk::Mesh & tMeshData = mBackgroundMesh.get_mesh_data();

                // resize child mesh to new node information
                tDecompData.tCMNewNodeLoc.resize(aActiveChildMeshIndices.n_cols());
                tDecompData.tCMNewNodeParamCoord.resize(aActiveChildMeshIndices.n_cols());

                for (moris::size_t j = 0; j < aActiveChildMeshIndices.n_cols(); j++)
                {
                    // Get the child mesh that is active
                    Child_Mesh & tChildMesh = mCutMesh.get_child_mesh(aActiveChildMeshIndices(0,j));

                    // edge to node connectivity from child mesh
                    moris::Matrix< moris::IndexMat > const & tEdgeToNode = tChildMesh.get_edge_to_node();

                    // Initialize number of new nodes
                    uint tNumNewNodes = 0;

                    // get reference to child mesh edge parent information
                    moris::Matrix< moris::IndexMat > const & tEdgeParentIndices = tChildMesh.get_edge_parent_inds();
                    moris::Matrix< moris::DDSTMat >  const & tEdgeParentRanks   = tChildMesh.get_edge_parent_ranks();

                    for (moris::size_t tEdgeInd = 0; tEdgeInd < tEdgeToNode.n_rows(); tEdgeInd++)
                    {
                        if (mGeometryEngine->queue_intersection(
                                tEdgeToNode(tEdgeInd, 0),
                                tEdgeToNode(tEdgeInd, 1),
                                tNodeCoords.get_row(tEdgeToNode(tEdgeInd, 0)),
                                tNodeCoords.get_row(tEdgeToNode(tEdgeInd, 1))))
                        {
                            // Determine which parent nodes, if any, are on the interface
                            bool tFirstParentOnInterface = mGeometryEngine->queued_intersection_first_parent_on_interface();
                            bool tSecondParentOnInterface = mGeometryEngine->queued_intersection_second_parent_on_interface();

                            if (tFirstParentOnInterface)
                            {
                                // Tell the xtk mesh that the first node is an interface node
                                mBackgroundMesh.mark_node_as_interface_node(tEdgeToNode(tEdgeInd, 0), mGeometryEngine->get_active_geometry_index());
                            }
                            if (tSecondParentOnInterface)
                            {
                                // Tell the xtk mesh that the second node is an interface node
                                mBackgroundMesh.mark_node_as_interface_node(tEdgeToNode(tEdgeInd, 1), mGeometryEngine->get_active_geometry_index());
                            }
                            if (tFirstParentOnInterface and tSecondParentOnInterface)
                            {
                                // Tell the child mesh this edge is actually on the interface already
                                tChildMesh.mark_edge_as_on_interface(tEdgeInd);
                            }
                            if (not (tFirstParentOnInterface or tSecondParentOnInterface))
                            {
                                // get a local coordinate along the intersected edge [-1,1]
                                tLocalCoordRelativeToEdge(0,0) = mGeometryEngine->get_queued_intersection_local_coordinate();

                                // get the interpolated global coordinate
                                tGlobalCoord = mGeometryEngine->get_queued_intersection_global_coordinates();

                                // Add edge to the entity intersection connectivity
                                mCutMesh.add_entity_to_intersect_connectivity(aActiveChildMeshIndices(0,j), tNumNewNodes, tEdgeInd, 0);

                                // Edge nodes
                                moris::Matrix<moris::IndexMat> tEdgeNodes = tEdgeToNode.get_row(tEdgeInd);

                                // Compute new node parametric coordinate with respect to the current parent element
                                tEdgeNodeParamCoordinates.set_row(0, tChildMesh.get_parametric_coordinates(tEdgeNodes(0)));
                                tEdgeNodeParamCoordinates.set_row(1, tChildMesh.get_parametric_coordinates(tEdgeNodes(1)));

                                moris::Matrix< moris::DDRMat > tParametricCoordsRelativeToParentElem =
                                        Interpolation::linear_interpolation_location(tEdgeNodeParamCoordinates,tLocalCoordRelativeToEdge);

                                // Parent edge information
                                moris::size_t      tParentRank  = tEdgeParentRanks(0, tEdgeInd);
                                moris::moris_index tParentIndex = tEdgeParentIndices(0, tEdgeInd);

                                // get the owning processor for an entity
                                moris::moris_index tOwningProc = tMeshData.get_entity_owner(tParentIndex, (enum EntityRank)tParentRank);

                                // Convert to global id using mesh
                                tEdgeNodes(0, 0) = mBackgroundMesh.get_glb_entity_id_from_entity_loc_index(tEdgeNodes(0, 0), EntityRank::NODE);
                                tEdgeNodes(0, 1) = mBackgroundMesh.get_glb_entity_id_from_entity_loc_index(tEdgeNodes(0, 1), EntityRank::NODE);

                                // Order the nodes in ascending order
                                if(tEdgeNodes(0, 1) < tEdgeNodes(0, 0))
                                {
                                    moris::size_t tSwap = tEdgeNodes(0, 0);
                                    tEdgeNodes(0, 0) = tEdgeNodes(0, 1);
                                    tEdgeNodes(0, 1) = tSwap;
                                }

                                // Intersected edge is an existing  edge
                                // Make request in edge requests
                                // This does not require a supplemental identifier
                                // TODO: ADD OVERFLOW CHECK IN CANTOR PAIRING!!!!!!
                                moris::moris_index tSecondaryId = xtk::cantor_pairing(tEdgeNodes(0, 0),tEdgeNodes(0, 1));
                                moris_index tNewNodeIndexInSubdivision = MORIS_INDEX_MAX;

                                bool tRequestExist = tDecompData.request_exists(
                                        tParentIndex,
                                        tSecondaryId,
                                        (enum EntityRank)tParentRank,
                                        tNewNodeIndexInSubdivision);

                                // location for this face in the map
                                if(!tRequestExist)
                                {
                                    // Register new request
                                    tNewNodeIndexInSubdivision = tDecompData.register_new_request(
                                            tParentIndex,
                                            tSecondaryId,
                                            tOwningProc,
                                            (enum EntityRank)tParentRank,
                                            tGlobalCoord,
                                            new Edge_Topology(tEdgeToNode.get_row(tEdgeInd)), /*Note: this is deleted in the decomp data deconstructor*/
                                            tLocalCoordRelativeToEdge.get_row(0));

                                    uint tNewNodeIndex = mBackgroundMesh.get_first_available_index(EntityRank::NODE);
                                    tDecompData.tNewNodeIndex(tDecompData.tNewNodeIndex.size() - 1) = tNewNodeIndex;
                                    mBackgroundMesh.update_first_available_index(tNewNodeIndex + 1, EntityRank::NODE);
                                    
                                    // Admit queued node in geometry engine
                                    mGeometryEngine->admit_queued_intersection(tNewNodeIndex);
                                }

                                // add to pending node pointers for child mesh
                                tDecompData.tCMNewNodeLoc(j).push_back(tNewNodeIndexInSubdivision);

                                // add parametric coordinate to decomp data
                                tDecompData.tCMNewNodeParamCoord(j).push_back(tParametricCoordsRelativeToParentElem);

                                // Creating a new node add 1 to count
                                tNumNewNodes++;
                            }
                        }
                    }
                } // XTK Mesh loop

                moris_index tMessageTag = 60001; /*arbitrary tag for regular subdivision*/
                assign_node_requests_identifiers(tDecompData,tMessageTag);

                // Allocate interface flag space in XTK mesh even though these are not interface nodes
                mBackgroundMesh.allocate_space_in_interface_node_flags(tDecompData.tNewNodeIndex.size(),mGeometryEngine->get_num_geometries());

                // add nodes to the background mesh
                mBackgroundMesh.batch_create_new_nodes(tDecompData.tNewNodeId,tDecompData.tNewNodeIndex,tDecompData.tNewNodeOwner,tDecompData.tNewNodeCoordinate);

                // add nodes to child mesh
                this->decompose_internal_set_new_nodes_in_child_mesh_nh(aActiveChildMeshIndices,tDecompData);

                // associate new nodes with geometry objects
                create_new_node_association_with_geometry(tDecompData);

                // mark nodes as interface nodes
                moris_index tGeomIndex = mGeometryEngine->get_active_geometry_index();
                for(moris::uint i = 0; i <tDecompData.tNewNodeId.size(); i++)
                {
                    // this node is always on the geometry interface of current so mark this
                    mBackgroundMesh.mark_node_as_interface_node(tDecompData.tNewNodeIndex(i),tGeomIndex);


                    // figure out if the new node is on any other interface by looking at the parent nodes of the edge
                    Topology * tEdgeTopo = tDecompData.tNewNodeParentTopology(i);

                    // get the vertex indices on the edge
                    moris::Matrix< moris::IndexMat > const & tVerticesOnParentEdge = tEdgeTopo->get_node_indices();

                    // make sure it is an edge with 2 vertices
                    MORIS_ASSERT(tEdgeTopo->get_topology_type() == Topology_Type::EDGE,"Parent topology needs to be an edge.");
                    MORIS_ASSERT(tVerticesOnParentEdge.numel()  == 2,"Parent edge needs to have two vertices.");

                    // determine if this vertex is on other interfaces
                    for(moris::uint j = 0; j < mGeometryEngine->get_active_geometry_index(); j++)
                    {

                        if(mBackgroundMesh.is_interface_node(tVerticesOnParentEdge(0),j) and mBackgroundMesh.is_interface_node(tVerticesOnParentEdge(1),j) )
                        {
                            mBackgroundMesh.mark_node_as_interface_node(tDecompData.tNewNodeIndex(i),j);
                        }
                    }
                }



                // Set Node Ids and tell the child mesh to update
                for (moris::size_t j = 0; j < aActiveChildMeshIndices.n_cols(); j++)
                {
                    moris::Matrix< moris::IndexMat > const & tNodeIndices =
                            mCutMesh.get_node_indices(aActiveChildMeshIndices(0,j));

                    moris::Matrix< moris::IdMat > tNodeIds =
                            mBackgroundMesh.get_glb_entity_id_from_entity_loc_index_range(tNodeIndices, EntityRank::NODE);

                    mCutMesh.set_node_ids(aActiveChildMeshIndices(0,j), tNodeIds);
                    mCutMesh.modify_templated_mesh(aActiveChildMeshIndices(0,j), TemplateType::CONFORMAL_TRI3);
                }

                break;
            }
            default:
            {
                moris::size_t breaker = 0;
                MORIS_ERROR(breaker != 0, "formulate_node_request should not enter the default case, check to see if your aCheckType is undefined.");
            }
        }
    }

    // ----------------------------------------------------------------------------------

    void
    Model::decompose_internal_reg_sub_hex8(
            moris::uint                        aGeomIndex,
            moris::Matrix< moris::IndexMat > & aActiveChildMeshIndices,
            bool                       const & aFirstSubdivision,
            bool                       const & aSetIds )
    {
        //            MORIS_ASSERT(tXTKMeshData.get_entity_connected_to_entity_loc_inds(0, moris::EntityRank::ELEMENT, moris::EntityRank::NODE).numel() == 8, "NC_REGULAR_SUBDIVISION_HEX8 is for HEX8 meshes only.");
          MORIS_ASSERT(aFirstSubdivision,"NC_REGULAR_SUBDIVISION_HEX8 needs to be the first subdivision routine for each geometry");
          MORIS_ASSERT(mModelDimension == 3,"NC_REGULAR_SUBDIVISION_HEX8 needs to be done on a 3D mesh");

          // Runs the first cut routine to get the new active child mesh indices and indicate which are new and need to be regularly subdivided and which ones dont
          moris::Matrix< moris::IndexMat > tNewPairBool;
          run_first_cut_routine( aGeomIndex, aActiveChildMeshIndices,tNewPairBool);

          // set the child cell topology as tet 3s
          mCutMesh.set_child_element_topology(CellTopology::TET4);

          // initialize a struct of all the data we are keeping track of in this decomposition
          // intended to reduce the clutter of function inputs etc
          Decomposition_Data tDecompData;
          tDecompData.mSubdivisionMethod = Subdivision_Method::NC_REGULAR_SUBDIVISION_HEX8;

          // number of intersected elements
          moris::uint tIntersectedCount = aActiveChildMeshIndices.n_cols();

          // make node requests for each intersected element
          this->decompose_internal_reg_sub_hex8_make_requests(aActiveChildMeshIndices,tNewPairBool,tDecompData);

          // specify a dummy secondary id (not really needed for this type of decomposition)
          tDecompData.tSecondaryIdentifiers = Cell<moris_index>(tDecompData.tNewNodeParentIndex.size(), MORIS_INDEX_MAX);

          moris_index tMessageTag = 60000; /*arbitrary tag for regular subdivision*/
          assign_node_requests_identifiers(tDecompData,tMessageTag);

          // Allocate interface flag space in XTK mesh even though these are not interface nodes
          mBackgroundMesh.allocate_space_in_interface_node_flags(tDecompData.tNewNodeIndex.size(),mGeometryEngine->get_num_geometries());

          // add nodes to the background mesh
          mBackgroundMesh.batch_create_new_nodes(tDecompData.tNewNodeId,tDecompData.tNewNodeIndex, tDecompData.tNewNodeOwner,tDecompData.tNewNodeCoordinate);

          // add nodes to child mesh
          this->decompose_internal_set_new_nodes_in_child_mesh_reg_sub(aActiveChildMeshIndices,tNewPairBool, 3, tDecompData);

          // associate new nodes with geometry objects
          create_new_node_association_with_geometry(tDecompData);

          for(moris::size_t i = 0; i< tIntersectedCount; i++)
          {
              if(tNewPairBool(0,i) == 0)
              {
                  mCutMesh.generate_templated_mesh(aActiveChildMeshIndices(i),TemplateType::REGULAR_SUBDIVISION_HEX8);
              }
          }
    }

    // ----------------------------------------------------------------------------------

    void
    Model::decompose_internal_reg_sub_hex8_make_requests(
            moris::Matrix< moris::IndexMat > & aActiveChildMeshIndices,
            moris::Matrix< moris::IndexMat > & tNewPairBool,
            Decomposition_Data               & tDecompData)
    {
        // mesh data accessor
        moris::mtk::Mesh & tXTKMeshData = mBackgroundMesh.get_mesh_data();

        // number of intersected elements
        moris::uint tIntersectedCount = aActiveChildMeshIndices.n_cols();

        // allocate child mesh to new node location
        tDecompData.tCMNewNodeLoc.resize(tIntersectedCount,7);
        tDecompData.tCMNewNodeParamCoord.resize(tIntersectedCount);

        // parametric coordinates relative to hex where we put the nodes
        // Parametric coordinates for this subdivision routine
        const moris::Matrix< moris::DDRMat > tParamCoordsRelativeToElem({
            { 0.0, -1.0,  0.0},
            { 1.0,  0.0,  0.0},
            { 0.0,  1.0,  0.0},
            {-1.0,  0.0,  0.0},
            { 0.0,  0.0, -1.0},
            { 0.0,  0.0,  1.0},
            { 0.0,  0.0,  0.0}});

        const moris::Matrix< moris::DDRMat > tParamCoordsRelativeToFace({
            { 0.0,  0.0},
            { 0.0,  0.0},
            { 0.0,  0.0},
            { 0.0,  0.0},
            { 0.0,  0.0},
            { 0.0,  0.0}});

        // get the underlying background mesh data
        moris::mtk::Mesh & tMeshData = mBackgroundMesh.get_mesh_data();

        // setup Child mesh to new node location
        for (moris::size_t i = 0; i < tIntersectedCount; i++)
        {
            if(tNewPairBool(0,i) == 0)
            {
                // Get element index
                moris::moris_index tElemInd = mCutMesh.get_parent_element_index(aActiveChildMeshIndices(0,i));

                // Get local index of faces connected to element using local element index
                moris::Matrix<moris::IndexMat> tFaceIndices =
                        tXTKMeshData.get_entity_connected_to_entity_loc_inds(
                                tElemInd,
                                moris::EntityRank::ELEMENT,
                                moris::EntityRank::FACE);

                // Loop over faces (6 in a hex 8) and set a node request.
                // Request will return a pointer to where the created node index will be placed
                for (moris::size_t fi = 0; fi < 6; fi++)
                {
                    moris_index tRequestLoc = MORIS_INDEX_MAX;
                    bool tRequestExists = tDecompData.request_exists(tFaceIndices(fi),EntityRank::FACE,tRequestLoc);

                    // if we haven't created a node on this face then create one
                    if(!tRequestExists)
                    {
                        // node indices attached to face fi
                        moris::Matrix<moris::IndexMat> tFaceNodes = tXTKMeshData.get_entity_connected_to_entity_loc_inds(
                                tFaceIndices(fi),
                                moris::EntityRank::FACE,
                                moris::EntityRank::NODE);

                        // face owner
                        moris::moris_index tOwningProc = tMeshData.get_entity_owner(tFaceIndices(fi), EntityRank::FACE);

                        // coordinates of nodes attached to the nodes of this face
                        moris::Matrix<moris::DDRMat> tCoordinates =
                                mBackgroundMesh.get_selected_node_coordinates_loc_inds(tFaceNodes);

                        // bilinearly interpolate to the center of this face fi
                        moris::Matrix<moris::DDRMat> tNewNodeCoordinates;
                        xtk::Interpolation::bilinear_interpolation(
                                tCoordinates,
                                tParamCoordsRelativeToFace.get_row(fi),
                                tNewNodeCoordinates);

                        // location for this face in the map
                        moris_index tNewNodeIndexInSubdivision = tDecompData.register_new_request(
                                tFaceIndices(fi),
                                tOwningProc,
                                EntityRank::FACE,
                                tNewNodeCoordinates,
                                new Quad_4_Topology(tFaceNodes), /*Note: this is deleted in the decomp data deconstructor*/
                                tParamCoordsRelativeToFace.get_row(fi));

                        // add to pending node pointers for child mesh
                        tDecompData.tCMNewNodeLoc(i)(fi) = tNewNodeIndexInSubdivision;

                        // add parametric coordinate to decomp data
                        tDecompData.tCMNewNodeParamCoord(i).push_back(tParamCoordsRelativeToElem.get_row(fi));
                    }

                    // if debug check the coordinate will be the same
                    else
                    {
                        tDecompData.tCMNewNodeLoc(i)(fi) = tRequestLoc;
                        tDecompData.tCMNewNodeParamCoord(i).push_back(tParamCoordsRelativeToElem.get_row(fi));
#ifdef DEBUG
                        moris::uint tNewNodeIndexInSubdivision = tRequestLoc;

                        // node indices attached to face fi
                        moris::Matrix<moris::IndexMat> tFaceNodes =
                                tXTKMeshData.get_entity_connected_to_entity_loc_inds(
                                        tFaceIndices(fi),
                                        moris::EntityRank::FACE,
                                        moris::EntityRank::NODE);

                        // coordinates of nodes attached to the nodes of this face
                        moris::Matrix<moris::DDRMat> tCoordinates = mBackgroundMesh.get_selected_node_coordinates_loc_inds(tFaceNodes);

                        // bilinearly interpolate to the center of this face fi
                        moris::Matrix<moris::DDRMat> tNewNodeCoordinates;
                        xtk::Interpolation::bilinear_interpolation(tCoordinates, tParamCoordsRelativeToFace.get_row(fi),tNewNodeCoordinates);

                        // other coordinate
                        moris::Matrix<moris::DDRMat> tExistingNodeCoordinate = tDecompData.tNewNodeCoordinate(tNewNodeIndexInSubdivision);

                        MORIS_ASSERT(all_true(tNewNodeCoordinates == tExistingNodeCoordinate) ,"Node coordinates created on same face do not match");
#endif
                    }
                }

                // Place node at center of element
                // get the nodes attached to the element
                moris::Matrix<moris::IndexMat>tElementNodes =
                        tXTKMeshData.get_entity_connected_to_entity_loc_inds(
                                tElemInd,
                                moris::EntityRank::ELEMENT,
                                moris::EntityRank::NODE);

                // coordinates of nodes attached to element
                moris::Matrix<moris::DDRMat> tCoordinates = mBackgroundMesh.get_selected_node_coordinates_loc_inds(tElementNodes);

                // trilinearly interpolate to the center of the element
                moris::Matrix<moris::DDRMat> tNewNodeCoordinates;
                xtk::Interpolation::trilinear_interpolation(tCoordinates, tParamCoordsRelativeToElem.get_row(6), tNewNodeCoordinates);

                // add the new node at center of element to the map
                // location for this face in the map
                moris_index tNewNodeIndexInSubdivision = MORIS_INDEX_MAX;

                // owner of element
                moris::moris_index tOwningProc = tMeshData.get_entity_owner(tElemInd, EntityRank::ELEMENT);

                MORIS_ASSERT(!tDecompData.request_exists(tElemInd,EntityRank::ELEMENT,tNewNodeIndexInSubdivision),
                        "All element requests should be unique, therefore tNewRequest is expected to be true here");

                tNewNodeIndexInSubdivision = tDecompData.register_new_request(
                        tElemInd,
                        tOwningProc,
                        EntityRank::ELEMENT,
                        tNewNodeCoordinates,
                        new Hexahedron_8_Topology(tElementNodes), /*Note: this is deleted in the decomp data deconstructor*/
                        tParamCoordsRelativeToElem.get_row(6));

                // add child mesh new node location and parametric coordinate relative to element
                tDecompData.tCMNewNodeLoc(i)(6) = tNewNodeIndexInSubdivision;
                tDecompData.tCMNewNodeParamCoord(i).push_back(tParamCoordsRelativeToElem.get_row(6));
            }
        }
    }

    // ----------------------------------------------------------------------------------

    void
    Model::decompose_internal_reg_sub_quad4(
            moris::uint                        aGeomIndex,
            moris::Matrix< moris::IndexMat > & aActiveChildMeshIndices,
            bool                       const & aFirstSubdivision,
            bool                       const & aSetIds )
    {

        MORIS_ASSERT(aFirstSubdivision, "NC_REGULAR_SUBDIVISION_QUAD4 needs to be the first subdivision routine for each geometry.");
        MORIS_ASSERT(mModelDimension == 2, "NC_REGULAR_SUBDIVISION_QUAD4 needs to be done on a 2D mesh.");

        // Runs the first cut routine to get the new active child mesh indices and indicate which are new and need to be regularly subdivided and which ones don't
        moris::Matrix< moris::IndexMat > tNewPairBool;
        this->run_first_cut_routine(aGeomIndex, aActiveChildMeshIndices, tNewPairBool);

        // mark child cells as tri 3s
        mCutMesh.set_child_element_topology(CellTopology::TRI3);

        // initialize a struct of all the data we are keeping track of in this decomposition
        // intended to reduce the clutter of function inputs etc
        Decomposition_Data tDecompData;
        tDecompData.mSubdivisionMethod = Subdivision_Method::NC_REGULAR_SUBDIVISION_QUAD4;

        // number of intersected elements
        moris::uint tIntersectedCount = aActiveChildMeshIndices.n_cols();

        // make node requests for each intersected element
        this->decompose_internal_reg_sub_quad4_make_requests(aActiveChildMeshIndices, tNewPairBool, tDecompData);

        // specify a dummy secondary id (not really needed for this type of decomposition)
        tDecompData.tSecondaryIdentifiers = Cell<moris_index>(tDecompData.tNewNodeParentIndex.size(), MORIS_INDEX_MAX);

        moris_index tMessageTag = 60000; /*arbitrary tag for regular subdivision*/
        assign_node_requests_identifiers(tDecompData,tMessageTag);

        // Allocate interface flag space in XTK mesh even though these are not interface nodes
        mBackgroundMesh.allocate_space_in_interface_node_flags(tDecompData.tNewNodeIndex.size(),mGeometryEngine->get_num_geometries());

        // add nodes to the background mesh
        mBackgroundMesh.batch_create_new_nodes(tDecompData.tNewNodeId,tDecompData.tNewNodeIndex, tDecompData.tNewNodeOwner,tDecompData.tNewNodeCoordinate);

        // crate nodes in child mesh
        this->decompose_internal_set_new_nodes_in_child_mesh_reg_sub(aActiveChildMeshIndices,tNewPairBool,2,tDecompData);

        // associate new nodes with geometry objects
        create_new_node_association_with_geometry(tDecompData);

        for(moris::size_t i = 0; i< tIntersectedCount; i++)
        {
            if(tNewPairBool(0,i) == 0)
            {
                mCutMesh.generate_templated_mesh(aActiveChildMeshIndices(i),TemplateType::REGULAR_SUBDIVISION_QUAD4);
            }
        }
    }

    void
    Model::decompose_internal_reg_sub_quad4_make_requests(
            moris::Matrix< moris::IndexMat > & aActiveChildMeshIndices,
            moris::Matrix< moris::IndexMat > & tNewPairBool,
            Decomposition_Data               & tDecompData)
    {
        // Get access to mesh data
        moris::mtk::Mesh & tXTKMeshData = mBackgroundMesh.get_mesh_data();

        // Get number of intersected elements
        moris::uint tIntersectedCount = aActiveChildMeshIndices.n_cols();

        // Allocate child mesh to new node location
        tDecompData.tCMNewNodeLoc.resize(tIntersectedCount,1);
        tDecompData.tCMNewNodeParamCoord.resize(tIntersectedCount);

        // Parametric coordinates relative to quad where we put the nodes
        const moris::Matrix< moris::DDRMat > tParamCoordsRelativeToElem({{ 0.0,  0.0}});

        // get the underlying background mesh data
        moris::mtk::Mesh & tMeshData = mBackgroundMesh.get_mesh_data();

        // setup Child mesh to new node location
        for (moris::size_t i = 0; i < tIntersectedCount; i++)
        {
            if(tNewPairBool(0,i) == 0)
            {
                // Get element index
                moris::moris_index tElemInd = mCutMesh.get_parent_element_index(aActiveChildMeshIndices(0,i));

                // Place node at center of element
                // get the nodes attached to the element
                moris::Matrix<moris::IndexMat>tElementNodes =
                        tXTKMeshData.get_entity_connected_to_entity_loc_inds(
                                tElemInd,
                                moris::EntityRank::ELEMENT,
                                moris::EntityRank::NODE);

                // coordinates of nodes attached to element
                moris::Matrix<moris::DDRMat> tCoordinates =
                        mBackgroundMesh.get_selected_node_coordinates_loc_inds(tElementNodes);

                // trilinearly interpolate to the center of the element
                moris::Matrix<moris::DDRMat> tNewNodeCoordinates;
                xtk::Interpolation::bilinear_interpolation(tCoordinates, tParamCoordsRelativeToElem.get_row(0), tNewNodeCoordinates);

                // add the new node at center of element to the map
                // location for this face in the map
                moris_index tNewNodeIndexInSubdivision = MORIS_INDEX_MAX;

                // owner of element
                moris::moris_index tOwningProc = tMeshData.get_entity_owner(tElemInd, EntityRank::ELEMENT);

                MORIS_ASSERT(!tDecompData.request_exists(tElemInd,EntityRank::ELEMENT,tNewNodeIndexInSubdivision),
                        "All element requests should be unique, therefore tNewRequest is expected to be true here");

                tNewNodeIndexInSubdivision = tDecompData.register_new_request(
                        tElemInd,
                        tOwningProc,
                        EntityRank::ELEMENT,
                        tNewNodeCoordinates,
                        new Quad_4_Topology(tElementNodes), /*Note: this is deleted in the decomp data deconstructor*/
                        tParamCoordsRelativeToElem.get_row(0));

                // add child mesh new node location and parametric coordinate relative to element
                tDecompData.tCMNewNodeLoc(i)(0) = tNewNodeIndexInSubdivision;
                tDecompData.tCMNewNodeParamCoord(i).push_back(tParamCoordsRelativeToElem.get_row(0));
            }
        }
    }

    // ----------------------------------------------------------------------------------

    void
    Model::decompose_internal_set_new_nodes_in_child_mesh_reg_sub(
            moris::Matrix< moris::IndexMat > & aActiveChildMeshIndices,
            moris::Matrix< moris::IndexMat > & tNewPairBool,
            moris::real                        tNumParamCoords,
            Decomposition_Data &               tDecompData)
    {
        // number of intersected elements
        moris::uint tIntersectedCount = aActiveChildMeshIndices.n_cols();

        // iterate through active child mesh indices
        for(moris::uint i = 0 ; i <tIntersectedCount; i++)
        {
            // only regularly subdivide if it hasnt already been regularly subdivided
            if(tNewPairBool(0,i) == 0)
            {
                // number of new nodes for child mesh i
                moris::uint tNumNewNodesForCM = tDecompData.tCMNewNodeLoc(i).size();

                // matrix of new node indices
                moris::Matrix<IndexMat> tCMNewNodeInds(1,tNumNewNodesForCM);

                // matrix of new node ids
                moris::Matrix<IdMat> tCMNewNodeIds(1,tNumNewNodesForCM);

                // iterate through new nodes for child mesh i to collect index and id
                for(moris::uint iN =0; iN< tNumNewNodesForCM; iN++)
                {
                    // location relative to the decomposition data
                    moris::moris_index tNodeIndexInRequestVect = tDecompData.tCMNewNodeLoc(i)(iN);

                    // retreive node index and id
                    tCMNewNodeInds(iN) = tDecompData.tNewNodeIndex(tNodeIndexInRequestVect);
                    tCMNewNodeIds(iN)  = tDecompData.tNewNodeId(tNodeIndexInRequestVect);
                }

                // retrieve child mesh
                Child_Mesh & tChildMesh = mCutMesh.get_child_mesh(aActiveChildMeshIndices(i));

                // add node indices, ids, and vertices to child mesh
                tChildMesh.add_node_indices(tCMNewNodeInds);
                tChildMesh.add_node_ids(tCMNewNodeIds);

                // allocate space for parametric coordinates
                tChildMesh.allocate_parametric_coordinates(tNumNewNodesForCM,tNumParamCoords);

                // iterate through nods and add parametric coordinate
                for(moris::uint iN =0; iN< tNumNewNodesForCM; iN++)
                {
                    tChildMesh.add_node_parametric_coordinate( tCMNewNodeInds(iN),tDecompData.tCMNewNodeParamCoord(i)(iN));
                }
            }
        }
    }

    // ----------------------------------------------------------------------------------

    void
    Model::decompose_internal_set_new_nodes_in_child_mesh_nh(
            moris::Matrix< moris::IndexMat > & aActiveChildMeshIndices,
            Decomposition_Data &               tDecompData)
    {
        // number of intersected elements
        moris::uint tIntersectedCount = aActiveChildMeshIndices.n_cols();

        // iterate through active child mesh indices
        for(moris::uint i = 0 ; i <tIntersectedCount; i++)
        {
            // number of new nodes for child mesh i
            moris::uint tNumNewNodesForCM = tDecompData.tCMNewNodeLoc(i).size();

            // matrix of new node indices
            moris::Matrix<IndexMat> tCMNewNodeInds(1,tNumNewNodesForCM);

            // matrix of new node ids
            moris::Matrix<IdMat> tCMNewNodeIds(1,tNumNewNodesForCM);

            // iterate through new nodes for child mesh i to collect index and id
            for(moris::uint iN =0; iN< tNumNewNodesForCM; iN++)
            {
                // location relative to the decomposition data
                moris::moris_index tNodeIndexInRequestVect = tDecompData.tCMNewNodeLoc(i)(iN);

                // retreive node index and id
                tCMNewNodeInds(iN) = tDecompData.tNewNodeIndex(tNodeIndexInRequestVect);
                tCMNewNodeIds(iN)  = tDecompData.tNewNodeId(tNodeIndexInRequestVect);
            }

            // retrieve child mesh
            Child_Mesh & tChildMesh = mCutMesh.get_child_mesh(aActiveChildMeshIndices(i));

            // add node indices, ids, and vertices to child mesh
            tChildMesh.add_node_indices(tCMNewNodeInds);
            tChildMesh.add_node_ids(tCMNewNodeIds);

            // allocate space for parametric coordinate

            // For hex background meshes we have a three dimension parametric coordinate
            enum CellTopology tBackgroundTopo = mBackgroundMesh.get_parent_cell_topology();

            moris::size_t tDimParamCoord = 0;

            // FIXME: Keenan - should be converted into switch statement if possible

            if(tBackgroundTopo == CellTopology::HEX8)
            {
                tDimParamCoord =3;
            }
            else if(tBackgroundTopo == CellTopology::TET4)
            {
                tDimParamCoord =4;
            }
            else if(tBackgroundTopo == CellTopology::QUAD4)
            {
                tDimParamCoord = 2;
            }
            else if(tBackgroundTopo == CellTopology::TRI3)
            {
                tDimParamCoord = 3;
            }
            else
            {
                MORIS_ERROR(0,"Invalid background cell topo");
            }

            tChildMesh.allocate_parametric_coordinates(tNumNewNodesForCM,tDimParamCoord);

            // iterate through nods and add parametric coordinate
            for(moris::uint iN =0; iN< tNumNewNodesForCM; iN++)
            {
                tChildMesh.add_node_parametric_coordinate( tCMNewNodeInds(iN),tDecompData.tCMNewNodeParamCoord(i)(iN));
            }
        }
    }

    // ----------------------------------------------------------------------------------

    void
    Model::create_new_node_association_with_geometry(Decomposition_Data & tDecompData)
    {
        // create geometry objects for each node
        mGeometryEngine->create_new_child_nodes(
                tDecompData.tNewNodeIndex,
                tDecompData.tNewNodeParentTopology,
                tDecompData.tParamCoordRelativeToParent,
                mBackgroundMesh.get_all_node_coordinates_loc_inds());
    }

    // ----------------------------------------------------------------------------------

    void
    Model::assign_node_requests_identifiers(
            Decomposition_Data & aDecompData,
            moris::moris_index   aMPITag)
    {
        barrier();
        // asserts
        MORIS_ASSERT(aDecompData.tNewNodeId.size() == aDecompData.tNewNodeIndex.size(),      "Dimension mismatch in assign_node_requests_identifiers");
        MORIS_ASSERT(aDecompData.tNewNodeId.size() == aDecompData.tNewNodeParentRank.size(), "Dimension mismatch in assign_node_requests_identifiers");
        MORIS_ASSERT(aDecompData.tNewNodeId.size() == aDecompData.tNewNodeParentIndex.size(),"Dimension mismatch in assign_node_requests_identifiers");

        // owned requests and shared requests sorted by owning proc
        Cell<uint> tOwnedRequest;
        Cell<Cell<uint>> tNotOwnedRequests;
        Cell<uint> tProcRanks;
        std::unordered_map<moris_id,moris_id> tProcRankToDataIndex;
        this->sort_new_node_requests_by_owned_and_not_owned(aDecompData,tOwnedRequest,tNotOwnedRequests,tProcRanks,tProcRankToDataIndex);

        // allocate ids for nodes I own
        moris::moris_id tNodeId  = mBackgroundMesh.allocate_entity_ids(aDecompData.tNewNodeId.size(), EntityRank::NODE);

        // Assign owned request identifiers
        this->assign_owned_request_id(aDecompData, tOwnedRequest, tNodeId);

        // prepare node information request data
        Cell<Matrix<IndexMat>> tOutwardRequests;
        this->setup_outward_requests(aDecompData, tNotOwnedRequests, tProcRanks, tProcRankToDataIndex, tOutwardRequests);

        // send requests to owning processor
        this->send_outward_requests(aMPITag,tProcRanks,tOutwardRequests);

        // hold on to make sure everyone has sent all their information
        barrier();

        // receive the requests
        Cell<Matrix<IndexMat>> tReceivedRequests;
        Cell<uint> tProcsReceivedFrom;
        this->inward_receive_requests(aMPITag, 3, tReceivedRequests, tProcsReceivedFrom);

        // Prepare request answers
        Cell<Matrix<IndexMat>> tRequestAnwers;
        this->prepare_request_answers(aDecompData,tReceivedRequests,tRequestAnwers);

        // send the answers back
        this->return_request_answers(aMPITag+1, tRequestAnwers, tProcsReceivedFrom);

        barrier();

        // receive the answers
        Cell<Matrix<IndexMat>> tReceivedRequestsAnswers;
        this->inward_receive_request_answers(aMPITag+1,1,tProcRanks,tReceivedRequestsAnswers);

        // handle received information
        this->handle_received_request_answers(aDecompData,tOutwardRequests,tReceivedRequestsAnswers,tNodeId);

        MORIS_ASSERT(this->verify_successful_node_assignment(aDecompData),"Unsuccesssful node assignment detected.");

        barrier();
    }

    // ----------------------------------------------------------------------------------

    void
    Model::sort_new_node_requests_by_owned_and_not_owned(
            Decomposition_Data                    & tDecompData,
            Cell<uint>                            & aOwnedRequests,
            Cell<Cell<uint>>                      & aNotOwnedRequests,
            Cell<uint>                            & aProcRanks,
            std::unordered_map<moris_id,moris_id> & aProcRankToIndexInData)
    {
        // access the mesh data behind the background mesh
        moris::mtk::Mesh & tMeshData = mBackgroundMesh.get_mesh_data();

        // access the communication
        Matrix<IdMat> tCommTable = mBackgroundMesh.get_communication_table();

        // number of new nodes
        moris::uint tNumNewNodes = tDecompData.tNewNodeParentIndex.size();

        // Par rank
        moris::moris_index tParRank = par_rank();

        // resize proc ranks and setup map to comm table
        aProcRanks.resize(tCommTable.numel());
        for(moris::uint i = 0; i <tCommTable.numel(); i++)
        {
            aProcRankToIndexInData[tCommTable(i)] = i;
            aProcRanks(i) = (tCommTable(i));
            aNotOwnedRequests.push_back(Cell<uint>(0));
        }

        // iterate through each node request and figure out the owner
        for(moris::uint i = 0; i <tNumNewNodes; i++)
        {
            // Parent Rank
            enum EntityRank    tParentRank  = tDecompData.tNewNodeParentRank(i);
            moris::moris_index tParentIndex = tDecompData.tNewNodeParentIndex(i);

            // get the owner processor
            moris::moris_index tOwnerProc = tMeshData.get_entity_owner(tParentIndex,tParentRank);

            // If i own the request keep track of the index
            if(tOwnerProc == tParRank)
            {
                aOwnedRequests.push_back(i);
            }
            else
            {
                moris_index tIndex = aProcRankToIndexInData[tOwnerProc];

                aNotOwnedRequests(tIndex).push_back(i);
            }
        }
    }

    // ----------------------------------------------------------------------------------

    void
    Model::assign_owned_request_id(
            Decomposition_Data & aDecompData,
            Cell<uint> const &   aOwnedRequest,
            moris::moris_id &    aNodeId)
    {
        for(moris::uint i = 0; i < aOwnedRequest.size(); i++)
        {
            moris_index tRequestIndex = aOwnedRequest(i);

            // set the new node id
            aDecompData.tNewNodeId(tRequestIndex) = aNodeId;
            aNodeId++;

            // increment number of new nodes with set ids (for assertion purposes)
            aDecompData.mNumNewNodesWithIds++;
        }
    }

    // ----------------------------------------------------------------------------------

    void
    Model::assign_index(Decomposition_Data & aDecompData)
    {
        moris_index tNodeIndex = mBackgroundMesh.get_first_available_index(EntityRank::NODE);

        for(moris::uint i = 0; i < aDecompData.tNewNodeIndex.size(); i++)
        {
            // set the new node index
            aDecompData.tNewNodeIndex(i) = tNodeIndex;
            tNodeIndex++;
        }

        mBackgroundMesh.update_first_available_index(tNodeIndex, EntityRank::NODE);
    }

    // ----------------------------------------------------------------------------------

    void
    Model::setup_outward_requests(
            Decomposition_Data              const & aDecompData,
            Cell<Cell<uint>>                const & aNotOwnedRequests,
            Cell<uint>                      const & aProcRanks,
            std::unordered_map<moris_id,moris_id> & aProcRankToIndexInData,
            Cell<Matrix<IndexMat>>                & aOutwardRequests)
    {
        // size data
        aOutwardRequests.resize(aProcRanks.size());

        // iterate through the processors we need information from and package the matrix
        for(moris::uint i = 0; i < aProcRanks.size(); i++)
        {
            uint tProcRank = aProcRanks(i);

            MORIS_ASSERT(aProcRankToIndexInData.find(tProcRank) != aProcRankToIndexInData.end(),"Proc rank not in map");
            uint tIndexInData = aProcRankToIndexInData[tProcRank];

            uint tNumRequests = aNotOwnedRequests(tIndexInData).size();

            // size the sending matrix
            // column - request
            //   r0 - parent entity id
            //   r1 - parent entity rank
            //   r2 - Secondary id
            if(tNumRequests > 0)
            {
                aOutwardRequests(i) = moris::Matrix<IndexMat>(3,tNumRequests);
            }

            else
            {
                aOutwardRequests(i) = moris::Matrix<IndexMat>(3,1,MORIS_INDEX_MAX);
            }

            // populate matrix to send;
            for(moris::uint j = 0; j < tNumRequests; j++)
            {
                moris_index     tRequestIndex = aNotOwnedRequests(tIndexInData)(j);
                moris_index     tParentIndex  = aDecompData.tNewNodeParentIndex(tRequestIndex);
                moris_index     tSecondaryId  = aDecompData.tSecondaryIdentifiers(tRequestIndex);
                enum EntityRank tParentRank   = aDecompData.tNewNodeParentRank(tRequestIndex);

                aOutwardRequests(i)(0,j) = mBackgroundMesh.get_glb_entity_id_from_entity_loc_index(tParentIndex,tParentRank);
                aOutwardRequests(i)(1,j) = (moris_index)tParentRank;
                aOutwardRequests(i)(2,j) = tSecondaryId;
            }
        }
    }

    // ----------------------------------------------------------------------------------

    bool
    Model::verify_successful_node_assignment(Decomposition_Data & aDecompData)
    {
        for(moris::uint i = 0; i < aDecompData.tNewNodeId.size(); i++)
        {
            if(aDecompData.tNewNodeId(i) == MORIS_INDEX_MAX)
            {
                return false;
            }
        }

        return true;
    }

    // ----------------------------------------------------------------------------------

    void
    Model::send_outward_requests(
            moris_index            const & aMPITag,
            Cell<uint>             const & aProcRanks,
            Cell<Matrix<IndexMat>> & aOutwardRequests)
    {
        // Cell of requests
        Cell<MPI_Request> tRequests(aProcRanks.size());

        // iterate through owned requests and send
        for(moris::uint i = 0; i < aProcRanks.size(); i++)
        {
            tRequests(i) = nonblocking_send(aOutwardRequests(i),aOutwardRequests(i).n_rows(),aOutwardRequests(i).n_cols(),aProcRanks(i),aMPITag);
        }
    }

    // ----------------------------------------------------------------------------------

    void
    Model::inward_receive_requests(
            moris_index            const & aMPITag,
            moris::uint                    aNumRows,
            Cell<Matrix<IndexMat>> &       aReceivedData,
            Cell<uint>             &       aProcRanksReceivedFrom)
    {
        // ensure the sizes are correct.
        aReceivedData.resize(0);
        aProcRanksReceivedFrom.resize(0);

        // access the communication table
        Matrix<IdMat> tCommTable = mBackgroundMesh.get_communication_table();
        moris::uint tCount = 0;
        for(moris::uint i = 0; i<tCommTable.numel(); i++)
        {
            aReceivedData.push_back(Matrix<IndexMat>(1,1));
            aProcRanksReceivedFrom.push_back(tCommTable(i));
            receive(aReceivedData(tCount),aNumRows, tCommTable(i),aMPITag);
            tCount++;
        }
    }

    // ----------------------------------------------------------------------------------

    void
    Model::inward_receive_request_answers(
            moris_index            const & aMPITag,
            moris::uint            const & aNumRows,
            Cell<uint>             const & aProcRanks,
            Cell<Matrix<IndexMat>> &       aReceivedRequestAnswers)
    {
        MPI_Status tStatus;

        for(moris::uint i = 0; i<aProcRanks.size(); i++)
        {
            bool tFlag = sent_message_exists(aProcRanks(i),aMPITag,tStatus);
            while(tFlag == false)
            {
                tFlag = sent_message_exists(aProcRanks(i),aMPITag,tStatus);
            }

            aReceivedRequestAnswers.push_back(Matrix<IndexMat>(1,1));
            receive(aReceivedRequestAnswers(i),aNumRows, aProcRanks(i),aMPITag);
        }
    }

    // ----------------------------------------------------------------------------------

    void
    Model::handle_received_request_answers(
            Decomposition_Data           & aDecompData,
            Cell<Matrix<IndexMat>> const & aRequests,
            Cell<Matrix<IndexMat>> const & aRequestAnswers,
            moris::moris_id              & aNodeId)
    {
        // iterate through received data
        for(moris::uint i = 0; i < aRequests.size(); i++)
        {
            uint tNumReceivedReqs = aRequests(i).n_cols();

            // avoid the dummy message
            if(aRequests(i)(0,0) != MORIS_INDEX_MAX)
            {
                // iterate through received requests
                for(moris::uint j = 0; j < tNumReceivedReqs; j++)
                {
                    moris_id        tParentId      = aRequests(i)(0,j);
                    enum EntityRank tParentRank    = (enum EntityRank) aRequests(i)(1,j);
                    moris_id        tSecondaryId   = aRequests(i)(2,j);
                    moris_index     tParentInd     = mBackgroundMesh.get_mesh_data().get_loc_entity_ind_from_entity_glb_id(tParentId,tParentRank);
                    bool            tRequestExists = false;
                    moris_index     tRequestIndex  = MORIS_INDEX_MAX;

                    if(aDecompData.mHasSecondaryIdentifier)
                    {
                        tRequestExists = aDecompData.request_exists(tParentInd,tSecondaryId,(EntityRank)tParentRank,tRequestIndex);
                    }

                    else
                    {
                        tRequestExists = aDecompData.request_exists(tParentInd,(EntityRank)tParentRank,tRequestIndex);
                    }

                    if(tRequestExists && aRequestAnswers(i)(j))
                    {

                        moris_id tNodeId =aRequestAnswers(i)(j);

                        // meaning the owning processor expected this and gave an answer
                        if(tNodeId < MORIS_ID_MAX && aDecompData.tNewNodeId(tRequestIndex) == MORIS_INDEX_MAX)
                        {
                            aDecompData.tNewNodeId(tRequestIndex) = tNodeId;

                            // set the new node id
                            aDecompData.tNewNodeId(tRequestIndex) = tNodeId;

                            aDecompData.mNumNewNodesWithIds++;

                        }

                        // This is a hanging
                        else
                        {
                            //                    MORIS_ASSERT(aDecompData.mSubdivisionMethod == Subdivision_Method::NC_REGULAR_SUBDIVISION_HEX8 && (int)tParentRank == 2," The only known case where hanging nodes are allowed to show up is on a face during NC_REGULAR_SUBDIVISION_HEX8");
                            //                    aDecompData.tNewNodeOwner(tRequestIndex) = par_rank();

                            //                    aDecompData.tNewNodeId(tRequestIndex) = tNodeId;
                            //                    aDecompData.tNewNodeIndex(tRequestIndex) = aNodeInd;
                            //                    aNodeInd++;
                            //
                            //                    // set the new node id
                            //                    aDecompData.tNewNodeId(tRequestIndex) = tNodeId;
                            //
                            //                    aDecompData.mNumNewNodesWithIds++;

                        }
                    }
                    else
                    {
                        MORIS_ASSERT(0,"Request does not exist.");
                    }
                }
            }
        }
    }

    // ----------------------------------------------------------------------------------

    void
    Model::send_outward_requests_reals(
            moris_index const    & aMPITag,
            Cell<uint>  const    & aProcRanks,
            Cell<Matrix<DDRMat>> & aOutwardRequests)
    {
        // iterate through owned requests and send
        for(moris::uint i = 0; i < aProcRanks.size(); i++)
        {
            nonblocking_send(aOutwardRequests(i),aOutwardRequests(i).n_rows(),aOutwardRequests(i).n_cols(),aProcRanks(i),aMPITag);
        }
    }

    // ----------------------------------------------------------------------------------

    void
    Model::inward_receive_requests_reals(
            moris_index const &    aMPITag,
            moris::uint            aNumRows,
            Cell<Matrix<DDRMat>> & aReceivedData,
            Cell<uint>           & aProcRanksReceivedFrom)
    {
        moris::moris_index tParRank = par_rank();
        moris::uint tCount = 0;
        MPI_Status tStatus;
        for(moris::uint i = 0; i<(moris::uint)par_size(); i++)
        {
            if((moris_index)i != tParRank)
            {
                // if there is a sent message from a processor go receive it
                if(sent_message_exists(i,aMPITag,tStatus))
                {
                    aReceivedData.push_back(Matrix<DDRMat>(1,1));
                    aProcRanksReceivedFrom.push_back(i);
                    receive(aReceivedData(tCount),aNumRows, i,aMPITag);
                    tCount++;
                }
            }
        }
    }

    // ----------------------------------------------------------------------------------

    void
    Model::return_request_answers_reals(
            moris_index          const & aMPITag,
            Cell<Matrix<DDRMat>> const & aRequestAnswers,
            Cell<uint>           const & aProcRanks)
    {
        // iterate through owned requests and send
        for(moris::uint i = 0; i < aProcRanks.size(); i++)
        {
            nonblocking_send(aRequestAnswers(i),aRequestAnswers(i).n_rows(),aRequestAnswers(i).n_cols(),aProcRanks(i),aMPITag);
        }
    }

    // ----------------------------------------------------------------------------------

    void
    Model::inward_receive_request_answers_reals(
            moris_index            const & aMPITag,
            moris::uint            const & aNumRows,
            Cell<uint>             const & aProcRanks,
            Cell<Matrix<DDRMat>>         & aReceivedData)
    {
        for(moris::uint i = 0; i<aProcRanks.size(); i++)
        {
            aReceivedData.push_back(Matrix<DDRMat>(1,1));
            receive(aReceivedData(i),aNumRows, aProcRanks(i),aMPITag);
        }
    }

    // ----------------------------------------------------------------------------------

    void
    Model::prepare_request_answers(
            Decomposition_Data           & aDecompData,
            Cell<Matrix<IndexMat>> const & aReceiveData,
            Cell<Matrix<IndexMat>>       & aRequestAnswers)
    {
        // allocate answer size
        aRequestAnswers.resize(aReceiveData.size());

        // iterate through received data
        for(moris::uint i = 0; i < aReceiveData.size(); i++)
        {
            uint tNumReceivedReqs = aReceiveData(i).n_cols();

            aRequestAnswers(i).resize(1,tNumReceivedReqs);

            aRequestAnswers(i)(0) = MORIS_INDEX_MAX;

            // avoid the dummy message
            if(aReceiveData(i)(0,0) != MORIS_INDEX_MAX)
            {
                // iterate through received requests
                for(moris::uint j = 0; j < tNumReceivedReqs; j++)
                {
                    moris_id        tParentId      = aReceiveData(i)(0,j);
                    enum EntityRank tParentRank    = (enum EntityRank) aReceiveData(i)(1,j);
                    moris_id        tSecondaryId   = aReceiveData(i)(2,j);
                    moris_index     tParentInd     = mBackgroundMesh.get_mesh_data().get_loc_entity_ind_from_entity_glb_id(tParentId,tParentRank);
                    bool            tRequestExists = false;
                    moris_index     tRequestIndex  = MORIS_INDEX_MAX;

                    if(aDecompData.mHasSecondaryIdentifier)
                    {
                        tRequestExists = aDecompData.request_exists(tParentInd,tSecondaryId,(EntityRank)tParentRank,tRequestIndex);
                    }
                    else
                    {
                        tRequestExists = aDecompData.request_exists(tParentInd,(EntityRank)tParentRank,tRequestIndex);
                    }

                    if(tRequestExists)
                    {
                        moris_id tNodeId =aDecompData.tNewNodeId(tRequestIndex);
                        aRequestAnswers(i)(j) = tNodeId;

                        if(tNodeId == MORIS_ID_MAX)
                        {
                            std::cout<<"tParentId = "<<tParentId<<" | Rank "<<(uint)tParentRank<<std::endl;
                            //                    MORIS_ERROR(0,"Max node");
                        }
                    }
                    else
                    {
                        aRequestAnswers(i)(j) = MORIS_ID_MAX;
                        MORIS_ASSERT(0,"Request does not exist. Need to handle hanging node in reg sub of hex8");
                    }
                }
            }
        }
    }

    // ----------------------------------------------------------------------------------

    void
    Model::return_request_answers(
            moris_index            const & aMPITag,
            Cell<Matrix<IndexMat>> const & aRequestAnswers,
            Cell<uint>             const & aProcRanks)
    {
        // access the communication table
        Matrix<IdMat> tCommTable = mBackgroundMesh.get_communication_table();

        // iterate through owned requests and send
        for(moris::uint i = 0; i < tCommTable.numel(); i++)
        {
            nonblocking_send(aRequestAnswers(i),aRequestAnswers(i).n_rows(),aRequestAnswers(i).n_cols(),tCommTable(i),aMPITag);
        }
    }

    // ----------------------------------------------------------------------------------

    void
    Model::finalize_decomp_in_xtk_mesh(bool aSetPhase)
    {
        // Change XTK model decomposition state flag
        mDecomposed = true;

        // Sort the children meshes into groups
        this->sort_children_meshes_into_groups();

        // give each child cell its id (parallel consistent) and index (not parallel consistent)
        this->assign_child_element_identifiers();

        // add child element to local to global map
        this->add_child_elements_to_local_to_global_map();

        // Associate nodes created during decomposition to their child meshes
        this->associate_nodes_created_during_decomp_to_child_meshes();

        // creates mtk cells for all child elements (parent elements are assumed to have mtk cells in the mtk mesh)
        this->create_child_element_mtk_cells();

        // add vertices to child meshes
        this->add_vertices_to_child_meshes();

        // set the glb to loc map for all cells
        this->setup_cell_glb_to_local_map();

        // Compute the child element phase using the geometry engine
        // a case where the phase may not be set is when we only do a
        // non-conformal decomposition
        this->set_element_phases();

        // identify local subphases in child mesh
        this->identify_local_subphase_clusters_in_child_meshes();

        // assign subphase ids
        this->assign_subphase_glob_ids();

        // setup global to local subphase map
        this->setup_glob_to_loc_subphase_map();
    }

    // ----------------------------------------------------------------------------------

    void
    Model::assign_child_element_identifiers()
    {
        // Set child element ids and indices
        moris::size_t tNumElementsInCutMesh = mCutMesh.get_num_entities(EntityRank::ELEMENT);

        // Allocate global element ids (these need to be give to the children meshes)
        moris_id    tElementIdOffset = mBackgroundMesh.allocate_entity_ids(tNumElementsInCutMesh, moris::EntityRank::ELEMENT);
        moris_index tElementIndOffset = mBackgroundMesh.get_first_available_index(EntityRank::ELEMENT);

        // set child elements ids in the children meshes which I own and dont share
        Cell<Child_Mesh*> const & tOwnedChildMeshes = mCutMesh.get_owned_child_meshes();
        for(moris::size_t i = 0; i<tOwnedChildMeshes.size(); i++)
        {
            tOwnedChildMeshes(i)->set_child_element_ids(tElementIdOffset);
            tOwnedChildMeshes(i)->set_child_element_inds(tElementIndOffset);
        }

        // set the indices of the child elements in not owned but not the ids
        // set child elements ids in the children meshes which I own and dont share
        Cell<Child_Mesh*> const & tNotOwnedChildMeshes     = mCutMesh.get_not_owned_child_meshes();
        for(moris::size_t i = 0; i<tNotOwnedChildMeshes.size(); i++)
        {
            tNotOwnedChildMeshes(i)->set_child_element_inds(tElementIndOffset);
        }

        // prepare outward requests
        Cell<Cell<moris_id>>        tNotOwnedChildMeshesToProcs;
        Cell<moris::Matrix<IdMat>>  tOwnedParentCellId;
        Cell<moris::Matrix<IdMat>>  tNumOwnedCellIdsOffsets;
        Cell<uint>                  tProcRanks;
        std::unordered_map<moris_id,moris_id>  tProcRankToDataIndex;

        this->prepare_child_element_identifier_requests(tNotOwnedChildMeshesToProcs, tOwnedParentCellId, tNumOwnedCellIdsOffsets, tProcRanks,tProcRankToDataIndex);

        // send requests
        moris::uint tMPITag = 141;
        this->send_outward_requests(tMPITag, tProcRanks,tOwnedParentCellId);
        this->send_outward_requests(tMPITag+1, tProcRanks, tNumOwnedCellIdsOffsets);

        barrier();

        // receive requests
        Cell<Matrix<IndexMat>> tReceivedParentCellIds;
        Cell<Matrix<IndexMat>> tReceivedParentCellNumChildren;
        Cell<uint> tProcsReceivedFrom1;
        Cell<uint> tProcsReceivedFrom2;
        this->inward_receive_requests(tMPITag, 1, tReceivedParentCellIds, tProcsReceivedFrom1);
        this->inward_receive_requests(tMPITag+1,1, tReceivedParentCellNumChildren, tProcsReceivedFrom2);

        MORIS_ASSERT(tProcsReceivedFrom1.size() == tProcsReceivedFrom2.size(),"Size mismatch between procs received from child cell ids and number of child cells");
        Cell<Matrix<IndexMat>> tChildIdOffsets;
        this->prepare_child_cell_id_answers(tReceivedParentCellIds,tReceivedParentCellNumChildren,tChildIdOffsets);

        // return information
        this->return_request_answers(tMPITag+2, tChildIdOffsets, tProcsReceivedFrom1);

        // receive the information
        barrier();

        // receive the answers
        Cell<Matrix<IndexMat>> tReceivedChildIdOffsets;
        this->inward_receive_request_answers(tMPITag+2,1,tProcRanks,tReceivedChildIdOffsets);

        // add child cell ids to not owned child meshes
        this->handle_received_child_cell_id_request_answers(tNotOwnedChildMeshesToProcs,tReceivedChildIdOffsets,tElementIndOffset);

        // tell the background mesh about the new first available index
        mBackgroundMesh.update_first_available_index(tElementIndOffset,EntityRank::ELEMENT);

        barrier();
    }

    // ----------------------------------------------------------------------------------

    void
    Model::prepare_child_element_identifier_requests(
            Cell<Cell<moris_id>>       & aNotOwnedChildMeshesToProcs,
            Cell<moris::Matrix<IdMat>> & aOwnedParentCellId,
            Cell<moris::Matrix<IdMat>> & aNumOwnedCellIdsOffsets,
            Cell<uint>                 & aProcRanks,
            std::unordered_map<moris_id,moris_id> & aProcRankToDataIndex)
    {
        // ask owning processor about child element ids
        Cell<Child_Mesh*> const & tNotOwnedChildMeshes     = mCutMesh.get_not_owned_child_meshes();
        Cell<moris_id>    const & tNotOwnedChildMeshOwners = mCutMesh.get_not_owned_child_owners();
        Cell<moris_id>            tCounts(0);
        moris_index tCurrentIndex = 0;

        // access the communication table
        Matrix<IdMat> tCommTable = mBackgroundMesh.get_communication_table();

        for(moris::size_t i = 0; i < tCommTable.numel(); i++)
        {
            aProcRankToDataIndex[tCommTable(i)] = tCurrentIndex;
            aProcRanks.push_back(tCommTable(i));
            aNotOwnedChildMeshesToProcs.push_back(Cell<moris_id>(0));
            tCounts.push_back(0);
            tCurrentIndex++;
        }

        // sort child meshes by owner
        for(moris::size_t i = 0; i < tNotOwnedChildMeshes.size(); i++)
        {
            moris_index tOwnerProc = tNotOwnedChildMeshOwners(i);
            moris_index tProcDataIndex = aProcRankToDataIndex[tOwnerProc];
            aNotOwnedChildMeshesToProcs(tProcDataIndex).push_back(i);
        }

        aOwnedParentCellId.resize(aNotOwnedChildMeshesToProcs.size());
        aNumOwnedCellIdsOffsets.resize(aNotOwnedChildMeshesToProcs.size());

        // iterate through procs and child meshes shared with that processor
        for(moris::size_t i = 0; i < aNotOwnedChildMeshesToProcs.size(); i++)
        {
            // number of child meshes shared with this processor
            moris::uint tNumCM = aNotOwnedChildMeshesToProcs(i).size();

            // allocate matrix
            aOwnedParentCellId(i).resize(1,tNumCM);
            aNumOwnedCellIdsOffsets(i).resize(1,tNumCM);

            for(moris::uint j = 0; j < tNumCM; j++)
            {
                Child_Mesh* tCM = tNotOwnedChildMeshes(aNotOwnedChildMeshesToProcs(i)(j));

                aOwnedParentCellId(i)(j)      = mBackgroundMesh.get_mesh_data().get_glb_entity_id_from_entity_loc_index(tCM->get_parent_element_index(),EntityRank::ELEMENT);
                aNumOwnedCellIdsOffsets(i)(j) = tCM->get_num_entities(EntityRank::ELEMENT);
            }
        }

        for(moris::size_t i = 0; i < tCommTable.numel(); i++)
        {
            if(aNotOwnedChildMeshesToProcs(i).size() == 0)
            {
                aOwnedParentCellId(i).resize(1,1);
                aNumOwnedCellIdsOffsets(i).resize(1,1);
                aOwnedParentCellId(i)(0,0) = MORIS_INDEX_MAX;
                aNumOwnedCellIdsOffsets(i)(0,0) = MORIS_INDEX_MAX;
            }
        }
    }

    // ----------------------------------------------------------------------------------

    void
    Model::prepare_child_cell_id_answers(Cell<Matrix<IndexMat>> & aReceivedParentCellIds,
            Cell<Matrix<IndexMat>> & aReceivedParentCellNumChildren,
            Cell<Matrix<IndexMat>> & aChildCellIdOffset)
    {
        MORIS_ASSERT(aReceivedParentCellIds.size() == aReceivedParentCellNumChildren.size(),
                "Mismatch in received parent cell ids and received parent cell number of children");

        // allocate answer size
        aChildCellIdOffset.resize(aReceivedParentCellIds.size());

        // iterate through received data
        for(moris::uint i = 0; i < aReceivedParentCellIds.size(); i++)
        {
            uint tNumReceivedReqs = aReceivedParentCellIds(i).n_cols();

            aChildCellIdOffset(i).resize(1,tNumReceivedReqs);

            if(aReceivedParentCellIds(i)(0) != MORIS_INDEX_MAX)
            {
                // iterate through received requests
                for(moris::uint j = 0; j < tNumReceivedReqs; j++)
                {
                    // parent cell information
                    moris_id tParentId           = aReceivedParentCellIds(i)(0,j);
                    moris_index tParentCellIndex = mBackgroundMesh.get_mesh_data().get_loc_entity_ind_from_entity_glb_id(tParentId,EntityRank::ELEMENT);

                    // get child mesh
                    MORIS_ASSERT(mBackgroundMesh.entity_has_children(tParentCellIndex,EntityRank::ELEMENT),
                            "Request is made for child element ids on a parent cell not intersected");

                    moris_index tCMIndex = mBackgroundMesh.child_mesh_index(tParentCellIndex,EntityRank::ELEMENT);

                    Child_Mesh & tCM = mCutMesh.get_child_mesh(tCMIndex);

                    MORIS_ASSERT(par_rank() == mBackgroundMesh.get_mesh_data().get_entity_owner(tParentCellIndex,EntityRank::ELEMENT),
                            "I dont own this entity that had info requestsed.");

                    // place in return data
                    MORIS_ASSERT(tCM.get_num_entities(EntityRank::ELEMENT) == (uint)aReceivedParentCellNumChildren(i)(j),
                            "Number of child cells in child mesh do not match number on other processor");

                    // since hmr ownership is not correct
                    if(tCM.get_element_ids().numel()>0)
                    {
                        aChildCellIdOffset(i)(j) = tCM.get_element_ids()(0);
                    }
                }
            }
            else
            {
                aChildCellIdOffset(i)(0) =   MORIS_INDEX_MAX;
            }
        }
    }

    // ----------------------------------------------------------------------------------

    void
    Model::handle_received_child_cell_id_request_answers(
            Cell<Cell<moris_index>> const & aChildMeshesInInNotOwned,
            Cell<Matrix<IndexMat>>  const & aReceivedChildCellIdOffset,
            moris::moris_id               & aCellInd)
    {
        Cell<Child_Mesh*> const & tNotOwnedChildMeshes = mCutMesh.get_not_owned_child_meshes();

        // iterate through received data
        for(moris::uint i = 0; i < aChildMeshesInInNotOwned.size(); i++)
        {
            uint tNumReceivedReqs = aChildMeshesInInNotOwned(i).size();

            // iterate through received requests
            for(moris::uint j = 0; j < tNumReceivedReqs; j++)
            {
                moris_id tChildMeshInNotOwned = aChildMeshesInInNotOwned(i)(j);
                Child_Mesh* tCM = tNotOwnedChildMeshes(tChildMeshInNotOwned);
                moris_id tChildCellFirstId = aReceivedChildCellIdOffset(i)(j);

                tCM->set_child_element_ids(tChildCellFirstId);
            }
        }
    }

    // ----------------------------------------------------------------------------------

    void
    Model::add_child_elements_to_local_to_global_map()
    {
        // get all child element ids and indexes
        Matrix<IndexMat> tChildElementInds = mCutMesh.get_all_element_inds();
        Matrix<IndexMat> tChildElementIds  = mCutMesh.get_all_element_ids();

        mBackgroundMesh.add_cells_to_global_to_local_map(tChildElementInds,tChildElementIds);
    }

    // ----------------------------------------------------------------------------------

    void
    Model::sort_children_meshes_into_groups()
    {
        // background mesh data
        moris::mtk::Mesh & tMeshData = mBackgroundMesh.get_mesh_data();

        // my proc rank
        moris_index tProcRank = par_rank();

        // number of children meshes
        uint tNumChildrenMeshes = mCutMesh.get_num_child_meshes();

        // allocate data
        Cell<Child_Mesh*>   tOwnedChildrenMeshes(tNumChildrenMeshes);
        Cell<Child_Mesh*>   tNotOwnedChildrenMeshes(tNumChildrenMeshes);
        Cell<moris_id>      tNotOwnedOwningProc(tNumChildrenMeshes);

        // keep track of the number in each group
        uint tOwnedCount    = 0;
        uint tNotOwnedCount = 0;

        for(moris::size_t i = 0; i<mCutMesh.get_num_child_meshes(); i++)
        {
            Child_Mesh & tChildMesh = mCutMesh.get_child_mesh(i);

            moris_index tParentCellInd = tChildMesh.get_parent_element_index();

            // get owner of parent cell
            moris_index tOwnerProc = tMeshData.get_entity_owner(tParentCellInd,EntityRank::ELEMENT);

            // if this processor does not own the element add it to the not owned shared list
            if(tOwnerProc != tProcRank)
            {
                tNotOwnedChildrenMeshes(tNotOwnedCount) = &tChildMesh;
                tNotOwnedOwningProc(tNotOwnedCount) = tOwnerProc;
                tNotOwnedCount++;
            }
            else
            {
                tOwnedChildrenMeshes(tOwnedCount) = &tChildMesh;
                tOwnedCount++;
            }
        }

        // size out extra space
        tOwnedChildrenMeshes.resize(tOwnedCount);
        tNotOwnedChildrenMeshes.resize(tNotOwnedCount);
        tNotOwnedOwningProc.resize(tNotOwnedCount);

        // add to cut mesh
        mCutMesh.add_child_mesh_groups( tOwnedChildrenMeshes, tNotOwnedChildrenMeshes, tNotOwnedOwningProc);
    }

    // ----------------------------------------------------------------------------------

    void
    Model::associate_nodes_created_during_decomp_to_child_meshes()
    {
        // Initialize the data in the XTK mesh
        mBackgroundMesh.allocate_external_node_to_child_mesh_associations();

        // Number of children meshes
        size_t tNumCM = mCutMesh.get_num_child_meshes();
        for(size_t i = 0 ; i < tNumCM; i++)
        {
            // Get reference to the child mesh
            Child_Mesh const & tChildMesh = mCutMesh.get_child_mesh(i);

            // Get reference to the nods in the child mesh node indices
            moris::Matrix<moris::IndexMat> const & tNodeIndices = tChildMesh.get_node_indices();

            // Associate these node indices with their child mesh index
            mBackgroundMesh.associate_external_nodes_to_child_mesh(i,tNodeIndices);
        }
    }

    // ----------------------------------------------------------------------------------

    void
    Model::set_element_phases()
    {
        // Set element phase indices
        mBackgroundMesh.initialize_element_phase_indices(this->get_num_elements_total());

        moris::size_t tNumElem = mBackgroundMesh.get_mesh_data().get_num_entities(EntityRank::ELEMENT);

        for(moris::size_t i = 0; i<tNumElem; i++)
        {
            if(mBackgroundMesh.entity_has_children(i,EntityRank::ELEMENT))
            {
                moris::size_t tChildMeshIndex = mBackgroundMesh.child_mesh_index(i,EntityRank::ELEMENT);

                Child_Mesh & tChildMesh = mCutMesh.get_child_mesh(tChildMeshIndex);

                moris::Matrix< moris::IndexMat > tElemToNode = tChildMesh.get_element_to_node();

                moris::Matrix< moris::IndexMat > const & tElemInds  = tChildMesh.get_element_inds();

                tChildMesh.initialize_element_phase_mat();

                moris::size_t tNumElem = tChildMesh.get_num_entities(EntityRank::ELEMENT);

                for( moris::size_t j = 0; j<tNumElem; j++)
                {
                    moris::size_t tElemPhaseIndex = this->determine_element_phase_index(j,tElemToNode);
                    mBackgroundMesh.set_element_phase_index(tElemInds(0,j),tElemPhaseIndex);
                    tChildMesh.set_element_phase_index(j,tElemPhaseIndex);
                }
            }
            else
            {
                moris::Matrix< moris::IndexMat > tElementNodes = mBackgroundMesh.get_mesh_data().get_entity_connected_to_entity_loc_inds(i,moris::EntityRank::ELEMENT, moris::EntityRank::NODE);

                if(iscol(tElementNodes))
                {
                    tElementNodes = moris::trans(tElementNodes);
                }

                moris::size_t tElemPhaseIndex = this->determine_element_phase_index(0,tElementNodes);

                mBackgroundMesh.set_element_phase_index(i,tElemPhaseIndex);
            }
        }
    }

    // ----------------------------------------------------------------------------------

    void Model::set_downward_inheritance()
    {
        moris::size_t tNumChildMesh = mCutMesh.get_num_child_meshes();
        Cell<std::pair<moris::moris_index,moris::moris_index>> tXTKElementToCutMeshPairs(tNumChildMesh);

        for(moris::size_t iMesh = 0; iMesh<tNumChildMesh; iMesh++)
        {
            tXTKElementToCutMeshPairs(iMesh) = std::pair<moris::moris_index,moris::moris_index> (mCutMesh.get_parent_element_index(iMesh),iMesh);
        }

        mBackgroundMesh.register_new_downward_inheritance(tXTKElementToCutMeshPairs);
    }

    // ----------------------------------------------------------------------------------

    void  Model::run_first_cut_routine(
            moris::uint                        aGeomIndex,
            moris::Matrix< moris::IndexMat > & aActiveChildMeshIndices,
            moris::Matrix< moris::IndexMat > & aNewPairBool)
    {
        // Note this method is independent of node ids for this reason Background_Mesh is not given the node Ids during this subdivision
        moris::mtk::Mesh & tXTKMeshData = mBackgroundMesh.get_mesh_data();

        // Ensure size is zero
        aActiveChildMeshIndices.set_size(0, 0);
        aNewPairBool.set_size(0, 0);

        // Number of elements
        moris::size_t tNumElements = mBackgroundMesh.get_num_entities(EntityRank::ELEMENT);

<<<<<<< HEAD
        // New child meshes
        moris::size_t tNumNewChildMeshes = 0;
        moris::moris_index tNewIndex = 0;
        Matrix<IndexMat> tIntersectedElementIndices(0, 0);
        Cell<std::pair<moris::moris_index, moris::moris_index>> tNewChildElementPair(0);
        Matrix<IndexMat> tElementNodeIndices(tNumElements, aNumNodesPerElement);
=======
        MORIS_ERROR(tNumElements > 0,"Empty mesh passed to XTK");

        // get the linear background cell indo
        mtk::Cell_Info_Factory tCellInfoFactory;

        moris::mtk::Cell_Info* tGeometricCellInfo = tCellInfoFactory.create_cell_info(mBackgroundMesh.get_parent_cell_topology());


        // collect a vector of node to element connectivity for the entire mesh
        moris::uint tNumNodesPerElem = tGeometricCellInfo->get_num_verts();
        moris::Matrix< moris::IndexMat > tElementToNodeConnInd(tNumElements,tNumNodesPerElem);
        moris::Matrix< moris::IndexMat > tElementToNodeVector(1,tNumNodesPerElem);

>>>>>>> 43939367

        // Loop over elements to check for intersections
        for (size_t tParentElementIndex = 0; tParentElementIndex < tNumElements; tParentElementIndex++)
        {
<<<<<<< HEAD
            Matrix<IndexMat> tElementNodeIndicesTemp = tXTKMeshData.get_entity_connected_to_entity_loc_inds(
                    tParentElementIndex,
                    moris::EntityRank::ELEMENT,
                    moris::EntityRank::NODE);

            for (moris::uint j = 0; j < aNumNodesPerElement; j++)
=======

            tElementToNodeVector = tXTKMeshData.get_entity_connected_to_entity_loc_inds(i, moris::EntityRank::ELEMENT, moris::EntityRank::NODE);

            for(moris::uint j = 0; j < tNumNodesPerElem; j++)
>>>>>>> 43939367
            {
                tElementNodeIndices(tParentElementIndex, j) = tElementNodeIndicesTemp(j);
            }

            // Intersected elements are flagged via the Geometry_Engine
            if (mGeometryEngine->is_intersected(
                    tElementNodeIndicesTemp,
                    mBackgroundMesh.get_selected_node_coordinates_loc_inds(tElementNodeIndicesTemp)))
            {
                // Resize
                tIntersectedElementIndices.resize(1, tIntersectedElementIndices.n_cols() + 1);
                aActiveChildMeshIndices.resize(1, aActiveChildMeshIndices.n_cols() + 1);
                aNewPairBool.resize(1, aNewPairBool.n_cols() + 1);

                // Element index
                tIntersectedElementIndices(tIntersectedElementIndices.n_cols() - 1) = tParentElementIndex;

                // Determine how many meshes need to be registered
                if (not mBackgroundMesh.entity_has_children(tParentElementIndex, EntityRank::ELEMENT))
                {
                    tNewIndex = tNumNewChildMeshes + mCutMesh.get_num_child_meshes();
                    tNewChildElementPair.push_back(std::pair<moris::moris_index, moris::moris_index>(tParentElementIndex, tNewIndex));
                    aActiveChildMeshIndices(aActiveChildMeshIndices.n_cols() - 1) = tNewIndex;
                    aNewPairBool(aNewPairBool.n_cols() - 1) = 0;
                    tNumNewChildMeshes++;
                }
                else
                {
                    aActiveChildMeshIndices(aActiveChildMeshIndices.n_cols() - 1) = mBackgroundMesh.child_mesh_index(tParentElementIndex, EntityRank::ELEMENT);
                    aNewPairBool(aNewPairBool.n_cols() - 1) = 1;
                }
            }
        }

        // Add the downward pair to the mesh for all the newly created element pairs
        mBackgroundMesh.register_new_downward_inheritance(tNewChildElementPair);

        // Allocate space for more simple meshes in XTK mesh
        mCutMesh.inititalize_new_child_meshes(tNumNewChildMeshes, mModelDimension);

        // figure out the template to use
        enum CellTopology tParentTopo = mBackgroundMesh.get_parent_cell_topology();
        enum TemplateType tParentTemp = TemplateType::INVALID_TEMPLATE_TYPE;

        if(tParentTopo == CellTopology::HEX8 or tParentTopo == CellTopology::HEX27 or tParentTopo == CellTopology::HEX64 )
        {
            tParentTemp = TemplateType::HEX_8;
        }

        else if (tParentTopo == CellTopology::TET4 or tParentTopo == CellTopology::TET10)
        {
            tParentTemp = TemplateType::TET_4;
        }

        else if(tParentTopo == CellTopology::QUAD4 or tParentTopo == CellTopology::QUAD9 or tParentTopo == CellTopology::QUAD16)
        {
            tParentTemp = TemplateType::QUAD_4;
        }
        else if(tParentTopo == CellTopology::TRI3)
        {
            tParentTemp = TemplateType::TRI_3;
        }
        else
        {
            MORIS_ERROR(0,"Invalid background cell topo.");
        }

        moris::Matrix< moris::IndexMat > tPlaceHolder(1, 1);
        for (moris::size_t j = 0; j < tIntersectedElementIndices.length(); j++)
        {
            if (aNewPairBool(j) == 0)
            {
                // Get information to provide ancestry
                // This could be replaced with a proper topology implementation that knows faces, edges based on parent element nodes
                Matrix< IndexMat > tNodetoElemConnVec = tElementNodeIndices.get_row(tIntersectedElementIndices(j));
                Matrix< IndexMat > tEdgetoElemConnInd = tXTKMeshData.get_entity_connected_to_entity_loc_inds(
                        tIntersectedElementIndices(j),
                        moris::EntityRank::ELEMENT,
                        moris::EntityRank::EDGE);
                Matrix< IndexMat > tFacetoElemConnInd = tXTKMeshData.get_entity_connected_to_entity_loc_inds(
                        tIntersectedElementIndices(j),
                        moris::EntityRank::ELEMENT,
                        moris::EntityRank::FACE);

                Matrix< IndexMat > tElementMat = {{tIntersectedElementIndices(j)}};

                Cell<moris::Matrix< moris::IndexMat >> tAncestorInformation = {tPlaceHolder, tEdgetoElemConnInd, tFacetoElemConnInd, tElementMat};
<<<<<<< HEAD
                mCutMesh.initialize_new_mesh_from_parent_element(aActiveChildMeshIndices(j), aTemplateType, tNodetoElemConnVec, tAncestorInformation);
=======
                mCutMesh.initialize_new_mesh_from_parent_element(aActiveChildMeshIndices(0,j), tParentTemp, tNodetoElemConnVec, tAncestorInformation);
>>>>>>> 43939367

                // add node ids
                mBackgroundMesh.convert_loc_entity_ind_to_glb_entity_ids(EntityRank::NODE, tNodetoElemConnVec);

                // get child mesh
                moris::moris_index tCMIndex = mBackgroundMesh.child_mesh_index(tIntersectedElementIndices(j), EntityRank::ELEMENT);
                Child_Mesh & tChildMesh = mCutMesh.get_child_mesh(tCMIndex);

                // add geometry interface
                tChildMesh.add_new_geometry_interface(aGeomIndex);

                // add node ids
                tChildMesh.add_node_ids(tNodetoElemConnVec);
            }
            else
            {
                // get child mesh
                moris::moris_index tCMIndex = mBackgroundMesh.child_mesh_index(tIntersectedElementIndices(j), EntityRank::ELEMENT);
                Child_Mesh & tChildMesh = mCutMesh.get_child_mesh(tCMIndex);

                // add geometry interface
                tChildMesh.add_new_geometry_interface(aGeomIndex);
            }
        }

        delete tGeometricCellInfo;
    }

    // ----------------------------------------------------------------------------------

    void
    Model::create_child_element_mtk_cells()
    {
        moris::uint tNumChildMeshes = mCutMesh.get_num_child_meshes();

        moris::mtk::Mesh const & tMeshData = mBackgroundMesh.get_mesh_data();

        for(moris::uint i=0; i<tNumChildMeshes; i++)
        {
            Child_Mesh & tChildMesh = mCutMesh.get_child_mesh(i);

            moris::moris_index tOwnerProc = tMeshData.get_entity_owner(tChildMesh.get_parent_element_index(),EntityRank::ELEMENT);

            moris::Matrix< moris::IdMat >    const & tElementIds  = tChildMesh.get_element_ids();
            moris::Matrix< moris::IndexMat > const & tElementInds = tChildMesh.get_element_inds();
            // Iterate over elements
            for(moris::uint j = 0; j<tElementIds.numel(); j++)
            {
                mBackgroundMesh.add_child_element_to_mtk_cells(tElementInds(j),tElementIds(j),tOwnerProc,j, &tChildMesh);
            }
        }
    }

    // ----------------------------------------------------------------------------------

    void
    Model::add_vertices_to_child_meshes()
    {
        moris::uint tNumChildMeshes = mCutMesh.get_num_child_meshes();

        for(moris::uint i=0; i<tNumChildMeshes; i++)
        {
            Child_Mesh & tChildMesh = mCutMesh.get_child_mesh(i);
            Cell<moris::mtk::Vertex const *> tVertices = mBackgroundMesh.get_mtk_vertices(tChildMesh.get_node_indices());
            tChildMesh.add_vertices(tVertices);
        }
    }

    // ----------------------------------------------------------------------------------

    void
    Model::setup_cell_glb_to_local_map()
    {
        for(moris::uint i = 0; i < this->get_num_elements_total(); i++)
        {
            moris_id tId = mBackgroundMesh.get_glb_entity_id_from_entity_loc_index((moris_index)i,EntityRank::ELEMENT);
            MORIS_ASSERT(mCellGlbToLocalMap.find(tId) == mCellGlbToLocalMap.end(),"Id already in map");
            mCellGlbToLocalMap[tId] = (moris_index) i;
        }
    }

    // ----------------------------------------------------------------------------------

    void
    Model::identify_local_subphase_clusters_in_child_meshes()
    {
        // get the number of children meshes
        moris::size_t tNumChildMeshes =  mCutMesh.get_num_child_meshes();

        // first subphase index (this is incremented by child meshes on call to set_elemental_subphase)
        // (proc local subphase index, never global)
        moris::moris_index tSubPhaseIndex = mBackgroundMesh.get_mesh_data().get_num_entities(EntityRank::ELEMENT);

        // iterate over children meshes and perform local flood-fill
        for(moris::size_t i = 0; i<tNumChildMeshes; i++)
        {
            // Get child mesh index
            Child_Mesh & tChildMesh = mCutMesh.get_child_mesh(i);

            // Perform local flood-fill on child mesh to identify subphase
            moris::Matrix< moris::IndexMat > tLocalFloodFill = local_child_mesh_flood_fill(tChildMesh);

            // Set the local floodfill data as the elemental subphase values in the child mesh
            // The child mesh then sorts the elements into bins
            tChildMesh.set_elemental_subphase(tSubPhaseIndex,tLocalFloodFill);
        }

        // tell the cut mesh how many subphases there are
        mCutMesh.set_num_subphases(tSubPhaseIndex);

        // tell the cut mesh to setup subphase to child mesh connectivity
        mCutMesh.setup_subphase_to_child_mesh_connectivity();
    }

    // ----------------------------------------------------------------------------------

    void
    Model::assign_subphase_glob_ids()
    {
        // Get the number of subphases
        moris_id tNumSubphases = (moris_id)mCutMesh.get_num_subphases();

        // Allocate global element ids starting at the maximum id in the background mesh (these need to be give to the children meshes)
        moris::moris_id tSubphaseIdOffset = mBackgroundMesh.allocate_entity_ids(tNumSubphases, EntityRank::ELEMENT);

        // set subphase ids in the children meshes which I own
        Cell<Child_Mesh*> const & tOwnedChildMeshes = mCutMesh.get_owned_child_meshes();
        for(moris::size_t i = 0; i<tOwnedChildMeshes.size(); i++)
        {
            moris_id tCellId = mBackgroundMesh.get_mesh_data().get_glb_entity_id_from_entity_loc_index(tOwnedChildMeshes(i)->get_parent_element_index(),EntityRank::ELEMENT);

            // iterate through subphase ids
            tOwnedChildMeshes(i)->set_subphase_id(0,tCellId);
            for(moris::uint j = 1; j <tOwnedChildMeshes(i)->get_num_subphase_bins(); j++)
            {
                tOwnedChildMeshes(i)->set_subphase_id(j,tSubphaseIdOffset);
                tSubphaseIdOffset++;
            }
        }

        // prepare outward requests
        Cell<Cell<moris_id>>        tNotOwnedSubphasesToProcs;
        Cell<Cell<moris_id>>        tCMSubphaseIndices;
        Cell<moris::Matrix<IdMat>>  tParentCellIds;
        Cell<moris::Matrix<IdMat>>  tChildCellIds;
        Cell<moris::Matrix<IdMat>>  tNumChildCellsInSubphase;
        Cell<uint>                  tProcRanks;
        std::unordered_map<moris_id,moris_id>  tProcRankToDataIndex;
        this->prepare_subphase_identifier_requests(tNotOwnedSubphasesToProcs, tCMSubphaseIndices, tParentCellIds, tChildCellIds, tNumChildCellsInSubphase,tProcRanks,tProcRankToDataIndex);

        // send requests
        moris::uint tMPITag = 221;
        this->send_outward_requests(tMPITag, tProcRanks,tParentCellIds);
        this->send_outward_requests(tMPITag+1, tProcRanks, tChildCellIds);
        this->send_outward_requests(tMPITag+2, tProcRanks, tNumChildCellsInSubphase);

        barrier();

        // receive requests
        Cell<Matrix<IndexMat>> tReceivedParentCellIds;
        Cell<Matrix<IndexMat>> tFirstChildCellIds;
        Cell<Matrix<IndexMat>> tReceivedNumChildCellsInSubphase;
        Cell<uint> tProcsReceivedFrom1;
        Cell<uint> tProcsReceivedFrom2;
        this->inward_receive_requests(tMPITag, 1, tReceivedParentCellIds, tProcsReceivedFrom1);
        this->inward_receive_requests(tMPITag+1,1, tFirstChildCellIds, tProcsReceivedFrom2);
        this->inward_receive_requests(tMPITag+2,1, tReceivedNumChildCellsInSubphase, tProcsReceivedFrom2);
        MORIS_ASSERT(tProcsReceivedFrom1.size() == tProcsReceivedFrom2.size(),"Size mismatch between procs received from child cell ids and number of child cells");

        // prepare answers
        Cell<Matrix<IndexMat>> tSubphaseIds;
        this->prepare_subphase_id_answers(tReceivedParentCellIds,tFirstChildCellIds,tReceivedNumChildCellsInSubphase,tSubphaseIds);

        // return information
        this->return_request_answers(tMPITag+2, tSubphaseIds, tProcsReceivedFrom1);

        barrier();

        // receive the answers
        Cell<Matrix<IndexMat>> tReceivedSubphaseIds;
        this->inward_receive_request_answers(tMPITag+2,1,tProcRanks,tReceivedSubphaseIds);

        // add child cell ids to not owned child meshes
        this->handle_received_subphase_id_request_answers(tNotOwnedSubphasesToProcs,tCMSubphaseIndices,tReceivedSubphaseIds);

        barrier();
    }

    // ----------------------------------------------------------------------------------

    void
    Model::prepare_subphase_identifier_requests(
            Cell<Cell<moris_id>>       & aNotOwnedSubphasesToProcs,
            Cell<Cell<moris_id>>       & aSubphaseCMIndices,
            Cell<moris::Matrix<IdMat>> & aParentCellIds,
            Cell<moris::Matrix<IdMat>> & aChildCellIds,
            Cell<moris::Matrix<IdMat>> & aNumChildCellsInSubphase,
            Cell<uint>                 & aProcRanks,
            std::unordered_map<moris_id,moris_id> & aProcRankToDataIndex)
    {
        // access the communication table
        Matrix<IdMat> tCommTable = mBackgroundMesh.get_communication_table();

        // resize proc ranks and setup map to comm table
        aProcRanks.resize(tCommTable.numel());
        for(moris::uint i = 0; i <tCommTable.numel(); i++)
        {
            aProcRankToDataIndex[tCommTable(i)] = i;
            aProcRanks(i) = (tCommTable(i));
            aNotOwnedSubphasesToProcs.push_back(Cell<moris_id>(0));
            aSubphaseCMIndices.push_back(Cell<moris_id>(0));
        }

        // ask owning processor about child element ids
        Cell<Child_Mesh*> const & tNotOwnedChildMeshes     = mCutMesh.get_not_owned_child_meshes();
        Cell<moris_id>    const & tNotOwnedChildMeshOwners = mCutMesh.get_not_owned_child_owners();

        // sort child meshes by owner
        for(moris::size_t i = 0; i < tNotOwnedChildMeshes.size(); i++)
        {
            moris_index tOwnerProc = tNotOwnedChildMeshOwners(i);

            moris_index tProcDataIndex = aProcRankToDataIndex[tOwnerProc];

            // iterate through subphases
            Child_Mesh* tCM = tNotOwnedChildMeshes(i);

            for(moris::uint iS = 0; iS < tCM->get_num_subphase_bins();iS++)
            {
                aNotOwnedSubphasesToProcs(tProcDataIndex).push_back(i);
                aSubphaseCMIndices(tProcDataIndex).push_back(iS);
            }
        }

        aParentCellIds.resize(aNotOwnedSubphasesToProcs.size());
        aChildCellIds.resize(aNotOwnedSubphasesToProcs.size());
        aNumChildCellsInSubphase.resize(aNotOwnedSubphasesToProcs.size());

        // iterate through procs and child meshes shared with that processor
        for(moris::size_t i = 0; i < aNotOwnedSubphasesToProcs.size(); i++)
        {
            // number of child meshes shared with this processor
            moris::uint tNumCM = aNotOwnedSubphasesToProcs(i).size();

            // allocate matrix
            aParentCellIds(i).resize(1,tNumCM);
            aChildCellIds(i).resize(1,tNumCM);
            aNumChildCellsInSubphase(i).resize(1,tNumCM);

            if(tNumCM == 0)
            {
                aParentCellIds(i).resize(1,1);
                aChildCellIds(i).resize(1,1);
                aNumChildCellsInSubphase(i).resize(1,1);
                aParentCellIds(i)(0) = MORIS_INDEX_MAX;
                aChildCellIds(i)(0) = MORIS_INDEX_MAX;
                aNumChildCellsInSubphase(i)(0) = MORIS_INDEX_MAX;
            }

            for(moris::uint j = 0; j < tNumCM; j++)
            {
                Child_Mesh* tCM = tNotOwnedChildMeshes(aNotOwnedSubphasesToProcs(i)(j));

                // subphase groups
                Cell<moris::Matrix< moris::IndexMat >> const & tSubphaseClusters = tCM->get_subphase_groups();

                // element ids
                Matrix<IdMat> const & tCellIds  = tCM->get_element_ids();

                // subphase index
                moris_index tSPIndex = aSubphaseCMIndices(i)(j);

                // cell index
                moris_index tCMCellInd = tSubphaseClusters(tSPIndex)(0);

                aParentCellIds(i)(j)           = mBackgroundMesh.get_glb_entity_id_from_entity_loc_index(tCM->get_parent_element_index(),EntityRank::ELEMENT);
                aChildCellIds(i)(j)            = tCellIds(tCMCellInd);
                aNumChildCellsInSubphase(i)(j) = tSubphaseClusters(tSPIndex).numel();
            }
        }
    }

    // ----------------------------------------------------------------------------------

    void
    Model::prepare_subphase_id_answers(
            Cell<Matrix<IndexMat>> & aReceivedParentCellIds,
            Cell<Matrix<IndexMat>> & aFirstChildCellIds,
            Cell<Matrix<IndexMat>> & aReceivedNumChildCellsInSubphase,
            Cell<Matrix<IndexMat>> & aSubphaseIds)
    {
        MORIS_ASSERT(aReceivedParentCellIds.size() == aFirstChildCellIds.size(),
                "Mismatch in received parent cell ids and received parent cell number of children");

        // allocate answer size
        aSubphaseIds.resize(aReceivedParentCellIds.size());

        // iterate through received data
        for(moris::uint i = 0; i < aReceivedParentCellIds.size(); i++)
        {
            uint tNumReceivedReqs = aReceivedParentCellIds(i).n_cols();

            aSubphaseIds(i).resize(1,tNumReceivedReqs);

            if(aReceivedParentCellIds(i)(0,0) != MORIS_INDEX_MAX)
            {
                // iterate through received requests
                for(moris::uint j = 0; j < tNumReceivedReqs; j++)
                {
                    // parent cell information
                    moris_id tParentId           = aReceivedParentCellIds(i)(0,j);
                    moris_index tParentCellIndex = mBackgroundMesh.get_mesh_data().get_loc_entity_ind_from_entity_glb_id(tParentId,EntityRank::ELEMENT);

                    // Child cell information
                    moris_id tChildCellId = aFirstChildCellIds(i)(j);

                    // number of child cells in subphase
                    moris_id tNumChildCells = aReceivedNumChildCellsInSubphase(i)(j);

                    // get child mesh
                    MORIS_ASSERT(mBackgroundMesh.entity_has_children(tParentCellIndex,EntityRank::ELEMENT),
                            "Request is made for child element ids on a parent cell not intersected");

                    moris_index tCMIndex = mBackgroundMesh.child_mesh_index(tParentCellIndex,EntityRank::ELEMENT);
                    Child_Mesh & tCM     = mCutMesh.get_child_mesh(tCMIndex);

                    // figure out which subphase this child cell belongs to in the given child mesh
                    Matrix<IdMat> const & tChildMeshCellIds = tCM.get_element_ids();

                    moris_id tSubphaseId         = MORIS_ID_MAX;
                    moris_index tCMSubphaseIndex = MORIS_ID_MAX;

                    for(moris::uint iCM = 0; iCM < tChildMeshCellIds.numel(); iCM++)
                    {
                        if(tChildMeshCellIds(iCM) == tChildCellId)
                        {
                            tSubphaseId      = tCM.get_element_subphase_id(iCM);
                            tCMSubphaseIndex = tCM.get_element_subphase_index(iCM);

                            Cell<moris::Matrix< moris::IndexMat >> const & tSubphaseClusters = tCM.get_subphase_groups();

                            MORIS_ERROR( (moris_id) tSubphaseClusters(tCMSubphaseIndex).numel() == tNumChildCells,
                                    "Number of cells in subphase mismatch");
                        }
                    }

                    MORIS_ERROR(tSubphaseId!= MORIS_ID_MAX,"Child cell id not found in child mesh");

                    // place in return data
                    aSubphaseIds(i)(j) = tSubphaseId;
                }
            }
        }
    }

    // ----------------------------------------------------------------------------------

    void
    Model::handle_received_subphase_id_request_answers(
            Cell<Cell<moris_index>>    const & aChildMeshesInNotOwned,
            Cell<Cell<moris_index>>    const & aCMSubphaseIndices,
            Cell<Matrix<IndexMat>>     const & aReceivedSubphaseIds)
    {
        Cell<Child_Mesh*> const & tNotOwnedChildMeshes     = mCutMesh.get_not_owned_child_meshes();

        // iterate through received data
        for(moris::uint i = 0; i < aChildMeshesInNotOwned.size(); i++)
        {
            uint tNumReceivedReqs = aChildMeshesInNotOwned(i).size();

            // iterate through received requests
            for(moris::uint j = 0; j < tNumReceivedReqs; j++)
            {
                moris_id tChildMeshInNotOwned = aChildMeshesInNotOwned(i)(j);
                Child_Mesh* tCM = tNotOwnedChildMeshes(tChildMeshInNotOwned);
                moris_id tSubphaseIndex = aCMSubphaseIndices(i)(j);
                moris_id tSubphaseId = aReceivedSubphaseIds(i)(j);

                tCM->set_subphase_id(tSubphaseIndex,tSubphaseId);
            }
        }
    }

    // ----------------------------------------------------------------------------------

    void
    Model::setup_glob_to_loc_subphase_map()
    {
        for(moris::uint i = 0; i < mCutMesh.get_num_subphases(); i++)
        {
            moris_id tSubphaseId = this->get_subphase_id((moris_id)i);
            MORIS_ASSERT(mGlobalToLocalSubphaseMap.find(tSubphaseId) == mGlobalToLocalSubphaseMap.end(),"Subphase id already in map");
            mGlobalToLocalSubphaseMap[tSubphaseId] = i;
        }
    }

    // ----------------------------------------------------------------------------------
    // Unzipping Child Mesh Source code
    // ----------------------------------------------------------------------------------

    void
    Model::unzip_child_mesh()
    {
        // start the clock
        std::clock_t start = std::clock();

        MORIS_ERROR(mDecomposed,"Prior to unzip_child_mesh, the decomposition process must be called");

        // unzip the interface
        unzip_child_mesh_internal();

        mUnzipped = true;
        if(moris::par_rank() == 0  && mVerbose)
        {
            std::cout<<"XTK: Child mesh unzipping completed in "<< (std::clock() - start) / (double)(CLOCKS_PER_SEC)<<" s."<<std::endl;
        }
    }

    // ----------------------------------------------------------------------------------

    void
    Model::unzip_child_mesh_internal()
    {
        // get the number of children meshes
        moris::size_t tNumChildMeshes =  mCutMesh.get_num_child_meshes();

        for(moris::size_t i = 0; i<tNumChildMeshes; i++)
        {
            // Get child mesh index
            //        Child_Mesh & tChildMesh = mCutMesh.get_child_mesh(i);
        }
    }

    // ----------------------------------------------------------------------------------
    // Unzipping Interface Source code
    // ----------------------------------------------------------------------------------
    void
    Model::unzip_interface()
    {
        // start the clock
        std::clock_t start = std::clock();

        // unzip the interface
        unzip_interface_internal();

        mUnzipped = true;
        if(moris::par_rank() == 0  && mVerbose)
        {
            std::cout<<"XTK: Interface unzipping completed in "<< (std::clock() - start) / (double)(CLOCKS_PER_SEC)<<" s."<<std::endl;
        }
    }

    // ----------------------------------------------------------------------------------

    void
    Model::unzip_interface_internal()
    {
        // Get the number of geometries (we need to unzip each interface)
        uint tNumGeoms = mGeometryEngine->get_num_geometries();

        // Get the interface nodes (wrt all geometries)
        Cell<moris::Matrix<moris::IndexMat>> tAllInterfaceNodeIds = mBackgroundMesh.get_interface_nodes_glob_ids();
        Cell<moris::Matrix<moris::IndexMat>> tAllInterfaceNodeInds = mBackgroundMesh.get_interface_nodes_loc_inds();

        // Keep count of which interface node index in matrices were in
        for(uint iG = 0; iG<tNumGeoms; iG++)
        {
            // Interface node wrt geometry iG
            moris::Matrix<moris::IndexMat> const & tInterfaceNodeIds = tAllInterfaceNodeIds(iG);
            moris::Matrix<moris::IndexMat> const & tInterfaceNodeInds = tAllInterfaceNodeInds(iG);

            // Number of interface nodes wrt geometry iG (and check the sizes of the interface information)
            uint tNumInterfaceNodes = tInterfaceNodeIds.numel();
            MORIS_ASSERT(tInterfaceNodeIds.numel() == tInterfaceNodeInds.numel(), "Interface Ids and Indices dimension mismatch");

            // Assign node ids and indices ( row - 0 Node ids, row 1 - New node ids)
            moris::Matrix<moris::IdMat> tNewUnzippedNodeIds((size_t)tNumInterfaceNodes);
            moris::Matrix<moris::IndexMat> tNewUnzippedNodeInds((size_t)tNumInterfaceNodes);
            this->unzip_interface_internal_assign_node_identifiers(tNumInterfaceNodes,tNewUnzippedNodeInds,tNewUnzippedNodeIds);

            // Add new nodes to the mesh (as a copy of the existing node)
            mBackgroundMesh.batch_create_new_nodes_as_copy_of_other_nodes(tInterfaceNodeInds,tNewUnzippedNodeIds,tNewUnzippedNodeInds);

            // Allocate space in background mesh interface node flags
            mBackgroundMesh.allocate_space_in_interface_node_flags(tNumInterfaceNodes, mGeometryEngine->get_num_geometries());

            // Mark the newly created nodes as interface nodes
            mBackgroundMesh.mark_nodes_as_interface_node_loc_inds(tNewUnzippedNodeInds,iG);

            // unzip_child_mesh_index
            this->unzip_interface_internal_modify_child_mesh(iG,tInterfaceNodeInds,tNewUnzippedNodeInds,tNewUnzippedNodeIds);
        }
    }

    // ----------------------------------------------------------------------------------

    void
    Model::unzip_interface_internal_assign_node_identifiers(
            moris::uint                   aNumNodes,
            moris::Matrix<moris::IdMat> & aUnzippedNodeIndices,
            moris::Matrix<moris::IdMat> & aUnzippedNodeIds)
    {
        // Verify sizes
        MORIS_ASSERT(aUnzippedNodeIndices.numel() == aNumNodes,
                "Size mismatch between aNumNodes and aUnzippedNodeIndices. Please pre-allocate these matrices ");

        MORIS_ASSERT(aUnzippedNodeIds.numel() == aNumNodes,
                "Size mismatch between aNumNodes and aUnzippedNodeIds.  Please pre-allocate these matrices ");

        // Ask the mesh for new node ids
        moris::moris_index tNodeIndexOffset = mBackgroundMesh.get_first_available_index(EntityRank::NODE);
        moris::moris_id    tNodeIdOffset    = mBackgroundMesh.allocate_entity_ids(aNumNodes,EntityRank::NODE);

        // Iterate new nodes and assign new node ids
        for( uint iN = 0; iN<aNumNodes; iN++)
        {

            // TODO: ADD PARALLEL OWNERSHIP STUFF HERE TO ASSIGN CONSISTENT NODE IDS
            // Give node global ids
            aUnzippedNodeIds(iN) = tNodeIdOffset;

            // increase the id offset
            tNodeIdOffset++;

            // Give nodes processor indices
            aUnzippedNodeIndices(iN) = tNodeIndexOffset;

            // increase the node index offset
            tNodeIndexOffset++;
        }

        // update the first available node index in our background mesh
        mBackgroundMesh.update_first_available_index(tNodeIndexOffset,EntityRank::NODE);

    }

    // ----------------------------------------------------------------------------------

    void
    Model::unzip_interface_internal_modify_child_mesh(
            moris::uint                         aGeometryIndex,
            moris::Matrix<moris::IdMat> const & aInterfaceNodeIndices,
            moris::Matrix<moris::IdMat> const & aUnzippedNodeIndices,
            moris::Matrix<moris::IdMat> const & aUnzippedNodeIds)
    {

        // from interface node indices, figure out which interface nodes live in which interface
        moris::Cell<moris::Cell< moris::moris_index >> tChildMeshInterfaceNodes =
                unzip_interface_internal_collect_child_mesh_to_interface_node(
                        aInterfaceNodeIndices,
                        aUnzippedNodeIndices,
                        aUnzippedNodeIds);

        // Flag indicating there is an interface without an element pair
        bool tNoPairFlag = false;

        // Iterate through child meshes and add new unzipped nodes
        uint tCMIndex = 0;
        for(auto iCM = tChildMeshInterfaceNodes.begin(); iCM != tChildMeshInterfaceNodes.end(); ++iCM)
        {
            // number of interface nodes in this child mesh
            uint tNumCMInterfaceNodes = iCM->size();

            // Allocate matrices of interface node indices
            moris::Matrix< moris::IndexMat > tCMInterfaceNodeIndices(1,tNumCMInterfaceNodes);
            moris::Matrix< moris::IndexMat > tCMUnzippedInterfaceNodeIndices(1,tNumCMInterfaceNodes);
            moris::Matrix< moris::IdMat >    tCMUnzippedInterfaceNodeIds(1,tNumCMInterfaceNodes);

            // Collect information on the interface nodes on this child mesh
            for(moris::uint iN = 0; iN<tNumCMInterfaceNodes; iN++)
            {
                // node index local to the numbering scheme in interface nodes
                moris::moris_index tInterfaceLocInd = (*iCM)(iN);

                tCMInterfaceNodeIndices(iN)         = aInterfaceNodeIndices(tInterfaceLocInd);
                tCMUnzippedInterfaceNodeIndices(iN) = aUnzippedNodeIndices(tInterfaceLocInd);
                tCMUnzippedInterfaceNodeIds(iN)     = aUnzippedNodeIds(tInterfaceLocInd);
            }

            // Tell the child mesh to unzip it's interface
            Child_Mesh & tChildMesh = mCutMesh.get_child_mesh(tCMIndex);

            // initialize the unzipping (which basically allocated node to element connectivity
            // in the child mesh because it is not typically needed)
            tChildMesh.initialize_unzipping();

            // Ask the child mesh to construct interface element pairs
            moris::Matrix<moris::IndexMat> tInterfaceElementPairsCMIndex;
            moris::Matrix<moris::IndexMat> tInterfaceSideOrdinals;

            tChildMesh.unzip_child_mesh_interface_get_interface_element_pairs(aGeometryIndex,tNoPairFlag,tInterfaceElementPairsCMIndex,tInterfaceSideOrdinals);

            // Convert the pairs to processor local indices because we need to be able to access the element phase index
            moris::Matrix<moris::IndexMat> tInterfaceElementPairs = tChildMesh.convert_to_proc_local_elem_inds(tInterfaceElementPairsCMIndex);

            // TODO: Add method to resolve cross child mesh element pairs for when the interface coincides with a parent face
            // NOTE: By using the sign of the geometry value, it really shouldnt take a whole lot of work to accomodated
            MORIS_ERROR(!tNoPairFlag,
                    " in unzip_interface_internal_modify_child_mesh, interface detected on a child mesh boundary. Currently, no method is implemented to resolve this");

            // Take the child mesh pairs and determine who gets which id
            // This output is either a 0 or 1, meaning the first or second element of the pair gets the unzipped nodes
            moris::Matrix< moris::IndexMat > tElementWhichKeepsOriginalNodes =
                    this->unzip_interface_internal_assign_which_element_uses_unzipped_nodes(aGeometryIndex,tInterfaceElementPairs);

            // Get the elements on the boundary
            tChildMesh.unzip_child_mesh_interface(
                    aGeometryIndex,
                    tInterfaceElementPairsCMIndex,
                    tElementWhichKeepsOriginalNodes,
                    tCMInterfaceNodeIndices,
                    tCMUnzippedInterfaceNodeIndices,
                    tCMUnzippedInterfaceNodeIds);

            // Construct interface elements
            unzip_interface_construct_interface_elements(aGeometryIndex,
                    tInterfaceElementPairs,
                    tInterfaceSideOrdinals);

            tChildMesh.finalize_unzipping();

            tCMIndex++;
        }

        unzip_interface_assign_element_identifiers();
    }

    // ----------------------------------------------------------------------------------

    moris::Matrix< moris::IndexMat >
    Model::unzip_interface_internal_assign_which_element_uses_unzipped_nodes(
            moris::moris_index                       aGeometryIndex,
            moris::Matrix< moris::IndexMat > const & aInterfaceElementPairs )
    {
        // specify which geometry sign gets to keep the nodes
        moris::moris_index tValWhichUsesUnzipped = 0;

        // The rule used here is whichever phase gets a 1 from the phase table with respect to the current geometry index
        // gets to keep the original node. The other element changes it's nodes to the unzipped indices.
        moris::Matrix< moris::IndexMat > tElementWhichKeepsUsesUnzippedNodes(aInterfaceElementPairs.n_cols());

        // number of pairs
        moris::uint tNumPairs = aInterfaceElementPairs.n_cols();

        // allocate
        moris::moris_index tElement0           = MORIS_INDEX_MAX;
        moris::moris_index tElement1           = MORIS_INDEX_MAX;
        moris::moris_index tElement0PhaseIndex = MORIS_INDEX_MAX;
        moris::moris_index tElement1PhaseIndex = MORIS_INDEX_MAX;

        // iterate through pairs
        for(moris::uint iP = 0; iP<tNumPairs; iP++)
        {
            // set this back to moris index max so we dont run into issues if there is actually only one element in the pair
            moris::moris_index tElement0GeomSign   = MORIS_INDEX_MAX; // sign of phase of element wrt to aGeometryIndex (0 for negative, 1 for positive)
            moris::moris_index tElement1GeomSign   = MORIS_INDEX_MAX;// sign of phase of element wrt to aGeometryIndex (0 for negative, 1 for positive)

            // Element indices
            tElement0 = aInterfaceElementPairs(0,iP);
            tElement1 = aInterfaceElementPairs(1,iP);

            // Figure out which element in the pair gets to keep the original
            if(tElement0 != MORIS_INDEX_MAX)
            {
                tElement0PhaseIndex = mBackgroundMesh.get_element_phase_index(tElement0);
                tElement0GeomSign = mGeometryEngine->get_phase_sign_of_given_phase_and_geometry(tElement0PhaseIndex,aGeometryIndex);

                if(tElement0GeomSign == tValWhichUsesUnzipped)
                {
                    tElementWhichKeepsUsesUnzippedNodes(iP) = 0;
                }
            }

            if(tElement1 != MORIS_INDEX_MAX)
            {
                tElement1PhaseIndex = mBackgroundMesh.get_element_phase_index(tElement1);
                tElement1GeomSign = mGeometryEngine->get_phase_sign_of_given_phase_and_geometry(tElement1PhaseIndex,aGeometryIndex);
                if(tElement1GeomSign == tValWhichUsesUnzipped)
                {
                    tElementWhichKeepsUsesUnzippedNodes(iP) = 1;
                }
            }

            // Make sure both don't end up with the same sign
            MORIS_ASSERT(tElement1GeomSign != tElement0GeomSign,"Both elements in an interface pair returned the same phase sign");

            MORIS_ASSERT(tElement0GeomSign != MORIS_INDEX_MAX,"tElement0GeomSign no pair");
            MORIS_ASSERT(tElement1GeomSign != MORIS_INDEX_MAX,"tElement1GeomSign no pair");

        }

        return tElementWhichKeepsUsesUnzippedNodes;
    }

    // ----------------------------------------------------------------------------------

    moris::Cell<moris::Cell< moris::moris_index >>
    Model::unzip_interface_internal_collect_child_mesh_to_interface_node(
            moris::Matrix<moris::IdMat> const & aInterfaceNodeIndices,
            moris::Matrix<moris::IdMat> const & aUnzippedNodeIndices,
            moris::Matrix<moris::IdMat> const & aUnzippedNodeIds)
    {
        // Allocate cell to keep track of the node indices of each child mesh
        moris::uint tNumChildMeshes = mCutMesh.get_num_child_meshes();

        moris::Cell<moris::Cell< moris::moris_index >> tChildMeshInterfaceNodes(tNumChildMeshes);

        // Iterate through interface node indices
        for(moris::uint iN = 0; iN < aInterfaceNodeIndices.numel(); iN++)
        {
            // Get the child meshes which have the interface node
            moris::Matrix< moris::IndexMat > tNodeChildMeshIndices = mBackgroundMesh.get_node_child_mesh_assocation(aInterfaceNodeIndices(iN));

            // Iterate through child meshes and mark interface node indices in this child mesh
            for(moris::uint iCM = 0; iCM<tNodeChildMeshIndices.numel(); iCM++)
            {
                moris::moris_index tCMIndex = tNodeChildMeshIndices(iCM);
                tChildMeshInterfaceNodes(tCMIndex).push_back(iN);
            }
        }

        return tChildMeshInterfaceNodes;
    }

    // ----------------------------------------------------------------------------------

    void
    Model::unzip_interface_construct_interface_elements(moris::uint aGeometryIndex,
            moris::Matrix< moris::IndexMat > const & aElementPairs,
            moris::Matrix< moris::IndexMat > const & aSideOrdinalPairs)
    {
        moris::uint tNumPairs = aElementPairs.n_cols();

        moris::Cell<const moris::mtk::Cell*> tPairCells(2);

        for(moris::uint i = 0; i <tNumPairs; i++)
        {
            tPairCells(0) = mBackgroundMesh.get_child_element_mtk_cell_ptr(aElementPairs(0,i));
            tPairCells(1) = mBackgroundMesh.get_child_element_mtk_cell_ptr(aElementPairs(1,i));

            // give ownership information to left element
            moris_index tOwnerOfElem0 = tPairCells(0)->get_owner();

            // construct an interface element
            Interface_Element tInterfaceElement;
            tInterfaceElement.set_element_pair_and_side_ordinal(tPairCells,aSideOrdinalPairs.get_column(i));
            tInterfaceElement.set_element_owner(tOwnerOfElem0);

            // Add interface element to cut mesh
            mCutMesh.add_interface_element(tInterfaceElement);
        }
    }

    // ----------------------------------------------------------------------------------

    void
    Model::unzip_interface_assign_element_identifiers()
    {
        moris::Cell<Interface_Element> & tInterfaceElements = mCutMesh.get_interface_elements();
        moris::uint tNumInterfaceElements = tInterfaceElements.size();

        // Allocate ids
        moris::moris_index tIdOffset    = mBackgroundMesh.allocate_entity_ids(tNumInterfaceElements,EntityRank::ELEMENT);
        moris::moris_index tIndexOffset = mBackgroundMesh.get_first_available_index(EntityRank::ELEMENT);

        for(moris::uint i = 0; i <tNumInterfaceElements; i++)
        {
            tInterfaceElements(i).set_element_identifiers(tIndexOffset,tIdOffset);
            tIndexOffset++;
            tIdOffset++;
        }

        mBackgroundMesh.update_first_available_index(tIndexOffset,EntityRank::ELEMENT);
    }

    // ----------------------------------------------------------------------------------
    // Enrichment Source code
    // ----------------------------------------------------------------------------------

    void
    Model::perform_basis_enrichment(
            enum EntityRank  const & aBasisRank,
            moris_index      const & aMeshIndex)
    {
        // Start the clock
        std::clock_t start = std::clock();

        MORIS_ERROR(mDecomposed,"Prior to computing basis enrichment, the decomposition process must be called");

        // allocate some new enriched interpolation and integration meshes
        mEnrichedIntegMesh.resize(aMeshIndex+1,nullptr);
        mEnrichedInterpMesh.resize(aMeshIndex+1,nullptr);

        this->perform_basis_enrichment_internal(aBasisRank,{{aMeshIndex}});

        // Change the enrichment flag
        mEnriched = true;

        if(moris::par_rank() == 0 && mVerbose)
        {
            std::clock_t tEndTime = std::clock();
            this->add_timing_data(tEndTime - start,"Full Basis Enrichment","Overall");
            std::cout<<"XTK: Basis enrichment computation completed in " <<(std::clock() - start) / (double)(CLOCKS_PER_SEC)<<" s."<<std::endl;
            std::cout<<"XTK: Basis enrichment performed on mesh index: "<< aMeshIndex<<std::endl;
        }
    }

    // ----------------------------------------------------------------------------------

    void
    Model::perform_basis_enrichment(
            enum EntityRank  const & aBasisRank,
            Matrix<IndexMat> const & aMeshIndex)
    {
        // Start the clock
        std::clock_t start = std::clock();

        MORIS_ERROR(mDecomposed,"Prior to computing basis enrichment, the decomposition process must be called");

        // allocate some new enriched interpolation and integration meshes
        mEnrichedIntegMesh.resize(aMeshIndex.numel()+1,nullptr);
        mEnrichedInterpMesh.resize(aMeshIndex.numel()+1,nullptr);

        this->perform_basis_enrichment_internal(aBasisRank,aMeshIndex);

        // Change the enrichment flag
        mEnriched = true;

        if(moris::par_rank() == 0 && mVerbose)
        {
            std::clock_t tEndTime = std::clock();
            this->add_timing_data(tEndTime - start,"Basis Enrichment","Overall");

            std::cout<<"XTK: Basis enrichment computation completed in " <<(std::clock() - start) / (double)(CLOCKS_PER_SEC)<<" s."<<std::endl;
            std::cout<<"XTK: Basis enrichment performed on meshes:";
            for(moris::uint i = 0; i < aMeshIndex.numel(); i++)
            {
                std::cout<<std::setw(6)<<aMeshIndex(i);
            }
            std::cout<<std::endl;
        }
    }

    // ----------------------------------------------------------------------------------

    Enrichment const &
    Model::get_basis_enrichment()
    {
        MORIS_ASSERT(mEnriched,
                "Cannot get basis enrichment from an XTK model which has not called perform_basis_enrichment ");

        return *mEnrichment;
    }

    // ----------------------------------------------------------------------------------

    Enriched_Interpolation_Mesh &
    Model::get_enriched_interp_mesh(moris::moris_index aIndex)
    {
        MORIS_ASSERT(mEnriched,
                "Cannot get enriched interpolation mesh from an XTK model which has not called perform_basis_enrichment ");

        return *(mEnrichedInterpMesh(aIndex));
    }

    // ----------------------------------------------------------------------------------

    Enriched_Integration_Mesh &
    Model::get_enriched_integ_mesh(moris::moris_index aIndex)
    {
        MORIS_ASSERT(mEnriched,
                "Cannot get enriched integration mesh from an XTK model which has not called perform_basis_enrichment ");

        return *(mEnrichedIntegMesh(aIndex));
    }

    // ----------------------------------------------------------------------------------

    void
    Model::perform_basis_enrichment_internal(
            enum EntityRank  const & aBasisRank,
            Matrix<IndexMat> const & aMeshIndex)
    {
        // initialize enrichment (ptr because of circular dependency)
        mEnrichment = new Enrichment(
                Enrichment_Method::USE_INTERPOLATION_CELL_BASIS,
                aBasisRank,
                aMeshIndex,
                mGeometryEngine->get_num_phases(),
                this,
                &mCutMesh,
                &mBackgroundMesh);

        // Set verbose flag to match XTK.
        mEnrichment->mVerbose = mVerbose;

        // perform the enrichment
        mEnrichment->perform_enrichment();
    }

    // ----------------------------------------------------------------------------------

    void
    Model::construct_face_oriented_ghost_penalization_cells()
    {
        MORIS_ERROR(mDecomposed,"Mesh needs to be decomposed prior to calling ghost penalization");

        MORIS_ERROR(!mGhost,"Ghost penalization has already been called");

        std::clock_t start = std::clock();

        mGhostStabilization = new Ghost_Stabilization(this);

        mGhostStabilization->setup_ghost_stabilization();

        mGhost = true;

        if(moris::par_rank() == 0  && mVerbose)
        {
            std::clock_t tEndTime = std::clock();
            this->add_timing_data(tEndTime - start,"Ghost","Overall");
            std::cout<<"XTK: Ghost stabilization setup completed in "<< (std::clock() - start) / (double)(CLOCKS_PER_SEC)<<" s."<<std::endl;
        }
    }

    // ----------------------------------------------------------------------------------

    Ghost_Stabilization &
    Model::get_ghost_stabilization(moris::moris_index  aIndex)
    {
        MORIS_ERROR(mGhost,"Ghost has not been constructed on this model.");
        return *mGhostStabilization;
    }

    // ----------------------------------------------------------------------------------

    void
    Model::construct_multigrid()
    {
        mMultigrid = std::make_shared< xtk::Multigrid >( this );

        mMultigrid->build_enriched_coeff_to_background_coeff_map();

        mMultigrid->create_fine_to_coarse_relationship();

        mMultigrid->create_coarse_to_fine_relationship();

        mMultigrid->create_coarse_to_fine_weights();

        std::string tName = "Enriched_bspline_1.exo";
        mMultigrid->build_basis_exodus_information(tName);
    }

    // ----------------------------------------------------------------------------------

    Cut_Mesh &
    Model::get_cut_mesh()
    {
        return mCutMesh;
    }

    // ----------------------------------------------------------------------------------

    Cut_Mesh const &
    Model::get_cut_mesh() const
    {
        return mCutMesh;
    }

    // ----------------------------------------------------------------------------------

    Background_Mesh &
    Model::get_background_mesh()
    {
        return mBackgroundMesh;
    }

    // ----------------------------------------------------------------------------------

    Background_Mesh const &
    Model::get_background_mesh() const
    {
        return mBackgroundMesh;
    }

    // ----------------------------------------------------------------------------------

    moris::ge::Geometry_Engine*
    Model::get_geom_engine()
    {
        return mGeometryEngine;
    }

    // ----------------------------------------------------------------------------------
    // Tet 10 conversion Source code
    // ----------------------------------------------------------------------------------

    void
    Model::convert_mesh_tet4_to_tet10()
    {
        MORIS_ASSERT(0,"not currently working");
        mConvertedToTet10s = true;

        // start timing on this decomposition
        std::clock_t start = std::clock();
        //        convert_mesh_tet4_to_tet10_internal();

        if(moris::par_rank() == 0)
        {
            std::cout<<"Tet4 to Tet10 conversion completed in "<< (std::clock() - start) / (double)(CLOCKS_PER_SEC)<<" s."<<std::endl;
        }
    }

    // ----------------------------------------------------------------------------------
    // Export mesh Source code
    // ----------------------------------------------------------------------------------

    void
    Model::extract_surface_mesh_to_obj(
            std::string                      aOutputFile,
            size_t                           aPhaseIndex,
            moris::Cell<std::string> const & aBoundingSideSets)
    {
        // start timing on this decomposition
        std::clock_t start = std::clock();

        // create the output mtk mesh
        extract_surface_mesh_to_obj_internal(aOutputFile,aPhaseIndex,aBoundingSideSets);

        if(moris::par_rank() == 0  && mVerbose)
        {
            std::cout<<"XTK: Extract surface to obj completed in "<< (std::clock() - start) / (double)(CLOCKS_PER_SEC)<<" s."<<std::endl;
            std::cout<<"XTK: OBJ File: "<<aOutputFile<<std::endl;
        }
    }

    //------------------------------------------------------------------------------

    void
    Model::construct_neighborhood()
    {
        mElementToElement.resize(this->get_num_elements_total());

        // add uncut neighborhood to connectivity
        // keep track of boundaries with an uncut mesh next to a cut mesh
        moris::Cell<moris::Cell<moris_index>> tCutToUncutFace;
        construct_uncut_neighborhood(tCutToUncutFace);

        // since there are hanging nodes in HMR we need to do a little extra
        // to get the neighborhood correct
        if(mBackgroundMesh.get_mesh_data().get_mesh_type() == MeshType::HMR)
        {
            construct_cut_mesh_simple_neighborhood();    //FIXME: Keenan - comments are missing for these steps

            construct_cut_mesh_to_uncut_mesh_neighborhood(tCutToUncutFace);

            construct_complex_neighborhood();
        }
        else
        {
            // create the simple relationship neighborhood between child meshes
            construct_cut_mesh_simple_neighborhood();

            // create the link between uncut background cells and their neighboring children cells
            construct_cut_mesh_to_uncut_mesh_neighborhood(tCutToUncutFace);
        }

        //    print_neighborhood();
    }

    // ----------------------------------------------------------------------------------

    void
    Model::delete_neighborhood()
    {
        mElementToElement.resize(0);
    }

    // ----------------------------------------------------------------------------------

    void
    Model::construct_subphase_neighborhood()
    {
        // get the interpolation mesh
        moris::mtk::Interpolation_Mesh & tInterpMesh = mBackgroundMesh.get_mesh_data();

        // allocate subphase to subphase connectivity
        mSubphaseToSubPhase                 = moris::Cell<moris::Cell<moris::moris_index>>(mCutMesh.get_num_subphases());
        mSubphaseToSubPhaseMySideOrds       = moris::Cell<moris::Cell<moris::moris_index>>(mCutMesh.get_num_subphases());
        mSubphaseToSubPhaseNeighborSideOrds = moris::Cell<moris::Cell<moris::moris_index>>(mCutMesh.get_num_subphases());
        mTransitionNeighborCellLocation     = moris::Cell<moris::Cell<moris::moris_index>>(mCutMesh.get_num_subphases());

        // non unique temporary data
        moris::Cell<moris::Cell<moris::moris_index>> tNonUniqueSubphaseToSubphase(mCutMesh.get_num_subphases());
        moris::Cell<moris::Cell<moris::moris_index>> tNonUniqueSubphaseToSubPhaseMySideOrds(mCutMesh.get_num_subphases());
        moris::Cell<moris::Cell<moris::moris_index>> tNonUniqueSubphaseToSubPhaseNeighborSideOrds(mCutMesh.get_num_subphases());
        moris::Cell<moris::Cell<moris::moris_index>> tNonUniqueTransitionLocation(mCutMesh.get_num_subphases());

        //iterate through facets
        moris::uint tNumFacets = tInterpMesh.get_num_entities(EntityRank::ELEMENT);
        for(moris::moris_index iC = 0; iC < (moris::moris_index)tNumFacets; iC++)
        {
            // current cell
            mtk::Cell const * tCurrentCell = & tInterpMesh.get_mtk_cell(iC);

            // get the cells attached to the facet
            Matrix<IndexMat> tCellToCellSideIndex = tInterpMesh.get_elements_connected_to_element_and_face_ind_loc_inds(iC);
            Matrix<IndexMat> tCellToCellSideOrd  = tInterpMesh.get_elements_connected_to_element_and_face_ord_loc_inds(iC);

            // get the neighboring cells
            Cell<mtk::Cell const *> tCells(tCellToCellSideOrd.numel());
            tInterpMesh.get_mtk_cells(tCellToCellSideOrd.get_row(0),tCells);

            // iterate through neighbor
            for(moris::uint iN = 0; iN < tCellToCellSideOrd.n_cols(); iN++)
            {
                // facet ordinal shared for current neighbors
                moris_index tMyOrdinal  = tCellToCellSideOrd(1,iN);
                moris_index tNeighborOrdinal = tCellToCellSideOrd(2,iN);
                moris_index tTransitionCellLocation = tCellToCellSideOrd(3,iN);

                // neighbor cell
                mtk::Cell const * tOtherCell = & tInterpMesh.get_mtk_cell(tCellToCellSideIndex(0,iN));

                // get the subphase indices attached to the facet which is connected to the current cell
                Cell<moris::moris_index> tMyCellSubphaseIndices(0);
                Cell<moris::moris_index> tMyCellSubphaseBulkIndices(0);
                this->collect_subphases_attached_to_facet_on_cell( tCurrentCell->get_index(), tMyOrdinal, tMyCellSubphaseIndices, tMyCellSubphaseBulkIndices);

                // get the subphase indices attached to the facet which is connected to the other cell in the neighborhood
                Cell<moris::moris_index> tNeighborSubphaseIndices(0);
                Cell<moris::moris_index> tNeighborSubphaseBulkIndices(0);
                this->collect_subphases_attached_to_facet_on_cell( tOtherCell->get_index(), tNeighborOrdinal, tNeighborSubphaseIndices, tNeighborSubphaseBulkIndices);

                // iterate over subphases and add to neighborhood
                for(moris::uint i = 0; i < tMyCellSubphaseIndices.size(); i++)
                {
                    moris_index tMyBulkIndex = tMyCellSubphaseBulkIndices(i);
                    moris_index tMySubphaseIndex = tMyCellSubphaseIndices(i);

                    for(moris::uint j = 0; j < tNeighborSubphaseIndices.size(); j++)
                    {
                        moris_index tNeighborBulkIndex = tNeighborSubphaseBulkIndices(j);
                        moris_index tNeighborSubphaseIndex = tNeighborSubphaseIndices(j);

                        if(tMyBulkIndex == tNeighborBulkIndex)
                        {
                            mSubphaseToSubPhase(tMySubphaseIndex).push_back(tNeighborSubphaseIndex);
                            mSubphaseToSubPhaseMySideOrds(tMySubphaseIndex).push_back(tMyOrdinal);
                            mSubphaseToSubPhaseNeighborSideOrds(tMySubphaseIndex).push_back(tNeighborOrdinal);
                            mTransitionNeighborCellLocation(tMySubphaseIndex).push_back(tTransitionCellLocation);

                            //                        tNonUniqueSubphaseToSubphase(tNeighborSubphaseIndex).push_back(tMySubphaseIndex);
                            //                        tNonUniqueSubphaseToSubPhaseMySideOrds(tNeighborSubphaseIndex).push_back(tNeighborOrdinal);
                            //                        tNonUniqueSubphaseToSubPhaseNeighborSideOrds(tNeighborSubphaseIndex).push_back(tMyOrdinal);
                            //                        tNonUniqueTransitionLocation(tNeighborSubphaseIndex).push_back(MORIS_INDEX_MAX);
                        }
                    }
                }

            }
        }

        //    // make unique (We do this this way because HMR only has neighbors from larger cells to lower cells so
        //    // a criteria to check cell ids does not work)
        //    for(moris::uint i = 0; i < mSubphaseToSubPhase.size(); i++)
        //    {
        //        Cell<moris::moris_index> tUniqueIndices = unique_index( tNonUniqueSubphaseToSubphase(i) );
        //
        //
        //        std::cout<<" i = "<< i<<std::endl;
        //
        //        // resize member data
        //        mSubphaseToSubPhase(i).resize(tUniqueIndices.size());
        //        mSubphaseToSubPhaseMySideOrds(i).resize(tUniqueIndices.size());
        //        mSubphaseToSubPhaseNeighborSideOrds(i).resize(tUniqueIndices.size());
        //        mTransitionNeighborCellLocation(i).resize(tUniqueIndices.size());
        //
        //        moris::print(tNonUniqueTransitionLocation(i),"tNonUniqueTransitionLocation");
        //        moris::print(tNonUniqueSubphaseToSubphase(i),"tNonUniqueSubphaseToSubphase");
        //        moris::print(tUniqueIndices,"tUniqueIndices");
        //        // commit unique entries to member data
        //        for(moris::uint j = 0; j < tUniqueIndices.size(); j ++)
        //        {
        //            mSubphaseToSubPhase(i)(j) = tNonUniqueSubphaseToSubphase(i)(tUniqueIndices(j));
        //            mSubphaseToSubPhaseMySideOrds(i)(j) = tNonUniqueSubphaseToSubPhaseMySideOrds(i)(tUniqueIndices(j));
        //            mSubphaseToSubPhaseNeighborSideOrds(i)(j) = tNonUniqueSubphaseToSubPhaseNeighborSideOrds(i)(tUniqueIndices(j));
        //            mTransitionNeighborCellLocation(i)(j) = tNonUniqueTransitionLocation(i)(tUniqueIndices(j));
        //        }
        //
        //        moris::print(mTransitionNeighborCellLocation(i),"mTransitionNeighborCellLocation(i)");
        //
        //   }
    }

    // ----------------------------------------------------------------------------------

    void
    Model::collect_subphases_attached_to_facet_on_cell(
            moris::moris_index         aCellIndex,
            moris::moris_index         aFacetOrdinal,
            Cell<moris::moris_index> & aCellSubphaseIndices,
            Cell<moris::moris_index> & aCellSubphaseBulkIndices)
    {
        // set pointer to child mesh if it has children
        if(mBackgroundMesh.entity_has_children(aCellIndex, EntityRank::ELEMENT))
        {
            // get the child mesh ptr
            moris::moris_index tCMIndex = mBackgroundMesh.child_mesh_index(aCellIndex,EntityRank::ELEMENT);
            Child_Mesh const * tCMCell = & mCutMesh.get_child_mesh(tCMIndex);

            Matrix<IndexMat> tCellFacets =
                    mBackgroundMesh.get_mesh_data().get_entity_connected_to_entity_loc_inds(
                            aCellIndex,EntityRank::ELEMENT,
                            mBackgroundMesh.get_mesh_data().get_facet_rank());

            moris_index tFacetIndex = tCellFacets(aFacetOrdinal);

            // get subphases attached to facet
            Cell<moris::moris_index> tCellCMSubphaseIndices;
            tCMCell->get_subphases_attached_to_facet(tFacetIndex, tCellCMSubphaseIndices);

            // reference to subphase indices and bulkphases of subphases
            Cell<moris::moris_index> const & tCMSubphaseBulkIndices = tCMCell->get_subphase_bin_bulk_phase();
            Cell<moris::moris_index> const & tCMSubphaseIndices     = tCMCell->get_subphase_indices();

            // put the information in processor local indices with bulk phase
            aCellSubphaseIndices.resize(tCellCMSubphaseIndices.size());
            aCellSubphaseBulkIndices.resize(tCellCMSubphaseIndices.size());

            for(moris::uint i = 0; i < tCellCMSubphaseIndices.size(); i++)
            {
                aCellSubphaseBulkIndices(i) = tCMSubphaseBulkIndices(tCellCMSubphaseIndices(i));
                aCellSubphaseIndices(i) = tCMSubphaseIndices(tCellCMSubphaseIndices(i));
            }
        }
        else
        {
            // get the cell subphase indices
            aCellSubphaseBulkIndices = {{mBackgroundMesh.get_element_phase_index(aCellIndex)}};
            aCellSubphaseIndices     = {{aCellIndex}};
        }
    }

    // ----------------------------------------------------------------------------------

    bool
    Model::subphase_is_in_child_mesh(moris_index aSubphaseIndex)
    {
        if(aSubphaseIndex >= (moris_index)mBackgroundMesh.get_mesh_data().get_num_entities(EntityRank::ELEMENT))
        {
            return true;
        }

        else if (mBackgroundMesh.entity_has_children(aSubphaseIndex,EntityRank::ELEMENT))
        {
            return true;
        }

        return false;
    }

    // ----------------------------------------------------------------------------------

    void
    Model::construct_cut_mesh_simple_neighborhood()
    {
        // Collect element to node of child mesh and create a full element to element graph for child mesh
        Matrix<IndexMat> tCMElementToNode = mCutMesh.get_full_element_to_node_loc_inds();

        // generate connectivities (face then element conn) we do not keep faces around though
        // face connectivity
        CellTopology tCellTopo = mCutMesh.get_child_element_topology();
        Matrix<IndexMat> tElementToFace;
        Matrix<IndexMat> tFaceToNode;
        Matrix<IndexMat> tNodeToFace;
        Matrix<IndexMat> tFaceToElement;

        moris::mtk::Cell_Info_Factory tFactory;
        moris::mtk::Cell_Info* tCellInfo = tFactory.create_cell_info(tCellTopo);
        xtk::create_faces_from_element_to_node(tCellInfo, mBackgroundMesh.get_num_entities(EntityRank::NODE), tCMElementToNode, tElementToFace, tFaceToNode, tNodeToFace, tFaceToElement);

        // element connectivity
        moris::size_t tNumFacePerElem = tCellInfo->get_num_facets();

        // generate the element to element connectivity. this only captures the easy neighborhood relationships
        // where we consider elements neighbors if they share a full face
        Matrix<IndexMat> tElementToElementMat = generate_element_to_element(tFaceToElement, mCutMesh.get_num_entities(EntityRank::ELEMENT), tNumFacePerElem, MORIS_INDEX_MAX);

        moris::Matrix< moris::IndexMat > tCMElementInds = mCutMesh.get_all_element_inds();

        moris::Cell<moris::mtk::Cell*> tCMCellPtrs(tCMElementInds.numel());
        for(moris::uint iC = 0; iC<tCMCellPtrs.size(); iC++ )
        {
            tCMCellPtrs(iC) = &mBackgroundMesh.get_mtk_cell(tCMElementInds(iC));
        }

        // add to member data
        for(moris::uint iC = 0; iC<tElementToElementMat.n_rows(); iC++ )
        {
            for(moris::uint iN = 0; iN< tElementToElementMat.n_cols(); iN++)
            {
                if(tElementToElementMat(iC,iN) == MORIS_INDEX_MAX)
                {
                    continue;
                }
                mElementToElement(tCMElementInds(iC)).push_back(tCMCellPtrs(tElementToElementMat(iC,iN)));
            }
        }

        delete tCellInfo;
    }

    // ----------------------------------------------------------------------------------

    void
    Model::construct_complex_neighborhood()
    {

    }

    // ----------------------------------------------------------------------------------

    void
    Model::construct_cut_mesh_to_uncut_mesh_neighborhood(moris::Cell<moris::Cell<moris_index>> & aCutToUncutFace)
    {
        // matrices used throughout routine
        moris::Matrix< moris::IdMat >    tChildElemsIdsOnFace;
        moris::Matrix< moris::IndexMat > tChildElemsCMIndOnFace;
        moris::Matrix< moris::IndexMat > tChildElemOnFaceOrdinal;

        // iterate through the cut to uncut relationships
        for(moris::uint iR = 0; iR < aCutToUncutFace.size(); iR++)
        {
            // get data for readability from aCutToUncutFace
            moris_index tCellUnCutInd = aCutToUncutFace(iR)(0);
            moris_index tCellCutInd   = aCutToUncutFace(iR)(1);
            moris_index tFaceIndex    = aCutToUncutFace(iR)(2);

            // uncut cell
            moris::mtk::Cell* tCellUnCut = &mBackgroundMesh.get_mtk_cell(tCellUnCutInd);

            Child_Mesh &  tChildMesh = mCutMesh.get_child_mesh(mBackgroundMesh.child_mesh_index(tCellCutInd,EntityRank::ELEMENT));
            Matrix<IndexMat> const & tChildCellInds = tChildMesh.get_element_inds();
            tChildMesh.get_child_elements_connected_to_parent_facet(tFaceIndex, tChildElemsIdsOnFace, tChildElemsCMIndOnFace, tChildElemOnFaceOrdinal);

            // get child cells and add cut cell to neighborhood, cut cells to neighborhood of uncut
            for(moris::uint  i = 0; i < tChildElemsCMIndOnFace.numel(); i++ )
            {
                mElementToElement(tChildCellInds(tChildElemsCMIndOnFace(i))).push_back(tCellUnCut);
                mElementToElement(tCellUnCutInd).push_back(&mBackgroundMesh.get_mtk_cell(tChildCellInds(tChildElemsCMIndOnFace(i))));
            }
        }
    }

    // ----------------------------------------------------------------------------------

    void
    Model::construct_uncut_neighborhood(moris::Cell<moris::Cell<moris_index>> & aCutToUncutFace)
    {
        moris::mtk::Interpolation_Mesh & tInterpMesh = mBackgroundMesh.get_mesh_data();
        moris::uint tNumCells                        = tInterpMesh.get_num_entities(EntityRank::ELEMENT);

        // iterate through background cells
        for(moris::uint iC = 0; iC < tNumCells; iC++)
        {
            // if current cell has no children, i.e. is uncut
            if(!mBackgroundMesh.entity_has_children((moris_index)iC,EntityRank::ELEMENT))
            {
                // get the neighbors
                Matrix<IndexMat> tElementNeighors = tInterpMesh.get_elements_connected_to_element_and_face_ind_loc_inds(iC);

                // iterate through neighbors
                for(moris::uint iN = 0; iN<tElementNeighors.n_cols(); iN++ )
                {
                    // if the neighbor has no children, i.e., is uncut
                    if(!mBackgroundMesh.entity_has_children(tElementNeighors(0,iN),EntityRank::ELEMENT))
                    {
                        // add neighbor cell to list of neighbors for current cell
                        mElementToElement(iC).push_back(&mBackgroundMesh.get_mtk_cell(tElementNeighors(0,iN)));
                    }

                    // mark as a cut to uncut boundary
                    else
                    {
                        // store
                        aCutToUncutFace.push_back( {(moris_index)iC , tElementNeighors(0,iN), tElementNeighors(1,iN)} );
                    }
                }
            }
        }
    }

    // ----------------------------------------------------------------------------------

    void
    Model::print_neighborhood()
    {
        for(moris::uint iE = 0; iE < mElementToElement.size(); iE++)
        {
            moris::mtk::Cell & tCell = mBackgroundMesh.get_mtk_cell(iE);

            std::cout<<"Element Id: "<<std::setw(8)<<tCell.get_id()<<" | ";

            for(moris::uint iN = 0; iN < mElementToElement(iE).size(); iN++)
            {
                std::cout<<std::setw(8)<<mElementToElement(iE)(iN)->get_id();
            }
            std::cout<<std::endl;
        }
    }

    // ----------------------------------------------------------------------------------

    void
    Model::print_cells()
    {
        for(moris::uint  i = 0; i < this->get_num_elements_total(); i++ )
        {
            mtk::Cell & tCell = mBackgroundMesh.get_mtk_cell((moris_index)i);

            moris::Cell<moris::mtk::Vertex *> tVertices = tCell.get_vertex_pointers();

            std::cout<<"Cell Id: "<<std::setw(8)<<tCell.get_id();
            std::cout<<" | Cell Index: "<<std::setw(8)<<tCell.get_index();
            std::cout<<" | Phase: "<<std::setw(8)<<mBackgroundMesh.get_element_phase_index(i) << " | Verts: ";
            for(moris::uint j = 0; j < tVertices.size(); j++)
            {
                std::cout<<std::setw(8)<<tVertices(j)->get_id();
            }

            std::cout<<std::endl;
        }
    }

    // ----------------------------------------------------------------------------------

    void
    Model::print_vertex_geometry()
    {
        for(moris::uint  i = 0; i < mBackgroundMesh.get_num_entities(EntityRank::NODE); i++)
        {
            moris::mtk::Vertex & tVertex = mBackgroundMesh.get_mtk_vertex(i);

            std::cout<<"Vertex Id: "<<std::setw(8)<<tVertex.get_id()<<" | ";
            for(moris::uint j = 0; j < mGeometryEngine->get_num_geometries(); j++)
            {
                std::cout<<std::setw(12)<<mGeometryEngine->get_geometry_field_value(tVertex.get_index(), tVertex.get_coords(), j)<<" , ";
            }
            std::cout<<std::endl;
        }
    }

    // ----------------------------------------------------------------------------------

    void
    Model::print_interface_vertices()
    {
        mBackgroundMesh.print_interface_node_flags();
    }

    //------------------------------------------------------------------------------

    void
    Model::print_subphase_neighborhood()
    {

        std::cout<<"Subphases"<<std::endl;
        for(moris::uint iC = 0; iC<mSubphaseToSubPhase.size(); iC++ )
        {
            std::cout<<std::setw(6)<<iC<<" | ";

            for(moris::uint iN = 0; iN< mSubphaseToSubPhase(iC).size(); iN++)
            {
                std::cout<<std::setw(6)<<mSubphaseToSubPhase(iC)(iN);
            }
            std::cout<<std::endl;
        }

        std::cout<<"Subphases My Side Ordinals"<<std::endl;
        for(moris::uint iC = 0; iC<mSubphaseToSubPhaseMySideOrds.size(); iC++ )
        {
            std::cout<<std::setw(6)<<iC<<" | ";

            for(moris::uint iN = 0; iN< mSubphaseToSubPhaseMySideOrds(iC).size(); iN++)
            {
                std::cout<<std::setw(6)<<mSubphaseToSubPhaseMySideOrds(iC)(iN);
            }
            std::cout<<std::endl;
        }

        std::cout<<"Subphases Neighbor Side Ordinals"<<std::endl;
        for(moris::uint iC = 0; iC<mSubphaseToSubPhaseNeighborSideOrds.size(); iC++ )
        {
            std::cout<<std::setw(6)<<iC<<" | ";

            for(moris::uint iN = 0; iN< mSubphaseToSubPhaseNeighborSideOrds(iC).size(); iN++)
            {
                std::cout<<std::setw(6)<<mSubphaseToSubPhaseNeighborSideOrds(iC)(iN);
            }
            std::cout<<std::endl;
        }

        if(mBackgroundMesh.get_mesh_data().get_mesh_type() == MeshType::HMR)
        {
            std::cout<<"Transition Neighbor Locations"<<std::endl;
            for(moris::uint iC = 0; iC<mTransitionNeighborCellLocation.size(); iC++ )
            {
                std::cout<<std::setw(6)<<iC<<" | ";

                for(moris::uint iN = 0; iN< mTransitionNeighborCellLocation(iC).size(); iN++)
                {
                    std::cout<<std::setw(12)<<mTransitionNeighborCellLocation(iC)(iN);
                }
                std::cout<<std::endl;
            }
        }
    }

    //------------------------------------------------------------------------------

    void
    Model::extract_surface_mesh_to_obj_internal(
            std::string                      aOutputFile,
            size_t                           aPhaseIndex,
            moris::Cell<std::string> const & aBoundingSideSets)
    {
        MORIS_ERROR(aBoundingSideSets.size() == 6,
                " There needs to be 6 side sets which skin the mesh to extract the surface");

        // allocate side set data
        moris::Cell<moris::Matrix<IndexMat>> tElementIndAndSideOrds(2*6);
        moris::Cell<moris::mtk::MtkSideSetInfo> tBackgroundSideSets(2*6);

        // background mesh data
        moris::mtk::Mesh const & tMeshData = mBackgroundMesh.get_mesh_data();

        // setup outputting options
        Output_Options tOutputOptions;

        // Specify there are 2 possible phases
        size_t tNumPhases = mGeometryEngine->get_num_bulk_phase();

        // Say I only want to output phase 1
        Cell<size_t> tPhasesToOutput = {aPhaseIndex};
        tOutputOptions.change_phases_to_output(tNumPhases,tPhasesToOutput);

        // Initialize Sets information structure
        moris::mtk::MtkSetsInfo tMtkMeshSets;

        moris::uint tNumChildCells   = 0;
        moris::uint tNumNoChildCells = 0;
        for(moris::uint i = 0; i <aBoundingSideSets.size(); i++)
        {
            moris::uint tNoChildInd = 2*i;
            moris::uint tChildInd = 2*i+1;

            this->propogate_background_side_set(aBoundingSideSets(i),tNoChildInd,tChildInd,tElementIndAndSideOrds,tBackgroundSideSets,tOutputOptions,true);

            tNumNoChildCells = tNumNoChildCells + tElementIndAndSideOrds(tNoChildInd).n_rows();
            tNumChildCells = tNumChildCells + tElementIndAndSideOrds(tChildInd).n_rows();
        }

        // get the interface information
        Cell<moris::Matrix<moris::IndexMat>> tInterfaceNodes = mBackgroundMesh.get_interface_nodes_glob_ids();

        // interface sides
        moris::Matrix<moris::IdMat> tInterfaceElemIndandSideOrd = mCutMesh.pack_interface_sides(0,aPhaseIndex,1);

        // tri 3s
        moris::Matrix<moris::IdMat> tTri3ElemToNode(tNumChildCells + tInterfaceElemIndandSideOrd.n_rows() + tNumNoChildCells*4,3);

        // keep track of nodes that are in skinned mesh
        moris::uint tNodeCount = 0;
        moris::Matrix<moris::IdMat> tNodesOnBoundary((tNumNoChildCells*5+tNumChildCells*3 + tInterfaceNodes(aPhaseIndex).numel()) ,1);
        tNodesOnBoundary.fill(MORIS_ID_MAX);

        // collect tri nodes
        moris_index tTriCount = 0;
        for(moris::uint  i = 0; i<6; i++)
        {
            moris::uint tChildInd = 2*i+1;

            // iterate through cells in this side set
            for(moris::uint  j = 0; j <tElementIndAndSideOrds(tChildInd).n_rows(); j++)
            {
                // get the mtk cell
                moris::mtk::Cell const & tCell = mBackgroundMesh.get_mtk_cell(tElementIndAndSideOrds(tChildInd)(j,0));

                moris::Cell<moris::mtk::Vertex const *> tVerticesOnSide = tCell.get_vertices_on_side_ordinal(tElementIndAndSideOrds(tChildInd)(j,1));

                Matrix<IdMat> tVertexIds( 1, tVerticesOnSide.size());
                for(moris::uint k =0; k < 3; k++)
                {
                    tVertexIds(k) = tVerticesOnSide(k)->get_id();
                    tNodesOnBoundary(tNodeCount) = tVertexIds(k);
                    tNodeCount++;
                }

                tTri3ElemToNode.get_row(tTriCount) = tVertexIds.get_row(0);
                tTriCount++;
            }
        }

        // Collect the nodes on the surface and construct a quad 4 / tri 3 mesh
        // quad 4s
        uint tQuadCount = 0;
        moris::Matrix<moris::IdMat> tQuad4ElemToNode(tNumNoChildCells,4);

        for(moris::uint i = 0; i < 6; i++)
        {
            moris::uint tNoChildInd = 2*i;

            for(moris::uint  j = 0; j <tElementIndAndSideOrds(tNoChildInd).n_rows(); j++)
            {
                // get the mtk cell
                moris::mtk::Cell const & tCell = mBackgroundMesh.get_mtk_cell(tElementIndAndSideOrds(tNoChildInd)(j,0));

                moris::Cell<moris::mtk::Vertex const *> tVerticesOnSide = tCell.get_vertices_on_side_ordinal(tElementIndAndSideOrds(tNoChildInd)(j,1));

                Matrix<IdMat> tVertexIds( 1, tVerticesOnSide.size());

                for(moris::uint k =0; k < 4; k++)
                {
                    tVertexIds(k) = tVerticesOnSide(k)->get_id();
                    tNodesOnBoundary(tNodeCount) = tVertexIds(k);
                    tNodeCount++;
                }
                tQuad4ElemToNode.get_row(tQuadCount) = tVertexIds.get_row(0);
                tQuadCount++;
            }
        }

        // triangulate quad 4s
        //
        // allocate ids for triangulation
        moris_id tNodeId = mBackgroundMesh.allocate_entity_ids(tQuad4ElemToNode.n_rows(),EntityRank::NODE);

        // template for splitting the quad 4 into tris
        moris::Matrix<moris::IdMat> tTriangulatedQuadMap = {{0,1,4},{1,2,4},{2,3,4},{3,0,4}};

        moris::Matrix<moris::IdMat> tNodeIdsForTemplate(1,5);

        moris::Matrix<moris::IdMat>  tNewVertexId(tQuad4ElemToNode.n_rows(),1);
        moris::Matrix<moris::DDRMat> tNewVertexCoords(tQuad4ElemToNode.n_rows(),3);
        moris::Matrix<moris::DDRMat> tParamCoordCenterQuad( {{ 0.0,  0.0}} );

        for(moris::uint i = 0; i<tQuad4ElemToNode.n_rows(); i++)
        {
            // assign ids needed for template
            tNodeIdsForTemplate({0,0},{0,3})              = tQuad4ElemToNode.get_row(i);
            tNodeIdsForTemplate(4)                        = tNodeId;
            tNewVertexId(i)                               = tNodeId;
            tNodeId++;

            // turn quad into triangles
            moris::Matrix<moris::IdMat> tTriangulatedQuad = reindex_matrix(tTriangulatedQuadMap,0,tNodeIdsForTemplate);

            // compute vertex coordinate
            moris::Matrix<moris::DDRMat> tNodeCoordsOnFace(4,3);
            for(moris::uint j = 0; j < 4; j++)
            {
                moris_index tNodeIndex = tMeshData.get_loc_entity_ind_from_entity_glb_id(tNodeIdsForTemplate(j),EntityRank::NODE);
                tNodeCoordsOnFace.get_row(j) = tMeshData.get_node_coordinate(tNodeIndex).get_row(0);
            }

            // bilinearly interpolate to the center of this face fi
            moris::Matrix<moris::DDRMat> tNewNodeCoordinates;
            xtk::Interpolation::bilinear_interpolation(tNodeCoordsOnFace, tParamCoordCenterQuad, tNewNodeCoordinates);
            tNewVertexCoords.get_row(i) = tNewNodeCoordinates.get_row(0);

            // add quad to tri 3s
            for(moris::uint  j = 0; j < 4; j++)
            {
                tTri3ElemToNode.get_row(tTriCount) = tTriangulatedQuad.get_row(j);
                tTriCount++;
            }
        }

        // add interface nodes to nodes on boundary
        tNodesOnBoundary({tNodeCount, tNodeCount + tInterfaceNodes(aPhaseIndex).numel()-1},{0,0}) = moris::trans(tInterfaceNodes(aPhaseIndex));
        tNodeCount = tNodeCount + tInterfaceNodes(aPhaseIndex).numel();

        // add interface facets

        // iterate through cells in interface
        for(moris::uint  i = 0; i <tInterfaceElemIndandSideOrd.n_rows(); i++)
        {
            // get the mtk cell

            moris::mtk::Cell const & tCell = mBackgroundMesh.get_mtk_cell(tInterfaceElemIndandSideOrd(i,0));
            moris::Cell<moris::mtk::Vertex const *> tVerticesOnSide = tCell.get_vertices_on_side_ordinal(tInterfaceElemIndandSideOrd(i,1));

            Matrix<IdMat> tVertexIds( 1, tVerticesOnSide.size());
            for(moris::uint k =0; k < 3; k++)
            {
                tVertexIds(k) = tVerticesOnSide(k)->get_id();
            }

            tTri3ElemToNode.get_row(tTriCount) = tVertexIds.get_row(0);
            tTriCount++;
        }

        // assign element ids
        //fixme: Make these ids unique across processors
        moris::Matrix<moris::IdMat> tChildFaceElementIds(tTriCount,1);
        for(moris::uint  i = 0; i <tChildFaceElementIds.numel(); i++)
        {
            tChildFaceElementIds(i) = (moris_id)i+1;
        }

        // Interface elements
        moris::mtk::MtkBlockSetInfo tTri3Block;
        tTri3Block.mCellIdsInSet = &tChildFaceElementIds;
        tTri3Block.mBlockSetName = "tri_surf";
        tTri3Block.mBlockSetTopo = CellTopology::TRI3;
        tMtkMeshSets.add_block_set(&tTri3Block);

        // Convert to vertex indices
        tNodesOnBoundary.resize(tNodeCount,1);
        moris::Matrix<moris::IdMat> tNodeMap;

        moris::unique( tNodesOnBoundary,tNodeMap);
        moris::Matrix<moris::IndexMat> tNodeIndices(tNodeMap.numel(),1);

        for(moris::uint i = 0; i <tNodeMap.numel(); i++)
        {
            tNodeIndices(i) = mBackgroundMesh.get_loc_entity_ind_from_entity_glb_id(tNodeMap(i),EntityRank::NODE);
        }

        // Get the node coordinates
        moris::Matrix<moris::DDRMat> tNodeCoordinates = mBackgroundMesh.get_selected_node_coordinates_loc_inds(tNodeIndices);

        // add nodes created during quad 4
        uint tNumNodeNoMidside = tNodeCoordinates.n_rows();
        uint tNumMidsideNodes = tNewVertexId.numel();
        uint tTotalNumNodes  =  tNumNodeNoMidside + tNumMidsideNodes;
        tNodeCoordinates.resize(tNumNodeNoMidside + tNumMidsideNodes,3);
        tNodeCoordinates({tNumNodeNoMidside,tTotalNumNodes-1},{0,2}) = tNewVertexCoords.matrix_data();

        tNodeMap.resize(tTotalNumNodes, 1);
        tNodeMap({tNumNodeNoMidside, tTotalNumNodes-1},{0,0}) = tNewVertexId.matrix_data();

        // make vertices consecutive for obj output
        std::unordered_map<moris_index, moris_index> tObjIndex;
        for(moris::uint i = 0; i < tNodeMap.numel(); i++)
        {
            tObjIndex[tNodeMap(i)] = i+1;
        }

        // renumber vertex
        for(moris::uint i  = 0; i <tTri3ElemToNode.n_rows(); i++)
        {
            for(moris::uint  j = 0; j<tTri3ElemToNode.n_cols(); j++)
            {
                auto tIter = tObjIndex.find(tTri3ElemToNode(i,j));
                tTri3ElemToNode(i,j) = tIter->second;
            }
        }

        // write to an obj file
        std::string tParObjPath =  moris::make_path_parallel( aOutputFile );

        std::ofstream tOFS (tParObjPath, std::ofstream::out);

        tOFS << std::setprecision (15);

        tOFS << "# XTK OBJ EXTRACTION"<<std::endl;

        // add vertices
        for(moris::uint i = 0 ; i < tNodeCoordinates.n_rows(); i++)
        {
            tOFS << std::scientific << "v "<< tNodeCoordinates(i,0) <<" "<< tNodeCoordinates(i,1) << " "<< tNodeCoordinates(i,2) <<std::endl;
        }

        // add facets
        for(moris::uint i = 0; i < tTri3ElemToNode.n_rows(); i++)
        {
            tOFS << "f "<< tTri3ElemToNode(i,0) <<" "<< tTri3ElemToNode(i,1)<< " "<< tTri3ElemToNode(i,2) <<std::endl;
        }

        tOFS.close();
    }

    // ----------------------------------------------------------------------------------

    moris::mtk::Integration_Mesh*
    Model::get_output_mesh(Output_Options const & aOutputOptions)

    {
        // start timing on this output
        std::clock_t start = std::clock();

        // create the output mtk mesh
        moris::mtk::Integration_Mesh* tOutputMesh = construct_output_mesh(aOutputOptions);

        if(moris::par_rank() == 0  && mVerbose)
        {
            std::cout<<"XTK: Mesh output completed in "<< (std::clock() - start) / (double)(CLOCKS_PER_SEC)<<" s."<<std::endl;
        }
        return tOutputMesh;
    }

    //------------------------------------------------------------------------------

    moris::uint
    Model::get_spatial_dim() const
    {
        return mModelDimension;
    }

    //------------------------------------------------------------------------------

    moris::uint
    Model::get_num_elements_total()
    {
        MORIS_ASSERT(mDecomposed,"Prior to using get_num_elements, the decomposition process must be finished");

        return mBackgroundMesh.get_num_entities(EntityRank::ELEMENT);
    }

    //------------------------------------------------------------------------------

    moris::uint
    Model::get_num_elements_unzipped()
    {
        return this->get_num_elements_total() - mCutMesh.get_num_child_meshes();
    }

    //------------------------------------------------------------------------------

    moris_index
    Model::get_cell_xtk_index(moris_id aCellId)
    {
        auto tIter = mCellGlbToLocalMap.find(aCellId);
        MORIS_ASSERT(tIter != mCellGlbToLocalMap.end(),"Id not in map");
        return tIter->second;
    }

    //------------------------------------------------------------------------------

    moris::Cell<moris::Cell<moris_index>>  const &
    Model::get_subphase_to_subphase()
    {
        return mSubphaseToSubPhase;
    }

    //------------------------------------------------------------------------------

    moris::Cell<moris::Cell<moris_index>>  const &
    Model::get_subphase_to_subphase_my_side_ords()
    {
        return mSubphaseToSubPhaseMySideOrds;
    }

    //------------------------------------------------------------------------------

    moris::Cell<moris::Cell<moris_index>>  const &
    Model::get_subphase_to_subphase_transition_loc()
    {
        return mTransitionNeighborCellLocation;
    }

    //------------------------------------------------------------------------------

    moris::Cell<moris::Cell<moris_index>>  const &
    Model::get_subphase_to_subphase_neighbor_side_ords()
    {
        return mSubphaseToSubPhaseNeighborSideOrds;
    }

    //------------------------------------------------------------------------------

    std::shared_ptr< Multigrid >
    Model::get_multigrid_ptr()
    {
        return mMultigrid;
    }

    //------------------------------------------------------------------------------

    moris::Matrix<moris::IndexMat>
    Model::get_element_to_subphase()
    {
        // child mesh subphases
        moris::uint tNumElem = this->get_num_elements_total();
        Matrix<IndexMat> tSubphase(1,tNumElem);
        mCutMesh.populate_subphase_vector(tSubphase);

        // populate the non intersected background cells
        for(moris::uint i = 0; i < mBackgroundMesh.get_mesh_data().get_num_entities(EntityRank::ELEMENT); i++)
        {
            tSubphase(i) = i;
        }

        return tSubphase;
    }

    //------------------------------------------------------------------------------

    moris_id
    Model::get_subphase_id(moris_id aSubphaseIndex)
    {
        if(this->subphase_is_in_child_mesh(aSubphaseIndex))
        {
            return mCutMesh.get_subphase_id(aSubphaseIndex);
        }
        else
        {
            return mBackgroundMesh.get_glb_entity_id_from_entity_loc_index(aSubphaseIndex,EntityRank::ELEMENT);
        }
    }

    // ----------------------------------------------------------------------------------

    moris_index
    Model::get_subphase_index(moris_id aSubphaseId)
    {
        auto tIter = mGlobalToLocalSubphaseMap.find(aSubphaseId);

        MORIS_ASSERT(tIter != mGlobalToLocalSubphaseMap.end(),"Subphase id not in map");

        return tIter->second;
    }

    //------------------------------------------------------------------------------

    moris::mtk::Integration_Mesh*
    Model::construct_output_mesh( Output_Options const & aOutputOptions )
    {

        // start timing on this decomposition
        std::clock_t start = std::clock();

        // Get mesh information ready for outputting
        // Package element to Node Connectivity
        moris::uint tSpatialDim = mBackgroundMesh.get_mesh_data().get_spatial_dim();

        // Children element nodes connected to elements
        moris::Cell<moris::Matrix<moris::IdMat>>  tElementToNodeChildrenByPhase = mCutMesh.get_full_element_to_node_by_phase_glob_ids(mGeometryEngine->get_num_bulk_phase(),mBackgroundMesh.get_mesh_data());

        // Child element ids
        moris::Cell<moris::Matrix<moris::IdMat>>  tChildElementsByPhase = mCutMesh.get_child_elements_by_phase(mGeometryEngine->get_num_bulk_phase(),mBackgroundMesh.get_mesh_data());

        // Parent elements without children
        Cell<moris::Matrix<moris::IdMat>>  tElementNoChildrenIdsByPhase = mBackgroundMesh.get_all_non_intersected_elements_by_phase(mGeometryEngine->get_num_bulk_phase());

        // Connectivity of parent elements without children
        Cell<moris::Matrix<moris::IdMat>>  tElementToNodeNoChildrenByPhase = mBackgroundMesh.get_non_intersected_element_to_node_by_phase(mGeometryEngine->get_num_bulk_phase());

        // Node map  of nodes in the phase we are interested in
        moris::Matrix<moris::IndexMat> tOutputtedNodeInds;
        moris::Matrix<moris::IdMat>  tLocalToGlobalNodeMap = this->get_node_map_restricted_to_output_phases(aOutputOptions,tOutputtedNodeInds);

        // All node coordinates
        moris::Matrix<moris::DDRMat> tNodeCoordinates = mBackgroundMesh.get_selected_node_coordinates_loc_inds(tOutputtedNodeInds);

        // Number of bulk phases
        uint tNumBulkPhases = mGeometryEngine->get_num_phases();

        // Get non-interescted parent elements by phase
        Cell<moris::Matrix<moris::IdMat>> tNoChildElementsByPhase = mBackgroundMesh.get_all_non_intersected_elements_by_phase(tNumBulkPhases);

        // combination of the elements by phase (if specified)
        Cell<moris::Matrix<moris::IdMat>> tCombinedElementsByPhase(tNoChildElementsByPhase.size());
        if(!aOutputOptions.mSeparateInterfaceBlock)
        {
            MORIS_ASSERT(mBackgroundMesh.get_parent_cell_topology() == CellTopology::TET4,
                    " Combining the interface block w/ non-interface block only valid on tet background mesh");

            tCombinedElementsByPhase = combine_interface_and_non_interface_blocks(tChildElementsByPhase,tNoChildElementsByPhase);
        }

        // Interface nodes
        Cell<moris::Matrix<moris::IndexMat>> tInterfaceNodes = mBackgroundMesh.get_interface_nodes_glob_ids();

        // Assemble geometry data as field for mesh output
        moris::Cell< moris::Matrix < moris::DDRMat > > tGeometryFieldData = assemble_geometry_data_as_mesh_field(tOutputtedNodeInds);

        // Give the geometry data a name
        moris::Cell<std::string> tGeometryFieldNames = assign_geometry_data_names();

        // Get rank of the geometry data field
        moris::Cell < enum moris::EntityRank > tFieldRanks =  assign_geometry_data_field_ranks();

        // number of phases being output
        moris::uint tNumPhasesOutput = get_num_phases_to_output(aOutputOptions);

        // Set up field data structure for MTK input
        moris::mtk::MtkFieldsInfo tFieldsInfo;
        moris::Cell<moris::mtk::Scalar_Field_Info<DDRMat>> tGeometryFields(tGeometryFieldData.size());

        for(uint i = 0; i <tGeometryFieldData.size(); i++)
        {
            tGeometryFields(i).set_field_name(tGeometryFieldNames(i));
            tGeometryFields(i).set_field_entity_rank(moris::EntityRank::NODE);
            tGeometryFields(i).add_field_data(&tLocalToGlobalNodeMap, &tGeometryFieldData(i));
            tFieldsInfo.mRealScalarFields.push_back(&tGeometryFields(i));
        }

        // External Fields - real cell fields
        uint tNumExtRealCellScalarFields = aOutputOptions.mRealElementExternalFieldNames.size();
        moris::Cell<moris::mtk::Scalar_Field_Info<DDRMat>> tExternalRealCellScalarFields(tNumExtRealCellScalarFields);
        for(uint i = 0; i<tNumExtRealCellScalarFields; i++)
        {
            tExternalRealCellScalarFields(i).set_field_name(aOutputOptions.mRealElementExternalFieldNames(i));
            tExternalRealCellScalarFields(i).set_field_entity_rank(moris::EntityRank::ELEMENT);
            add_field_for_mesh_input(&tExternalRealCellScalarFields(i),tFieldsInfo);
        }

        // External Fields - real vertex fields
        uint tNumExtRealVertexScalarFields = aOutputOptions.mRealNodeExternalFieldNames.size();
        moris::Cell<moris::mtk::Scalar_Field_Info<DDRMat>> tExternalRealVertexScalarFields(tNumExtRealVertexScalarFields);
        for(uint i = 0; i<tNumExtRealVertexScalarFields; i++)
        {
            tExternalRealVertexScalarFields(i).set_field_name(aOutputOptions.mRealNodeExternalFieldNames(i));
            tExternalRealVertexScalarFields(i).set_field_entity_rank(moris::EntityRank::NODE);
            add_field_for_mesh_input(&tExternalRealVertexScalarFields(i),tFieldsInfo);
        }

        // sensitivity fields
        moris::Cell<moris::Matrix<DDRMat>> adxdpData;
        moris::Cell<std::string>           adxdpNames;
        moris::Cell<moris::Matrix<DDRMat>> aDesVars;
        moris::Cell<std::string>           aDesVarsName;
        moris::Matrix<moris::DDRMat>       aNumDesVars;
        std::string                        aNumDesVarsName;
        moris::Cell<moris::mtk::Scalar_Field_Info<DDRMat>> tdxdpDataFields;
        moris::Cell<moris::mtk::Scalar_Field_Info<DDRMat>> tDesVarFields;
        moris::Cell<moris::mtk::Scalar_Field_Info<DDRMat>> tNumDesVarsField;

        //TODO: implement node owner (currently set to owned by this proc)
        //    moris::Matrix<moris::IdMat> tNodeOwner(1,tOutputtedNodeInds.numel(),moris::par_rank());

        moris::Matrix<moris::IdMat> tNodeOwner = mBackgroundMesh.get_vertices_owner(tOutputtedNodeInds);

        // Set up mesh sets
        // Initialize Sets information structure
        moris::mtk::MtkSetsInfo tMtkMeshSets;

        //
        moris::uint tNumBlocksPerPhase = 2;
        if(!aOutputOptions.mSeparateInterfaceBlock)
        {
            MORIS_ASSERT(mBackgroundMesh.get_parent_cell_topology() == CellTopology::TET4,
                    " Combining the interface block w/ non-interface block only valid on tet background mesh");
            tNumBlocksPerPhase = 1;
        }

        // Setup block sets
        Cell<moris::mtk::MtkBlockSetInfo> tBlockSets(tNumPhasesOutput*tNumBlocksPerPhase);
        uint tCount= 0;

        for(uint i = 0; i <tNumBulkPhases; i++)
        {
            if(aOutputOptions.output_phase(i) && aOutputOptions.mSeparateInterfaceBlock)
            {
                // Children of material phase i
                tBlockSets(tCount).mCellIdsInSet = &tChildElementsByPhase(i);
                tBlockSets(tCount).mBlockSetName = "child_"+std::to_string(i);
                tBlockSets(tCount).mBlockSetTopo = mCutMesh.get_child_element_topology();

                tMtkMeshSets.add_block_set(&tBlockSets(tCount));
                tCount++;

                // Children of material phase i
                tBlockSets(tCount).mCellIdsInSet = &tNoChildElementsByPhase(i);
                tBlockSets(tCount).mBlockSetName = "parent_"+std::to_string(i);
                tBlockSets(tCount).mBlockSetTopo = mBackgroundMesh.get_parent_cell_topology();

                tMtkMeshSets.add_block_set(&tBlockSets(tCount));
                tCount++;
            }

            else if(aOutputOptions.output_phase(i) && !aOutputOptions.mSeparateInterfaceBlock)
            {
                // Children of material phase i
                tBlockSets(tCount).mCellIdsInSet = &tCombinedElementsByPhase(i);
                tBlockSets(tCount).mBlockSetName = "phase_"+std::to_string(i);
                tBlockSets(tCount).mBlockSetTopo = mBackgroundMesh.get_parent_cell_topology();

                tMtkMeshSets.add_block_set(&tBlockSets(tCount));
                tCount++;
            }
        }

        // Interface elements
        moris::Matrix<moris::IndexMat> tInterfaceElements(0,0);
        moris::Matrix<moris::IndexMat> tInterfaceElementIds(0,0);
        moris::mtk::MtkBlockSetInfo tUnzippedInterfaceBlockSet;
        if(mUnzipped && aOutputOptions.mHaveInterface)
        {
            // get the interface elements local node index element connectivity
            tInterfaceElements = mCutMesh.get_extracted_interface_elements_loc_inds();

            mBackgroundMesh.convert_loc_entity_ind_to_glb_entity_ids(EntityRank::NODE,tInterfaceElements);

            tInterfaceElementIds = mCutMesh.get_interface_element_ids();

            tUnzippedInterfaceBlockSet.mCellIdsInSet = &tInterfaceElementIds;
            tUnzippedInterfaceBlockSet.mBlockSetName = "interface";
            tUnzippedInterfaceBlockSet.mBlockSetTopo = CellTopology::PRISM6;
            tMtkMeshSets.add_block_set(&tUnzippedInterfaceBlockSet);
        }

        // propogate background mesh node sets
        moris::Cell<moris::Matrix<IndexMat>> tBackgroundNodeSetData;
        moris::Cell<moris::mtk::MtkNodeSetInfo> tBackgroundNodeSets;
        if(aOutputOptions.mAddNodeSets)
        {
            tBackgroundNodeSets = propogate_background_node_sets(tBackgroundNodeSetData,aOutputOptions);

            for(moris::uint i = 0; i<tBackgroundNodeSets.size(); i++)
            {
                tMtkMeshSets.add_node_set(&tBackgroundNodeSets(i));
            }
        }

        moris::Cell<moris::mtk::MtkNodeSetInfo> tInterfaceNodeSets(tInterfaceNodes.size());
        if(aOutputOptions.mHaveInterface)
        {

            for(uint i = 0; i<tInterfaceNodes.size(); i++)
            {
                tInterfaceNodeSets(i).mNodeIds     = &tInterfaceNodes(i);
                tInterfaceNodeSets(i).mNodeSetName = "inodes_" +std::to_string(i) ;
                tMtkMeshSets.add_node_set(&tInterfaceNodeSets(i));
            }
        }

        // Get the packaged interface side sets from the cut mesh
        Cell<moris::Matrix<moris::IdMat>> tInterfaceElemIdandSideOrd;
        Cell<std::string> tInterfaceNames;
        Cell<moris::mtk::MtkSideSetInfo> tInterfaceSideSets;
        if(aOutputOptions.mHaveInterface)
        {
            this->setup_interface_single_side_sets(aOutputOptions,tInterfaceElemIdandSideOrd,tInterfaceNames);

            tInterfaceSideSets.resize(tInterfaceElemIdandSideOrd.size());
            for(moris::uint i = 0; i < tInterfaceElemIdandSideOrd.size(); i++)
            {
                tInterfaceSideSets(i).mElemIdsAndSideOrds = &tInterfaceElemIdandSideOrd(i);
                tInterfaceSideSets(i).mSideSetName        = tInterfaceNames(i);
                tMtkMeshSets.add_side_set(&tInterfaceSideSets(i));
            }
        }

        // propogate side sets from background mesh
        moris::Cell<moris::Matrix<IndexMat>> tSideSetData;
        moris::Cell<moris::mtk::MtkSideSetInfo> tBackgroundSideSets;
        if(aOutputOptions.mAddSideSets)
        {
            // collect information about background side set
            tBackgroundSideSets = this->propogate_background_side_sets(tSideSetData,aOutputOptions);

            // add to mesh input structure
            for(moris::uint i = 0; i<tBackgroundSideSets.size(); i++)
            {
                tMtkMeshSets.add_side_set(&tBackgroundSideSets(i));
            }
        }

        // Mesh data input structure (with multi element type mesh)
        moris::mtk::MtkMeshData tMeshDataInput;

        moris::uint tNumElemTypes = tNumPhasesOutput*2;
        if(mUnzipped)
        {
            tNumElemTypes = tNumElemTypes + 1;
        }

        tMeshDataInput.ElemConn             = moris::Cell<moris::Matrix<IdMat>*>(tNumElemTypes);
        tMeshDataInput.LocaltoGlobalElemMap = moris::Cell<moris::Matrix<IdMat>*>(tNumElemTypes);
        tMeshDataInput.CellTopology         = moris::Cell<enum CellTopology>(tNumElemTypes,CellTopology::INVALID);

        tMeshDataInput.Verbose                 = mVerbose;
        tMeshDataInput.SpatialDim              = &tSpatialDim;

        tCount = 0;
        for(moris::uint  i = 0 ; i <mGeometryEngine->get_num_bulk_phase(); i++)
        {
            if(aOutputOptions.output_phase(i))
            {
                tMeshDataInput.ElemConn(tCount)             = &tElementToNodeChildrenByPhase(i);
                tMeshDataInput.LocaltoGlobalElemMap(tCount) = &tChildElementsByPhase(i);
                tMeshDataInput.CellTopology(tCount)         = mCutMesh.get_child_element_topology();
                tCount++;
                tMeshDataInput.ElemConn(tCount)             = &tElementToNodeNoChildrenByPhase(i);
                tMeshDataInput.LocaltoGlobalElemMap(tCount) = &tElementNoChildrenIdsByPhase(i);
                tMeshDataInput.CellTopology(tCount)         = mBackgroundMesh.get_parent_cell_topology();
                tCount++;
            }
        }

        tMeshDataInput.NodeCoords              = &tNodeCoordinates;
        tMeshDataInput.FieldsInfo              = &tFieldsInfo;
        tMeshDataInput.LocaltoGlobalNodeMap    = &tLocalToGlobalNodeMap;
        tMeshDataInput.SetsInfo                = &tMtkMeshSets;
        tMeshDataInput.MarkNoBlockForIO        = false;
        tMeshDataInput.CreateAllEdgesAndFaces  = true;
        tMeshDataInput.AutoAuraOptionInSTK     = false;

        //Add clustering information
        moris::mtk::Cell_Cluster_Input tCellClusterInput;                // Cell clusters
        moris::Cell<Matrix<IdMat>>     tClusterCellIds;                  // Cell cluster Ids
        moris::mtk::Side_Cluster_Input tInterfaceSideClusterInput;       // Side clusters
        moris::Cell<Matrix<IdMat>>     tInterfaceCellIdsandSideOrds;     // side cluster ids and side ordinals
        moris::Cell<Matrix<DDRMat>>    tInterfaceSideClusterParamCoords; // side cluster vertex parametric coordinates
        //
        if(aOutputOptions.mAddClusters)
        {
            // cell clustering
            this->setup_cell_clusters_for_output(tCellClusterInput,aOutputOptions,tClusterCellIds);

            tMeshDataInput.CellClusterInput = &tCellClusterInput;

            MORIS_ASSERT(mGeometryEngine->get_num_geometries() == 1,"This has not been setup for multi geometry problems.");

            //fixme: support changes to interface side
            this->setup_interface_side_cluster(tInterfaceNames(0), tInterfaceSideClusterInput, aOutputOptions, tInterfaceCellIdsandSideOrds, tInterfaceSideClusterParamCoords);

            tMeshDataInput.SideClusterInput = &tInterfaceSideClusterInput;
        }

        // Interface elements
        if(mUnzipped)
        {
            tMeshDataInput.ElemConn(tNumElemTypes-1)             = &tInterfaceElements;
            tMeshDataInput.LocaltoGlobalElemMap(tNumElemTypes-1) = &tInterfaceElementIds;
            tMeshDataInput.CellTopology(tNumElemTypes-1)         = CellTopology::PRISM6;
        }

        // add parallel information
        moris::mtk::Visualization_STK tVizTool;
        if(aOutputOptions.mAddParallelFields && par_size()>1)
        {
            moris::mtk::MtkFieldsInfo* tParFields = tVizTool.setup_parallel_cell_fields_for_declaration();
            tFieldsInfo.combine_fields_info(*tParFields);
        }

        if(moris::par_rank() == 0 && mVerbose)
        {
            std::cout<<"XTK: Mesh data setup completed in " <<(std::clock() - start) / (double)(CLOCKS_PER_SEC)<<" s."<<std::endl;
        }

        start = std::clock();

        // cast background mesh to an interpolation mesh and pass in
        moris::mtk::Integration_Mesh* tMeshData = nullptr;
        if(aOutputOptions.mAddClusters)
        {
            moris::mtk::Interpolation_Mesh* tInterpMesh = dynamic_cast<moris::mtk::Interpolation_Mesh*>(&mBackgroundMesh.get_mesh_data());

            tMeshData = moris::mtk::create_integration_mesh( MeshType::STK, tMeshDataInput, tInterpMesh );
        }
        else
        {
            tMeshData = moris::mtk::create_integration_mesh( MeshType::STK, tMeshDataInput);
        }

        if(aOutputOptions.mAddParallelFields && par_size()>1)
        {
            tVizTool.populate_parallel_cell_fields_on_mesh(tMeshData);
        }

        if(moris::par_rank() == 0 && mVerbose)
        {
            std::cout<<"XTK: Write to MTK completed in " <<(std::clock() - start) / (double)(CLOCKS_PER_SEC)<<" s."<<std::endl;
            tMeshDataInput.print_summary();
        }

        return tMeshData;
    }

    //------------------------------------------------------------------------------

    moris::Matrix<moris::IndexMat>
    Model::get_node_map_restricted_to_output_phases(
            Output_Options                 const & aOutputOptions,
            moris::Matrix<moris::IndexMat>       & aOutputtedNodeInds)
    {
        moris::Matrix<moris::IndexMat> tNodeMap = mBackgroundMesh.get_local_to_global_map(EntityRank::NODE);

        moris_index tMyProcRank = par_rank();

        aOutputtedNodeInds.resize(tNodeMap.n_rows(),tNodeMap.n_cols());
        moris::uint tNumNodes = tNodeMap.numel();
        // if we are returning all phases there is no reason to restrict the map
        if(aOutputOptions.output_all_phases())
        {
            for(moris::uint i = 0; i <tNumNodes; i++)
            {
                aOutputtedNodeInds(i) = mBackgroundMesh.get_loc_entity_ind_from_entity_glb_id(tNodeMap(i),EntityRank::NODE);
            }

            return tNodeMap;
        }
        else
        {
            moris::Matrix<moris::IndexMat> tRestrictedNodeMap(tNodeMap.n_rows(),tNodeMap.n_cols());

            moris::uint tCount = 0;
            for(moris::uint i = 0; i <tNumNodes; i++)
            {
                if(output_node(i,aOutputOptions) && mBackgroundMesh.get_vertex_owner(i) == tMyProcRank)
                {
                    moris_index   tVertexIndex = mBackgroundMesh.get_loc_entity_ind_from_entity_glb_id(tNodeMap(i),EntityRank::NODE);
                    aOutputtedNodeInds(tCount) = tVertexIndex;
                    tRestrictedNodeMap(tCount) = tNodeMap(i);

                    tCount++;
                }
            }

            tRestrictedNodeMap.resize(1,tCount);
            aOutputtedNodeInds.resize(1,tCount);

            return tRestrictedNodeMap;
        }
    }

    //------------------------------------------------------------------------------

    void
    Model::setup_interface_single_side_sets(
            Output_Options              const & aOutputOptions,
            Cell<moris::Matrix<moris::IdMat>> & aCellIdsAndSideOrds,
            Cell<std::string>                 & aInterfaceSetNames)
    {
        std::string tSetNameBase = "iside_";

        for(moris_index iG = 0; iG< (moris_index)mGeometryEngine->get_num_geometries(); iG++)
        {
            for(moris_index iP0 = 0; iP0 < (moris_index)mGeometryEngine->get_num_bulk_phase(); iP0++)
            {
                for(moris_index iP1 = iP0+1; iP1 < (moris_index)mGeometryEngine->get_num_bulk_phase(); iP1++)
                {
                    if(aOutputOptions.output_phase(iP0) && aOutputOptions.output_phase(iP1))
                    {
                        std::string tSetName = tSetNameBase+"g_"+ std::to_string(iG) + "_p0_"+std::to_string(iP0)+"_p1_"+std::to_string(iP1);

                        aInterfaceSetNames.push_back(tSetName);
                        aCellIdsAndSideOrds.push_back(mCutMesh.pack_interface_sides(iG,iP0,iP1));
                    }
                }
            }
        }
    }

    //------------------------------------------------------------------------------

    moris::Cell<moris::mtk::MtkNodeSetInfo>
    Model::propogate_background_node_sets(
            moris::Cell<moris::Matrix<IndexMat>>       & aNodeSetData,
            Output_Options                       const & aOutputOptions)
    {
        // access background mesh data
        moris::mtk::Mesh & tMeshData = mBackgroundMesh.get_mesh_data();

        // get all node set names in background mesh
        moris::Cell<std::string> tSetNames = tMeshData.get_set_names(EntityRank::NODE);

        // allocate output
        aNodeSetData = moris::Cell<moris::Matrix<IndexMat>>(tSetNames.size());
        moris::Cell<moris::mtk::MtkNodeSetInfo> tNodeSetInfo(tSetNames.size());
        for(moris::uint i = 0; i <tSetNames.size(); i++)
        {
            moris::uint tCount = 0;
            moris::Cell<moris::mtk::Vertex const *> tNodesInSetInds = tMeshData.get_vertices_in_vertex_set_no_aura(tSetNames(i));

            aNodeSetData(i) = moris::Matrix<moris::IndexMat>(tNodesInSetInds.size(),1);

            for(moris::uint iNode =0; iNode<tNodesInSetInds.size(); iNode++)
            {
                moris_index tVertexInd = tNodesInSetInds(iNode)->get_index();

                if(this->output_node(tVertexInd,aOutputOptions))
                {
                    aNodeSetData(i)(tCount) = tNodesInSetInds(iNode)->get_index();
                    tCount++;
                }
            }

            aNodeSetData(i).resize(tCount,1);

            mBackgroundMesh.convert_loc_entity_ind_to_glb_entity_ids(EntityRank::NODE,aNodeSetData(i));

            tNodeSetInfo(i).mNodeIds = &aNodeSetData(i);
            tNodeSetInfo(i).mNodeSetName = tSetNames(i);
        }

        return tNodeSetInfo;
    }

    //------------------------------------------------------------------------------

    moris::Cell<moris::mtk::MtkSideSetInfo>
    Model::propogate_background_side_sets(moris::Cell<moris::Matrix<IndexMat>> & aSideSetElemIdsAndOrds,
            Output_Options const & aOutputOptions)
    {
        // access background mesh data
        moris::mtk::Mesh & tMeshData = mBackgroundMesh.get_mesh_data();

        // get all side set names in background mesh
        moris::Cell<std::string> tSetNames = tMeshData.get_set_names(tMeshData.get_facet_rank());

        // remove internal side sets which show up with a generated string
        tSetNames = check_for_and_remove_internal_seacas_side_sets(tSetNames);

        // allocate output side sets
        moris::Cell<moris::mtk::MtkSideSetInfo> tSideSets(2*tSetNames.size());
        aSideSetElemIdsAndOrds = moris::Cell<moris::Matrix<IndexMat>>(2*tSetNames.size());

        for(moris::uint i = 0; i <tSetNames.size(); i++)
        {
            moris::uint tNoChildInd = 2*i;
            moris::uint tChildInd = 2*i+1;

            this->propogate_background_side_set(
                    tSetNames(i),
                    tNoChildInd,
                    tChildInd,
                    aSideSetElemIdsAndOrds,
                    tSideSets,
                    aOutputOptions,
                    false);
        }

        return tSideSets;
    }

    // ----------------------------------------------------------------------------------

    void
    Model::propogate_background_side_set( 
            std::string                         const & aSideSetName,
            moris::moris_index                          aNoChildIndex,
            moris::moris_index                          aChildIndex,
            moris::Cell<moris::Matrix<IndexMat>>      & aElementIdsAndSideOrd,
            moris::Cell<moris::mtk::MtkSideSetInfo>   & aSideSetData,
            Output_Options                      const & aOutputOptions,
            bool                                        aOutputIndices)
    {
        // access background mesh data
        moris::mtk::Mesh & tMeshData = mBackgroundMesh.get_mesh_data();

        // declare matrices used through
        moris::Matrix< moris::IndexMat > tElementsAttachedToFace(1,1);
        moris::Matrix< moris::IdMat >    tChildElemsIdsOnFace;
        moris::Matrix< moris::IndexMat > tChildElemsCMIndOnFace;
        moris::Matrix< moris::IndexMat > tChildElemOnFaceOrdinal;

        moris::uint tElementIndex          = 0;
        moris::uint tPhaseIndex            = 0;
        moris::uint tFaceOrdinal           = 0;
        moris::moris_index tChildMeshIndex = 0;
        moris::moris_id    tElementId      = 0;
        moris::moris_index tMyProcRank     = par_rank();
        bool tHasChildren                  = false;

        // get cells and sides in side set
        moris::Cell< mtk::Cell const * > tCellsInSideSet;
        moris::Matrix< moris::IndexMat > tSideSetOrdinals;
        tMeshData.get_sideset_cells_and_ords(aSideSetName, tCellsInSideSet, tSideSetOrdinals );

        // side set data non-intersected
        aElementIdsAndSideOrd(aNoChildIndex)   = Matrix<IndexMat>(tCellsInSideSet.size()*2,2);

        // intersected data
        //TODO: FIGURE OUT MAXIMUM VALUE
        aElementIdsAndSideOrd(aChildIndex) = Matrix<IndexMat>(tCellsInSideSet.size()*2*10,2);

        // keep count
        moris::Cell<moris::uint> tCount(2,0);

        // iterate through sides in set i
        for(moris::uint iSide= 0; iSide<tCellsInSideSet.size(); iSide++)
        {
            tElementIndex = tCellsInSideSet(iSide)->get_index();

            // sides attached to cell
            moris::Matrix<moris::IdMat> tElementFaces = tMeshData.get_entity_connected_to_entity_loc_inds(tElementIndex,EntityRank::ELEMENT,EntityRank::FACE);

            moris_index tSideIndex = tElementFaces(tSideSetOrdinals(iSide));

            if(tMeshData.get_entity_owner(tElementIndex, EntityRank::ELEMENT) == tMyProcRank)
            {
                tHasChildren = mBackgroundMesh.entity_has_children(tElementIndex,EntityRank::ELEMENT);
                // get the faces from the child mesh
                if(tHasChildren)
                {
                    tChildMeshIndex = mBackgroundMesh.child_mesh_index(tElementIndex,EntityRank::ELEMENT);

                    Child_Mesh const & tChildMesh = mCutMesh.get_child_mesh(tChildMeshIndex);

                    tChildMesh.get_child_elements_connected_to_parent_facet(
                            tSideIndex,
                            tChildElemsIdsOnFace,
                            tChildElemsCMIndOnFace,
                            tChildElemOnFaceOrdinal);

                    moris::Matrix< moris::IndexMat > const & tChildElementPhaseIndices = tChildMesh.get_element_phase_indices();
                    moris::Matrix< moris::IndexMat > const & tChildElementIndices = tChildMesh.get_element_inds();
                    moris::Matrix< moris::IndexMat > const & tElementIds = tChildMesh.get_element_ids();

                    for(moris::moris_index iCElem  = 0; iCElem < (moris::moris_index)tChildElemsCMIndOnFace.numel(); iCElem++)
                    {
                        tPhaseIndex = tChildElementPhaseIndices(0,tChildElemsCMIndOnFace(0,iCElem));
                        if(aOutputOptions.output_phase(tPhaseIndex))
                        {
                            // Child Element Id
                            if(!aOutputIndices)
                            {
                                tElementId = tElementIds(tChildElemsCMIndOnFace(iCElem));
                                tFaceOrdinal   = tChildElemOnFaceOrdinal(iCElem);
                                aElementIdsAndSideOrd(aChildIndex)(tCount(1),0) = tElementId;
                                aElementIdsAndSideOrd(aChildIndex)(tCount(1),1) = tFaceOrdinal;
                                tCount(1)++;
                            }
                            else
                            {
                                tFaceOrdinal   = tChildElemOnFaceOrdinal(iCElem);
                                aElementIdsAndSideOrd(aChildIndex)(tCount(1),0) = tChildElementIndices(tChildElemsCMIndOnFace(iCElem));
                                aElementIdsAndSideOrd(aChildIndex)(tCount(1),1) = tFaceOrdinal;
                                tCount(1)++;
                            }
                        }
                    }
                }
                else
                {
                    tFaceOrdinal = tSideSetOrdinals(iSide);
                    tElementId   = tCellsInSideSet(iSide)->get_id();

                    if(aOutputOptions.output_phase(mBackgroundMesh.get_element_phase_index(tElementIndex)))
                    {
                        if(!aOutputIndices)
                        {
                            aElementIdsAndSideOrd(aNoChildIndex)(tCount(0),0) = tElementId;
                            aElementIdsAndSideOrd(aNoChildIndex)(tCount(0),1) = tFaceOrdinal;
                            tCount(0)++;
                        }
                        else
                        {
                            aElementIdsAndSideOrd(aNoChildIndex)(tCount(0),0) = tElementIndex;
                            aElementIdsAndSideOrd(aNoChildIndex)(tCount(0),1) = tFaceOrdinal;
                            tCount(0)++;
                        }
                    }
                }
            }
        }

        // resize data
        aElementIdsAndSideOrd(aChildIndex).resize(tCount(1),2);
        aElementIdsAndSideOrd(aNoChildIndex).resize(tCount(0),2);

        // Add data to side set info
        // no child
        aSideSetData(aNoChildIndex).mElemIdsAndSideOrds = &aElementIdsAndSideOrd(aNoChildIndex);
        aSideSetData(aNoChildIndex).mSideSetName        = aSideSetName;
        aSideSetData(aNoChildIndex).mSideTopology       = CellTopology::QUAD4;
        aSideSetData(aChildIndex).mElemIdsAndSideOrds   = &aElementIdsAndSideOrd(aChildIndex);
        aSideSetData(aChildIndex).mSideSetName          = aSideSetName + "_i";
        aSideSetData(aChildIndex).mSideTopology         = CellTopology::TRI3;
    }

    // ----------------------------------------------------------------------------------

    moris::Cell<std::string>
    Model::check_for_and_remove_internal_seacas_side_sets(moris::Cell<std::string> & aSideSetNames)
    {
        for(std::vector<std::string>::iterator iSet = aSideSetNames.begin(); iSet != aSideSetNames.end(); ++iSet)
        {
            if(iSet->compare("surface_1_quad4") == 0)
            {
                aSideSetNames.data().erase(iSet--);
            }

            else if(iSet->compare("surface_2_quad4") == 0)
            {
                aSideSetNames.data().erase(iSet--);
            }
            else if(iSet->compare("surface_3_quad4") == 0)
            {
                aSideSetNames.data().erase(iSet--);
            }
            else if(iSet->compare("surface_4_quad4") == 0)
            {
                aSideSetNames.data().erase(iSet--);
            }
            else if(iSet->compare("surface_5_quad4") == 0)
            {
                aSideSetNames.data().erase(iSet--);
            }
            else if(iSet->compare("surface_6_quad4") == 0)
            {
                aSideSetNames.data().erase(iSet--);
            }
            else if(iSet->compare("surface_hex8_quad_1") == 0)
            {
                aSideSetNames.data().erase(iSet--);
            }
            else if(iSet->compare("surface_hex8_quad_2") == 0)
            {
                aSideSetNames.data().erase(iSet--);
            }
            else if(iSet->compare("surface_hex8_quad4_1") == 0)
            {
                aSideSetNames.data().erase(iSet--);
            }
            else if(iSet->compare("surface_hex8_quad4_2") == 0)
            {
                aSideSetNames.data().erase(iSet--);
            }
            else if(iSet->compare("surface_hex8_quad4_3") == 0)
            {
                aSideSetNames.data().erase(iSet--);
            }
            else if(iSet->compare("surface_hex8_quad4_4") == 0)
            {
                aSideSetNames.data().erase(iSet--);
            }
        }

        return aSideSetNames;
    }

    //------------------------------------------------------------------------------

    Cell<moris::Matrix<moris::IdMat>>
    Model::combine_interface_and_non_interface_blocks(
            Cell<moris::Matrix<moris::IdMat>> & aChildElementsByPhase,
            Cell<moris::Matrix<moris::IdMat>> & aNoChildElementsByPhase)
    {
        moris::uint tNumPhase = aChildElementsByPhase.size();

        Cell<moris::Matrix<moris::IdMat>> tCombinedElementsByPhase(tNumPhase);

        for(moris::uint i =0; i<tNumPhase; i++)
        {
            moris::uint tNumChildElems   = aChildElementsByPhase(i).numel();
            moris::uint tNumNoChildElems = aNoChildElementsByPhase(i).numel();

            tCombinedElementsByPhase(i) = moris::Matrix<moris::IdMat>(1,tNumChildElems + tNumNoChildElems);

            tCombinedElementsByPhase(i)({0,0},{0,tNumChildElems-1}) = aChildElementsByPhase(i).get_row(0);
            tCombinedElementsByPhase(i)({0,0},{tNumChildElems,tNumChildElems + tNumNoChildElems -1}) = aNoChildElementsByPhase(i).get_row(0);
        }

        return tCombinedElementsByPhase;
    }

    //------------------------------------------------------------------------------

    uint
    Model::get_num_phases_to_output(Output_Options const & aOutputOptions)
    {
        uint tNumPhasesOutput = 0;
        if(aOutputOptions.output_all_phases())
        {
            tNumPhasesOutput = mGeometryEngine->get_num_bulk_phase();
        }
        else
        {
            tNumPhasesOutput = aOutputOptions.num_phases_to_output();
        }

        return tNumPhasesOutput;
    }

    //------------------------------------------------------------------------------

    void
    Model::setup_cell_clusters_for_output(
            moris::mtk::Cell_Cluster_Input       & aCellClusterInput,
            Output_Options                 const & aOutputOptions,
            moris::Cell<Matrix<IdMat>>           & aCellIds)
    {
        // iterate through child meshes and construct cells
        uint tNumChildMeshes = mCutMesh.get_num_child_meshes();

        for(moris::uint i = 0; i < tNumChildMeshes; i ++)
        {
            // Get child mesh
            Child_Mesh const & tChildMesh = mCutMesh.get_child_mesh(i);

            // pack the element ids into phase grouping
            Cell<moris::Matrix< moris::IdMat >> tElementIds;
            Cell<moris::Matrix< moris::IdMat >> tCMElementInds;
            tChildMesh.pack_child_mesh_by_phase(mGeometryEngine->get_num_bulk_phase(), tElementIds, tCMElementInds);

            // add them to cell to keep in scope
            aCellIds.push_back(tElementIds(0));
            aCellIds.push_back(tElementIds(1));
        }

        for(moris::uint i = 0; i < tNumChildMeshes; i ++)
        {
            // Get child mesh
            Child_Mesh const & tChildMesh = mCutMesh.get_child_mesh(i);

            // primary index
            moris_index tPrimaryCellIndex = 2*i;
            moris_index tVoidCellIndex    = 2*i+1;

            // parent index
            moris_index tParentCellIndex = tChildMesh.get_parent_element_index();

            // access the parent element from the background mesh
            moris::mtk::Cell* tInterpCell = &mBackgroundMesh.get_mesh_data().get_mtk_cell(tParentCellIndex);

            // add to cluster
            aCellClusterInput.add_cluster_data(
                    tInterpCell,
                    &aCellIds(tPrimaryCellIndex),
                    &aCellIds(tVoidCellIndex),
                    &tChildMesh.get_node_ids(),
                    &tChildMesh.get_parametric_coordinates());
        }
    }

    //------------------------------------------------------------------------------

    void
    Model::setup_interface_side_cluster(
            std::string                      aInterfaceSideLabelBase,
            moris::mtk::Side_Cluster_Input & aSideClusterInput,
            Output_Options           const & aOutputOptions,
            moris::Cell<Matrix<IdMat>>     & aCellIdsandSideOrds,
            moris::Cell<Matrix<DDRMat>>    & aParametricCoordinates)
    {
        moris::uint tNumPhases = mGeometryEngine->get_num_bulk_phase();

        moris::uint tNumChildMeshes = mCutMesh.get_num_child_meshes();

        for(moris::uint  iP = 0; iP<tNumPhases; iP++)
        {
            // if we are outputting this phase
            //        if(aOutputOptions.output_phase((size_t)iP))
            if(iP == 0)
            {
                // add side set to output
                std::string tSetName = aInterfaceSideLabelBase;

                //iterate through children meshes
                for(moris::uint iC = 0; iC < tNumChildMeshes; iC ++)
                {
                    // Get child mesh
                    Child_Mesh const & tChildMesh = mCutMesh.get_child_mesh(iC);

                    // package this child element by bulk phase
                    moris::Matrix< moris::IdMat > tInterfaceElementIdsAndSideOrd = tChildMesh.pack_interface_sides( 0, 0, 1 );

                    // add to data which will stay in scope
                    aCellIdsandSideOrds.push_back(tInterfaceElementIdsAndSideOrd);
                }
            }
        }

        uint tCount = 0;
        for(moris::uint  iP = 0; iP<tNumPhases; iP++)
        {
            // if we are outputting this phase
            //        if(aOutputOptions.output_phase((size_t)iP))
            if(iP == 0)
            {
                // add side set to output
                std::string tSetName = aInterfaceSideLabelBase;
                moris_index tSideSetOrd = aSideClusterInput.add_side_set_label(tSetName);

                //iterate through children meshes
                for(moris::uint iC = 0; iC < tNumChildMeshes; iC ++)
                {
                    // Get child mesh
                    Child_Mesh const & tChildMesh = mCutMesh.get_child_mesh(iC);

                    // parent cell index
                    moris_index tParentCellIndex = tChildMesh.get_parent_element_index();

                    // access the parent element from the background mesh
                    moris::mtk::Cell* tInterpCell = &mBackgroundMesh.get_mesh_data().get_mtk_cell(tParentCellIndex);

                    // add to cluster input data
                    //fixme: Add only vertex indices on the interface to cluster. Adding all.
                    aSideClusterInput.add_cluster_data(false,tSideSetOrd,tInterpCell,&aCellIdsandSideOrds(tCount),&tChildMesh.get_node_ids(),&tChildMesh.get_parametric_coordinates());

                    tCount++;
                }
            }
        }
    }

    //------------------------------------------------------------------------------

    bool
    Model::output_node(
            moris::moris_index     aNodeIndex,
            Output_Options const & aOutputOptions)
    {
        bool tIsInterface = mBackgroundMesh.is_interface_node(aNodeIndex,0);
        moris::size_t tPhaseIndex = 0;
        mGeometryEngine->get_phase_index(aNodeIndex,
                mBackgroundMesh.get_selected_node_coordinates_loc_inds({{aNodeIndex}}));

        if(aOutputOptions.output_phase(tPhaseIndex) && !tIsInterface)
        {
            return true;
        }
        else if(tIsInterface)
        {
            return true;
        }

        return false;
    }

    //------------------------------------------------------------------------------

    moris::size_t
    Model::determine_element_phase_index(
            moris::size_t                            aRowIndex,
            moris::Matrix< moris::IndexMat > const & aElementToNodeIndex)
    {
        moris::size_t tNumGeom = mGeometryEngine->get_num_geometries();
        moris::size_t tNumNodesPerElem = aElementToNodeIndex.n_cols();
        moris::Matrix< moris::IndexMat > tNodalPhaseVals(1,tNumGeom,MORIS_INDEX_MAX);

        // allocate phase on or off value (either 0 or 1)
        Matrix<IndexMat> tPhaseVotes(1,2);
        tPhaseVotes.fill(0);

        // maximum row index and column index
        uint tMaxRow = 0;
        uint tMaxCol = 0;

        for (moris::uint i = 0; i < tNumGeom; i++)
        {
            bool tFoundNonInterfaceNode = false;

            for( moris::size_t j = 0; j<tNumNodesPerElem; j++)
            {
                Matrix<DDRMat> tCoord= mBackgroundMesh.get_selected_node_coordinates_loc_inds({{ aElementToNodeIndex(aRowIndex,j) }});
                if(!mBackgroundMesh.is_interface_node(aElementToNodeIndex(aRowIndex,j),i))
                {
                    moris_index tPhaseIndex = mGeometryEngine->
                            get_node_phase_index_wrt_a_geometry((moris::uint)aElementToNodeIndex(aRowIndex, j),
                                    mBackgroundMesh.get_selected_node_coordinates_loc_inds({{ aElementToNodeIndex(aRowIndex,j) }}),
                                    i);
                    tFoundNonInterfaceNode = true;
                    tPhaseVotes(tPhaseIndex)++;


                }


            }

            // take the phase with the maximum number of votes
            tPhaseVotes.max(tMaxRow,tMaxCol);
            tNodalPhaseVals(0,i) = tMaxCol;

            //            if(tPhaseVotes(0) == tPhaseVotes(1))
            //            {
            //                std::cout<<"Parity Vote"<<std::endl;
            //                std::cout<<"iGeom = "<<i<<std::endl;
            //                std::cout<<"tMaxRow = "<<tMaxRow<<std::endl;
            //                std::cout<<"tMaxCol = "<<tMaxCol<<std::endl;
            //                std::cout<<"tPhaseVotes(0)  = "<<tPhaseVotes(0) <<std::endl;
            //                std::cout<<"tPhaseVotes(1)  = "<<tPhaseVotes(1) <<std::endl;
            //                throw;
            //            }

            // reset
            tPhaseVotes.fill(0);

            MORIS_ERROR(tFoundNonInterfaceNode,"Did not find a non-interface node for this element");
        }

        moris::moris_index tElemPhaseVal = mGeometryEngine->get_elem_phase_index(tNodalPhaseVals);

        return tElemPhaseVal;
    }

    // ----------------------------------------------------------------------------------

    void
    Model::print_decompsition_preamble(Cell<enum Subdivision_Method> aMethods)
    {
        // Only process with rank 0 prints the preamble

        if(moris::par_rank() == 0 && mVerbose)
        {
            std::cout<<"--------------------------------------------------------"<<std::endl;
            std::cout<<"XTK: Specified Decomposition Routines: ";

            for(moris::size_t i = 0 ; i<aMethods.size(); i++)
            {
                std::cout<<"["<<get_enum_str(aMethods(i))<<  "] ";
            }

            std::cout<<std::endl;
        }
    }

    //------------------------------------------------------------------------------

    moris::Cell< moris::Matrix < moris::DDRMat > >
    Model::assemble_geometry_data_as_mesh_field(moris::Matrix<moris::IndexMat> const & aNodeIndsToOutput)
    {
        uint tNumGeometries = mGeometryEngine->get_num_geometries();
        uint tNumNodes      = aNodeIndsToOutput.numel();

        // Allocate output data
        moris::Cell< moris::Matrix < moris::DDRMat > > tGeometryData(tNumGeometries, moris::Matrix<moris::DDRMat>(tNumNodes,1));

        //Iterate through geometries
        moris::Matrix< moris::DDRMat > tNodeCoords = mBackgroundMesh.get_selected_node_coordinates_loc_inds(aNodeIndsToOutput);
        for(uint iG = 0; iG <tNumGeometries; iG++)
        {
            // Iterate through nodes
            for(uint iN = 0; iN<tNumNodes; iN++)
            {
                tGeometryData(iG)(iN) = mGeometryEngine->get_geometry_field_value(aNodeIndsToOutput(iN), tNodeCoords.get_row(iN), iG);
            }
        }

        return tGeometryData;
    }

    //------------------------------------------------------------------------------

    moris::Cell<std::string>
    Model::assign_geometry_data_names()
    {
        uint tNumGeometries = mGeometryEngine->get_num_geometries();

        // base string of geometry data
        std::string tBaseName = "gd_";

        // Allocate output
        moris::Cell<std::string> tGeometryFieldName(tNumGeometries);

        //Iterate through geometries
        for(uint iG = 0; iG <tNumGeometries; iG++)
        {
            tGeometryFieldName(iG) = tBaseName+std::to_string(iG);
        }

        return tGeometryFieldName;
    }

    //------------------------------------------------------------------------------

    moris::Cell < enum moris::EntityRank >
    Model::assign_geometry_data_field_ranks()
    {
        uint tNumGeometries = mGeometryEngine->get_num_geometries();

        // base string of geometry data
        std::string tBaseName = "gd_";

        // Allocate output
        // Note: for now this is a nodal field always
        moris::Cell<enum moris::EntityRank> tGeometryFieldRank(tNumGeometries,moris::EntityRank::NODE);

        return tGeometryFieldRank;
    }

    //------------------------------------------------------------------------------

    Matrix<DDRMat>
    Model::get_timing_data() const
    {
        Matrix<DDRMat> tTimingMat(mTimingData.size(),1);
        for(moris::uint i = 0; i < mTimingData.size(); i++)
        {
            tTimingMat(i) = mTimingData(i);
        }

        return tTimingMat;
    }

    //------------------------------------------------------------------------------

    Cell<std::string>
    Model::get_timing_labels() const
    {
        return mTimingLabels;
    }

    //------------------------------------------------------------------------------

    void
    Model::print_timing_data() const
    {
        if(par_rank() == 0)
        {
            std::cout<<"XTK Timing Data:"<<std::endl;
            for(moris::uint i = 0; i < mTimingData.size(); i++)
            {
                std::cout<<std::setw(36)<<mTimingLabels(i)<<": "<<std::setw(8)<< std::scientific<<mTimingData(i)<<std::endl;
            }
        }
    }

    //------------------------------------------------------------------------------

    void
    Model::save_timing_to_hdf5( const std::string & aFilePath ) const
    {
        if(par_rank() == 0)
        {
            // timing data
            Matrix<DDRMat>    tTimingData   = this->get_timing_data();
            Cell<std::string> tTimingLabels = this->get_timing_labels();

            // Create a new file using default properties
            hid_t tFileID = H5Fcreate(
                    aFilePath.c_str(),
                    H5F_ACC_TRUNC,
                    H5P_DEFAULT,
                    H5P_DEFAULT);

            // error handler
            herr_t tStatus;

            // save some generic data about this run
            // number of procs
            save_scalar_to_hdf5_file(
                    tFileID,
                    "par_size",
                    par_size(),
                    tStatus );

            // iterate through timing labels and save to the file
            for(moris::uint iL = 0; iL < tTimingLabels.size(); iL++)
            {
                std::string tLabel = "Label_" + std::to_string(iL);

                // save label of this timing data
                save_string_to_hdf5_file(
                        tFileID,
                        tLabel,
                        tTimingLabels(iL),
                        tStatus );
            }

            // save matrix of timing data to file
            save_matrix_to_hdf5_file(
                    tFileID,
                    "Timing Data",
                    tTimingData,
                    tStatus );

            // Close file
            close_hdf5_file(tFileID);
        }
    }

    //------------------------------------------------------------------------------

    void
    Model::save_model_statistics_to_file( const std::string & aFilePath )
    {
        MORIS_ERROR(mDecomposed,"save_model_statistics_to_file() requires model to be at least decomposed");

        // collect global data

        // save the number of intersected background elements
        moris::uint tNumOwnedChildMeshes = this->get_cut_mesh().get_owned_child_meshes().size();
        moris::uint tGlobalChildMeshes = sum_all(tNumOwnedChildMeshes);

        if(par_rank() == 0)
        {
            // Create a new file using default properties
            hid_t tFileID = H5Fcreate(
                    aFilePath.c_str(),
                    H5F_ACC_TRUNC,
                    H5P_DEFAULT,
                    H5P_DEFAULT);

            // error handler
            herr_t tStatus;

            // save the number of background cells
            save_scalar_to_hdf5_file(
                    tFileID,
                    "num background cells",
                    mBackgroundMesh.get_num_entities_background(EntityRank::ELEMENT),
                    tStatus );

            save_scalar_to_hdf5_file(
                    tFileID,
                    "num intersect",
                    tGlobalChildMeshes,
                    tStatus );

            // save the number of sub-phases
            save_scalar_to_hdf5_file(
                    tFileID,
                    "num subphase",
                    this->get_cut_mesh().get_num_subphases(),
                    tStatus );

            // save the number of bulk-phases
            save_scalar_to_hdf5_file(
                    tFileID,
                    "num bulkphase",
                    this->get_geom_engine()->get_num_phases(),
                    tStatus );

            // save the number of geometries
            save_scalar_to_hdf5_file(
                    tFileID,
                    "num geometries",
                    this->get_geom_engine()->get_num_geometries(),
                    tStatus );

            if(mEnriched)
            {
                // add enrichment specific information
                // - number of enriched basis functions
                // - ratio between
            }

            if(mGhost)
            {
                // add ghost specific information
                // - number of ghost facets
                // - number of transition facets
            }

            // Close file
            close_hdf5_file(tFileID);
        }
    }

    //------------------------------------------------------------------------------

    void
    Model::add_timing_data(
            real        const & aTime,
            std::string const & aLabel,
            std::string const & aCategory)
    {
        mTimingData.push_back(aTime);
        mTimingLabels.push_back(aLabel);
    }

}<|MERGE_RESOLUTION|>--- conflicted
+++ resolved
@@ -458,114 +458,12 @@
         {
             case Subdivision_Method::NC_REGULAR_SUBDIVISION_HEX8:
             {
-<<<<<<< HEAD
-                //            MORIS_ASSERT(tXTKMeshData.get_entity_connected_to_entity_loc_inds(0, moris::EntityRank::ELEMENT, moris::EntityRank::NODE).numel() == 8, "NC_REGULAR_SUBDIVISION_HEX8 is for HEX8 meshes only.");
-                MORIS_ASSERT(aFirstSubdivision,"NC_REGULAR_SUBDIVISION_HEX8 needs to be the first subdivision routine for each geometry");
-                MORIS_ASSERT(mModelDimension == 3,"NC_REGULAR_SUBDIVISION_HEX8 needs to be done on a 3D mesh");
-
-                // Runs the first cut routine to get the new active child mesh indices and indicate which are new and need to be regularly subdivided and which ones dont
-                moris::Matrix< moris::IndexMat > tNewPairBool;
-                run_first_cut_routine(TemplateType::HEX_8, aGeomIndex, 8,  aActiveChildMeshIndices,tNewPairBool);
-
-                // set the child cell topology as tet 3s
-                mCutMesh.set_child_element_topology(CellTopology::TET4);
-
-                // initialize a struct of all the data we are keeping track of in this decomposition
-                // intended to reduce the clutter of function inputs etc
-                Decomposition_Data tDecompData;
-                tDecompData.mSubdivisionMethod = Subdivision_Method::NC_REGULAR_SUBDIVISION_HEX8;
-
-                // number of intersected elements
-                moris::uint tIntersectedCount = aActiveChildMeshIndices.n_cols();
-
-                // make node requests for each intersected element
-                this->decompose_internal_reg_sub_hex8_make_requests(aActiveChildMeshIndices,tNewPairBool,tDecompData);
-
-                // specify a dummy secondary id (not really needed for this type of decomposition)
-                tDecompData.tSecondaryIdentifiers = Cell<moris_index>(tDecompData.tNewNodeParentIndex.size(), MORIS_INDEX_MAX);
-
-                moris_index tMessageTag = 60000; /*arbitrary tag for regular subdivision*/
-                assign_node_requests_identifiers(tDecompData,tMessageTag);
-
-                // Allocate interface flag space in XTK mesh even though these are not interface nodes
-                mBackgroundMesh.allocate_space_in_interface_node_flags(tDecompData.tNewNodeIndex.size(),mGeometryEngine->get_num_geometries());
-
-                // add nodes to the background mesh
-                this->assign_index(tDecompData);
-                mBackgroundMesh.batch_create_new_nodes(tDecompData.tNewNodeId,tDecompData.tNewNodeIndex, tDecompData.tNewNodeOwner,tDecompData.tNewNodeCoordinate);
-
-                // add nodes to child mesh
-                this->decompose_internal_set_new_nodes_in_child_mesh_reg_sub(aActiveChildMeshIndices,tNewPairBool, 3, tDecompData);
-
-                // associate new nodes with geometry objects
-                create_new_node_association_with_geometry(tDecompData);
-
-                for(moris::size_t i = 0; i< tIntersectedCount; i++)
-                {
-                    if(tNewPairBool(0,i) == 0)
-                    {
-                        mCutMesh.generate_templated_mesh(aActiveChildMeshIndices(i),TemplateType::REGULAR_SUBDIVISION_HEX8);
-                    }
-                }
-
-=======
                 this->decompose_internal_reg_sub_hex8(aGeomIndex, aActiveChildMeshIndices, aFirstSubdivision, aSetIds);
->>>>>>> 43939367
                 break;
             }
             case Subdivision_Method::NC_REGULAR_SUBDIVISION_QUAD4:
             {
-<<<<<<< HEAD
-                MORIS_ASSERT(aFirstSubdivision, "NC_REGULAR_SUBDIVISION_QUAD4 needs to be the first subdivision routine for each geometry.");
-                MORIS_ASSERT(mModelDimension == 2, "NC_REGULAR_SUBDIVISION_QUAD4 needs to be done on a 2D mesh.");
-
-                // Runs the first cut routine to get the new active child mesh indices and indicate which are new and need to be regularly subdivided and which ones don't
-                moris::Matrix< moris::IndexMat > tNewPairBool;
-                run_first_cut_routine(TemplateType::QUAD_4, aGeomIndex, 4, aActiveChildMeshIndices, tNewPairBool);
-
-                // mark child cells as tri 3s
-                mCutMesh.set_child_element_topology(CellTopology::TRI3);
-
-                // initialize a struct of all the data we are keeping track of in this decomposition
-                // intended to reduce the clutter of function inputs etc
-                Decomposition_Data tDecompData;
-                tDecompData.mSubdivisionMethod = Subdivision_Method::NC_REGULAR_SUBDIVISION_QUAD4;
-
-                // number of intersected elements
-                moris::uint tIntersectedCount = aActiveChildMeshIndices.n_cols();
-
-                // make node requests for each intersected element
-                this->decompose_internal_reg_sub_quad4_make_requests(aActiveChildMeshIndices, tNewPairBool, tDecompData);
-
-                // specify a dummy secondary id (not really needed for this type of decomposition)
-                tDecompData.tSecondaryIdentifiers = Cell<moris_index>(tDecompData.tNewNodeParentIndex.size(), MORIS_INDEX_MAX);
-
-                moris_index tMessageTag = 60000; /*arbitrary tag for regular subdivision*/
-                assign_node_requests_identifiers(tDecompData,tMessageTag);
-
-                // Allocate interface flag space in XTK mesh even though these are not interface nodes
-                mBackgroundMesh.allocate_space_in_interface_node_flags(tDecompData.tNewNodeIndex.size(),mGeometryEngine->get_num_geometries());
-
-                // add nodes to the background mesh
-                this->assign_index(tDecompData);
-                mBackgroundMesh.batch_create_new_nodes(tDecompData.tNewNodeId,tDecompData.tNewNodeIndex, tDecompData.tNewNodeOwner,tDecompData.tNewNodeCoordinate);
-
-                // crate nodes in child mesh
-                this->decompose_internal_set_new_nodes_in_child_mesh_reg_sub(aActiveChildMeshIndices,tNewPairBool,2,tDecompData);
-
-                // associate new nodes with geometry objects
-                create_new_node_association_with_geometry(tDecompData);
-
-                for(moris::size_t i = 0; i< tIntersectedCount; i++)
-                {
-                    if(tNewPairBool(0,i) == 0)
-                    {
-                        mCutMesh.generate_templated_mesh(aActiveChildMeshIndices(i),TemplateType::REGULAR_SUBDIVISION_QUAD4);
-                    }
-                }
-=======
                 this->decompose_internal_reg_sub_quad4(aGeomIndex, aActiveChildMeshIndices, aFirstSubdivision, aSetIds);
->>>>>>> 43939367
                 break;
 
             }
@@ -650,7 +548,7 @@
                             // Determine which parent nodes, if any, are on the interface
                             bool tFirstParentOnInterface = mGeometryEngine->queued_intersection_first_parent_on_interface();
                             bool tSecondParentOnInterface = mGeometryEngine->queued_intersection_second_parent_on_interface();
-                            
+
                             if (tFirstParentOnInterface)
                             {
                                 // Tell the xtk mesh that the first node is an interface node
@@ -729,7 +627,7 @@
                                     uint tNewNodeIndex = mBackgroundMesh.get_first_available_index(EntityRank::NODE);
                                     tDecompData.tNewNodeIndex(tDecompData.tNewNodeIndex.size() - 1) = tNewNodeIndex;
                                     mBackgroundMesh.update_first_available_index(tNewNodeIndex + 1, EntityRank::NODE);
-                                    
+
                                     // Admit queued node in geometry engine
                                     mGeometryEngine->admit_queued_intersection(tNewNodeIndex);
                                 }
@@ -971,7 +869,7 @@
                                     uint tNewNodeIndex = mBackgroundMesh.get_first_available_index(EntityRank::NODE);
                                     tDecompData.tNewNodeIndex(tDecompData.tNewNodeIndex.size() - 1) = tNewNodeIndex;
                                     mBackgroundMesh.update_first_available_index(tNewNodeIndex + 1, EntityRank::NODE);
-                                    
+
                                     // Admit queued node in geometry engine
                                     mGeometryEngine->admit_queued_intersection(tNewNodeIndex);
                                 }
@@ -1067,53 +965,53 @@
             bool                       const & aFirstSubdivision,
             bool                       const & aSetIds )
     {
-        //            MORIS_ASSERT(tXTKMeshData.get_entity_connected_to_entity_loc_inds(0, moris::EntityRank::ELEMENT, moris::EntityRank::NODE).numel() == 8, "NC_REGULAR_SUBDIVISION_HEX8 is for HEX8 meshes only.");
-          MORIS_ASSERT(aFirstSubdivision,"NC_REGULAR_SUBDIVISION_HEX8 needs to be the first subdivision routine for each geometry");
-          MORIS_ASSERT(mModelDimension == 3,"NC_REGULAR_SUBDIVISION_HEX8 needs to be done on a 3D mesh");
-
-          // Runs the first cut routine to get the new active child mesh indices and indicate which are new and need to be regularly subdivided and which ones dont
-          moris::Matrix< moris::IndexMat > tNewPairBool;
-          run_first_cut_routine( aGeomIndex, aActiveChildMeshIndices,tNewPairBool);
-
-          // set the child cell topology as tet 3s
-          mCutMesh.set_child_element_topology(CellTopology::TET4);
-
-          // initialize a struct of all the data we are keeping track of in this decomposition
-          // intended to reduce the clutter of function inputs etc
-          Decomposition_Data tDecompData;
-          tDecompData.mSubdivisionMethod = Subdivision_Method::NC_REGULAR_SUBDIVISION_HEX8;
-
-          // number of intersected elements
-          moris::uint tIntersectedCount = aActiveChildMeshIndices.n_cols();
-
-          // make node requests for each intersected element
-          this->decompose_internal_reg_sub_hex8_make_requests(aActiveChildMeshIndices,tNewPairBool,tDecompData);
-
-          // specify a dummy secondary id (not really needed for this type of decomposition)
-          tDecompData.tSecondaryIdentifiers = Cell<moris_index>(tDecompData.tNewNodeParentIndex.size(), MORIS_INDEX_MAX);
-
-          moris_index tMessageTag = 60000; /*arbitrary tag for regular subdivision*/
-          assign_node_requests_identifiers(tDecompData,tMessageTag);
-
-          // Allocate interface flag space in XTK mesh even though these are not interface nodes
-          mBackgroundMesh.allocate_space_in_interface_node_flags(tDecompData.tNewNodeIndex.size(),mGeometryEngine->get_num_geometries());
-
-          // add nodes to the background mesh
-          mBackgroundMesh.batch_create_new_nodes(tDecompData.tNewNodeId,tDecompData.tNewNodeIndex, tDecompData.tNewNodeOwner,tDecompData.tNewNodeCoordinate);
-
-          // add nodes to child mesh
-          this->decompose_internal_set_new_nodes_in_child_mesh_reg_sub(aActiveChildMeshIndices,tNewPairBool, 3, tDecompData);
-
-          // associate new nodes with geometry objects
-          create_new_node_association_with_geometry(tDecompData);
-
-          for(moris::size_t i = 0; i< tIntersectedCount; i++)
-          {
-              if(tNewPairBool(0,i) == 0)
-              {
-                  mCutMesh.generate_templated_mesh(aActiveChildMeshIndices(i),TemplateType::REGULAR_SUBDIVISION_HEX8);
-              }
-          }
+        MORIS_ASSERT(aFirstSubdivision,"NC_REGULAR_SUBDIVISION_HEX8 needs to be the first subdivision routine for each geometry");
+        MORIS_ASSERT(mModelDimension == 3,"NC_REGULAR_SUBDIVISION_HEX8 needs to be done on a 3D mesh");
+
+        // Runs the first cut routine to get the new active child mesh indices and indicate which are new and need to be regularly subdivided and which ones dont
+        moris::Matrix< moris::IndexMat > tNewPairBool;
+        run_first_cut_routine(aGeomIndex, aActiveChildMeshIndices, tNewPairBool);
+
+        // set the child cell topology as tet 3s
+        mCutMesh.set_child_element_topology(CellTopology::TET4);
+
+        // initialize a struct of all the data we are keeping track of in this decomposition
+        // intended to reduce the clutter of function inputs etc
+        Decomposition_Data tDecompData;
+        tDecompData.mSubdivisionMethod = Subdivision_Method::NC_REGULAR_SUBDIVISION_HEX8;
+
+        // number of intersected elements
+        moris::uint tIntersectedCount = aActiveChildMeshIndices.n_cols();
+
+        // make node requests for each intersected element
+        this->decompose_internal_reg_sub_hex8_make_requests(aActiveChildMeshIndices,tNewPairBool,tDecompData);
+
+        // specify a dummy secondary id (not really needed for this type of decomposition)
+        tDecompData.tSecondaryIdentifiers = Cell<moris_index>(tDecompData.tNewNodeParentIndex.size(), MORIS_INDEX_MAX);
+
+        moris_index tMessageTag = 60000; /*arbitrary tag for regular subdivision*/
+        assign_node_requests_identifiers(tDecompData,tMessageTag);
+
+        // Allocate interface flag space in XTK mesh even though these are not interface nodes
+        mBackgroundMesh.allocate_space_in_interface_node_flags(tDecompData.tNewNodeIndex.size(),mGeometryEngine->get_num_geometries());
+
+        // add nodes to the background mesh
+        this->assign_index(tDecompData);
+        mBackgroundMesh.batch_create_new_nodes(tDecompData.tNewNodeId,tDecompData.tNewNodeIndex, tDecompData.tNewNodeOwner,tDecompData.tNewNodeCoordinate);
+
+        // add nodes to child mesh
+        this->decompose_internal_set_new_nodes_in_child_mesh_reg_sub(aActiveChildMeshIndices,tNewPairBool, 3, tDecompData);
+
+        // associate new nodes with geometry objects
+        create_new_node_association_with_geometry(tDecompData);
+
+        for(moris::size_t i = 0; i< tIntersectedCount; i++)
+        {
+            if(tNewPairBool(0,i) == 0)
+            {
+                mCutMesh.generate_templated_mesh(aActiveChildMeshIndices(i),TemplateType::REGULAR_SUBDIVISION_HEX8);
+            }
+        }
     }
 
     // ----------------------------------------------------------------------------------
@@ -1296,13 +1194,12 @@
             bool                       const & aFirstSubdivision,
             bool                       const & aSetIds )
     {
-
         MORIS_ASSERT(aFirstSubdivision, "NC_REGULAR_SUBDIVISION_QUAD4 needs to be the first subdivision routine for each geometry.");
         MORIS_ASSERT(mModelDimension == 2, "NC_REGULAR_SUBDIVISION_QUAD4 needs to be done on a 2D mesh.");
 
         // Runs the first cut routine to get the new active child mesh indices and indicate which are new and need to be regularly subdivided and which ones don't
         moris::Matrix< moris::IndexMat > tNewPairBool;
-        this->run_first_cut_routine(aGeomIndex, aActiveChildMeshIndices, tNewPairBool);
+        run_first_cut_routine(aGeomIndex, aActiveChildMeshIndices, tNewPairBool);
 
         // mark child cells as tri 3s
         mCutMesh.set_child_element_topology(CellTopology::TRI3);
@@ -1328,6 +1225,7 @@
         mBackgroundMesh.allocate_space_in_interface_node_flags(tDecompData.tNewNodeIndex.size(),mGeometryEngine->get_num_geometries());
 
         // add nodes to the background mesh
+        this->assign_index(tDecompData);
         mBackgroundMesh.batch_create_new_nodes(tDecompData.tNewNodeId,tDecompData.tNewNodeIndex, tDecompData.tNewNodeOwner,tDecompData.tNewNodeCoordinate);
 
         // crate nodes in child mesh
@@ -2536,46 +2434,31 @@
 
         // Number of elements
         moris::size_t tNumElements = mBackgroundMesh.get_num_entities(EntityRank::ELEMENT);
-
-<<<<<<< HEAD
+        MORIS_ERROR(tNumElements > 0,"Empty mesh passed to XTK");
+
+        // get the linear background cell indo
+        mtk::Cell_Info_Factory tCellInfoFactory;
+        moris::mtk::Cell_Info* tGeometricCellInfo = tCellInfoFactory.create_cell_info(mBackgroundMesh.get_parent_cell_topology());
+
+        // collect a vector of node to element connectivity for the entire mesh
+        moris::uint tNumNodesPerElement = tGeometricCellInfo->get_num_verts();
+
         // New child meshes
         moris::size_t tNumNewChildMeshes = 0;
         moris::moris_index tNewIndex = 0;
         Matrix<IndexMat> tIntersectedElementIndices(0, 0);
         Cell<std::pair<moris::moris_index, moris::moris_index>> tNewChildElementPair(0);
-        Matrix<IndexMat> tElementNodeIndices(tNumElements, aNumNodesPerElement);
-=======
-        MORIS_ERROR(tNumElements > 0,"Empty mesh passed to XTK");
-
-        // get the linear background cell indo
-        mtk::Cell_Info_Factory tCellInfoFactory;
-
-        moris::mtk::Cell_Info* tGeometricCellInfo = tCellInfoFactory.create_cell_info(mBackgroundMesh.get_parent_cell_topology());
-
-
-        // collect a vector of node to element connectivity for the entire mesh
-        moris::uint tNumNodesPerElem = tGeometricCellInfo->get_num_verts();
-        moris::Matrix< moris::IndexMat > tElementToNodeConnInd(tNumElements,tNumNodesPerElem);
-        moris::Matrix< moris::IndexMat > tElementToNodeVector(1,tNumNodesPerElem);
-
->>>>>>> 43939367
+        Matrix<IndexMat> tElementNodeIndices(tNumElements, tNumNodesPerElement);
 
         // Loop over elements to check for intersections
         for (size_t tParentElementIndex = 0; tParentElementIndex < tNumElements; tParentElementIndex++)
         {
-<<<<<<< HEAD
             Matrix<IndexMat> tElementNodeIndicesTemp = tXTKMeshData.get_entity_connected_to_entity_loc_inds(
                     tParentElementIndex,
                     moris::EntityRank::ELEMENT,
                     moris::EntityRank::NODE);
 
-            for (moris::uint j = 0; j < aNumNodesPerElement; j++)
-=======
-
-            tElementToNodeVector = tXTKMeshData.get_entity_connected_to_entity_loc_inds(i, moris::EntityRank::ELEMENT, moris::EntityRank::NODE);
-
-            for(moris::uint j = 0; j < tNumNodesPerElem; j++)
->>>>>>> 43939367
+            for (moris::uint j = 0; j < tNumNodesPerElement; j++)
             {
                 tElementNodeIndices(tParentElementIndex, j) = tElementNodeIndicesTemp(j);
             }
@@ -2620,7 +2503,7 @@
         enum CellTopology tParentTopo = mBackgroundMesh.get_parent_cell_topology();
         enum TemplateType tParentTemp = TemplateType::INVALID_TEMPLATE_TYPE;
 
-        if(tParentTopo == CellTopology::HEX8 or tParentTopo == CellTopology::HEX27 or tParentTopo == CellTopology::HEX64 )
+        if (tParentTopo == CellTopology::HEX8 or tParentTopo == CellTopology::HEX27 or tParentTopo == CellTopology::HEX64 )
         {
             tParentTemp = TemplateType::HEX_8;
         }
@@ -2630,17 +2513,17 @@
             tParentTemp = TemplateType::TET_4;
         }
 
-        else if(tParentTopo == CellTopology::QUAD4 or tParentTopo == CellTopology::QUAD9 or tParentTopo == CellTopology::QUAD16)
+        else if (tParentTopo == CellTopology::QUAD4 or tParentTopo == CellTopology::QUAD9 or tParentTopo == CellTopology::QUAD16)
         {
             tParentTemp = TemplateType::QUAD_4;
         }
-        else if(tParentTopo == CellTopology::TRI3)
+        else if (tParentTopo == CellTopology::TRI3)
         {
             tParentTemp = TemplateType::TRI_3;
         }
         else
         {
-            MORIS_ERROR(0,"Invalid background cell topo.");
+            MORIS_ERROR(false, "Invalid background cell topo.");
         }
 
         moris::Matrix< moris::IndexMat > tPlaceHolder(1, 1);
@@ -2663,11 +2546,7 @@
                 Matrix< IndexMat > tElementMat = {{tIntersectedElementIndices(j)}};
 
                 Cell<moris::Matrix< moris::IndexMat >> tAncestorInformation = {tPlaceHolder, tEdgetoElemConnInd, tFacetoElemConnInd, tElementMat};
-<<<<<<< HEAD
-                mCutMesh.initialize_new_mesh_from_parent_element(aActiveChildMeshIndices(j), aTemplateType, tNodetoElemConnVec, tAncestorInformation);
-=======
-                mCutMesh.initialize_new_mesh_from_parent_element(aActiveChildMeshIndices(0,j), tParentTemp, tNodetoElemConnVec, tAncestorInformation);
->>>>>>> 43939367
+                mCutMesh.initialize_new_mesh_from_parent_element(aActiveChildMeshIndices(j), tParentTemp, tNodetoElemConnVec, tAncestorInformation);
 
                 // add node ids
                 mBackgroundMesh.convert_loc_entity_ind_to_glb_entity_ids(EntityRank::NODE, tNodetoElemConnVec);
