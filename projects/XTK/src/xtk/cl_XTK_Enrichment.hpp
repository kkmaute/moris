
/*
 * cl_XTK_Enrichment.hpp
 *
 *  Created on: Feb 23, 2018
 *      Author: ktdoble
 */

#ifndef XTK_SRC_XTK_CL_XTK_ENRICHMENT_HPP_
#define XTK_SRC_XTK_CL_XTK_ENRICHMENT_HPP_

// XTKL: Linalg Includes
#include "cl_Matrix.hpp"
#include "cl_XTK_Matrix_Base_Utilities.hpp"


// Std includes
#include <limits>

// XTKL: XTK Includes
#include "cl_Cell.hpp"
#include "cl_XTK_Model.hpp"
#include "cl_XTK_Child_Mesh.hpp"
#include "cl_XTK_Cut_Mesh.hpp"
#include "fn_mesh_flood_fill.hpp"
#include "fn_prune_element_to_element.hpp"
#include "fn_generate_element_to_element.hpp"
#include "fn_local_child_mesh_flood_fill.hpp"
#include "fn_generate_shared_face_element_graph.hpp"
#include "fn_mesh_flood_fill.hpp"
#include "fn_Pairing.hpp"
#include "fn_equal_to.hpp"


// Mesh includes
#include "cl_MTK_Mesh.hpp"
#include "cl_MTK_Cell.hpp"
#include "cl_Mesh_Enums.hpp"
#include "cl_XTK_Background_Mesh.hpp"
#include "cl_Mesh_Enums.hpp"

#include "fn_unique.hpp"

#include "cl_XTK_Vertex_Enrichment.hpp"
#include "cl_MTK_Vertex_Interpolation.hpp"

/*
 * This class provides all the functions to perform the enrichment strategy on a child mesh
 */
namespace xtk
{

<<<<<<< HEAD
enum class Enrichment_Method
{
    USE_INTEGRATION_CELL_BASIS, // this one computes directly the vertex interpolation (uses the basis of tetrahedral cell)
    USE_INTERPOLATION_CELL_BASIS, // This one constructs an interpolation cell which interpolates into each subphase. (Uses basis of interpolation cell)
    INVALID
};

class Enrichment_Parameters
{
public:
    Enrichment_Parameters(){};

    enum moris::EntityRank mBasisToEnrich = EntityRank::NODE ; /*For lagrange mesh this is node, for HMR this may be bsplines*/
};


class Enrichment_Data
{
    public:

    Enrichment_Data(xtk::Cut_Mesh* aCutMesh):
        mSubphaseBGBasisIndices(aCutMesh->get_num_subphases()),
        mSubphaseBGBasisEnrLev(aCutMesh->get_num_subphases()){};

    // Enrichment Data ordered by basis function indices
    // For each basis function, the element indices and elemental subphases
    Cell<moris::Matrix< moris::IndexMat >> mElementEnrichmentLevel;
    Cell<moris::Matrix< moris::IndexMat >> mElementIndsInBasis;

    // For each enriched basis function, the subphase indices in support
    Cell<moris::Matrix< moris::IndexMat >> mSubphaseIndsInEnrichedBasis;

    // Basis enrichment level indices
    moris::Cell<moris::Matrix<moris::IndexMat>> mBasisEnrichmentIndices;
    moris::Matrix<moris::IndexMat> mEnrichedBasisIndexToId;

    // Unintersected Parent Cell, BackBasis interpolating in them and corresponding enrichment level
    // outer cell corresponds to interp cell index
    // inner cell corresponds to basis/enrlev in intepr cell
    moris::Cell<moris::Cell< moris_index >> mSubphaseBGBasisIndices;
    moris::Cell<moris::Cell< moris_index >> mSubphaseBGBasisEnrLev;

    // total number of basis enrichment levels (all basis functions)
    moris::uint mNumEnrichmentLevels;

    // Vertex interpolations for this enrichment ordered by background vertex index
    Cell<mtk::Vertex_Interpolation*> mBGVertexInterpolations;

    // Vertices with null vertex interpolation
    Cell<moris_index> mNullVertexInterpVerts;
};



class Model;

class Enrichment
{
public:
    Enrichment(){};

    Enrichment(enum Enrichment_Method          const & aMethod,
               enum EntityRank                 const & aBasisRank,
               Matrix<IndexMat>                const & aInterpIndex,
               moris::moris_index              const & aNumBulkPhases,
               xtk::Model*                             aXTKModelPtr,
               xtk::Cut_Mesh*                          aCutMeshPtr,
               xtk::Background_Mesh*                   aBackgroundMeshPtr);

    bool mVerbose = false;
    bool mBasisEnrToBulkPhase = false;
    typedef std::unordered_map<moris::moris_index,moris::moris_index> IndexMap;
    friend class Multigrid;


    /*!
     * Performs basis function enrichment so that each element in connected regions of a given bulk phase are
     * assigned a unique enrichment level in the basis support.
     * @param[in] aCutMesh - Mesh containing elements around the interface
     * @param[in] aBackgroundMesh - Background mesh (Lagrangian Mesh)
     * @param[in] aMatrixFactory - Means of creating matrix objects
     *
     */
    void
    perform_enrichment();

    /*!
     * Returns the element inds in a basis support constructed in call to perform_enrichment. These are indexed by basis function index.
     */
    Cell<moris::Matrix< moris::IdMat >> const &
    get_element_inds_in_basis_support(moris_index const & aEnrichmentDataIndex = 0) const;

    /*!
    * Returns the element enrichment levels in a basis support constructed in call to perform_enrichment. These are indexed by basis function index.
    * Correspond to the element inds found at the same index in mElementIndsInBasis.
    */
    Cell<moris::Matrix< moris::IndexMat >> const &
    get_element_enrichment_levels_in_basis_support(moris_index const & aEnrichmentDataIndex = 0) const;


    // ----------------------------------------------------------------------------------
    // Accessing enrichment data
    // ----------------------------------------------------------------------------------
    moris::Cell<moris::Matrix<moris::IndexMat>> const &
    get_enriched_basis_indices(moris_index const & aEnrichmentDataIndex = 0) const
=======
    enum class Enrichment_Method
>>>>>>> 0ea72151
    {
            USE_INTEGRATION_CELL_BASIS, // this one computes directly the vertex interpolation (uses the basis of tetrahedral cell)
            USE_INTERPOLATION_CELL_BASIS, // This one constructs an interpolation cell which interpolates into each subphase. (Uses basis of interpolation cell)
            INVALID
    };

    class Enrichment_Parameters
    {
        public:
            Enrichment_Parameters(){};

            enum moris::EntityRank mBasisToEnrich = EntityRank::NODE ; /*For lagrange mesh this is node, for HMR this may be bsplines*/
    };


    class Enrichment_Data
    {
        public:

            Enrichment_Data(xtk::Cut_Mesh* aCutMesh)
        :
            mSubphaseBGBasisIndices(aCutMesh->get_num_subphases()),
            mSubphaseBGBasisEnrLev(aCutMesh->get_num_subphases()){};

            // Enrichment Data ordered by basis function indices
            // For each basis function, the element indices and elemental subphases
            Cell<moris::Matrix< moris::IndexMat >> mElementEnrichmentLevel;
            Cell<moris::Matrix< moris::IndexMat >> mElementIndsInBasis;

            // For each enriched basis function, the subphase indices in support
            Cell<moris::Matrix< moris::IndexMat >> mSubphaseIndsInEnrichedBasis;

            // Basis enrichment level indices
            moris::Cell<moris::Matrix<moris::IndexMat>> mBasisEnrichmentIndices;
            moris::Matrix<moris::IndexMat> mEnrichedBasisIndexToId;

            // Unintersected Parent Cell, BackBasis interpolating in them and corresponding enrichment level
            // outer cell corresponds to interp cell index
            // inner cell corresponds to basis/enrlev in intepr cell
            moris::Cell<moris::Cell< moris_index >> mSubphaseBGBasisIndices;
            moris::Cell<moris::Cell< moris_index >> mSubphaseBGBasisEnrLev;

            // total number of basis enrichment levels (all basis functions)
            moris::uint mNumEnrichmentLevels;

            // Vertex interpolations for this enrichment ordered by background vertex index
            Cell<mtk::Vertex_Interpolation*> mBGVertexInterpolations;

            // Vertices with null vertex interpolation
            Cell<moris_index> mNullVertexInterpVerts;
    };

    class Model;

<<<<<<< HEAD
    /*!
     * Assign the enrichment level local identifiers
     */
    void
    assign_enriched_coefficients_identifiers(moris_index const & aEnrichmentDataIndex,
                                             moris::Cell<moris_index> const & aMaxEnrichmentLevel);

    // ----------------------------------------------------------------------------------

    void
    communicate_basis_information_with_owner(moris_index const & aEnrichmentDataIndex,
                                             Cell<Cell<moris_index>> const         & aBasisIdToBasisOwner,
                                             Cell<Cell<moris_index>> const         & aMaxSubphaseIdToBasisOwner,
                                             Cell<moris_index>       const         & aProcRanks,
                                             std::unordered_map<moris_id,moris_id> & aProcRankToIndexInData,
                                             Cell<moris::Matrix<moris::IndexMat>>  & aEnrichedBasisId);

    // ----------------------------------------------------------------------------------

    void
    set_received_enriched_basis_ids(moris_index const & aEnrichmentDataIndex,
                                    Cell<moris::Matrix<moris::IndexMat>> const & aReceivedEnrichedIds,
                                    Cell<Cell<moris_index>> const & aBasisIndexToBasisOwner,
                                    Cell<Cell<moris_index>> const & aSubphaseIdInSupport);

    // ----------------------------------------------------------------------------------

    moris::size_t
    count_elements_in_support(moris::Matrix< moris::IndexMat > const & aParentElementsInSupport);

    // ----------------------------------------------------------------------------------

    void
    construct_element_to_basis_connectivity(moris::Cell<moris::Cell<moris::moris_index>> & aElementToBasis,
                                            moris::Cell<moris::Cell<moris::moris_index>> & aElementToBasisEnrichmentLevel);

    // ----------------------------------------------------------------------------------

    bool
    subphase_is_in_support(moris_index const & aEnrichmentDataIndex,
                           moris_index aSubphaseIndex,
                           moris_index aEnrichedBasisIndex);
    // ----------------------------------------------------------------------------------
    void
    print_basis_support_debug(moris_index aBasisIndex,
                              moris::Matrix< moris::IndexMat > const & aParentElementsInSupport,
                              moris::Matrix< moris::IndexMat > const & aSubphasesInSupport,
                              IndexMap &                               aSubPhaseIndexToSupportIndex,
                              moris::Matrix< moris::IndexMat > const & aPrunedSubPhaseToSubphase,
                              moris::Matrix< moris::IndexMat >       & aSubPhaseBinEnrichmentVals);


    // ----------------------------------------------------------------------------------
    // Setup enriched interpolation mesh
    // ----------------------------------------------------------------------------------
    void
    construct_enriched_interpolation_mesh();
    // ----------------------------------------------------------------------------------

    void
    construct_enriched_integration_mesh();
    // ----------------------------------------------------------------------------------

    void
    allocate_interpolation_cells();
    // ----------------------------------------------------------------------------------

    void
    construct_enriched_interpolation_vertices_and_cells();
    // ----------------------------------------------------------------------------------
    void
    construct_enriched_vertex_interpolation(moris_index const & aEnrichmentDataIndex,
                                            mtk::Vertex_Interpolation* aBaseVertexInterp,
                                            Cell<moris_index> const &  aSubPhaseBasisEnrLev,
                                            std::unordered_map<moris_id,moris_id> & aMapBasisIndexToLocInSubPhase,
                                            Vertex_Enrichment &        aVertexEnrichment);
    // ----------------------------------------------------------------------------------
    std::unordered_map<moris_id,moris_id>
    construct_subphase_basis_to_basis_map(Cell<moris_id> const & aSubPhaseBasisIndex);

    // ----------------------------------------------------------------------------------
    // functions that collects the appropriate vertex interpolation for the enrichment strategy only
    moris::Cell<mtk::Vertex_Interpolation*>
    get_vertex_interpolations( moris::mtk::Cell & aParentCell,
                               const uint aMeshIndex ) const;

};
=======
    class Enrichment
    {
        public:

            Enrichment(){};

            Enrichment(
                    enum Enrichment_Method          const & aMethod,
                    enum EntityRank                 const & aBasisRank,
                    Matrix<IndexMat>                const & aInterpIndex,
                    moris::moris_index              const & aNumBulkPhases,
                    xtk::Model*                             aXTKModelPtr,
                    xtk::Cut_Mesh*                          aCutMeshPtr,
                    xtk::Background_Mesh*                   aBackgroundMeshPtr);

            bool mVerbose = false;
            bool mBasisEnrToBulkPhase = false;
            typedef std::unordered_map<moris::moris_index,moris::moris_index> IndexMap;
            friend class Multigrid;


            /*!
             * Performs basis function enrichment so that each element in connected regions of a given bulk phase are
             * assigned a unique enrichment level in the basis support.
             * @param[in] aCutMesh - Mesh containing elements around the interface
             * @param[in] aBackgroundMesh - Background mesh (Lagrangian Mesh)
             * @param[in] aMatrixFactory - Means of creating matrix objects
             *
             */
            void
            perform_enrichment();

            /*!
             * Returns the element inds in a basis support constructed in call to perform_enrichment. These are indexed by basis function index.
             */
            Cell<moris::Matrix< moris::IdMat >> const &
            get_element_inds_in_basis_support(moris_index const & aEnrichmentDataIndex = 0) const;

            /*!
             * Returns the element enrichment levels in a basis support constructed in call to perform_enrichment. These are indexed by basis function index.
             * Correspond to the element inds found at the same index in mElementIndsInBasis.
             */
            Cell<moris::Matrix< moris::IndexMat >> const &
            get_element_enrichment_levels_in_basis_support(moris_index const & aEnrichmentDataIndex = 0) const;

            // ----------------------------------------------------------------------------------
            // Accessing enrichment data
            // ----------------------------------------------------------------------------------
            moris::Cell<moris::Matrix<moris::IndexMat>> const &
            get_enriched_basis_indices(moris_index const & aEnrichmentDataIndex = 0) const
            {
                return mEnrichmentData(aEnrichmentDataIndex).mBasisEnrichmentIndices;
            }

            /*!
             * Returns the subphases indices in enriched basis functions support
             */
            Cell<moris::Matrix< moris::IndexMat >> const &
            get_subphases_loc_inds_in_enriched_basis(moris_index const & aEnrichmentDataIndex = 0) const;
            /*!
             * Returns the subphases ids in enriched basis functions support
             */
            Cell<moris::Matrix< moris::IndexMat >>
            get_subphases_glb_id_in_enriched_basis(moris_index const & aEnrichmentDataIndex = 0) const;

            //    void
            //    create_multilevel_enrichments();

            /*
             * Returns a vector of cell fields names to declare in STK mesh if you want to visualize the cell level
             * enrichment fields. cells within each subphase of a given basis function. One field per basis function, one field per child mesh
             */
            Cell<std::string>
            get_cell_enrichment_field_names() const;

            /*
             * Provided an MTK mesh, writes the cell enrichment data onto the mesh. (fields declared from get_cell_enrichment_field_names )
             */
            void
            write_cell_enrichment_to_fields(
                    Cell<std::string>  & aEnrichmentFieldStrs,
                    mtk::Mesh*           aMeshWithEnrFields) const;

        private:

            // enrichment method
            enum Enrichment_Method mEnrichmentMethod;

            // basis rank
            enum EntityRank mBasisRank;

            // index of interpolation
            Matrix<IndexMat> mMeshIndices;

            // number of bulk-phases possible in model
            moris::size_t mNumBulkPhases;

            // Pointers to necessary classes
            Model*    mXTKModelPtr;
            Cut_Mesh* mCutMeshPtr;
            Background_Mesh* mBackgroundMeshPtr;
            Enrichment_Parameters mParameters;

            // enrichment strategy data (outer cell - mesh index, inner cell - necessary data for enrichment of mesh index)
            Cell<Enrichment_Data> mEnrichmentData;

            // ----------------------------------------------------------------------------------

            /*
             * Performs enrichment on elements in support of full basis cluster. This enrichment includes all children elements of parents in
             * the basis cluster and parent elements with no children
             */
            void
            perform_basis_cluster_enrichment();

            // ----------------------------------------------------------------------------------

            /*
             * Constructs the subphase neighborhood in the XTK model
             */
            void
            construct_neighborhoods();

            // ----------------------------------------------------------------------------------

            /*
             * Verifies vertex interpolation is present and communicates non-existing vertex interpolation.
             * The vertex interpolation on the aura needs to be communicated if we are using HMR
             */
            void
            setup_background_vertex_interpolations();

            // ----------------------------------------------------------------------------------

            Matrix<IndexMat>
            get_subphase_clusters_in_support(moris::Matrix< moris::IndexMat > const & aElementsInSupport);

            // ----------------------------------------------------------------------------------

            void
            construct_subphase_in_support_map(
                    moris::Matrix< moris::IndexMat > const & aSubphaseClusterIndicesInSupport,
                    IndexMap                               & aSubPhaseIndexToSupportIndex);

            // ----------------------------------------------------------------------------------

            void
            generate_pruned_subphase_graph_in_basis_support(
                    moris::Matrix< moris::IndexMat > const & aSubphasesInSupport,
                    IndexMap &                               aSubPhaseIndexToSupportIndex,
                    moris::Matrix< moris::IndexMat >       & aPrunedSubPhaseToSubphase);


            // ----------------------------------------------------------------------------------

            void
            assign_subphase_bin_enrichment_levels_in_basis_support(
                    moris::Matrix< moris::IndexMat > const & aSubphasesInSupport,
                    IndexMap &                               aSubPhaseIndexToSupportIndex,
                    moris::Matrix< moris::IndexMat > const & aPrunedSubPhaseToSubphase,
                    moris::Matrix< moris::IndexMat >       & aSubPhaseBinEnrichmentVals,
                    moris_index                            & aMaxEnrichmentLevel);


            // ----------------------------------------------------------------------------------

            void
            unzip_subphase_bin_enrichment_into_element_enrichment(
                    moris_index const                      & aEnrichmentDataIndex,
                    moris_index const                      & aBasisIndex,
                    moris::Matrix< moris::IndexMat > const & aParentElementsInSupport,
                    moris::Matrix< moris::IndexMat > const & aSubphasesInSupport,
                    IndexMap                               & aSubPhaseIndexToSupportIndex,
                    moris::Matrix< moris::IndexMat > const & aPrunedSubPhaseToSubphase,
                    moris::Matrix< moris::IndexMat >       & aSubPhaseBinEnrichmentVals);

            // ----------------------------------------------------------------------------------

            void
            construct_enriched_basis_to_subphase_connectivity(
                    moris_index                                   const & aEnrichmentDataIndex,
                    moris::Cell<moris::Matrix< moris::IndexMat >> const & aSubPhaseBinEnrichment,
                    moris::Cell<moris::Matrix< moris::IndexMat >> const & aSubphaseClusterIndicesInSupport,
                    moris::Cell<moris_index>                      const & aMaxEnrichmentLevel);

            // ----------------------------------------------------------------------------------

            /*!
             * Assign the enrichment level local identifiers
             */
            void
            assign_enriched_coefficients_identifiers(
                    moris_index              const & aEnrichmentDataIndex,
                    moris::Cell<moris_index> const & aMaxEnrichmentLevel);

            // ----------------------------------------------------------------------------------

            void
            communicate_basis_information_with_owner(
                    moris_index             const         & aEnrichmentDataIndex,
                    Cell<Cell<moris_index>> const         & aBasisIdToBasisOwner,
                    Cell<Cell<moris_index>> const         & aMaxSubphaseIdToBasisOwner,
                    Cell<moris_index>       const         & aProcRanks,
                    std::unordered_map<moris_id,moris_id> & aProcRankToIndexInData,
                    Cell<moris::Matrix<moris::IndexMat>>  & aEnrichedBasisId);

            // ----------------------------------------------------------------------------------

            void
            set_received_enriched_basis_ids(
                    moris_index                          const & aEnrichmentDataIndex,
                    Cell<moris::Matrix<moris::IndexMat>> const & aReceivedEnrichedIds,
                    Cell<Cell<moris_index>>              const & aBasisIndexToBasisOwner);

            // ----------------------------------------------------------------------------------

            moris::size_t
            count_elements_in_support(moris::Matrix< moris::IndexMat > const & aParentElementsInSupport);

            // ----------------------------------------------------------------------------------

            void
            construct_element_to_basis_connectivity(
                    moris::Cell<moris::Cell<moris::moris_index>> & aElementToBasis,
                    moris::Cell<moris::Cell<moris::moris_index>> & aElementToBasisEnrichmentLevel);

            // ----------------------------------------------------------------------------------

            bool
            subphase_is_in_support(
                    moris_index const & aEnrichmentDataIndex,
                    moris_index         aSubphaseIndex,
                    moris_index         aEnrichedBasisIndex);
            // ----------------------------------------------------------------------------------
            void
            print_basis_support_debug(
                    moris_index                              aBasisIndex,
                    moris::Matrix< moris::IndexMat > const & aParentElementsInSupport,
                    moris::Matrix< moris::IndexMat > const & aSubphasesInSupport,
                    IndexMap                               & aSubPhaseIndexToSupportIndex,
                    moris::Matrix< moris::IndexMat > const & aPrunedSubPhaseToSubphase,
                    moris::Matrix< moris::IndexMat >       & aSubPhaseBinEnrichmentVals);


            // ----------------------------------------------------------------------------------
            // Setup enriched interpolation mesh
            // ----------------------------------------------------------------------------------
            void
            construct_enriched_interpolation_mesh();
            // ----------------------------------------------------------------------------------

            void
            construct_enriched_integration_mesh();
            // ----------------------------------------------------------------------------------

            void
            allocate_interpolation_cells();
            // ----------------------------------------------------------------------------------

            void
            construct_enriched_interpolation_vertices_and_cells();
            // ----------------------------------------------------------------------------------
            void
            construct_enriched_vertex_interpolation(
                    moris_index                           const & aEnrichmentDataIndex,
                    mtk::Vertex_Interpolation                   * aBaseVertexInterp,
                    Cell<moris_index>                     const &  aSubPhaseBasisEnrLev,
                    std::unordered_map<moris_id,moris_id>       & aMapBasisIndexToLocInSubPhase,
                    Vertex_Enrichment                           & aVertexEnrichment);
            // ----------------------------------------------------------------------------------
            std::unordered_map<moris_id,moris_id>
            construct_subphase_basis_to_basis_map(Cell<moris_id> const & aSubPhaseBasisIndex);

            // ----------------------------------------------------------------------------------
            // functions that collects the appropriate vertex interpolation for the enrichment strategy only
            moris::Cell<mtk::Vertex_Interpolation*>
            get_vertex_interpolations(
                    moris::mtk::Cell & aParentCell,
                    const uint         aMeshIndex ) const;

    };
>>>>>>> 0ea72151
}
#endif /* XTK_SRC_XTK_CL_XTK_ENRICHMENT_HPP_ */<|MERGE_RESOLUTION|>--- conflicted
+++ resolved
@@ -50,115 +50,7 @@
 namespace xtk
 {
 
-<<<<<<< HEAD
-enum class Enrichment_Method
-{
-    USE_INTEGRATION_CELL_BASIS, // this one computes directly the vertex interpolation (uses the basis of tetrahedral cell)
-    USE_INTERPOLATION_CELL_BASIS, // This one constructs an interpolation cell which interpolates into each subphase. (Uses basis of interpolation cell)
-    INVALID
-};
-
-class Enrichment_Parameters
-{
-public:
-    Enrichment_Parameters(){};
-
-    enum moris::EntityRank mBasisToEnrich = EntityRank::NODE ; /*For lagrange mesh this is node, for HMR this may be bsplines*/
-};
-
-
-class Enrichment_Data
-{
-    public:
-
-    Enrichment_Data(xtk::Cut_Mesh* aCutMesh):
-        mSubphaseBGBasisIndices(aCutMesh->get_num_subphases()),
-        mSubphaseBGBasisEnrLev(aCutMesh->get_num_subphases()){};
-
-    // Enrichment Data ordered by basis function indices
-    // For each basis function, the element indices and elemental subphases
-    Cell<moris::Matrix< moris::IndexMat >> mElementEnrichmentLevel;
-    Cell<moris::Matrix< moris::IndexMat >> mElementIndsInBasis;
-
-    // For each enriched basis function, the subphase indices in support
-    Cell<moris::Matrix< moris::IndexMat >> mSubphaseIndsInEnrichedBasis;
-
-    // Basis enrichment level indices
-    moris::Cell<moris::Matrix<moris::IndexMat>> mBasisEnrichmentIndices;
-    moris::Matrix<moris::IndexMat> mEnrichedBasisIndexToId;
-
-    // Unintersected Parent Cell, BackBasis interpolating in them and corresponding enrichment level
-    // outer cell corresponds to interp cell index
-    // inner cell corresponds to basis/enrlev in intepr cell
-    moris::Cell<moris::Cell< moris_index >> mSubphaseBGBasisIndices;
-    moris::Cell<moris::Cell< moris_index >> mSubphaseBGBasisEnrLev;
-
-    // total number of basis enrichment levels (all basis functions)
-    moris::uint mNumEnrichmentLevels;
-
-    // Vertex interpolations for this enrichment ordered by background vertex index
-    Cell<mtk::Vertex_Interpolation*> mBGVertexInterpolations;
-
-    // Vertices with null vertex interpolation
-    Cell<moris_index> mNullVertexInterpVerts;
-};
-
-
-
-class Model;
-
-class Enrichment
-{
-public:
-    Enrichment(){};
-
-    Enrichment(enum Enrichment_Method          const & aMethod,
-               enum EntityRank                 const & aBasisRank,
-               Matrix<IndexMat>                const & aInterpIndex,
-               moris::moris_index              const & aNumBulkPhases,
-               xtk::Model*                             aXTKModelPtr,
-               xtk::Cut_Mesh*                          aCutMeshPtr,
-               xtk::Background_Mesh*                   aBackgroundMeshPtr);
-
-    bool mVerbose = false;
-    bool mBasisEnrToBulkPhase = false;
-    typedef std::unordered_map<moris::moris_index,moris::moris_index> IndexMap;
-    friend class Multigrid;
-
-
-    /*!
-     * Performs basis function enrichment so that each element in connected regions of a given bulk phase are
-     * assigned a unique enrichment level in the basis support.
-     * @param[in] aCutMesh - Mesh containing elements around the interface
-     * @param[in] aBackgroundMesh - Background mesh (Lagrangian Mesh)
-     * @param[in] aMatrixFactory - Means of creating matrix objects
-     *
-     */
-    void
-    perform_enrichment();
-
-    /*!
-     * Returns the element inds in a basis support constructed in call to perform_enrichment. These are indexed by basis function index.
-     */
-    Cell<moris::Matrix< moris::IdMat >> const &
-    get_element_inds_in_basis_support(moris_index const & aEnrichmentDataIndex = 0) const;
-
-    /*!
-    * Returns the element enrichment levels in a basis support constructed in call to perform_enrichment. These are indexed by basis function index.
-    * Correspond to the element inds found at the same index in mElementIndsInBasis.
-    */
-    Cell<moris::Matrix< moris::IndexMat >> const &
-    get_element_enrichment_levels_in_basis_support(moris_index const & aEnrichmentDataIndex = 0) const;
-
-
-    // ----------------------------------------------------------------------------------
-    // Accessing enrichment data
-    // ----------------------------------------------------------------------------------
-    moris::Cell<moris::Matrix<moris::IndexMat>> const &
-    get_enriched_basis_indices(moris_index const & aEnrichmentDataIndex = 0) const
-=======
     enum class Enrichment_Method
->>>>>>> 0ea72151
     {
             USE_INTEGRATION_CELL_BASIS, // this one computes directly the vertex interpolation (uses the basis of tetrahedral cell)
             USE_INTERPOLATION_CELL_BASIS, // This one constructs an interpolation cell which interpolates into each subphase. (Uses basis of interpolation cell)
@@ -211,101 +103,13 @@
             Cell<moris_index> mNullVertexInterpVerts;
     };
 
+
+
     class Model;
 
-<<<<<<< HEAD
-    /*!
-     * Assign the enrichment level local identifiers
-     */
-    void
-    assign_enriched_coefficients_identifiers(moris_index const & aEnrichmentDataIndex,
-                                             moris::Cell<moris_index> const & aMaxEnrichmentLevel);
-
-    // ----------------------------------------------------------------------------------
-
-    void
-    communicate_basis_information_with_owner(moris_index const & aEnrichmentDataIndex,
-                                             Cell<Cell<moris_index>> const         & aBasisIdToBasisOwner,
-                                             Cell<Cell<moris_index>> const         & aMaxSubphaseIdToBasisOwner,
-                                             Cell<moris_index>       const         & aProcRanks,
-                                             std::unordered_map<moris_id,moris_id> & aProcRankToIndexInData,
-                                             Cell<moris::Matrix<moris::IndexMat>>  & aEnrichedBasisId);
-
-    // ----------------------------------------------------------------------------------
-
-    void
-    set_received_enriched_basis_ids(moris_index const & aEnrichmentDataIndex,
-                                    Cell<moris::Matrix<moris::IndexMat>> const & aReceivedEnrichedIds,
-                                    Cell<Cell<moris_index>> const & aBasisIndexToBasisOwner,
-                                    Cell<Cell<moris_index>> const & aSubphaseIdInSupport);
-
-    // ----------------------------------------------------------------------------------
-
-    moris::size_t
-    count_elements_in_support(moris::Matrix< moris::IndexMat > const & aParentElementsInSupport);
-
-    // ----------------------------------------------------------------------------------
-
-    void
-    construct_element_to_basis_connectivity(moris::Cell<moris::Cell<moris::moris_index>> & aElementToBasis,
-                                            moris::Cell<moris::Cell<moris::moris_index>> & aElementToBasisEnrichmentLevel);
-
-    // ----------------------------------------------------------------------------------
-
-    bool
-    subphase_is_in_support(moris_index const & aEnrichmentDataIndex,
-                           moris_index aSubphaseIndex,
-                           moris_index aEnrichedBasisIndex);
-    // ----------------------------------------------------------------------------------
-    void
-    print_basis_support_debug(moris_index aBasisIndex,
-                              moris::Matrix< moris::IndexMat > const & aParentElementsInSupport,
-                              moris::Matrix< moris::IndexMat > const & aSubphasesInSupport,
-                              IndexMap &                               aSubPhaseIndexToSupportIndex,
-                              moris::Matrix< moris::IndexMat > const & aPrunedSubPhaseToSubphase,
-                              moris::Matrix< moris::IndexMat >       & aSubPhaseBinEnrichmentVals);
-
-
-    // ----------------------------------------------------------------------------------
-    // Setup enriched interpolation mesh
-    // ----------------------------------------------------------------------------------
-    void
-    construct_enriched_interpolation_mesh();
-    // ----------------------------------------------------------------------------------
-
-    void
-    construct_enriched_integration_mesh();
-    // ----------------------------------------------------------------------------------
-
-    void
-    allocate_interpolation_cells();
-    // ----------------------------------------------------------------------------------
-
-    void
-    construct_enriched_interpolation_vertices_and_cells();
-    // ----------------------------------------------------------------------------------
-    void
-    construct_enriched_vertex_interpolation(moris_index const & aEnrichmentDataIndex,
-                                            mtk::Vertex_Interpolation* aBaseVertexInterp,
-                                            Cell<moris_index> const &  aSubPhaseBasisEnrLev,
-                                            std::unordered_map<moris_id,moris_id> & aMapBasisIndexToLocInSubPhase,
-                                            Vertex_Enrichment &        aVertexEnrichment);
-    // ----------------------------------------------------------------------------------
-    std::unordered_map<moris_id,moris_id>
-    construct_subphase_basis_to_basis_map(Cell<moris_id> const & aSubPhaseBasisIndex);
-
-    // ----------------------------------------------------------------------------------
-    // functions that collects the appropriate vertex interpolation for the enrichment strategy only
-    moris::Cell<mtk::Vertex_Interpolation*>
-    get_vertex_interpolations( moris::mtk::Cell & aParentCell,
-                               const uint aMeshIndex ) const;
-
-};
-=======
     class Enrichment
     {
         public:
-
             Enrichment(){};
 
             Enrichment(
@@ -347,6 +151,7 @@
             Cell<moris::Matrix< moris::IndexMat >> const &
             get_element_enrichment_levels_in_basis_support(moris_index const & aEnrichmentDataIndex = 0) const;
 
+
             // ----------------------------------------------------------------------------------
             // Accessing enrichment data
             // ----------------------------------------------------------------------------------
@@ -385,6 +190,7 @@
                     Cell<std::string>  & aEnrichmentFieldStrs,
                     mtk::Mesh*           aMeshWithEnrFields) const;
 
+
         private:
 
             // enrichment method
@@ -444,7 +250,7 @@
             void
             construct_subphase_in_support_map(
                     moris::Matrix< moris::IndexMat > const & aSubphaseClusterIndicesInSupport,
-                    IndexMap                               & aSubPhaseIndexToSupportIndex);
+                    IndexMap & aSubPhaseIndexToSupportIndex);
 
             // ----------------------------------------------------------------------------------
 
@@ -471,10 +277,10 @@
             void
             unzip_subphase_bin_enrichment_into_element_enrichment(
                     moris_index const                      & aEnrichmentDataIndex,
-                    moris_index const                      & aBasisIndex,
+                    moris_index const & aBasisIndex,
                     moris::Matrix< moris::IndexMat > const & aParentElementsInSupport,
                     moris::Matrix< moris::IndexMat > const & aSubphasesInSupport,
-                    IndexMap                               & aSubPhaseIndexToSupportIndex,
+                    IndexMap &                               aSubPhaseIndexToSupportIndex,
                     moris::Matrix< moris::IndexMat > const & aPrunedSubPhaseToSubphase,
                     moris::Matrix< moris::IndexMat >       & aSubPhaseBinEnrichmentVals);
 
@@ -514,7 +320,8 @@
             set_received_enriched_basis_ids(
                     moris_index                          const & aEnrichmentDataIndex,
                     Cell<moris::Matrix<moris::IndexMat>> const & aReceivedEnrichedIds,
-                    Cell<Cell<moris_index>>              const & aBasisIndexToBasisOwner);
+                    Cell<Cell<moris_index>> const & aBasisIndexToBasisOwner,
+                    Cell<Cell<moris_index>> const & aSubphaseIdInSupport);
 
             // ----------------------------------------------------------------------------------
 
@@ -533,15 +340,15 @@
             bool
             subphase_is_in_support(
                     moris_index const & aEnrichmentDataIndex,
-                    moris_index         aSubphaseIndex,
-                    moris_index         aEnrichedBasisIndex);
+                    moris_index aSubphaseIndex,
+                    moris_index aEnrichedBasisIndex);
             // ----------------------------------------------------------------------------------
             void
             print_basis_support_debug(
                     moris_index                              aBasisIndex,
                     moris::Matrix< moris::IndexMat > const & aParentElementsInSupport,
                     moris::Matrix< moris::IndexMat > const & aSubphasesInSupport,
-                    IndexMap                               & aSubPhaseIndexToSupportIndex,
+                    IndexMap &                               aSubPhaseIndexToSupportIndex,
                     moris::Matrix< moris::IndexMat > const & aPrunedSubPhaseToSubphase,
                     moris::Matrix< moris::IndexMat >       & aSubPhaseBinEnrichmentVals);
 
@@ -567,10 +374,10 @@
             void
             construct_enriched_vertex_interpolation(
                     moris_index                           const & aEnrichmentDataIndex,
-                    mtk::Vertex_Interpolation                   * aBaseVertexInterp,
-                    Cell<moris_index>                     const &  aSubPhaseBasisEnrLev,
-                    std::unordered_map<moris_id,moris_id>       & aMapBasisIndexToLocInSubPhase,
-                    Vertex_Enrichment                           & aVertexEnrichment);
+                    mtk::Vertex_Interpolation* aBaseVertexInterp,
+                    Cell<moris_index> const &  aSubPhaseBasisEnrLev,
+                    std::unordered_map<moris_id,moris_id> & aMapBasisIndexToLocInSubPhase,
+                    Vertex_Enrichment &        aVertexEnrichment);
             // ----------------------------------------------------------------------------------
             std::unordered_map<moris_id,moris_id>
             construct_subphase_basis_to_basis_map(Cell<moris_id> const & aSubPhaseBasisIndex);
@@ -580,9 +387,8 @@
             moris::Cell<mtk::Vertex_Interpolation*>
             get_vertex_interpolations(
                     moris::mtk::Cell & aParentCell,
-                    const uint         aMeshIndex ) const;
+                    const uint aMeshIndex ) const;
 
     };
->>>>>>> 0ea72151
 }
 #endif /* XTK_SRC_XTK_CL_XTK_ENRICHMENT_HPP_ */