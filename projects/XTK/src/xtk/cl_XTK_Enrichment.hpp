/*
 * cl_XTK_Enrichment.hpp
 *
 *  Created on: Feb 23, 2018
 *      Author: ktdoble
 */

#ifndef XTK_SRC_XTK_CL_XTK_ENRICHMENT_HPP_
#define XTK_SRC_XTK_CL_XTK_ENRICHMENT_HPP_

// XTKL: Linalg Includes
#include "cl_Matrix.hpp"
#include "cl_XTK_Matrix_Base_Utilities.hpp"


// Std includes
#include <limits>

// XTKL: XTK Includes
#include "cl_Cell.hpp"
#include "cl_XTK_Model.hpp"
#include "cl_XTK_Child_Mesh.hpp"
#include "cl_XTK_Cut_Mesh.hpp"
#include "fn_mesh_flood_fill.hpp"
#include "fn_prune_element_to_element.hpp"
#include "fn_generate_element_to_element.hpp"
#include "fn_local_child_mesh_flood_fill.hpp"
#include "fn_generate_shared_face_element_graph.hpp"
#include "fn_assemble_boundary_subphase_constraint.hpp"
#include "fn_mesh_flood_fill.hpp"
#include "fn_Pairing.hpp"
#include "fn_equal_to.hpp"


// Mesh includes
#include "cl_MTK_Mesh.hpp"
#include "cl_MTK_Cell.hpp"
#include "cl_Mesh_Enums.hpp"
#include "cl_XTK_Background_Mesh.hpp"
#include "cl_Mesh_Enums.hpp"

#include "fn_unique.hpp"




/*
 * This class provides all the functions to perform the enrichment strategy on a child mesh
 */
namespace xtk
{

class Enrichment_Parameters
{
public:
    Enrichment_Parameters(){};

    enum moris::EntityRank mBasisToEnrich = EntityRank::NODE ; /*For lagrange mesh this is node, for HMR this may be bsplines*/
};

/*
 * Enrichment of a vertex
 */
class Vertex_Enrichment
{
public:

    Vertex_Enrichment():
     mNodeIndex(MORIS_INDEX_MAX)
    {}

    void
    set_node_index(moris::moris_index aNodeIndex)
    {
        MORIS_ASSERT(mNodeIndex==MORIS_INDEX_MAX,"Node index already set for Vertex Enrichment");
        mNodeIndex = aNodeIndex;
    }

    /*
     * Add the basis information which includes weights, enrichment level, and basis index.
     * There is no "smartness" in this function. Duplicates should have been removed prior to call
     * An assertion will catch duplicates in debug mode
     */
    void
    add_basis_information( moris::Matrix<moris::IndexMat> const & aBasisIndices )
    {
#ifdef DEBUG
        // since I can't write these functions in one line, need to have ifdef
        moris::Matrix<moris::IndexMat> tUniqueBasis;
        moris::unique(aBasisIndices,tUniqueBasis);

        MORIS_ASSERT(tUniqueBasis.numel() == aBasisIndices.numel(), "duplicate basis indices detected" );
#endif


        // num basis
        moris::uint tNumBasis = aBasisIndices.numel();

        // allocate space
        mBasisIndices.resize(tNumBasis,1);
        mBasisWeights.resize(tNumBasis,1);

        // iterate to store data
        for(moris::uint i = 0; i<aBasisIndices.numel(); i++ )
        {
            moris::uint tBasisLocInd = this->local_basis_index(aBasisIndices(i));
            mBasisIndices(tBasisLocInd)         = aBasisIndices(i);
        }
    }

    void
    add_basis_weights(moris::Matrix<moris::IndexMat> const & aBasisIndices,
                      moris::Matrix<moris::DDRMat>   const & aBasisWeight)
    {
        for(moris::uint i = 0; i <aBasisIndices.numel(); i++)
        {
            moris::uint tBasisLocInd = this->local_basis_index(aBasisIndices(i));
            mBasisWeights(tBasisLocInd) = aBasisWeight(i);
        }
    }


    std::unordered_map<moris::moris_index, moris::moris_index> &
    get_basis_map()
    {
        return mBasisMap;
    }

    moris::uint
    local_basis_index(moris::uint aBasisIndex)
    {
        auto tIter = mBasisMap.find(aBasisIndex);
        MORIS_ASSERT(tIter!=mBasisMap.end(),"Provided basis index not found in map");

        return tIter->second;
    }

    void
    condense_out_basis_with_0_weight()
    {
        moris::uint tCount = 0;

        for( moris::uint i = 0;  i<mBasisIndices.numel(); i++)
        {
            if(moris::equal_to( mBasisWeights(i), 0))
            {
                mBasisMap.erase(mBasisIndices(i));
            }

            else
            {
                mBasisIndices(tCount) = mBasisIndices(i);
                mBasisWeights(tCount) = mBasisWeights(i);

                // change map index
                mBasisMap[mBasisIndices(i)] = tCount;
                tCount++;
            }
        }

        // remove excess space
        mBasisIndices.resize(tCount,1);
        mBasisWeights.resize(tCount,1);

    }

    moris::Matrix< moris::IndexMat > const &
    get_basis_basis_indices() const
    {
        return mBasisIndices;
    }

    moris::Matrix< moris::DDRMat > const &
    get_basis_weights() const
    {
        return mBasisWeights;
    }

    moris::Matrix< moris::DDRMat > &
    get_basis_weights()
    {
        return mBasisWeights;
    }


private:
    moris::moris_index               mNodeIndex;
    moris::Matrix< moris::IndexMat > mBasisIndices;
    moris::Matrix< moris::DDRMat >   mBasisWeights;
    std::unordered_map<moris::moris_index, moris::moris_index> mBasisMap; /*From basis to local index*/

};



class Model;

class Enrichment
{
public:
    Enrichment(){};

    Enrichment(moris::size_t          aNumBulkPhases,
               xtk::Model*            aXTKModelPtr,
               xtk::Cut_Mesh*         aCutMeshPtr,
               xtk::Background_Mesh*  aBackgroundMeshPtr);

    bool mVerbose = false;
    moris::moris_index INDEX_MAX = std::numeric_limits<moris::moris_index>::max();


    /*!
     * Performs basis function enrichment so that each element in connected regions of a given bulk phase are
     * assigned a unique enrichment level in the basis support.
     * @param[in] aCutMesh - Mesh containing elements around the interface
     * @param[in] aBackgroundMesh - Background mesh (Lagrangian Mesh)
     * @param[in] aMatrixFactory - Means of creating matrix objects
     *
     */
    void
    perform_enrichment();

    /*!
     * Returns the element inds in a basis support constructed in call to perform_enrichment. These are indexed by basis function index.
     */
    Cell<moris::Matrix< moris::IdMat >> const &
    get_element_inds_in_basis_support() const;

    /*!
    * Returns the element enrichment levels in a basis support constructed in call to perform_enrichment. These are indexed by basis function index.
    * Correspond to the element inds found at the same index in mElementIndsInBasis.
    */
    Cell<moris::Matrix< moris::IndexMat >> const &
    get_element_enrichment_levels_in_basis_support() const;


    // ----------------------------------------------------------------------------------
    // Accessing enrichment data
    // ----------------------------------------------------------------------------------

    /*!
     * Returns the vertex enrichment for the provided vertex index
     */
    Vertex_Enrichment const &
    get_vertex_enrichment(moris::moris_index aVertexIndex) const
    {
        MORIS_ASSERT(aVertexIndex<(moris::moris_index)mVertexEnrichments.size(), "Specifed vertex index is out of bounds");
        return mVertexEnrichments(aVertexIndex);
    }

    /*!
     * Get element to basis connectivity
     */
    moris::Cell<moris::moris_index> const &
    get_element_to_basis_connectivity(moris::moris_index aElementIndex) const
    {
        MORIS_ASSERT(aElementIndex<(moris::moris_index)mElementToBasis.size(),"Element index out of bounds");
        return mElementToBasis(aElementIndex);
    }

    /*!
     * Get element to basis enrichment level connectivity
     */
    moris::Cell<moris::moris_index> const &
    get_element_to_basis_enrichment_level(moris::moris_index aElementIndex) const
    {
        MORIS_ASSERT(aElementIndex<(moris::moris_index)mElementToBasis.size(),"Element index out of bounds");
        return mElementToBasisEnrichmentLevel(aElementIndex);
    }


    moris::Cell<moris::Matrix<moris::IndexMat>> const &
    get_enriched_basis_indices() const
    {
        return mBasisEnrichmentIndices;
    }

<<<<<<< HEAD
    void
    create_multilevel_enrichments();
=======
>>>>>>> 7da2b477

private:
    moris::size_t mNumBulkPhases;

    // Pointers to Model, Cut and Background meshes (since they are used in most functions)
    Model*    mXTKModelPtr              = nullptr;
    Cut_Mesh* mCutMeshPtr               = nullptr;
    Background_Mesh* mBackgroundMeshPtr = nullptr;
    Enrichment_Parameters mParameters;

    // Enrichment Data ordered by basis function indices
    // For each basis function, the element indices and elemental subphases
    Cell<moris::Matrix< moris::IndexMat >> mElementEnrichmentLevel;
    Cell<moris::Matrix< moris::IndexMat >> mElementIndsInBasis;
    Cell<xtk::Vertex_Enrichment>           mVertexEnrichments;

    // element to basis and enrichment level connectivity
    // for a given element, the basis function and enrichment level of that basis function
    // (transpose of mElementIndsInBasis)
    //TODO: Only store parent element to basis and element index to enrichment level
    moris::Cell<moris::Cell<moris::moris_index>> mElementToBasis;
    moris::Cell<moris::Cell<moris::moris_index>> mElementToBasisEnrichmentLevel;

    // Basis enrichment level indics
    moris::Cell<moris::Matrix<moris::IndexMat>> mBasisEnrichmentIndices;                   //FIXME

    // total number of basis enrichment levels (all basis functions)
    moris::uint mNumEnrichmentLevels;

    moris::Matrix< DDSMat >  mEnrichedMultilevelBasis;
    moris::Matrix< DDSMat >  mLevelOfEnrichedMultilevelBasis;

    /*
     * performs local enrichment on all child meshes in the cut mesh. The subphase data (result of floodfill)
     * is stored as a member variable in each child mesh as sub-phase bins
     * @param[in] aCutMesh - Mesh containing elements around the interface
     * @param[in] aMatrixFactory - Means of creating matrix objects
     */
    void
    perform_local_subphase_identification();

    /*
     * Performs enrichment on elements in support of full basis cluster. This enrichment includes all children elements of parents in
     * the basis cluster and parent elements with no children
     * @param[in] aCutMesh - Mesh containing elements around the interface
     * @param[in] aBackgroundMesh - Background mesh (Lagrangian Mesh)
     * @param[in] aMatrixFactory - Means of creating matrix objects
     */
    void
    perform_basis_cluster_enrichment();


    /*
     * Starting from the full element to element graph of elements in the support of basis aBasisIndex,  removes elements from
     *  this graph that are not in the support, creating a pruned element to element graph
     * @param[in] aNumFacePerElement - Number of faces per given element
     * @param[in] aElementsInSupport - Elements in support of basis
     * @param[in] aCutMesh - Mesh containing elements around the interface
     * @param[in] aBackgroundMesh - Background mesh (Lagrangian Mesh)
     * @param[in] aMatrixFactory - Means of creating matrix objects
     * @param[out] Cell(0) Pruned element to element graph only including the elements found in the aElementsInPrunedGraph vector
     *             Cell(1) Pruned shared faces
     */
    Cell<moris::Matrix< moris::IndexMat >>
    generate_pruned_element_graph_in_basis_support(moris::size_t const &                     aNumFacePerElement,
                                                    moris::Matrix< moris::IndexMat > const & aElementsInSupport);


    /*
     * Constructs the subphase bin neighboorhood graph within the support of a basis function (think of element to element graph but for sub-phase bins).
     * This is accomplished by tieing subphase bins across parent element borders.
     * @param[in] aParentElementsInSupport      - Parent elements in support of basis
     * @param[in] aNumSubPhaseBins              - Number of subphase bins in support of basis
     * @param[in] aSubphaseBinIndexToCMBinIndex - Map from child mesh index and child mesh bin index to basis bin index
     * @param[in] aPrunedElementGraph           - Pruned parent element graph only including parent elements in basis support
     * @param[in] aPrunedSharedFaces            - Shared faces corresponding to aPrunedElementGraph
     * @param[in] aCutMesh                      - Mesh containing elements around the interface
     * @param[in] aBackgroundMesh               - Background mesh (Lagrangian Mesh)
     * @param[in] aMatrixFactory                - Means of creating matrix objects
     */
    moris::Matrix< moris::IndexMat >
    construct_subphase_bin_neighborhood(moris::Matrix< moris::IndexMat > const &                    aParentElementsInSupport,
                                        moris::size_t                    const &                    aNumSubPhaseBins,
                                        std::unordered_map<moris::moris_index,moris::moris_index> & aSubphaseBinIndexToCMBinIndex,
                                        moris::Matrix< moris::IndexMat > const &                    aPrunedElementGraph,
                                        moris::Matrix< moris::IndexMat > const &                    aPrunedSharedFaces);


    void
    construct_subphase_bin_to_subphase_bin_2_child_interface(
            moris::moris_index const &                                  aParentElementIndex0,
            moris::moris_index const &                                  aParentElementIndex1,
            moris::moris_index const &                                  aSharedFaceIndex,
            std::unordered_map<moris::moris_index,moris::moris_index> & aSubphaseBinIndexToCMBinIndex,
            moris::Matrix< moris::IndexMat > &                          aSubphaseBinToSubphaseBin,
            moris::Matrix< moris::DDSTMat >  &                          aSubphaseBinCounter);


    void
    construct_subphase_bin_to_subphase_bin_mixed_interface(
            moris::moris_index const &                                   aParentElementWithChildren,
            moris::moris_index const &                                   aParentElementWithoutChildren,
            moris::moris_index const &                                   aSharedFaceIndex,
            std::unordered_map<moris::moris_index,moris::moris_index> &  aSubphaseBinIndexToCMBinIndex,
            moris::Matrix< moris::IndexMat > &                           aSubphaseBinToSubphaseBin,
            moris::Matrix< moris::DDSTMat > &                            aSubphaseBinCounter);


    void
    construct_subphase_bin_to_subphase_bin_2_parent_interface(
            moris::moris_index const &                                 aParentElementIndex0,
            moris::moris_index const &                                 aParentElementIndex1,
            std::unordered_map<moris::moris_index,moris::moris_index>  aSubphaseBinIndexToCMBinIndex,
            moris::Matrix< moris::IndexMat > &                         aSubphaseBinToSubphaseBin,
            moris::Matrix< moris::DDSTMat >  &                         aSubphaseBinCounter);

    /*
     *  Assigns enrichment levels to each of the sub-phase bins in support of a basis function by considering local sub-phase bins and
     *  cross parent element boundary bins tieing.
     * @param[in] aParentElementsInSupport      - Parent elements in support of basis
     * @param[in] aNumSubPhaseBins              - Number of subphase bins in support of basis
     * @param[in] aSubPhaseBinBulkPhase         - Bulk phase index of each of the subphase bins
     * @param[in] aSubphaseBinIndexToCMBinIndex - Map from child mesh index and child mesh bin index to basis bin index
     * @param[in] aPrunedElementGraph           - Pruned parent element graph only including parent elements in basis support
     * @param[in] aPrunedSharedFaces            - Shared faces corresponding to aPrunedElementGraph
     * @param[in] aCutMesh                      - Mesh containing elements around the interface
     * @param[in] aBackgroundMesh               - Background mesh (Lagrangian Mesh)
     * @param[in] aMatrixFactory                - Means of creating matrix objects
     */
    moris::Matrix< moris::IndexMat >
    assign_subphase_bin_enrichment_levels_in_basis_support(moris::Matrix< moris::IndexMat > const &                     aParentElementsInSupport,
                                                           moris::size_t const &                                              aNumSubPhaseBins,
                                                           moris::Matrix< moris::IndexMat > const &                     aSubPhaseBinBulkPhase,
                                                           std::unordered_map<moris::moris_index, moris::moris_index> & aSubphaseBinIndexToCMBinIndex,
                                                           moris::Matrix< moris::IndexMat > const &                     aPrunedElementGraph,
                                                           moris::Matrix< moris::IndexMat > const &                     aPrunedSharedFaces);

    moris::size_t
    setup_all_subphase_bins_in_basis_support(moris::Matrix< moris::IndexMat > const &               aParentElementsInSupport,
                                             std::unordered_map<moris::moris_index,moris::moris_index> & aSubphaseBinIndexToCMBinIndex,
                                             moris::Matrix< moris::IndexMat > &                  aSubPhaseBinBulkPhase);


    void
    unzip_subphase_bin_enrichment_into_element_enrichment(moris::Matrix< moris::IndexMat > const &                     aParentElementsInSupport,
                                                          std::unordered_map<moris::moris_index, moris::moris_index> & aSubphaseBinIndexToCMBinIndex,
                                                          moris::Matrix< moris::IndexMat > const &                      aSubPhaseBinEnrichmentLevel,
                                                          moris::Matrix< moris::IndexMat > &       aElementIndInBasisSupport,
                                                          moris::Matrix< moris::IndexMat > &       aElementEnrichmentLevel);


    void
    setup_vertex_enrichment_data();


    moris::size_t
    count_subphase_bins_in_support(moris::Matrix< moris::IndexMat > const & aParentElementsInSupport);

    /*
     * Given parent elements from the background mesh, counts all children of these parent elements.
     * Used for sizing of matrices for next step
     * @param[in] aParentElementsInSupport - Parent element index in support of the basis function
     * @param[in] aCutMesh                 - Mesh containing elements around the interface
     * @param[in] aBackgroundMesh          - Background mesh (Lagrangian Mesh)
     */
    moris::size_t
    count_elements_in_support(moris::Matrix< moris::IndexMat > const &            aParentElementsInSupport);


    /*!
     * Construct element to basis connectivity and corresponding enrichment level
     */
    void
    construct_element_to_basis_connectivity(moris::Cell<moris::Cell<moris::moris_index>> & aElementToBasis,
                                            moris::Cell<moris::Cell<moris::moris_index>> & aElementToBasisEnrichmentLevel);

    void
    construct_xtk_created_vertices_to_background_mesh_vertices(moris::Cell<moris::Cell<moris::moris_index>> & aXTKVertsToBGVerts,
                                                               moris::Cell<moris::Cell<moris::real>> & aXTKVertsToBGVertsWeights);


    /*!
     * Using element to basis connectivity construct node to basis connectivity
     */
    void
    construct_vertex_to_basis_connectivity(moris::Cell<moris::Cell<moris::moris_index>>  const & aXTKVertsToBGVerts,
                                           moris::Cell<moris::Cell<moris::real>> const & aXTKVertsToBGVertsWeights,
                                           moris::Cell< moris::Matrix<moris::IndexMat> > & aVertexToBasisIndex,
                                           moris::Cell< moris::Matrix<moris::DDRMat> > & aVertexToBasisWeights);


    void
    construct_vertex_to_basis_map(moris::Cell< moris::Matrix<moris::IndexMat> > & aVertexToBasisIndex);

    void
    clear_vertex_to_basis_maps();

    void
    add_vertex_to_basis_weights(moris::Cell< moris::Matrix<moris::IndexMat> > const & aVertexToEnrichedBasisIndex,
                                moris::Cell< moris::Matrix<moris::DDRMat> >   const & aVertexToBasisWeights);

    void
    construct_vertex_to_enriched_basis_with_element_to_basis(moris::Cell<moris::Cell<moris::moris_index>> const & aElementToBasis,
                                                      moris::Cell<moris::Cell<moris::moris_index>> const & aElementToBasisEnrichmentLevel,
                                                      moris::Cell< moris::Matrix<moris::IndexMat> > const & aVertexToBasisIndex,
                                                      moris::Cell< moris::Matrix<moris::DDRMat> >  const & aVertexToBasisWeights);



    void
    determine_background_vertex_enriched_basis(moris::Cell<moris::Cell<moris::moris_index>>  const & aElementToBasis,
                                               moris::Cell<moris::Cell<moris::moris_index>>  const & aElementToBasisEnrichmentLevel,
                                               moris::Cell< moris::Matrix<moris::IndexMat> > const & aVertexToBasisIndex,
                                               moris::Cell< moris::Matrix<moris::IndexMat> > & aVertexToEnrichedBasis);

    /*
     * Assigns each enrichment level at the basis function a local proc index and globally unique id
     */
    void
    assign_enrichment_level_identifiers();





};
}
#endif /* XTK_SRC_XTK_CL_XTK_ENRICHMENT_HPP_ */<|MERGE_RESOLUTION|>--- conflicted
+++ resolved
@@ -275,11 +275,9 @@
         return mBasisEnrichmentIndices;
     }
 
-<<<<<<< HEAD
     void
     create_multilevel_enrichments();
-=======
->>>>>>> 7da2b477
+
 
 private:
     moris::size_t mNumBulkPhases;
