--- conflicted
+++ resolved
@@ -972,11 +972,7 @@
             MORIS_ASSERT(tNumCells == (moris_index)tEnrIpCells.size(),"Inconsistent num cells information.");
 
             // create the enriched interpolation basis to interpolation cell interpolation
-<<<<<<< HEAD
-            for(moris::moris_index i = 0; i<tNumCells; i++)
-=======
             for(moris_index i = 0; i<tNumCells; i++)
->>>>>>> 657916d9
             {
                 moris::Cell< xtk::Interpolation_Vertex_Unzipped* > const & tVertices = tEnrIpCells(i)->get_xtk_interpolation_vertices();
 
@@ -1007,18 +1003,11 @@
                 // iterate through enriched interpolation cells in the support
                 moris_index tNumSubphaseInSupport = tCellsInEnrSupports(i).size();
 
-<<<<<<< HEAD
                 for(moris::moris_index iSP = 0; iSP < tNumSubphaseInSupport; iSP++)
                 {
                     Interpolation_Cell_Unzipped* tIpCell = tCellsInEnrSupports(i)(iSP);
 
 
-=======
-                for(moris_index iSP = 0; iSP < tNumSubphaseInSupport; iSP++)
-                {
-                    Interpolation_Cell_Unzipped* tIpCell = tCellsInEnrSupports(i)(iSP);
-
->>>>>>> 657916d9
                     moris_index tBulkPhase = tIpCell->get_bulkphase_index();
 
                     MORIS_ASSERT(tBulkPhase != MORIS_INDEX_MAX,"Bulk phase index not set.");
@@ -1056,11 +1045,7 @@
         moris_index tNumCells = this->get_num_entities(EntityRank::ELEMENT);
 
         // create the enriched interpolation basis to interpolation cell interpolation
-<<<<<<< HEAD
         for(moris::moris_index i = 0; i<tNumCells; i++)
-=======
-        for(moris_index i = 0; i<tNumCells; i++)
->>>>>>> 657916d9
         {
             moris::Cell< xtk::Interpolation_Vertex_Unzipped* > const & tVertices = tEnrIpCells(i)->get_xtk_interpolation_vertices();
 
@@ -1113,7 +1098,7 @@
             MORIS_ASSERT(tNumCells == (moris_index)tEnrIpCells.size(),"Inconsistent num cells information.");
 
             // create the enriched interpolation basis to interpolation cell interpolation
-            for(moris_index i = 0; i<tNumCells; i++)
+            for(moris::size_t i = 0; i<tNumCells; i++)
             {
                 moris::Cell< xtk::Interpolation_Vertex_Unzipped* > const & tVertices = tEnrIpCells(i)->get_xtk_interpolation_vertices();
 
@@ -1142,18 +1127,11 @@
 
                 moris_index tExpectedBulkPhase = MORIS_INDEX_MAX;
 
-<<<<<<< HEAD
                 for(moris::moris_index iSP = 0; iSP < tNumSubphaseInSupport; iSP++)
                 {
                     Interpolation_Cell_Unzipped* tIpCell = tCellsInEnrSupports(i)(iSP);
 
 
-=======
-                for(moris_index iSP = 0; iSP < tNumSubphaseInSupport; iSP++)
-                {
-                    Interpolation_Cell_Unzipped* tIpCell = tCellsInEnrSupports(i)(iSP);
-
->>>>>>> 657916d9
                     moris_index tBulkPhase = tIpCell->get_bulkphase_index();
 
                     MORIS_ASSERT(tBulkPhase != MORIS_INDEX_MAX,"Bulk phase index not set.");
