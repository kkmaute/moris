/*
 * cl_XTK_Background_Mesh.cpp
 *
 *  Created on: Mar 14, 2019
 *      Author: doble
 */

#include "cl_XTK_Background_Mesh.hpp"
#include "fn_unique.hpp"
#include "cl_MTK_Enums.hpp"

namespace xtk
{
    // ----------------------------------------------------------------------------------
    // Constructor/Deconstructor Source code
    // ----------------------------------------------------------------------------------

    Background_Mesh::Background_Mesh(
            moris::mtk::Interpolation_Mesh* aMeshData)
    : mMeshData(aMeshData),
      mEntityLocaltoGlobalMap(4),
      mChildMtkCells(0),
      mXtkMtkVertices(0),
      mNodeIndexToChildMeshIndex(0,0)

    {
        intialize_downward_inheritance();
        mExternalMeshData.set_up_external_entity_data(mMeshData);
        initialize_background_mesh_vertices();
        setup_local_to_global_maps();
        setup_comm_map();
    }

    // ----------------------------------------------------------------------------------

    Background_Mesh::Background_Mesh(
            moris::mtk::Interpolation_Mesh * aMeshData,
            moris::ge::Geometry_Engine     * aGeometryEngine)
    : mMeshData(aMeshData),
      mEntityLocaltoGlobalMap(4),
      mChildMtkCells(0),
      mXtkMtkVertices(0),
      mNodeIndexToChildMeshIndex(0,0)
    {
        intialize_downward_inheritance();
        mExternalMeshData.set_up_external_entity_data(mMeshData);
        initialize_background_mesh_vertices();
        setup_local_to_global_maps();
        setup_comm_map();
    }

    // ----------------------------------------------------------------------------------

    Background_Mesh::~Background_Mesh()
    {
        for( auto i:mChildMtkCells)
        {
            delete i;
        }
        mChildMtkCells.clear();
    }

    // ----------------------------------------------------------------------------------
    // Entity related functions
    // ----------------------------------------------------------------------------------

    moris::size_t
    Background_Mesh::get_num_entities(enum EntityRank aEntityRank) const
    {
        // Initialize
        if(aEntityRank == EntityRank::NODE)
        {
            moris::size_t tNumBackgroundEntities = mMeshData->get_num_entities((moris::EntityRank)aEntityRank);
            moris::size_t tExternalEntities = mExternalMeshData.get_num_entities_external_data(aEntityRank);
            return tNumBackgroundEntities + tExternalEntities;
        }
        else if(aEntityRank == EntityRank::ELEMENT)
        {
            moris::size_t tNumBackgroundEntities = mMeshData->get_num_entities((moris::EntityRank)aEntityRank);
            return tNumBackgroundEntities + mChildMtkCells.size();
        }
        else
        {
            MORIS_ERROR(0,"Only cells and verts supported.");
            return 0;
        }
    }

    // ----------------------------------------------------------------------------------

    moris::size_t
    Background_Mesh::get_num_entities_background(enum EntityRank aEntityRank) const
    {
        return mMeshData->get_num_entities((moris::EntityRank)aEntityRank);
    }

    // ----------------------------------------------------------------------------------

    moris::moris_index
    Background_Mesh::get_vertex_owner(moris::moris_index aVertexIndex) const

    {
        if(mExternalMeshData.is_external_entity(aVertexIndex,EntityRank::NODE))
        {
            return mExternalMeshData.get_external_vertex_owner(aVertexIndex);
        }
        else
        {
            return mMeshData->get_entity_owner(aVertexIndex,EntityRank::NODE);
        }
    }

    // ----------------------------------------------------------------------------------

    moris::Matrix<moris::IndexMat>
    Background_Mesh::get_vertices_owner(moris::Matrix<moris::IndexMat> const & aVertexIndices) const
    {
        moris::uint tNumVerts = aVertexIndices.numel();
        moris::Matrix<moris::IndexMat> tVertexOwners(1,tNumVerts);
        for(moris::uint i = 0; i < tNumVerts; i++)
        {
            tVertexOwners(i) = this->get_vertex_owner(aVertexIndices(i));
        }

        return tVertexOwners;
    }

    // ----------------------------------------------------------------------------------

    Cell<moris::mtk::Vertex const *>
    Background_Mesh::get_mtk_vertices(Matrix<IndexMat> const & aVertexIndices)
    {
        Cell<moris::mtk::Vertex const *> tVertices(aVertexIndices.numel());
        for(moris::uint i = 0; i < aVertexIndices.numel(); i++)
        {
            tVertices(i) = & this->get_mtk_vertex(aVertexIndices(i));
        }
        return tVertices;
    }

    // ----------------------------------------------------------------------------------

    moris::mtk::Vertex &
    Background_Mesh::get_mtk_vertex(moris::moris_index aVertexIndex)
    {
        MORIS_ASSERT(aVertexIndex <(moris::moris_index) mXtkMtkVertices.size(),"Vertex index is out of bounds");
        return mXtkMtkVertices(aVertexIndex);
    }

    // ----------------------------------------------------------------------------------

    moris::mtk::Vertex_XTK &
    Background_Mesh::get_mtk_vertex_xtk(moris::moris_index aVertexIndex)
    {
        MORIS_ASSERT(aVertexIndex <(moris::moris_index) mXtkMtkVertices.size(),"Vertex index is out of bounds");
        return mXtkMtkVertices(aVertexIndex);
    }

    // ----------------------------------------------------------------------------------

    moris::mtk::Cell &
    Background_Mesh::get_mtk_cell(moris::moris_index aCellIndex)
    {

        if(!this->is_background_cell(aCellIndex) )
        {
            return get_child_element_mtk_cell(aCellIndex);
        }
        // otherwise the cell comes from the background mesh
        else
        {
            return mMeshData->get_mtk_cell(aCellIndex);
        }
    }

    // ----------------------------------------------------------------------------------

    moris::mtk::Cell const &
    Background_Mesh::get_mtk_cell(moris::moris_index aCellIndex) const
    {
        if(!this->is_background_cell(aCellIndex) )
        {
            return get_child_element_mtk_cell(aCellIndex);
        }
        // otherwise the cell comes from the background mesh
        else
        {
            return mMeshData->get_mtk_cell(aCellIndex);
        }
    }

    // ----------------------------------------------------------------------------------

    moris::moris_id
    Background_Mesh::allocate_entity_ids(moris::size_t         aNumReqs,
            enum EntityRank aChildEntityRank)
    {
        return mExternalMeshData.allocate_entity_ids_external_entity_data(aNumReqs,aChildEntityRank);
    }

    // ----------------------------------------------------------------------------------

    moris::moris_index
    Background_Mesh::get_first_available_index(enum EntityRank aEntityRank) const
    {
        return mExternalMeshData.get_first_available_index_external_data(aEntityRank);
    }


    // ----------------------------------------------------------------------------------

    void
    Background_Mesh::update_first_available_index(moris::size_t         aNewFirstAvailableIndex,
            enum EntityRank aEntityRank)
    {
        mExternalMeshData.update_first_available_index_external_data(aNewFirstAvailableIndex, aEntityRank);
    }

    // ----------------------------------------------------------------------------------

    void
    Background_Mesh::batch_create_new_nodes(Cell<moris_index>                    const & aNewNodeIds,
            Cell<moris_index>                    const & aNewNodeIndices,
            Cell<moris_index>                    const & aNewNodeOwningProc,
            Cell<moris::Matrix< moris::DDRMat >> const & aNewNodeCoordinates)
    {

        // number of nodes prior to creating new ones
        moris::uint tNumExistingNodes = get_num_entities(EntityRank::NODE);

        // Batch create the new copied nodes in the mesh external data
        mExternalMeshData.batch_create_new_nodes_external_data(aNewNodeIds,aNewNodeIndices,aNewNodeOwningProc,aNewNodeCoordinates);

        moris::uint tNumNewNodes = aNewNodeIds.size();

        // allocate space in the local to global node map
        mEntityLocaltoGlobalMap(0).resize(tNumNewNodes + tNumExistingNodes,1);

        // allocate space in vertices
        mXtkMtkVertices.resize(tNumNewNodes+tNumExistingNodes);

        for(moris::uint i = 0; i <tNumNewNodes; i++)
        {
            // create vertex
            mXtkMtkVertices(aNewNodeIndices(i)) = moris::mtk::Vertex_XTK( aNewNodeIds(i),
                    aNewNodeIndices(i),
                    this);
            // add to local to global map
            mEntityLocaltoGlobalMap(0)(aNewNodeIndices(i)) = aNewNodeIds(i);

            // add to map
            MORIS_ASSERT(mVertexGlbToLocalMap.find(aNewNodeIds(i)) == mVertexGlbToLocalMap.end(),"Vertex already in map");
            mVertexGlbToLocalMap[aNewNodeIds(i)] = aNewNodeIndices(i);
        }

    }

    // ----------------------------------------------------------------------------------
    void
    Background_Mesh::batch_create_new_nodes_as_copy_of_other_nodes(moris::Matrix< moris::IndexMat > const & aExistingNodeIndices,
            moris::Matrix< moris::IndexMat > const & aNewNodeIds,
            moris::Matrix< moris::IndexMat > const & aNewNodeIndices)
    {
        // number of nodes prior to creating new ones
        moris::uint tNumExistingNodes = get_num_entities(EntityRank::NODE);

        // Collect node coordinates of nodes being copied
        moris::Matrix< moris::DDRMat > tNewNodeCoords = this->get_selected_node_coordinates_loc_inds(aExistingNodeIndices);

        // get owners of existing nodes
        moris::Matrix<moris::IndexMat> tOwningProcs(aExistingNodeIndices.numel(),1);

        for(moris::uint i = 0; i < aExistingNodeIndices.numel(); i++)
        {
            tOwningProcs(i) = this->get_vertex_owner(aExistingNodeIndices(i));
        }

        // Batch create the new copied nodes in the mesh external data
        mExternalMeshData.batch_create_new_nodes_external_data(aNewNodeIds,aNewNodeIndices,tOwningProcs,tNewNodeCoords);

        moris::uint tNumNewNodes = aNewNodeIds.numel();

        // allocate space in the local to global node map
        mEntityLocaltoGlobalMap(0).resize(tNumNewNodes + tNumExistingNodes,1);

        // allocate space in vertices
        mXtkMtkVertices.resize(tNumNewNodes+tNumExistingNodes);

        for(moris::uint i = 0; i <tNumNewNodes; i++)
        {
            // create vertex
            mXtkMtkVertices(aNewNodeIndices(i)) = moris::mtk::Vertex_XTK( aNewNodeIds(i),
                    aNewNodeIndices(i),
                    this);

            mEntityLocaltoGlobalMap(0)(aNewNodeIndices(i)) = aNewNodeIds(i);

            // add to map
            MORIS_ASSERT(mVertexGlbToLocalMap.find(aNewNodeIds(i)) == mVertexGlbToLocalMap.end(),"Vertex already in map");
            mVertexGlbToLocalMap[aNewNodeIds(i)] = aNewNodeIndices(i);
        }
    }

    // ----------------------------------------------------------------------------------
    void
    Background_Mesh::allocate_external_node_to_child_mesh_associations()
    {
        // Hard coded to 4 which is the case when a node is created on a parent edge
        // This should always be the max for XTK.
        const moris::size_t tNumCMPerNode = 4;

        // Number of external nodes
        moris::size_t tExtNumNodes = mExternalMeshData.get_num_entities_external_data(EntityRank::NODE);

        // Allocate matrix filled with moris_index max
        mNodeIndexToChildMeshIndex.resize(tExtNumNodes,tNumCMPerNode);
        mNodeIndexToChildMeshIndex.fill(std::numeric_limits<moris::moris_index>::max());
    }

    // ----------------------------------------------------------------------------------
    void
    Background_Mesh::associate_external_nodes_to_child_mesh(moris::moris_index                       aChildMeshIndex,
            moris::Matrix< moris::IndexMat > const & aNodeIndices)
    {
        // Make sure the node to child mesh matrix has been allocated
        MORIS_ASSERT(mNodeIndexToChildMeshIndex.n_rows()==mExternalMeshData.get_num_entities_external_data(EntityRank::NODE),"mNodeIndexToChildMeshIndex has not been allocated");
        MORIS_ASSERT(moris::isvector(aNodeIndices), "Provided node indices need to be a vector");

        // Number of columns in mNodeIndexToChildMeshIndex
        size_t tNumCols = mNodeIndexToChildMeshIndex.n_cols();

        // Iterate over nodes and create associated between node index and child mesh index
        for(size_t i = 0 ; i < aNodeIndices.numel(); i++)
        {
            if(mExternalMeshData.is_external_entity(aNodeIndices(i),EntityRank::NODE))
            {
                moris::size_t  tExtIndex = mExternalMeshData.get_external_entity_index(aNodeIndices(i),EntityRank::NODE);
                for(size_t j = 0; j<tNumCols; j++)
                {
                    if(mNodeIndexToChildMeshIndex(tExtIndex,j) == std::numeric_limits<moris::moris_index>::max())
                    {
                        mNodeIndexToChildMeshIndex(tExtIndex , j ) = aChildMeshIndex;
                        break;
                    }
                }
            }
        }
    }

    // ----------------------------------------------------------------------------------

    void
    associate_external_nodes_to_child_mesh(moris::moris_index                       aChildMeshIndex,
            moris::Matrix< moris::IndexMat > const & aNodeIndices);

    // ----------------------------------------------------------------------------------

    moris::Matrix< moris::IndexMat >
    Background_Mesh::get_node_child_mesh_assocation( moris::moris_index aNodeIndex ) const
    {
        MORIS_ASSERT(mExternalMeshData.is_external_entity(aNodeIndex,EntityRank::NODE),
                "Provided node index needs to be one created during the decomposition process");

        // External index
        moris::size_t  tExtIndex = mExternalMeshData.get_external_entity_index(aNodeIndex,EntityRank::NODE);


        moris::Matrix<moris::IndexMat> tChildMeshIndices = mNodeIndexToChildMeshIndex.get_row(tExtIndex);

        size_t tCount =0;
        for(size_t i = 0; i<tChildMeshIndices.n_cols(); i++)
        {
            if(tChildMeshIndices(i) == std::numeric_limits<moris::moris_index>::max())
            {
                break;
            }

            tCount++;
        }

        tChildMeshIndices.resize(1,tCount);
        return tChildMeshIndices;
    }
    // ----------------------------------------------------------------------------------

    moris::size_t
    Background_Mesh::get_glb_entity_id_from_entity_loc_index(
            moris::size_t   aEntityIndex,
            enum EntityRank aEntityRank,
            moris_index const & aMeshIndex ) const
    {
        if(aEntityRank == EntityRank::ELEMENT || aEntityRank == EntityRank::NODE)
        {
            MORIS_ASSERT(aEntityIndex < mEntityLocaltoGlobalMap((uint)aEntityRank).numel(),"Entity Index out of bounds");

            return mEntityLocaltoGlobalMap((uint)aEntityRank)(aEntityIndex);
        }
        else
        {
            return mMeshData->get_glb_entity_id_from_entity_loc_index(aEntityIndex,aEntityRank,aMeshIndex);
        }
    }


    // ----------------------------------------------------------------------------------
    moris::Matrix< moris::IdMat >
    Background_Mesh::get_glb_entity_id_from_entity_loc_index_range(
            moris::Matrix< moris::IndexMat > const & tEntityIndices,
            enum EntityRank                          aEntityRank) const
    {
        MORIS_ASSERT(moris::isvector(tEntityIndices),"Entity indices are not provided in a vector");
        moris::size_t tNumEntities = tEntityIndices.numel();
        moris::Matrix< moris::IdMat > tEntityIds(1,tNumEntities);

        for(moris::size_t i =0; i<tNumEntities; i++)
        {
            tEntityIds(0,i) = this->get_glb_entity_id_from_entity_loc_index(tEntityIndices(i),aEntityRank);
        }
        return tEntityIds;
    }

    // ----------------------------------------------------------------------------------

    void
    Background_Mesh::convert_loc_entity_ind_to_glb_entity_ids(
            enum EntityRank                    aEntityRank,
            moris::Matrix< moris::IndexMat > & aEntityIndices) const
    {
        moris::uint tNumRows = aEntityIndices.n_rows();
        moris::uint tNumCols = aEntityIndices.n_cols();
        for(moris::uint j = 0; j<tNumCols; j++)
        {
            for(moris::uint i = 0; i < tNumRows; i++)
            {
                aEntityIndices(i,j) = this->get_glb_entity_id_from_entity_loc_index(aEntityIndices(i,j),aEntityRank);
            }
        }
    }
    // ----------------------------------------------------------------------------------
    bool
    Background_Mesh::is_background_node(moris::moris_index aNodeIndex)
    {
        return !mExternalMeshData.is_external_entity(aNodeIndex,EntityRank::NODE);
    }

    // ----------------------------------------------------------------------------------
    bool
    Background_Mesh::is_background_cell(moris::moris_index aCellIndex) const
    {
        if(aCellIndex < (moris_index)mMeshData->get_num_elems())
        {
            return true;
        }
        else{
            return false;
        }
    }

    // ----------------------------------------------------------------------------------
    moris::Matrix< moris::DDRMat >
    Background_Mesh::get_all_node_coordinates_loc_inds() const
    {
        // Get counts inside of STK and in External Data (both happen in this function call)
        moris::size_t tNumNodes = this->get_num_entities(EntityRank::NODE);
        moris::size_t tNumBGNodes = mMeshData->get_num_entities((moris::EntityRank)EntityRank::NODE);

        moris::Matrix< moris::DDRMat > tAllNodeCoordinates = this->get_all_node_coordinates_loc_inds_background_mesh();
        tAllNodeCoordinates.resize(tNumNodes,mMeshData->get_spatial_dim());
        // Get node coordinates from external entities
        mExternalMeshData.get_all_node_coordinates_loc_inds_external_data(tNumBGNodes,tAllNodeCoordinates);
        return tAllNodeCoordinates;
    }

    // ---------------------------------------------------------------------------------
    moris::Matrix< moris::DDRMat >
    Background_Mesh::get_selected_node_coordinates_loc_inds(moris::Matrix< moris::IndexMat > const & aNodeIndices) const
    {

        MORIS_ERROR(moris::isvector(aNodeIndices),"Provided Node indices need to be a vector");
        // TODO: Add external entity check to see if xtk has the coordinate field or stk has it
        // Number of spatial dimensions
        moris::size_t tSpatialDimension = mMeshData->get_spatial_dim();

        // Get number of nodes provided
        moris::size_t tNumNodes = aNodeIndices.numel();

        // Initialize output matrix
        moris::Matrix< moris::DDRMat > tSelectedNodesCoords(tNumNodes, tSpatialDimension);

        // Loop over all nodes
        enum EntityRank tEntityRank = EntityRank::NODE;

        for (moris::size_t n = 0; n < tNumNodes; ++n)
        {
            if (mExternalMeshData.is_external_entity(aNodeIndices(n), tEntityRank))
            {
                moris::Matrix< moris::DDRMat > const & tNodeCoords =
                        mExternalMeshData.get_selected_node_coordinates_loc_inds_external_data(aNodeIndices(n));
                tSelectedNodesCoords.set_row(n,tNodeCoords);
            }

            else
            {
                Matrix<DDRMat> tNodeCoord = mMeshData->get_node_coordinate((moris_index)aNodeIndices(n));

                for(moris::uint iDim = 0; iDim < tSpatialDimension; iDim++)
                {
                    tSelectedNodesCoords(n,iDim) = tNodeCoord(iDim);
                }
            }
        }

        return tSelectedNodesCoords;
    }

    // ----------------------------------------------------------------------------------

    moris::Matrix< moris::IdMat >
    Background_Mesh::get_local_to_global_map(enum EntityRank aEntityRank) const
    {
        MORIS_ERROR(aEntityRank==EntityRank::NODE," This function is only implemented for node maps");


        moris::uint tNumNodes = mMeshData->get_num_entities(EntityRank::NODE);

        moris::Matrix<moris::IndexMat> tLocalToGlobalBM(1,tNumNodes);

        for(size_t i = 0; i<tNumNodes; i++)
        {
            tLocalToGlobalBM(i) = mMeshData->get_glb_entity_id_from_entity_loc_index(i,EntityRank::NODE);
        }

        moris::Matrix<moris::IndexMat> const & tLocalToGlobalExt = mExternalMeshData.get_local_to_global_node_map();

        tNumNodes = tLocalToGlobalBM.numel() + tLocalToGlobalExt.numel();
        size_t tFirstExtNodeInd = tLocalToGlobalBM.numel();

        MORIS_ERROR(tNumNodes = tLocalToGlobalBM.numel() + tLocalToGlobalExt.numel(),
                "Number of nodes returned does not match the number in the map");

        // combine the two maps
        moris::Matrix<moris::IdMat> tLocalToGlobal(1,tNumNodes);

        for(moris::size_t i = 0 ; i <tLocalToGlobalBM.numel(); i++)
        {
            tLocalToGlobal(i) = tLocalToGlobalBM(i);
        }

        for(moris::size_t i = 0 ; i <tLocalToGlobalExt.numel(); i++)
        {
            tLocalToGlobal(i+tFirstExtNodeInd) = tLocalToGlobalExt(i);
        }

        return tLocalToGlobal;
    }

    // ----------------------------------------------------------------------------------

    moris::Matrix<moris::IdMat>
    Background_Mesh::get_full_non_intersected_node_to_element_glob_ids() const
    {
        moris::size_t tNumElementsBG        = this->get_num_entities(EntityRank::ELEMENT);
        enum CellTopology tElemTopo = this->get_parent_cell_topology();

        moris::size_t tNumNodesPerElem = 0;
        if(tElemTopo == CellTopology::TET4)
        {
            tNumNodesPerElem = 4;
        }
        else if(tElemTopo == CellTopology::HEX8)
        {
            tNumNodesPerElem = 8;
        }
        else
        {
            tNumNodesPerElem = 8;
        }

        moris::Matrix<moris::IdMat> tElementToNode(tNumElementsBG,tNumNodesPerElem);
        moris::size_t tCount = 0;
        for(moris::size_t i = 0; i<tElementToNode.n_rows(); i++)
        {
            if(!this->entity_has_children(i,EntityRank::ELEMENT))
            {
                moris::Matrix<moris::IndexMat> tElementToNodeInd
                = mMeshData->get_entity_connected_to_entity_loc_inds((moris::moris_index)i,
                        moris::EntityRank::ELEMENT,
                        moris::EntityRank::NODE);

                moris::Matrix< moris::IdMat >tElementToNodeId =
                        moris::mtk::convert_entity_indices_to_ids(tElementToNodeInd,moris::EntityRank::NODE,mMeshData);

                tElementToNode.set_row(tCount,tElementToNodeId);
                tCount++;
            }
        }
        tElementToNode.resize(tCount,tNumNodesPerElem);
        return tElementToNode;
    }

    // ----------------------------------------------------------------------------------

    Cell<moris::Matrix<moris::IdMat>>
    Background_Mesh::get_non_intersected_element_to_node_by_phase(moris::uint aNumPhases)
    {
        uint  tNumElementsBG        = mMeshData->get_num_entities(EntityRank::ELEMENT);
        enum CellTopology tElemTopo = this->get_parent_cell_topology();

        moris::size_t tNumNodesPerElem = 0;
        if(tElemTopo == CellTopology::TET4)
        {
            tNumNodesPerElem = 4;
        }
        else if(tElemTopo == CellTopology::HEX8)
        {
            tNumNodesPerElem = 8;
        }
        else if(tElemTopo == CellTopology::QUAD4)
        {
            tNumNodesPerElem = 4;
        }
        else
        {
            tNumNodesPerElem = 8;
        }

        Cell<moris::Matrix<moris::IdMat>> tElementToNodeByPhase(aNumPhases,moris::Matrix<moris::IdMat>(tNumElementsBG,tNumNodesPerElem));
        moris::Matrix<moris::DDUMat> tPhaseCount(1,aNumPhases,0);

        for(moris::size_t i = 0; i<tNumElementsBG; i++)
        {
            if(!this->entity_has_children(i,EntityRank::ELEMENT))
            {

                moris::moris_id tId = mMeshData->get_glb_entity_id_from_entity_loc_index(i,EntityRank::ELEMENT);

                moris::Matrix< moris::IdMat >tElementToNodeId =
                        mMeshData->get_entity_connected_to_entity_glob_ids(tId,EntityRank::ELEMENT,EntityRank::NODE);

                moris::moris_index tPhaseIndex = this->get_element_phase_index(i);

                for(moris::uint  j = 0 ; j < tNumNodesPerElem; j++ )
                {
                    tElementToNodeByPhase(tPhaseIndex)(tPhaseCount(tPhaseIndex),j) = tElementToNodeId(j);
                }

                tPhaseCount(tPhaseIndex)++;
            }
        }

        for(moris::uint i = 0; i <aNumPhases; i++)
        {
            tElementToNodeByPhase(i).resize(tPhaseCount(i),tNumNodesPerElem);
        }

        return tElementToNodeByPhase;
    }

    // ----------------------------------------------------------------------------------

    moris::Matrix<moris::IdMat>
    Background_Mesh::get_all_non_intersected_elements() const
    {
        moris::size_t tNumElementsBG        = this->get_num_entities(EntityRank::ELEMENT);

        moris::Matrix<moris::IdMat> tElementIds(tNumElementsBG,1);
        moris::size_t tCount = 0;
        for(moris::size_t i = 0; i<tElementIds.numel(); i++)
        {
            if(!this->entity_has_children(i,EntityRank::ELEMENT))
            {
                moris::moris_id tElementToNodeId =
                        mMeshData->get_glb_entity_id_from_entity_loc_index((moris::moris_index)i,moris::EntityRank::ELEMENT);

                tElementIds(tCount) = tElementToNodeId;

                tCount++;
            }
        }
        tElementIds.resize(tCount,1);
        return tElementIds;
    }

    // ----------------------------------------------------------------------------------

    Cell<moris::Matrix<moris::IdMat>>
    Background_Mesh::get_all_non_intersected_elements_by_phase( uint aNumPhases ) const
    {
        uint  tNumElementsBG        = mMeshData->get_num_entities(EntityRank::ELEMENT);

        //Initialize output
        Cell<moris::Matrix<moris::IdMat>> tElementsByPhase(aNumPhases);
        moris::Matrix<moris::DDUMat> tPhaseCount(1,aNumPhases,0);
        for(uint i =0; i <aNumPhases; i++)
        {
            tElementsByPhase(i) = moris::Matrix<moris::IdMat>(1,tNumElementsBG);
        }

        for(uint iE = 0; iE<tNumElementsBG; iE++)
        {
            if(!this->entity_has_children(iE,EntityRank::ELEMENT))
            {
                moris::moris_index tPhaseInd = this->get_element_phase_index(iE);

                uint tCount = tPhaseCount(tPhaseInd);

                tElementsByPhase(tPhaseInd)(tCount) = mMeshData->
                        get_glb_entity_id_from_entity_loc_index(
                                (moris::moris_index)iE,
                                moris::EntityRank::ELEMENT);

                tPhaseCount(tPhaseInd)++;
            }
        }

        // Resize
        for(uint i =0; i <aNumPhases; i++)
        {
            tElementsByPhase(i).resize(1,tPhaseCount(i));
        }

        return  tElementsByPhase;
    }
    // ----------------------------------------------------------------------------------
    moris::Matrix<moris::IndexMat>
    Background_Mesh::get_all_non_intersected_elements_loc_inds() const
    {
        moris::size_t tNumElementsBG = mMeshData->get_num_entities(EntityRank::ELEMENT);

        moris::Matrix<moris::IdMat> tElementInds(tNumElementsBG,1);
        moris::size_t tCount = 0;
        for(moris::size_t i = 0; i<tElementInds.numel(); i++)
        {
            if(!this->entity_has_children(i,EntityRank::ELEMENT))
            {
                tElementInds(tCount) = i;
                tCount++;
            }
        }
        tElementInds.resize(tCount,1);
        return tElementInds;
    }

    // ----------------------------------------------------------------------------------

    void
    Background_Mesh::register_new_downward_inheritance(Cell<std::pair<moris::moris_index,moris::moris_index>> const & aNewElementToChildMeshPairs)
    {
        moris::size_t tNumNewPairs = aNewElementToChildMeshPairs.size();

        for(moris::size_t i = 0; i<tNumNewPairs; i++)
        {
            mElementDownwardInheritance.register_new_inheritance_pair(aNewElementToChildMeshPairs(i).first,aNewElementToChildMeshPairs(i).second);
        }
    }

    // ----------------------------------------------------------------------------------
    bool
    Background_Mesh::entity_has_children(moris::size_t aEntityIndex,
            enum EntityRank aEntityRank) const
    {
        MORIS_ASSERT(aEntityRank==EntityRank::ELEMENT,"ONLY ELEMENT DOWNWARD INHERITANCE SUPPORTED");

        return mElementDownwardInheritance.has_inheritance(aEntityIndex);
    }

    // ----------------------------------------------------------------------------------
    moris::moris_index const &
    Background_Mesh::child_mesh_index(moris::size_t aEntityIndex,
            enum EntityRank aEntityRank)
    {
        MORIS_ASSERT(aEntityRank==EntityRank::ELEMENT,"ONLY ELEMENT DOWNWARD INHERITANCE SUPPORTED");

        return mElementDownwardInheritance.get_inheritance(aEntityIndex);
    }

    // ---------------------------------------------------------------------------------

    void
    Background_Mesh::initialize_interface_node_flags(moris::size_t const & aNumNodes,
            moris::size_t const & aNumGeometry)
    {
        mInterfaceNodeFlag = moris::Matrix< moris::IndexMat >(aNumNodes,aNumGeometry,0);
    }

    // ----------------------------------------------------------------------------------
    void
    Background_Mesh::allocate_space_in_interface_node_flags(moris::size_t aNumNodes,
            moris::size_t aNumGeometry)
    {
        moris::size_t tCurrentSize = mInterfaceNodeFlag.n_rows();
        mInterfaceNodeFlag.resize(tCurrentSize + aNumNodes, aNumGeometry);

        for(moris::size_t i = tCurrentSize; i<tCurrentSize+aNumNodes; i++)
        {
            for(moris::size_t j = 0; j<aNumGeometry; j++)
            {
                mInterfaceNodeFlag(i,j) = 0;
            }
        }
    }

    // ----------------------------------------------------------------------------------
    void
    Background_Mesh::mark_node_as_interface_node(moris::moris_index aNodeIndex,
            moris::size_t aGeomIndex)
    {
        mInterfaceNodeFlag(aNodeIndex,aGeomIndex) = 1;
    }

    // ----------------------------------------------------------------------------------
    void
    Background_Mesh::mark_nodes_as_interface_node_loc_inds(moris::Matrix<moris::IndexMat> aNodeIndices,
            moris::size_t aGeomIndex)
    {
        for(uint  i = 0; i <aNodeIndices.numel(); i++)
        {
            mInterfaceNodeFlag(aNodeIndices(i),aGeomIndex) = 1;
        }
    }

    // ----------------------------------------------------------------------------------

    bool
    Background_Mesh::is_interface_node(moris::moris_index aNodeIndex,
            moris::size_t aGeomIndex) const
    {
        MORIS_ASSERT(aNodeIndex<(moris::moris_index)mInterfaceNodeFlag.n_rows(),
                "Attempting to access interface node flag for node index out of bounds. Have you called allocate_space_in_interface_node_flags?");

        if(mInterfaceNodeFlag(aNodeIndex,aGeomIndex) == 1)
        {
            return true;
        }

        else
        {
            return false;
        }
    }

    // ----------------------------------------------------------------------------------

    moris::Matrix< moris::IndexMat >
    Background_Mesh::get_interface_nodes_loc_inds(moris::moris_index aGeometryIndex) const
    {
        // initialize output
        moris::size_t tNumNodes = this->get_num_entities(EntityRank::NODE);
        moris::Matrix< moris::IndexMat > tInterfaceNodes(1,tNumNodes);

        // keep track of how many interface nodes
        moris::size_t tCount = 0;

        for(moris::size_t i = 0; i<tNumNodes; i++)
        {
            if(is_interface_node(i,aGeometryIndex))
            {
                tInterfaceNodes(0,tCount) = i;
                tCount++;
            }
        }

        tInterfaceNodes.resize(1,tCount);
        return tInterfaceNodes;
    }

    // ----------------------------------------------------------------------------------

    Cell<moris::Matrix< moris::IdMat >>
    Background_Mesh::get_interface_nodes_loc_inds() const
    {
        // initialize output
        moris::size_t tNumGeoms = mInterfaceNodeFlag.n_cols();

        Cell<moris::Matrix< moris::IdMat >>tInterfaceNodes(tNumGeoms);

        for(moris::size_t i = 0 ; i <tNumGeoms; i++)
        {
            tInterfaceNodes(i) = get_interface_nodes_loc_inds(i);
        }

        return tInterfaceNodes;
    }

    // ----------------------------------------------------------------------------------

    moris::Matrix< moris::IdMat >
    Background_Mesh::get_interface_nodes_glob_ids(moris::moris_index aGeometryIndex) const
    {
        // initialize output
        moris::size_t tNumNodes = this->get_num_entities(EntityRank::NODE);
        moris::Matrix< moris::IdMat > tInterfaceNodes(1,tNumNodes);

        // keep track of how many interface nodes
        moris::size_t tCount = 0;

        for(moris::size_t i = 0; i<tNumNodes; i++)
        {
            if(is_interface_node(i,aGeometryIndex) )
            {
                tInterfaceNodes(0,tCount) = get_glb_entity_id_from_entity_loc_index(i,EntityRank::NODE);
                tCount++;
            }
        }

        tInterfaceNodes.resize(1,tCount);
        return tInterfaceNodes;
    }

    // ----------------------------------------------------------------------------------

    moris::Matrix< moris::IndexMat >
    Background_Mesh::restrict_vertex_list_to_owned_by_this_proc_loc_inds(moris::Matrix< moris::IndexMat > const & aNodeIndexList) const
    {
        // proc rank
        moris_index tMyProcRank = par_rank();

        //  initialize list of owned nodes
        moris::Matrix< moris::IndexMat > tOwnedNodeList(aNodeIndexList.numel(),1);

        // keep track of owned nodes
        moris::uint tCount = 0;

        for(moris::uint i = 0; i <aNodeIndexList.numel(); i++)
        {
            if(this->get_vertex_owner(i) == tMyProcRank)
            {
                tOwnedNodeList(tCount) = aNodeIndexList(i);
            }
        }

        // size out extra space
        tOwnedNodeList.resize(tCount,1);

        return tOwnedNodeList;
    }

    // ----------------------------------------------------------------------------------
    Cell<moris::Matrix< moris::IdMat >>
    Background_Mesh::get_interface_nodes_glob_ids()
    {
        // initialize output
        moris::size_t tNumGeoms = mInterfaceNodeFlag.n_cols();

        Cell<moris::Matrix< moris::IdMat >>tInterfaceNodes(tNumGeoms);

        for(moris::size_t i = 0 ; i <tNumGeoms; i++)
        {
            tInterfaceNodes(i) = get_interface_nodes_glob_ids(i);
        }

        return tInterfaceNodes;
    }

    // ----------------------------------------------------------------------------------
    void
    Background_Mesh::print_interface_node_flags()
    {
        for(moris::size_t i = 0; i<mInterfaceNodeFlag.n_rows(); i++)
        {
            std::cout<<"Vertex Id: "<<std::setw(8)<<this->get_glb_entity_id_from_entity_loc_index(i,EntityRank::NODE)<<" | ";
            for(moris::size_t j = 0; j<mInterfaceNodeFlag.n_cols(); j++)
            {
                std::cout<<mInterfaceNodeFlag(i,j)<<" ";
            }
            std::cout<<std::endl;
        }

    }

    // ----------------------------------------------------------------------------------
    void
    Background_Mesh::print_vertex_map()
    {
        std::cout<<"Background Mesh Vertex Map:"<<std::endl;
        std::cout<<"   Id    |   Index "<<std::endl;
        std::cout<<"-------------------"<<std::endl;
        for(auto it: mVertexGlbToLocalMap)
        {
            std::cout<<std::setw(8)<<it.first<<"|"<<std::setw(8)<<it.second<<std::endl;
        }
    }

    // ----------------------------------------------------------------------------------

    void
    Background_Mesh::initialize_element_phase_indices(moris::size_t const & aNumElements)
    {
        mElementPhaseIndex = moris::Matrix< moris::IndexMat >(aNumElements,1,-1);
    }

    // ----------------------------------------------------------------------------------

    void
    Background_Mesh::set_element_phase_index(moris::size_t const & aElementIndex,
            moris::size_t const & aElementPhaseIndex)
    {
        mElementPhaseIndex(aElementIndex,0) = aElementPhaseIndex;
    }

    // ----------------------------------------------------------------------------------

    moris::moris_index const &
    Background_Mesh::get_element_phase_index(moris::size_t const & aElementIndex) const
    {
        return (mElementPhaseIndex)( aElementIndex, 0 );
    }

    // ----------------------------------------------------------------------------------
    moris::Matrix< moris::IndexMat >
    Background_Mesh::get_element_phase_inds(moris::Matrix<moris::DDSTMat> const & aElementInds )
    {
        moris::Matrix< moris::IndexMat > tElementPhasesInds(1,aElementInds.n_cols());

        for(moris::size_t i = 0; i < aElementInds.n_cols(); i++)
        {
            tElementPhasesInds(0,i) = this->get_element_phase_index(aElementInds(i));
        }

        return tElementPhasesInds;
    }

    // ----------------------------------------------------------------------------------

    moris_index
    Background_Mesh::get_loc_entity_ind_from_entity_glb_id(moris_id        aEntityId,
            enum EntityRank aEntityRank) const
    {

        MORIS_ERROR(aEntityRank == EntityRank::NODE,"Only a node map is implemented in XTK");

        auto tIter = mVertexGlbToLocalMap.find(aEntityId);

        MORIS_ERROR(tIter!=mVertexGlbToLocalMap.end(),
                "Provided Entity Id is not in the map, Has the map been initialized?: aEntityId =%u EntityRank = %u on process %u",aEntityId, (uint)aEntityRank, par_rank());

        return tIter->second;
    }

    // ----------------------------------------------------------------------------------

    void
    Background_Mesh::add_child_element_to_mtk_cells(
            moris::moris_index aElementIndex,
            moris::moris_index aElementId,
            moris::moris_index aElementOwner,
            moris::moris_index aCMElementIndex,
            Child_Mesh*        aChildMeshPtr)
    {
        mChildMtkCells.push_back(new Cell_XTK_CM(
                aElementId,
                aElementIndex,
                aElementOwner,
                aCMElementIndex,
                aChildMeshPtr,
                this));

        MORIS_ASSERT(mChildMtkCellMap.find(aElementIndex) == mChildMtkCellMap.end(),"Element index already has an mtk cell associated with it");

        mChildMtkCellMap[aElementIndex] = mChildMtkCells.size()-1;

    }

    //-------------------------------------------------------------------------------

    void
    Background_Mesh::add_new_cell_to_mesh(moris::mtk::Cell* aCell)
    {
        mChildMtkCells.push_back(aCell);

        MORIS_ASSERT(mChildMtkCellMap.find(aCell->get_index()) == mChildMtkCellMap.end(),
                "Element index already has an mtk cell associated with it");

        mChildMtkCellMap[aCell->get_index()] = mChildMtkCells.size()-1;

        mEntityLocaltoGlobalMap(3).resize(mEntityLocaltoGlobalMap(3).n_rows()+1,mEntityLocaltoGlobalMap(3).n_cols());

        mEntityLocaltoGlobalMap(3)(aCell->get_index()) = aCell->get_id();
    }

    // ----------------------------------------------------------------------------------

    void
    Background_Mesh::add_cells_to_global_to_local_map(
            Matrix<IndexMat> const & aCellIndices,
            Matrix<IdMat>    const & aCellIds)
    {
#ifdef DEBUG

        if(aCellIndices.numel()> 0 )
        {
            MORIS_ASSERT((moris_index)mEntityLocaltoGlobalMap(3).numel() == aCellIndices.min(),"The minimum indices calling this function needs to correspond with the size of the number of elements already in the map");
        }
#endif
        MORIS_ASSERT(aCellIndices.numel() == aCellIds.numel(),"Dimension mismatch between indices and ids");
        // number of cells
        moris::uint tNumCells    = aCellIndices.numel();
        moris::uint tCurrentSize = mEntityLocaltoGlobalMap(3).numel();

        // allocate space
        mEntityLocaltoGlobalMap(3).resize(tNumCells + tCurrentSize,1);

        // add to map
        for(moris::uint i = 0; i <tNumCells; i++)
        {
            mEntityLocaltoGlobalMap(3)(aCellIndices(i)) = aCellIds(i);
        }

#ifdef DEBUG
        // since I can't write these functions in one line, need to have ifdef
        moris::Matrix<moris::IndexMat> tUniqueCellIds;
        moris::unique(mEntityLocaltoGlobalMap(3),tUniqueCellIds);

        MORIS_ASSERT(mEntityLocaltoGlobalMap(3).numel() == tUniqueCellIds.numel(), "duplicate cell id detected" );
#endif
    }

    // ----------------------------------------------------------------------------------

    const moris::mtk::Cell*
    Background_Mesh::get_child_element_mtk_cell_ptr(moris::moris_index aElementIndex) const
    {
        auto tIter = mChildMtkCellMap.find(aElementIndex);

        MORIS_ASSERT(mChildMtkCellMap.find(aElementIndex) != mChildMtkCellMap.end(),"Element index is not in the map");

        moris::moris_index tIndex = tIter->second;
        return mChildMtkCells(tIndex);
    }

    // ----------------------------------------------------------------------------------

    moris::mtk::Cell const &
    Background_Mesh::get_child_element_mtk_cell(moris::moris_index aElementIndex) const
    {
        auto tIter = mChildMtkCellMap.find(aElementIndex);

        MORIS_ASSERT(mChildMtkCellMap.find(aElementIndex) != mChildMtkCellMap.end(),"Element index is not in the map");

        moris::moris_index tIndex = tIter->second;
        return *mChildMtkCells(tIndex);
    }

    // ----------------------------------------------------------------------------------

    moris::mtk::Interpolation_Mesh &
    Background_Mesh::get_mesh_data()
    {
        return *mMeshData;
    }

    // ----------------------------------------------------------------------------------

    moris::mtk::Interpolation_Mesh const &
    Background_Mesh::get_mesh_data() const
    {
        return *mMeshData;
    }

    // ----------------------------------------------------------------------------------

    enum CellTopology
    Background_Mesh::get_parent_cell_topology() const
    {
        mtk::Cell & tCell = mMeshData->get_mtk_cell(0);
        enum moris::mtk::Geometry_Type tGeomType = tCell.get_geometry_type();

        enum CellTopology tTopo = CellTopology::INVALID;
        if(tGeomType == moris::mtk::Geometry_Type::HEX)
        {
            tTopo = CellTopology::HEX8;
        }
        else if(tGeomType == moris::mtk::Geometry_Type::TET)
        {
            tTopo = CellTopology::TET4;
        }
        else if(tGeomType == moris::mtk::Geometry_Type::QUAD)
        {
            tTopo = CellTopology::QUAD4;
        }
        else
        {
            MORIS_ERROR(0,"Provided parent cell topology not implemented.");
        }

        return tTopo;
    }

    // ----------------------------------------------------------------------------------

    Matrix<IdMat> const &
    Background_Mesh::get_communication_table() const
    {
        return mCommunicationMap;
    }

    //-------------------------------------------------------------------------------

    void
    Background_Mesh::add_proc_to_comm_table(moris_index aProcRank)
    {
        moris_index tIndex = mCommunicationMap.numel();

        for(moris::uint i = 0 ; i < mCommunicationMap.numel(); i++)
        {
            MORIS_ERROR(mCommunicationMap(i) != aProcRank,"Processor rank already in communication table");
        }

        mCommunicationMap.resize(1,mCommunicationMap.numel()+1);
        mCommunicationMap(tIndex) = aProcRank;
    }

    // ----------------------------------------------------------------------------------

    moris::Matrix< moris::DDRMat >
    Background_Mesh::get_all_node_coordinates_loc_inds_background_mesh() const
    {
        size_t tNumNodes = mMeshData->get_num_entities((moris::EntityRank)EntityRank::NODE);
        moris::Matrix<moris::DDRMat> tNodeCoords(tNumNodes,mMeshData->get_spatial_dim());
        for(size_t i = 0; i< tNumNodes; i++ )
        {
            tNodeCoords.set_row(i, mMeshData->get_node_coordinate(i));
        }
        return tNodeCoords;
    }

    // ----------------------------------------------------------------------------------

    void
    Background_Mesh::intialize_downward_inheritance()
    {
        moris::size_t tNumElements = mMeshData->get_num_entities((moris::EntityRank)EntityRank::ELEMENT);
        MORIS_ASSERT(tNumElements!=0,"Empty Mesh Given to XTK Mesh");

        mElementDownwardInheritance = Downward_Inheritance<moris::moris_index,moris::moris_index>(tNumElements);
    }

    // ----------------------------------------------------------------------------------

    void
    Background_Mesh::initialize_background_mesh_vertices()
    {
        moris::uint tNumNodes = mMeshData->get_num_entities(EntityRank::NODE);

        for(moris::uint  i = 0; i <tNumNodes; i++)
        {
            moris::mtk::Vertex * tVertex = &mMeshData->get_mtk_vertex(i);

            MORIS_ASSERT(mVertexGlbToLocalMap.find(tVertex->get_id()) == mVertexGlbToLocalMap.end(),"Vertex already in map");

            mVertexGlbToLocalMap[tVertex->get_id()] = tVertex->get_index();
            mXtkMtkVertices.push_back(tVertex);
        }
    }

    // ----------------------------------------------------------------------------------

    void
    Background_Mesh::setup_local_to_global_maps()
    {
        // this only creates node local to global maps and cell local to global maps

        // setup nodes
        uint tNumNodes = mMeshData->get_num_entities(EntityRank::NODE);
        mEntityLocaltoGlobalMap(0) = moris::Matrix< moris::IdMat >(tNumNodes,1);

        for(moris::uint iN = 0; iN<tNumNodes; iN++ )
        {
            mEntityLocaltoGlobalMap(0)(iN) = mMeshData->get_glb_entity_id_from_entity_loc_index(iN,EntityRank::NODE);
        }

        // setup cells
        uint tNumCells = mMeshData->get_num_entities(EntityRank::ELEMENT);
        mEntityLocaltoGlobalMap(3) = moris::Matrix< moris::IdMat >(tNumCells,1);

        for(moris::uint iC = 0; iC<tNumCells; iC++)
        {
            mEntityLocaltoGlobalMap(3)(iC) = mMeshData->get_glb_entity_id_from_entity_loc_index(iC,EntityRank::ELEMENT);
        }
    }

    //-------------------------------------------------------------------------------

    void
    Background_Mesh::setup_comm_map()
    {
        if(par_size() > 1)
        {
            std::unordered_map<moris_id,moris_id> tCommunicationMap;
            Cell<moris_index> tCellOfProcs;

<<<<<<< HEAD
    Cell<Matrix<IndexMat>> tGatheredMats;
    moris_index tTag = 10009;
    all_gather_vector(mCommunicationMap,tGatheredMats,tTag,0,0);
=======
            for(moris::uint i = 0; i < mMeshData->get_num_entities(EntityRank::NODE); i++)
            {
                moris_index tOwner = mMeshData->get_entity_owner((moris_index)i,EntityRank::NODE);
>>>>>>> 0ea72151

                if(tCommunicationMap.find(tOwner) == tCommunicationMap.end() && tOwner != par_rank())
                {
                    tCellOfProcs.push_back(tOwner);
                    tCommunicationMap[tOwner] = 1;
                }
            }

            mCommunicationMap.resize(1,tCellOfProcs.size());
            for(moris::uint i = 0; i < tCellOfProcs.size(); i++)
            {
                mCommunicationMap(i) = tCellOfProcs(i);
            }

            Cell<Matrix<IndexMat>> tGatheredMats;
            moris_index tTag = 10009;
            all_gather_vector(mCommunicationMap,tGatheredMats,tTag,1,0);

            if(par_rank() == 0)
            {
                Cell<Cell<uint>> tProcToProc(par_size());

                for(moris::uint i = 0; i < tGatheredMats.size(); i++)
                {
                    for(moris::uint j = 0; j < tGatheredMats(i).numel(); j ++)
                    {
                        tProcToProc(tGatheredMats(i)(j)).push_back((moris_index)i);
                    }
                }

                Cell<Matrix<IndexMat>> tReturnMats(tProcToProc.size());
                // convert to a matrix
                for(moris::uint  i = 0; i < tProcToProc.size(); i++)
                {
                    tReturnMats(i).resize(1,tProcToProc(i).size());

                    for(moris::uint j = 0; j < tProcToProc(i).size(); j++)
                    {
                        tReturnMats(i)(j) = tProcToProc(i)(j);
                    }
                }

                // send them back
                for(moris::uint i = 0; i < tReturnMats.size(); i++)
                {
                    nonblocking_send(tReturnMats(i),tReturnMats(i).n_rows(),tReturnMats(i).n_cols(),i,tTag);
                }
            }

            barrier();
            Matrix<IndexMat> tTempCommMap(1,1,0);
            receive(tTempCommMap,1,0,tTag);

            for(moris::uint i =0; i < tTempCommMap.numel(); i++)
            {
                if(tCommunicationMap.find(tTempCommMap(i)) == tCommunicationMap.end() && tTempCommMap(i) != par_rank())
                {
                    moris_index tIndex = mCommunicationMap.numel();
                    mCommunicationMap.resize(1,mCommunicationMap.numel()+1);

                    tCommunicationMap[tTempCommMap(i)] = 1;

                    mCommunicationMap(tIndex) = tTempCommMap(i);
                }
            }

            barrier();
            // every proc tell the other procs that they communicate with them
        }
    }
    // ----------------------------------------------------------------------------------
}<|MERGE_RESOLUTION|>--- conflicted
+++ resolved
@@ -11,420 +11,411 @@
 
 namespace xtk
 {
-    // ----------------------------------------------------------------------------------
-    // Constructor/Deconstructor Source code
-    // ----------------------------------------------------------------------------------
+// ----------------------------------------------------------------------------------
+// Constructor/Deconstructor Source code
+// ----------------------------------------------------------------------------------
 
     Background_Mesh::Background_Mesh(
             moris::mtk::Interpolation_Mesh* aMeshData)
     : mMeshData(aMeshData),
-      mEntityLocaltoGlobalMap(4),
-      mChildMtkCells(0),
-      mXtkMtkVertices(0),
-      mNodeIndexToChildMeshIndex(0,0)
-
-    {
-        intialize_downward_inheritance();
-        mExternalMeshData.set_up_external_entity_data(mMeshData);
-        initialize_background_mesh_vertices();
-        setup_local_to_global_maps();
-        setup_comm_map();
-    }
-
-    // ----------------------------------------------------------------------------------
+    mEntityLocaltoGlobalMap(4),
+    mChildMtkCells(0),
+    mXtkMtkVertices(0),
+    mNodeIndexToChildMeshIndex(0,0)
+
+{
+    intialize_downward_inheritance();
+    mExternalMeshData.set_up_external_entity_data(mMeshData);
+    initialize_background_mesh_vertices();
+    setup_local_to_global_maps();
+    setup_comm_map();
+}
+
+// ----------------------------------------------------------------------------------
 
     Background_Mesh::Background_Mesh(
             moris::mtk::Interpolation_Mesh * aMeshData,
             moris::ge::Geometry_Engine     * aGeometryEngine)
     : mMeshData(aMeshData),
-      mEntityLocaltoGlobalMap(4),
-      mChildMtkCells(0),
-      mXtkMtkVertices(0),
-      mNodeIndexToChildMeshIndex(0,0)
-    {
-        intialize_downward_inheritance();
-        mExternalMeshData.set_up_external_entity_data(mMeshData);
-        initialize_background_mesh_vertices();
-        setup_local_to_global_maps();
-        setup_comm_map();
-    }
-
-    // ----------------------------------------------------------------------------------
-
-    Background_Mesh::~Background_Mesh()
-    {
-        for( auto i:mChildMtkCells)
-        {
-            delete i;
-        }
-        mChildMtkCells.clear();
-    }
-
-    // ----------------------------------------------------------------------------------
-    // Entity related functions
-    // ----------------------------------------------------------------------------------
-
-    moris::size_t
-    Background_Mesh::get_num_entities(enum EntityRank aEntityRank) const
-    {
-        // Initialize
-        if(aEntityRank == EntityRank::NODE)
-        {
-            moris::size_t tNumBackgroundEntities = mMeshData->get_num_entities((moris::EntityRank)aEntityRank);
-            moris::size_t tExternalEntities = mExternalMeshData.get_num_entities_external_data(aEntityRank);
-            return tNumBackgroundEntities + tExternalEntities;
-        }
-        else if(aEntityRank == EntityRank::ELEMENT)
-        {
-            moris::size_t tNumBackgroundEntities = mMeshData->get_num_entities((moris::EntityRank)aEntityRank);
-            return tNumBackgroundEntities + mChildMtkCells.size();
-        }
-        else
-        {
-            MORIS_ERROR(0,"Only cells and verts supported.");
-            return 0;
-        }
-    }
-
-    // ----------------------------------------------------------------------------------
-
-    moris::size_t
-    Background_Mesh::get_num_entities_background(enum EntityRank aEntityRank) const
-    {
-        return mMeshData->get_num_entities((moris::EntityRank)aEntityRank);
-    }
-
-    // ----------------------------------------------------------------------------------
-
-    moris::moris_index
-    Background_Mesh::get_vertex_owner(moris::moris_index aVertexIndex) const
-
-    {
-        if(mExternalMeshData.is_external_entity(aVertexIndex,EntityRank::NODE))
-        {
-            return mExternalMeshData.get_external_vertex_owner(aVertexIndex);
-        }
-        else
-        {
-            return mMeshData->get_entity_owner(aVertexIndex,EntityRank::NODE);
-        }
-    }
-
-    // ----------------------------------------------------------------------------------
-
-    moris::Matrix<moris::IndexMat>
-    Background_Mesh::get_vertices_owner(moris::Matrix<moris::IndexMat> const & aVertexIndices) const
-    {
-        moris::uint tNumVerts = aVertexIndices.numel();
-        moris::Matrix<moris::IndexMat> tVertexOwners(1,tNumVerts);
-        for(moris::uint i = 0; i < tNumVerts; i++)
-        {
-            tVertexOwners(i) = this->get_vertex_owner(aVertexIndices(i));
-        }
-
-        return tVertexOwners;
-    }
-
-    // ----------------------------------------------------------------------------------
-
-    Cell<moris::mtk::Vertex const *>
-    Background_Mesh::get_mtk_vertices(Matrix<IndexMat> const & aVertexIndices)
-    {
-        Cell<moris::mtk::Vertex const *> tVertices(aVertexIndices.numel());
-        for(moris::uint i = 0; i < aVertexIndices.numel(); i++)
-        {
-            tVertices(i) = & this->get_mtk_vertex(aVertexIndices(i));
-        }
-        return tVertices;
-    }
-
-    // ----------------------------------------------------------------------------------
-
-    moris::mtk::Vertex &
-    Background_Mesh::get_mtk_vertex(moris::moris_index aVertexIndex)
-    {
-        MORIS_ASSERT(aVertexIndex <(moris::moris_index) mXtkMtkVertices.size(),"Vertex index is out of bounds");
-        return mXtkMtkVertices(aVertexIndex);
-    }
-
-    // ----------------------------------------------------------------------------------
-
-    moris::mtk::Vertex_XTK &
-    Background_Mesh::get_mtk_vertex_xtk(moris::moris_index aVertexIndex)
-    {
-        MORIS_ASSERT(aVertexIndex <(moris::moris_index) mXtkMtkVertices.size(),"Vertex index is out of bounds");
-        return mXtkMtkVertices(aVertexIndex);
-    }
-
-    // ----------------------------------------------------------------------------------
-
-    moris::mtk::Cell &
-    Background_Mesh::get_mtk_cell(moris::moris_index aCellIndex)
-    {
-
-        if(!this->is_background_cell(aCellIndex) )
-        {
-            return get_child_element_mtk_cell(aCellIndex);
-        }
-        // otherwise the cell comes from the background mesh
-        else
-        {
-            return mMeshData->get_mtk_cell(aCellIndex);
-        }
-    }
-
-    // ----------------------------------------------------------------------------------
-
-    moris::mtk::Cell const &
-    Background_Mesh::get_mtk_cell(moris::moris_index aCellIndex) const
-    {
-        if(!this->is_background_cell(aCellIndex) )
-        {
-            return get_child_element_mtk_cell(aCellIndex);
-        }
-        // otherwise the cell comes from the background mesh
-        else
-        {
-            return mMeshData->get_mtk_cell(aCellIndex);
-        }
-    }
-
-    // ----------------------------------------------------------------------------------
-
-    moris::moris_id
-    Background_Mesh::allocate_entity_ids(moris::size_t         aNumReqs,
-            enum EntityRank aChildEntityRank)
-    {
-        return mExternalMeshData.allocate_entity_ids_external_entity_data(aNumReqs,aChildEntityRank);
-    }
-
-    // ----------------------------------------------------------------------------------
-
-    moris::moris_index
-    Background_Mesh::get_first_available_index(enum EntityRank aEntityRank) const
-    {
-        return mExternalMeshData.get_first_available_index_external_data(aEntityRank);
-    }
-
-
-    // ----------------------------------------------------------------------------------
-
-    void
-    Background_Mesh::update_first_available_index(moris::size_t         aNewFirstAvailableIndex,
-            enum EntityRank aEntityRank)
-    {
-        mExternalMeshData.update_first_available_index_external_data(aNewFirstAvailableIndex, aEntityRank);
-    }
-
-    // ----------------------------------------------------------------------------------
-
-    void
-    Background_Mesh::batch_create_new_nodes(Cell<moris_index>                    const & aNewNodeIds,
-            Cell<moris_index>                    const & aNewNodeIndices,
-            Cell<moris_index>                    const & aNewNodeOwningProc,
-            Cell<moris::Matrix< moris::DDRMat >> const & aNewNodeCoordinates)
-    {
-
-        // number of nodes prior to creating new ones
-        moris::uint tNumExistingNodes = get_num_entities(EntityRank::NODE);
-
-        // Batch create the new copied nodes in the mesh external data
-        mExternalMeshData.batch_create_new_nodes_external_data(aNewNodeIds,aNewNodeIndices,aNewNodeOwningProc,aNewNodeCoordinates);
-
-        moris::uint tNumNewNodes = aNewNodeIds.size();
-
-        // allocate space in the local to global node map
-        mEntityLocaltoGlobalMap(0).resize(tNumNewNodes + tNumExistingNodes,1);
-
-        // allocate space in vertices
-        mXtkMtkVertices.resize(tNumNewNodes+tNumExistingNodes);
-
-        for(moris::uint i = 0; i <tNumNewNodes; i++)
-        {
-            // create vertex
-            mXtkMtkVertices(aNewNodeIndices(i)) = moris::mtk::Vertex_XTK( aNewNodeIds(i),
-                    aNewNodeIndices(i),
-                    this);
-            // add to local to global map
-            mEntityLocaltoGlobalMap(0)(aNewNodeIndices(i)) = aNewNodeIds(i);
-
-            // add to map
-            MORIS_ASSERT(mVertexGlbToLocalMap.find(aNewNodeIds(i)) == mVertexGlbToLocalMap.end(),"Vertex already in map");
-            mVertexGlbToLocalMap[aNewNodeIds(i)] = aNewNodeIndices(i);
-        }
-
-    }
-
-    // ----------------------------------------------------------------------------------
-    void
-    Background_Mesh::batch_create_new_nodes_as_copy_of_other_nodes(moris::Matrix< moris::IndexMat > const & aExistingNodeIndices,
-            moris::Matrix< moris::IndexMat > const & aNewNodeIds,
-            moris::Matrix< moris::IndexMat > const & aNewNodeIndices)
-    {
-        // number of nodes prior to creating new ones
-        moris::uint tNumExistingNodes = get_num_entities(EntityRank::NODE);
-
-        // Collect node coordinates of nodes being copied
-        moris::Matrix< moris::DDRMat > tNewNodeCoords = this->get_selected_node_coordinates_loc_inds(aExistingNodeIndices);
-
-        // get owners of existing nodes
-        moris::Matrix<moris::IndexMat> tOwningProcs(aExistingNodeIndices.numel(),1);
-
-        for(moris::uint i = 0; i < aExistingNodeIndices.numel(); i++)
-        {
-            tOwningProcs(i) = this->get_vertex_owner(aExistingNodeIndices(i));
-        }
-
-        // Batch create the new copied nodes in the mesh external data
-        mExternalMeshData.batch_create_new_nodes_external_data(aNewNodeIds,aNewNodeIndices,tOwningProcs,tNewNodeCoords);
-
-        moris::uint tNumNewNodes = aNewNodeIds.numel();
-
-        // allocate space in the local to global node map
-        mEntityLocaltoGlobalMap(0).resize(tNumNewNodes + tNumExistingNodes,1);
-
-        // allocate space in vertices
-        mXtkMtkVertices.resize(tNumNewNodes+tNumExistingNodes);
-
-        for(moris::uint i = 0; i <tNumNewNodes; i++)
-        {
-            // create vertex
-            mXtkMtkVertices(aNewNodeIndices(i)) = moris::mtk::Vertex_XTK( aNewNodeIds(i),
-                    aNewNodeIndices(i),
-                    this);
-
-            mEntityLocaltoGlobalMap(0)(aNewNodeIndices(i)) = aNewNodeIds(i);
-
-            // add to map
-            MORIS_ASSERT(mVertexGlbToLocalMap.find(aNewNodeIds(i)) == mVertexGlbToLocalMap.end(),"Vertex already in map");
-            mVertexGlbToLocalMap[aNewNodeIds(i)] = aNewNodeIndices(i);
-        }
-    }
-
-    // ----------------------------------------------------------------------------------
-    void
-    Background_Mesh::allocate_external_node_to_child_mesh_associations()
-    {
-        // Hard coded to 4 which is the case when a node is created on a parent edge
-        // This should always be the max for XTK.
-        const moris::size_t tNumCMPerNode = 4;
-
-        // Number of external nodes
-        moris::size_t tExtNumNodes = mExternalMeshData.get_num_entities_external_data(EntityRank::NODE);
-
-        // Allocate matrix filled with moris_index max
-        mNodeIndexToChildMeshIndex.resize(tExtNumNodes,tNumCMPerNode);
-        mNodeIndexToChildMeshIndex.fill(std::numeric_limits<moris::moris_index>::max());
-    }
-
-    // ----------------------------------------------------------------------------------
-    void
-    Background_Mesh::associate_external_nodes_to_child_mesh(moris::moris_index                       aChildMeshIndex,
-            moris::Matrix< moris::IndexMat > const & aNodeIndices)
-    {
-        // Make sure the node to child mesh matrix has been allocated
-        MORIS_ASSERT(mNodeIndexToChildMeshIndex.n_rows()==mExternalMeshData.get_num_entities_external_data(EntityRank::NODE),"mNodeIndexToChildMeshIndex has not been allocated");
-        MORIS_ASSERT(moris::isvector(aNodeIndices), "Provided node indices need to be a vector");
-
-        // Number of columns in mNodeIndexToChildMeshIndex
-        size_t tNumCols = mNodeIndexToChildMeshIndex.n_cols();
-
-        // Iterate over nodes and create associated between node index and child mesh index
-        for(size_t i = 0 ; i < aNodeIndices.numel(); i++)
-        {
-            if(mExternalMeshData.is_external_entity(aNodeIndices(i),EntityRank::NODE))
+    mEntityLocaltoGlobalMap(4),
+    mChildMtkCells(0),
+    mXtkMtkVertices(0),
+    mNodeIndexToChildMeshIndex(0,0)
+{
+    intialize_downward_inheritance();
+    mExternalMeshData.set_up_external_entity_data(mMeshData);
+    initialize_background_mesh_vertices();
+    setup_local_to_global_maps();
+    setup_comm_map();
+}
+// ----------------------------------------------------------------------------------
+Background_Mesh::~Background_Mesh()
+{
+    for( auto i:mChildMtkCells)
+    {
+        delete i;
+    }
+    mChildMtkCells.clear();
+}
+// ----------------------------------------------------------------------------------
+// Entity related functions
+// ----------------------------------------------------------------------------------
+
+moris::size_t
+Background_Mesh::get_num_entities(enum EntityRank aEntityRank) const
+{
+    // Initialize
+    if(aEntityRank == EntityRank::NODE)
+    {
+        moris::size_t tNumBackgroundEntities = mMeshData->get_num_entities((moris::EntityRank)aEntityRank);
+        moris::size_t tExternalEntities = mExternalMeshData.get_num_entities_external_data(aEntityRank);
+        return tNumBackgroundEntities + tExternalEntities;
+    }
+    else if(aEntityRank == EntityRank::ELEMENT)
+    {
+        moris::size_t tNumBackgroundEntities = mMeshData->get_num_entities((moris::EntityRank)aEntityRank);
+        return tNumBackgroundEntities + mChildMtkCells.size();
+    }
+    else
+    {
+        MORIS_ERROR(0,"Only cells and verts supported.");
+        return 0;
+    }
+}
+
+// ----------------------------------------------------------------------------------
+
+moris::size_t
+Background_Mesh::get_num_entities_background(enum EntityRank aEntityRank) const
+{
+    return mMeshData->get_num_entities((moris::EntityRank)aEntityRank);
+}
+
+// ----------------------------------------------------------------------------------
+
+moris::moris_index
+Background_Mesh::get_vertex_owner(moris::moris_index aVertexIndex) const
+
+{
+    if(mExternalMeshData.is_external_entity(aVertexIndex,EntityRank::NODE))
+    {
+        return mExternalMeshData.get_external_vertex_owner(aVertexIndex);
+    }
+    else
+    {
+        return mMeshData->get_entity_owner(aVertexIndex,EntityRank::NODE);
+    }
+}
+
+// ----------------------------------------------------------------------------------
+
+moris::Matrix<moris::IndexMat>
+Background_Mesh::get_vertices_owner(moris::Matrix<moris::IndexMat> const & aVertexIndices) const
+{
+    moris::uint tNumVerts = aVertexIndices.numel();
+    moris::Matrix<moris::IndexMat> tVertexOwners(1,tNumVerts);
+    for(moris::uint i = 0; i < tNumVerts; i++)
+    {
+        tVertexOwners(i) = this->get_vertex_owner(aVertexIndices(i));
+    }
+
+    return tVertexOwners;
+}
+
+// ----------------------------------------------------------------------------------
+
+Cell<moris::mtk::Vertex const *>
+Background_Mesh::get_mtk_vertices(Matrix<IndexMat> const & aVertexIndices)
+{
+    Cell<moris::mtk::Vertex const *> tVertices(aVertexIndices.numel());
+    for(moris::uint i = 0; i < aVertexIndices.numel(); i++)
+    {
+        tVertices(i) = & this->get_mtk_vertex(aVertexIndices(i));
+    }
+    return tVertices;
+}
+// ----------------------------------------------------------------------------------
+moris::mtk::Vertex &
+Background_Mesh::get_mtk_vertex(moris::moris_index aVertexIndex)
+{
+    MORIS_ASSERT(aVertexIndex <(moris::moris_index) mXtkMtkVertices.size(),"Vertex index is out of bounds");
+    return mXtkMtkVertices(aVertexIndex);
+}
+
+// ----------------------------------------------------------------------------------
+moris::mtk::Vertex_XTK &
+Background_Mesh::get_mtk_vertex_xtk(moris::moris_index aVertexIndex)
+{
+    MORIS_ASSERT(aVertexIndex <(moris::moris_index) mXtkMtkVertices.size(),"Vertex index is out of bounds");
+    return mXtkMtkVertices(aVertexIndex);
+}
+// ----------------------------------------------------------------------------------
+
+moris::mtk::Cell &
+Background_Mesh::get_mtk_cell(moris::moris_index aCellIndex)
+{
+
+    if(!this->is_background_cell(aCellIndex) )
+    {
+        return get_child_element_mtk_cell(aCellIndex);
+    }
+    // otherwise the cell comes from the background mesh
+    else
+    {
+        return mMeshData->get_mtk_cell(aCellIndex);
+    }
+}
+// ----------------------------------------------------------------------------------
+
+moris::mtk::Cell const &
+Background_Mesh::get_mtk_cell(moris::moris_index aCellIndex) const
+{
+    if(!this->is_background_cell(aCellIndex) )
+    {
+        return get_child_element_mtk_cell(aCellIndex);
+    }
+    // otherwise the cell comes from the background mesh
+    else
+    {
+        return mMeshData->get_mtk_cell(aCellIndex);
+    }
+}
+
+// ----------------------------------------------------------------------------------
+
+moris::moris_id
+Background_Mesh::allocate_entity_ids(moris::size_t         aNumReqs,
+                    enum EntityRank aChildEntityRank)
+{
+    return mExternalMeshData.allocate_entity_ids_external_entity_data(aNumReqs,aChildEntityRank);
+}
+
+// ----------------------------------------------------------------------------------
+
+moris::moris_index
+Background_Mesh::get_first_available_index(enum EntityRank aEntityRank) const
+{
+    return mExternalMeshData.get_first_available_index_external_data(aEntityRank);
+}
+
+
+// ----------------------------------------------------------------------------------
+
+void
+Background_Mesh::update_first_available_index(moris::size_t         aNewFirstAvailableIndex,
+                             enum EntityRank aEntityRank)
+{
+    mExternalMeshData.update_first_available_index_external_data(aNewFirstAvailableIndex, aEntityRank);
+}
+
+// ----------------------------------------------------------------------------------
+
+void
+Background_Mesh::batch_create_new_nodes(Cell<moris_index>                    const & aNewNodeIds,
+                                        Cell<moris_index>                    const & aNewNodeIndices,
+                                        Cell<moris_index>                    const & aNewNodeOwningProc,
+                                        Cell<moris::Matrix< moris::DDRMat >> const & aNewNodeCoordinates)
+{
+
+    // number of nodes prior to creating new ones
+    moris::uint tNumExistingNodes = get_num_entities(EntityRank::NODE);
+
+    // Batch create the new copied nodes in the mesh external data
+    mExternalMeshData.batch_create_new_nodes_external_data(aNewNodeIds,aNewNodeIndices,aNewNodeOwningProc,aNewNodeCoordinates);
+
+    moris::uint tNumNewNodes = aNewNodeIds.size();
+
+    // allocate space in the local to global node map
+    mEntityLocaltoGlobalMap(0).resize(tNumNewNodes + tNumExistingNodes,1);
+
+    // allocate space in vertices
+    mXtkMtkVertices.resize(tNumNewNodes+tNumExistingNodes);
+
+    for(moris::uint i = 0; i <tNumNewNodes; i++)
+    {
+        // create vertex
+        mXtkMtkVertices(aNewNodeIndices(i)) = moris::mtk::Vertex_XTK( aNewNodeIds(i),
+                                                          aNewNodeIndices(i),
+                                                          this);
+        // add to local to global map
+        mEntityLocaltoGlobalMap(0)(aNewNodeIndices(i)) = aNewNodeIds(i);
+
+        // add to map
+        MORIS_ASSERT(mVertexGlbToLocalMap.find(aNewNodeIds(i)) == mVertexGlbToLocalMap.end(),"Vertex already in map");
+        mVertexGlbToLocalMap[aNewNodeIds(i)] = aNewNodeIndices(i);
+    }
+
+}
+
+// ----------------------------------------------------------------------------------
+void
+Background_Mesh::batch_create_new_nodes_as_copy_of_other_nodes(moris::Matrix< moris::IndexMat > const & aExistingNodeIndices,
+                                                               moris::Matrix< moris::IndexMat > const & aNewNodeIds,
+                                                               moris::Matrix< moris::IndexMat > const & aNewNodeIndices)
+{
+    // number of nodes prior to creating new ones
+    moris::uint tNumExistingNodes = get_num_entities(EntityRank::NODE);
+
+    // Collect node coordinates of nodes being copied
+    moris::Matrix< moris::DDRMat > tNewNodeCoords = this->get_selected_node_coordinates_loc_inds(aExistingNodeIndices);
+
+    // get owners of existing nodes
+    moris::Matrix<moris::IndexMat> tOwningProcs(aExistingNodeIndices.numel(),1);
+
+    for(moris::uint i = 0; i < aExistingNodeIndices.numel(); i++)
+    {
+        tOwningProcs(i) = this->get_vertex_owner(aExistingNodeIndices(i));
+    }
+
+    // Batch create the new copied nodes in the mesh external data
+    mExternalMeshData.batch_create_new_nodes_external_data(aNewNodeIds,aNewNodeIndices,tOwningProcs,tNewNodeCoords);
+
+    moris::uint tNumNewNodes = aNewNodeIds.numel();
+
+    // allocate space in the local to global node map
+    mEntityLocaltoGlobalMap(0).resize(tNumNewNodes + tNumExistingNodes,1);
+
+    // allocate space in vertices
+    mXtkMtkVertices.resize(tNumNewNodes+tNumExistingNodes);
+
+    for(moris::uint i = 0; i <tNumNewNodes; i++)
+    {
+        // create vertex
+        mXtkMtkVertices(aNewNodeIndices(i)) = moris::mtk::Vertex_XTK( aNewNodeIds(i),
+                                                          aNewNodeIndices(i),
+                                                          this);
+
+        mEntityLocaltoGlobalMap(0)(aNewNodeIndices(i)) = aNewNodeIds(i);
+
+        // add to map
+        MORIS_ASSERT(mVertexGlbToLocalMap.find(aNewNodeIds(i)) == mVertexGlbToLocalMap.end(),"Vertex already in map");
+        mVertexGlbToLocalMap[aNewNodeIds(i)] = aNewNodeIndices(i);
+    }
+}
+
+// ----------------------------------------------------------------------------------
+void
+Background_Mesh::allocate_external_node_to_child_mesh_associations()
+{
+    // Hard coded to 4 which is the case when a node is created on a parent edge
+    // This should always be the max for XTK.
+    const moris::size_t tNumCMPerNode = 4;
+
+    // Number of external nodes
+    moris::size_t tExtNumNodes = mExternalMeshData.get_num_entities_external_data(EntityRank::NODE);
+
+    // Allocate matrix filled with moris_index max
+    mNodeIndexToChildMeshIndex.resize(tExtNumNodes,tNumCMPerNode);
+    mNodeIndexToChildMeshIndex.fill(std::numeric_limits<moris::moris_index>::max());
+}
+
+// ----------------------------------------------------------------------------------
+void
+Background_Mesh::associate_external_nodes_to_child_mesh(moris::moris_index                       aChildMeshIndex,
+                                                        moris::Matrix< moris::IndexMat > const & aNodeIndices)
+{
+    // Make sure the node to child mesh matrix has been allocated
+    MORIS_ASSERT(mNodeIndexToChildMeshIndex.n_rows()==mExternalMeshData.get_num_entities_external_data(EntityRank::NODE),"mNodeIndexToChildMeshIndex has not been allocated");
+    MORIS_ASSERT(moris::isvector(aNodeIndices), "Provided node indices need to be a vector");
+
+    // Number of columns in mNodeIndexToChildMeshIndex
+    size_t tNumCols = mNodeIndexToChildMeshIndex.n_cols();
+
+    // Iterate over nodes and create associated between node index and child mesh index
+    for(size_t i = 0 ; i < aNodeIndices.numel(); i++)
+    {
+        if(mExternalMeshData.is_external_entity(aNodeIndices(i),EntityRank::NODE))
+        {
+            moris::size_t  tExtIndex = mExternalMeshData.get_external_entity_index(aNodeIndices(i),EntityRank::NODE);
+            for(size_t j = 0; j<tNumCols; j++)
             {
-                moris::size_t  tExtIndex = mExternalMeshData.get_external_entity_index(aNodeIndices(i),EntityRank::NODE);
-                for(size_t j = 0; j<tNumCols; j++)
+                if(mNodeIndexToChildMeshIndex(tExtIndex,j) == std::numeric_limits<moris::moris_index>::max())
                 {
-                    if(mNodeIndexToChildMeshIndex(tExtIndex,j) == std::numeric_limits<moris::moris_index>::max())
-                    {
-                        mNodeIndexToChildMeshIndex(tExtIndex , j ) = aChildMeshIndex;
-                        break;
-                    }
+                    mNodeIndexToChildMeshIndex(tExtIndex , j ) = aChildMeshIndex;
+                    break;
                 }
             }
         }
     }
-
-    // ----------------------------------------------------------------------------------
-
-    void
-    associate_external_nodes_to_child_mesh(moris::moris_index                       aChildMeshIndex,
-            moris::Matrix< moris::IndexMat > const & aNodeIndices);
-
-    // ----------------------------------------------------------------------------------
-
-    moris::Matrix< moris::IndexMat >
-    Background_Mesh::get_node_child_mesh_assocation( moris::moris_index aNodeIndex ) const
-    {
+}
+
+// ----------------------------------------------------------------------------------
+
+void
+associate_external_nodes_to_child_mesh(moris::moris_index                       aChildMeshIndex,
+                                       moris::Matrix< moris::IndexMat > const & aNodeIndices);
+
+// ----------------------------------------------------------------------------------
+
+moris::Matrix< moris::IndexMat >
+Background_Mesh::get_node_child_mesh_assocation( moris::moris_index aNodeIndex ) const
+{
         MORIS_ASSERT(mExternalMeshData.is_external_entity(aNodeIndex,EntityRank::NODE),
                 "Provided node index needs to be one created during the decomposition process");
 
-        // External index
-        moris::size_t  tExtIndex = mExternalMeshData.get_external_entity_index(aNodeIndex,EntityRank::NODE);
-
-
-        moris::Matrix<moris::IndexMat> tChildMeshIndices = mNodeIndexToChildMeshIndex.get_row(tExtIndex);
-
-        size_t tCount =0;
-        for(size_t i = 0; i<tChildMeshIndices.n_cols(); i++)
-        {
-            if(tChildMeshIndices(i) == std::numeric_limits<moris::moris_index>::max())
-            {
-                break;
-            }
-
-            tCount++;
-        }
-
-        tChildMeshIndices.resize(1,tCount);
-        return tChildMeshIndices;
-    }
-    // ----------------------------------------------------------------------------------
-
-    moris::size_t
+    // External index
+    moris::size_t  tExtIndex = mExternalMeshData.get_external_entity_index(aNodeIndex,EntityRank::NODE);
+
+
+    moris::Matrix<moris::IndexMat> tChildMeshIndices = mNodeIndexToChildMeshIndex.get_row(tExtIndex);
+
+    size_t tCount =0;
+    for(size_t i = 0; i<tChildMeshIndices.n_cols(); i++)
+    {
+        if(tChildMeshIndices(i) == std::numeric_limits<moris::moris_index>::max())
+        {
+            break;
+        }
+
+        tCount++;
+    }
+
+    tChildMeshIndices.resize(1,tCount);
+    return tChildMeshIndices;
+}
+// ----------------------------------------------------------------------------------
+
+moris::size_t
     Background_Mesh::get_glb_entity_id_from_entity_loc_index(
             moris::size_t   aEntityIndex,
-            enum EntityRank aEntityRank,
-            moris_index const & aMeshIndex ) const
-    {
-        if(aEntityRank == EntityRank::ELEMENT || aEntityRank == EntityRank::NODE)
-        {
-            MORIS_ASSERT(aEntityIndex < mEntityLocaltoGlobalMap((uint)aEntityRank).numel(),"Entity Index out of bounds");
-
-            return mEntityLocaltoGlobalMap((uint)aEntityRank)(aEntityIndex);
-        }
-        else
-        {
-            return mMeshData->get_glb_entity_id_from_entity_loc_index(aEntityIndex,aEntityRank,aMeshIndex);
-        }
-    }
-
-
-    // ----------------------------------------------------------------------------------
-    moris::Matrix< moris::IdMat >
+                                                         enum EntityRank aEntityRank,
+                                                         moris_index const & aMeshIndex ) const
+{
+    if(aEntityRank == EntityRank::ELEMENT || aEntityRank == EntityRank::NODE)
+    {
+        MORIS_ASSERT(aEntityIndex < mEntityLocaltoGlobalMap((uint)aEntityRank).numel(),"Entity Index out of bounds");
+        return mEntityLocaltoGlobalMap((uint)aEntityRank)(aEntityIndex);
+    }
+    else
+    {
+        return mMeshData->get_glb_entity_id_from_entity_loc_index(aEntityIndex,aEntityRank,aMeshIndex);
+    }
+}
+
+
+// ----------------------------------------------------------------------------------
+moris::Matrix< moris::IdMat >
     Background_Mesh::get_glb_entity_id_from_entity_loc_index_range(
             moris::Matrix< moris::IndexMat > const & tEntityIndices,
-            enum EntityRank                          aEntityRank) const
-    {
-        MORIS_ASSERT(moris::isvector(tEntityIndices),"Entity indices are not provided in a vector");
-        moris::size_t tNumEntities = tEntityIndices.numel();
-        moris::Matrix< moris::IdMat > tEntityIds(1,tNumEntities);
-
-        for(moris::size_t i =0; i<tNumEntities; i++)
-        {
-            tEntityIds(0,i) = this->get_glb_entity_id_from_entity_loc_index(tEntityIndices(i),aEntityRank);
-        }
-        return tEntityIds;
-    }
-
-    // ----------------------------------------------------------------------------------
-
-    void
+                                                               enum EntityRank aEntityRank) const
+{
+    MORIS_ASSERT(moris::isvector(tEntityIndices),"Entity indices are not provided in a vector");
+    moris::size_t tNumEntities = tEntityIndices.numel();
+    moris::Matrix< moris::IdMat > tEntityIds(1,tNumEntities);
+
+    for(moris::size_t i =0; i<tNumEntities; i++)
+    {
+        tEntityIds(0,i) = this->get_glb_entity_id_from_entity_loc_index(tEntityIndices(i),aEntityRank);
+    }
+    return tEntityIds;
+}
+
+// ----------------------------------------------------------------------------------
+
+void
     Background_Mesh::convert_loc_entity_ind_to_glb_entity_ids(
             enum EntityRank                    aEntityRank,
-            moris::Matrix< moris::IndexMat > & aEntityIndices) const
+                                             moris::Matrix< moris::IndexMat > & aEntityIndices) const
     {
         moris::uint tNumRows = aEntityIndices.n_rows();
         moris::uint tNumCols = aEntityIndices.n_cols();
@@ -436,675 +427,678 @@
             }
         }
     }
-    // ----------------------------------------------------------------------------------
-    bool
-    Background_Mesh::is_background_node(moris::moris_index aNodeIndex)
-    {
-        return !mExternalMeshData.is_external_entity(aNodeIndex,EntityRank::NODE);
-    }
-
-    // ----------------------------------------------------------------------------------
-    bool
-    Background_Mesh::is_background_cell(moris::moris_index aCellIndex) const
-    {
-        if(aCellIndex < (moris_index)mMeshData->get_num_elems())
-        {
-            return true;
-        }
-        else{
-            return false;
-        }
-    }
-
-    // ----------------------------------------------------------------------------------
-    moris::Matrix< moris::DDRMat >
-    Background_Mesh::get_all_node_coordinates_loc_inds() const
-    {
-        // Get counts inside of STK and in External Data (both happen in this function call)
-        moris::size_t tNumNodes = this->get_num_entities(EntityRank::NODE);
-        moris::size_t tNumBGNodes = mMeshData->get_num_entities((moris::EntityRank)EntityRank::NODE);
-
-        moris::Matrix< moris::DDRMat > tAllNodeCoordinates = this->get_all_node_coordinates_loc_inds_background_mesh();
-        tAllNodeCoordinates.resize(tNumNodes,mMeshData->get_spatial_dim());
-        // Get node coordinates from external entities
-        mExternalMeshData.get_all_node_coordinates_loc_inds_external_data(tNumBGNodes,tAllNodeCoordinates);
-        return tAllNodeCoordinates;
-    }
-
-    // ---------------------------------------------------------------------------------
-    moris::Matrix< moris::DDRMat >
-    Background_Mesh::get_selected_node_coordinates_loc_inds(moris::Matrix< moris::IndexMat > const & aNodeIndices) const
-    {
-
-        MORIS_ERROR(moris::isvector(aNodeIndices),"Provided Node indices need to be a vector");
-        // TODO: Add external entity check to see if xtk has the coordinate field or stk has it
-        // Number of spatial dimensions
-        moris::size_t tSpatialDimension = mMeshData->get_spatial_dim();
-
-        // Get number of nodes provided
-        moris::size_t tNumNodes = aNodeIndices.numel();
-
-        // Initialize output matrix
-        moris::Matrix< moris::DDRMat > tSelectedNodesCoords(tNumNodes, tSpatialDimension);
-
-        // Loop over all nodes
-        enum EntityRank tEntityRank = EntityRank::NODE;
-
-        for (moris::size_t n = 0; n < tNumNodes; ++n)
-        {
-            if (mExternalMeshData.is_external_entity(aNodeIndices(n), tEntityRank))
-            {
+// ----------------------------------------------------------------------------------
+bool
+Background_Mesh::is_background_node(moris::moris_index aNodeIndex)
+{
+    return !mExternalMeshData.is_external_entity(aNodeIndex,EntityRank::NODE);
+}
+
+// ----------------------------------------------------------------------------------
+bool
+Background_Mesh::is_background_cell(moris::moris_index aCellIndex) const
+{
+    if(aCellIndex < (moris_index)mMeshData->get_num_elems())
+    {
+        return true;
+    }
+    else{
+        return false;
+    }
+}
+
+// ----------------------------------------------------------------------------------
+moris::Matrix< moris::DDRMat >
+Background_Mesh::get_all_node_coordinates_loc_inds() const
+{
+    // Get counts inside of STK and in External Data (both happen in this function call)
+    moris::size_t tNumNodes = this->get_num_entities(EntityRank::NODE);
+    moris::size_t tNumBGNodes = mMeshData->get_num_entities((moris::EntityRank)EntityRank::NODE);
+
+    moris::Matrix< moris::DDRMat > tAllNodeCoordinates = this->get_all_node_coordinates_loc_inds_background_mesh();
+    tAllNodeCoordinates.resize(tNumNodes,mMeshData->get_spatial_dim());
+    // Get node coordinates from external entities
+    mExternalMeshData.get_all_node_coordinates_loc_inds_external_data(tNumBGNodes,tAllNodeCoordinates);
+    return tAllNodeCoordinates;
+}
+
+// ---------------------------------------------------------------------------------
+moris::Matrix< moris::DDRMat >
+Background_Mesh::get_selected_node_coordinates_loc_inds(moris::Matrix< moris::IndexMat > const & aNodeIndices) const
+{
+
+    MORIS_ERROR(moris::isvector(aNodeIndices),"Provided Node indices need to be a vector");
+    // TODO: Add external entity check to see if xtk has the coordinate field or stk has it
+    // Number of spatial dimensions
+    moris::size_t tSpatialDimension = mMeshData->get_spatial_dim();
+
+    // Get number of nodes provided
+    moris::size_t tNumNodes = aNodeIndices.numel();
+
+    // Initialize output matrix
+    moris::Matrix< moris::DDRMat > tSelectedNodesCoords(tNumNodes, tSpatialDimension);
+
+    // Loop over all nodes
+    enum EntityRank tEntityRank = EntityRank::NODE;
+
+    for (moris::size_t n = 0; n < tNumNodes; ++n)
+    {
+        if (mExternalMeshData.is_external_entity(aNodeIndices(n), tEntityRank))
+        {
                 moris::Matrix< moris::DDRMat > const & tNodeCoords =
                         mExternalMeshData.get_selected_node_coordinates_loc_inds_external_data(aNodeIndices(n));
-                tSelectedNodesCoords.set_row(n,tNodeCoords);
+            tSelectedNodesCoords.set_row(n,tNodeCoords);
+        }
+
+        else
+        {
+            Matrix<DDRMat> tNodeCoord = mMeshData->get_node_coordinate((moris_index)aNodeIndices(n));
+
+            for(moris::uint iDim = 0; iDim < tSpatialDimension; iDim++)
+            {
+                tSelectedNodesCoords(n,iDim) = tNodeCoord(iDim);
             }
-
-            else
-            {
-                Matrix<DDRMat> tNodeCoord = mMeshData->get_node_coordinate((moris_index)aNodeIndices(n));
-
-                for(moris::uint iDim = 0; iDim < tSpatialDimension; iDim++)
-                {
-                    tSelectedNodesCoords(n,iDim) = tNodeCoord(iDim);
-                }
-            }
-        }
-
-        return tSelectedNodesCoords;
-    }
-
-    // ----------------------------------------------------------------------------------
-
-    moris::Matrix< moris::IdMat >
-    Background_Mesh::get_local_to_global_map(enum EntityRank aEntityRank) const
-    {
-        MORIS_ERROR(aEntityRank==EntityRank::NODE," This function is only implemented for node maps");
-
-
-        moris::uint tNumNodes = mMeshData->get_num_entities(EntityRank::NODE);
-
-        moris::Matrix<moris::IndexMat> tLocalToGlobalBM(1,tNumNodes);
-
-        for(size_t i = 0; i<tNumNodes; i++)
-        {
-            tLocalToGlobalBM(i) = mMeshData->get_glb_entity_id_from_entity_loc_index(i,EntityRank::NODE);
-        }
-
-        moris::Matrix<moris::IndexMat> const & tLocalToGlobalExt = mExternalMeshData.get_local_to_global_node_map();
-
-        tNumNodes = tLocalToGlobalBM.numel() + tLocalToGlobalExt.numel();
-        size_t tFirstExtNodeInd = tLocalToGlobalBM.numel();
+        }
+    }
+
+    return tSelectedNodesCoords;
+}
+
+// ----------------------------------------------------------------------------------
+
+moris::Matrix< moris::IdMat >
+Background_Mesh::get_local_to_global_map(enum EntityRank aEntityRank) const
+{
+    MORIS_ERROR(aEntityRank==EntityRank::NODE," This function is only implemented for node maps");
+
+
+    moris::uint tNumNodes = mMeshData->get_num_entities(EntityRank::NODE);
+
+    moris::Matrix<moris::IndexMat> tLocalToGlobalBM(1,tNumNodes);
+
+    for(size_t i = 0; i<tNumNodes; i++)
+    {
+        tLocalToGlobalBM(i) = mMeshData->get_glb_entity_id_from_entity_loc_index(i,EntityRank::NODE);
+    }
+
+    moris::Matrix<moris::IndexMat> const & tLocalToGlobalExt = mExternalMeshData.get_local_to_global_node_map();
+
+    tNumNodes = tLocalToGlobalBM.numel() + tLocalToGlobalExt.numel();
+    size_t tFirstExtNodeInd = tLocalToGlobalBM.numel();
 
         MORIS_ERROR(tNumNodes = tLocalToGlobalBM.numel() + tLocalToGlobalExt.numel(),
                 "Number of nodes returned does not match the number in the map");
 
-        // combine the two maps
-        moris::Matrix<moris::IdMat> tLocalToGlobal(1,tNumNodes);
-
-        for(moris::size_t i = 0 ; i <tLocalToGlobalBM.numel(); i++)
-        {
-            tLocalToGlobal(i) = tLocalToGlobalBM(i);
-        }
-
-        for(moris::size_t i = 0 ; i <tLocalToGlobalExt.numel(); i++)
-        {
-            tLocalToGlobal(i+tFirstExtNodeInd) = tLocalToGlobalExt(i);
-        }
-
-        return tLocalToGlobal;
-    }
-
-    // ----------------------------------------------------------------------------------
-
-    moris::Matrix<moris::IdMat>
-    Background_Mesh::get_full_non_intersected_node_to_element_glob_ids() const
-    {
-        moris::size_t tNumElementsBG        = this->get_num_entities(EntityRank::ELEMENT);
-        enum CellTopology tElemTopo = this->get_parent_cell_topology();
-
-        moris::size_t tNumNodesPerElem = 0;
-        if(tElemTopo == CellTopology::TET4)
-        {
-            tNumNodesPerElem = 4;
-        }
-        else if(tElemTopo == CellTopology::HEX8)
-        {
-            tNumNodesPerElem = 8;
-        }
-        else
-        {
-            tNumNodesPerElem = 8;
-        }
-
-        moris::Matrix<moris::IdMat> tElementToNode(tNumElementsBG,tNumNodesPerElem);
-        moris::size_t tCount = 0;
-        for(moris::size_t i = 0; i<tElementToNode.n_rows(); i++)
-        {
-            if(!this->entity_has_children(i,EntityRank::ELEMENT))
-            {
-                moris::Matrix<moris::IndexMat> tElementToNodeInd
-                = mMeshData->get_entity_connected_to_entity_loc_inds((moris::moris_index)i,
-                        moris::EntityRank::ELEMENT,
-                        moris::EntityRank::NODE);
+    // combine the two maps
+    moris::Matrix<moris::IdMat> tLocalToGlobal(1,tNumNodes);
+
+    for(moris::size_t i = 0 ; i <tLocalToGlobalBM.numel(); i++)
+    {
+        tLocalToGlobal(i) = tLocalToGlobalBM(i);
+    }
+
+    for(moris::size_t i = 0 ; i <tLocalToGlobalExt.numel(); i++)
+    {
+        tLocalToGlobal(i+tFirstExtNodeInd) = tLocalToGlobalExt(i);
+    }
+
+    return tLocalToGlobal;
+}
+
+// ----------------------------------------------------------------------------------
+
+moris::Matrix<moris::IdMat>
+Background_Mesh::get_full_non_intersected_node_to_element_glob_ids() const
+{
+    moris::size_t tNumElementsBG        = this->get_num_entities(EntityRank::ELEMENT);
+    enum CellTopology tElemTopo = this->get_parent_cell_topology();
+
+    moris::size_t tNumNodesPerElem = 0;
+    if(tElemTopo == CellTopology::TET4)
+    {
+        tNumNodesPerElem = 4;
+    }
+    else if(tElemTopo == CellTopology::HEX8)
+    {
+        tNumNodesPerElem = 8;
+    }
+    else
+    {
+        tNumNodesPerElem = 8;
+    }
+
+    moris::Matrix<moris::IdMat> tElementToNode(tNumElementsBG,tNumNodesPerElem);
+    moris::size_t tCount = 0;
+    for(moris::size_t i = 0; i<tElementToNode.n_rows(); i++)
+    {
+        if(!this->entity_has_children(i,EntityRank::ELEMENT))
+        {
+            moris::Matrix<moris::IndexMat> tElementToNodeInd
+            = mMeshData->get_entity_connected_to_entity_loc_inds((moris::moris_index)i,
+                                                                  moris::EntityRank::ELEMENT,
+                                                                  moris::EntityRank::NODE);
 
                 moris::Matrix< moris::IdMat >tElementToNodeId =
                         moris::mtk::convert_entity_indices_to_ids(tElementToNodeInd,moris::EntityRank::NODE,mMeshData);
 
-                tElementToNode.set_row(tCount,tElementToNodeId);
-                tCount++;
-            }
-        }
-        tElementToNode.resize(tCount,tNumNodesPerElem);
-        return tElementToNode;
-    }
-
-    // ----------------------------------------------------------------------------------
-
-    Cell<moris::Matrix<moris::IdMat>>
-    Background_Mesh::get_non_intersected_element_to_node_by_phase(moris::uint aNumPhases)
-    {
-        uint  tNumElementsBG        = mMeshData->get_num_entities(EntityRank::ELEMENT);
-        enum CellTopology tElemTopo = this->get_parent_cell_topology();
-
-        moris::size_t tNumNodesPerElem = 0;
-        if(tElemTopo == CellTopology::TET4)
-        {
-            tNumNodesPerElem = 4;
-        }
-        else if(tElemTopo == CellTopology::HEX8)
-        {
-            tNumNodesPerElem = 8;
-        }
-        else if(tElemTopo == CellTopology::QUAD4)
-        {
-            tNumNodesPerElem = 4;
-        }
-        else
-        {
-            tNumNodesPerElem = 8;
-        }
-
-        Cell<moris::Matrix<moris::IdMat>> tElementToNodeByPhase(aNumPhases,moris::Matrix<moris::IdMat>(tNumElementsBG,tNumNodesPerElem));
-        moris::Matrix<moris::DDUMat> tPhaseCount(1,aNumPhases,0);
-
-        for(moris::size_t i = 0; i<tNumElementsBG; i++)
-        {
-            if(!this->entity_has_children(i,EntityRank::ELEMENT))
-            {
-
-                moris::moris_id tId = mMeshData->get_glb_entity_id_from_entity_loc_index(i,EntityRank::ELEMENT);
+            tElementToNode.set_row(tCount,tElementToNodeId);
+            tCount++;
+        }
+    }
+    tElementToNode.resize(tCount,tNumNodesPerElem);
+    return tElementToNode;
+}
+
+// ----------------------------------------------------------------------------------
+
+Cell<moris::Matrix<moris::IdMat>>
+Background_Mesh::get_non_intersected_element_to_node_by_phase(moris::uint aNumPhases)
+{
+    uint  tNumElementsBG        = mMeshData->get_num_entities(EntityRank::ELEMENT);
+    enum CellTopology tElemTopo = this->get_parent_cell_topology();
+
+    moris::size_t tNumNodesPerElem = 0;
+    if(tElemTopo == CellTopology::TET4)
+    {
+        tNumNodesPerElem = 4;
+    }
+    else if(tElemTopo == CellTopology::HEX8)
+    {
+        tNumNodesPerElem = 8;
+    }
+    else if(tElemTopo == CellTopology::QUAD4)
+    {
+        tNumNodesPerElem = 4;
+    }
+    else
+    {
+        tNumNodesPerElem = 8;
+    }
+
+    Cell<moris::Matrix<moris::IdMat>> tElementToNodeByPhase(aNumPhases,moris::Matrix<moris::IdMat>(tNumElementsBG,tNumNodesPerElem));
+    moris::Matrix<moris::DDUMat> tPhaseCount(1,aNumPhases,0);
+
+    for(moris::size_t i = 0; i<tNumElementsBG; i++)
+    {
+        if(!this->entity_has_children(i,EntityRank::ELEMENT))
+        {
+
+            moris::moris_id tId = mMeshData->get_glb_entity_id_from_entity_loc_index(i,EntityRank::ELEMENT);
 
                 moris::Matrix< moris::IdMat >tElementToNodeId =
                         mMeshData->get_entity_connected_to_entity_glob_ids(tId,EntityRank::ELEMENT,EntityRank::NODE);
 
-                moris::moris_index tPhaseIndex = this->get_element_phase_index(i);
-
-                for(moris::uint  j = 0 ; j < tNumNodesPerElem; j++ )
-                {
-                    tElementToNodeByPhase(tPhaseIndex)(tPhaseCount(tPhaseIndex),j) = tElementToNodeId(j);
-                }
-
-                tPhaseCount(tPhaseIndex)++;
+            moris::moris_index tPhaseIndex = this->get_element_phase_index(i);
+
+
+            for(moris::uint  j = 0 ; j < tNumNodesPerElem; j++ )
+            {
+                tElementToNodeByPhase(tPhaseIndex)(tPhaseCount(tPhaseIndex),j) = tElementToNodeId(j);
             }
-        }
-
-        for(moris::uint i = 0; i <aNumPhases; i++)
-        {
-            tElementToNodeByPhase(i).resize(tPhaseCount(i),tNumNodesPerElem);
-        }
-
-        return tElementToNodeByPhase;
-    }
-
-    // ----------------------------------------------------------------------------------
-
-    moris::Matrix<moris::IdMat>
-    Background_Mesh::get_all_non_intersected_elements() const
-    {
-        moris::size_t tNumElementsBG        = this->get_num_entities(EntityRank::ELEMENT);
-
-        moris::Matrix<moris::IdMat> tElementIds(tNumElementsBG,1);
-        moris::size_t tCount = 0;
-        for(moris::size_t i = 0; i<tElementIds.numel(); i++)
-        {
-            if(!this->entity_has_children(i,EntityRank::ELEMENT))
-            {
+
+            tPhaseCount(tPhaseIndex)++;
+        }
+    }
+
+    for(moris::uint i = 0; i <aNumPhases; i++)
+    {
+        tElementToNodeByPhase(i).resize(tPhaseCount(i),tNumNodesPerElem);
+    }
+
+    return tElementToNodeByPhase;
+}
+
+// ----------------------------------------------------------------------------------
+
+moris::Matrix<moris::IdMat>
+Background_Mesh::get_all_non_intersected_elements() const
+{
+    moris::size_t tNumElementsBG        = this->get_num_entities(EntityRank::ELEMENT);
+
+    moris::Matrix<moris::IdMat> tElementIds(tNumElementsBG,1);
+    moris::size_t tCount = 0;
+    for(moris::size_t i = 0; i<tElementIds.numel(); i++)
+    {
+        if(!this->entity_has_children(i,EntityRank::ELEMENT))
+        {
                 moris::moris_id tElementToNodeId =
                         mMeshData->get_glb_entity_id_from_entity_loc_index((moris::moris_index)i,moris::EntityRank::ELEMENT);
 
-                tElementIds(tCount) = tElementToNodeId;
-
-                tCount++;
-            }
-        }
-        tElementIds.resize(tCount,1);
-        return tElementIds;
-    }
-
-    // ----------------------------------------------------------------------------------
-
-    Cell<moris::Matrix<moris::IdMat>>
-    Background_Mesh::get_all_non_intersected_elements_by_phase( uint aNumPhases ) const
-    {
-        uint  tNumElementsBG        = mMeshData->get_num_entities(EntityRank::ELEMENT);
-
-        //Initialize output
-        Cell<moris::Matrix<moris::IdMat>> tElementsByPhase(aNumPhases);
-        moris::Matrix<moris::DDUMat> tPhaseCount(1,aNumPhases,0);
-        for(uint i =0; i <aNumPhases; i++)
-        {
-            tElementsByPhase(i) = moris::Matrix<moris::IdMat>(1,tNumElementsBG);
-        }
-
-        for(uint iE = 0; iE<tNumElementsBG; iE++)
-        {
-            if(!this->entity_has_children(iE,EntityRank::ELEMENT))
-            {
-                moris::moris_index tPhaseInd = this->get_element_phase_index(iE);
-
-                uint tCount = tPhaseCount(tPhaseInd);
+            tElementIds(tCount) = tElementToNodeId;
+            tCount++;
+        }
+    }
+    tElementIds.resize(tCount,1);
+    return tElementIds;
+}
+
+// ----------------------------------------------------------------------------------
+
+Cell<moris::Matrix<moris::IdMat>>
+Background_Mesh::get_all_non_intersected_elements_by_phase( uint aNumPhases ) const
+{
+    uint  tNumElementsBG        = mMeshData->get_num_entities(EntityRank::ELEMENT);
+
+    //Initialize output
+    Cell<moris::Matrix<moris::IdMat>> tElementsByPhase(aNumPhases);
+    moris::Matrix<moris::DDUMat> tPhaseCount(1,aNumPhases,0);
+    for(uint i =0; i <aNumPhases; i++)
+    {
+        tElementsByPhase(i) = moris::Matrix<moris::IdMat>(1,tNumElementsBG);
+    }
+
+    for(uint iE = 0; iE<tNumElementsBG; iE++)
+    {
+        if(!this->entity_has_children(iE,EntityRank::ELEMENT))
+        {
+            moris::moris_index tPhaseInd = this->get_element_phase_index(iE);
+            uint tCount = tPhaseCount(tPhaseInd);
 
                 tElementsByPhase(tPhaseInd)(tCount) = mMeshData->
                         get_glb_entity_id_from_entity_loc_index(
                                 (moris::moris_index)iE,
                                 moris::EntityRank::ELEMENT);
 
-                tPhaseCount(tPhaseInd)++;
-            }
-        }
-
-        // Resize
-        for(uint i =0; i <aNumPhases; i++)
-        {
-            tElementsByPhase(i).resize(1,tPhaseCount(i));
-        }
-
-        return  tElementsByPhase;
-    }
-    // ----------------------------------------------------------------------------------
-    moris::Matrix<moris::IndexMat>
-    Background_Mesh::get_all_non_intersected_elements_loc_inds() const
-    {
-        moris::size_t tNumElementsBG = mMeshData->get_num_entities(EntityRank::ELEMENT);
-
-        moris::Matrix<moris::IdMat> tElementInds(tNumElementsBG,1);
-        moris::size_t tCount = 0;
-        for(moris::size_t i = 0; i<tElementInds.numel(); i++)
-        {
-            if(!this->entity_has_children(i,EntityRank::ELEMENT))
-            {
-                tElementInds(tCount) = i;
-                tCount++;
-            }
-        }
-        tElementInds.resize(tCount,1);
-        return tElementInds;
-    }
-
-    // ----------------------------------------------------------------------------------
-
-    void
-    Background_Mesh::register_new_downward_inheritance(Cell<std::pair<moris::moris_index,moris::moris_index>> const & aNewElementToChildMeshPairs)
-    {
-        moris::size_t tNumNewPairs = aNewElementToChildMeshPairs.size();
-
-        for(moris::size_t i = 0; i<tNumNewPairs; i++)
-        {
-            mElementDownwardInheritance.register_new_inheritance_pair(aNewElementToChildMeshPairs(i).first,aNewElementToChildMeshPairs(i).second);
-        }
-    }
-
-    // ----------------------------------------------------------------------------------
-    bool
-    Background_Mesh::entity_has_children(moris::size_t aEntityIndex,
-            enum EntityRank aEntityRank) const
-    {
-        MORIS_ASSERT(aEntityRank==EntityRank::ELEMENT,"ONLY ELEMENT DOWNWARD INHERITANCE SUPPORTED");
-
-        return mElementDownwardInheritance.has_inheritance(aEntityIndex);
-    }
-
-    // ----------------------------------------------------------------------------------
-    moris::moris_index const &
-    Background_Mesh::child_mesh_index(moris::size_t aEntityIndex,
-            enum EntityRank aEntityRank)
-    {
-        MORIS_ASSERT(aEntityRank==EntityRank::ELEMENT,"ONLY ELEMENT DOWNWARD INHERITANCE SUPPORTED");
-
-        return mElementDownwardInheritance.get_inheritance(aEntityIndex);
-    }
-
-    // ---------------------------------------------------------------------------------
-
-    void
-    Background_Mesh::initialize_interface_node_flags(moris::size_t const & aNumNodes,
-            moris::size_t const & aNumGeometry)
-    {
-        mInterfaceNodeFlag = moris::Matrix< moris::IndexMat >(aNumNodes,aNumGeometry,0);
-    }
-
-    // ----------------------------------------------------------------------------------
-    void
-    Background_Mesh::allocate_space_in_interface_node_flags(moris::size_t aNumNodes,
-            moris::size_t aNumGeometry)
-    {
-        moris::size_t tCurrentSize = mInterfaceNodeFlag.n_rows();
-        mInterfaceNodeFlag.resize(tCurrentSize + aNumNodes, aNumGeometry);
-
-        for(moris::size_t i = tCurrentSize; i<tCurrentSize+aNumNodes; i++)
-        {
-            for(moris::size_t j = 0; j<aNumGeometry; j++)
-            {
-                mInterfaceNodeFlag(i,j) = 0;
-            }
-        }
-    }
-
-    // ----------------------------------------------------------------------------------
-    void
-    Background_Mesh::mark_node_as_interface_node(moris::moris_index aNodeIndex,
-            moris::size_t aGeomIndex)
-    {
-        mInterfaceNodeFlag(aNodeIndex,aGeomIndex) = 1;
-    }
-
-    // ----------------------------------------------------------------------------------
-    void
-    Background_Mesh::mark_nodes_as_interface_node_loc_inds(moris::Matrix<moris::IndexMat> aNodeIndices,
-            moris::size_t aGeomIndex)
-    {
-        for(uint  i = 0; i <aNodeIndices.numel(); i++)
-        {
-            mInterfaceNodeFlag(aNodeIndices(i),aGeomIndex) = 1;
-        }
-    }
-
-    // ----------------------------------------------------------------------------------
-
-    bool
-    Background_Mesh::is_interface_node(moris::moris_index aNodeIndex,
-            moris::size_t aGeomIndex) const
-    {
+            tPhaseCount(tPhaseInd)++;
+        }
+    }
+
+    // Resize
+    for(uint i =0; i <aNumPhases; i++)
+    {
+        tElementsByPhase(i).resize(1,tPhaseCount(i));
+    }
+
+    return  tElementsByPhase;
+}
+// ----------------------------------------------------------------------------------
+moris::Matrix<moris::IndexMat>
+Background_Mesh::get_all_non_intersected_elements_loc_inds() const
+{
+    moris::size_t tNumElementsBG        = mMeshData->get_num_entities(EntityRank::ELEMENT);
+
+    moris::Matrix<moris::IdMat> tElementInds(tNumElementsBG,1);
+    moris::size_t tCount = 0;
+    for(moris::size_t i = 0; i<tElementInds.numel(); i++)
+    {
+        if(!this->entity_has_children(i,EntityRank::ELEMENT))
+        {
+            tElementInds(tCount) = i;
+            tCount++;
+        }
+    }
+    tElementInds.resize(tCount,1);
+    return tElementInds;
+}
+
+// ----------------------------------------------------------------------------------
+
+void
+Background_Mesh::register_new_downward_inheritance(Cell<std::pair<moris::moris_index,moris::moris_index>> const & aNewElementToChildMeshPairs)
+{
+    moris::size_t tNumNewPairs = aNewElementToChildMeshPairs.size();
+    for(moris::size_t i = 0; i<tNumNewPairs; i++)
+    {
+        mElementDownwardInheritance.register_new_inheritance_pair(aNewElementToChildMeshPairs(i).first,aNewElementToChildMeshPairs(i).second);
+    }
+}
+
+// ----------------------------------------------------------------------------------
+bool
+Background_Mesh::entity_has_children(moris::size_t aEntityIndex,
+                                     enum EntityRank aEntityRank) const
+{
+    MORIS_ASSERT(aEntityRank==EntityRank::ELEMENT,"ONLY ELEMENT DOWNWARD INHERITANCE SUPPORTED");
+
+    return mElementDownwardInheritance.has_inheritance(aEntityIndex);
+}
+
+// ----------------------------------------------------------------------------------
+moris::moris_index const &
+Background_Mesh::child_mesh_index(moris::size_t aEntityIndex,
+                                  enum EntityRank aEntityRank)
+{
+    MORIS_ASSERT(aEntityRank==EntityRank::ELEMENT,"ONLY ELEMENT DOWNWARD INHERITANCE SUPPORTED");
+
+    return mElementDownwardInheritance.get_inheritance(aEntityIndex);
+}
+
+// ---------------------------------------------------------------------------------
+
+void
+Background_Mesh::initialize_interface_node_flags(moris::size_t const & aNumNodes,
+                                                 moris::size_t const & aNumGeometry)
+{
+    mInterfaceNodeFlag = moris::Matrix< moris::IndexMat >(aNumNodes,aNumGeometry,0);
+}
+
+// ----------------------------------------------------------------------------------
+void
+Background_Mesh::allocate_space_in_interface_node_flags(moris::size_t aNumNodes,
+                                       moris::size_t aNumGeometry)
+{
+    moris::size_t tCurrentSize = mInterfaceNodeFlag.n_rows();
+    mInterfaceNodeFlag.resize(tCurrentSize + aNumNodes, aNumGeometry);
+
+    for(moris::size_t i = tCurrentSize; i<tCurrentSize+aNumNodes; i++)
+    {
+        for(moris::size_t j = 0; j<aNumGeometry; j++)
+        {
+            mInterfaceNodeFlag(i,j) = 0;
+        }
+    }
+}
+
+// ----------------------------------------------------------------------------------
+void
+Background_Mesh::mark_node_as_interface_node(moris::moris_index aNodeIndex,
+                                             moris::size_t aGeomIndex)
+{
+    mInterfaceNodeFlag(aNodeIndex,aGeomIndex) = 1;
+}
+
+// ----------------------------------------------------------------------------------
+void
+Background_Mesh::mark_nodes_as_interface_node_loc_inds(moris::Matrix<moris::IndexMat> aNodeIndices,
+                                                       moris::size_t aGeomIndex)
+{
+    for(uint  i = 0; i <aNodeIndices.numel(); i++)
+    {
+        mInterfaceNodeFlag(aNodeIndices(i),aGeomIndex) = 1;
+    }
+}
+
+// ----------------------------------------------------------------------------------
+
+bool
+Background_Mesh::is_interface_node(moris::moris_index aNodeIndex,
+                                   moris::size_t aGeomIndex) const
+{
         MORIS_ASSERT(aNodeIndex<(moris::moris_index)mInterfaceNodeFlag.n_rows(),
                 "Attempting to access interface node flag for node index out of bounds. Have you called allocate_space_in_interface_node_flags?");
 
-        if(mInterfaceNodeFlag(aNodeIndex,aGeomIndex) == 1)
-        {
-            return true;
-        }
-
-        else
-        {
-            return false;
-        }
-    }
-
-    // ----------------------------------------------------------------------------------
-
-    moris::Matrix< moris::IndexMat >
-    Background_Mesh::get_interface_nodes_loc_inds(moris::moris_index aGeometryIndex) const
-    {
-        // initialize output
-        moris::size_t tNumNodes = this->get_num_entities(EntityRank::NODE);
-        moris::Matrix< moris::IndexMat > tInterfaceNodes(1,tNumNodes);
-
-        // keep track of how many interface nodes
-        moris::size_t tCount = 0;
-
-        for(moris::size_t i = 0; i<tNumNodes; i++)
-        {
-            if(is_interface_node(i,aGeometryIndex))
-            {
-                tInterfaceNodes(0,tCount) = i;
-                tCount++;
-            }
-        }
-
-        tInterfaceNodes.resize(1,tCount);
-        return tInterfaceNodes;
-    }
-
-    // ----------------------------------------------------------------------------------
-
-    Cell<moris::Matrix< moris::IdMat >>
-    Background_Mesh::get_interface_nodes_loc_inds() const
-    {
-        // initialize output
-        moris::size_t tNumGeoms = mInterfaceNodeFlag.n_cols();
-
-        Cell<moris::Matrix< moris::IdMat >>tInterfaceNodes(tNumGeoms);
-
-        for(moris::size_t i = 0 ; i <tNumGeoms; i++)
-        {
-            tInterfaceNodes(i) = get_interface_nodes_loc_inds(i);
-        }
-
-        return tInterfaceNodes;
-    }
-
-    // ----------------------------------------------------------------------------------
-
-    moris::Matrix< moris::IdMat >
-    Background_Mesh::get_interface_nodes_glob_ids(moris::moris_index aGeometryIndex) const
-    {
-        // initialize output
-        moris::size_t tNumNodes = this->get_num_entities(EntityRank::NODE);
-        moris::Matrix< moris::IdMat > tInterfaceNodes(1,tNumNodes);
-
-        // keep track of how many interface nodes
-        moris::size_t tCount = 0;
-
-        for(moris::size_t i = 0; i<tNumNodes; i++)
-        {
-            if(is_interface_node(i,aGeometryIndex) )
-            {
-                tInterfaceNodes(0,tCount) = get_glb_entity_id_from_entity_loc_index(i,EntityRank::NODE);
-                tCount++;
-            }
-        }
-
-        tInterfaceNodes.resize(1,tCount);
-        return tInterfaceNodes;
-    }
-
-    // ----------------------------------------------------------------------------------
-
-    moris::Matrix< moris::IndexMat >
-    Background_Mesh::restrict_vertex_list_to_owned_by_this_proc_loc_inds(moris::Matrix< moris::IndexMat > const & aNodeIndexList) const
-    {
-        // proc rank
-        moris_index tMyProcRank = par_rank();
-
-        //  initialize list of owned nodes
-        moris::Matrix< moris::IndexMat > tOwnedNodeList(aNodeIndexList.numel(),1);
-
-        // keep track of owned nodes
-        moris::uint tCount = 0;
-
-        for(moris::uint i = 0; i <aNodeIndexList.numel(); i++)
-        {
-            if(this->get_vertex_owner(i) == tMyProcRank)
-            {
-                tOwnedNodeList(tCount) = aNodeIndexList(i);
-            }
-        }
-
-        // size out extra space
-        tOwnedNodeList.resize(tCount,1);
-
-        return tOwnedNodeList;
-    }
-
-    // ----------------------------------------------------------------------------------
-    Cell<moris::Matrix< moris::IdMat >>
-    Background_Mesh::get_interface_nodes_glob_ids()
-    {
-        // initialize output
-        moris::size_t tNumGeoms = mInterfaceNodeFlag.n_cols();
-
-        Cell<moris::Matrix< moris::IdMat >>tInterfaceNodes(tNumGeoms);
-
-        for(moris::size_t i = 0 ; i <tNumGeoms; i++)
-        {
-            tInterfaceNodes(i) = get_interface_nodes_glob_ids(i);
-        }
-
-        return tInterfaceNodes;
-    }
-
-    // ----------------------------------------------------------------------------------
-    void
-    Background_Mesh::print_interface_node_flags()
-    {
-        for(moris::size_t i = 0; i<mInterfaceNodeFlag.n_rows(); i++)
-        {
-            std::cout<<"Vertex Id: "<<std::setw(8)<<this->get_glb_entity_id_from_entity_loc_index(i,EntityRank::NODE)<<" | ";
-            for(moris::size_t j = 0; j<mInterfaceNodeFlag.n_cols(); j++)
-            {
-                std::cout<<mInterfaceNodeFlag(i,j)<<" ";
-            }
-            std::cout<<std::endl;
-        }
-
-    }
-
-    // ----------------------------------------------------------------------------------
-    void
-    Background_Mesh::print_vertex_map()
-    {
-        std::cout<<"Background Mesh Vertex Map:"<<std::endl;
-        std::cout<<"   Id    |   Index "<<std::endl;
-        std::cout<<"-------------------"<<std::endl;
-        for(auto it: mVertexGlbToLocalMap)
-        {
-            std::cout<<std::setw(8)<<it.first<<"|"<<std::setw(8)<<it.second<<std::endl;
-        }
-    }
-
-    // ----------------------------------------------------------------------------------
-
-    void
-    Background_Mesh::initialize_element_phase_indices(moris::size_t const & aNumElements)
-    {
-        mElementPhaseIndex = moris::Matrix< moris::IndexMat >(aNumElements,1,-1);
-    }
-
-    // ----------------------------------------------------------------------------------
-
-    void
-    Background_Mesh::set_element_phase_index(moris::size_t const & aElementIndex,
-            moris::size_t const & aElementPhaseIndex)
-    {
-        mElementPhaseIndex(aElementIndex,0) = aElementPhaseIndex;
-    }
-
-    // ----------------------------------------------------------------------------------
-
-    moris::moris_index const &
-    Background_Mesh::get_element_phase_index(moris::size_t const & aElementIndex) const
-    {
-        return (mElementPhaseIndex)( aElementIndex, 0 );
-    }
-
-    // ----------------------------------------------------------------------------------
-    moris::Matrix< moris::IndexMat >
-    Background_Mesh::get_element_phase_inds(moris::Matrix<moris::DDSTMat> const & aElementInds )
-    {
-        moris::Matrix< moris::IndexMat > tElementPhasesInds(1,aElementInds.n_cols());
-
-        for(moris::size_t i = 0; i < aElementInds.n_cols(); i++)
-        {
-            tElementPhasesInds(0,i) = this->get_element_phase_index(aElementInds(i));
-        }
-
-        return tElementPhasesInds;
-    }
-
-    // ----------------------------------------------------------------------------------
-
-    moris_index
-    Background_Mesh::get_loc_entity_ind_from_entity_glb_id(moris_id        aEntityId,
-            enum EntityRank aEntityRank) const
-    {
-
-        MORIS_ERROR(aEntityRank == EntityRank::NODE,"Only a node map is implemented in XTK");
-
-        auto tIter = mVertexGlbToLocalMap.find(aEntityId);
-
-        MORIS_ERROR(tIter!=mVertexGlbToLocalMap.end(),
+    if(mInterfaceNodeFlag(aNodeIndex,aGeomIndex) == 1)
+    {
+        return true;
+    }
+
+    else
+    {
+        return false;
+    }
+}
+
+// ----------------------------------------------------------------------------------
+
+moris::Matrix< moris::IndexMat >
+Background_Mesh::get_interface_nodes_loc_inds(moris::moris_index aGeometryIndex) const
+{
+    // initialize output
+    moris::size_t tNumNodes = this->get_num_entities(EntityRank::NODE);
+    moris::Matrix< moris::IndexMat > tInterfaceNodes(1,tNumNodes);
+
+    // keep track of how many interface nodes
+    moris::size_t tCount = 0;
+
+    for(moris::size_t i = 0; i<tNumNodes; i++)
+    {
+        if(is_interface_node(i,aGeometryIndex))
+        {
+            tInterfaceNodes(0,tCount) = i;
+            tCount++;
+        }
+    }
+
+    tInterfaceNodes.resize(1,tCount);
+    return tInterfaceNodes;
+}
+
+// ----------------------------------------------------------------------------------
+
+Cell<moris::Matrix< moris::IdMat >>
+Background_Mesh::get_interface_nodes_loc_inds() const
+{
+    // initialize output
+    moris::size_t tNumGeoms = mInterfaceNodeFlag.n_cols();
+
+    Cell<moris::Matrix< moris::IdMat >>tInterfaceNodes(tNumGeoms);
+
+    for(moris::size_t i = 0 ; i <tNumGeoms; i++)
+    {
+        tInterfaceNodes(i) = get_interface_nodes_loc_inds(i);
+    }
+
+    return tInterfaceNodes;
+}
+
+// ----------------------------------------------------------------------------------
+
+moris::Matrix< moris::IdMat >
+Background_Mesh::get_interface_nodes_glob_ids(moris::moris_index aGeometryIndex) const
+{
+    // initialize output
+    moris::size_t tNumNodes = this->get_num_entities(EntityRank::NODE);
+    moris::Matrix< moris::IdMat > tInterfaceNodes(1,tNumNodes);
+
+    // keep track of how many interface nodes
+    moris::size_t tCount = 0;
+
+    for(moris::size_t i = 0; i<tNumNodes; i++)
+    {
+        if(is_interface_node(i,aGeometryIndex) )
+        {
+            tInterfaceNodes(0,tCount) = get_glb_entity_id_from_entity_loc_index(i,EntityRank::NODE);
+            tCount++;
+        }
+    }
+
+    tInterfaceNodes.resize(1,tCount);
+    return tInterfaceNodes;
+}
+
+// ----------------------------------------------------------------------------------
+
+moris::Matrix< moris::IndexMat >
+Background_Mesh::restrict_vertex_list_to_owned_by_this_proc_loc_inds(moris::Matrix< moris::IndexMat > const & aNodeIndexList) const
+{
+    // proc rank
+    moris_index tMyProcRank = par_rank();
+
+    //  initialize list of owned nodes
+    moris::Matrix< moris::IndexMat > tOwnedNodeList(aNodeIndexList.numel(),1);
+
+    // keep track of owned nodes
+    moris::uint tCount = 0;
+
+    for(moris::uint i = 0; i <aNodeIndexList.numel(); i++)
+    {
+        if(this->get_vertex_owner(i) == tMyProcRank)
+        {
+            tOwnedNodeList(tCount) = aNodeIndexList(i);
+        }
+    }
+
+    // size out extra space
+    tOwnedNodeList.resize(tCount,1);
+
+    return tOwnedNodeList;
+}
+
+// ----------------------------------------------------------------------------------
+Cell<moris::Matrix< moris::IdMat >>
+Background_Mesh::get_interface_nodes_glob_ids()
+{
+    // initialize output
+    moris::size_t tNumGeoms = mInterfaceNodeFlag.n_cols();
+
+    Cell<moris::Matrix< moris::IdMat >>tInterfaceNodes(tNumGeoms);
+
+    for(moris::size_t i = 0 ; i <tNumGeoms; i++)
+    {
+        tInterfaceNodes(i) = get_interface_nodes_glob_ids(i);
+    }
+
+    return tInterfaceNodes;
+}
+
+// ----------------------------------------------------------------------------------
+void
+Background_Mesh::print_interface_node_flags()
+{
+    for(moris::size_t i = 0; i<mInterfaceNodeFlag.n_rows(); i++)
+    {
+        std::cout<<"Vertex Id: "<<std::setw(8)<<this->get_glb_entity_id_from_entity_loc_index(i,EntityRank::NODE)<<" | ";
+        for(moris::size_t j = 0; j<mInterfaceNodeFlag.n_cols(); j++)
+        {
+            std::cout<<mInterfaceNodeFlag(i,j)<<" ";
+        }
+        std::cout<<std::endl;
+    }
+
+}
+
+// ----------------------------------------------------------------------------------
+void
+Background_Mesh::print_vertex_map()
+{
+    std::cout<<"Background Mesh Vertex Map:"<<std::endl;
+    std::cout<<"   Id    |   Index "<<std::endl;
+    std::cout<<"-------------------"<<std::endl;
+    for(auto it: mVertexGlbToLocalMap)
+    {
+        std::cout<<std::setw(8)<<it.first<<"|"<<std::setw(8)<<it.second<<std::endl;
+    }
+
+}
+
+
+// ----------------------------------------------------------------------------------
+
+void
+Background_Mesh::initialize_element_phase_indices(moris::size_t const & aNumElements)
+{
+    mElementPhaseIndex = moris::Matrix< moris::IndexMat >(aNumElements,1,-1);
+}
+
+// ----------------------------------------------------------------------------------
+
+void
+Background_Mesh::set_element_phase_index(moris::size_t const & aElementIndex,
+                                         moris::size_t const & aElementPhaseIndex)
+{
+    mElementPhaseIndex(aElementIndex,0) = aElementPhaseIndex;
+}
+
+// ----------------------------------------------------------------------------------
+
+moris::moris_index const &
+Background_Mesh::get_element_phase_index(moris::size_t const & aElementIndex) const
+{
+    return (mElementPhaseIndex)( aElementIndex, 0 );
+}
+
+// ----------------------------------------------------------------------------------
+moris::Matrix< moris::IndexMat >
+Background_Mesh::get_element_phase_inds(moris::Matrix<moris::DDSTMat> const & aElementInds )
+{
+    moris::Matrix< moris::IndexMat > tElementPhasesInds(1,aElementInds.n_cols());
+
+    for(moris::size_t i = 0; i < aElementInds.n_cols(); i++)
+    {
+        tElementPhasesInds(0,i) = this->get_element_phase_index(aElementInds(i));
+    }
+
+    return tElementPhasesInds;
+}
+
+// ----------------------------------------------------------------------------------
+
+moris_index
+Background_Mesh::get_loc_entity_ind_from_entity_glb_id(moris_id        aEntityId,
+                                                       enum EntityRank aEntityRank) const
+{
+
+    MORIS_ERROR(aEntityRank == EntityRank::NODE,"Only a node map is implemented in XTK");
+
+    auto tIter = mVertexGlbToLocalMap.find(aEntityId);
+
+    MORIS_ERROR(tIter!=mVertexGlbToLocalMap.end(),
                 "Provided Entity Id is not in the map, Has the map been initialized?: aEntityId =%u EntityRank = %u on process %u",aEntityId, (uint)aEntityRank, par_rank());
 
-        return tIter->second;
-    }
-
-    // ----------------------------------------------------------------------------------
-
-    void
+    return tIter->second;
+}
+
+// ----------------------------------------------------------------------------------
+
+void
     Background_Mesh::add_child_element_to_mtk_cells(
             moris::moris_index aElementIndex,
-            moris::moris_index aElementId,
-            moris::moris_index aElementOwner,
-            moris::moris_index aCMElementIndex,
-            Child_Mesh*        aChildMeshPtr)
-    {
+                                                moris::moris_index aElementId,
+                                                moris::moris_index aElementOwner,
+                                                moris::moris_index aCMElementIndex,
+                                                Child_Mesh*        aChildMeshPtr)
+{
         mChildMtkCells.push_back(new Cell_XTK_CM(
                 aElementId,
-                aElementIndex,
-                aElementOwner,
-                aCMElementIndex,
-                aChildMeshPtr,
-                this));
-
-        MORIS_ASSERT(mChildMtkCellMap.find(aElementIndex) == mChildMtkCellMap.end(),"Element index already has an mtk cell associated with it");
-
-        mChildMtkCellMap[aElementIndex] = mChildMtkCells.size()-1;
-
-    }
+                                             aElementIndex,
+                                             aElementOwner,
+                                             aCMElementIndex,
+                                             aChildMeshPtr,
+                                             this));
+
+    MORIS_ASSERT(mChildMtkCellMap.find(aElementIndex) == mChildMtkCellMap.end(),"Element index already has an mtk cell associated with it");
+
+    mChildMtkCellMap[aElementIndex] = mChildMtkCells.size()-1;
+
+}
 
     //-------------------------------------------------------------------------------
 
-    void
-    Background_Mesh::add_new_cell_to_mesh(moris::mtk::Cell* aCell)
-    {
-        mChildMtkCells.push_back(aCell);
+void
+Background_Mesh::add_new_cell_to_mesh(moris::mtk::Cell* aCell)
+{
+    mChildMtkCells.push_back(aCell);
 
         MORIS_ASSERT(mChildMtkCellMap.find(aCell->get_index()) == mChildMtkCellMap.end(),
                 "Element index already has an mtk cell associated with it");
 
-        mChildMtkCellMap[aCell->get_index()] = mChildMtkCells.size()-1;
-
-        mEntityLocaltoGlobalMap(3).resize(mEntityLocaltoGlobalMap(3).n_rows()+1,mEntityLocaltoGlobalMap(3).n_cols());
-
-        mEntityLocaltoGlobalMap(3)(aCell->get_index()) = aCell->get_id();
-    }
+    mChildMtkCellMap[aCell->get_index()] = mChildMtkCells.size()-1;
+
+    mEntityLocaltoGlobalMap(3).resize(mEntityLocaltoGlobalMap(3).n_rows()+1,mEntityLocaltoGlobalMap(3).n_cols());
+
+
+    mEntityLocaltoGlobalMap(3)(aCell->get_index()) = aCell->get_id();
+
+
+}
 
     // ----------------------------------------------------------------------------------
 
-    void
+void
     Background_Mesh::add_cells_to_global_to_local_map(
             Matrix<IndexMat> const & aCellIndices,
-            Matrix<IdMat>    const & aCellIds)
-    {
+                                                  Matrix<IdMat>    const & aCellIds)
+{
 #ifdef DEBUG
 
-        if(aCellIndices.numel()> 0 )
-        {
-            MORIS_ASSERT((moris_index)mEntityLocaltoGlobalMap(3).numel() == aCellIndices.min(),"The minimum indices calling this function needs to correspond with the size of the number of elements already in the map");
-        }
+    if(aCellIndices.numel()> 0 )
+    {
+        MORIS_ASSERT((moris_index)mEntityLocaltoGlobalMap(3).numel() == aCellIndices.min(),"The minimum indices calling this function needs to correspond with the size of the number of elements already in the map");
+    }
 #endif
-        MORIS_ASSERT(aCellIndices.numel() == aCellIds.numel(),"Dimension mismatch between indices and ids");
-        // number of cells
-        moris::uint tNumCells    = aCellIndices.numel();
-        moris::uint tCurrentSize = mEntityLocaltoGlobalMap(3).numel();
-
-        // allocate space
-        mEntityLocaltoGlobalMap(3).resize(tNumCells + tCurrentSize,1);
-
-        // add to map
-        for(moris::uint i = 0; i <tNumCells; i++)
-        {
-            mEntityLocaltoGlobalMap(3)(aCellIndices(i)) = aCellIds(i);
-        }
+    MORIS_ASSERT(aCellIndices.numel() == aCellIds.numel(),"Dimension mismatch between indices and ids");
+    // number of cells
+    moris::uint tNumCells    = aCellIndices.numel();
+    moris::uint tCurrentSize = mEntityLocaltoGlobalMap(3).numel();
+
+    // allocate space
+    mEntityLocaltoGlobalMap(3).resize(tNumCells + tCurrentSize,1);
+
+    // add to map
+    for(moris::uint i = 0; i <tNumCells; i++)
+    {
+        mEntityLocaltoGlobalMap(3)(aCellIndices(i)) = aCellIds(i);
+    }
 
 #ifdef DEBUG
         // since I can't write these functions in one line, need to have ifdef
@@ -1117,256 +1111,251 @@
 
     // ----------------------------------------------------------------------------------
 
-    const moris::mtk::Cell*
-    Background_Mesh::get_child_element_mtk_cell_ptr(moris::moris_index aElementIndex) const
-    {
-        auto tIter = mChildMtkCellMap.find(aElementIndex);
-
-        MORIS_ASSERT(mChildMtkCellMap.find(aElementIndex) != mChildMtkCellMap.end(),"Element index is not in the map");
-
-        moris::moris_index tIndex = tIter->second;
-        return mChildMtkCells(tIndex);
-    }
-
-    // ----------------------------------------------------------------------------------
-
-    moris::mtk::Cell const &
-    Background_Mesh::get_child_element_mtk_cell(moris::moris_index aElementIndex) const
-    {
-        auto tIter = mChildMtkCellMap.find(aElementIndex);
-
-        MORIS_ASSERT(mChildMtkCellMap.find(aElementIndex) != mChildMtkCellMap.end(),"Element index is not in the map");
-
-        moris::moris_index tIndex = tIter->second;
-        return *mChildMtkCells(tIndex);
-    }
-
-    // ----------------------------------------------------------------------------------
-
-    moris::mtk::Interpolation_Mesh &
-    Background_Mesh::get_mesh_data()
-    {
-        return *mMeshData;
-    }
-
-    // ----------------------------------------------------------------------------------
-
-    moris::mtk::Interpolation_Mesh const &
-    Background_Mesh::get_mesh_data() const
-    {
-        return *mMeshData;
-    }
-
-    // ----------------------------------------------------------------------------------
-
-    enum CellTopology
-    Background_Mesh::get_parent_cell_topology() const
-    {
-        mtk::Cell & tCell = mMeshData->get_mtk_cell(0);
-        enum moris::mtk::Geometry_Type tGeomType = tCell.get_geometry_type();
-
-        enum CellTopology tTopo = CellTopology::INVALID;
-        if(tGeomType == moris::mtk::Geometry_Type::HEX)
-        {
-            tTopo = CellTopology::HEX8;
-        }
-        else if(tGeomType == moris::mtk::Geometry_Type::TET)
-        {
-            tTopo = CellTopology::TET4;
-        }
-        else if(tGeomType == moris::mtk::Geometry_Type::QUAD)
-        {
-            tTopo = CellTopology::QUAD4;
-        }
-        else
-        {
-            MORIS_ERROR(0,"Provided parent cell topology not implemented.");
-        }
-
-        return tTopo;
-    }
-
-    // ----------------------------------------------------------------------------------
-
-    Matrix<IdMat> const &
-    Background_Mesh::get_communication_table() const
-    {
-        return mCommunicationMap;
-    }
+const moris::mtk::Cell*
+Background_Mesh::get_child_element_mtk_cell_ptr(moris::moris_index aElementIndex) const
+{
+    auto tIter = mChildMtkCellMap.find(aElementIndex);
+
+    MORIS_ASSERT(mChildMtkCellMap.find(aElementIndex) != mChildMtkCellMap.end(),"Element index is not in the map");
+
+    moris::moris_index tIndex = tIter->second;
+    return mChildMtkCells(tIndex);
+}
+
+// ----------------------------------------------------------------------------------
+
+moris::mtk::Cell const &
+Background_Mesh::get_child_element_mtk_cell(moris::moris_index aElementIndex) const
+{
+    auto tIter = mChildMtkCellMap.find(aElementIndex);
+
+    MORIS_ASSERT(mChildMtkCellMap.find(aElementIndex) != mChildMtkCellMap.end(),"Element index is not in the map");
+
+    moris::moris_index tIndex = tIter->second;
+    return *mChildMtkCells(tIndex);
+}
+
+// ----------------------------------------------------------------------------------
+
+moris::mtk::Interpolation_Mesh &
+Background_Mesh::get_mesh_data()
+{
+    return *mMeshData;
+}
+
+// ----------------------------------------------------------------------------------
+
+moris::mtk::Interpolation_Mesh const &
+Background_Mesh::get_mesh_data() const
+{
+    return *mMeshData;
+}
+
+// ----------------------------------------------------------------------------------
+enum CellTopology
+Background_Mesh::get_parent_cell_topology() const
+{
+    mtk::Cell & tCell = mMeshData->get_mtk_cell(0);
+    enum moris::mtk::Geometry_Type tGeomType = tCell.get_geometry_type();
+
+    enum CellTopology tTopo = CellTopology::INVALID;
+    if(tGeomType == moris::mtk::Geometry_Type::HEX)
+    {
+        tTopo = CellTopology::HEX8;
+    }
+    else if(tGeomType == moris::mtk::Geometry_Type::TET)
+    {
+        tTopo = CellTopology::TET4;
+    }
+    else if(tGeomType == moris::mtk::Geometry_Type::QUAD)
+    {
+        tTopo = CellTopology::QUAD4;
+    }
+    else
+    {
+        MORIS_ERROR(0,"Provided parent cell topology not implemented.");
+    }
+
+
+    return tTopo;
+}
+// ----------------------------------------------------------------------------------
+Matrix<IdMat> const &
+Background_Mesh::get_communication_table() const
+{
+    return mCommunicationMap;
+}
 
     //-------------------------------------------------------------------------------
 
-    void
-    Background_Mesh::add_proc_to_comm_table(moris_index aProcRank)
-    {
-        moris_index tIndex = mCommunicationMap.numel();
-
-        for(moris::uint i = 0 ; i < mCommunicationMap.numel(); i++)
-        {
-            MORIS_ERROR(mCommunicationMap(i) != aProcRank,"Processor rank already in communication table");
-        }
-
-        mCommunicationMap.resize(1,mCommunicationMap.numel()+1);
-        mCommunicationMap(tIndex) = aProcRank;
-    }
-
-    // ----------------------------------------------------------------------------------
-
-    moris::Matrix< moris::DDRMat >
-    Background_Mesh::get_all_node_coordinates_loc_inds_background_mesh() const
-    {
-        size_t tNumNodes = mMeshData->get_num_entities((moris::EntityRank)EntityRank::NODE);
-        moris::Matrix<moris::DDRMat> tNodeCoords(tNumNodes,mMeshData->get_spatial_dim());
-        for(size_t i = 0; i< tNumNodes; i++ )
-        {
-            tNodeCoords.set_row(i, mMeshData->get_node_coordinate(i));
-        }
-        return tNodeCoords;
-    }
-
-    // ----------------------------------------------------------------------------------
-
-    void
-    Background_Mesh::intialize_downward_inheritance()
-    {
-        moris::size_t tNumElements = mMeshData->get_num_entities((moris::EntityRank)EntityRank::ELEMENT);
-        MORIS_ASSERT(tNumElements!=0,"Empty Mesh Given to XTK Mesh");
-
-        mElementDownwardInheritance = Downward_Inheritance<moris::moris_index,moris::moris_index>(tNumElements);
-    }
-
-    // ----------------------------------------------------------------------------------
-
-    void
-    Background_Mesh::initialize_background_mesh_vertices()
-    {
-        moris::uint tNumNodes = mMeshData->get_num_entities(EntityRank::NODE);
-
-        for(moris::uint  i = 0; i <tNumNodes; i++)
-        {
-            moris::mtk::Vertex * tVertex = &mMeshData->get_mtk_vertex(i);
-
-            MORIS_ASSERT(mVertexGlbToLocalMap.find(tVertex->get_id()) == mVertexGlbToLocalMap.end(),"Vertex already in map");
-
-            mVertexGlbToLocalMap[tVertex->get_id()] = tVertex->get_index();
-            mXtkMtkVertices.push_back(tVertex);
-        }
-    }
-
-    // ----------------------------------------------------------------------------------
-
-    void
-    Background_Mesh::setup_local_to_global_maps()
-    {
-        // this only creates node local to global maps and cell local to global maps
-
-        // setup nodes
-        uint tNumNodes = mMeshData->get_num_entities(EntityRank::NODE);
-        mEntityLocaltoGlobalMap(0) = moris::Matrix< moris::IdMat >(tNumNodes,1);
-
-        for(moris::uint iN = 0; iN<tNumNodes; iN++ )
-        {
-            mEntityLocaltoGlobalMap(0)(iN) = mMeshData->get_glb_entity_id_from_entity_loc_index(iN,EntityRank::NODE);
-        }
-
-        // setup cells
-        uint tNumCells = mMeshData->get_num_entities(EntityRank::ELEMENT);
-        mEntityLocaltoGlobalMap(3) = moris::Matrix< moris::IdMat >(tNumCells,1);
-
-        for(moris::uint iC = 0; iC<tNumCells; iC++)
-        {
-            mEntityLocaltoGlobalMap(3)(iC) = mMeshData->get_glb_entity_id_from_entity_loc_index(iC,EntityRank::ELEMENT);
-        }
+void
+Background_Mesh::add_proc_to_comm_table(moris_index aProcRank)
+{
+    moris_index tIndex = mCommunicationMap.numel();
+
+    for(moris::uint i = 0 ; i < mCommunicationMap.numel(); i++)
+    {
+        MORIS_ERROR(mCommunicationMap(i) != aProcRank,"Processor rank already in communication table");
+    }
+
+    mCommunicationMap.resize(1,mCommunicationMap.numel()+1);
+    mCommunicationMap(tIndex) = aProcRank;
+    }
+
+// ----------------------------------------------------------------------------------
+
+moris::Matrix< moris::DDRMat >
+Background_Mesh::get_all_node_coordinates_loc_inds_background_mesh() const
+{
+    size_t tNumNodes = mMeshData->get_num_entities((moris::EntityRank)EntityRank::NODE);
+    moris::Matrix<moris::DDRMat> tNodeCoords(tNumNodes,mMeshData->get_spatial_dim());
+    for(size_t i = 0; i< tNumNodes; i++ )
+    {
+        tNodeCoords.set_row(i, mMeshData->get_node_coordinate(i));
+    }
+    return tNodeCoords;
+}
+
+// ----------------------------------------------------------------------------------
+
+void
+Background_Mesh::intialize_downward_inheritance()
+{
+    moris::size_t tNumElements = mMeshData->get_num_entities((moris::EntityRank)EntityRank::ELEMENT);
+    MORIS_ASSERT(tNumElements!=0,"Empty Mesh Given to XTK Mesh");
+
+    mElementDownwardInheritance = Downward_Inheritance<moris::moris_index,moris::moris_index>(tNumElements);
+}
+
+// ----------------------------------------------------------------------------------
+void
+Background_Mesh::initialize_background_mesh_vertices()
+{
+    moris::uint tNumNodes = mMeshData->get_num_entities(EntityRank::NODE);
+
+    for(moris::uint  i = 0; i <tNumNodes; i++)
+    {
+        moris::mtk::Vertex * tVertex = &mMeshData->get_mtk_vertex(i);
+
+        MORIS_ASSERT(mVertexGlbToLocalMap.find(tVertex->get_id()) == mVertexGlbToLocalMap.end(),"Vertex already in map");
+
+        mVertexGlbToLocalMap[tVertex->get_id()] = tVertex->get_index();
+        mXtkMtkVertices.push_back(tVertex);
+    }
+
+}
+
+// ----------------------------------------------------------------------------------
+
+void
+Background_Mesh::setup_local_to_global_maps()
+{
+    // this only creates node local to global maps and cell local to global maps
+
+    // setup nodes
+    uint tNumNodes = mMeshData->get_num_entities(EntityRank::NODE);
+    mEntityLocaltoGlobalMap(0) = moris::Matrix< moris::IdMat >(tNumNodes,1);
+
+    for(moris::uint iN = 0; iN<tNumNodes; iN++ )
+    {
+        mEntityLocaltoGlobalMap(0)(iN) = mMeshData->get_glb_entity_id_from_entity_loc_index(iN,EntityRank::NODE);
+    }
+
+    // setup cells
+    uint tNumCells = mMeshData->get_num_entities(EntityRank::ELEMENT);
+    mEntityLocaltoGlobalMap(3) = moris::Matrix< moris::IdMat >(tNumCells,1);
+
+    for(moris::uint iC = 0; iC<tNumCells; iC++)
+    {
+        mEntityLocaltoGlobalMap(3)(iC) = mMeshData->get_glb_entity_id_from_entity_loc_index(iC,EntityRank::ELEMENT);
+    }
     }
 
     //-------------------------------------------------------------------------------
 
-    void
-    Background_Mesh::setup_comm_map()
-    {
-        if(par_size() > 1)
-        {
-            std::unordered_map<moris_id,moris_id> tCommunicationMap;
-            Cell<moris_index> tCellOfProcs;
-
-<<<<<<< HEAD
+void
+Background_Mesh::setup_comm_map()
+{
+    if(par_size() > 1)
+    {
+    std::unordered_map<moris_id,moris_id> tCommunicationMap;
+    Cell<moris_index> tCellOfProcs;
+
+    for(moris::uint i = 0; i < mMeshData->get_num_entities(EntityRank::NODE); i++)
+    {
+        moris_index tOwner = mMeshData->get_entity_owner((moris_index)i,EntityRank::NODE);
+
+        if(tCommunicationMap.find(tOwner) == tCommunicationMap.end() && tOwner != par_rank())
+        {
+            tCellOfProcs.push_back(tOwner);
+            tCommunicationMap[tOwner] = 1;
+        }
+    }
+
+    mCommunicationMap.resize(1,tCellOfProcs.size());
+    for(moris::uint i = 0; i < tCellOfProcs.size(); i++)
+    {
+        mCommunicationMap(i) = tCellOfProcs(i);
+    }
+
     Cell<Matrix<IndexMat>> tGatheredMats;
     moris_index tTag = 10009;
     all_gather_vector(mCommunicationMap,tGatheredMats,tTag,0,0);
-=======
-            for(moris::uint i = 0; i < mMeshData->get_num_entities(EntityRank::NODE); i++)
+
+    if(par_rank() == 0)
+    {
+        Cell<Cell<uint>> tProcToProc(par_size());
+
+        for(moris::uint i = 0; i < tGatheredMats.size(); i++)
+        {
+            for(moris::uint j = 0; j < tGatheredMats(i).numel(); j ++)
             {
-                moris_index tOwner = mMeshData->get_entity_owner((moris_index)i,EntityRank::NODE);
->>>>>>> 0ea72151
-
-                if(tCommunicationMap.find(tOwner) == tCommunicationMap.end() && tOwner != par_rank())
-                {
-                    tCellOfProcs.push_back(tOwner);
-                    tCommunicationMap[tOwner] = 1;
-                }
+                tProcToProc(tGatheredMats(i)(j)).push_back((moris_index)i);
             }
-
-            mCommunicationMap.resize(1,tCellOfProcs.size());
-            for(moris::uint i = 0; i < tCellOfProcs.size(); i++)
+        }
+
+        Cell<Matrix<IndexMat>> tReturnMats(tProcToProc.size());
+        // convert to a matrix
+        for(moris::uint  i = 0; i < tProcToProc.size(); i++)
+        {
+            tReturnMats(i).resize(1,tProcToProc(i).size());
+
+            for(moris::uint j = 0; j < tProcToProc(i).size(); j++)
             {
-                mCommunicationMap(i) = tCellOfProcs(i);
+                tReturnMats(i)(j) = tProcToProc(i)(j);
             }
-
-            Cell<Matrix<IndexMat>> tGatheredMats;
-            moris_index tTag = 10009;
-            all_gather_vector(mCommunicationMap,tGatheredMats,tTag,1,0);
-
-            if(par_rank() == 0)
-            {
-                Cell<Cell<uint>> tProcToProc(par_size());
-
-                for(moris::uint i = 0; i < tGatheredMats.size(); i++)
-                {
-                    for(moris::uint j = 0; j < tGatheredMats(i).numel(); j ++)
-                    {
-                        tProcToProc(tGatheredMats(i)(j)).push_back((moris_index)i);
-                    }
-                }
-
-                Cell<Matrix<IndexMat>> tReturnMats(tProcToProc.size());
-                // convert to a matrix
-                for(moris::uint  i = 0; i < tProcToProc.size(); i++)
-                {
-                    tReturnMats(i).resize(1,tProcToProc(i).size());
-
-                    for(moris::uint j = 0; j < tProcToProc(i).size(); j++)
-                    {
-                        tReturnMats(i)(j) = tProcToProc(i)(j);
-                    }
-                }
-
-                // send them back
-                for(moris::uint i = 0; i < tReturnMats.size(); i++)
-                {
-                    nonblocking_send(tReturnMats(i),tReturnMats(i).n_rows(),tReturnMats(i).n_cols(),i,tTag);
-                }
-            }
-
-            barrier();
-            Matrix<IndexMat> tTempCommMap(1,1,0);
-            receive(tTempCommMap,1,0,tTag);
-
-            for(moris::uint i =0; i < tTempCommMap.numel(); i++)
-            {
-                if(tCommunicationMap.find(tTempCommMap(i)) == tCommunicationMap.end() && tTempCommMap(i) != par_rank())
-                {
-                    moris_index tIndex = mCommunicationMap.numel();
-                    mCommunicationMap.resize(1,mCommunicationMap.numel()+1);
-
-                    tCommunicationMap[tTempCommMap(i)] = 1;
-
-                    mCommunicationMap(tIndex) = tTempCommMap(i);
-                }
-            }
-
-            barrier();
-            // every proc tell the other procs that they communicate with them
-        }
-    }
-    // ----------------------------------------------------------------------------------
-}+        }
+
+        // send them back
+        for(moris::uint i = 0; i < tReturnMats.size(); i++)
+        {
+            nonblocking_send(tReturnMats(i),tReturnMats(i).n_rows(),tReturnMats(i).n_cols(),i,tTag);
+        }
+    }
+
+    barrier();
+    Matrix<IndexMat> tTempCommMap(1,1,0);
+    receive(tTempCommMap,1,0,tTag);
+
+    for(moris::uint i =0; i < tTempCommMap.numel(); i++)
+    {
+        if(tCommunicationMap.find(tTempCommMap(i)) == tCommunicationMap.end() && tTempCommMap(i) != par_rank())
+        {
+            moris_index tIndex = mCommunicationMap.numel();
+            mCommunicationMap.resize(1,mCommunicationMap.numel()+1);
+
+            tCommunicationMap[tTempCommMap(i)] = 1;
+
+            mCommunicationMap(tIndex) = tTempCommMap(i);
+        }
+    }
+
+    barrier();
+    // every proc tell the other procs that they communicate with them
+    }
+}
+
+// ----------------------------------------------------------------------------------
+
+}
+
