--- conflicted
+++ resolved
@@ -20,92 +20,25 @@
     Ghost_Stabilization::Ghost_Stabilization()
     :mXTKModel(nullptr)
     {}
-
-    // ----------------------------------------------------------------------------------
-
+    // ----------------------------------------------------------------------------------
     Ghost_Stabilization::Ghost_Stabilization( Model* aXTKModel )
     :mXTKModel(aXTKModel)
     {}
-
-    // ----------------------------------------------------------------------------------
-
+    // ----------------------------------------------------------------------------------
     void
     Ghost_Stabilization::setup_ghost_stabilization()
-        {
+    {
         Ghost_Setup_Data tGhostSetupData;
 
         xtk::Enriched_Interpolation_Mesh & tEnrIpMesh  = mXTKModel->get_enriched_interp_mesh(0);
-<<<<<<< HEAD
-
-//
-//        mtk::Mesh_Checker tMeshChecker(0,&mXTKModel->get_enriched_interp_mesh(0),&mXTKModel->get_enriched_integ_mesh(0));
-//        tMeshChecker.perform();
-//        tMeshChecker.print_diagnostics();
-//
-
-=======
-        //        xtk::Enriched_Integration_Mesh & tEnrIgMesh  = mXTKModel->get_enriched_integ_mesh(0);
-        //
-        //        // collect vertices in bulk phase 160
-        //        moris::Cell<std::string> tBlockSets = {"HMR_dummy_c_p160,HMR_dummy_n_p160"};
-        //
-        //        Cell<Interpolation_Cell_Unzipped const *> tPreGhostIpCells;
-        //
-        //        // iterate through block sets
-        //        for(moris::uint i = 0; i < tBlockSets.size(); i++)
-        //        {
-        //            moris_index tBlockSetOrd = tEnrIgMesh.get_block_set_index(tBlockSets(i));
-        //            moris::Cell<xtk::Cell_Cluster const *> tCellClusters = tEnrIgMesh.get_xtk_cell_clusters_in_set(tBlockSetOrd);
-        //
-        //            // iterate through clusters
-        //            for(moris::uint iCl = 0; iCl < tCellClusters.size(); iCl++)
-        //            {
-        //                tPreGhostIpCells.push_back(tCellClusters(iCl)->get_xtk_interpolation_cell());
-        //            }
-        //
-        //        }
 
         //
         //        mtk::Mesh_Checker tMeshChecker(0,&mXTKModel->get_enriched_interp_mesh(0),&mXTKModel->get_enriched_integ_mesh(0));
         //        tMeshChecker.perform();
         //        tMeshChecker.print_diagnostics();
         //
-        //
-        //
-
-        moris::uint tNumVerts = tEnrIpMesh.get_num_entities(EntityRank::NODE,0);
-
-        Cell<moris_index> tOwnedIndices;
-        Cell<moris_index> tOwnedIds;
-
-        // iterate through vertices
-        for(moris::uint iV = 0; iV < tNumVerts; iV++)
-        {
-            // get the vertex
-            xtk::Interpolation_Vertex_Unzipped & tVertex = tEnrIpMesh.get_xtk_interp_vertex((moris_index)iV);
-
-            if(tVertex.get_base_vertex()->has_interpolation(1))
-            {
-                xtk::Vertex_Enrichment* tInterp =  tVertex.get_xtk_interpolation(0);
-
-                Matrix<IndexMat> tOwners  = tInterp->get_owners();
-                Matrix<IndexMat> tIndices = tInterp->get_indices();
-                Matrix<IndexMat> tIds     = tInterp->get_ids();
-                // iterate through basis functions
-                for(moris::uint  iB = 0; iB <tOwners.numel(); iB++)
-                {
-                    if(tOwners(iB) == par_rank())
-                    {
-                        tOwnedIndices.push_back(tIndices(iB));
-                        tOwnedIds.push_back(tIds(iB));
-                    }
-                }
-            }
-        }
->>>>>>> 0ea72151
-
-        unique(tOwnedIndices);
-        unique(tOwnedIds);
+
+
 
         // construct trivial subphase interpolation cells
         this->construct_ip_ig_cells_for_ghost_side_clusters(tGhostSetupData);
@@ -119,68 +52,10 @@
         // Construct Ghost Double Side Clusters and Sets
         this->construct_ghost_double_side_sets_in_mesh(tGhostSetupData);
 
-<<<<<<< HEAD
         MORIS_ERROR(mXTKModel->get_enriched_interp_mesh(0).verify_basis_support(),"Issue detected in basis support after ghost stabilization."); // TODO: change to assert once done debugging
-=======
-        tOwnedIndices.clear();
-        tOwnedIds.clear();
-
-        // iterate through vertices
-        for(moris::uint iV = 0; iV < tNumVerts; iV++)
-        {
-            // get the vertex
-            xtk::Interpolation_Vertex_Unzipped & tVertex = tEnrIpMesh.get_xtk_interp_vertex((moris_index)iV);
-            if(tVertex.get_base_vertex()->has_interpolation(1))
-            {
-                xtk::Vertex_Enrichment* tInterp =  tVertex.get_xtk_interpolation(0);
-
-                Matrix<IndexMat> tOwners  = tInterp->get_owners();
-                Matrix<IndexMat> tIndices = tInterp->get_indices();
-                Matrix<IndexMat> tIds     = tInterp->get_ids();
-                // iterate through basis functions
-                for(moris::uint  iB = 0; iB <tOwners.numel(); iB++)
-                {
-                    if(tOwners(iB) == par_rank())
-                    {
-                        tOwnedIndices.push_back(tIndices(iB));
-                        tOwnedIds.push_back(tIds(iB));
-                    }
-                }
-            }
-        }
-
-        unique(tOwnedIndices);
-        unique(tOwnedIds);
-
-        //        this->visualize_ghost_on_mesh(160);
-
-        //        oris::Cell<mtk::Cluster const*>
-        //        Enriched_Integration_Mesh::get_double_side_set_cluster(moris_index aSideSetOrdinal)
-        //
-        //
-        //        Cell<Interpolation_Cell_Unzipped const *> tGhostIpCells;
-        //
-        //
-        //        // iterate through block sets
-        //        for(moris::uint i = 0; i < tBlockSets.size(); i++)
-        //        {
-        //            moris_index tBlockSetOrd = tEnrIgMesh.get_block_set_index(tBlockSets(i));
-        //            moris::Cell<xtk::Cell_Cluster const *> tCellClusters = tEnrIgMesh.get_xtk_cell_clusters_in_set(tBlockSetOrd);
-        //
-        //            // iterate through clusters
-        //            for(moris::uint iCl = 0; iCl < tCellClusters.size(); iCl++)
-        //            {
-        //                tGhostIpCells.push_back(tCellClusters(iCl)->get_xtk_interpolation_cell());
-        //            }
-        //
-        //        }
-
->>>>>>> 0ea72151
-
-    }
-
-    // ----------------------------------------------------------------------------------
-
+
+    }
+    // ----------------------------------------------------------------------------------
     void
     Ghost_Stabilization::visualize_ghost_on_mesh(moris_index aBulkPhase)
     {
@@ -206,14 +81,11 @@
         tEnrIgMesh.setup_color_to_set();
         tEnrIgMesh.collect_all_sets();
     }
-
-    // ----------------------------------------------------------------------------------
-
+    // ----------------------------------------------------------------------------------
     std::string
     Ghost_Stabilization::get_ghost_dbl_side_set_name(moris_index aBulkPhase)
     {
         MORIS_ASSERT(aBulkPhase < (moris_index)mXTKModel->get_geom_engine()->get_num_bulk_phase(),"Bulk Phase index out of bounds.");
-
         return "ghost_p" + std::to_string(aBulkPhase);
     }
     // ----------------------------------------------------------------------------------
@@ -223,7 +95,7 @@
     Ghost_Stabilization::construct_ip_ig_cells_for_ghost_side_clusters(Ghost_Setup_Data & aGhostSetupData)
     {
         // access enriched integration mesh and enriched interp mesh
-        Enriched_Integration_Mesh &   tEnrIgMesh = mXTKModel->get_enriched_integ_mesh(0);
+        Enriched_Integration_Mesh & tEnrIgMesh = mXTKModel->get_enriched_integ_mesh(0);
         Enriched_Interpolation_Mesh & tEnrIpMesh = mXTKModel->get_enriched_interp_mesh(0);
 
         // get the groupings of interpolation cells
@@ -255,7 +127,7 @@
             {
                 tNumNewInterpCellsOwned++;
                 tNonTrivialOwnedInterpCells.push_back(tOwnedInterpCells(i));
-                aGhostSetupData.mSubphaseIndexToInterpolationCellIndex(tSubphase) = tOwnedInterpCells(i)->get_index();
+                aGhostSetupData.mSubphaseIndexToInterpolationCellIndex(tSubphase) = tCurrentNewInterpCellIndex;
                 tCurrentNewInterpCellIndex++;
             }
             else
@@ -292,7 +164,7 @@
                 {
                     tNumNewInterpCellsNotOwned++;
                     tNonTrivialNotOwnedInterpCells(iP).push_back(tNotOwnedInterpCells(iP)(iC));
-                    aGhostSetupData.mSubphaseIndexToInterpolationCellIndex(tSubphase) = tNotOwnedInterpCells(iP)(iC)->get_index();
+                    aGhostSetupData.mSubphaseIndexToInterpolationCellIndex(tSubphase) = tCurrentNewInterpCellIndex;
                     tCurrentNewInterpCellIndex++;
                 }
                 else
@@ -302,71 +174,70 @@
             }
         }
 
-//        // prepare data to request
-//        Cell<Matrix<IndexMat>> tBaseEnrInterpCellId(tNonTrivialNotOwnedInterpCells.size());
-//
-//        for(moris::size_t iP = 0; iP<tNonTrivialNotOwnedInterpCells.size(); iP++)
-//        {
-//            tBaseEnrInterpCellId(iP).resize(1,tNonTrivialNotOwnedInterpCells(iP).size());
-//
-//            for(moris::size_t iC = 0; iC<tNonTrivialNotOwnedInterpCells(iP).size(); iC++)
-//            {
-//                tBaseEnrInterpCellId(iP)(iC) = tNonTrivialNotOwnedInterpCells(iP)(iC)->get_id();
-//            }
-//
-//            if(tNonTrivialNotOwnedInterpCells(iP).size() == 0)
-//            {
-//                tBaseEnrInterpCellId(iP).resize(1,1);
-//                tBaseEnrInterpCellId(iP)(0) = MORIS_INDEX_MAX;
-//            }
-//        }
-//
-//        // send requests
-//        moris::uint tMPITag = 301;
-//        for(moris::size_t iP = 0; iP<tProcRanks.size(); iP++)
-//        {
-//            mXTKModel->send_outward_requests(tMPITag, tProcRanks,tBaseEnrInterpCellId);
-//        }
-//
-//        barrier();
-//
-//        // receive requests
-//        Cell<Matrix<IndexMat>> tReceivedBaseEnrCellIds;
-//        Cell<uint> tProcsReceivedFrom;
-//        mXTKModel->inward_receive_requests(tMPITag, 1, tReceivedBaseEnrCellIds, tProcsReceivedFrom);
-//
-//        // prepare answers
-//        Cell<Matrix<IndexMat>> tEnrCellIds;
-//        this->prepare_ip_cell_id_answers(tReceivedBaseEnrCellIds,tNewNonTrivialOwnedInterpCellsIds,tEnrCellIds, tBaseEnrIdToIndexInNonTrivialOwned);
-//
-//        // return information
-//        mXTKModel->return_request_answers(tMPITag+1, tEnrCellIds, tProcsReceivedFrom);
-//
-//        barrier();
-//
-//        // receive the answers
-//        Cell<Matrix<IndexMat>> tReceivedEnrCellIds;
-//        mXTKModel->inward_receive_request_answers(tMPITag+1,1,tProcRanks,tReceivedEnrCellIds);
-//
-//        // allocate space in interpolation cells of enriched interpolation mesh
-//        tEnrIpMesh.mEnrichedInterpCells.resize(tNumNewInterpCellsNotOwned + tNumNewInterpCellsOwned + tEnrIpMesh.mEnrichedInterpCells.size());
-//
-//        // add interpolation cells for ghost to enriched interp mesh
-//        this->create_not_owned_ghost_ip_cells(aGhostSetupData,tEnrIpMesh,tNonTrivialNotOwnedInterpCells,tReceivedEnrCellIds);
-//
-//        // create owned ghost ip cells
-//        this->create_owned_ghost_ip_cells(aGhostSetupData,tEnrIpMesh,tNonTrivialOwnedInterpCells,tNewNonTrivialOwnedInterpCellsIds);
-//
-//        barrier();
-
-    }
-    // ----------------------------------------------------------------------------------
-
+        //        // prepare data to request
+        //        Cell<Matrix<IndexMat>> tBaseEnrInterpCellId(tNonTrivialNotOwnedInterpCells.size());
+        //
+        //        for(moris::size_t iP = 0; iP<tNonTrivialNotOwnedInterpCells.size(); iP++)
+        //        {
+        //            tBaseEnrInterpCellId(iP).resize(1,tNonTrivialNotOwnedInterpCells(iP).size());
+        //
+        //            for(moris::size_t iC = 0; iC<tNonTrivialNotOwnedInterpCells(iP).size(); iC++)
+        //            {
+        //                tBaseEnrInterpCellId(iP)(iC) = tNonTrivialNotOwnedInterpCells(iP)(iC)->get_id();
+        //            }
+        //
+        //            if(tNonTrivialNotOwnedInterpCells(iP).size() == 0)
+        //            {
+        //                tBaseEnrInterpCellId(iP).resize(1,1);
+        //                tBaseEnrInterpCellId(iP)(0) = MORIS_INDEX_MAX;
+        //            }
+        //        }
+        //
+        //        // send requests
+        //        moris::uint tMPITag = 301;
+        //        for(moris::size_t iP = 0; iP<tProcRanks.size(); iP++)
+        //        {
+        //            mXTKModel->send_outward_requests(tMPITag, tProcRanks,tBaseEnrInterpCellId);
+        //        }
+        //
+        //        barrier();
+        //
+        //        // receive requests
+        //        Cell<Matrix<IndexMat>> tReceivedBaseEnrCellIds;
+        //        Cell<uint> tProcsReceivedFrom;
+        //        mXTKModel->inward_receive_requests(tMPITag, 1, tReceivedBaseEnrCellIds, tProcsReceivedFrom);
+        //
+        //        // prepare answers
+        //        Cell<Matrix<IndexMat>> tEnrCellIds;
+        //        this->prepare_ip_cell_id_answers(tReceivedBaseEnrCellIds,tNewNonTrivialOwnedInterpCellsIds,tEnrCellIds, tBaseEnrIdToIndexInNonTrivialOwned);
+        //
+        //        // return information
+        //        mXTKModel->return_request_answers(tMPITag+1, tEnrCellIds, tProcsReceivedFrom);
+        //
+        //        barrier();
+        //
+        //        // receive the answers
+        //        Cell<Matrix<IndexMat>> tReceivedEnrCellIds;
+        //        mXTKModel->inward_receive_request_answers(tMPITag+1,1,tProcRanks,tReceivedEnrCellIds);
+        //
+        //        // allocate space in interpolation cells of enriched interpolation mesh
+        //        tEnrIpMesh.mEnrichedInterpCells.resize(tNumNewInterpCellsNotOwned + tNumNewInterpCellsOwned + tEnrIpMesh.mEnrichedInterpCells.size());
+        //
+        //        // add interpolation cells for ghost to enriched interp mesh
+        //        this->create_not_owned_ghost_ip_cells(aGhostSetupData,tEnrIpMesh,tNonTrivialNotOwnedInterpCells,tReceivedEnrCellIds);
+        //
+        //        // create owned ghost ip cells
+        //        this->create_owned_ghost_ip_cells(aGhostSetupData,tEnrIpMesh,tNonTrivialOwnedInterpCells,tNewNonTrivialOwnedInterpCellsIds);
+        //
+        //        barrier();
+
+    }
+    // ----------------------------------------------------------------------------------
     void
     Ghost_Stabilization::prepare_ip_cell_id_answers(
             Cell<Matrix<IndexMat>>                 & aReceivedEnrCellIds,
-            Cell<moris_id>                         & aNewInterpCellIds,
-            Cell<Matrix<IndexMat>>                 & aEnrCellIds,
+            Cell<moris_id>         & aNewInterpCellIds,
+            Cell<Matrix<IndexMat>> & aEnrCellIds,
             std::unordered_map<moris_id, moris_id> & aBaseEnrIdToIndexInNonTrivialOwned)
     {
         aEnrCellIds.resize(aReceivedEnrCellIds.size());
@@ -392,124 +263,68 @@
             }
         }
     }
-
-    // ----------------------------------------------------------------------------------
-
+    // ----------------------------------------------------------------------------------
     void
     Ghost_Stabilization::create_not_owned_ghost_ip_cells(
-            Ghost_Setup_Data                                & aGhostSetupData,
-            Enriched_Interpolation_Mesh                     & aEnrInterpMesh,
+            Ghost_Setup_Data &                                aGhostSetupData,
+            Enriched_Interpolation_Mesh &                     aEnrInterpMesh,
             Cell<Cell<Interpolation_Cell_Unzipped *>> const & aNonTrivialNotOwnedInterpCells,
             Cell<Matrix<IndexMat>>                    const & aReceivedEnrCellIds)
     {
-<<<<<<< HEAD
-//        // iterate through received data
-//        for(moris::uint i = 0; i < aNonTrivialNotOwnedInterpCells.size(); i++)
-//        {
-//            uint tNumReceivedReqs = aNonTrivialNotOwnedInterpCells(i).size();
-//
-//            // iterate through received requests
-//            for(moris::uint j = 0; j < tNumReceivedReqs; j++)
-//            {
-//                moris_index tReceivedEnrCellId = aReceivedEnrCellIds(i)(j);
-//                moris_index tSubphase          = aNonTrivialNotOwnedInterpCells(i)(j)->get_subphase_index();
-//                moris_index tGhostCellIpIndex  = aGhostSetupData.mSubphaseIndexToInterpolationCellIndex(tSubphase);
-//
-//                MORIS_ASSERT(tGhostCellIpIndex != MORIS_INDEX_MAX,"Max index on not owned ghost ip cell. This could be a communication error.");
-//
-//                aEnrInterpMesh.mEnrichedInterpCells(tGhostCellIpIndex) = new Interpolation_Cell_Unzipped(aNonTrivialNotOwnedInterpCells(i)(j)->get_base_cell(),
-//                        aNonTrivialNotOwnedInterpCells(i)(j)->get_subphase_index(),
-//                        aNonTrivialNotOwnedInterpCells(i)(j)->get_bulkphase_index(),
-//                        aNonTrivialNotOwnedInterpCells(i)(j)->get_id(),
-//                        tGhostCellIpIndex,
-//                        tReceivedEnrCellId,
-//                        aNonTrivialNotOwnedInterpCells(i)(j)->get_connectivity());
-//
-//                aEnrInterpMesh.mEnrichedInterpCells(tGhostCellIpIndex)->set_vertices(aNonTrivialNotOwnedInterpCells(i)(j)->get_xtk_interpolation_vertices());
-//
-//            }
-//        }
-=======
-        // iterate through received data
-        for(moris::uint i = 0; i < aNonTrivialNotOwnedInterpCells.size(); i++)
-        {
-            uint tNumReceivedReqs = aNonTrivialNotOwnedInterpCells(i).size();
-
-            // iterate through received requests
-            for(moris::uint j = 0; j < tNumReceivedReqs; j++)
-            {
-                moris_index tReceivedEnrCellId = aReceivedEnrCellIds(i)(j);
-                moris_index tSubphase          = aNonTrivialNotOwnedInterpCells(i)(j)->get_subphase_index();
-                moris_index tGhostCellIpIndex  = aGhostSetupData.mSubphaseIndexToInterpolationCellIndex(tSubphase);
-
-                MORIS_ASSERT(tGhostCellIpIndex != MORIS_INDEX_MAX,"Max index on not owned ghost ip cell. This could be a communication error.");
-
-                aEnrInterpMesh.mEnrichedInterpCells(tGhostCellIpIndex) = new Interpolation_Cell_Unzipped(
-                        aNonTrivialNotOwnedInterpCells(i)(j)->get_base_cell(),
-                        aNonTrivialNotOwnedInterpCells(i)(j)->get_subphase_index(),
-                        aNonTrivialNotOwnedInterpCells(i)(j)->get_bulkphase_index(),
-                        aNonTrivialNotOwnedInterpCells(i)(j)->get_id(),
-                        tGhostCellIpIndex,
-                        tReceivedEnrCellId,
-                        aNonTrivialNotOwnedInterpCells(i)(j)->get_connectivity());
-
-                aEnrInterpMesh.mEnrichedInterpCells(tGhostCellIpIndex)->set_vertices(aNonTrivialNotOwnedInterpCells(i)(j)->get_xtk_interpolation_vertices());
-            }
-        }
->>>>>>> 0ea72151
-    }
-
-    // ----------------------------------------------------------------------------------
-
+        //        // iterate through received data
+        //        for(moris::uint i = 0; i < aNonTrivialNotOwnedInterpCells.size(); i++)
+        //        {
+        //            uint tNumReceivedReqs = aNonTrivialNotOwnedInterpCells(i).size();
+        //
+        //            // iterate through received requests
+        //            for(moris::uint j = 0; j < tNumReceivedReqs; j++)
+        //            {
+        //                moris_index tReceivedEnrCellId = aReceivedEnrCellIds(i)(j);
+        //                moris_index tSubphase          = aNonTrivialNotOwnedInterpCells(i)(j)->get_subphase_index();
+        //                moris_index tGhostCellIpIndex  = aGhostSetupData.mSubphaseIndexToInterpolationCellIndex(tSubphase);
+        //
+        //                MORIS_ASSERT(tGhostCellIpIndex != MORIS_INDEX_MAX,"Max index on not owned ghost ip cell. This could be a communication error.");
+        //
+        //                aEnrInterpMesh.mEnrichedInterpCells(tGhostCellIpIndex) = new Interpolation_Cell_Unzipped(aNonTrivialNotOwnedInterpCells(i)(j)->get_base_cell(),
+        //                        aNonTrivialNotOwnedInterpCells(i)(j)->get_subphase_index(),
+        //                        aNonTrivialNotOwnedInterpCells(i)(j)->get_bulkphase_index(),
+        //                        aNonTrivialNotOwnedInterpCells(i)(j)->get_id(),
+        //                        tGhostCellIpIndex,
+        //                        tReceivedEnrCellId,
+        //                        aNonTrivialNotOwnedInterpCells(i)(j)->get_connectivity());
+        //
+        //                aEnrInterpMesh.mEnrichedInterpCells(tGhostCellIpIndex)->set_vertices(aNonTrivialNotOwnedInterpCells(i)(j)->get_xtk_interpolation_vertices());
+        //
+        //            }
+        //        }
+    }
+    // ----------------------------------------------------------------------------------
     void
     Ghost_Stabilization::create_owned_ghost_ip_cells(
             Ghost_Setup_Data                    & aGhostSetupData,
-            Enriched_Interpolation_Mesh         & aEnrInterpMesh,
+            Enriched_Interpolation_Mesh &               aEnrInterpMesh,
             Cell<Interpolation_Cell_Unzipped *> & aNonTrivialOwnedInterpCells,
             Cell<moris_id>                      & aEnrCellIds)
     {
-<<<<<<< HEAD
-//        // iterate through received data
-//        for(moris::uint i = 0; i < aNonTrivialOwnedInterpCells.size(); i++)
-//        {
-//            moris_index tEnrCellId = aEnrCellIds(i);
-//            moris_index tSubphase          = aNonTrivialOwnedInterpCells(i)->get_subphase_index();
-//            moris_index tGhostCellIpIndex  = aGhostSetupData.mSubphaseIndexToInterpolationCellIndex(tSubphase);
-//
-//            aEnrInterpMesh.mEnrichedInterpCells(tGhostCellIpIndex) = new Interpolation_Cell_Unzipped(aNonTrivialOwnedInterpCells(i)->get_base_cell(),
-//                    aNonTrivialOwnedInterpCells(i)->get_subphase_index(),
-//                    aNonTrivialOwnedInterpCells(i)->get_bulkphase_index(),
-//                    tEnrCellId,
-//                    tGhostCellIpIndex,
-//                    aNonTrivialOwnedInterpCells(i)->get_owner(),
-//                    aNonTrivialOwnedInterpCells(i)->get_connectivity());
-//
-//            aEnrInterpMesh.mEnrichedInterpCells(tGhostCellIpIndex)->set_vertices(aNonTrivialOwnedInterpCells(i)->get_xtk_interpolation_vertices());
-//        }
-=======
-        // iterate through received data
-        for(moris::uint i = 0; i < aNonTrivialOwnedInterpCells.size(); i++)
-        {
-            moris_index tEnrCellId = aEnrCellIds(i);
-            moris_index tSubphase          = aNonTrivialOwnedInterpCells(i)->get_subphase_index();
-            moris_index tGhostCellIpIndex  = aGhostSetupData.mSubphaseIndexToInterpolationCellIndex(tSubphase);
-
-            aEnrInterpMesh.mEnrichedInterpCells(tGhostCellIpIndex) = new Interpolation_Cell_Unzipped(
-                    aNonTrivialOwnedInterpCells(i)->get_base_cell(),
-                    aNonTrivialOwnedInterpCells(i)->get_subphase_index(),
-                    aNonTrivialOwnedInterpCells(i)->get_bulkphase_index(),
-                    tEnrCellId,
-                    tGhostCellIpIndex,
-                    aNonTrivialOwnedInterpCells(i)->get_owner(),
-                    aNonTrivialOwnedInterpCells(i)->get_connectivity());
-
-            aEnrInterpMesh.mEnrichedInterpCells(tGhostCellIpIndex)->set_vertices(aNonTrivialOwnedInterpCells(i)->get_xtk_interpolation_vertices());
-        }
->>>>>>> 0ea72151
-    }
-
-    // ----------------------------------------------------------------------------------
-
+        //        // iterate through received data
+        //        for(moris::uint i = 0; i < aNonTrivialOwnedInterpCells.size(); i++)
+        //        {
+        //            moris_index tEnrCellId = aEnrCellIds(i);
+        //            moris_index tSubphase          = aNonTrivialOwnedInterpCells(i)->get_subphase_index();
+        //            moris_index tGhostCellIpIndex  = aGhostSetupData.mSubphaseIndexToInterpolationCellIndex(tSubphase);
+        //
+        //            aEnrInterpMesh.mEnrichedInterpCells(tGhostCellIpIndex) = new Interpolation_Cell_Unzipped(aNonTrivialOwnedInterpCells(i)->get_base_cell(),
+        //                    aNonTrivialOwnedInterpCells(i)->get_subphase_index(),
+        //                    aNonTrivialOwnedInterpCells(i)->get_bulkphase_index(),
+        //                    tEnrCellId,
+        //                    tGhostCellIpIndex,
+        //                    aNonTrivialOwnedInterpCells(i)->get_owner(),
+        //                    aNonTrivialOwnedInterpCells(i)->get_connectivity());
+        //
+        //            aEnrInterpMesh.mEnrichedInterpCells(tGhostCellIpIndex)->set_vertices(aNonTrivialOwnedInterpCells(i)->get_xtk_interpolation_vertices());
+        //        }
+    }
+    // ----------------------------------------------------------------------------------
     void
     Ghost_Stabilization::identify_and_setup_aura_vertices_in_ghost()
     {
@@ -568,8 +383,8 @@
         Cell<uint>           tProcRanks;
         std::unordered_map<moris_id,moris_id>  tProcRankToDataIndex;
         this->prepare_interpolation_vertex_t_matrix_requests(tIpCellsWithVerticesToComm, tNotOwnedIPVertIndsToProcs,
-                                                             tNotOwnedBGIPVertsIdsToProcs, tNotOwnedEnrichedCellIdToProcs, tNotOwnedEnrichedCellBulkPhaseToProcs,
-                                                             tProcRanks,tProcRankToDataIndex);
+                tNotOwnedBGIPVertsIdsToProcs, tNotOwnedEnrichedCellIdToProcs, tNotOwnedEnrichedCellBulkPhaseToProcs,
+                tProcRanks,tProcRankToDataIndex);
 
 
 
@@ -605,7 +420,8 @@
         Cell<Matrix<IndexMat>> tTMatrixOwners;
         Cell<Matrix<IndexMat>> tTMatrixOffsets;
         this->prepare_t_matrix_request_answers(tReceivedVertexIds,tReceivedEnrichedCellId,tReceivedEnrichedCellBulkPhase,
-                                               tTMatrixWeights,tTMatrixIndices,tTMatrixOwners,tTMatrixOffsets);
+                tTMatrixWeights,tTMatrixIndices,tTMatrixOwners,tTMatrixOffsets);
+
 
         // send information
         mXTKModel->return_request_answers_reals(tMPITag+3, tTMatrixWeights, tProcsReceivedFrom1);
@@ -630,16 +446,16 @@
 
         barrier();
 
+
         // commit it to my data
         this->handle_received_interpolation_data(tNotOwnedIPVertIndsToProcs,tNotOwnedEnrichedCellBulkPhaseToProcs,
-                                                 tRequestedTMatrixWeights,tRequestedTMatrixIndices,tRequestedTMatrixOwners,tRequestedTMatrixOffsets);
+                tRequestedTMatrixWeights,tRequestedTMatrixIndices,tRequestedTMatrixOwners,tRequestedTMatrixOffsets);
 
         //wait
         barrier();
     }
 
     // ----------------------------------------------------------------------------------
-
     void
     Ghost_Stabilization::prepare_interpolation_vertex_t_matrix_requests(
             std::unordered_map<moris_index,bool> const & aNotOwnedIpCellsInGhost,
@@ -682,6 +498,7 @@
             tNotOwnedIpCellBulkPhase.push_back(Cell<moris_id>(0));
         }
 
+
         for (auto tIpCell : aNotOwnedIpCellsInGhost)
         {
             // access the ip cell index
@@ -717,13 +534,8 @@
         aNotOwnedIPVertIndsToProcs.clear();
         aNotOwnedIPVertIndsToProcs.resize(tNotOwnedIPVertIndsToProcs.size());
         aNotOwnedBGIPVertsIdsToProcs.resize(tNotOwnedBGIPVertsIdsToProcs.size());
-<<<<<<< HEAD
         aNotOwnedIpCellIdToProcs.resize(tNotOwnedIpCellBulkPhase.size());
         aNotOwnedEnrichedCellBulkPhaseToProcs.resize(tNotOwnedIpCellBulkPhase.size());
-=======
-        aNotOwnedIpCellIdToProcs.resize(tNotOwnedIpCellIdToProcs.size());
-
->>>>>>> 0ea72151
         for(moris::uint iD = 0; iD< tNotOwnedIPVertIndsToProcs.size(); iD++)
         {
             aNotOwnedIPVertIndsToProcs(iD).resize(1,tNotOwnedIPVertIndsToProcs(iD).size());
@@ -753,23 +565,15 @@
     }
 
     // ----------------------------------------------------------------------------------
-
     void
     Ghost_Stabilization::prepare_t_matrix_request_answers(
             Cell<Matrix<IndexMat>> const & aRequestedBgVertexIds,
             Cell<Matrix<IndexMat>> const & aRequestedIpCellIds,
-<<<<<<< HEAD
             Cell<Matrix<IndexMat>> const & aIpCellBulkPhases,
             Cell<Matrix<DDRMat>>   &       aTMatrixWeights,
             Cell<Matrix<IndexMat>> &       aTMatrixIndices,
             Cell<Matrix<IndexMat>> &       aBasisOwners,
             Cell<Matrix<IndexMat>> &       aTMatrixOffsets)
-=======
-            Cell<Matrix<DDRMat>>         & aTMatrixWeights,
-            Cell<Matrix<IndexMat>>       &  aTMatrixIndices,
-            Cell<Matrix<IndexMat>>       &  aBasisOwners,
-            Cell<Matrix<IndexMat>>       &  aTMatrixOffsets)
->>>>>>> 0ea72151
     {
         // access enriched ip mesh
         Enriched_Interpolation_Mesh & tEnrInterpMesh = mXTKModel->get_enriched_interp_mesh();
@@ -795,6 +599,7 @@
         // also collect vertex interpolations
         for(moris::uint iP = 0; iP < aRequestedBgVertexIds.size(); iP++)
         {
+
             // size the tmatrix offset for each vertex requested (num verts +1)
             aTMatrixOffsets(iP).resize(1,aRequestedBgVertexIds(iP).numel()+1 );
 
@@ -836,6 +641,7 @@
                 tDataSizes(iP) = tDataSizes(iP) + tNumBasis;
             }
         }
+
 
         //  iterate through and size data
         for(moris::uint iP = 0; iP < aRequestedBgVertexIds.size(); iP++)
@@ -864,7 +670,6 @@
     }
 
     // ----------------------------------------------------------------------------------
-
     void
     Ghost_Stabilization::handle_received_interpolation_data(
             Cell<Matrix<IndexMat>> const & aNotOwnedIPVertIndsToProcs,
@@ -897,7 +702,6 @@
             Cell<Matrix<DDRMat>>   tExtractedTMatrixWeights;
             Cell<Matrix<IndexMat>> tExtractedTMatrixIds;
             Cell<Matrix<IndexMat>> tExtractedTBasisOwners;
-
             this->extract_vertex_interpolation_from_communication_data(
                     aNotOwnedIPVertIndsToProcs(iP).numel(),
                     aRequestedTMatrixWeights(iP),
@@ -908,15 +712,12 @@
                     tExtractedTMatrixIds,
                     tExtractedTBasisOwners);
 
-<<<<<<< HEAD
             // verify consistent sizes
             MORIS_ASSERT(aNotOwnedIPVertIndsToProcs(iP).numel() == tExtractedTMatrixWeights.size(),"Size mismatch in t-matrix weights.");
             MORIS_ASSERT(aNotOwnedIPVertIndsToProcs(iP).numel() == tExtractedTMatrixIds.size(),"Size mismatch in t-matrix ids.");
             MORIS_ASSERT(aNotOwnedIPVertIndsToProcs(iP).numel() == tExtractedTBasisOwners.size(),"Size mismatch in basis owners.");
             MORIS_ASSERT(aNotOwnedIPVertIndsToProcs(iP).numel() == aNotOwnedEnrichedCellBulkPhaseToProcs(iP).numel(),"Size mismatch in bulk phases.");
 
-=======
->>>>>>> 0ea72151
             // iterate through vertices and set their interpolation weights and basis ids
             for(moris::uint iV = 0; iV < aNotOwnedIPVertIndsToProcs(iP).numel(); iV++)
             {
@@ -930,7 +731,6 @@
 
                 // iterate through basis functions and find local indices
                 moris::Matrix<IndexMat> tBasisIndices(tExtractedTMatrixIds(iV).n_rows(),tExtractedTMatrixIds(iV).n_cols());
-
                 for(moris::uint iBs = 0; iBs < tExtractedTMatrixIds(iV).numel(); iBs++)
                 {
                     // basis id
@@ -942,11 +742,12 @@
                         MORIS_ASSERT(tExtractedTBasisOwners(iV)(iBs) != par_rank(),"Owned basis should already exist on partition.");
 
                         tEnrInterpMesh.add_basis_function(tEnrInterpMesh.mMeshIndices(0),tId,
-                                                          tExtractedTBasisOwners(iV)(iBs),
-                                                          aNotOwnedEnrichedCellBulkPhaseToProcs(iP)(iV));
+                                tExtractedTBasisOwners(iV)(iBs),
+                                aNotOwnedEnrichedCellBulkPhaseToProcs(iP)(iV));
                     }
 
                     tBasisIndices(iBs) = tEnrInterpMesh.get_enr_basis_index_from_enr_basis_id(tEnrInterpMesh.mMeshIndices(0),tId);
+
 
                     moris_id tBasisOwner = tExtractedTBasisOwners(iV)(iBs);
 
@@ -962,6 +763,7 @@
                     }
                 }
 
+
                 // iterate through basis in the base vertex interpolation
                 moris::uint tNumCoeffs = tExtractedTMatrixIds(iV).numel();
 
@@ -985,7 +787,6 @@
     }
 
     // ----------------------------------------------------------------------------------
-
     moris_index
     Ghost_Stabilization::get_enriched_interpolation_vertex(
             moris_index const & aBGVertId,
@@ -1020,7 +821,6 @@
     }
 
     // ----------------------------------------------------------------------------------
-
     void
     Ghost_Stabilization::declare_ghost_double_side_sets_in_mesh(Ghost_Setup_Data & aGhostSetupData)
     {
@@ -1038,9 +838,7 @@
         }
         aGhostSetupData.mDblSideSetIndexInMesh = mXTKModel->get_enriched_integ_mesh(0).register_double_side_set_names(tGhostDoubleSideNames);
     }
-
-    // ----------------------------------------------------------------------------------
-
+    // ----------------------------------------------------------------------------------
     void
     Ghost_Stabilization::add_vertex_interpolation_to_communication_data(
             moris::uint      & aCount,
@@ -1067,9 +865,7 @@
         }
 
     }
-
-    // ----------------------------------------------------------------------------------
-
+    // ----------------------------------------------------------------------------------
     void
     Ghost_Stabilization::extract_vertex_interpolation_from_communication_data(
             moris::uint      const & aNumVerts,
@@ -1111,9 +907,7 @@
             tStart = aTMatrixOffsets(iV+1);
         }
     }
-
-    // ----------------------------------------------------------------------------------
-
+    // ----------------------------------------------------------------------------------
     void
     Ghost_Stabilization::construct_ghost_double_side_sets_in_mesh(Ghost_Setup_Data & aGhostSetupData)
     {
@@ -1196,6 +990,7 @@
                     {
                         tNonTrivialCount++;
                     }
+
                 }
             }
         }
@@ -1256,13 +1051,12 @@
     }
 
     // ----------------------------------------------------------------------------------
-
     bool
     Ghost_Stabilization::create_ghost(
             Ghost_Setup_Data  & aGhostSetupData,
             moris_index const & aFirstSubphase,
             moris_index const & aSecondSubphase,
-            moris_index       & aTrivialFlag)
+            moris_index &       aTrivialFlag)
     {
         // Rules:
         // 1. Only create ghost facets between a subphase created inside an intersected
@@ -1270,6 +1064,7 @@
         // 2. The owning processor of the master (first) subphase constructs the ghost facet.
         // 3. Construct from coarse to fine in HMR
 
+
         // make sure flag is set to true
         aTrivialFlag = 0;
 
@@ -1320,6 +1115,7 @@
         // do construct ghost if proc owns first subphase
         if(tFirstLevel < tSecondLevel)
         {
+
             if(tFirstOwnerIndex == tProcRank)
             {
                 aTrivialFlag = 1;
@@ -1349,15 +1145,13 @@
 
         return true;
     }
-
-    // ----------------------------------------------------------------------------------
-
+    // ----------------------------------------------------------------------------------
     std::shared_ptr<Side_Cluster>
     Ghost_Stabilization::create_slave_side_cluster(
             Ghost_Setup_Data                         &  aGhostSetupData,
-            Cell<Interpolation_Cell_Unzipped*>       & aEnrIpCells,
-            uint                               const & aBulkIndex,
-            uint                               const & aCellIndex)
+            Cell<Interpolation_Cell_Unzipped*> & aEnrIpCells,
+            uint const & aBulkIndex,
+            uint const & aCellIndex)
     {
         // create a new side cluster for the slave
         std::shared_ptr<Side_Cluster> tSlaveSideCluster  = std::make_shared< Side_Cluster >();
@@ -1382,15 +1176,13 @@
 
         return tSlaveSideCluster;
     }
-
-    // ----------------------------------------------------------------------------------
-
+    // ----------------------------------------------------------------------------------
     std::shared_ptr<Side_Cluster>
     Ghost_Stabilization::create_master_side_cluster(
             Ghost_Setup_Data                         & aGhostSetupData,
-            Cell<Interpolation_Cell_Unzipped*>       & aEnrIpCells,
-            uint                               const & aBulkIndex,
-            uint                               const & aCellIndex,
+            Cell<Interpolation_Cell_Unzipped*> & aEnrIpCells,
+            uint const & aBulkIndex,
+            uint const & aCellIndex,
             Side_Cluster* aSlaveSideCluster,
             moris_index & aCurrentIndex,
             moris_index & aCurrentId)
@@ -1434,9 +1226,13 @@
             mtk::Mesh_Checker tCheck;
             MORIS_ASSERT(tCheck.verify_side_cluster(tMasterSideCluster.get(),mtk::Master_Slave::MASTER),"Invalid Side Cluster Created Check the local coordinates");
 
+
+
             // place the new ig cell in the background mesh
             mXTKModel->get_background_mesh().add_new_cell_to_mesh(tNewIgCell);
-        }
+
+        }
+
         else
         {
             // flag the master side as trivial
@@ -1455,20 +1251,19 @@
             tMasterSideCluster->finalize_setup();
         }
 
+
         return tMasterSideCluster;
     }
-
-    // ----------------------------------------------------------------------------------
-
+    // ----------------------------------------------------------------------------------
     moris::mtk::Cell*
     Ghost_Stabilization::create_non_trivial_master_ig_cell(
             Ghost_Setup_Data       &  aGhostSetupData,
-            uint             const & aBulkIndex,
-            uint             const & aCellIndex,
-            Side_Cluster           * aMasterSideCluster,
-            Side_Cluster           * aSlaveSideCluster,
-            moris_index            & aCurrentIndex,
-            moris_index            & aCurrentId)
+            uint const & aBulkIndex,
+            uint const & aCellIndex,
+            Side_Cluster* aMasterSideCluster,
+            Side_Cluster* aSlaveSideCluster,
+            moris_index & aCurrentIndex,
+            moris_index & aCurrentId)
     {
         // get the vertices on the side for the slave side cluster
         moris::Cell<moris::mtk::Vertex const *> const & tSlaveVertices = aSlaveSideCluster->get_vertices_in_cluster();
@@ -1487,6 +1282,7 @@
 
         // setup the vertices and local coordinates of the vertices relative to the cell
         moris::Cell<moris::mtk::Vertex const *> tAdjVertices = tBaseMasterCell->get_geometric_vertices_on_side_ordinal(tAdjFacetOrd);
+
 
         //properly order the vertices
         moris::Cell<moris::mtk::Vertex const *> tPermutedSlaveVertices;
@@ -1515,15 +1311,13 @@
 
         return tIgCell;
     }
-
-    // ----------------------------------------------------------------------------------
-
+    // ----------------------------------------------------------------------------------
     void
     Ghost_Stabilization::permute_slave_vertices(
             moris::Cell<moris::mtk::Vertex const *> const & aSlaveVertices,
             moris::Cell<moris::mtk::Vertex const *> const & aMasterVertices,
-            moris::Cell<moris::mtk::Vertex const *>       & aPermutedSlaveVertices,
-            moris::Cell<moris::mtk::Vertex const *>       & aPermutedAdjMastVertices)
+            moris::Cell<moris::mtk::Vertex const *>  & aPermutedSlaveVertices,
+            moris::Cell<moris::mtk::Vertex const *>  & aPermutedAdjMastVertices)
     {
         moris::uint tSpatialDim = mXTKModel->get_spatial_dim();
 
@@ -1546,11 +1340,10 @@
     void
     Ghost_Stabilization::get_local_coords_on_transition_side(
             moris_index const     & aMySideOrdinal,
-            moris_index const     &  aTransitionLoc,
-            Cell<Matrix<DDRMat>>  & aLocCoord)
+            moris_index const &  aTransitionLoc,
+            Cell<Matrix<DDRMat>>    & aLocCoord)
     {
         moris::uint tTag = 100*mXTKModel->get_spatial_dim() + 10*aMySideOrdinal + aTransitionLoc;
-
         switch(tTag)
         {
             case 200:
@@ -1672,4 +1465,18 @@
             return 0;
         }
     }
+
+
+
+
+
+
+
+
+
+
+
+
+
+
 }