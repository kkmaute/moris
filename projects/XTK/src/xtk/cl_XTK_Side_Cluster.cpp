/*
 * cl_XTK_Side_Cluster.cpp
 *
 *  Created on: Jul 22, 2019
 *      Author: doble
 */

#include "cl_XTK_Side_Cluster.hpp"
#include "cl_MTK_Cell_Cluster.hpp"
#include "cl_XTK_Interpolation_Cell_Unzipped.hpp"
#include "cl_XTK_Child_Mesh.hpp"
#include "assert.hpp"

namespace xtk
{
    Side_Cluster::Side_Cluster():
                    mTrivial(true),
                    mInterpolationCell(nullptr),
                    mChildMesh(nullptr),
                    mIntegrationCells(0,nullptr),
                    mIntegrationCellSideOrdinals(0,0),
                    mVerticesInCluster(0,nullptr),
                    mVertexLocalCoords(0)
    {}
    
    //----------------------------------------------------------------
    
    bool
    Side_Cluster::is_trivial( const mtk::Master_Slave aIsMaster ) const
    {
        return mTrivial;
    }
    
    //----------------------------------------------------------------
    
    moris::mtk::Cell const &
    Side_Cluster::get_interpolation_cell(const mtk::Master_Slave aIsMaster ) const
    {
        return *mInterpolationCell;
    }
    
    //----------------------------------------------------------------
    
    moris::Cell<moris::mtk::Cell const *> const &
    Side_Cluster::get_cells_in_side_cluster() const
    {
        return mIntegrationCells;
    }
    
    //----------------------------------------------------------------
    
    moris::Matrix<moris::IndexMat>
    Side_Cluster::get_cell_side_ordinals( const mtk::Master_Slave aIsMaster ) const
    {
        return mIntegrationCellSideOrdinals;
    }
    
    //----------------------------------------------------------------
    
    moris_index
    Side_Cluster::get_cell_side_ordinal(
            moris::moris_index      aCellIndexInCluster,
            const mtk::Master_Slave aIsMaster  ) const
    {
        MORIS_ASSERT(aCellIndexInCluster<(moris_index)mIntegrationCellSideOrdinals.numel(),"Cell index in cluster out of bounds");

        return mIntegrationCellSideOrdinals(aCellIndexInCluster);
    }
    
    //----------------------------------------------------------------
<<<<<<< HEAD
    moris::Cell<moris::mtk::Vertex const *>
=======
    
    moris::Cell<moris::mtk::Vertex const *> const &
>>>>>>> b77aa002
    Side_Cluster::get_vertices_in_cluster( const mtk::Master_Slave aIsMaster ) const
    {
        if(!mTrivial)
        {
            return mVerticesInCluster;
        }
        else
        {
            return mInterpolationCell->get_base_cell()->get_geometric_vertices_on_side_ordinal(mIntegrationCellSideOrdinals(0));
        }
    }
    
    //----------------------------------------------------------------
    
    moris::Matrix<moris::DDRMat>
    Side_Cluster::get_vertices_local_coordinates_wrt_interp_cell( const mtk::Master_Slave aIsMaster )  const
    {
        if(mChildMesh != nullptr)
        {
            return mChildMesh->get_parametric_coordinates();
        }
        else if(mTrivial)
        {
            // get the interpolation cell's connectivity information
            moris::mtk::Cell_Info const * tCellInfo = mInterpolationCell->get_connectivity();

            // side ordinal on interpolation cell
            moris::uint tSideOrd = (uint) mIntegrationCellSideOrdinals(0);

            // local coordinate matrix
            Matrix<DDRMat> tXi;

            // get the local coordinates on the side ordinal
            tCellInfo->get_loc_coord_on_side_ordinal(tSideOrd,tXi);

            return tXi;
        }
        else
        {
            return mVertexLocalCoordsMat;
        }
    }
    
    //----------------------------------------------------------------
    
    moris::Matrix<moris::DDRMat>
    Side_Cluster::get_vertex_local_coordinate_wrt_interp_cell( moris::mtk::Vertex const * aVertex,
            const mtk::Master_Slave aIsMaster ) const
    {
        if(mChildMesh != nullptr)
        {
            return mChildMesh->get_parametric_coordinates(aVertex->get_index());
        }
        else if(mTrivial)
        {
            // Cluster index is also the ordinal in trivial cluster
            moris_index tVertexOrdinal = this->get_vertex_cluster_index(aVertex);

            // get the interpolation cell's connectivity information
            moris::mtk::Cell_Info const * tCellInfo = mInterpolationCell->get_connectivity();

            // get the local coordinates on the side ordinal
            Matrix<DDRMat> tXi  = tCellInfo->get_vertex_loc_coord(tVertexOrdinal);

            return tXi;
        }
        else
        {
            return mVertexLocalCoords(this->get_vertex_cluster_index(aVertex));
        }
    }
    
    //----------------------------------------------------------------

    moris::moris_index
    Side_Cluster::get_vertex_cluster_index( moris::mtk::Vertex const * aVertex ) const
    {

        if(mTrivial ||  mChildMesh == nullptr)
        {
            auto tIter = mVertexIdToLocalIndex.find(aVertex->get_id());

            MORIS_ERROR(tIter != mVertexIdToLocalIndex.end(),"Vertex not found in side cluster");

            return tIter->second;
        }

        else
        {
            return mChildMesh->get_cm_local_node_index(aVertex->get_index());
        }
    }
    
    //----------------------------------------------------------------
    
    moris_index
    Side_Cluster::get_vertex_ordinal_on_facet( 
            moris_index                aCellIndexInCluster, 
            moris::mtk::Vertex const * aVertex ) const
    {
        moris_index tSideOrd = mIntegrationCellSideOrdinals(aCellIndexInCluster);


        moris::Cell<moris::mtk::Vertex const *> tVerticesOnSide = mIntegrationCells(aCellIndexInCluster)->get_vertices_on_side_ordinal(tSideOrd);

        // iterate through vertices and see if the ids match
        for(moris::moris_index i = 0; i < (moris_index)tVerticesOnSide.size(); i++)
        {
            if(tVerticesOnSide(i)->get_id() == aVertex->get_id())
            {
                return i;
            }
        }
        return MORIS_INDEX_MAX;
    }
    
    //----------------------------------------------------------------
    
    moris_index
    Side_Cluster::get_dim_of_param_coord( const mtk::Master_Slave aIsMaster) const
    {
        return this->get_vertices_local_coordinates_wrt_interp_cell(aIsMaster).n_cols();
    }

    //----------------------------------------------------------------
    
    moris::real
    Side_Cluster::compute_cluster_cell_measure(
            const mtk::Primary_Void aPrimaryOrVoid,
            const mtk::Master_Slave aIsMaster) const
    {
        if( aPrimaryOrVoid == mtk::Primary_Void::PRIMARY ||  aPrimaryOrVoid == mtk::Primary_Void::VOID )
        {
            return mAssociatedCellCluster->compute_cluster_cell_measure(aPrimaryOrVoid,aIsMaster);
        }
        else
        {
            return mInterpolationCell->compute_cell_measure();
        }
    }
    
    //----------------------------------------------------------------
    
    void
    Side_Cluster::print_vertex_map() const
    {
        for(auto i :mVertexIdToLocalIndex)
        {
            std::cout<<"Vertex Id: "<<i.first<<" | Cluster Index: "<<i.second<< std::endl;
        }
    }
    
    //----------------------------------------------------------------
    
    void
    Side_Cluster::finalize_setup()
    {
        moris::Cell<moris::mtk::Vertex const *> tVerticesInCluster = this->get_vertices_in_cluster();

        // add to map if trivial otherwise the child mesh takes care of this
        if(mTrivial || mChildMesh == nullptr)
        {
            for(moris::uint i = 0; i <tVerticesInCluster.size(); i++)
            {
                this->add_vertex_to_map(tVerticesInCluster(i)->get_id(),i);
            }
        }

        if( mChildMesh == nullptr && !mTrivial )
        {
            for(moris::uint i = 0; i <tVerticesInCluster.size(); i++)
            {
                if( i == 0)
                {
                    mVertexLocalCoordsMat.resize(tVerticesInCluster.size(),mVertexLocalCoords(i).n_cols());
                }

                mVertexLocalCoordsMat.get_row(i) = mVertexLocalCoords(i).matrix_data();
            }
        }

    }
    
    //----------------------------------------------------------------
    
    void
    Side_Cluster::add_vertex_to_map(
            moris_id    aVertexId,
            moris_index aVertexLocalIndex)
    {
        MORIS_ERROR(mVertexIdToLocalIndex.find(aVertexId) == mVertexIdToLocalIndex.end(),"Trying to add vertex already found in side cluster");
        mVertexIdToLocalIndex[aVertexId] = aVertexLocalIndex;
    }

    //----------------------------------------------------------------
}

<|MERGE_RESOLUTION|>--- conflicted
+++ resolved
@@ -68,12 +68,8 @@
     }
     
     //----------------------------------------------------------------
-<<<<<<< HEAD
+    
     moris::Cell<moris::mtk::Vertex const *>
-=======
-    
-    moris::Cell<moris::mtk::Vertex const *> const &
->>>>>>> b77aa002
     Side_Cluster::get_vertices_in_cluster( const mtk::Master_Slave aIsMaster ) const
     {
         if(!mTrivial)
