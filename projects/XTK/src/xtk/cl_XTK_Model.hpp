--- conflicted
+++ resolved
@@ -230,19 +230,6 @@
             void
             unzip_interface();
 
-<<<<<<< HEAD
-=======
-            // ----------------------------------------------------------------------------------
-
-            /*!
-             * Communicates the interface nodes with the geometry engine
-             */
-            void
-            communicate_interface_nodes();
-
-            // ----------------------------------------------------------------------------------
-
->>>>>>> 43939367
             /*!
              * Perform generalized heaviside  enrichment.
              */
@@ -713,51 +700,34 @@
             /*
              * Parallel assignment of node request identifiers
              */
-<<<<<<< HEAD
-            void
-            assign_node_requests_identifiers(Decomposition_Data & aDecompData,
-                     moris::moris_index   aMPITag);
-
-            void
-            sort_new_node_requests_by_owned_and_not_owned(Decomposition_Data                    & tDecompData,
-=======
-             void
-             assign_node_requests_identifiers(
-                     Decomposition_Data & aDecompData,
-                     moris::moris_index   aMPITag);
-
-             //------------------------------------------------------------------------------
-
-             void
-             sort_new_node_requests_by_owned_and_not_owned(
-                     Decomposition_Data                    & tDecompData,
->>>>>>> 43939367
-                     Cell<uint>                            & aOwnedRequests,
-                     Cell<Cell<uint>>                      & aNotOwnedRequests,
-                     Cell<uint>                            & aProcRanks,
-                     std::unordered_map<moris_id,moris_id> & aProcRankToIndexInData);
-
-<<<<<<< HEAD
+            void
+            assign_node_requests_identifiers(
+                    Decomposition_Data & aDecompData,
+                    moris::moris_index   aMPITag);
+
+            //------------------------------------------------------------------------------
+
+            void
+            sort_new_node_requests_by_owned_and_not_owned(
+                    Decomposition_Data                    & tDecompData,
+                    Cell<uint>                            & aOwnedRequests,
+                    Cell<Cell<uint>>                      & aNotOwnedRequests,
+                    Cell<uint>                            & aProcRanks,
+                    std::unordered_map<moris_id,moris_id> & aProcRankToIndexInData);
+
+            //------------------------------------------------------------------------------
+
             void
             assign_owned_request_id(
                     Decomposition_Data & aDecompData,
-                    Cell<uint> const &   aOwnedRequest,
-                    moris::moris_id &    aNodeId);
-
-            void
-            assign_index(Decomposition_Data & aDecompData);
-=======
-             //------------------------------------------------------------------------------
-
-             void
-             assign_owned_request_identifiers(
-                     Decomposition_Data & aDecompData,
-                     Cell<uint> const &       aOwnedRequest,
-                     moris::moris_id &        aNodeInd,
-                     moris::moris_id &        aNodeId);
-
-             //------------------------------------------------------------------------------
->>>>>>> 43939367
+                    Cell<uint> const   & aOwnedRequest,
+                    moris::moris_id    & aNodeId);
+
+            //------------------------------------------------------------------------------
+
+            void assign_index(Decomposition_Data & aDecompData);
+
+            //------------------------------------------------------------------------------
 
             /*!
              * Sets up the decomposition data request for node identifiers from owning proc
@@ -828,12 +798,7 @@
                      Decomposition_Data           & aDecompData,
                      Cell<Matrix<IndexMat>> const & aRequests,
                      Cell<Matrix<IndexMat>> const & aRequestAnswers,
-<<<<<<< HEAD
-                     moris::moris_id &    aNodeId);
-=======
-                     moris::moris_id              & aNodeInd,
                      moris::moris_id              & aNodeId);
->>>>>>> 43939367
 
              //------------------------------------------------------------------------------
              // moris real versions of above
