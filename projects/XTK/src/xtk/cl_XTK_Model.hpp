--- conflicted
+++ resolved
@@ -1450,11 +1450,8 @@
         for (moris::size_t i = 0; i < tNumElements; i++)
         {
             tNodetoElemConnVec = tXTKMeshData.get_entity_connected_to_entity_loc_inds(i, moris::EntityRank::ELEMENT, moris::EntityRank::NODE);
-<<<<<<< HEAD
-            tNodetoElemConnInd.set_row(i, tNodetoElemConnVec({0,7},{0,0}));
-=======
+
             tNodetoElemConnInd.set_row(i, tNodetoElemConnVec);
->>>>>>> 7da2b477
         }
 
         // Get the Node Coordinates
