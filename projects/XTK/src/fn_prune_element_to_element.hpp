--- conflicted
+++ resolved
@@ -36,11 +36,7 @@
      *             Cell(1) Pruned shared faces
      *
      */
-<<<<<<< HEAD
-    inline Vector< moris::Matrix< moris::IndexMat > >
-=======
     inline Vector< Matrix< IndexMat > >
->>>>>>> 1f8cbf7b
     prune_element_to_element(
             Matrix< IndexMat > const &aElementToElement,
             Matrix< IndexMat > const &aElementsInPrunedGraph,
