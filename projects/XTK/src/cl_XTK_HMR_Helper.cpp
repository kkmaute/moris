/*
 * Copyright (c) 2022 University of Colorado
 * Licensed under the MIT license. See LICENSE.txt file in the MORIS root for details.
 *
 *------------------------------------------------------------------------------------
 *
 * cl_XTK_HMR_Helper.cpp
 *
 */

#include "cl_XTK_HMR_Helper.hpp"
#include "cl_XTK_Model.hpp"
#include "fn_XTK_convert_cell_to_map.hpp"

#include "cl_HMR.hpp"
#include "cl_HMR_Mesh.hpp"
#include "cl_HMR_Database.hpp"
#include "cl_WRK_perform_refinement.hpp"
#include "HMR_Globals.hpp"
#include "cl_HMR_Background_Element_Base.hpp"


using namespace moris;

namespace moris::xtk
{
    HMR_Helper::HMR_Helper( xtk::Model* aXTKModel, moris_index aMeshIndex )
            : mXTKModelPtr( aXTKModel )
            , mBsplineMeshIndex( aMeshIndex )
    {
        // get the hmr lagrange mesh through background mesh
        mHMRLagrangeMesh = dynamic_cast< hmr::Mesh& >( mXTKModelPtr->get_background_mesh() ).get_lagrange_mesh();

        mSpatialDimension = mXTKModelPtr->get_spatial_dim();

        // get the bspline order of the mesh
        mBSplineOrder = mHMRLagrangeMesh->get_bspline_order( mBsplineMeshIndex );

        // get discretization mesh index of the background mesh
        // number of bspline coefficients per direction
        //! FIXME: need to update 0 to the correct discretization mesh index
        mNumberOfNodesPerDimension = mBSplineOrder + 1;

        // calculate number of basis per element
        mNumberOfBasis = std::pow( mNumberOfNodesPerDimension, mSpatialDimension );

        // resize the cell of enriched basis IDs, to prevent reallocation only will be overwrites
        mEnrichedBasisIDs.resize( mNumberOfBasis, gNoID );
        mEnrichedBasisOwners.resize( mNumberOfBasis, gNoID );

        // resize the L2 projection matrix
        mL2ProjectionMatrix.set_size( mNumberOfBasis, mNumberOfBasis, 0.0 );

        // initialize the basis index ( local ordering of the basis functions in the element based on the dimension and order)
        this->init_basis_index();

        // initialize 1D matrices to find the projection matrix in 1D
        mMatrices1D = Vector< Matrix< DDRMat > >( mSpatialDimension, Matrix< DDRMat >( mNumberOfNodesPerDimension, mNumberOfNodesPerDimension ) );

        // intermediate variable to access the enrichment data in the next line
        Vector< Enrichment_Data > const & tEnrichmentData = mXTKModelPtr->get_basis_enrichment().get_enrichment_data();

        //  get the BG basis indices and their level for the corresponding SPG
        mEnrichmentData = &tEnrichmentData( mBsplineMeshIndex );
    }

    //------------------------------------------------------------------------------------

    HMR_Helper::~HMR_Helper() {}

    //------------------------------------------------------------------------------------

    luint
    HMR_Helper::get_global_domain_id_of_cell( const mtk::Cell* aCell )
    {
        const hmr::Element* tHMRElement = dynamic_cast< const hmr::Element* >( aCell );

        // check with moris assert the result is not a nullptr
        MORIS_ASSERT( tHMRElement != nullptr, "The cell is not a hmr element" );

        // get the global domain id of the cell
        return tHMRElement->get_hmr_id();
    }

    //------------------------------------------------------------------------------------

    Vector< moris_id > const &
    HMR_Helper::get_enriched_basis_id_of_cell( const mtk::Cell* aCell, moris_index aSPGIndex )
    {
        // reassign values in for the return cell
        mEnrichedBasisIDs.assign( mNumberOfBasis, gNoID );
        mEnrichedBasisOwners.assign( mNumberOfBasis, gNoID );

        // get the hmr element
        const hmr::Element* tHMRElement = dynamic_cast< const hmr::Element* >( aCell );

        // initialize n index counter to count the basis that are active on the element
        uint iIndexCounter = 0;

        // fill out the cell data
        for ( uint i = 0; i < mNumberOfBasis; i++ )
        {
            // get the ith basis
            const hmr::Basis* tBasis = tHMRElement->get_basis( i );

            // if it is active add it to the cell
            if ( tBasis->is_active() )
            {
                mEnrichedBasisIDs( iIndexCounter )      = tBasis->get_index();
                mEnrichedBasisOwners( iIndexCounter++ ) = tBasis->get_owner();
            }
        }

        // get the BG basis and level for the corresponding SPG, this data is necessary to identity the enriched basis
        Vector< moris_index > const & tBGBasisIndices = mEnrichmentData->mSubphaseGroupBGBasisIndices( aSPGIndex );
        Vector< moris_index > const & tBGBasisLevels  = mEnrichmentData->mSubphaseGroupBGBasisEnrLev( aSPGIndex );
<<<<<<< HEAD
        IndexMap                           tBasisToLocalIndexMapRoot;
=======
        IndexMap                      tBasisToLocalIndexMapRoot;
>>>>>>> 1f8cbf7b

        // convert bg basis indices to a map
        convert_cell_to_map( tBGBasisIndices, tBasisToLocalIndexMapRoot );

        // The enriched basis indices based on the background and level
        Vector< Matrix< IndexMat > > const & tBasisEnrichmentIndices = mEnrichmentData->mBasisEnrichmentIndices;

        // loop over the unenriched basis indices and convert them to enriched ones based on the background and level
        for ( uint iBasisOrd = 0; iBasisOrd < mNumberOfBasis; iBasisOrd++ )
        {
            // get the background basis in order
            moris_index tBGBasisIndex = mEnrichedBasisIDs( iBasisOrd );

            // get the basis index
            auto        tIter          = tBasisToLocalIndexMapRoot.find( tBGBasisIndex );
            moris_index tLocalBasisOrd = tIter->second;

            // Now use the local basis index to get the enrichment level
            moris_index tEnrLevel = tBGBasisLevels( tLocalBasisOrd );

            // get the enriched basis index of the root basis
            moris_index tEnrichedBasisIndex = tBasisEnrichmentIndices( tBGBasisIndex )( tEnrLevel );

            // switch the BG basis index with the enriched one
            mEnrichedBasisIDs( iBasisOrd ) = tEnrichedBasisIndex;
        }

        // transform the basis indices to basis ids
        Matrix< IdMat > const & tEnrichedBasisIndexToId = mEnrichmentData->mEnrichedBasisIndexToId;

        // use the transform function to get the enriched basis ids from the enriched basis indices
        std::transform( mEnrichedBasisIDs.begin(), mEnrichedBasisIDs.end(), mEnrichedBasisIDs.begin(),    //
                [ &tEnrichedBasisIndexToId ]( moris_index aBasisIndex ) -> moris_id                       //
                {
                    return tEnrichedBasisIndexToId( aBasisIndex );
                } );

        // return the basis ids
        return mEnrichedBasisIDs;
    }

    //------------------------------------------------------------------------------------

    uint
    HMR_Helper::get_number_of_bases_per_element()
    {
        return mNumberOfBasis;
    }

    //------------------------------------------------------------------------------------

    Vector< moris_id > const &
    HMR_Helper::get_bg_basis_indices_of_cell( const mtk::Cell* aCell )
    {
        // reassign values in for the return cell to be gNOID
        mEnrichedBasisIDs.assign( mNumberOfBasis, gNoID );

        // get the BG basis indices and their level for the corresponding SPG
        // get the hmr element
        const hmr::Element* tHMRElement = dynamic_cast< const hmr::Element* >( aCell );

        // initialize n index counter to count the basis that are active on the element
        uint iIndexCounter = 0;

        // fill out the cell data
        for ( uint i = 0; i < mNumberOfBasis; i++ )
        {
            // get the basis
            const hmr::Basis* tBasis = tHMRElement->get_basis( i );

            // if it is active add it to the cell
            if ( tBasis->is_active() )
            {
                mEnrichedBasisIDs( iIndexCounter++ ) = tBasis->get_index();
            }
        }

        // return the basis indics
        return mEnrichedBasisIDs;
    }

    //------------------------------------------------------------------------------------

    Matrix< DDRMat > const &
    HMR_Helper::get_l2_projection_matrix( const mtk::Cell* aExtendedCell, moris_id aRootBsplineId )
    {
        // reset the L2 projection matrix and individual 1d matrices
        mL2ProjectionMatrix.set_size( mNumberOfBasis, mNumberOfBasis, 0.0 );

        // get the extended hmr element and the corresponding ijk
        const hmr::Element* tHMRExtenedElement = dynamic_cast< const hmr::Element* >( aExtendedCell );

        // get the ijk of the extended element
        luint tExtendedIJK[ 3 ];
        mHMRLagrangeMesh->get_background_mesh()->calc_ijk_from_global_id( tHMRExtenedElement->get_level(), tHMRExtenedElement->get_hmr_id(), tExtendedIJK );

        // NOTE: it is assumed that the root element has the same level as the extended element
        luint tRootIJK[ 3 ];
        mHMRLagrangeMesh->get_background_mesh()->calc_ijk_from_global_id( tHMRExtenedElement->get_level(), aRootBsplineId, tRootIJK );

        // loop over the dimensions and create the i,j,k 1D matrices
        for ( uint iDim = 0; iDim < mSpatialDimension; iDim++ )
        {
            // obtain the shift, a custom subtraction needs to be defined to account for negative values
            real tShift = tRootIJK[ iDim ] < tExtendedIJK[ iDim ] ? real( -tRootIJK[ iDim ] + tExtendedIJK[ iDim ] ) : -real( -tExtendedIJK[ iDim ] + tRootIJK[ iDim ] );

            // find the shift in each direction
            this->get_extention_matrix_1d( tShift, mMatrices1D( iDim ) );
        }

        // Apply a tensor product to get the final weights
        if ( mSpatialDimension == 2 )
        {
            uint b = 0;
            for ( uint l = 0; l < mNumberOfNodesPerDimension; ++l )
            {
                for ( uint k = 0; k < mNumberOfNodesPerDimension; ++k )
                {
                    uint a = 0;
                    for ( uint j = 0; j < mNumberOfNodesPerDimension; ++j )
                    {
                        for ( uint i = 0; i < mNumberOfNodesPerDimension; ++i )
                        {
                            mL2ProjectionMatrix( mBasisIndex( a ), mBasisIndex( b ) ) = mMatrices1D( 0 )( i, k ) * mMatrices1D( 1 )( j, l );
                            ++a;
                        }
                    }
                    ++b;
                }
            }
        }
        else if ( mSpatialDimension == 3 )
        {
            uint b = 0;
            for ( uint p = 0; p < mNumberOfNodesPerDimension; ++p )
            {
                for ( uint q = 0; q < mNumberOfNodesPerDimension; ++q )
                {
                    for ( uint l = 0; l < mNumberOfNodesPerDimension; ++l )
                    {
                        uint a = 0;
                        for ( uint k = 0; k < mNumberOfNodesPerDimension; ++k )
                        {
                            for ( uint j = 0; j < mNumberOfNodesPerDimension; ++j )
                            {
                                for ( uint i = 0; i < mNumberOfNodesPerDimension; ++i )
                                {
                                    mL2ProjectionMatrix( mBasisIndex( a ), mBasisIndex( b ) ) = mMatrices1D( 0 )( i, l ) * mMatrices1D( 1 )( j, q ) * mMatrices1D( 2 )( k, p );
                                    ++a;
                                }
                            }
                        }
                        ++b;
                    }
                }
            }
        }

        // return the matrix
        return mL2ProjectionMatrix;
    }

    //------------------------------------------------------------------------------------

    hmr::Background_Element_Base*
    HMR_Helper::create_background_element()
    {
        hmr::Background_Element_Base* aBackElement = nullptr;

        // create a prototype for a background element
        switch ( mSpatialDimension )
        {
            case ( 2 ):
            {
                // create a prototype for a background element
                luint tIJK[ 2 ] = { 0 };
                return new hmr::Background_Element< 2 >(
                        nullptr,
                        0,
                        tIJK,
                        0,
                        0,
                        0,
                        gNoProcID );
                break;
            }
            case ( 3 ):
            {
                // create a prototype for a background element
                luint tIJK[ 3 ] = { 0 };
                return new hmr::Background_Element< 3 >(
                        nullptr,
                        0,
                        tIJK,
                        0,
                        0,
                        0,
                        gNoProcID );
                break;
            }
            default:
            {
                MORIS_ERROR( false, "unknown number of dimensions." );
            }
        }

        return aBackElement;
    }

    //------------------------------------------------------------------------------------
    void
    HMR_Helper::init_basis_index()
    {
        hmr::Background_Element_Base* tBackElement = this->create_background_element();

        // create a prototype of a B-Spline Element
        hmr::Element* tElement = mHMRLagrangeMesh->get_bspline_mesh( mBsplineMeshIndex )->create_element( tBackElement );

        // initialize index matrix
        mBasisIndex.set_size( mNumberOfBasis, 1 );

        // loop over all basis
        if ( mSpatialDimension == 2 )
        {
            // container for ijk position of basis
            luint tIJ[ 2 ];
            for ( uint k = 0; k < mNumberOfBasis; ++k )
            {
                // get position from element
                tElement->get_ijk_of_basis( k, tIJ );

                // calculate index in matrix
                uint tIndex = tIJ[ 0 ] + tIJ[ 1 ] * mNumberOfNodesPerDimension;

                mBasisIndex( tIndex ) = k;
            }
        }
        else
        {
            // container for ijk position of basis
            luint tIJK[ 3 ];
            for ( uint k = 0; k < mNumberOfBasis; ++k )
            {
                // get position from element
                tElement->get_ijk_of_basis( k, tIJK );

                // calculate index in matrix
                uint tIndex =
                        tIJK[ 0 ] + mNumberOfNodesPerDimension * ( tIJK[ 1 ] + tIJK[ 2 ] * mNumberOfNodesPerDimension );

                mBasisIndex( tIndex ) = k;
            }
        }

        // tidy up
        delete tElement;
        delete tBackElement;
    }

    //------------------------------------------------------------------------------------

    void
    HMR_Helper::get_extention_matrix_1d( real aShift, Matrix< DDRMat >& aExtentionMatrix )
    {
        switch ( mBSplineOrder )
        {
            case 1:
            {
                // fill out the matrix for a given data based on the shift
                aExtentionMatrix( 0, 0 ) = 1.0 - aShift;
                aExtentionMatrix( 0, 1 ) = aShift;
                aExtentionMatrix( 1, 0 ) = -aShift;
                aExtentionMatrix( 1, 1 ) = 1.0 + aShift;
                break;
            }
            case 2:
            {
                // fill out the matrix for a given data based on the shift
                aExtentionMatrix( 0, 0 ) = 0.5 * ( aShift - 1.0 ) * ( aShift - 2.0 );
                aExtentionMatrix( 0, 1 ) = aShift * ( -aShift + 2.0 );
                aExtentionMatrix( 0, 2 ) = 0.5 * aShift * ( aShift - 1.0 );
                aExtentionMatrix( 1, 0 ) = 0.5 * aShift * ( aShift - 1.0 );
                aExtentionMatrix( 1, 1 ) = -( aShift - 1.0 ) * ( aShift + 1.0 );
                aExtentionMatrix( 1, 2 ) = 0.5 * aShift * ( aShift + 1 );
                aExtentionMatrix( 2, 0 ) = 0.5 * aShift * ( aShift + 1.0 );
                aExtentionMatrix( 2, 1 ) = -aShift * ( aShift + 2.0 );
                aExtentionMatrix( 2, 2 ) = 0.5 * ( aShift + 1 ) * ( aShift + 2 );
                break;
            }

            case 3:
            {
                // fill out the matrix for a given data based on the shift
                aExtentionMatrix( 0, 0 ) = -1.0 / 6.0 * std::pow( aShift, 3.0 ) + 1.0 * std::pow( aShift, 2.0 ) - 11.0 / 6.0 * aShift + 1.0;    //
                aExtentionMatrix( 0, 1 ) = +0.5 * std::pow( aShift, 3.0 ) - 2.5 * std::pow( aShift, 2.0 ) + 3.0 * aShift + 0.0;                 //
                aExtentionMatrix( 0, 2 ) = -0.5 * std::pow( aShift, 3.0 ) + 2.0 * std::pow( aShift, 2.0 ) - 1.5 * aShift + 0.0;                 //
                aExtentionMatrix( 0, 3 ) = +1.0 / 6.0 * std::pow( aShift, 3.0 ) - 0.5 * std::pow( aShift, 2.0 ) + 1.0 / 3.0 * aShift + 0.0;     //

                aExtentionMatrix( 1, 0 ) = -1.0 / 6.0 * std::pow( aShift, 3.0 ) + 0.5 * std::pow( aShift, 2.0 ) - 1.0 / 3.0 * aShift + 0.0;     //
                aExtentionMatrix( 1, 1 ) = +0.5 * std::pow( aShift, 3.0 ) - 1.0 * std::pow( aShift, 2.0 ) - 0.5 * aShift + 1.0;                 //
                aExtentionMatrix( 1, 2 ) = -0.5 * std::pow( aShift, 3.0 ) + 0.5 * std::pow( aShift, 2.0 ) + 1.0 * aShift + 0.0;                 //
                aExtentionMatrix( 1, 3 ) = +1.0 / 6.0 * std::pow( aShift, 3.0 ) - 0.0 * std::pow( aShift, 2.0 ) - 1.0 / 6.0 * aShift + 0.0;

                aExtentionMatrix( 2, 0 ) = -1.0 / 6.0 * std::pow( aShift, 3.0 ) - 0.0 * std::pow( aShift, 2.0 ) + 1.0 / 6.0 * aShift + 0.0;    //
                aExtentionMatrix( 2, 1 ) = +0.5 * std::pow( aShift, 3.0 ) + 0.5 * std::pow( aShift, 2.0 ) - 1.0 * aShift + 0.0;                //
                aExtentionMatrix( 2, 2 ) = -0.5 * std::pow( aShift, 3.0 ) - 1.0 * std::pow( aShift, 2.0 ) + 0.5 * aShift + 1.0;                //
                aExtentionMatrix( 2, 3 ) = +1.0 / 6.0 * std::pow( aShift, 3.0 ) + 0.5 * std::pow( aShift, 2.0 ) + 1.0 / 3.0 * aShift + 0.0;

                aExtentionMatrix( 3, 0 ) = -1.0 / 6.0 * std::pow( aShift, 3.0 ) - 0.5 * std::pow( aShift, 2.0 ) - 1.0 / 3.0 * aShift + 0.0;    //
                aExtentionMatrix( 3, 1 ) = +0.5 * std::pow( aShift, 3.0 ) + 2.0 * std::pow( aShift, 2.0 ) + 1.5 * aShift + 0.0;                //
                aExtentionMatrix( 3, 2 ) = -0.5 * std::pow( aShift, 3.0 ) - 2.5 * std::pow( aShift, 2.0 ) - 3.0 * aShift + 0.0;                //
                aExtentionMatrix( 3, 3 ) = +1.0 / 6.0 * std::pow( aShift, 3.0 ) + 1.0 * std::pow( aShift, 2.0 ) + 11.0 / 6.0 * aShift + 1.0;

                break;
            }

            default:
            {
                MORIS_ASSERT( false, "HMR_Helper::get_extention_matrix_1d, The degree of the b-psline basis %u is not supported", mBSplineOrder );
                break;
            }
        }
    }

    //------------------------------------------------------------------------------------

    Matrix< DDRMat > const &
    HMR_Helper::get_l2_projection_matrix( const mtk::Cell* aExtendedCell, const mtk::Cell* aRootCell )
    {
        // reset the L2 projection matrix and individual 1d matrices
        mL2ProjectionMatrix.set_size( mNumberOfBasis, mNumberOfBasis, 0.0 );

        // get the extended hmr element and the corresponding ijk
        const hmr::Element* tHMRExtenedElement = dynamic_cast< const hmr::Element* >( aExtendedCell );
        const hmr::Element* tHMRRootElement    = dynamic_cast< const hmr::Element* >( aRootCell );

        // obtain the ijk of those elements
        const luint* tExtendedIJK = tHMRExtenedElement->get_ijk();
        const luint* tRootIJK     = tHMRRootElement->get_ijk();

        // loop over the dimensions and create the i,j,k 1D matrices
        for ( uint iDim = 0; iDim < mSpatialDimension; iDim++ )
        {
            real tShift = tRootIJK[ iDim ] < tExtendedIJK[ iDim ] ? real( -tRootIJK[ iDim ] + tExtendedIJK[ iDim ] ) : -real( -tExtendedIJK[ iDim ] + tRootIJK[ iDim ] );

            //  find the shift in each direction
            this->get_extention_matrix_1d( tShift, mMatrices1D( iDim ) );
        }

        // Apply a tensor product to get the final weights
        if ( mSpatialDimension == 2 )
        {
            uint b = 0;
            for ( uint l = 0; l < mNumberOfNodesPerDimension; ++l )
            {
                for ( uint k = 0; k < mNumberOfNodesPerDimension; ++k )
                {
                    uint a = 0;
                    for ( uint j = 0; j < mNumberOfNodesPerDimension; ++j )
                    {
                        for ( uint i = 0; i < mNumberOfNodesPerDimension; ++i )
                        {
                            mL2ProjectionMatrix( mBasisIndex( a ), mBasisIndex( b ) ) = mMatrices1D( 0 )( i, k ) * mMatrices1D( 1 )( j, l );
                            ++a;
                        }
                    }
                    ++b;
                }
            }
        }
        else if ( mSpatialDimension == 3 )
        {
            uint b = 0;
            for ( uint p = 0; p < mNumberOfNodesPerDimension; ++p )
            {
                for ( uint q = 0; q < mNumberOfNodesPerDimension; ++q )
                {
                    for ( uint l = 0; l < mNumberOfNodesPerDimension; ++l )
                    {
                        uint a = 0;
                        for ( uint k = 0; k < mNumberOfNodesPerDimension; ++k )
                        {
                            for ( uint j = 0; j < mNumberOfNodesPerDimension; ++j )
                            {
                                for ( uint i = 0; i < mNumberOfNodesPerDimension; ++i )
                                {
                                    mL2ProjectionMatrix( mBasisIndex( a ), mBasisIndex( b ) ) = mMatrices1D( 0 )( i, l ) * mMatrices1D( 1 )( j, q ) * mMatrices1D( 2 )( k, p );
                                    ++a;
                                }
                            }
                        }
                        ++b;
                    }
                }
            }
        }

        // return the matrix
        return mL2ProjectionMatrix;
    }


    //------------------------------------------------------------------------------------
    Vector< moris_id >&
    HMR_Helper::get_enriched_basis_indicies_of_cell( const mtk::Cell* aCell, moris_index aSPGIndex )
    {
        // reassign values in for the return cell
        mEnrichedBasisIDs.assign( mNumberOfBasis, gNoID );

        // get the hmr element
        const hmr::Element* tHMRElement = dynamic_cast< const hmr::Element* >( aCell );

        uint iIndexCounter = 0;
        // fill out the cell data
        for ( uint i = 0; i < mNumberOfBasis; i++ )
        {
            // get the basis
            const hmr::Basis* tBasis = tHMRElement->get_basis( i );

            // if it is active add it to the cell
            if ( tBasis->is_active() )
            {
                mEnrichedBasisIDs( iIndexCounter++ ) = tBasis->get_index();
            }
        }

        // get the BG basis and their level
        Vector< moris_index > const & tBGBasisIndices = mEnrichmentData->mSubphaseGroupBGBasisIndices( aSPGIndex );
        Vector< moris_index > const & tBGBasisLevels  = mEnrichmentData->mSubphaseGroupBGBasisEnrLev( aSPGIndex );
<<<<<<< HEAD
        IndexMap                           tBasisToLocalIndexMapRoot;
=======
        IndexMap                      tBasisToLocalIndexMapRoot;
>>>>>>> 1f8cbf7b

        // need to convert the first one to map
        convert_cell_to_map( tBGBasisIndices, tBasisToLocalIndexMapRoot );

        // The enriched basis indices based on the background and level
        Vector< Matrix< IndexMat > > const & tBasisEnrichmentIndices = mEnrichmentData->mBasisEnrichmentIndices;

        // loop over the unenriched basis indices and convert them to enriched ones based on the background and level
        for ( uint iBasisOrd = 0; iBasisOrd < mNumberOfBasis; iBasisOrd++ )
        {
            // get the background basis in order
            moris_index tBGBasisIndex = mEnrichedBasisIDs( iBasisOrd );

            // get the basis index
            auto        tIter            = tBasisToLocalIndexMapRoot.find( tBGBasisIndex );
            moris_index tLocalBasisIndex = tIter->second;

            // Now use the local basis index to get the enrichment level
            moris_index tEnrLevel = tBGBasisLevels( tLocalBasisIndex );

            // get the enriched basis index of the root basis
            moris_index tEnrichedBasisIndex = tBasisEnrichmentIndices( tBGBasisIndex )( tEnrLevel );

            // switch the BG basis index with the enriched one
            mEnrichedBasisIDs( iBasisOrd ) = tEnrichedBasisIndex;
        }

        return mEnrichedBasisIDs;
    }

    //------------------------------------------------------------------------------------

    const luint*
    HMR_Helper::get_ijk_bspline_cell( const mtk::Cell* aCell )
    {
        // cast the element into hmr element
        const hmr::Element* tHMRElement = dynamic_cast< const hmr::Element* >( aCell );

        // get the ijk of the element
        const luint* tIJK = tHMRElement->get_ijk();

        // return the ijk
        return tIJK;
    }


}    // namespace moris::xtk<|MERGE_RESOLUTION|>--- conflicted
+++ resolved
@@ -114,11 +114,7 @@
         // get the BG basis and level for the corresponding SPG, this data is necessary to identity the enriched basis
         Vector< moris_index > const & tBGBasisIndices = mEnrichmentData->mSubphaseGroupBGBasisIndices( aSPGIndex );
         Vector< moris_index > const & tBGBasisLevels  = mEnrichmentData->mSubphaseGroupBGBasisEnrLev( aSPGIndex );
-<<<<<<< HEAD
-        IndexMap                           tBasisToLocalIndexMapRoot;
-=======
         IndexMap                      tBasisToLocalIndexMapRoot;
->>>>>>> 1f8cbf7b
 
         // convert bg basis indices to a map
         convert_cell_to_map( tBGBasisIndices, tBasisToLocalIndexMapRoot );
@@ -548,11 +544,7 @@
         // get the BG basis and their level
         Vector< moris_index > const & tBGBasisIndices = mEnrichmentData->mSubphaseGroupBGBasisIndices( aSPGIndex );
         Vector< moris_index > const & tBGBasisLevels  = mEnrichmentData->mSubphaseGroupBGBasisEnrLev( aSPGIndex );
-<<<<<<< HEAD
-        IndexMap                           tBasisToLocalIndexMapRoot;
-=======
         IndexMap                      tBasisToLocalIndexMapRoot;
->>>>>>> 1f8cbf7b
 
         // need to convert the first one to map
         convert_cell_to_map( tBGBasisIndices, tBasisToLocalIndexMapRoot );
