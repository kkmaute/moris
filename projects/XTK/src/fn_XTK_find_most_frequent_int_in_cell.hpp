/*
 * Copyright (c) 2022 University of Colorado
 * Licensed under the MIT license. See LICENSE.txt file in the MORIS root for details.
 *
 * ------------------------------------------------------------------------------------
 *
 * fn_XTK_find_most_frequent_int_in_cell.hpp
 *
 */
#ifndef SRC_fn_XTK_find_most_frequent_int_in_cell
#define SRC_fn_XTK_find_most_frequent_int_in_cell

#include "containers.hpp"

using namespace moris;

namespace moris::xtk
{
    //-------------------------------------------------------------------------------------

    /**
     * @brief finds the most occurring index in a cell of indices
     *
     * @param aCellOfIndices list of indices
     * @param aCount returns the number this index occurs
     * @return moris_index returns the index that occurs the most frequent in the list
     */
    inline moris_index
    find_most_frequent_index_in_cell(
            Vector< moris_index >& aCellOfIndices,
<<<<<<< HEAD
            uint&                       aCount )
=======
            uint&                  aCount )
>>>>>>> 1f8cbf7b
    {
        uint tNumElemsInArray = aCellOfIndices.size();

        // list all array elements in hash.
        std::unordered_map< moris_index, moris_index > tHash;
        for ( uint i = 0; i < tNumElemsInArray; i++ )
        {
            tHash[ aCellOfIndices( i ) ]++;
        }

        // find the array element with the max frequency
        moris_index tMaxCount = 0;
        moris_index tResult   = MORIS_INDEX_MAX;
        bool        tCheck    = false;
        for ( auto i : tHash )
        {
            if ( tMaxCount < i.second )
            {
                tResult   = i.first;
                tMaxCount = i.second;
                tCheck    = true;
            }
        }

        // check that any index has been found and the hash table didn't fail
        MORIS_ERROR( tCheck, "xtk::find_most_frequent_index_in_cell() - function failed to find any index" );

        // return the array element that occurs the most often
        aCount = (moris_index)tMaxCount;
        return tResult;
    }

    //-------------------------------------------------------------------------------------

}    // namespace moris::xtk

#endif /* fn_XTK_find_most_frequent_int_in_cell.hpp */<|MERGE_RESOLUTION|>--- conflicted
+++ resolved
@@ -28,11 +28,7 @@
     inline moris_index
     find_most_frequent_index_in_cell(
             Vector< moris_index >& aCellOfIndices,
-<<<<<<< HEAD
-            uint&                       aCount )
-=======
             uint&                  aCount )
->>>>>>> 1f8cbf7b
     {
         uint tNumElemsInArray = aCellOfIndices.size();
 
