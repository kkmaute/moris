--- conflicted
+++ resolved
@@ -58,11 +58,7 @@
         // Bpsline mesh index
         uint mBsplineMeshIndex = 0;
 
-<<<<<<< HEAD
-        Matrix< DDRMat >                mL2ProjectionMatrix = { {} };
-=======
         Matrix< DDRMat >           mL2ProjectionMatrix = { {} };
->>>>>>> 1f8cbf7b
         Vector< Matrix< DDRMat > > mMatrices1D;
 
         // local order of the basis in the bspline element
@@ -119,11 +115,7 @@
          * @return Vector< moris_id >& enirched basis ids ordered in the order of hmr nodes
          */
 
-<<<<<<< HEAD
-        Vector< moris_id > const&
-=======
         Vector< moris_id > const &
->>>>>>> 1f8cbf7b
         get_enriched_basis_id_of_cell( const mtk::Cell* aCell, moris_index aSPGIndex );
 
         //------------------------------------------------------------------------------------
@@ -224,15 +216,9 @@
 
         /**
          * @brief Get the enriched basis owners of cell object this function is used in conjunction with the get_enriched_basis_id_of_cell function
-<<<<<<< HEAD
-         *  
+         *
          * @return Vector<moris_id>& the owners of the basis in the order of hmr nodes
-         * 
-=======
-         *
-         * @return Vector<moris_id>& the owners of the basis in the order of hmr nodes
-         *
->>>>>>> 1f8cbf7b
+         *
          * This is done this way to save memory, since the size enriched basis owners are the same size for all the subphase groups, so this cell gets overwritten
          */
 
