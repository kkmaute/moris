/*
 * Copyright (c) 2022 University of Colorado
 * Licensed under the MIT license. See LICENSE.txt file in the MORIS root for details.
 *
 *------------------------------------------------------------------------------------
 *
 * cl_XTK_Regular_Subdivision_Interface.cpp
 *
 */

#include "cl_XTK_Decomposition_Algorithm.hpp"
#include "cl_XTK_Regular_Subdivision_Interface.hpp"
#include "cl_XTK_Integration_Mesh_Generator.hpp"
#include "cl_XTK_Cut_Integration_Mesh.hpp"
#include "cl_MTK_Cell_Info_Factory.hpp"
#include "cl_MTK_Cell_Info.hpp"
#include "cl_XTK_Octree_Interface.hpp"

namespace moris::xtk
{
    Regular_Subdivision_Interface::Regular_Subdivision_Interface( ParameterList& aParameterList, mtk::CellTopology aCellTopology )
    {
        // get number of spatial dimensions and decide on subdivision template
        if ( aCellTopology == mtk::CellTopology::QUAD4 )
        {
            mRegularSubdivisionTemplate = std::make_shared< Regular_Subdivision_4_TRIS >();
        }
        else if ( aCellTopology == mtk::CellTopology::HEX8 )
        {
            mRegularSubdivisionTemplate = std::make_shared< Regular_Subdivision_24_TETS >();
        }
        else
        {
            MORIS_ERROR( false, "Regular_Subdivision_Interface::Regular_Subdivision_Interface() - subdivision routine for BG element type unknown" );
        }
    }

    bool
    Regular_Subdivision_Interface::has_geometric_independent_vertices() const
    {
        return true;
    }

    void
    Regular_Subdivision_Interface::perform_impl_vertex_requests(
            Integration_Mesh_Generation_Data* aMeshGenerationData,
            Decomposition_Data*               aDecompositionData,
            Cut_Integration_Mesh*             aCutIntegrationMesh,
            moris::mtk::Mesh*                 aBackgroundMesh,
            Integration_Mesh_Generator*       aMeshGenerator )
    {
        // populate member data
        mMeshGenerationData = aMeshGenerationData;
        mDecompositionData  = aDecompositionData;
        mCutIntegrationMesh = aCutIntegrationMesh;
        mBackgroundMesh     = aBackgroundMesh;
        mGenerator          = aMeshGenerator;

        // get number of spatial dimensions and decide on subdivision template
        if ( aMeshGenerator->get_spatial_dim() == 2 )
        {
            mRegularSubdivisionTemplate = std::make_shared< Regular_Subdivision_4_TRIS >();
        }
        else if ( aMeshGenerator->get_spatial_dim() == 3 )
        {
            mRegularSubdivisionTemplate = std::make_shared< Regular_Subdivision_24_TETS >();
        }
        else
        {
            MORIS_ERROR( false, "Regular_Subdivision_Interface() - spatial dimension not 2 or 3" );
        }

        aDecompositionData->mDecompId = this->get_signature();

        aDecompositionData->mHasSecondaryIdentifier = false;

        moris_index tNumChildMeshes = mCutIntegrationMesh->get_num_ig_cell_groups();

<<<<<<< HEAD
    // allocate data in decomposition data
    aDecompositionData->tCMNewNodeLoc        = Vector< Vector< moris_index > >( tNumChildMeshes );
    aDecompositionData->tCMNewNodeParamCoord = Vector< Vector< Matrix< DDRMat > > >(
        tNumChildMeshes, Vector< Matrix< DDRMat > >( this->get_num_new_nodes(), Matrix< DDRMat >( 1, this->get_parametric_dimension() ) ) );
=======
        // allocate data in decomposition data
        aDecompositionData->tCMNewNodeLoc        = Vector< Vector< moris_index > >( tNumChildMeshes );
        aDecompositionData->tCMNewNodeParamCoord = Vector< Vector< Matrix< DDRMat > > >(
                tNumChildMeshes, Vector< Matrix< DDRMat > >( this->get_num_new_nodes(), Matrix< DDRMat >( 1, this->get_parametric_dimension() ) ) );
>>>>>>> 1f8cbf7b

        // allocate a data struct to pass into functions - stores the matrix but doesnt require the method to store data
        Regular_Subdivision_Interface_Data tRegSubInterfaceData;

        // get the new nodes on each entity rank
        tRegSubInterfaceData.mNewNodesOnEdges = this->get_new_node_on_parent_edge();
        tRegSubInterfaceData.mNewNodesOnFaces = this->get_new_node_on_parent_face();
        tRegSubInterfaceData.mNewNodesOnCells = this->get_new_node_in_parent_cell();

        // get the new node edge,face,cell ordinal
        tRegSubInterfaceData.mNewNodesOnEdgesOrd = this->get_new_node_on_parent_edge_edge_ordinal();
        tRegSubInterfaceData.mNewNodesOnFacesOrd = this->get_new_node_on_parent_face_face_ordinal();
        tRegSubInterfaceData.mNewNodesOnCellsOrd = this->get_new_node_on_parent_cell_cell_ordinal();
        tRegSubInterfaceData.mVertexAncestry     = mRegularSubdivisionTemplate->get_vertex_ancestry();

        tRegSubInterfaceData.mNewNodeXi = this->get_new_vertex_parametric_coordinates_wrt_parent();

        // iterate through all intersected background cells and make vertex requests
        for ( auto& iCell : aMeshGenerationData->mAllIntersectedBgCellInds )
        {
            std::shared_ptr< Child_Mesh_Experimental > tChildMesh = aCutIntegrationMesh->get_child_mesh( iCell );

            // make new vertex requests
            this->make_new_vertex_requests( tChildMesh.get(), aCutIntegrationMesh, this, &tRegSubInterfaceData, aBackgroundMesh, aDecompositionData );
        }

<<<<<<< HEAD
    // handle the requests
    aDecompositionData->tSecondaryIdentifiers = Vector< moris_index >( aDecompositionData->tNewNodeParentIndex.size(), MORIS_INDEX_MAX );
}

void
Regular_Subdivision_Interface::perform_impl_generate_mesh(
    Integration_Mesh_Generation_Data* aMeshGenerationData,
    Decomposition_Data*               aDecompositionData,
    Cut_Integration_Mesh*             aCutIntegrationMesh,
    moris::mtk::Mesh*                 aBackgroundMesh,
    Integration_Mesh_Generator*       aMeshGenerator )
{
    // new cell info
    moris::mtk::Cell_Info_Factory            tFactory;
    std::shared_ptr< moris::mtk::Cell_Info > tIgCellInfo = tFactory.create_cell_info_sp( this->get_ig_cell_topology() );
=======
        // handle the requests
        aDecompositionData->tSecondaryIdentifiers = Vector< moris_index >( aDecompositionData->tNewNodeParentIndex.size(), MORIS_INDEX_MAX );
    }
>>>>>>> 1f8cbf7b

    void
    Regular_Subdivision_Interface::perform_impl_generate_mesh(
            Integration_Mesh_Generation_Data* aMeshGenerationData,
            Decomposition_Data*               aDecompositionData,
            Cut_Integration_Mesh*             aCutIntegrationMesh,
            moris::mtk::Mesh*                 aBackgroundMesh,
            Integration_Mesh_Generator*       aMeshGenerator )
    {
        // new cell info
        moris::mtk::Cell_Info_Factory            tFactory;
        std::shared_ptr< moris::mtk::Cell_Info > tIgCellInfo = tFactory.create_cell_info_sp( this->get_ig_cell_topology() );

        // this is going to be the cell infor pointer for all new cells

<<<<<<< HEAD
    // allocate data in the new ig cell data
    mNewCellToVertexConnectivity = Vector< Vector< moris::moris_index > >( mNumTotalCells );
    mNewCellChildMeshIndex       = Vector< moris::moris_index >( mNumTotalCells );
    mNewCellCellIndexToReplace   = Vector< moris::moris_index >( mNumTotalCells, MORIS_INDEX_MAX );
    mNewCellCellInfo             = Vector< std::shared_ptr< moris::mtk::Cell_Info > >( mNumTotalCells, tIgCellInfo );

    // get the cell to vertex template
    Vector< Vector< moris::moris_index > > tIgCellToVertexTemplate = this->get_ig_cell_to_vertex_connectivity();
=======
        // number of vertices per cell
        moris::uint tVerticesPerCell = tIgCellInfo->get_num_verts();

        // allocate data in the new ig cell data
        mNewCellToVertexConnectivity = Vector< Vector< moris::moris_index > >( mNumTotalCells );
        mNewCellChildMeshIndex       = Vector< moris::moris_index >( mNumTotalCells );
        mNewCellCellIndexToReplace   = Vector< moris::moris_index >( mNumTotalCells, MORIS_INDEX_MAX );
        mNewCellCellInfo             = Vector< std::shared_ptr< moris::mtk::Cell_Info > >( mNumTotalCells, tIgCellInfo );
>>>>>>> 1f8cbf7b

        // get the cell to vertex template
        Vector< Vector< moris::moris_index > > tIgCellToVertexTemplate = this->get_ig_cell_to_vertex_connectivity();

        // populate new cell data
        moris::moris_index tCurrentCellIndex = 0;
        for ( auto& iCM : aMeshGenerationData->mAllIntersectedBgCellInds )
        {
            std::shared_ptr< Child_Mesh_Experimental > tChildMesh = aCutIntegrationMesh->get_child_mesh( iCM );

            if ( tChildMesh->mIgCells->mIgCellGroup.size() <= 1 )
            {
                for ( moris::moris_index iNewCell = 0; iNewCell < this->get_num_ig_cells(); iNewCell++ )
                {
                    mNewCellChildMeshIndex( tCurrentCellIndex ) = iCM;

                    for ( moris::uint iV = 0; iV < tVerticesPerCell; iV++ )
                    {
                        moris_index tNewVertexCMOrdinal = tIgCellToVertexTemplate( iNewCell )( iV );
                        MORIS_ERROR( tNewVertexCMOrdinal < (moris::moris_index)tChildMesh->mIgVerts->size(), "Template ordinal out of bounds" );
                        mNewCellToVertexConnectivity( tCurrentCellIndex ).push_back( tChildMesh->mIgVerts->get_vertex( tNewVertexCMOrdinal )->get_index() );
                    }

                    tCurrentCellIndex++;
                }
            }

            else
            {
                std::shared_ptr< Generated_Regular_Subdivision_Template > tGeneratedTemplate = mGeneratedTemplate( tChildMesh->mIgCells->mIgCellGroup.size() );

                // change the replace data
                for ( moris::moris_index iReplace = 0; iReplace < (moris::moris_index)tChildMesh->mIgCells->mIgCellGroup.size(); iReplace++ )
                {
                    mNewCellCellIndexToReplace( tCurrentCellIndex + iReplace ) = tChildMesh->mIgCells->mIgCellGroup( iReplace )->get_index();
                }

                for ( moris::moris_index iNewCell = 0; iNewCell < tGeneratedTemplate->get_num_ig_cells(); iNewCell++ )
                {
                    mNewCellChildMeshIndex( tCurrentCellIndex ) = iCM;

                    for ( moris::uint iV = 0; iV < tVerticesPerCell; iV++ )
                    {
                        moris_index tNewVertexCMOrdinal = tGeneratedTemplate->mIgCellToVertOrd( iNewCell )( iV );
                        MORIS_ERROR( tNewVertexCMOrdinal < (moris::moris_index)tChildMesh->mIgVerts->size(), "Template ordinal out of bounds" );
                        mNewCellToVertexConnectivity( tCurrentCellIndex )( iV ) = tChildMesh->mIgVerts->get_vertex( tNewVertexCMOrdinal )->get_index();
                    }
                    tCurrentCellIndex++;
                }
            }
        }
    }

    enum Decomposition_Algorithm_Type
    Regular_Subdivision_Interface::get_algorithm_type() const
    {
        return Decomposition_Algorithm_Type::REGULAR_TEMPLATE_NONCONFORMING;
    }

    void
    Regular_Subdivision_Interface::make_new_vertex_requests(
            Child_Mesh_Experimental*            aChildMesh,
            Cut_Integration_Mesh*               aCutIntegrationMesh,
            Regular_Subdivision_Interface*      aRegularSubdivisionInterface,
            Regular_Subdivision_Interface_Data* aRegularSubdivisionInterfaceData,
            moris::mtk::Mesh*                   aBackgroundMesh,
            Decomposition_Data*                 aDecompositionData )
    {

        // standard case where ancestry is directly known
        if ( aChildMesh->mIgCells->mIgCellGroup.size() == 0 || aChildMesh->mIgCells->mIgCellGroup.size() == 1 )
        {
            this->make_new_vertex_requests_trivial(
                    aChildMesh,
                    aCutIntegrationMesh,
                    aRegularSubdivisionInterface,
                    aRegularSubdivisionInterfaceData,
                    aBackgroundMesh,
                    aDecompositionData );

            mNumNewCells   = mNumNewCells + mRegularSubdivisionTemplate->get_num_ig_cells();
            mNumTotalCells = mNumNewCells;
        }
        else
        {
            this->make_new_vertex_requests_octree(
                    aChildMesh,
                    aCutIntegrationMesh,
                    aRegularSubdivisionInterface,
                    aRegularSubdivisionInterfaceData,
                    aBackgroundMesh,
                    aDecompositionData );

            mNumNewCells =
                    mNumNewCells + mGeneratedTemplate( aChildMesh->mIgCells->mIgCellGroup.size() )->get_num_ig_cells() - aChildMesh->mIgCells->mIgCellGroup.size();

            mNumTotalCells =
                    mNumTotalCells + mGeneratedTemplate( aChildMesh->mIgCells->mIgCellGroup.size() )->get_num_ig_cells();
        }
    }

    void
    Regular_Subdivision_Interface::make_new_vertex_requests_trivial(
            Child_Mesh_Experimental*            aChildMesh,
            Cut_Integration_Mesh*               aCutIntegrationMesh,
            Regular_Subdivision_Interface*      aRegularSubdivisionInterface,
            Regular_Subdivision_Interface_Data* aRegularSubdivisionInterfaceData,
            moris::mtk::Mesh*                   aBackgroundMesh,
            Decomposition_Data*                 aDecompositionData )
    {

        moris::mtk::Cell*             tParentCell     = aChildMesh->get_parent_cell();
        moris::mtk::Cell_Info const * tParentCellInfo = tParentCell->get_cell_info();
        Cell_Connectivity             tCellConn       = aCutIntegrationMesh->get_background_cell_connectivity( tParentCell->get_index() );

        for ( moris::uint iVertsOnFaces = 0; iVertsOnFaces < aRegularSubdivisionInterfaceData->mNewNodesOnFaces.numel(); iVertsOnFaces++ )
        {
            moris_index tNewNodeFaceOrdinal = aRegularSubdivisionInterfaceData->mNewNodesOnFacesOrd( iVertsOnFaces );
            moris_index tRequestLoc         = MORIS_INDEX_MAX;
            bool        tRequestExists      = aDecompositionData->request_exists( tCellConn.mCellFacesInds( tNewNodeFaceOrdinal ), mtk::EntityRank::FACE, tRequestLoc );

            moris_index tNewNodeTemplateOrd = aRegularSubdivisionInterfaceData->mNewNodesOnFaces( iVertsOnFaces );
            if ( !tRequestExists )
            {
                moris_index tOwner = aBackgroundMesh->get_entity_owner( tCellConn.mCellFacesInds( tNewNodeFaceOrdinal ), mtk::EntityRank::FACE );

                // evaluate the shape functions at this point relative to the background cell
                tParentCellInfo->eval_N( aRegularSubdivisionInterfaceData->mNewNodeXi( tNewNodeTemplateOrd ), aRegularSubdivisionInterfaceData->mNXi );

                std::shared_ptr< Matrix< DDRMat > > tNewNodeXi =
                        std::make_shared< Matrix< DDRMat > >( aRegularSubdivisionInterfaceData->mNewNodeXi( tNewNodeTemplateOrd ) );

                Matrix< DDRMat > tNewNodeCoordinates = aRegularSubdivisionInterfaceData->mNXi * tParentCell->get_vertex_coords();

                moris_index tNewNodeIndexInSubdivision = aDecompositionData->register_new_request(
                        tCellConn.mCellFacesInds( tNewNodeFaceOrdinal ),
                        tOwner,
                        mtk::EntityRank::FACE,
                        tNewNodeCoordinates,
                        tParentCell,
                        tNewNodeXi );

                aDecompositionData->tCMNewNodeParamCoord( aChildMesh->get_child_mesh_index() )( tNewNodeTemplateOrd ) =
                        aRegularSubdivisionInterfaceData->mNewNodeXi( tNewNodeTemplateOrd );

                aDecompositionData->tCMNewNodeLoc( aChildMesh->get_child_mesh_index() ).push_back( tNewNodeIndexInSubdivision );
            }

            else
            {
                aDecompositionData->tCMNewNodeLoc( aChildMesh->get_child_mesh_index() ).push_back( tRequestLoc );

                aDecompositionData->tCMNewNodeParamCoord( aChildMesh->get_child_mesh_index() )( tNewNodeTemplateOrd ) =
                        aRegularSubdivisionInterfaceData->mNewNodeXi( tNewNodeTemplateOrd );
            }
        }

        Matrix< IndexMat > tElementIndices( 0, 0 );
        for ( moris::uint iVertsInCell = 0; iVertsInCell < aRegularSubdivisionInterfaceData->mNewNodesOnCells.numel(); iVertsInCell++ )
        {
            moris_index tRequestLoc    = MORIS_INDEX_MAX;
            bool        tRequestExists = aDecompositionData->request_exists( tParentCell->get_index(), mtk::EntityRank::ELEMENT, tRequestLoc );

            moris_index tNewNodeTemplateOrd = aRegularSubdivisionInterfaceData->mNewNodesOnCells( iVertsInCell );
            if ( !tRequestExists )
            {
                moris_index tOwner = aBackgroundMesh->get_entity_owner( tParentCell->get_index(), mtk::EntityRank::ELEMENT );

                // evaluate the shape functions at this point relative to the background cell
                tParentCellInfo->eval_N( aRegularSubdivisionInterfaceData->mNewNodeXi( tNewNodeTemplateOrd ), aRegularSubdivisionInterfaceData->mNXi );

                std::shared_ptr< Matrix< DDRMat > > tNewNodeXi =
                        std::make_shared< Matrix< DDRMat > >( aRegularSubdivisionInterfaceData->mNewNodeXi( tNewNodeTemplateOrd ) );

                Matrix< DDRMat > tNewNodeCoordinates = aRegularSubdivisionInterfaceData->mNXi * tParentCell->get_vertex_coords();

                moris_index tNewNodeIndexInSubdivision = aDecompositionData->register_new_request(
                        tParentCell->get_index(),
                        tOwner,
                        mtk::EntityRank::ELEMENT,
                        tNewNodeCoordinates,
                        tParentCell,
                        tNewNodeXi );

                aDecompositionData->tCMNewNodeLoc( aChildMesh->get_child_mesh_index() ).push_back( tNewNodeIndexInSubdivision );

                aDecompositionData->tCMNewNodeParamCoord( aChildMesh->get_child_mesh_index() )( tNewNodeTemplateOrd ) =
                        aRegularSubdivisionInterfaceData->mNewNodeXi( tNewNodeTemplateOrd );
            }

            else
            {
                aDecompositionData->tCMNewNodeLoc( aChildMesh->get_child_mesh_index() ).push_back( tRequestLoc );

                aDecompositionData->tCMNewNodeParamCoord( aChildMesh->get_child_mesh_index() )( tNewNodeTemplateOrd ) =
                        aRegularSubdivisionInterfaceData->mNewNodeXi( tNewNodeTemplateOrd );
            }
        }
    }

    void
    Regular_Subdivision_Interface::make_new_vertex_requests_octree(
            Child_Mesh_Experimental*            aChildMesh,
            Cut_Integration_Mesh*               aCutIntegrationMesh,
            Regular_Subdivision_Interface*      aRegularSubdivisionInterface,
            Regular_Subdivision_Interface_Data* aRegularSubdivisionInterfaceData,
            moris::mtk::Mesh*                   aBackgroundMesh,
            Decomposition_Data*                 aDecompositionData )
    {

        aDecompositionData->mHasSecondaryIdentifier = true;

        aDecompositionData->tCMNewNodeParamCoord( aChildMesh->get_child_mesh_index() ).clear();
        aDecompositionData->tCMNewNodeLoc( aChildMesh->get_child_mesh_index() ).clear();

        // generate a template for this child mesh if one hasn't been created yet
        this->generate_new_node_parent_information_ijk_mesh( aRegularSubdivisionInterfaceData, aChildMesh->mIgCells->mIgCellGroup.size(), aChildMesh );

<<<<<<< HEAD
        Vector< moris::mtk::Cell* > tBGCellForFacet( tFaceConnectivity->mFacetVertices.size(), aChildMesh->get_parent_cell() );
=======
        std::shared_ptr< Generated_Regular_Subdivision_Template > tGeneratedTemplate = mGeneratedTemplate( aChildMesh->mIgCells->mIgCellGroup.size() );
>>>>>>> 1f8cbf7b

        moris::mtk::Cell* tCell = aChildMesh->get_parent_cell();

        Cell_Connectivity tCellConnectivity = mCutIntegrationMesh->get_background_cell_connectivity( tCell->get_index() );

        Matrix< DDRMat > tBGCellCoords = tCell->get_vertex_coords();

<<<<<<< HEAD
        mGeneratedTemplate( aNumIgCells )->mParamCoords.resize( mGeneratedTemplate( aNumIgCells )->mNumNewNodes, moris::Matrix< moris::DDRMat >( 1, tParamDim ) );
        mGeneratedTemplate( aNumIgCells )->mNewVertexAncestry.mVertexParentEntityIndex.resize( mGeneratedTemplate( aNumIgCells )->mNumNewNodes, MORIS_INDEX_MAX );
        mGeneratedTemplate( aNumIgCells )->mNewVertexAncestry.mVertexParentEntityRank.resize( mGeneratedTemplate( aNumIgCells )->mNumNewNodes );
        mGeneratedTemplate( aNumIgCells )->mVertexHash.resize( mGeneratedTemplate( aNumIgCells )->mNumNewNodes );
        mGeneratedTemplate( aNumIgCells )->mIgCellToVertOrd.resize( mGeneratedTemplate( aNumIgCells )->mNumIgCells, Vector< moris_index >( mRegularSubdivisionTemplate->get_num_verts_per_cell(), MORIS_INDEX_MAX ) );
=======
        Vertex_Ancestry* tVertexAncestry = &tGeneratedTemplate->mNewVertexAncestry;
>>>>>>> 1f8cbf7b

        // iterate through the vertex requests
        for ( moris::moris_index iV = 0; iV < tGeneratedTemplate->mNumNewNodes; iV++ )
        {

            Matrix< DDRMat > tBasisWeights;

            // local coordinate of this vertex wrt the current cell group
            Matrix< DDRMat > const & tVertexLocalCoords = tGeneratedTemplate->mParamCoords( iV );

            // evaluate the basis function
            tCell->get_cell_info()->eval_N( tVertexLocalCoords, tBasisWeights );

            Matrix< DDRMat > tNewCoordinate = tBasisWeights * tBGCellCoords;

            if ( tVertexAncestry->get_vertex_parent_rank( iV ) == mtk::EntityRank::ELEMENT )
            {
                moris_index tNewNodeIndexInSubdivision = aDecompositionData->register_new_request(
                        tCell->get_index(),
                        tGeneratedTemplate->mVertexHash( iV ),
                        tCell->get_owner(),
                        mtk::EntityRank::ELEMENT,
                        tNewCoordinate,
                        tCell,
                        std::make_shared< Matrix< DDRMat > >( tVertexLocalCoords ) );

                aDecompositionData->tCMNewNodeParamCoord( aChildMesh->get_child_mesh_index() ).push_back( tVertexLocalCoords );
                aDecompositionData->tCMNewNodeLoc( aChildMesh->get_child_mesh_index() ).push_back( tNewNodeIndexInSubdivision );
            }

            else
            {
                moris_index tOwningProc = mBackgroundMesh->get_entity_owner(
                        tVertexAncestry->get_vertex_parent_index( iV ),
                        tVertexAncestry->get_vertex_parent_rank( iV ) );

                moris_index tNewNodeIndexInSubdivision = aDecompositionData->register_new_request(
                        tCellConnectivity.get_entity_index( tVertexAncestry->get_vertex_parent_index( iV ), tVertexAncestry->get_vertex_parent_rank( iV ) ),
                        tGeneratedTemplate->mVertexHash( iV ),
                        tOwningProc,
                        tVertexAncestry->get_vertex_parent_rank( iV ),
                        tNewCoordinate,
                        tCell,
                        std::make_shared< Matrix< DDRMat > >( tVertexLocalCoords ) );

                aDecompositionData->tCMNewNodeParamCoord( aChildMesh->get_child_mesh_index() ).push_back( tVertexLocalCoords );
                aDecompositionData->tCMNewNodeLoc( aChildMesh->get_child_mesh_index() ).push_back( tNewNodeIndexInSubdivision );
            }
        }
    }

    void
    Regular_Subdivision_Interface::generate_new_node_parent_information_ijk_mesh(
            Regular_Subdivision_Interface_Data* aRegularSubdivisionInterfaceData,
            moris::uint                         aNumIgCells,
            Child_Mesh_Experimental*            aChildMesh )
    {
        if ( mGeneratedTemplate.size() < aNumIgCells )
        {
            mGeneratedTemplate.resize( aNumIgCells + 1, nullptr );
        }

<<<<<<< HEAD
        Vector< Vector< moris::moris_index > > tIgCellToVertexTemplate    = this->get_ig_cell_to_vertex_connectivity();
        moris_index                                      tCellIndex                 = 0;
        moris_index                                      tFirstNewCellVertexOrdinal = tNewVertexOrdinal + tFirstNewFacetVertexOrdinal;
        for ( moris::uint iCell = 0; iCell < aNumIgCells; iCell++ )
=======
        if ( mGeneratedTemplate( aNumIgCells ) == nullptr )
>>>>>>> 1f8cbf7b
        {
            mGeneratedTemplate( aNumIgCells ) = std::make_shared< Generated_Regular_Subdivision_Template >();

            // Start by getting the ancestry of each facet in the current child mesh
            std::shared_ptr< Facet_Based_Connectivity > tFaceConnectivity = std::make_shared< Facet_Based_Connectivity >();
            mGenerator->create_facet_from_element_to_node( aChildMesh->mIgCells->mIgCellGroup, tFaceConnectivity );

            std::shared_ptr< IG_Vertex_Group > tVertexGroup = aChildMesh->mIgVerts;

<<<<<<< HEAD
            Vector< moris::mtk::Vertex* > tVertices = tCell->get_vertex_pointers();
=======
            Vector< moris::mtk::Cell* > tBGCellForFacet( tFaceConnectivity->mFacetVertices.size(), aChildMesh->get_parent_cell() );
>>>>>>> 1f8cbf7b

            std::shared_ptr< Facet_Based_Ancestry > tFacetAncestry = std::make_shared< Facet_Based_Ancestry >();
            mGenerator->deduce_facet_ancestry( mCutIntegrationMesh, mBackgroundMesh, tFaceConnectivity, tBGCellForFacet, tFacetAncestry );

            Cell_Connectivity tCellConn                     = mCutIntegrationMesh->get_background_cell_connectivity( aChildMesh->get_parent_cell()->get_index() );
            const moris::uint tNumNewCells                  = mRegularSubdivisionTemplate->get_num_ig_cells();
            mGeneratedTemplate( aNumIgCells )->mNumIgCells  = tNumNewCells * aNumIgCells;
            mGeneratedTemplate( aNumIgCells )->mNumNewNodes = tFaceConnectivity->mFacetVertices.size() + aNumIgCells;

            // local coord dim
            moris::uint tParamDim = tVertexGroup->get_vertex_local_coords_dim();

            mGeneratedTemplate( aNumIgCells )->mParamCoords.resize( mGeneratedTemplate( aNumIgCells )->mNumNewNodes, Matrix< DDRMat >( 1, tParamDim ) );
            mGeneratedTemplate( aNumIgCells )->mNewVertexAncestry.mVertexParentEntityIndex.resize( mGeneratedTemplate( aNumIgCells )->mNumNewNodes, MORIS_INDEX_MAX );
            mGeneratedTemplate( aNumIgCells )->mNewVertexAncestry.mVertexParentEntityRank.resize( mGeneratedTemplate( aNumIgCells )->mNumNewNodes );
            mGeneratedTemplate( aNumIgCells )->mVertexHash.resize( mGeneratedTemplate( aNumIgCells )->mNumNewNodes );
            mGeneratedTemplate( aNumIgCells )->mIgCellToVertOrd.resize( mGeneratedTemplate( aNumIgCells )->mNumIgCells, Vector< moris_index >( mRegularSubdivisionTemplate->get_num_verts_per_cell(), MORIS_INDEX_MAX ) );

            moris_index tFirstNewFacetVertexOrdinal = tVertexGroup->size();
            moris_index tNewVertexOrdinal           = 0;

            Matrix< DDRMat > tLocalCoords( 1, tParamDim, 0.0 );

            // generate the template
            // place vertices on each new facet and evaluate the local coordinates
            std::cout << "TODO:GENERATE PROPER HASHES" << std::endl;
            for ( moris::uint iFacet = 0; iFacet < tFaceConnectivity->mFacetVertices.size(); iFacet++ )
            {
                tLocalCoords.fill( 0.0 );
                // iterate all vertices on the face and sum up local coords
                for ( moris::uint iV = 0; iV < tFaceConnectivity->mFacetVertices( iFacet ).size(); iV++ )
                {
                    tLocalCoords.matrix_data() += tVertexGroup->get_vertex_local_coords( tFaceConnectivity->mFacetVertices( iFacet )( iV )->get_index() )->matrix_data();
                }

                mGeneratedTemplate( aNumIgCells )->mParamCoords( tNewVertexOrdinal ) = tLocalCoords / (moris::real)tFaceConnectivity->mFacetVertices( iFacet ).size();
                if ( tFacetAncestry->mFacetParentEntityRank( iFacet ) == 3 )
                {
                    mGeneratedTemplate( aNumIgCells )->mNewVertexAncestry.mVertexParentEntityIndex( tNewVertexOrdinal ) = 0;
                }
                else
                {
                    mGeneratedTemplate( aNumIgCells )->mNewVertexAncestry.mVertexParentEntityIndex( tNewVertexOrdinal ) = tCellConn.get_entity_ordinal( tFacetAncestry->mFacetParentEntityIndex( iFacet ), moris::mtk::get_entity_rank_from_index( tFacetAncestry->mFacetParentEntityRank( iFacet ) ) );
                }

                mGeneratedTemplate( aNumIgCells )->mNewVertexAncestry.mVertexParentEntityRank( tNewVertexOrdinal ) = moris::mtk::get_entity_rank_from_index( tFacetAncestry->mFacetParentEntityRank( iFacet ) );
                mGeneratedTemplate( aNumIgCells )->mVertexHash( tNewVertexOrdinal )                                = iFacet;
                tNewVertexOrdinal++;
            }

            Vector< Vector< moris::moris_index > > tIgCellToVertexTemplate    = this->get_ig_cell_to_vertex_connectivity();
            moris_index                            tCellIndex                 = 0;
            moris_index                            tFirstNewCellVertexOrdinal = tNewVertexOrdinal + tFirstNewFacetVertexOrdinal;
            for ( moris::uint iCell = 0; iCell < aNumIgCells; iCell++ )
            {
                tLocalCoords.fill( 0.0 );

                moris::mtk::Cell* tCell = aChildMesh->mIgCells->mIgCellGroup( iCell );

                Vector< moris::mtk::Vertex* > tVertices = tCell->get_vertex_pointers();

                // iterate all vertices on the face and sum up local coords
                for ( moris::uint iV = 0; iV < tVertices.size(); iV++ )
                {
                    tLocalCoords.matrix_data() += tVertexGroup->get_vertex_local_coords( tVertices( iV )->get_index() )->matrix_data();
                }

                mGeneratedTemplate( aNumIgCells )->mParamCoords( tNewVertexOrdinal )                                = tLocalCoords / (moris::real)tVertices.size();
                mGeneratedTemplate( aNumIgCells )->mNewVertexAncestry.mVertexParentEntityIndex( tNewVertexOrdinal ) = 0;
                mGeneratedTemplate( aNumIgCells )->mNewVertexAncestry.mVertexParentEntityRank( tNewVertexOrdinal )  = mtk::EntityRank::ELEMENT;
                mGeneratedTemplate( aNumIgCells )->mVertexHash( tNewVertexOrdinal )                                 = tNewVertexOrdinal;    // no special hashing needed here
                tNewVertexOrdinal++;

                // iterate through template and construc the new template cells
                for ( moris::moris_index iTemplateCells = 0; iTemplateCells < this->mRegularSubdivisionTemplate->get_num_ig_cells(); iTemplateCells++ )
                {
                    for ( moris::moris_index iTemplateVert = 0; iTemplateVert < this->mRegularSubdivisionTemplate->get_num_verts_per_cell(); iTemplateVert++ )
                    {
                        // base template index
                        moris_index tBaseTemplateVertexIndex = tIgCellToVertexTemplate( iTemplateCells )( iTemplateVert );

                        // node parent relative to the single ig cell
                        const moris_index     tParentEntityOrd  = aRegularSubdivisionInterfaceData->mVertexAncestry.get_vertex_parent_index( tBaseTemplateVertexIndex );
                        const mtk::EntityRank tParentEntityRank = aRegularSubdivisionInterfaceData->mVertexAncestry.get_vertex_parent_rank( tBaseTemplateVertexIndex );

                        if ( tParentEntityRank == mtk::EntityRank::NODE )
                        {
                            mGeneratedTemplate( aNumIgCells )->mIgCellToVertOrd( tCellIndex )( iTemplateVert ) = tVertexGroup->get_vertex_group_ordinal( tVertices( tParentEntityOrd )->get_index() );
                        }
                        else if ( tParentEntityRank == mtk::EntityRank::FACE )
                        {
                            moris_index tFaceIndex                                                             = tFaceConnectivity->mCellToFacet( iCell )( tParentEntityOrd );
                            mGeneratedTemplate( aNumIgCells )->mIgCellToVertOrd( tCellIndex )( iTemplateVert ) = tFirstNewFacetVertexOrdinal + tFaceIndex;
                        }
                        else
                        {
                            mGeneratedTemplate( aNumIgCells )->mIgCellToVertOrd( tCellIndex )( iTemplateVert ) = tFirstNewCellVertexOrdinal + iCell;
                        }
                    }
                    tCellIndex++;
                }
            }
        }
    }

}    // namespace moris::xtk<|MERGE_RESOLUTION|>--- conflicted
+++ resolved
@@ -76,17 +76,10 @@
 
         moris_index tNumChildMeshes = mCutIntegrationMesh->get_num_ig_cell_groups();
 
-<<<<<<< HEAD
-    // allocate data in decomposition data
-    aDecompositionData->tCMNewNodeLoc        = Vector< Vector< moris_index > >( tNumChildMeshes );
-    aDecompositionData->tCMNewNodeParamCoord = Vector< Vector< Matrix< DDRMat > > >(
-        tNumChildMeshes, Vector< Matrix< DDRMat > >( this->get_num_new_nodes(), Matrix< DDRMat >( 1, this->get_parametric_dimension() ) ) );
-=======
         // allocate data in decomposition data
         aDecompositionData->tCMNewNodeLoc        = Vector< Vector< moris_index > >( tNumChildMeshes );
         aDecompositionData->tCMNewNodeParamCoord = Vector< Vector< Matrix< DDRMat > > >(
                 tNumChildMeshes, Vector< Matrix< DDRMat > >( this->get_num_new_nodes(), Matrix< DDRMat >( 1, this->get_parametric_dimension() ) ) );
->>>>>>> 1f8cbf7b
 
         // allocate a data struct to pass into functions - stores the matrix but doesnt require the method to store data
         Regular_Subdivision_Interface_Data tRegSubInterfaceData;
@@ -113,27 +106,9 @@
             this->make_new_vertex_requests( tChildMesh.get(), aCutIntegrationMesh, this, &tRegSubInterfaceData, aBackgroundMesh, aDecompositionData );
         }
 
-<<<<<<< HEAD
-    // handle the requests
-    aDecompositionData->tSecondaryIdentifiers = Vector< moris_index >( aDecompositionData->tNewNodeParentIndex.size(), MORIS_INDEX_MAX );
-}
-
-void
-Regular_Subdivision_Interface::perform_impl_generate_mesh(
-    Integration_Mesh_Generation_Data* aMeshGenerationData,
-    Decomposition_Data*               aDecompositionData,
-    Cut_Integration_Mesh*             aCutIntegrationMesh,
-    moris::mtk::Mesh*                 aBackgroundMesh,
-    Integration_Mesh_Generator*       aMeshGenerator )
-{
-    // new cell info
-    moris::mtk::Cell_Info_Factory            tFactory;
-    std::shared_ptr< moris::mtk::Cell_Info > tIgCellInfo = tFactory.create_cell_info_sp( this->get_ig_cell_topology() );
-=======
         // handle the requests
         aDecompositionData->tSecondaryIdentifiers = Vector< moris_index >( aDecompositionData->tNewNodeParentIndex.size(), MORIS_INDEX_MAX );
     }
->>>>>>> 1f8cbf7b
 
     void
     Regular_Subdivision_Interface::perform_impl_generate_mesh(
@@ -149,16 +124,6 @@
 
         // this is going to be the cell infor pointer for all new cells
 
-<<<<<<< HEAD
-    // allocate data in the new ig cell data
-    mNewCellToVertexConnectivity = Vector< Vector< moris::moris_index > >( mNumTotalCells );
-    mNewCellChildMeshIndex       = Vector< moris::moris_index >( mNumTotalCells );
-    mNewCellCellIndexToReplace   = Vector< moris::moris_index >( mNumTotalCells, MORIS_INDEX_MAX );
-    mNewCellCellInfo             = Vector< std::shared_ptr< moris::mtk::Cell_Info > >( mNumTotalCells, tIgCellInfo );
-
-    // get the cell to vertex template
-    Vector< Vector< moris::moris_index > > tIgCellToVertexTemplate = this->get_ig_cell_to_vertex_connectivity();
-=======
         // number of vertices per cell
         moris::uint tVerticesPerCell = tIgCellInfo->get_num_verts();
 
@@ -167,7 +132,6 @@
         mNewCellChildMeshIndex       = Vector< moris::moris_index >( mNumTotalCells );
         mNewCellCellIndexToReplace   = Vector< moris::moris_index >( mNumTotalCells, MORIS_INDEX_MAX );
         mNewCellCellInfo             = Vector< std::shared_ptr< moris::mtk::Cell_Info > >( mNumTotalCells, tIgCellInfo );
->>>>>>> 1f8cbf7b
 
         // get the cell to vertex template
         Vector< Vector< moris::moris_index > > tIgCellToVertexTemplate = this->get_ig_cell_to_vertex_connectivity();
@@ -386,11 +350,7 @@
         // generate a template for this child mesh if one hasn't been created yet
         this->generate_new_node_parent_information_ijk_mesh( aRegularSubdivisionInterfaceData, aChildMesh->mIgCells->mIgCellGroup.size(), aChildMesh );
 
-<<<<<<< HEAD
-        Vector< moris::mtk::Cell* > tBGCellForFacet( tFaceConnectivity->mFacetVertices.size(), aChildMesh->get_parent_cell() );
-=======
         std::shared_ptr< Generated_Regular_Subdivision_Template > tGeneratedTemplate = mGeneratedTemplate( aChildMesh->mIgCells->mIgCellGroup.size() );
->>>>>>> 1f8cbf7b
 
         moris::mtk::Cell* tCell = aChildMesh->get_parent_cell();
 
@@ -398,15 +358,7 @@
 
         Matrix< DDRMat > tBGCellCoords = tCell->get_vertex_coords();
 
-<<<<<<< HEAD
-        mGeneratedTemplate( aNumIgCells )->mParamCoords.resize( mGeneratedTemplate( aNumIgCells )->mNumNewNodes, moris::Matrix< moris::DDRMat >( 1, tParamDim ) );
-        mGeneratedTemplate( aNumIgCells )->mNewVertexAncestry.mVertexParentEntityIndex.resize( mGeneratedTemplate( aNumIgCells )->mNumNewNodes, MORIS_INDEX_MAX );
-        mGeneratedTemplate( aNumIgCells )->mNewVertexAncestry.mVertexParentEntityRank.resize( mGeneratedTemplate( aNumIgCells )->mNumNewNodes );
-        mGeneratedTemplate( aNumIgCells )->mVertexHash.resize( mGeneratedTemplate( aNumIgCells )->mNumNewNodes );
-        mGeneratedTemplate( aNumIgCells )->mIgCellToVertOrd.resize( mGeneratedTemplate( aNumIgCells )->mNumIgCells, Vector< moris_index >( mRegularSubdivisionTemplate->get_num_verts_per_cell(), MORIS_INDEX_MAX ) );
-=======
         Vertex_Ancestry* tVertexAncestry = &tGeneratedTemplate->mNewVertexAncestry;
->>>>>>> 1f8cbf7b
 
         // iterate through the vertex requests
         for ( moris::moris_index iV = 0; iV < tGeneratedTemplate->mNumNewNodes; iV++ )
@@ -469,14 +421,7 @@
             mGeneratedTemplate.resize( aNumIgCells + 1, nullptr );
         }
 
-<<<<<<< HEAD
-        Vector< Vector< moris::moris_index > > tIgCellToVertexTemplate    = this->get_ig_cell_to_vertex_connectivity();
-        moris_index                                      tCellIndex                 = 0;
-        moris_index                                      tFirstNewCellVertexOrdinal = tNewVertexOrdinal + tFirstNewFacetVertexOrdinal;
-        for ( moris::uint iCell = 0; iCell < aNumIgCells; iCell++ )
-=======
         if ( mGeneratedTemplate( aNumIgCells ) == nullptr )
->>>>>>> 1f8cbf7b
         {
             mGeneratedTemplate( aNumIgCells ) = std::make_shared< Generated_Regular_Subdivision_Template >();
 
@@ -486,11 +431,7 @@
 
             std::shared_ptr< IG_Vertex_Group > tVertexGroup = aChildMesh->mIgVerts;
 
-<<<<<<< HEAD
-            Vector< moris::mtk::Vertex* > tVertices = tCell->get_vertex_pointers();
-=======
             Vector< moris::mtk::Cell* > tBGCellForFacet( tFaceConnectivity->mFacetVertices.size(), aChildMesh->get_parent_cell() );
->>>>>>> 1f8cbf7b
 
             std::shared_ptr< Facet_Based_Ancestry > tFacetAncestry = std::make_shared< Facet_Based_Ancestry >();
             mGenerator->deduce_facet_ancestry( mCutIntegrationMesh, mBackgroundMesh, tFaceConnectivity, tBGCellForFacet, tFacetAncestry );
