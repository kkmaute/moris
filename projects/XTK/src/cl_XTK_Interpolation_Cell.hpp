--- conflicted
+++ resolved
@@ -44,63 +44,6 @@
     virtual Matrix< DDRMat >
     get_vertex_coords() const = 0;
 
-<<<<<<< HEAD
-=======
-    mtk::Geometry_Type
-    get_geometry_type() const { return mCellInfo->get_cell_geometry(); };
-
-
-    moris::Cell<moris::mtk::Vertex const *>
-    get_vertices_on_side_ordinal(moris::moris_index aSideOrdinal) const;
-
-
-    moris::Cell<moris::mtk::Vertex const *>
-    get_geometric_vertices_on_side_ordinal( moris::moris_index aSideOrdinal )  const;
-
-    moris::Matrix<moris::DDRMat>
-    compute_outward_side_normal(moris::moris_index aSideOrdinal) const;
-
-    mtk::Interpolation_Order
-    get_interpolation_order() const{ return mCellInfo->get_cell_interpolation_order();};
-
-    mtk::Integration_Order
-    get_integration_order() const{ return mCellInfo->get_cell_integration_order();};
-
-    void set_id(moris_id aId);
-
-    moris::mtk::Cell_Info const *
-    get_connectivity() const {return mCellInfo;}
-
-    moris::mtk::Cell_Info *
-    get_connectivity() {return mCellInfo;}
-
-    moris::real
-    compute_cell_measure() const { return mCellInfo->compute_cell_size(this);}
-
-    moris::real
-    compute_cell_measure_deriv(uint aLocalVertexID, uint aDirection) const
-    {
-        return mCellInfo->compute_cell_size_deriv(this, aLocalVertexID, aDirection);
-    }
-
-    moris::real
-    compute_cell_side_measure(moris_index const & aCellSideOrd) const
-    {
-        return mCellInfo->compute_cell_side_size(this,aCellSideOrd);
-    }
-
-    moris::real
-    compute_cell_side_measure_deriv(moris_index const & aCellSideOrd, uint aLocalVertexID, uint aDirection) const
-    {
-        return mCellInfo->compute_cell_side_size_deriv(this, aCellSideOrd, aLocalVertexID, aDirection);
-    }
-
-private:
-    moris_id               mCellId;
-    moris_id               mCellIndex;
-    moris_id               mCellOwner;
-    moris::mtk::Cell_Info* mCellInfo;
->>>>>>> b657c6b6
 };
 
 }
