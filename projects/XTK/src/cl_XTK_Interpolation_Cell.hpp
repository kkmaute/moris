--- conflicted
+++ resolved
@@ -38,12 +38,7 @@
         {
         }
 
-<<<<<<< HEAD
-    virtual Vector< mtk::Vertex* >
-    get_vertex_pointers() const = 0;
-=======
         Interpolation_Cell(){};
->>>>>>> 1f8cbf7b
 
         virtual Vector< mtk::Vertex* >
         get_vertex_pointers() const = 0;
