/*
 * cl_XTK_Model.hpp
 *
 *  Created on: Jul 2, 2017
 *      Author: ktdoble
 */

#ifndef SRC_XTK_CL_XTK_MODEL_HPP_
#define SRC_XTK_CL_XTK_MODEL_HPP_

// Standard Include
#include <limits>
#include <unordered_map>
#include <mpi.h>
#include <ctime>

// XTKL: Mesh Includes
#include "cl_MTK_Mesh_Core.hpp"
#include "cl_MTK_Interpolation_Mesh.hpp"

// XTKL: Container includes
#include "cl_Cell.hpp"

// XTKL: Tools includes
#include "cl_XTK_Enums.hpp"
#include "cl_XTK_Cut_Integration_Mesh.hpp"
#include "cl_XTK_Cut_Mesh.hpp"
#include "cl_XTK_Enrichment.hpp"
#include "cl_XTK_Ghost_Stabilization.hpp"
#include "cl_XTK_Background_Mesh.hpp"
#include "cl_XTK_Decomposition_Data.hpp"
#include "cl_Interpolaton.hpp"

#include "cl_XTK_Output_Options.hpp"

// Linalg Includes
#include "cl_Matrix.hpp"
#include "typedefs.hpp"
#include "fn_print.hpp"

#include "cl_Communication_Tools.hpp"

// Topology
//TODO: MOVE THESE WITH CUTTING METHODS SOMEWHERE ELSE
#include "cl_XTK_Topology.hpp"
#include "cl_XTK_Edge_Topology.hpp"
#include "cl_XTK_Quad_4_Topology.hpp"
#include "cl_XTK_Hexahedron_8_Topology.hpp"

// general geometry engine class
#include "cl_GEN_Geometry_Engine.hpp"

#include "cl_Param_List.hpp"

#include "cl_MTK_Intersection_Detect.hpp"
#include "cl_MTK_Intersection_Detect_2D.hpp"

namespace xtk
{
class Integration_Mesh_Generator;
class Enrichment;
class Enrichment_Parameters;
class Ghost_Stabilization;
class Enriched_Interpolation_Mesh;
class Enriched_Integration_Mesh;
class Ghost_Stabilization;
class Multigrid;
}// namespace xtk


using namespace moris;

namespace xtk
{
class Model
{
  public:
    // Public member functions/data
    bool mVerbose = false;
    // friend classes
    friend class Integration_Mesh_Generator;
    friend class Cut_Integration_Mesh;
    friend class Enrichment;
    friend class Enriched_Interpolation_Mesh;
    friend class Enriched_Integration_Mesh;
    friend class Cut_Integration_Mesh;
    friend class Ghost_Stabilization;
    friend class Multigrid;

    //--------------------------------------------------------------------------------
    // Initialization
    //--------------------------------------------------------------------------------
    Model(){};

    //--------------------------------------------------------------------------------
    /**
   * @brief Constructor for standalone use of XTK
   *
   */
    Model( uint                         aModelDimension,
        moris::mtk::Interpolation_Mesh* aMeshData,
        moris::ge::Geometry_Engine*     aGeometryEngine,
        bool                            aLinkGeometryOnConstruction = true );

    //--------------------------------------------------------------------------------

    /**
   * @brief Parameter list based XTK initialization
   */
    Model( moris::ParameterList const& aParameterList );

    //--------------------------------------------------------------------------------

    ~Model();


    //--------------------------------------------------------------------------------
    /*
   * @brief Set the pointer to the geometry engine
   */
    void
    set_geometry_engine( moris::ge::Geometry_Engine* aGeometryEngine );

    //--------------------------------------------------------------------------------
    /**
   * @brief Set the pointer to the background interpolation mesh
   */
    void
    set_mtk_background_mesh( moris::mtk::Interpolation_Mesh* aMesh );

    //--------------------------------------------------------------------------------

    /**
   * @brief Set the pointer to the output performer
   */
    void
    set_output_performer( std::shared_ptr< mtk::Mesh_Manager > aMTKPerformer );

    //--------------------------------------------------------------------------------

    /**
   * @brief Set the pointer to the input performer
   */
    void
    set_input_performer( std::shared_ptr< mtk::Mesh_Manager > aMTKPerformer );


    void
    set_cut_ig_mesh( std::shared_ptr< Cut_Integration_Mesh > aCutIgMesh );

    //--------------------------------------------------------------------------------

    /**
   * @brief Initialize data using the interpolation mesh
   */
    void
    initialize( moris::mtk::Interpolation_Mesh* aMesh );


    //--------------------------------------------------------------------------------
    // Operations
    //--------------------------------------------------------------------------------
    /**
   * @brief Workflow based perform call. Uses parameter list to decide operations to
   * perform
   */
    bool
    perform();

    //--------------------------------------------------------------------------------
    /**
   * Decomposes a mesh to conform to a geometric interface
   * @param[in] aMethods Subdivision Methods
   */
    bool decompose( Cell< enum Subdivision_Method > aMethods );

    //--------------------------------------------------------------------------------
    /**
   * Remove child meshes that have an intersection but all cells are in the same bulk phase
   */
    void
    set_cleanup_cut_mesh_flag( bool aCleanupMesh );


    //--------------------------------------------------------------------------------
    /**
   * @brief get the memory usage of XTK
   */
    moris::Memory_Map
    get_memory_usage();

    // ----------------------------------------------------------------------------------

    /**
   * Perform generalized heaviside  enrichment.
   */
    void
    perform_basis_enrichment(
        enum EntityRank const& aBasisRank,
        moris_index const&     aMeshIndex = 0 );

    // ----------------------------------------------------------------------------------

    /**
   * @brief Perform basis enrichment
   * @param[in] aBasisRank Entity rank of basis functions
   * @param[in] aMeshIndex Mesh index
   */
    void
    perform_basis_enrichment(
        enum EntityRank const&    aBasisRank,
        Matrix< IndexMat > const& aMeshIndex );

    // ----------------------------------------------------------------------------------

    void perform_hanging_node_identification();

    // ----------------------------------------------------------------------------------
    /**
   * @brief Probes and prints the information about a background cell
   */
    void
    probe_bg_cell( Matrix< IndexMat > const& tBGCellIds );

    // ----------------------------------------------------------------------------------

    Cut_Integration_Mesh*
    get_cut_integration_mesh();
    /**
   * @return Basis enrichment
   */
    Enrichment const&
    get_basis_enrichment();

    // ----------------------------------------------------------------------------------
    /**
   * @param[in] aIndex Interpolation Index
   * @return Enriched interpolation mesh
   */
    Enriched_Interpolation_Mesh&
    get_enriched_interp_mesh( moris::moris_index aIndex = 0 );

    // ----------------------------------------------------------------------------------
    /**
   * @param[in] aIndex Interpolation Index
   * @return Enriched integration mesh
   */
    Enriched_Integration_Mesh&
    get_enriched_integ_mesh( moris::moris_index aIndex = 0 );


    // ----------------------------------------------------------------------------------
    /**
   * @brief Constructs the face oriented ghost penalization
   */
    void
    construct_face_oriented_ghost_penalization_cells();

    // ----------------------------------------------------------------------------------
    /**
   * @return Ghost stabilization
   */
    Ghost_Stabilization&
    get_ghost_stabilization( moris::moris_index aIndex = 0 );

    // ----------------------------------------------------------------------------------

    /**
   * @brief Construct multigrid information
   */
    void construct_multigrid();

    //--------------------------------------------------------------------------------
    // Member data access functions
    //--------------------------------------------------------------------------------
    /**
   * @return Cut mesh (collection of child meshes)
   */
    Cut_Mesh&
    get_cut_mesh();

    // ----------------------------------------------------------------------------------
    /**
   * @return Const cut mesh (collection of child meshes)
   */
    Cut_Mesh const&
    get_cut_mesh() const;

    // ----------------------------------------------------------------------------------
    /**
   * @return Background mesh
   */
    Background_Mesh&
    get_background_mesh();

    // ----------------------------------------------------------------------------------
    /**
   * @return Constant background mesh
   */
    Background_Mesh const&
    get_background_mesh() const;

    // ----------------------------------------------------------------------------------
    /**
   * @return Geometry engine pointer
   */
    moris::ge::Geometry_Engine*
    get_geom_engine();

    // ----------------------------------------------------------------------------------
    // Outputting functions
    //-----------------------------------------------------------------------------------
    /**
   * @brief Outputs the Mesh to a mesh data which can then be written to exodus files as desired.
   * @param[in] aOutputOptions Mesh output options
   */
    moris::mtk::Integration_Mesh*
    get_output_mesh( Output_Options const& aOutputOptions = Output_Options() );


    /**
   * get spatial dimension of model
   */
    moris::uint
    get_spatial_dim() const;

    //-----------------------------------------------------------------------------------

    /**
   * @returns element to element connectivity
   */
    moris::Cell< moris::Cell< moris::mtk::Cell* > > const&
    get_element_to_element()
    {
        return mElementToElement;
    };

    //-----------------------------------------------------------------------------------

    /**
   * @returns element to element my side ordinals
   */
    moris::Cell< moris::Cell< moris_index > > const&
    get_element_to_element_my_side_ords()
    {
        return mElementToElementSideOrds;
    };

    //-----------------------------------------------------------------------------------

    /**
   * @returns element to element neighbor side ordinals
   */
    moris::Cell< moris::Cell< moris_index > > const&
    get_element_to_element_neighbor_side_ords()
    {
        return mElementToElementNeighborSideOrds;
    };

    //-----------------------------------------------------------------------------------

    moris_index
    get_cell_xtk_index( moris_id aCellId );

    //-----------------------------------------------------------------------------------

    moris::Cell< moris::Cell< moris_index > > const&
    get_subphase_to_subphase();

    //-----------------------------------------------------------------------------------

    moris::Cell< moris::Cell< moris_index > > const&
    get_subphase_to_subphase_my_side_ords();

    //-----------------------------------------------------------------------------------

    moris::Cell< moris::Cell< moris_index > > const&
    get_subphase_to_subphase_neighbor_side_ords();

    //-----------------------------------------------------------------------------------

    moris::Cell< moris::Cell< moris_index > > const&
    get_subphase_to_subphase_transition_loc();

    //-----------------------------------------------------------------------------------

    bool
    subphase_is_in_child_mesh( moris_index aSubphaseIndex );

    //-----------------------------------------------------------------------------------

    moris::Matrix< moris::IndexMat >
    get_element_to_subphase();

    //-----------------------------------------------------------------------------------

    moris_id
    get_subphase_id( moris_id aSubphaseIndex );

    //-----------------------------------------------------------------------------------

    moris_index
    get_subphase_index( moris_id aSubphaseId );

    //-----------------------------------------------------------------------------------

    std::shared_ptr< Multigrid > get_multigrid_ptr();

    //--------------------------------------------------------------------------------
    // Printing Functions
    //--------------------------------------------------------------------------------
    void
    print_cells();
    //------------------------------------------------------------------------------

    moris::ParameterList&
    get_parameter_list();

    void
    setup_diagnostics(
        bool               aDiagnostics,
        std::string const& aDiagnosticPath,
        std::string const& aDiagnosticLabel );

    std::string
    get_diagnostic_file_name( std::string const& aLabel ) const;


  protected:
    moris::ParameterList mParameterList;

    uint                                    mModelDimension;
    Background_Mesh                         mBackgroundMesh;
    Cut_Mesh                                mCutMesh;
    moris::ge::Geometry_Engine*             mGeometryEngine;
    std::shared_ptr< Cut_Integration_Mesh > mCutIntegrationMesh;
    Enrichment*                             mEnrichment;
    Ghost_Stabilization*                    mGhostStabilization;
    Cell< Enriched_Interpolation_Mesh* >    mEnrichedInterpMesh;
    Cell< Enriched_Integration_Mesh* >      mEnrichedIntegMesh;
    std::shared_ptr< xtk::Multigrid >       mMultigrid;

  private:
    // XTK Model State Flags
    bool mDecomposed        = false;// Model has been decomposed
    bool mConvertedToTet10s = false;// Model has been converted from tet4's to tet10s
    bool mMeshDataFinalized = false;
    bool mEnriched          = false;// Model has been enriched
    bool mUnzipped          = false;// Model has been unzipped
    bool mGhost             = false;// Model has setup ghost stabilization

    // Flag to cleanup mesh at end of decomposition
    bool mTriangulateAll = false;// Triangulate all background cells
    bool mCleanupMesh    = false;// Cleanup the mesh

    // diagnostic information
    bool        mDiagnostics    = false;
    std::string mDiagnosticPath = "";
    std::string mDiagnosticId   = "";


    // cell map
    std::map< moris_id, moris_index > mCellGlbToLocalMap;


    // element to element neighborhood
    moris::Cell< moris::Cell< moris::mtk::Cell* > > mElementToElement;
    moris::Cell< moris::Cell< moris_index > >       mElementToElementSideOrds;
    moris::Cell< moris::Cell< moris_index > >       mElementToElementNeighborSideOrds;
    moris::Cell< moris::Cell< moris_index > >       mSubphaseToSubPhase;
    moris::Cell< moris::Cell< moris_index > >       mSubphaseToSubPhaseMySideOrds;
    moris::Cell< moris::Cell< moris_index > >       mSubphaseToSubPhaseNeighborSideOrds;

    // in the case of a hierarchically refined mesh, there are transitions with hanging nodes
    // this data flags the transition from a large facet to a smaller facet. (this is trivial
    // for non hmr type meshes)
    moris::Cell< moris::Cell< moris_index > > mTransitionNeighborCellLocation;

    // local to global subphase map
    std::unordered_map< moris::moris_id, moris::moris_index > mGlobalToLocalSubphaseMap;

    std::shared_ptr< mtk::Mesh_Manager > mMTKInputPerformer  = nullptr;
    std::shared_ptr< mtk::Mesh_Manager > mMTKOutputPerformer = nullptr;

    bool mInitializeCalled = false;

    // Intersection algorithm data members
    // They contain added clusters,cells, vertices
    moris::mtk::Intersection_Detect*    mIntersectionDetect   = nullptr;
    moris::mtk::Intersection_Detect_2D* mIntersectionDetect2D = nullptr;

<<<<<<< HEAD
=======
            // Intersection algorithm data members
            // They contain added clusters,cells, vertices
            moris::mtk::Intersection_Detect*    mIntersectionDetect=nullptr;
            moris::mtk::Intersection_Detect_2D* mIntersectionDetect2D=nullptr;
>>>>>>> 05e25daf

    // Private Functions
  private:
    //------------------------------------------------------------------------------

    // Functions that take parameter inputs and setup XTK inputs
    bool
    has_parameter_list();


    //------------------------------------------------------------------------------

    /**
   * Verifys provided parameter list
   */
    bool
    valid_parameters();


    //------------------------------------------------------------------------------

    /*
   * Using the parameter list, figure out the cell of subdivision methods
   */
    Cell< enum Subdivision_Method >
    get_subdivision_methods();


    //------------------------------------------------------------------------------

    void
    create_new_node_association_with_geometry( Decomposition_Data& tDecompData );

    //------------------------------------------------------------------------------

    /**
    * Verifies that the nodes in a decomposition have all been assigned node ids
    */
    bool
    verify_successful_node_assignment( Decomposition_Data& aDecompData );

    //------------------------------------------------------------------------------

  protected:
    void
    send_outward_requests(
        moris_index const&          aMPITag,
        Cell< uint > const&         aProcRanks,
        Cell< Matrix< IndexMat > >& aOutwardRequests );

    //------------------------------------------------------------------------------

    void
    inward_receive_requests(
        moris_index const&          aMPITag,
        moris::uint                 aNumRows,
        Cell< Matrix< IndexMat > >& aReceivedData,
        Cell< uint >&               aProcRanksReceivedFrom );

    //------------------------------------------------------------------------------

    void
    prepare_request_answers(
        Decomposition_Data&               aDecompData,
        Cell< Matrix< IndexMat > > const& aReceiveData,
        Cell< Matrix< IndexMat > >&       aReceivedRequestAnswers );

    //------------------------------------------------------------------------------

    void
    return_request_answers(
        moris_index const&                aMPITag,
        Cell< Matrix< IndexMat > > const& aRequestAnswers,
        Cell< uint > const&               aProcRanks );

    //------------------------------------------------------------------------------

    void
    inward_receive_request_answers(
        moris_index const&          aMPITag,
        moris::uint const&          aNumRows,
        Cell< uint > const&         aProcRanks,
        Cell< Matrix< IndexMat > >& aReceivedData );

    //------------------------------------------------------------------------------

    void
    handle_received_request_answers(
        Decomposition_Data&               aDecompData,
        Cell< Matrix< IndexMat > > const& aRequests,
        Cell< Matrix< IndexMat > > const& aRequestAnswers,
        moris::moris_id&                  aNodeId );

    //------------------------------------------------------------------------------
    // moris real versions of above
    void
    send_outward_requests_reals(
        moris_index const&        aMPITag,
        Cell< uint > const&       aProcRanks,
        Cell< Matrix< DDRMat > >& aOutwardRequests );

    //------------------------------------------------------------------------------

    void
    inward_receive_requests_reals(
        moris_index const&        aMPITag,
        moris::uint               aNumRows,
        Cell< Matrix< DDRMat > >& aReceivedData,
        Cell< uint >&             aProcRanksReceivedFrom );

    //------------------------------------------------------------------------------

    void
    return_request_answers_reals(
        moris_index const&              aMPITag,
        Cell< Matrix< DDRMat > > const& aRequestAnswers,
        Cell< uint > const&             aProcRanks );

    //------------------------------------------------------------------------------

    void
    inward_receive_request_answers_reals(
        moris_index const&        aMPITag,
        moris::uint const&        aNumRows,
        Cell< uint > const&       aProcRanks,
        Cell< Matrix< DDRMat > >& aReceivedData );

    //------------------------------------------------------------------------------

    moris::Cell< std::string >
    check_for_and_remove_internal_seacas_side_sets( moris::Cell< std::string >& aSideSetNames );


  private:
    //------------------------------------------------------------------------------
    // Enrichment computation functions
    //------------------------------------------------------------------------------

    void
    perform_basis_enrichment_internal(
        enum EntityRank const&    aBasisRank,
        Matrix< IndexMat > const& aMeshIndex );
};
}// namespace xtk

#endif /* SRC_XTK_CL_XTK_MODEL_HPP_ */<|MERGE_RESOLUTION|>--- conflicted
+++ resolved
@@ -489,13 +489,10 @@
     moris::mtk::Intersection_Detect*    mIntersectionDetect   = nullptr;
     moris::mtk::Intersection_Detect_2D* mIntersectionDetect2D = nullptr;
 
-<<<<<<< HEAD
-=======
-            // Intersection algorithm data members
-            // They contain added clusters,cells, vertices
-            moris::mtk::Intersection_Detect*    mIntersectionDetect=nullptr;
-            moris::mtk::Intersection_Detect_2D* mIntersectionDetect2D=nullptr;
->>>>>>> 05e25daf
+    // Intersection algorithm data members
+    // They contain added clusters,cells, vertices
+    moris::mtk::Intersection_Detect*    mIntersectionDetect   = nullptr;
+    moris::mtk::Intersection_Detect_2D* mIntersectionDetect2D = nullptr;
 
     // Private Functions
   private:
