/*
 * Copyright (c) 2022 University of Colorado
 * Licensed under the MIT license. See LICENSE.txt file in the MORIS root for details.
 *
 *------------------------------------------------------------------------------------
 *
 * cl_XTK_Interpolation_Cell_Unzipped.cpp
 *
 */

#include "cl_XTK_Interpolation_Cell_Unzipped.hpp"
namespace moris::xtk
{
    //------------------------------------------------------------------------------

    Interpolation_Cell_Unzipped::Interpolation_Cell_Unzipped(
            moris::mtk::Cell*                        aBaseCell,
            moris_index                              aSubphaseIndex,
            moris_index                              aBulkPhaseIndex,
            moris_id                                 aCellId,
            moris_index                              aCellIndex,
            moris_id                                 aCellOwner,
            std::shared_ptr< moris::mtk::Cell_Info > aConnectivity )
            : Interpolation_Cell( aCellId, aCellIndex, aCellOwner, aConnectivity )
            , mBaseCell( aBaseCell )
            , mSubPhaseIndex( aSubphaseIndex )
            , mBulkPhaseIndex( aBulkPhaseIndex )
    {
    }

    //------------------------------------------------------------------------------

    Interpolation_Cell_Unzipped::Interpolation_Cell_Unzipped(
            moris::mtk::Cell*                        aBaseCell,
            moris_index                              aPrimarySubPhaseIndex,
            moris_index                              aPrimaryBulkPhaseIndex,
            moris_index                              aEnrCellIndex,
            moris_id                                 aEnrCellOwner,
            moris_index                              aNumMeshIndices,
            std::shared_ptr< moris::mtk::Cell_Info > aConnectivity,
            bool                                     aIsSpgBasedConstruction )
            : Interpolation_Cell( MORIS_ID_MAX, aEnrCellIndex, aEnrCellOwner, aConnectivity )
            , mBaseCell( aBaseCell )
            , mSubPhaseIndex( aPrimarySubPhaseIndex )
            , mBulkPhaseIndex( aPrimaryBulkPhaseIndex )
    {
        MORIS_ASSERT( aIsSpgBasedConstruction,
                "Interpolation_Cell_Unzipped::Interpolation_Cell_Unzipped() - second constructor can only be used with SPG-based enrichment" );

        // size lists
        mSpgIndices.resize( aNumMeshIndices, -1 );
        mBulkPhaseIndices.resize( aNumMeshIndices, -1 );
    }

    //------------------------------------------------------------------------------

    uint
    Interpolation_Cell_Unzipped::get_level() const
    {
        return mBaseCell->get_level();
    }

    //------------------------------------------------------------------------------

    uint
    Interpolation_Cell_Unzipped::get_number_of_vertices() const
    {
        return mVertices.size();
    }

    //------------------------------------------------------------------------------

    Vector< mtk::Vertex* >
    Interpolation_Cell_Unzipped::get_vertex_pointers() const
    {

<<<<<<< HEAD
        uint                        tNumVerts = this->get_number_of_vertices();
=======
        uint                   tNumVerts = this->get_number_of_vertices();
>>>>>>> 1f8cbf7b
        Vector< mtk::Vertex* > tVerts( tNumVerts );

        for ( uint i = 0; i < tNumVerts; i++ )
        {
            tVerts( i ) = mVertices( i );
        }

        return tVerts;
    }

    //------------------------------------------------------------------------------

    // TODO MESHCLEANUP
    void
    Interpolation_Cell_Unzipped::remove_vertex_pointer( moris_index aIndex )
    {
        std::cout << "In intepolation cell unyipped" << std::endl;
    }

    //------------------------------------------------------------------------------

    Matrix< DDRMat >
    Interpolation_Cell_Unzipped::get_vertex_coords() const
    {
        return mBaseCell->get_vertex_coords();
    }

    //------------------------------------------------------------------------------

    void
    Interpolation_Cell_Unzipped::set_vertices( Vector< xtk::Interpolation_Vertex_Unzipped* > const & aVertexPointers )
    {
        mVertices = aVertexPointers;
    }

    //------------------------------------------------------------------------------

    moris::mtk::Cell const *
    Interpolation_Cell_Unzipped::get_base_cell() const
    {
        return mBaseCell;
    }

    //------------------------------------------------------------------------------

    moris::mtk::Cell*
    Interpolation_Cell_Unzipped::get_base_cell()
    {
        return mBaseCell;
    }

    //------------------------------------------------------------------------------

    moris_index
    Interpolation_Cell_Unzipped::get_subphase_index() const
    {
        return mSubPhaseIndex;
    }

    //------------------------------------------------------------------------------

    moris_index
    Interpolation_Cell_Unzipped::get_bulkphase_index() const
    {
        return mBulkPhaseIndex;
    }

    //------------------------------------------------------------------------------

    void
    Interpolation_Cell_Unzipped::set_SPG_and_BP_indices_for_DM_list_index(
            const moris_index aMeshListIndex,
            const moris_index aSpgIndex,
            const moris_index aBulkPhaseIndex )
    {
        mSpgIndices( aMeshListIndex )       = aSpgIndex;
        mBulkPhaseIndices( aMeshListIndex ) = aBulkPhaseIndex;
    }

    //------------------------------------------------------------------------------

    moris_index
    Interpolation_Cell_Unzipped::get_SPG_index_for_DM_list_index( const moris_index aMeshListIndex ) const
    {
        return mSpgIndices( aMeshListIndex );
    }

    //------------------------------------------------------------------------------

    moris_index
    Interpolation_Cell_Unzipped::get_bulkphase_index_for_DM_list_index( const moris_index aMeshListIndex ) const
    {
        return mBulkPhaseIndices( aMeshListIndex );
    }

    //------------------------------------------------------------------------------

    Vector< xtk::Interpolation_Vertex_Unzipped* > const &
    Interpolation_Cell_Unzipped::get_xtk_interpolation_vertices() const
    {
        return mVertices;
    }

    //------------------------------------------------------------------------------

    Vector< xtk::Interpolation_Vertex_Unzipped* >&
    Interpolation_Cell_Unzipped::get_xtk_interpolation_vertices()
    {
        return mVertices;
    }

    //------------------------------------------------------------------------------

    size_t
    Interpolation_Cell_Unzipped::capacity()
    {
        size_t tTotal = 0;
        tTotal += sizeof( mBaseCell );
        tTotal += sizeof( mSubPhaseIndex );
        tTotal += sizeof( mSubPhaseIndex );

        // FIXME: add for SPGs
        // tTotal += sizeof(mSubphaseGroupIndex);
        // tTotal += sizeof(mSubphaseGroupIndex);
        tTotal += sizeof( mBulkPhaseIndex );
        tTotal += mVertices.capacity();
        return tTotal;
    }

    //------------------------------------------------------------------------------

}    // namespace moris::xtk<|MERGE_RESOLUTION|>--- conflicted
+++ resolved
@@ -74,11 +74,7 @@
     Interpolation_Cell_Unzipped::get_vertex_pointers() const
     {
 
-<<<<<<< HEAD
-        uint                        tNumVerts = this->get_number_of_vertices();
-=======
         uint                   tNumVerts = this->get_number_of_vertices();
->>>>>>> 1f8cbf7b
         Vector< mtk::Vertex* > tVerts( tNumVerts );
 
         for ( uint i = 0; i < tNumVerts; i++ )
