--- conflicted
+++ resolved
@@ -49,21 +49,13 @@
         std::unordered_map< moris_index, moris_index > mMeshIndexToLocMeshIndex;    // over allocated
 
         // enriched interpolation vertices
-<<<<<<< HEAD
-        moris::uint                            mNumVerts;
-=======
         moris::uint                              mNumVerts;
->>>>>>> 1f8cbf7b
         Vector< Interpolation_Vertex_Unzipped* > mEnrichedInterpVerts;    // over allocated
         Vector< moris_index >                    mOwnedUnzippedVertices;
         Vector< moris_index >                    mNotOwnedUnzippedVertices;
 
         // enriched interpolation cells
-<<<<<<< HEAD
-        moris::uint                          mNumVertsPerInterpCell;
-=======
         moris::uint                            mNumVertsPerInterpCell;
->>>>>>> 1f8cbf7b
         Vector< Interpolation_Cell_Unzipped* > mEnrichedInterpCells;    // over allocated
         Vector< moris_index >                  mOwnedEnrichedInterpCells;
         Vector< moris_index >                  mNotOwnedEnrichedInterpCells;
@@ -85,20 +77,6 @@
         Matrix< IndexMat > mVertexMaxSubphase;    // input: index of unzipped vertex || output: maximum subphase ID on vertex // TODO: why do we need this?
 
         // basis coefficient to enriched basis coefficient
-<<<<<<< HEAD
-        Vector< Vector< moris::Matrix< moris::IndexMat > > > mCoeffToEnrichCoeffs;
-        // input: DMI, index of non-enriched BF coefficient || ouput: list of enriched BF indices associated with it
-
-        // local to global enriched basis vector
-        Vector< moris::Matrix< moris::IdMat > >               mEnrichCoeffLocToGlob;      // input: DMI, enriched BF index || output: global ID of that enriched BF
-        Vector< std::unordered_map< moris_id, moris_index > > mGlobalToLocalBasisMaps;    // input: DMI || output: map ordered by global BF IDs with corresponding local BF index
-
-        // basis ownership
-        Vector< moris::Matrix< moris::IdMat > > mEnrichCoeffOwnership;    // input: DMI, enriched BF index || output: ?
-
-        // basis bulk phase
-        Vector< moris::Matrix< moris::IdMat > > mEnrichCoeffBulkPhase;    // input: DMI, enriched BF index || output: bulk phase the BF interpolates into
-=======
         Vector< Vector< Matrix< IndexMat > > > mCoeffToEnrichCoeffs;
         // input: DMI, index of non-enriched BF coefficient || ouput: list of enriched BF indices associated with it
 
@@ -111,7 +89,6 @@
 
         // basis bulk phase
         Vector< Matrix< IdMat > > mEnrichCoeffBulkPhase;    // input: DMI, enriched BF index || output: bulk phase the BF interpolates into
->>>>>>> 1f8cbf7b
 
         // Entity maps
         Vector< Matrix< IdMat > >                             mLocalToGlobalMaps;    // TODO input: DMI || output:
@@ -126,16 +103,6 @@
         // not owned basis functions
         Vector< moris_index > mNotOwnedBasis;    // TODO input:  || output:
         Vector< moris_index > mOwnedBasis;       // TODO input:  || output:
-<<<<<<< HEAD
-        
-        // block set information in an implicit form 
-        Vector< std::string > mBlockSetNames;
-        Vector< Vector< moris_index > > mElementIndicesInBlock;
-
-        // Fields
-        Vector< xtk::Field >                                     mFields; /*Structure Node (0), Cell(1)*/
-        Vector< std::unordered_map< std::string, moris_index > > mFieldLabelToIndex; // input: Field rank (0: Node, 1:Element) , field label || output: field index
-=======
 
         // block set information in an implicit form
         Vector< std::string >           mBlockSetNames;
@@ -144,7 +111,6 @@
         // Fields
         Vector< xtk::Field >                                     mFields;               /*Structure Node (0), Cell(1)*/
         Vector< std::unordered_map< std::string, moris_index > > mFieldLabelToIndex;    // input: Field rank (0: Node, 1:Element) , field label || output: field index
->>>>>>> 1f8cbf7b
 
       public:
         Enriched_Interpolation_Mesh( Model* aXTKModel );
@@ -164,11 +130,7 @@
         moris_index                                 get_loc_entity_ind_from_entity_glb_id( moris_id aEntityId, mtk::EntityRank aEntityRank, const moris_index aIndex = 0 ) const;
         const mtk::Interpolation_Mesh&              get_background_mesh() override;
         std::unordered_map< moris_id, moris_index > get_vertex_glb_id_to_loc_vertex_ind_map() const;
-<<<<<<< HEAD
-        Vector< mtk::Vertex const * >                 get_all_vertices() const;
-=======
         Vector< mtk::Vertex const * >               get_all_vertices() const;
->>>>>>> 1f8cbf7b
         Matrix< IdMat >                             get_entity_connected_to_entity_glob_ids( moris_id aEntityId, mtk::EntityRank aInputEntityRank, mtk::EntityRank aOutputEntityRank, const moris_index aIndex = 0 ) const;
         Matrix< DDRMat >                            get_node_coordinate( moris_index aNodeIndex ) const;
         Matrix< DDRMat >                            get_base_node_coordinate( moris_index aBaseNodeIndex ) const;
@@ -319,15 +281,9 @@
          */
         void
         get_owned_and_not_owned_enriched_interpolation_cells(
-<<<<<<< HEAD
-                Vector< Interpolation_Cell_Unzipped* >&         aOwnedInterpCells,
-                Vector< Vector< Interpolation_Cell_Unzipped* > >& aNotOwnedInterpCells,
-                Vector< uint >&                                 aProcRanks );
-=======
                 Vector< Interpolation_Cell_Unzipped* >&           aOwnedInterpCells,
                 Vector< Vector< Interpolation_Cell_Unzipped* > >& aNotOwnedInterpCells,
                 Vector< uint >&                                   aProcRanks );
->>>>>>> 1f8cbf7b
 
         //------------------------------------------------------------------------------
 
@@ -447,13 +403,8 @@
 
         void
         convert_enriched_basis_indices_to_ids( moris_index const & aMeshIndex,
-<<<<<<< HEAD
-                Vector< Matrix< IndexMat > > const &                 aEnrichedIndices,
-                Vector< Matrix< IdMat > >&                           aEnrichedIds ) const;
-=======
                 Vector< Matrix< IndexMat > > const &               aEnrichedIndices,
                 Vector< Matrix< IdMat > >&                         aEnrichedIds ) const;
->>>>>>> 1f8cbf7b
 
         //------------------------------------------------------------------------------
         // Memory Map
@@ -523,10 +474,10 @@
         /**
          * @brief Add a set of basis functions to the mesh. this is used by ghost to add basis functions in the aura returns the index
          *
-         * @param aMeshIndex 
-         * @param aBfIdsToAdd 
-         * @param aBfOwners 
-         * @param aBfBulkPhases 
+         * @param aMeshIndex
+         * @param aBfIdsToAdd
+         * @param aBfOwners
+         * @param aBfBulkPhases
          */
         void
         add_basis_functions(
@@ -700,17 +651,10 @@
          */
         void
         prepare_requests_for_not_owned_unzipped_vertex_IDs(
-<<<<<<< HEAD
-                Vector< moris_index > const &  aUipcsAssociatedWithNotOwnedUipvs,
-                Vector< Vector< moris_index > >& aNotOwnedUIPVsToProcs,
-                Vector< Matrix< IdMat > >&     aBaseVertexIds,
-                Vector< Matrix< IdMat > >&     aUnzippedIpCellIds );
-=======
                 Vector< moris_index > const &    aUipcsAssociatedWithNotOwnedUipvs,
                 Vector< Vector< moris_index > >& aNotOwnedUIPVsToProcs,
                 Vector< Matrix< IdMat > >&       aBaseVertexIds,
                 Vector< Matrix< IdMat > >&       aUnzippedIpCellIds );
->>>>>>> 1f8cbf7b
 
 
         //------------------------------------------------------------------------------
@@ -739,11 +683,7 @@
         void
         handle_requested_unzipped_vertex_ID_answers(
                 Vector< Vector< moris_index > > const & aNotOwnedUIPVsToProcs,
-<<<<<<< HEAD
-                Vector< Matrix< IdMat > > const &     aReceivedVertIds );
-=======
                 Vector< Matrix< IdMat > > const &       aReceivedVertIds );
->>>>>>> 1f8cbf7b
 
         //------------------------------------------------------------------------------
         //------------------------------------------------------------------------------
@@ -1058,11 +998,7 @@
         //------------------------------------------------------------------------------
 
         void
-<<<<<<< HEAD
-        update_communication_table( Vector<moris_id> const & aNewCommunicationTable );
-=======
         update_communication_table( Vector< moris_id > const & aNewCommunicationTable );
->>>>>>> 1f8cbf7b
     };
 }    // namespace moris::xtk
 
