--- conflicted
+++ resolved
@@ -125,17 +125,10 @@
          */
         void
         initialize_new_mesh_from_parent_element(
-<<<<<<< HEAD
-            moris::size_t aChildMeshIndex,
-            enum TemplateType aTemplate,
-            Matrix<IndexMat> &aNodeIndices,
-            Vector<Matrix<IndexMat>> &aParentEntities);
-=======
                 moris::size_t                 aChildMeshIndex,
                 enum TemplateType             aTemplate,
                 Matrix< IndexMat >           &aNodeIndices,
                 Vector< Matrix< IndexMat > > &aParentEntities );
->>>>>>> 1f8cbf7b
 
         // ----------------------------------------------------------------------------------
 
@@ -173,11 +166,7 @@
         /*!
          * Get all interface elements
          */
-<<<<<<< HEAD
-        Vector<Interface_Element> &
-=======
         Vector< Interface_Element > &
->>>>>>> 1f8cbf7b
         get_interface_elements();
 
         // ----------------------------------------------------------------------------------
@@ -286,11 +275,7 @@
         /*!
          * Get element Ids in the cut mesh of a given id
          */
-<<<<<<< HEAD
-        Vector<moris::Matrix<moris::IdMat>>
-=======
         Vector< Matrix< IdMat > >
->>>>>>> 1f8cbf7b
         get_child_elements_by_phase(
                 uint                    aNumPhases,
                 moris::mtk::Mesh const &aBackgroundMeshData );
@@ -371,17 +356,10 @@
         // ----------------------------------------------------------------------------------
 
         void pack_cut_mesh_by_phase(
-<<<<<<< HEAD
-            moris::size_t const &aMeshIndex,
-            moris::size_t const &aNumPhases,
-            Vector<moris::Matrix<moris::IdMat>> &aElementIds,
-            Vector<moris::Matrix<moris::IdMat>> &aElementCMInds) const;
-=======
                 moris::size_t const       &aMeshIndex,
                 moris::size_t const       &aNumPhases,
                 Vector< Matrix< IdMat > > &aElementIds,
                 Vector< Matrix< IdMat > > &aElementCMInds ) const;
->>>>>>> 1f8cbf7b
 
         // ----------------------------------------------------------------------------------
 
@@ -422,15 +400,9 @@
         // ----------------------------------------------------------------------------------
 
         /*
-<<<<<<< HEAD
-        * Get full element to node glob ids by phase
-        */
-        Vector<moris::Matrix<moris::IdMat>>
-=======
          * Get full element to node glob ids by phase
          */
         Vector< Matrix< IdMat > >
->>>>>>> 1f8cbf7b
         get_full_element_to_node_by_phase_glob_ids(
                 moris::uint       aNumPhases,
                 moris::mtk::Mesh &aBackgroundMeshData );
@@ -504,17 +476,6 @@
          */
         void
         add_child_mesh_groups(
-<<<<<<< HEAD
-            Vector<Child_Mesh *> &tOwnedChildrenMeshes,
-            Vector<Child_Mesh *> &tNotOwnedChildrenMeshes,
-            Vector<moris_id> &tNotOwnedOwningProc);
-
-        // ----------------------------------------------------------------------------------
-        /*!
-             * Get the child meshes which are owned and not shared
-             */
-        Vector<Child_Mesh *> &
-=======
                 Vector< Child_Mesh * > &tOwnedChildrenMeshes,
                 Vector< Child_Mesh * > &tNotOwnedChildrenMeshes,
                 Vector< moris_id >     &tNotOwnedOwningProc );
@@ -524,58 +485,35 @@
          * Get the child meshes which are owned and not shared
          */
         Vector< Child_Mesh * > &
->>>>>>> 1f8cbf7b
         get_owned_child_meshes();
 
         // ----------------------------------------------------------------------------------
 
         /*!
-<<<<<<< HEAD
-             * Get the child mesh which are not owned
-             */
-        Vector<Child_Mesh *> &
-=======
          * Get the child mesh which are not owned
          */
         Vector< Child_Mesh * > &
->>>>>>> 1f8cbf7b
         get_not_owned_child_meshes();
 
         // ----------------------------------------------------------------------------------
 
         /*
-<<<<<<< HEAD
-             * Get the not owned children mesh owners
-             */
-        Vector<moris_id> &
-=======
          * Get the not owned children mesh owners
          */
         Vector< moris_id > &
->>>>>>> 1f8cbf7b
         get_not_owned_child_owners();
 
         // ----------------------------------------------------------------------------------
 
         void
-<<<<<<< HEAD
-        remove_all_child_meshes_but_selected(Vector<moris::uint> const & aMeshesToKeep,
-                                             Vector<moris::uint> const & aMeshesToDelete,
-                                             Vector<moris_index>       & aCellsToRemoveFromMesh);
-=======
         remove_all_child_meshes_but_selected( Vector< moris::uint > const &aMeshesToKeep,
                 Vector< moris::uint > const                               &aMeshesToDelete,
                 Vector< moris_index >                                     &aCellsToRemoveFromMesh );
->>>>>>> 1f8cbf7b
-
-        // ----------------------------------------------------------------------------------
-
-        void
-<<<<<<< HEAD
-        reindex_cells(Vector<moris_index> & aOldIndexToNewCellIndex);
-=======
+
+        // ----------------------------------------------------------------------------------
+
+        void
         reindex_cells( Vector< moris_index > &aOldIndexToNewCellIndex );
->>>>>>> 1f8cbf7b
 
         // ----------------------------------------------------------------------------------
 
@@ -593,17 +531,6 @@
         moris::size_t mNumberOfChildrenMesh;
 
         // All children meshes
-<<<<<<< HEAD
-        Vector<Child_Mesh*> mChildrenMeshes;
-
-        // Groupings of children meshes determined by parent cell information (pointers to the mChildrenMeshes data)
-        Vector<Child_Mesh *> mOwnedChildrenMeshes;    /* All children meshes which are fully owned by this processor and not shared with another processor */
-        Vector<Child_Mesh *> mNotOwnedChildrenMeshes; /* All children meshes which are shared with another processors and not owned by this processor */
-        Vector<moris_id>     mNotOwnedOwningProc;         /* For the mOwnedSharedChildrenMeshes, the other processes which share this mesh */
-
-        // Interface elements
-        Vector<Interface_Element> mInterfaceElements;
-=======
         Vector< Child_Mesh * > mChildrenMeshes;
 
         // Groupings of children meshes determined by parent cell information (pointers to the mChildrenMeshes data)
@@ -613,18 +540,12 @@
 
         // Interface elements
         Vector< Interface_Element > mInterfaceElements;
->>>>>>> 1f8cbf7b
 
         // Number of entities total in child meshes and if current count is accurate
         // mutable because some const function need this information, and if the counts
         // are not consistent we need to be able to update these vars
-<<<<<<< HEAD
-        mutable bool mConsistentCounts;
-        mutable Vector<moris::size_t> mNumEntities;
-=======
         mutable bool                    mConsistentCounts;
         mutable Vector< moris::size_t > mNumEntities;
->>>>>>> 1f8cbf7b
 
         // topology of child elements (i.e. TET4)
         mtk::CellTopology mChildElementTopo;
