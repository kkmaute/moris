/*
 * Copyright (c) 2022 University of Colorado
 * Licensed under the MIT license. See LICENSE.txt file in the MORIS root for details.
 *
 *------------------------------------------------------------------------------------
 *
 * cl_XTK_Integration_Mesh_Generator.hpp
 *
 */

#ifndef MORIS_CL_XTK_Integration_Mesh_Generator_HPP_
#define MORIS_CL_XTK_Integration_Mesh_Generator_HPP_

#include "cl_XTK_Model.hpp"
#include "cl_GEN_Geometry_Engine.hpp"
#include "cl_Matrix.hpp"
#include "linalg_typedefs.hpp"
<<<<<<< HEAD
#include "cl_Vector.hpp"
#include "cl_GEN_Geometric_Query_Interface.hpp"
=======
#include "cl_Cell.hpp"
>>>>>>> 659c9214
#include "cl_MTK_Enums.hpp"
#include "cl_MTK_Cell.hpp"
#include "cl_MTK_Cell_Info.hpp"
#include "cl_MTK_Mesh_Core.hpp"
#include "cl_XTK_Background_Mesh.hpp"
#include "cl_XTK_Decomposition_Data.hpp"
#include "cl_XTK_Cut_Integration_Mesh.hpp"
#include "cl_MTK_Cell_Info_Factory.hpp"
#include "cl_XTK_Cell_No_CM.hpp"
#include "cl_XTK_Subphase_Group.hpp"
#include "cl_Tracer.hpp"

namespace xtk
{
    // ----------------------------------------------------------------------------------

    // typedef std::unordered_map< moris::moris_index, moris::moris_index > IndexMap;

    // ----------------------------------------------------------------------------------

    struct Integration_Mesh_Generation_Data
    {
        // number of child meshes
        moris_index mNumChildMeshes = 0;

        // outer cell: geometry index (if the geometry is inactive the cell is empty)
        // inner cell: active child mesh index by cut mesh index
        Vector< Vector< moris_index > > mIntersectedBackgroundCellIndex;

        // All intersected background cells (uniques removed from the concatenated version of mIntersectedBackgroundCellIndex)
        Vector< moris_index > mAllIntersectedBgCellInds;

        // all non-intersected background cells needed to triangulate all BG-cells in post
        Vector< moris_index > mAllNonIntersectedBgCellInds;

        // // this maps from the background cell index to the child mesh index
        // std::unordered_map< moris_index, moris_index > mIntersectedBackgroundCellIndexToChildMeshIndex;

    };    // struct Integration_Mesh_Generation_Data

    // ----------------------------------------------------------------------------------

    class Geometric_Query
    {
      private:
        // associated with a given child mesh
        mtk::EntityRank mQueryEntityRank = mtk::EntityRank::INVALID;

        Matrix< IndexMat > mQueryEntityToVertices;
        Matrix< IndexMat > mQueryEntityParamCoords;

        // parent cell is the query object when checking for intersection
        moris::mtk::Cell* mQueryParentCell;

        // for edge based questions
        moris_index                                mCurrentEdgeIndex = MORIS_INDEX_MAX;
        std::shared_ptr< Edge_Based_Connectivity > mEdgeConnectivity;

        Vector< moris::mtk::Cell* >*                  mAssociatedBgCellForEdge = nullptr;
        Vector< std::shared_ptr< IG_Vertex_Group > >* mAssociatedVertexGroup   = nullptr;
        Cut_Integration_Mesh*                              mCutIntegrationMesh      = nullptr;

        // parent info
        moris::mtk::Cell* mParentCell;

        // row-based and indexed based on the indexing in mQueryEntityToVertices.
        Vector< std::shared_ptr< moris::Matrix< moris::DDRMat > > >* mQueryEntityIndexedCoordinates = nullptr;

        // geometric index
        moris_index mGeometricIndex;

      public:
        Geometric_Query()
                : mQueryParentCell( nullptr )
                , mParentCell( nullptr )
                , mGeometricIndex( MORIS_INDEX_MAX )
        {
        }
        ~Geometric_Query() {}

        void
        set_query_entity_rank( mtk::EntityRank aEntityRank )
        {
            mQueryEntityRank = aEntityRank;
        }

        void
        set_edge_connectivity( std::shared_ptr< Edge_Based_Connectivity > aEdgeConnectivity )
        {
            mEdgeConnectivity = aEdgeConnectivity;
        }

        void
        set_edge_associated_background_cell( Vector< moris::mtk::Cell* >* aAssociatedBgCellsForEdge )
        {
            mAssociatedBgCellForEdge = aAssociatedBgCellsForEdge;
        }

        void
        set_associated_vertex_group( Vector< std::shared_ptr< IG_Vertex_Group > >* aAssociatedVertexGroup )
        {
            mAssociatedVertexGroup = aAssociatedVertexGroup;
        }

        void
        set_cut_integration_mesh( Cut_Integration_Mesh* aCutIntegrationMesh )
        {
            mCutIntegrationMesh = aCutIntegrationMesh;
        }

        void
        set_current_edge_index( moris_index aCurrentIndex )
        {
            mCurrentEdgeIndex = aCurrentIndex;
            mQueryEntityToVertices.resize( 1, 2 );
            mQueryEntityToVertices( 0 ) = mEdgeConnectivity->mEdgeVertices( mCurrentEdgeIndex )( 0 )->get_index();
            mQueryEntityToVertices( 1 ) = mEdgeConnectivity->mEdgeVertices( mCurrentEdgeIndex )( 1 )->get_index();
        }

        void
        set_parametric_coordinate_size( moris_index aParametricSize )
        {
            // hard coded for edges right now
            mQueryEntityParamCoords.resize( 2, aParametricSize );
        }

        void
        set_parent_cell( moris::mtk::Cell* aParentCell )
        {
            mParentCell = aParentCell;
        }

        void
        set_query_cell( moris::mtk::Cell* aQueryParentCell )
        {
            mQueryParentCell       = aQueryParentCell;
            mQueryEntityToVertices = aQueryParentCell->get_vertex_inds();
        }

        void
        set_query_edge_connectivity( std::shared_ptr< Edge_Based_Connectivity > aEdgeBasedConnectivity )
        {
        }

        void
        set_coordinates_matrix( Vector< std::shared_ptr< moris::Matrix< moris::DDRMat > > >* aCoordinates )
        {
            mQueryEntityIndexedCoordinates = aCoordinates;
        }

        void
        set_geometric_index( moris_index aGeometricIndex )
        {
            mGeometricIndex = aGeometricIndex;
        }

        moris_index
        get_geometric_index() const
        {
            return mGeometricIndex;
        }

        mtk::EntityRank
        get_query_entity_rank() const
        {
            return mQueryEntityRank;
        }

        Matrix< IndexMat > const &
        get_query_entity_to_vertex_connectivity() const
        {
            return mQueryEntityToVertices;
        }

        Vector< std::shared_ptr< moris::Matrix< moris::DDRMat > > >*
        get_query_indexed_coordinates() const
        {
            return mQueryEntityIndexedCoordinates;
        }

        Matrix< DDRMat >
        get_vertex_local_coord_wrt_parent_entity( moris_index aVertexIndex ) const
        {
            std::shared_ptr< IG_Vertex_Group > tCurrentVertexGroup = ( *mAssociatedVertexGroup )( mCurrentEdgeIndex );
            return *tCurrentVertexGroup->get_vertex_local_coords( aVertexIndex );
        }

        mtk::EntityRank
        get_query_parent_entity_rank() const
        {
            return mtk::EntityRank::ELEMENT;
        }

        Matrix< IndexMat >
        get_query_parent_entity_connectivity() const
        {
            return mParentCell->get_vertex_inds();
        }

        Matrix< DDRMat >
        get_query_parent_coordinates() const
        {
            return mParentCell->get_vertex_coords();
        }

        moris_index
        get_query_parent_entity_id() const
        {
            return mParentCell->get_id();
        }

        moris_index
        max_query_entity_intersection() const
        {
            return 1;
        }

        mtk::Geometry_Type get_geometry_type()
        {
            return mParentCell->get_geometry_type();
        }

        mtk::Interpolation_Order get_interpolation_order()
        {
            return mParentCell->get_interpolation_order();
        }

    };    // struct Geometric_Query

    // ----------------------------------------------------------------------------------

    class Decomposition_Algorithm;
    class Integration_Mesh_Generator
    {
        // ----------------------------------------------------------------------------------

      private:
        Model*                      mXTKModel       = nullptr;
<<<<<<< HEAD
        moris::ge::Geometry_Engine* mGeometryEngine = nullptr;

        moris::Matrix< moris::IndexMat >       mActiveGeometries;
        Vector< enum Subdivision_Method > mSubdivisionMethods;
=======
        moris::gen::Geometry_Engine* mGeometryEngine = nullptr;
        moris::Cell< enum Subdivision_Method > mSubdivisionMethods;
>>>>>>> 659c9214

        bool mOutputCutIgMesh = false;

      public:
        // ----------------------------------------------------------------------------------

        Integration_Mesh_Generator();

        // ----------------------------------------------------------------------------------

        Integration_Mesh_Generator(
                xtk::Model*                      aXTKModelPtr,
<<<<<<< HEAD
                Vector< enum Subdivision_Method >  aMethods,
                moris::Matrix< moris::IndexMat > aActiveGeometries );
=======
                Cell< enum Subdivision_Method >  aMethods );
>>>>>>> 659c9214

        // ----------------------------------------------------------------------------------

        ~Integration_Mesh_Generator();

        // ----------------------------------------------------------------------------------

        std::shared_ptr< Cut_Integration_Mesh >
        perform();

        // ----------------------------------------------------------------------------------

        moris::gen::Geometry_Engine*
        get_geom_engine();

        // ----------------------------------------------------------------------------------

        uint
        get_spatial_dim();

        // ----------------------------------------------------------------------------------

        uint
        get_ig_mesh_order();

        // ----------------------------------------------------------------------------------

        enum Subdivision_Method
        determine_reg_subdivision_template();

        // ----------------------------------------------------------------------------------

        enum Subdivision_Method
        determine_order_elevation_template();

        // ----------------------------------------------------------------------------------

        void
        set_cut_IG_mesh_output( bool aOutputCutIgMesh )
        {
            mOutputCutIgMesh = aOutputCutIgMesh;
        }

        // ----------------------------------------------------------------------------------

        bool
        get_cut_IG_mesh_output()
        {
            return mOutputCutIgMesh;
        }

        // ----------------------------------------------------------------------------------

        /**
         * @brief checks whether all intersected background cells are on the same level. The resultant bool is populated
         * in the cut integration mesh mChildMeshSameLevel. ultimately This triggers a remeshing of HMR in the background mesh
         *
         * @param aMeshGenerationData
         * @param aBackgroundMesh
         */

        void
        check_intersected_background_cell_levels(
                Integration_Mesh_Generation_Data& aMeshGenerationData,
                Cut_Integration_Mesh*             aCutIntegrationMesh,
                moris::mtk::Mesh*                 aBackgroundMesh );

        // ----------------------------------------------------------------------------------

        bool
        determine_intersected_background_cells(
                Integration_Mesh_Generation_Data& aMeshGenerationData,
                Cut_Integration_Mesh*             aCutIntegrationMesh,
                moris::mtk::Mesh*                 aBackgroundMesh );

        // ----------------------------------------------------------------------------------

        bool
        determine_non_intersected_background_cells(
                Integration_Mesh_Generation_Data& aMeshGenerationData,
                Cut_Integration_Mesh*             aCutIntegrationMesh,
                moris::mtk::Mesh*                 aBackgroundMesh );

        // ----------------------------------------------------------------------------------

        void
        deduce_interfaces(
                Cut_Integration_Mesh*                       aCutIntegrationMesh,
                std::shared_ptr< Facet_Based_Connectivity > aFacetConnectivity,
                Vector< moris_index >&                 aInterfaces );

        // ----------------------------------------------------------------------------------

        void
        construct_bulk_phase_to_bulk_phase_interface(
                Cut_Integration_Mesh*                                                aCutIntegrationMesh,
                Vector< moris_index >&                                          aInterfaces,
                Vector< Vector< std::shared_ptr< IG_Cell_Side_Group > > >& aInterfaceBulkPhaseToBulk );

        // ----------------------------------------------------------------------------------

        void
        construct_bulk_phase_to_bulk_phase_dbl_side_interface(
                Cut_Integration_Mesh*                                                       aCutIntegrationMesh,
                Vector< moris_index >&                                                 aInterfaces,
                Vector< Vector< std::shared_ptr< IG_Cell_Double_Side_Group > > >& aDblSideInterfaceBulkPhaseToBulk );

        // ----------------------------------------------------------------------------------

        std::string
        get_interface_side_set_name(
                moris_index aGeomIndex,
                moris_index aBulkPhaseIndex0,
                moris_index aBulkPhaseIndex1 );

        // ----------------------------------------------------------------------------------

        void
        construct_interface_sets(
                Cut_Integration_Mesh*                                                aCutIntegrationMesh,
                Vector< Vector< std::shared_ptr< IG_Cell_Side_Group > > >& aInterfaceBulkPhaseToBulk );

        // ----------------------------------------------------------------------------------

        void
        construct_bulk_phase_cell_groups(
                Cut_Integration_Mesh*                            aCutIntegrationMesh,
                Vector< std::shared_ptr< IG_Cell_Group > >& aBulkPhaseCellGroups );

        // ----------------------------------------------------------------------------------

        void
        construct_bulk_phase_blocks(
                Cut_Integration_Mesh*                            aCutIntegrationMesh,
                Vector< std::shared_ptr< IG_Cell_Group > >& aBulkPhaseCellGroups );

        // ----------------------------------------------------------------------------------

        bool
        allocate_child_meshes( Integration_Mesh_Generation_Data& aMeshGenerationData,
                Cut_Integration_Mesh*                            aCutIntegrationMesh,
                moris::mtk::Mesh*                                aBackgroundMesh );

        // ----------------------------------------------------------------------------------

        void
        collect_vertex_groups_for_background_cells(
                Integration_Mesh_Generation_Data*                  aMeshGenerationData,
                Cut_Integration_Mesh*                              aCutIntegrationMesh,
                Vector< moris::mtk::Cell* >*                  aBackgroundCells,
                Vector< std::shared_ptr< IG_Vertex_Group > >* aVertexGroups );

        // ----------------------------------------------------------------------------------

        /**
         * this function checks if first vertex in first map (first input)
         * exists in last two inputs and returns MORIS_MAX_INDEX if not
         */
        moris_index
        edge_exists(
                Vector< moris::mtk::Vertex* >&                aVerticesOnEdge,
                std::unordered_map< moris_index, moris_index >&    aLocaLVertexMap,
                Vector< Vector< uint > >&                aVertexToEdge,
                Vector< Vector< moris::mtk::Vertex* > >& aFullEdgeVertices );

        // ----------------------------------------------------------------------------------

        moris_index
        facet_exists(
                Vector< moris::mtk::Vertex* >&                aVerticesOnFacet,
                std::unordered_map< moris_index, moris_index >&    aLocaLVertexMap,
                Vector< Vector< uint > >&                aVertexToFacet,
                Vector< Vector< moris::mtk::Vertex* > >& aFullFacetVertices );

        // ----------------------------------------------------------------------------------

        void
        construct_ig_cell_groups_facet_conn(
                Vector< std::shared_ptr< IG_Cell_Group > >&     aActiveIgCellGroups,
                Vector< std::shared_ptr< Facet_Based_Connectivity > >& aGroupFaceConn );

        // ----------------------------------------------------------------------------------

        void
        generate_cell_neighborhood(
                Vector< moris::mtk::Cell* >&                 aCells,
                std::shared_ptr< Facet_Based_Connectivity >       aFaceConnectivity,
                std::shared_ptr< Cell_Neighborhood_Connectivity > aNeighborhood );

        // ----------------------------------------------------------------------------------

        void
        create_facet_from_element_to_node(
                Vector< moris::mtk::Cell* >&           aCells,
                std::shared_ptr< Facet_Based_Connectivity > aFaceConnectivity );

        // ----------------------------------------------------------------------------------

        void
        create_vertex_facet_connectivity(
                std::shared_ptr< Facet_Based_Connectivity > aFaceConnectivity,
                Cut_Integration_Mesh*                       aCutIntegrationMesh );

        // ----------------------------------------------------------------------------------

        void
        create_edges_from_element_to_node(
                Vector< moris::mtk::Cell* >           aCells,
                std::shared_ptr< Edge_Based_Connectivity > aEdgeConnectivity );

        // ----------------------------------------------------------------------------------

        void
        select_background_cell_for_edge(
                std::shared_ptr< Edge_Based_Connectivity > aEdgeBasedConnectivity,
                Cut_Integration_Mesh*                      aCutIntegrationMesh,
                Vector< moris::mtk::Cell* >&          aBackgroundCellForEdge );

        // ----------------------------------------------------------------------------------

        void
        select_background_cell_for_facet(
                std::shared_ptr< Facet_Based_Connectivity > aEdgeBasedConnectivity,
                Cut_Integration_Mesh*                       aCutIntegrationMesh,
                Vector< moris::mtk::Cell* >&           aBackgroundCellForEdge );

        // ----------------------------------------------------------------------------------

        void
        deduce_facet_ancestry(
                Cut_Integration_Mesh*                       aCutIntegrationMesh,
                moris::mtk::Mesh*                           aBackgroundMesh,
                std::shared_ptr< Facet_Based_Connectivity > aIgCellGroupFacetConnectivity,
                Vector< moris::mtk::Cell* > const &    aParentCellForDeduction,
                std::shared_ptr< Facet_Based_Ancestry >     aIgFacetAncestry );

        // ----------------------------------------------------------------------------------

        void
        compute_bg_facet_to_child_facet_connectivity(
                Cut_Integration_Mesh*                                                aCutIntegrationMesh,
                moris::mtk::Mesh*                                                    aBackgroundMesh,
                std::shared_ptr< Facet_Based_Connectivity >                          aIgCellGroupFacetConnectivity,
                std::shared_ptr< Facet_Based_Ancestry >                              aIgFacetAncestry,
                Vector< std::shared_ptr< Vector< moris::moris_index > > >& aBgFacetToIgFacet );

        // ----------------------------------------------------------------------------------

        void
        deduce_edge_ancestry(
                Cut_Integration_Mesh*                      aCutIntegrationMesh,
                moris::mtk::Mesh*                          aBackgroundMesh,
                std::shared_ptr< Edge_Based_Connectivity > aIgCellGroupEdgeConnectivity,
                Vector< moris::mtk::Cell* > const &   aParentCellForDeduction,
                std::shared_ptr< Edge_Based_Ancestry >     aIgEdgeAncestry );

        // ----------------------------------------------------------------------------------

        void
        commit_new_ig_vertices_to_cut_mesh(
                Integration_Mesh_Generation_Data* aMeshGenerationData,
                Decomposition_Data*               aDecompositionData,
                Cut_Integration_Mesh*             aCutIntegrationMesh,
                moris::mtk::Mesh*                 aBackgroundMesh,
                Decomposition_Algorithm*          aDecompositionAlgorithm );

        // ----------------------------------------------------------------------------------

        void
        link_new_vertices_to_geometry_engine(
                Decomposition_Data*      aDecompositionData,
                Decomposition_Algorithm* aDecompAlg );

        // ----------------------------------------------------------------------------------

        void
        commit_new_ig_cells_to_cut_mesh(
                Integration_Mesh_Generation_Data* aMeshGenerationData,
                Decomposition_Data*               aDecompositionData,
                Cut_Integration_Mesh*             aCutIntegrationMesh,
                moris::mtk::Mesh*                 aBackgroundMesh,
                Decomposition_Algorithm*          aDecompositionAlgorithm );

        // ----------------------------------------------------------------------------------

        void
        identify_and_construct_subphases(
                Integration_Mesh_Generation_Data*                 aMeshGenerationData,
                Cut_Integration_Mesh*                             aCutIntegrationMesh,
                moris::mtk::Mesh*                                 aBackgroundMesh,
                std::shared_ptr< Cell_Neighborhood_Connectivity > aCutNeighborhood );

        // ----------------------------------------------------------------------------------

        void
        construct_subphases_on_triangulated_non_cut_cells(
                Integration_Mesh_Generation_Data* aMeshGenerationData,
                Cut_Integration_Mesh*             aCutIntegrationMesh,
                moris::mtk::Mesh*                 aBackgroundMesh );

        // ----------------------------------------------------------------------------------

        void
        construct_subphase_neighborhood(
                Cut_Integration_Mesh*                                                aCutIntegrationMesh,
                moris::mtk::Mesh*                                                    aBackgroundMesh,
                std::shared_ptr< Facet_Based_Connectivity >                          aFacetConnectivity,
                Vector< std::shared_ptr< Vector< moris::moris_index > > >* aBgFacetToChildFacet,
                std::shared_ptr< Subphase_Neighborhood_Connectivity >                aSubphaseNeighborhood );

        // ----------------------------------------------------------------------------------

        void
        collect_subphases_attached_to_facet_on_cell(
                Cut_Integration_Mesh*                                aCutIntegrationMesh,
                moris::mtk::Cell const *                             aBGCell,
                moris::moris_index                                   aFacetOrdinal,
                moris::moris_index                                   aSharedFacetIndex,
                std::shared_ptr< Facet_Based_Connectivity >          aFacetConnectivity,
                std::shared_ptr< Vector< moris::moris_index > > aBgFacetToChildrenFacets,
                Vector< moris::moris_index >&                          aSubphaseIndices,
                Vector< moris::moris_index >&                          aRepresentativeIgCells,
                Vector< moris::moris_index >&                          aRepresentativeIgCellsOrdinal );

        // ----------------------------------------------------------------------------------

        void
        collect_ig_cells_and_side_ords_on_bg_facet(
                Cut_Integration_Mesh*             aCutIntegrationMesh,
                moris::moris_index                aBackgroundFacetIndex,
                Vector< moris::mtk::Cell* >& aIgCell,
                Vector< moris_index >&       aIgCellSideOrds );

        // ----------------------------------------------------------------------------------
        // ----------------------------------------------------------------------------------

        /**
         * @brief finds the range of valid Subphase IDs on each processor and assigns them to the SPs
         *
         * @param aCutIntegrationMesh pointer to the Cut_Integration_Mesh
         * @param aBackgroundMesh pointer to the HMR Lagrange Background mesh
         */
        void
        assign_subphase_glob_ids(
                Cut_Integration_Mesh* aCutIntegrationMesh,
                moris::mtk::Mesh*     aBackgroundMesh );

        // ----------------------------------------------------------------------------------

        /**
         * @brief assign IDs to the subphases owned by the executing processor
         *
         * @param aCutIntegrationMesh pointer to the Cut_Integration_Mesh
         * @param tFirstID first subphase ID to be used by the executing processor
         */
        void
        assign_IDs_to_owned_subphases(
                Cut_Integration_Mesh* aCutIntegrationMesh,
                moris_id              aFirstID );

        // ----------------------------------------------------------------------------------

        /**
         * @brief Prepares lists of Subphases the executing proc has access to but doesn't own for each processor that actually owns these subphases.
         * Additionally, the parent IP cell IDs, IG cell group IDs, and the number of IG cells in each SP will be collected.
         *
         * @param aCutIntegrationMesh pointer to the Cut_Integration_Mesh
         * @param aNotOwnedSubphasesToProcs outer cell: owner proc index in XTK comm-table || inner cell: list of non-owned SPs whose IDs need to be requested from that owning proc
         * @param aParentCellIds outer cell: owner proc index in XTK comm-table || inner cell: parent Cell IDs corresponding to the SPs in the lists above
         * @param aChildCellIds outer cell: owner proc index in XTK comm-table || inner cell: IDs of the first IG cell in the IG cell groups corresponding to the SPs in the lists above
         * @param aNumChildCellsInSubphases outer cell: owner proc index in XTK comm-table || inner cell: number of IG cells in each of the SPs in the lists above
         */
        void
        prepare_requests_for_not_owned_subphase_IDs(
                Cut_Integration_Mesh*        aCutIntegrationMesh,
                Vector< Vector< moris_index > >& aNotOwnedSubphasesToProcs,
                Vector< Matrix< IdMat > >&     aParentCellIds,
                Vector< Matrix< IdMat > >&     aFirstChildIgCellIds,
                Vector< Matrix< IdMat > >&     aNumChildCellsInSubphases );

        // ----------------------------------------------------------------------------------

        /**
         * @brief find and answer with the IDs of the subphases owned by the executing processor and requested from other processors
         *
         * @param aCutIntegrationMesh pointer to the Cut_Integration_Mesh
         * @param aSubphaseIds outer cell: owner proc index in XTK comm-table || inner cell: IDs of the Subphase corresponding to the SPs specified by the above lists
         * @param aReceivedParentCellIds outer cell: owner proc index in XTK comm-table || inner cell: parent Cell IDs corresponding to the SPs whose IDs are requested
         * @param aReceivedFirstChildIgCellIds outer cell: owner proc index in XTK comm-table || inner cell: IDs of the first IG cell in the IG cell groups corresponding to the SPs whose IDs are requested
         * @param aReceivedNumChildCellsInSubphases outer cell: owner proc index in XTK comm-table || inner cell: number of IG cells in each of the SPs whose IDs are requested
         */
        void
        prepare_answers_for_owned_subphase_IDs(
                Cut_Integration_Mesh*           aCutIntegrationMesh,
                Vector< Matrix< IdMat > >&        aSubphaseIds,
                Vector< Matrix< IdMat > > const & aReceivedParentCellIds,
                Vector< Matrix< IdMat > > const & aReceivedFirstChildIgCellIds,
                Vector< Matrix< IdMat > > const & aReceivedNumChildCellsInSubphases );

        // ----------------------------------------------------------------------------------

        /**
         * @brief Assign the received subphase IDs to on the executing processor
         *
         * @param aCutIntegrationMesh pointer to the Cut_Integration_Mesh
         * @param tNotOwnedSubphasesToProcs outer cell: owner proc index in XTK comm-table || inner cell: list of non-owned SPs whose IDs need to be requested from that owning proc
         * @param tReceivedSubphaseIds outer cell: owner proc index in XTK comm-table || inner cell: IDs of the Subphase corresponding to the SPs specified by the above lists
         */
        void
        handle_requested_subphase_ID_answers(
                Cut_Integration_Mesh*               aCutIntegrationMesh,
                Vector< Vector< moris_index > > const & tNotOwnedSubphasesToProcs,
                Vector< Matrix< IdMat > > const &     tReceivedSubphaseIds );

        // ----------------------------------------------------------------------------------
        // ----------------------------------------------------------------------------------

        /**
         * @brief finds the range of valid Subphase group IDs on each processor and assigns them to the SPGs
         *
         * @param aCutIntegrationMesh pointer to the Cut_Integration_Mesh
         * @param aBackgroundMesh pointer to the HMR Lagrange Background mesh
         * @param aBsplineMeshInfo pointer to the B-spline mesh info for the B-spline mesh wrt. which the SPG IDs should be assigned
         */
        void
        assign_subphase_group_glob_ids(
                Cut_Integration_Mesh* aCutIntegrationMesh,
                Bspline_Mesh_Info*    aBsplineMeshInfo );

        // ----------------------------------------------------------------------------------

        /**
         * @brief Prepares lists of subphase groups the executing proc has access to but doesn't own for each processor that actually owns these SPGs.
         *
         * @param aCutIntegrationMesh pointer to the Cut_Integration_Mesh
         * @param aBsplineMeshInfo pointer to the B-spline mesh info to be treated
         * @param aNotOwnedSpgsToProcs outer cell: owner proc index in XTK comm-table || inner cell: list of non-owned SPGs whose IDs need to be requested from that owning proc
         * @param aSubphaseIds outer cell: owner proc index in XTK comm-table || inner cell: first SP IDs in SPGs as listed in array above
         * @param aNumSpsInSpg outer cell: owner proc index in XTK comm-table || inner cell: number of SPs in the respective SPGs listed in array above
         */
        void
        prepare_requests_for_not_owned_subphase_group_IDs(
                Cut_Integration_Mesh*        aCutIntegrationMesh,
                Bspline_Mesh_Info*           aBsplineMeshInfo,
                Vector< Vector< moris_index > >& aNotOwnedSpgsToProcs,
                Vector< Matrix< IdMat > >&     aSubphaseIds,
                Vector< Matrix< IdMat > >&     aNumSpsInSpg );

        // ----------------------------------------------------------------------------------

        /**
         * @brief Find and answer with the IDs of the subphase groups owned by the executing processor and requested from other processors
         *
         * @param aCutIntegrationMesh pointer to the Cut_Integration_Mesh
         * @param aBsplineMeshInfo pointer to the B-spline mesh info to be treated
         * @param aSubphaseGroupIds output; outer cell: owner proc index in XTK comm-table || inner cell: list of SPG ID answers found to the requests below
         * @param aReceivedSubphaseIds input; outer cell: owner proc index in XTK comm-table || inner cell: first SP IDs in SPGs for which IDs were requested
         * @param aReceivedNumSpsInSpg input; outer cell: owner proc index in XTK comm-table || inner cell: number of SPs in the respective SPGs listed in array above
         */
        void
        prepare_answers_for_owned_subphase_group_IDs(
                Cut_Integration_Mesh*           aCutIntegrationMesh,
                Bspline_Mesh_Info*              aBsplineMeshInfo,
                Vector< Matrix< IdMat > >&        aSubphaseGroupIds,
                Vector< Matrix< IdMat > > const & aReceivedSubphaseIds,
                Vector< Matrix< IdMat > > const & aReceivedNumSpsInSpg );

        // ----------------------------------------------------------------------------------

        /**
         * @brief Assign the received subphase group IDs on the executing processor
         *
         * @param aCutIntegrationMesh pointer to the Cut_Integration_Mesh
         * @param aBsplineMeshInfo pointer to the B-spline mesh info to be treated
         * @param aNotOwnedSpgsToProcs outer cell: owner proc index in XTK comm-table || inner cell: list of non-owned SPGs whose IDs need to be requested from that owning proc
         * @param aReceivedSubphaseGroupIds output; outer cell: owner proc index in XTK comm-table || inner cell: list of SPG ID answers received from other procs
         */
        void
        handle_requested_subphase_group_ID_answers(
                Cut_Integration_Mesh*               aCutIntegrationMesh,
                Bspline_Mesh_Info*                  aBsplineMeshInfo,
                Vector< Vector< moris_index > > const & aNotOwnedSpgsToProcs,
                Vector< Matrix< IdMat > > const &     aReceivedSubphaseGroupIds );

        // ----------------------------------------------------------------------------------
        // ----------------------------------------------------------------------------------

        /**
         * @brief perform flood fill on IG cell group and assign a subphase index to every IG cell
         *
         * @param aCutIntegrationMesh pointer to XTK Cut_Integration_Mesh
         * @param aCutNeighborhood Cell_Neighborhood_Connectivity of proc local mesh
         * @param aIgCellGroup pointer to IG_Cell_Group to perform flood fill on
         * @param aMaxValueAssigned (return value) number of subphases assigned during flood-fill (= max bg-cell local index of subphases assigned)
         * @return moris::Matrix< moris::IndexMat > List (vector) of subphase indices. Index in list corresponds to IG cell group local index of IG cell
         */
        moris::Matrix< moris::IndexMat >
        flood_fill_ig_cell_group(
                Cut_Integration_Mesh*                             aCutIntegrationMesh,
                std::shared_ptr< Cell_Neighborhood_Connectivity > aCutNeighborhood,
                std::shared_ptr< IG_Cell_Group >                  aIgCellGroup,
                moris_index&                                      aMaxValueAssigned );

        // ----------------------------------------------------------------------------------

        void
        extract_cells_from_cell_groups(
                Vector< std::shared_ptr< IG_Cell_Group > > const & aCellGroups,
                Vector< moris::mtk::Cell* >&                       aCellsInGroups );

        // ----------------------------------------------------------------------------------

        void
        compute_ig_cell_bulk_phase( Cut_Integration_Mesh* aCutIntegrationMesh );

        moris_index
        deduce_ig_cell_bulk_phase_from_facets(
                moris::mtk::Cell const * aCell,
                Cut_Integration_Mesh*    aCutIntegrationMesh );

        // ----------------------------------------------------------------------------------

        moris_index
        get_max_index( Vector< moris::mtk::Cell* >& aCells );

        // ----------------------------------------------------------------------------------

        void
        assign_node_requests_identifiers(
                Decomposition_Data&   aDecompData,
                Cut_Integration_Mesh* aCutIntegrationMesh,
                moris::mtk::Mesh*     aBackgroundMesh );

        // ----------------------------------------------------------------------------------

        void
        sort_new_node_requests_by_owned_and_not_owned(
                Decomposition_Data&                       tDecompData,
                Cut_Integration_Mesh*                     aCutIntegrationMesh,
                moris::mtk::Mesh*                         aBackgroundMesh,
                Vector< uint >&                             aOwnedRequests,
                Vector< Vector< uint > >&                     aNotOwnedRequests,
                Vector< uint >&                             aProcRanks,
                std::unordered_map< moris_id, moris_id >& aProcRankToIndexInData );

        // ----------------------------------------------------------------------------------

        void
        assign_owned_request_id(
                Decomposition_Data&  aDecompData,
                Vector< uint > const & aOwnedRequest,
                moris::moris_id&     aNodeId );

        // ----------------------------------------------------------------------------------

        void
        setup_outward_requests(
                Decomposition_Data const &                aDecompData,
                moris::mtk::Mesh*                         aBackgroundMesh,
                Vector< Vector< uint > > const &              aNotOwnedRequests,
                Vector< uint > const &                      aProcRanks,
                std::unordered_map< moris_id, moris_id >& aProcRankToIndexInData,
                Vector< Matrix< IndexMat > >&               aOutwardRequests );

        // ----------------------------------------------------------------------------------

        void
        prepare_request_answers(
                Decomposition_Data&                aDecompData,
                moris::mtk::Mesh*                  aBackgroundMesh,
                Vector< Matrix< IndexMat > > const & aReceiveData,
                Vector< Matrix< IndexMat > >&        aRequestAnswers );

        // ----------------------------------------------------------------------------------

        void
        handle_received_request_answers(
                Decomposition_Data&                aDecompData,
                moris::mtk::Mesh*                  aBackgroundMesh,
                Vector< Matrix< IndexMat > > const & aRequests,
                Vector< Matrix< IndexMat > > const & aRequestAnswers,
                moris::moris_id&                   aNodeId );

        // ----------------------------------------------------------------------------------

        moris::uint
        verbosity_level();

        /**
         * @brief Removes subphases and deletes contained ig cells
         *
         * @param aSubphasesToRemove subphase indexes to delete
         */

        void
        remove_subphases_from_cut_mesh( Vector< moris_index > const & aSubphasesToRemove );

        // ----------------------------------------------------------------------------------
        // Functions for Constructing Subphase Groups and their neighborhood
        // ----------------------------------------------------------------------------------

        /**
         * @brief check whether it is necessary to construct SPGs and their connectivity
         */
        bool
        check_construct_subphase_groups();

        // ----------------------------------------------------------------------------------

        /**
         * @brief establish relationship to/ information about B-spline background mesh
         *
         * @param aCutIntegrationMesh pointer to the cut integration mesh which carries the information
         * @param aLagrangeMesh pointer to the Lagrange mesh for which the information needs to be established
         * @param aBsplineMeshInfo pointer to the B-spline mesh info to be used for construction
         * @param aMeshIndex discretization mesh index (NOT List index!, since this index is used to get B-spline mesh info from HMR)
         */
        void
        establish_bspline_mesh_info(
                Cut_Integration_Mesh* aCutIntegrationMesh,
                moris::mtk::Mesh*     aLagrangeMesh,
                Bspline_Mesh_Info*    aBsplineMeshInfo,
                const moris_index     aMeshIndex );

        // ----------------------------------------------------------------------------------

        /**
         * @brief find groups of subphases that belong together and the side ordinals through which it is connected to neighboring SPGs
         *
         * @param aCutIntegrationMesh pointer to cut integration mesh holding B-spline mesh info and SPGs
         * @param aBsplineMeshInfo pointer to the B-spline mesh info to be used for construction
         * @param aMeshListIndex discretization mesh list index (i.e. index of the B-spline mesh to be treated in the list of mesh indices to be enriched)
         */
        void
        construct_subphase_groups(
                Cut_Integration_Mesh* aCutIntegrationMesh,
                Bspline_Mesh_Info*    aBsplineMeshInfo,
                const moris_index     aMeshListIndex );

        // ----------------------------------------------------------------------------------

        /**
         * @brief finds all owned and non-owned SPGs on the current proc
         *
         * @param aCutIntegrationMesh pointer to cut integration mesh holding B-spline mesh info and SPGs
         * @param aLagrangeMesh pointer to Lagrange mesh
         * @param aBsplineMeshInfo pointer to the B-spline mesh info to be used for construction
         * @param aBsplineMeshListIndex index of the B-spline mesh within the list of mesh-indices to enrich
         */
        void
        communicate_subphase_groups(
                Cut_Integration_Mesh* aCutIntegrationMesh,
                Bspline_Mesh_Info*    aBsplineMeshInfo,
                const moris_index     aBsplineMeshListIndex );

        // ----------------------------------------------------------------------------------

        /**
         * @brief find the subphase indices within a given B-spline element on a given B-spline mesh
         *
         * @param aCutIntegrationMesh pointer to cut integration mesh
         * @param aMeshListIndex index of the B-spline mesh to be treated within the list of discretization mesh indices to be enriched
         * @param aCurrentBspCellIndex index of the B-spline element
         * @param aSubPhaseIndices output: list of subphase indices to be filled
         */
        void
        get_subphase_indices_in_bspline_cell(
                Cut_Integration_Mesh* aCutIntegrationMesh,
                moris_index           aMeshListIndex,
                uint                  aCurrentBspCellIndex,
                Matrix< IndexMat >&   aSubPhaseIndices );

        // ----------------------------------------------------------------------------------

        /**
         * @brief convert list of subphase indices in B-spline to unordered searchable map
         *
         * @param aSubphaseIndicesInBsplineCell list of the subphase indices inside the given B-spline element
         * @param aSubphaseIndexToBsplineCellIndex output: unordered index to index map holding the subphase indices
         */
        void
        construct_subphase_in_bspline_cell_map(
                moris::Matrix< moris::IndexMat > const & aSubphaseIndicesInBsplineCell,
                IndexMap&                                aSubphaseIndexToBsplineCellIndex );

        // ----------------------------------------------------------------------------------

        /**
         * @brief create SP to SP connectivity graph local to the B-spline element
         *
         * @param aCutIntegrationMesh pointer to cut integration mesh
         * @param aSubphasesInBsplineCell list of the subphase indices inside the given B-spline element
         * @param aSubphaseIndicesToBspline searchable unordered index to index map holding the subphase indices
         * @param aPrunedBsplineSubphaseToSubphase output: SP to SP connectivity graph local to the B-spline element
         */
        void
        generate_pruned_subphase_graph_in_bspline_cell(
                Cut_Integration_Mesh*                    aCutIntegrationMesh,
                moris::Matrix< moris::IndexMat > const & aSubphasesInBsplineCell,
                IndexMap&                                aSubphaseIndicesToBspline,
                moris::Matrix< moris::IndexMat >&        aPrunedBsplineSubphaseToSubphase );

        // ----------------------------------------------------------------------------------

        /**
         * @brief perform flood fill on the SP to SP connectivity graph local to the B-spline element
         *
         * @param aSubphasesInBspCell list of the subphase indices inside the given B-spline element
         * @param aPrunedSubPhaseToSubphase SP to SP connectivity graph local to the B-spline element
         * @param aSubPhaseBinEnrichmentVals list of indices of disconnected group of subphases assigned to each subphase
         * @param aMaxEnrichmentLevel output: largest index of a disconnected group of subphases
         */
        void
        find_subphase_bin_enrichment_levels_in_bspline_cell(
                moris::Matrix< moris::IndexMat > const & aSubphasesInBspCell,
                moris::Matrix< moris::IndexMat > const & aPrunedSubPhaseToSubphase,
                moris::Matrix< moris::IndexMat >&        aSubPhaseBinEnrichmentVals,
                moris_index&                             aMaxEnrichmentLevel );

        // ----------------------------------------------------------------------------------

        /**
         * @brief sort SPs into groups using flood fill indices
         *
         * @param aSubphaseBin list of indices of disconnected group of subphases assigned to each subphase
         * @param aSubphaseIndicesInBsplineCell list of the subphase indices inside the given B-spline element
         * @param aNumSPGs number of subphase groups to be created
         * @return Vector< Vector< moris_index > > groups of SP indices that are connected
         */
        Vector< Vector< moris_index > >
        split_flood_fill_bin(
                moris::Matrix< moris::IndexMat >& aSubphaseBin,
                moris::Matrix< moris::IndexMat >& aSubphaseIndicesInBsplineCell,
                uint                              aNumSPGs );

        // ----------------------------------------------------------------------------------

        /**
         * @brief find the side ordinals through which an SPG is connected to neighboring SPGs
         *
         * @param aCutIntegrationMesh pointer to cut integration mesh
         * @param aSPsInGroup list of SP indices in current SPG
         * @param aSubphaseIndicesToBspline searchable unordered index to index map holding the subphase indices
         * @return Vector< bool > binary "punch-card" of the side ordinals having an SPG connection (in 2D length of 4, in 3D a length of 6)
         */
        Vector< bool >
        collect_subphase_group_ligament_side_ordinals(
                Cut_Integration_Mesh*       aCutIntegrationMesh,
                Vector< moris_index >& aSPsInGroup,
                IndexMap&                   aSubphaseIndicesToBspline );

        // ----------------------------------------------------------------------------------

        /**
         * @brief collects the indices of the IG cells in all SPs given to the function and
         * compiles them in one linear list
         *
         * @param aCutIntegrationMesh pointer to cut integration mesh (needed to access IG_cell_groups)
         * @param aSPsInSPG list of SPs in the SPG
         * @param aIgCellIndicesInSPG output/to fill: list of IG cell indices in SPG
         */
        void
        collect_ig_cell_indices_in_SPG(
                Cut_Integration_Mesh*              aCutIntegrationMesh,
                Vector< moris_index > const & aSPsInSPG,
                Vector< moris_index >&        aIgCellIndicesInSPG );

        // ----------------------------------------------------------------------------------

        /**
         * @brief constructs the SPG Neighborhood Connectivity graph after the SPGs themselves have been constructed
         *
         * @param aCutIntegrationMesh pointer to cut integration mesh
         * @param aBsplineMeshInfo pointer to the B-spline mesh info to be used for construction
         * @param aMeshIndex discretization mesh index
         * @return const std::shared_ptr< Subphase_Neighborhood_Connectivity > pointer to the SPG Neighborhood Connectivity
         */
        const std::shared_ptr< Subphase_Neighborhood_Connectivity >
        construct_subphase_group_neighborhood(
                Cut_Integration_Mesh* aCutIntegrationMesh,
                Bspline_Mesh_Info*    aBsplineMeshInfo,
                const moris_index     aMeshIndex );

        // ----------------------------------------------------------------------------------

        /**
         * @brief setup the material connectivity of the subphase groups wrt. to the coarsest
         * B-spline element related to a given base IP cell. creates lists of material sub-
         * domains wrt which basis extensions will be needed in the enrichment
         *
         * @param aCutIntegrationMesh pointer to the cut integration mesh
         */
        void
        construct_SPG_material_connectivity_information( Cut_Integration_Mesh* aCutIntegrationMesh );

        // ----------------------------------------------------------------------------------

        /**
         * @brief
         *
         * @param aCutIntegrationMesh
         * @param aLagrangeElementIndex
         * @param aBsplineMeshListIndex
         * @param aMaterialSpgIndices
         * @param aVoidSpgIndices
         */
        void
        find_material_SPGs_on_Lagrange_Cell(
                Cut_Integration_Mesh*       aCutIntegrationMesh,
                const moris_index           aLagrangeElementIndex,
                const moris_index           aBsplineMeshListIndex,
                Vector< moris_index >& aMaterialSpgIndices,
                Vector< moris_index >& aVoidSpgIndices );

        // ----------------------------------------------------------------------------------

    };    // class Integration_Mesh_Generator

    // ----------------------------------------------------------------------------------

}    // namespace xtk

#endif<|MERGE_RESOLUTION|>--- conflicted
+++ resolved
@@ -15,12 +15,7 @@
 #include "cl_GEN_Geometry_Engine.hpp"
 #include "cl_Matrix.hpp"
 #include "linalg_typedefs.hpp"
-<<<<<<< HEAD
 #include "cl_Vector.hpp"
-#include "cl_GEN_Geometric_Query_Interface.hpp"
-=======
-#include "cl_Cell.hpp"
->>>>>>> 659c9214
 #include "cl_MTK_Enums.hpp"
 #include "cl_MTK_Cell.hpp"
 #include "cl_MTK_Cell_Info.hpp"
@@ -259,15 +254,8 @@
 
       private:
         Model*                      mXTKModel       = nullptr;
-<<<<<<< HEAD
-        moris::ge::Geometry_Engine* mGeometryEngine = nullptr;
-
-        moris::Matrix< moris::IndexMat >       mActiveGeometries;
+        moris::gen::Geometry_Engine* mGeometryEngine = nullptr;
         Vector< enum Subdivision_Method > mSubdivisionMethods;
-=======
-        moris::gen::Geometry_Engine* mGeometryEngine = nullptr;
-        moris::Cell< enum Subdivision_Method > mSubdivisionMethods;
->>>>>>> 659c9214
 
         bool mOutputCutIgMesh = false;
 
@@ -280,12 +268,7 @@
 
         Integration_Mesh_Generator(
                 xtk::Model*                      aXTKModelPtr,
-<<<<<<< HEAD
-                Vector< enum Subdivision_Method >  aMethods,
-                moris::Matrix< moris::IndexMat > aActiveGeometries );
-=======
-                Cell< enum Subdivision_Method >  aMethods );
->>>>>>> 659c9214
+                Vector< enum Subdivision_Method >  aMethods );
 
         // ----------------------------------------------------------------------------------
 
