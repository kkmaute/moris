/*
 * Copyright (c) 2022 University of Colorado
 * Licensed under the MIT license. See LICENSE.txt file in the MORIS root for details.
 *
 *------------------------------------------------------------------------------------
 *
 * cl_XTK_Integration_Mesh_Generator.hpp
 *
 */

#ifndef MORIS_CL_XTK_Integration_Mesh_Generator_HPP_
#define MORIS_CL_XTK_Integration_Mesh_Generator_HPP_

#include "cl_XTK_Model.hpp"
#include "cl_GEN_Geometry_Engine.hpp"
#include "cl_Matrix.hpp"
#include "linalg_typedefs.hpp"
#include "cl_Vector.hpp"
#include "cl_MTK_Enums.hpp"
#include "cl_MTK_Cell.hpp"
#include "cl_MTK_Cell_Info.hpp"
#include "cl_MTK_Mesh_Core.hpp"
#include "cl_XTK_Background_Mesh.hpp"
#include "cl_XTK_Decomposition_Data.hpp"
#include "cl_XTK_Cut_Integration_Mesh.hpp"
#include "cl_MTK_Cell_Info_Factory.hpp"
#include "cl_XTK_Cell_No_CM.hpp"
#include "cl_XTK_Subphase_Group.hpp"
#include "cl_Tracer.hpp"

namespace moris::xtk
{
    // ----------------------------------------------------------------------------------

    // typedef std::unordered_map< moris::moris_index, moris::moris_index > IndexMap;

    // ----------------------------------------------------------------------------------

    struct Integration_Mesh_Generation_Data
    {
        // number of child meshes
        moris_index mNumChildMeshes = 0;

        // outer cell: geometry index (if the geometry is inactive the cell is empty)
        // inner cell: active child mesh index by cut mesh index
        Vector< Vector< moris_index > > mIntersectedBackgroundCellIndex;

        // All intersected background cells (uniques removed from the concatenated version of mIntersectedBackgroundCellIndex)
        Vector< moris_index > mAllIntersectedBgCellInds;

        // all non-intersected background cells needed to triangulate all BG-cells in post
        Vector< moris_index > mAllNonIntersectedBgCellInds;

        // // this maps from the background cell index to the child mesh index
        // std::unordered_map< moris_index, moris_index > mIntersectedBackgroundCellIndexToChildMeshIndex;

    };    // struct Integration_Mesh_Generation_Data

    // ----------------------------------------------------------------------------------

    class Geometric_Query
    {
      private:
        // associated with a given child mesh
        mtk::EntityRank mQueryEntityRank = mtk::EntityRank::INVALID;

        Matrix< IndexMat > mQueryEntityToVertices;
        Matrix< IndexMat > mQueryEntityParamCoords;

        // parent cell is the query object when checking for intersection
        moris::mtk::Cell* mQueryParentCell;

        // for edge based questions
        moris_index                                mCurrentEdgeIndex = MORIS_INDEX_MAX;
        std::shared_ptr< Edge_Based_Connectivity > mEdgeConnectivity;

        Vector< moris::mtk::Cell* >*                  mAssociatedBgCellForEdge = nullptr;
        Vector< std::shared_ptr< IG_Vertex_Group > >* mAssociatedVertexGroup   = nullptr;
<<<<<<< HEAD
        Cut_Integration_Mesh*                              mCutIntegrationMesh      = nullptr;
=======
        Cut_Integration_Mesh*                         mCutIntegrationMesh      = nullptr;
>>>>>>> 1f8cbf7b

        // parent info
        moris::mtk::Cell* mParentCell;

        // row-based and indexed based on the indexing in mQueryEntityToVertices.
<<<<<<< HEAD
        Vector< std::shared_ptr< moris::Matrix< moris::DDRMat > > >* mQueryEntityIndexedCoordinates = nullptr;
=======
        Vector< std::shared_ptr< Matrix< DDRMat > > >* mQueryEntityIndexedCoordinates = nullptr;
>>>>>>> 1f8cbf7b

        // geometric index
        moris_index mGeometricIndex;

      public:
        Geometric_Query()
                : mQueryParentCell( nullptr )
                , mParentCell( nullptr )
                , mGeometricIndex( MORIS_INDEX_MAX )
        {
        }
        ~Geometric_Query() {}

        void
        set_query_entity_rank( mtk::EntityRank aEntityRank )
        {
            mQueryEntityRank = aEntityRank;
        }

        void
        set_edge_connectivity( std::shared_ptr< Edge_Based_Connectivity > aEdgeConnectivity )
        {
            mEdgeConnectivity = aEdgeConnectivity;
        }

        void
        set_edge_associated_background_cell( Vector< moris::mtk::Cell* >* aAssociatedBgCellsForEdge )
        {
            mAssociatedBgCellForEdge = aAssociatedBgCellsForEdge;
        }

        void
        set_associated_vertex_group( Vector< std::shared_ptr< IG_Vertex_Group > >* aAssociatedVertexGroup )
        {
            mAssociatedVertexGroup = aAssociatedVertexGroup;
        }

        void
        set_cut_integration_mesh( Cut_Integration_Mesh* aCutIntegrationMesh )
        {
            mCutIntegrationMesh = aCutIntegrationMesh;
        }

        void
        set_current_edge_index( moris_index aCurrentIndex )
        {
            mCurrentEdgeIndex = aCurrentIndex;
            mQueryEntityToVertices.resize( 1, 2 );
            mQueryEntityToVertices( 0 ) = mEdgeConnectivity->mEdgeVertices( mCurrentEdgeIndex )( 0 )->get_index();
            mQueryEntityToVertices( 1 ) = mEdgeConnectivity->mEdgeVertices( mCurrentEdgeIndex )( 1 )->get_index();
        }

        void
        set_parametric_coordinate_size( moris_index aParametricSize )
        {
            // hard coded for edges right now
            mQueryEntityParamCoords.resize( 2, aParametricSize );
        }

        void
        set_parent_cell( moris::mtk::Cell* aParentCell )
        {
            mParentCell = aParentCell;
        }

        void
        set_query_cell( moris::mtk::Cell* aQueryParentCell )
        {
            mQueryParentCell       = aQueryParentCell;
            mQueryEntityToVertices = aQueryParentCell->get_vertex_inds();
        }

        void
        set_query_edge_connectivity( std::shared_ptr< Edge_Based_Connectivity > aEdgeBasedConnectivity )
        {
        }

        void
<<<<<<< HEAD
        set_coordinates_matrix( Vector< std::shared_ptr< moris::Matrix< moris::DDRMat > > >* aCoordinates )
=======
        set_coordinates_matrix( Vector< std::shared_ptr< Matrix< DDRMat > > >* aCoordinates )
>>>>>>> 1f8cbf7b
        {
            mQueryEntityIndexedCoordinates = aCoordinates;
        }

        void
        set_geometric_index( moris_index aGeometricIndex )
        {
            mGeometricIndex = aGeometricIndex;
        }

        moris_index
        get_geometric_index() const
        {
            return mGeometricIndex;
        }

        mtk::EntityRank
        get_query_entity_rank() const
        {
            return mQueryEntityRank;
        }

        Matrix< IndexMat > const &
        get_query_entity_to_vertex_connectivity() const
        {
            return mQueryEntityToVertices;
        }

<<<<<<< HEAD
        Vector< std::shared_ptr< moris::Matrix< moris::DDRMat > > >*
=======
        Vector< std::shared_ptr< Matrix< DDRMat > > >*
>>>>>>> 1f8cbf7b
        get_query_indexed_coordinates() const
        {
            return mQueryEntityIndexedCoordinates;
        }

        Matrix< DDRMat >
        get_vertex_local_coord_wrt_parent_entity( moris_index aVertexIndex ) const
        {
            std::shared_ptr< IG_Vertex_Group > tCurrentVertexGroup = ( *mAssociatedVertexGroup )( mCurrentEdgeIndex );
            return *tCurrentVertexGroup->get_vertex_local_coords( aVertexIndex );
        }

        mtk::EntityRank
        get_query_parent_entity_rank() const
        {
            return mtk::EntityRank::ELEMENT;
        }

        Matrix< IndexMat >
        get_query_parent_entity_connectivity() const
        {
            return mParentCell->get_vertex_inds();
        }

        Matrix< DDRMat >
        get_query_parent_coordinates() const
        {
            return mParentCell->get_vertex_coords();
        }

        moris_index
        get_query_parent_entity_id() const
        {
            return mParentCell->get_id();
        }

        moris_index
        max_query_entity_intersection() const
        {
            return 1;
        }

        mtk::Geometry_Type get_geometry_type()
        {
            return mParentCell->get_geometry_type();
        }

        mtk::Interpolation_Order get_interpolation_order()
        {
            return mParentCell->get_interpolation_order();
        }

    };    // struct Geometric_Query

    // ----------------------------------------------------------------------------------

    class Decomposition_Algorithm;
    class Integration_Mesh_Generator
    {
        // ----------------------------------------------------------------------------------

      private:
<<<<<<< HEAD
        Model*                      mXTKModel       = nullptr;
        moris::gen::Geometry_Engine* mGeometryEngine = nullptr;
=======
        Model*                            mXTKModel       = nullptr;
        moris::gen::Geometry_Engine*      mGeometryEngine = nullptr;
>>>>>>> 1f8cbf7b
        Vector< enum Subdivision_Method > mSubdivisionMethods;

        bool mOutputCutIgMesh = false;

      public:
        // ----------------------------------------------------------------------------------

        Integration_Mesh_Generator();

        // ----------------------------------------------------------------------------------

        Integration_Mesh_Generator(
<<<<<<< HEAD
                xtk::Model*                      aXTKModelPtr,
                Vector< enum Subdivision_Method >  aMethods );
=======
                xtk::Model*                       aXTKModelPtr,
                Vector< enum Subdivision_Method > aMethods );
>>>>>>> 1f8cbf7b

        // ----------------------------------------------------------------------------------

        ~Integration_Mesh_Generator();

        // ----------------------------------------------------------------------------------

        std::shared_ptr< Cut_Integration_Mesh >
        perform();

        // ----------------------------------------------------------------------------------

        moris::gen::Geometry_Engine*
        get_geom_engine();

        // ----------------------------------------------------------------------------------

        uint
        get_spatial_dim();

        // ----------------------------------------------------------------------------------

        uint
        get_ig_mesh_order();

        // ----------------------------------------------------------------------------------

        enum Subdivision_Method
        determine_reg_subdivision_template();

        // ----------------------------------------------------------------------------------

        enum Subdivision_Method
        determine_order_elevation_template();

        // ----------------------------------------------------------------------------------

        void
        set_cut_IG_mesh_output( bool aOutputCutIgMesh )
        {
            mOutputCutIgMesh = aOutputCutIgMesh;
        }

        // ----------------------------------------------------------------------------------

        bool
        get_cut_IG_mesh_output()
        {
            return mOutputCutIgMesh;
        }

        // ----------------------------------------------------------------------------------

        /**
         * @brief checks whether all intersected background cells are on the same level. The resultant bool is populated
         * in the cut integration mesh mChildMeshSameLevel. ultimately This triggers a remeshing of HMR in the background mesh
         *
         * @param aMeshGenerationData
         * @param aBackgroundMesh
         */

        void
        check_intersected_background_cell_levels(
                Integration_Mesh_Generation_Data& aMeshGenerationData,
                Cut_Integration_Mesh*             aCutIntegrationMesh,
                moris::mtk::Mesh*                 aBackgroundMesh );

        // ----------------------------------------------------------------------------------

        bool
        determine_intersected_background_cells(
                Integration_Mesh_Generation_Data& aMeshGenerationData,
                Cut_Integration_Mesh*             aCutIntegrationMesh,
                moris::mtk::Mesh*                 aBackgroundMesh );

        // ----------------------------------------------------------------------------------

        bool
        determine_non_intersected_background_cells(
                Integration_Mesh_Generation_Data& aMeshGenerationData,
                Cut_Integration_Mesh*             aCutIntegrationMesh,
                moris::mtk::Mesh*                 aBackgroundMesh );

        // ----------------------------------------------------------------------------------

        void
        deduce_interfaces(
                Cut_Integration_Mesh*                       aCutIntegrationMesh,
                std::shared_ptr< Facet_Based_Connectivity > aFacetConnectivity,
<<<<<<< HEAD
                Vector< moris_index >&                 aInterfaces );
=======
                Vector< moris_index >&                      aInterfaces );
>>>>>>> 1f8cbf7b

        // ----------------------------------------------------------------------------------

        void
        construct_bulk_phase_to_bulk_phase_interface(
<<<<<<< HEAD
                Cut_Integration_Mesh*                                                aCutIntegrationMesh,
                Vector< moris_index >&                                          aInterfaces,
=======
                Cut_Integration_Mesh*                                      aCutIntegrationMesh,
                Vector< moris_index >&                                     aInterfaces,
>>>>>>> 1f8cbf7b
                Vector< Vector< std::shared_ptr< IG_Cell_Side_Group > > >& aInterfaceBulkPhaseToBulk );

        // ----------------------------------------------------------------------------------

        void
        construct_bulk_phase_to_bulk_phase_dbl_side_interface(
<<<<<<< HEAD
                Cut_Integration_Mesh*                                                       aCutIntegrationMesh,
                Vector< moris_index >&                                                 aInterfaces,
=======
                Cut_Integration_Mesh*                                             aCutIntegrationMesh,
                Vector< moris_index >&                                            aInterfaces,
>>>>>>> 1f8cbf7b
                Vector< Vector< std::shared_ptr< IG_Cell_Double_Side_Group > > >& aDblSideInterfaceBulkPhaseToBulk );

        // ----------------------------------------------------------------------------------

        std::string
        get_interface_side_set_name(
                moris_index aGeomIndex,
                moris_index aBulkPhaseIndex0,
                moris_index aBulkPhaseIndex1 );

        // ----------------------------------------------------------------------------------

        void
        construct_interface_sets(
<<<<<<< HEAD
                Cut_Integration_Mesh*                                                aCutIntegrationMesh,
=======
                Cut_Integration_Mesh*                                      aCutIntegrationMesh,
>>>>>>> 1f8cbf7b
                Vector< Vector< std::shared_ptr< IG_Cell_Side_Group > > >& aInterfaceBulkPhaseToBulk );

        // ----------------------------------------------------------------------------------

        void
        construct_bulk_phase_cell_groups(
<<<<<<< HEAD
                Cut_Integration_Mesh*                            aCutIntegrationMesh,
=======
                Cut_Integration_Mesh*                       aCutIntegrationMesh,
>>>>>>> 1f8cbf7b
                Vector< std::shared_ptr< IG_Cell_Group > >& aBulkPhaseCellGroups );

        // ----------------------------------------------------------------------------------

        void
        construct_bulk_phase_blocks(
<<<<<<< HEAD
                Cut_Integration_Mesh*                            aCutIntegrationMesh,
=======
                Cut_Integration_Mesh*                       aCutIntegrationMesh,
>>>>>>> 1f8cbf7b
                Vector< std::shared_ptr< IG_Cell_Group > >& aBulkPhaseCellGroups );

        // ----------------------------------------------------------------------------------

        bool
        allocate_child_meshes( Integration_Mesh_Generation_Data& aMeshGenerationData,
                Cut_Integration_Mesh*                            aCutIntegrationMesh,
                moris::mtk::Mesh*                                aBackgroundMesh );

        // ----------------------------------------------------------------------------------

        void
        collect_vertex_groups_for_background_cells(
<<<<<<< HEAD
                Integration_Mesh_Generation_Data*                  aMeshGenerationData,
                Cut_Integration_Mesh*                              aCutIntegrationMesh,
=======
                Integration_Mesh_Generation_Data*             aMeshGenerationData,
                Cut_Integration_Mesh*                         aCutIntegrationMesh,
>>>>>>> 1f8cbf7b
                Vector< moris::mtk::Cell* >*                  aBackgroundCells,
                Vector< std::shared_ptr< IG_Vertex_Group > >* aVertexGroups );

        // ----------------------------------------------------------------------------------

        /**
         * this function checks if first vertex in first map (first input)
         * exists in last two inputs and returns MORIS_MAX_INDEX if not
         */
        moris_index
        edge_exists(
<<<<<<< HEAD
                Vector< moris::mtk::Vertex* >&                aVerticesOnEdge,
                std::unordered_map< moris_index, moris_index >&    aLocaLVertexMap,
                Vector< Vector< uint > >&                aVertexToEdge,
                Vector< Vector< moris::mtk::Vertex* > >& aFullEdgeVertices );
=======
                Vector< moris::mtk::Vertex* >&                  aVerticesOnEdge,
                std::unordered_map< moris_index, moris_index >& aLocaLVertexMap,
                Vector< Vector< uint > >&                       aVertexToEdge,
                Vector< Vector< moris::mtk::Vertex* > >&        aFullEdgeVertices );
>>>>>>> 1f8cbf7b

        // ----------------------------------------------------------------------------------

        moris_index
        facet_exists(
<<<<<<< HEAD
                Vector< moris::mtk::Vertex* >&                aVerticesOnFacet,
                std::unordered_map< moris_index, moris_index >&    aLocaLVertexMap,
                Vector< Vector< uint > >&                aVertexToFacet,
                Vector< Vector< moris::mtk::Vertex* > >& aFullFacetVertices );
=======
                Vector< moris::mtk::Vertex* >&                  aVerticesOnFacet,
                std::unordered_map< moris_index, moris_index >& aLocaLVertexMap,
                Vector< Vector< uint > >&                       aVertexToFacet,
                Vector< Vector< moris::mtk::Vertex* > >&        aFullFacetVertices );
>>>>>>> 1f8cbf7b

        // ----------------------------------------------------------------------------------

        void
        construct_ig_cell_groups_facet_conn(
<<<<<<< HEAD
                Vector< std::shared_ptr< IG_Cell_Group > >&     aActiveIgCellGroups,
=======
                Vector< std::shared_ptr< IG_Cell_Group > >&            aActiveIgCellGroups,
>>>>>>> 1f8cbf7b
                Vector< std::shared_ptr< Facet_Based_Connectivity > >& aGroupFaceConn );

        // ----------------------------------------------------------------------------------

        void
        generate_cell_neighborhood(
<<<<<<< HEAD
                Vector< moris::mtk::Cell* >&                 aCells,
=======
                Vector< moris::mtk::Cell* >&                      aCells,
>>>>>>> 1f8cbf7b
                std::shared_ptr< Facet_Based_Connectivity >       aFaceConnectivity,
                std::shared_ptr< Cell_Neighborhood_Connectivity > aNeighborhood );

        // ----------------------------------------------------------------------------------

        void
        create_facet_from_element_to_node(
<<<<<<< HEAD
                Vector< moris::mtk::Cell* >&           aCells,
=======
                Vector< moris::mtk::Cell* >&                aCells,
>>>>>>> 1f8cbf7b
                std::shared_ptr< Facet_Based_Connectivity > aFaceConnectivity );

        // ----------------------------------------------------------------------------------

        void
        create_vertex_facet_connectivity(
                std::shared_ptr< Facet_Based_Connectivity > aFaceConnectivity,
                Cut_Integration_Mesh*                       aCutIntegrationMesh );

        // ----------------------------------------------------------------------------------

        void
        create_edges_from_element_to_node(
<<<<<<< HEAD
                Vector< moris::mtk::Cell* >           aCells,
=======
                Vector< moris::mtk::Cell* >                aCells,
>>>>>>> 1f8cbf7b
                std::shared_ptr< Edge_Based_Connectivity > aEdgeConnectivity );

        // ----------------------------------------------------------------------------------

        void
        select_background_cell_for_edge(
                std::shared_ptr< Edge_Based_Connectivity > aEdgeBasedConnectivity,
                Cut_Integration_Mesh*                      aCutIntegrationMesh,
<<<<<<< HEAD
                Vector< moris::mtk::Cell* >&          aBackgroundCellForEdge );
=======
                Vector< moris::mtk::Cell* >&               aBackgroundCellForEdge );
>>>>>>> 1f8cbf7b

        // ----------------------------------------------------------------------------------

        void
        select_background_cell_for_facet(
                std::shared_ptr< Facet_Based_Connectivity > aEdgeBasedConnectivity,
                Cut_Integration_Mesh*                       aCutIntegrationMesh,
<<<<<<< HEAD
                Vector< moris::mtk::Cell* >&           aBackgroundCellForEdge );
=======
                Vector< moris::mtk::Cell* >&                aBackgroundCellForEdge );
>>>>>>> 1f8cbf7b

        // ----------------------------------------------------------------------------------

        void
        deduce_facet_ancestry(
                Cut_Integration_Mesh*                       aCutIntegrationMesh,
                moris::mtk::Mesh*                           aBackgroundMesh,
                std::shared_ptr< Facet_Based_Connectivity > aIgCellGroupFacetConnectivity,
<<<<<<< HEAD
                Vector< moris::mtk::Cell* > const &    aParentCellForDeduction,
=======
                Vector< moris::mtk::Cell* > const &         aParentCellForDeduction,
>>>>>>> 1f8cbf7b
                std::shared_ptr< Facet_Based_Ancestry >     aIgFacetAncestry );

        // ----------------------------------------------------------------------------------

        void
        compute_bg_facet_to_child_facet_connectivity(
<<<<<<< HEAD
                Cut_Integration_Mesh*                                                aCutIntegrationMesh,
                moris::mtk::Mesh*                                                    aBackgroundMesh,
                std::shared_ptr< Facet_Based_Connectivity >                          aIgCellGroupFacetConnectivity,
                std::shared_ptr< Facet_Based_Ancestry >                              aIgFacetAncestry,
=======
                Cut_Integration_Mesh*                                      aCutIntegrationMesh,
                moris::mtk::Mesh*                                          aBackgroundMesh,
                std::shared_ptr< Facet_Based_Connectivity >                aIgCellGroupFacetConnectivity,
                std::shared_ptr< Facet_Based_Ancestry >                    aIgFacetAncestry,
>>>>>>> 1f8cbf7b
                Vector< std::shared_ptr< Vector< moris::moris_index > > >& aBgFacetToIgFacet );

        // ----------------------------------------------------------------------------------

        void
        deduce_edge_ancestry(
                Cut_Integration_Mesh*                      aCutIntegrationMesh,
                moris::mtk::Mesh*                          aBackgroundMesh,
                std::shared_ptr< Edge_Based_Connectivity > aIgCellGroupEdgeConnectivity,
<<<<<<< HEAD
                Vector< moris::mtk::Cell* > const &   aParentCellForDeduction,
=======
                Vector< moris::mtk::Cell* > const &        aParentCellForDeduction,
>>>>>>> 1f8cbf7b
                std::shared_ptr< Edge_Based_Ancestry >     aIgEdgeAncestry );

        // ----------------------------------------------------------------------------------

        void
        commit_new_ig_vertices_to_cut_mesh(
                Integration_Mesh_Generation_Data* aMeshGenerationData,
                Decomposition_Data*               aDecompositionData,
                Cut_Integration_Mesh*             aCutIntegrationMesh,
                moris::mtk::Mesh*                 aBackgroundMesh,
                Decomposition_Algorithm*          aDecompositionAlgorithm );

        // ----------------------------------------------------------------------------------

        void
        link_new_vertices_to_geometry_engine(
                Decomposition_Data*      aDecompositionData,
                Decomposition_Algorithm* aDecompAlg );

        // ----------------------------------------------------------------------------------

        void
        commit_new_ig_cells_to_cut_mesh(
                Integration_Mesh_Generation_Data* aMeshGenerationData,
                Decomposition_Data*               aDecompositionData,
                Cut_Integration_Mesh*             aCutIntegrationMesh,
                moris::mtk::Mesh*                 aBackgroundMesh,
                Decomposition_Algorithm*          aDecompositionAlgorithm );

        // ----------------------------------------------------------------------------------

        void
        identify_and_construct_subphases(
                Integration_Mesh_Generation_Data*                 aMeshGenerationData,
                Cut_Integration_Mesh*                             aCutIntegrationMesh,
                moris::mtk::Mesh*                                 aBackgroundMesh,
                std::shared_ptr< Cell_Neighborhood_Connectivity > aCutNeighborhood );

        // ----------------------------------------------------------------------------------

        void
        construct_subphases_on_triangulated_non_cut_cells(
                Integration_Mesh_Generation_Data* aMeshGenerationData,
                Cut_Integration_Mesh*             aCutIntegrationMesh,
                moris::mtk::Mesh*                 aBackgroundMesh );

        // ----------------------------------------------------------------------------------

        void
        construct_subphase_neighborhood(
<<<<<<< HEAD
                Cut_Integration_Mesh*                                                aCutIntegrationMesh,
                moris::mtk::Mesh*                                                    aBackgroundMesh,
                std::shared_ptr< Facet_Based_Connectivity >                          aFacetConnectivity,
                Vector< std::shared_ptr< Vector< moris::moris_index > > >* aBgFacetToChildFacet,
                std::shared_ptr< Subphase_Neighborhood_Connectivity >                aSubphaseNeighborhood );
=======
                Cut_Integration_Mesh*                                      aCutIntegrationMesh,
                moris::mtk::Mesh*                                          aBackgroundMesh,
                std::shared_ptr< Facet_Based_Connectivity >                aFacetConnectivity,
                Vector< std::shared_ptr< Vector< moris::moris_index > > >* aBgFacetToChildFacet,
                std::shared_ptr< Subphase_Neighborhood_Connectivity >      aSubphaseNeighborhood );
>>>>>>> 1f8cbf7b

        // ----------------------------------------------------------------------------------

        void
        collect_subphases_attached_to_facet_on_cell(
<<<<<<< HEAD
                Cut_Integration_Mesh*                                aCutIntegrationMesh,
                moris::mtk::Cell const *                             aBGCell,
                moris::moris_index                                   aFacetOrdinal,
                moris::moris_index                                   aSharedFacetIndex,
                std::shared_ptr< Facet_Based_Connectivity >          aFacetConnectivity,
                std::shared_ptr< Vector< moris::moris_index > > aBgFacetToChildrenFacets,
                Vector< moris::moris_index >&                          aSubphaseIndices,
                Vector< moris::moris_index >&                          aRepresentativeIgCells,
                Vector< moris::moris_index >&                          aRepresentativeIgCellsOrdinal );
=======
                Cut_Integration_Mesh*                           aCutIntegrationMesh,
                moris::mtk::Cell const *                        aBGCell,
                moris::moris_index                              aFacetOrdinal,
                moris::moris_index                              aSharedFacetIndex,
                std::shared_ptr< Facet_Based_Connectivity >     aFacetConnectivity,
                std::shared_ptr< Vector< moris::moris_index > > aBgFacetToChildrenFacets,
                Vector< moris::moris_index >&                   aSubphaseIndices,
                Vector< moris::moris_index >&                   aRepresentativeIgCells,
                Vector< moris::moris_index >&                   aRepresentativeIgCellsOrdinal );
>>>>>>> 1f8cbf7b

        // ----------------------------------------------------------------------------------

        void
        collect_ig_cells_and_side_ords_on_bg_facet(
<<<<<<< HEAD
                Cut_Integration_Mesh*             aCutIntegrationMesh,
                moris::moris_index                aBackgroundFacetIndex,
=======
                Cut_Integration_Mesh*        aCutIntegrationMesh,
                moris::moris_index           aBackgroundFacetIndex,
>>>>>>> 1f8cbf7b
                Vector< moris::mtk::Cell* >& aIgCell,
                Vector< moris_index >&       aIgCellSideOrds );

        // ----------------------------------------------------------------------------------
        // ----------------------------------------------------------------------------------

        /**
         * @brief finds the range of valid Subphase IDs on each processor and assigns them to the SPs
         *
         * @param aCutIntegrationMesh pointer to the Cut_Integration_Mesh
         * @param aBackgroundMesh pointer to the HMR Lagrange Background mesh
         */
        void
        assign_subphase_glob_ids(
                Cut_Integration_Mesh* aCutIntegrationMesh,
                moris::mtk::Mesh*     aBackgroundMesh );

        // ----------------------------------------------------------------------------------

        /**
         * @brief assign IDs to the subphases owned by the executing processor
         *
         * @param aCutIntegrationMesh pointer to the Cut_Integration_Mesh
         * @param tFirstID first subphase ID to be used by the executing processor
         */
        void
        assign_IDs_to_owned_subphases(
                Cut_Integration_Mesh* aCutIntegrationMesh,
                moris_id              aFirstID );

        // ----------------------------------------------------------------------------------

        /**
         * @brief Prepares lists of Subphases the executing proc has access to but doesn't own for each processor that actually owns these subphases.
         * Additionally, the parent IP cell IDs, IG cell group IDs, and the number of IG cells in each SP will be collected.
         *
         * @param aCutIntegrationMesh pointer to the Cut_Integration_Mesh
         * @param aNotOwnedSubphasesToProcs outer cell: owner proc index in XTK comm-table || inner cell: list of non-owned SPs whose IDs need to be requested from that owning proc
         * @param aParentCellIds outer cell: owner proc index in XTK comm-table || inner cell: parent Cell IDs corresponding to the SPs in the lists above
         * @param aChildCellIds outer cell: owner proc index in XTK comm-table || inner cell: IDs of the first IG cell in the IG cell groups corresponding to the SPs in the lists above
         * @param aNumChildCellsInSubphases outer cell: owner proc index in XTK comm-table || inner cell: number of IG cells in each of the SPs in the lists above
         */
        void
        prepare_requests_for_not_owned_subphase_IDs(
<<<<<<< HEAD
                Cut_Integration_Mesh*        aCutIntegrationMesh,
                Vector< Vector< moris_index > >& aNotOwnedSubphasesToProcs,
                Vector< Matrix< IdMat > >&     aParentCellIds,
                Vector< Matrix< IdMat > >&     aFirstChildIgCellIds,
                Vector< Matrix< IdMat > >&     aNumChildCellsInSubphases );
=======
                Cut_Integration_Mesh*            aCutIntegrationMesh,
                Vector< Vector< moris_index > >& aNotOwnedSubphasesToProcs,
                Vector< Matrix< IdMat > >&       aParentCellIds,
                Vector< Matrix< IdMat > >&       aFirstChildIgCellIds,
                Vector< Matrix< IdMat > >&       aNumChildCellsInSubphases );
>>>>>>> 1f8cbf7b

        // ----------------------------------------------------------------------------------

        /**
         * @brief find and answer with the IDs of the subphases owned by the executing processor and requested from other processors
         *
         * @param aCutIntegrationMesh pointer to the Cut_Integration_Mesh
         * @param aSubphaseIds outer cell: owner proc index in XTK comm-table || inner cell: IDs of the Subphase corresponding to the SPs specified by the above lists
         * @param aReceivedParentCellIds outer cell: owner proc index in XTK comm-table || inner cell: parent Cell IDs corresponding to the SPs whose IDs are requested
         * @param aReceivedFirstChildIgCellIds outer cell: owner proc index in XTK comm-table || inner cell: IDs of the first IG cell in the IG cell groups corresponding to the SPs whose IDs are requested
         * @param aReceivedNumChildCellsInSubphases outer cell: owner proc index in XTK comm-table || inner cell: number of IG cells in each of the SPs whose IDs are requested
         */
        void
        prepare_answers_for_owned_subphase_IDs(
<<<<<<< HEAD
                Cut_Integration_Mesh*           aCutIntegrationMesh,
=======
                Cut_Integration_Mesh*             aCutIntegrationMesh,
>>>>>>> 1f8cbf7b
                Vector< Matrix< IdMat > >&        aSubphaseIds,
                Vector< Matrix< IdMat > > const & aReceivedParentCellIds,
                Vector< Matrix< IdMat > > const & aReceivedFirstChildIgCellIds,
                Vector< Matrix< IdMat > > const & aReceivedNumChildCellsInSubphases );

        // ----------------------------------------------------------------------------------

        /**
         * @brief Assign the received subphase IDs to on the executing processor
         *
         * @param aCutIntegrationMesh pointer to the Cut_Integration_Mesh
         * @param tNotOwnedSubphasesToProcs outer cell: owner proc index in XTK comm-table || inner cell: list of non-owned SPs whose IDs need to be requested from that owning proc
         * @param tReceivedSubphaseIds outer cell: owner proc index in XTK comm-table || inner cell: IDs of the Subphase corresponding to the SPs specified by the above lists
         */
        void
        handle_requested_subphase_ID_answers(
<<<<<<< HEAD
                Cut_Integration_Mesh*               aCutIntegrationMesh,
                Vector< Vector< moris_index > > const & tNotOwnedSubphasesToProcs,
                Vector< Matrix< IdMat > > const &     tReceivedSubphaseIds );
=======
                Cut_Integration_Mesh*                   aCutIntegrationMesh,
                Vector< Vector< moris_index > > const & tNotOwnedSubphasesToProcs,
                Vector< Matrix< IdMat > > const &       tReceivedSubphaseIds );
>>>>>>> 1f8cbf7b

        // ----------------------------------------------------------------------------------
        // ----------------------------------------------------------------------------------

        /**
         * @brief finds the range of valid Subphase group IDs on each processor and assigns them to the SPGs
         *
         * @param aCutIntegrationMesh pointer to the Cut_Integration_Mesh
         * @param aBackgroundMesh pointer to the HMR Lagrange Background mesh
         * @param aBsplineMeshInfo pointer to the B-spline mesh info for the B-spline mesh wrt. which the SPG IDs should be assigned
         */
        void
        assign_subphase_group_glob_ids(
                Cut_Integration_Mesh* aCutIntegrationMesh,
                Bspline_Mesh_Info*    aBsplineMeshInfo );

        // ----------------------------------------------------------------------------------

        /**
         * @brief Prepares lists of subphase groups the executing proc has access to but doesn't own for each processor that actually owns these SPGs.
         *
         * @param aCutIntegrationMesh pointer to the Cut_Integration_Mesh
         * @param aBsplineMeshInfo pointer to the B-spline mesh info to be treated
         * @param aNotOwnedSpgsToProcs outer cell: owner proc index in XTK comm-table || inner cell: list of non-owned SPGs whose IDs need to be requested from that owning proc
         * @param aSubphaseIds outer cell: owner proc index in XTK comm-table || inner cell: first SP IDs in SPGs as listed in array above
         * @param aNumSpsInSpg outer cell: owner proc index in XTK comm-table || inner cell: number of SPs in the respective SPGs listed in array above
         */
        void
        prepare_requests_for_not_owned_subphase_group_IDs(
<<<<<<< HEAD
                Cut_Integration_Mesh*        aCutIntegrationMesh,
                Bspline_Mesh_Info*           aBsplineMeshInfo,
                Vector< Vector< moris_index > >& aNotOwnedSpgsToProcs,
                Vector< Matrix< IdMat > >&     aSubphaseIds,
                Vector< Matrix< IdMat > >&     aNumSpsInSpg );
=======
                Cut_Integration_Mesh*            aCutIntegrationMesh,
                Bspline_Mesh_Info*               aBsplineMeshInfo,
                Vector< Vector< moris_index > >& aNotOwnedSpgsToProcs,
                Vector< Matrix< IdMat > >&       aSubphaseIds,
                Vector< Matrix< IdMat > >&       aNumSpsInSpg );
>>>>>>> 1f8cbf7b

        // ----------------------------------------------------------------------------------

        /**
         * @brief Find and answer with the IDs of the subphase groups owned by the executing processor and requested from other processors
         *
         * @param aCutIntegrationMesh pointer to the Cut_Integration_Mesh
         * @param aBsplineMeshInfo pointer to the B-spline mesh info to be treated
         * @param aSubphaseGroupIds output; outer cell: owner proc index in XTK comm-table || inner cell: list of SPG ID answers found to the requests below
         * @param aReceivedSubphaseIds input; outer cell: owner proc index in XTK comm-table || inner cell: first SP IDs in SPGs for which IDs were requested
         * @param aReceivedNumSpsInSpg input; outer cell: owner proc index in XTK comm-table || inner cell: number of SPs in the respective SPGs listed in array above
         */
        void
        prepare_answers_for_owned_subphase_group_IDs(
<<<<<<< HEAD
                Cut_Integration_Mesh*           aCutIntegrationMesh,
                Bspline_Mesh_Info*              aBsplineMeshInfo,
=======
                Cut_Integration_Mesh*             aCutIntegrationMesh,
                Bspline_Mesh_Info*                aBsplineMeshInfo,
>>>>>>> 1f8cbf7b
                Vector< Matrix< IdMat > >&        aSubphaseGroupIds,
                Vector< Matrix< IdMat > > const & aReceivedSubphaseIds,
                Vector< Matrix< IdMat > > const & aReceivedNumSpsInSpg );

        // ----------------------------------------------------------------------------------

        /**
         * @brief Assign the received subphase group IDs on the executing processor
         *
         * @param aCutIntegrationMesh pointer to the Cut_Integration_Mesh
         * @param aBsplineMeshInfo pointer to the B-spline mesh info to be treated
         * @param aNotOwnedSpgsToProcs outer cell: owner proc index in XTK comm-table || inner cell: list of non-owned SPGs whose IDs need to be requested from that owning proc
         * @param aReceivedSubphaseGroupIds output; outer cell: owner proc index in XTK comm-table || inner cell: list of SPG ID answers received from other procs
         */
        void
        handle_requested_subphase_group_ID_answers(
<<<<<<< HEAD
                Cut_Integration_Mesh*               aCutIntegrationMesh,
                Bspline_Mesh_Info*                  aBsplineMeshInfo,
                Vector< Vector< moris_index > > const & aNotOwnedSpgsToProcs,
                Vector< Matrix< IdMat > > const &     aReceivedSubphaseGroupIds );
=======
                Cut_Integration_Mesh*                   aCutIntegrationMesh,
                Bspline_Mesh_Info*                      aBsplineMeshInfo,
                Vector< Vector< moris_index > > const & aNotOwnedSpgsToProcs,
                Vector< Matrix< IdMat > > const &       aReceivedSubphaseGroupIds );
>>>>>>> 1f8cbf7b

        // ----------------------------------------------------------------------------------
        // ----------------------------------------------------------------------------------

        /**
         * @brief perform flood fill on IG cell group and assign a subphase index to every IG cell
         *
         * @param aCutIntegrationMesh pointer to XTK Cut_Integration_Mesh
         * @param aCutNeighborhood Cell_Neighborhood_Connectivity of proc local mesh
         * @param aIgCellGroup pointer to IG_Cell_Group to perform flood fill on
         * @param aMaxValueAssigned (return value) number of subphases assigned during flood-fill (= max bg-cell local index of subphases assigned)
         * @return Matrix< IndexMat > List (vector) of subphase indices. Index in list corresponds to IG cell group local index of IG cell
         */
        Matrix< IndexMat >
        flood_fill_ig_cell_group(
                Cut_Integration_Mesh*                             aCutIntegrationMesh,
                std::shared_ptr< Cell_Neighborhood_Connectivity > aCutNeighborhood,
                std::shared_ptr< IG_Cell_Group >                  aIgCellGroup,
                moris_index&                                      aMaxValueAssigned );

        // ----------------------------------------------------------------------------------

        void
        extract_cells_from_cell_groups(
                Vector< std::shared_ptr< IG_Cell_Group > > const & aCellGroups,
                Vector< moris::mtk::Cell* >&                       aCellsInGroups );

        // ----------------------------------------------------------------------------------

        void
        compute_ig_cell_bulk_phase( Cut_Integration_Mesh* aCutIntegrationMesh );

        moris_index
        deduce_ig_cell_bulk_phase_from_facets(
                moris::mtk::Cell const * aCell,
                Cut_Integration_Mesh*    aCutIntegrationMesh );

        // ----------------------------------------------------------------------------------

        moris_index
        get_max_index( Vector< moris::mtk::Cell* >& aCells );

        // ----------------------------------------------------------------------------------

        void
        assign_node_requests_identifiers(
                Decomposition_Data&   aDecompData,
                Cut_Integration_Mesh* aCutIntegrationMesh,
                moris::mtk::Mesh*     aBackgroundMesh );

        // ----------------------------------------------------------------------------------

        void
        sort_new_node_requests_by_owned_and_not_owned(
                Decomposition_Data&                       tDecompData,
                Cut_Integration_Mesh*                     aCutIntegrationMesh,
                moris::mtk::Mesh*                         aBackgroundMesh,
<<<<<<< HEAD
                Vector< uint >&                             aOwnedRequests,
                Vector< Vector< uint > >&                     aNotOwnedRequests,
                Vector< uint >&                             aProcRanks,
=======
                Vector< uint >&                           aOwnedRequests,
                Vector< Vector< uint > >&                 aNotOwnedRequests,
                Vector< uint >&                           aProcRanks,
>>>>>>> 1f8cbf7b
                std::unordered_map< moris_id, moris_id >& aProcRankToIndexInData );

        // ----------------------------------------------------------------------------------

        void
        assign_owned_request_id(
<<<<<<< HEAD
                Decomposition_Data&  aDecompData,
                Vector< uint > const & aOwnedRequest,
                moris::moris_id&     aNodeId );
=======
                Decomposition_Data&    aDecompData,
                Vector< uint > const & aOwnedRequest,
                moris::moris_id&       aNodeId );
>>>>>>> 1f8cbf7b

        // ----------------------------------------------------------------------------------

        void
        setup_outward_requests(
                Decomposition_Data const &                aDecompData,
                moris::mtk::Mesh*                         aBackgroundMesh,
<<<<<<< HEAD
                Vector< Vector< uint > > const &              aNotOwnedRequests,
                Vector< uint > const &                      aProcRanks,
                std::unordered_map< moris_id, moris_id >& aProcRankToIndexInData,
                Vector< Matrix< IndexMat > >&               aOutwardRequests );
=======
                Vector< Vector< uint > > const &          aNotOwnedRequests,
                Vector< uint > const &                    aProcRanks,
                std::unordered_map< moris_id, moris_id >& aProcRankToIndexInData,
                Vector< Matrix< IndexMat > >&             aOutwardRequests );
>>>>>>> 1f8cbf7b

        // ----------------------------------------------------------------------------------

        void
        prepare_request_answers(
<<<<<<< HEAD
                Decomposition_Data&                aDecompData,
                moris::mtk::Mesh*                  aBackgroundMesh,
=======
                Decomposition_Data&                  aDecompData,
                moris::mtk::Mesh*                    aBackgroundMesh,
>>>>>>> 1f8cbf7b
                Vector< Matrix< IndexMat > > const & aReceiveData,
                Vector< Matrix< IndexMat > >&        aRequestAnswers );

        // ----------------------------------------------------------------------------------

        void
        handle_received_request_answers(
<<<<<<< HEAD
                Decomposition_Data&                aDecompData,
                moris::mtk::Mesh*                  aBackgroundMesh,
                Vector< Matrix< IndexMat > > const & aRequests,
                Vector< Matrix< IndexMat > > const & aRequestAnswers,
                moris::moris_id&                   aNodeId );
=======
                Decomposition_Data&                  aDecompData,
                moris::mtk::Mesh*                    aBackgroundMesh,
                Vector< Matrix< IndexMat > > const & aRequests,
                Vector< Matrix< IndexMat > > const & aRequestAnswers,
                moris::moris_id&                     aNodeId );
>>>>>>> 1f8cbf7b

        // ----------------------------------------------------------------------------------

        moris::uint
        verbosity_level();

        /**
         * @brief Removes subphases and deletes contained ig cells
         *
         * @param aSubphasesToRemove subphase indexes to delete
         */

        void
        remove_subphases_from_cut_mesh( Vector< moris_index > const & aSubphasesToRemove );

        // ----------------------------------------------------------------------------------
        // Functions for Constructing Subphase Groups and their neighborhood
        // ----------------------------------------------------------------------------------

        /**
         * @brief check whether it is necessary to construct SPGs and their connectivity
         */
        bool
        check_construct_subphase_groups();

        // ----------------------------------------------------------------------------------

        /**
         * @brief establish relationship to/ information about B-spline background mesh
         *
         * @param aCutIntegrationMesh pointer to the cut integration mesh which carries the information
         * @param aLagrangeMesh pointer to the Lagrange mesh for which the information needs to be established
         * @param aBsplineMeshInfo pointer to the B-spline mesh info to be used for construction
         * @param aMeshIndex discretization mesh index (NOT List index!, since this index is used to get B-spline mesh info from HMR)
         */
        void
        establish_bspline_mesh_info(
                Cut_Integration_Mesh* aCutIntegrationMesh,
                moris::mtk::Mesh*     aLagrangeMesh,
                Bspline_Mesh_Info*    aBsplineMeshInfo,
                const moris_index     aMeshIndex );

        // ----------------------------------------------------------------------------------

        /**
         * @brief find groups of subphases that belong together and the side ordinals through which it is connected to neighboring SPGs
         *
         * @param aCutIntegrationMesh pointer to cut integration mesh holding B-spline mesh info and SPGs
         * @param aBsplineMeshInfo pointer to the B-spline mesh info to be used for construction
         * @param aMeshListIndex discretization mesh list index (i.e. index of the B-spline mesh to be treated in the list of mesh indices to be enriched)
         */
        void
        construct_subphase_groups(
                Cut_Integration_Mesh* aCutIntegrationMesh,
                Bspline_Mesh_Info*    aBsplineMeshInfo,
                const moris_index     aMeshListIndex );

        // ----------------------------------------------------------------------------------

        /**
         * @brief finds all owned and non-owned SPGs on the current proc
         *
         * @param aCutIntegrationMesh pointer to cut integration mesh holding B-spline mesh info and SPGs
         * @param aLagrangeMesh pointer to Lagrange mesh
         * @param aBsplineMeshInfo pointer to the B-spline mesh info to be used for construction
         * @param aBsplineMeshListIndex index of the B-spline mesh within the list of mesh-indices to enrich
         */
        void
        communicate_subphase_groups(
                Cut_Integration_Mesh* aCutIntegrationMesh,
                Bspline_Mesh_Info*    aBsplineMeshInfo,
                const moris_index     aBsplineMeshListIndex );

        // ----------------------------------------------------------------------------------

        /**
         * @brief find the subphase indices within a given B-spline element on a given B-spline mesh
         *
         * @param aCutIntegrationMesh pointer to cut integration mesh
         * @param aMeshListIndex index of the B-spline mesh to be treated within the list of discretization mesh indices to be enriched
         * @param aCurrentBspCellIndex index of the B-spline element
         * @param aSubPhaseIndices output: list of subphase indices to be filled
         */
        void
        get_subphase_indices_in_bspline_cell(
                Cut_Integration_Mesh* aCutIntegrationMesh,
                moris_index           aMeshListIndex,
                uint                  aCurrentBspCellIndex,
                Matrix< IndexMat >&   aSubPhaseIndices );

        // ----------------------------------------------------------------------------------

        /**
         * @brief convert list of subphase indices in B-spline to unordered searchable map
         *
         * @param aSubphaseIndicesInBsplineCell list of the subphase indices inside the given B-spline element
         * @param aSubphaseIndexToBsplineCellIndex output: unordered index to index map holding the subphase indices
         */
        void
        construct_subphase_in_bspline_cell_map(
                Matrix< IndexMat > const & aSubphaseIndicesInBsplineCell,
                IndexMap&                  aSubphaseIndexToBsplineCellIndex );

        // ----------------------------------------------------------------------------------

        /**
         * @brief create SP to SP connectivity graph local to the B-spline element
         *
         * @param aCutIntegrationMesh pointer to cut integration mesh
         * @param aSubphasesInBsplineCell list of the subphase indices inside the given B-spline element
         * @param aSubphaseIndicesToBspline searchable unordered index to index map holding the subphase indices
         * @param aPrunedBsplineSubphaseToSubphase output: SP to SP connectivity graph local to the B-spline element
         */
        void
        generate_pruned_subphase_graph_in_bspline_cell(
                Cut_Integration_Mesh*      aCutIntegrationMesh,
                Matrix< IndexMat > const & aSubphasesInBsplineCell,
                IndexMap&                  aSubphaseIndicesToBspline,
                Matrix< IndexMat >&        aPrunedBsplineSubphaseToSubphase );

        // ----------------------------------------------------------------------------------

        /**
         * @brief perform flood fill on the SP to SP connectivity graph local to the B-spline element
         *
         * @param aSubphasesInBspCell list of the subphase indices inside the given B-spline element
         * @param aPrunedSubPhaseToSubphase SP to SP connectivity graph local to the B-spline element
         * @param aSubPhaseBinEnrichmentVals list of indices of disconnected group of subphases assigned to each subphase
         * @param aMaxEnrichmentLevel output: largest index of a disconnected group of subphases
         */
        void
        find_subphase_bin_enrichment_levels_in_bspline_cell(
                Matrix< IndexMat > const & aSubphasesInBspCell,
                Matrix< IndexMat > const & aPrunedSubPhaseToSubphase,
                Matrix< IndexMat >&        aSubPhaseBinEnrichmentVals,
                moris_index&               aMaxEnrichmentLevel );

        // ----------------------------------------------------------------------------------

        /**
         * @brief sort SPs into groups using flood fill indices
         *
         * @param aSubphaseBin list of indices of disconnected group of subphases assigned to each subphase
         * @param aSubphaseIndicesInBsplineCell list of the subphase indices inside the given B-spline element
         * @param aNumSPGs number of subphase groups to be created
         * @return Vector< Vector< moris_index > > groups of SP indices that are connected
         */
        Vector< Vector< moris_index > >
        split_flood_fill_bin(
                Matrix< IndexMat >& aSubphaseBin,
                Matrix< IndexMat >& aSubphaseIndicesInBsplineCell,
                uint                aNumSPGs );

        // ----------------------------------------------------------------------------------

        /**
         * @brief find the side ordinals through which an SPG is connected to neighboring SPGs
         *
         * @param aCutIntegrationMesh pointer to cut integration mesh
         * @param aSPsInGroup list of SP indices in current SPG
         * @param aSubphaseIndicesToBspline searchable unordered index to index map holding the subphase indices
         * @return Vector< bool > binary "punch-card" of the side ordinals having an SPG connection (in 2D length of 4, in 3D a length of 6)
         */
        Vector< bool >
        collect_subphase_group_ligament_side_ordinals(
<<<<<<< HEAD
                Cut_Integration_Mesh*       aCutIntegrationMesh,
                Vector< moris_index >& aSPsInGroup,
                IndexMap&                   aSubphaseIndicesToBspline );
=======
                Cut_Integration_Mesh*  aCutIntegrationMesh,
                Vector< moris_index >& aSPsInGroup,
                IndexMap&              aSubphaseIndicesToBspline );
>>>>>>> 1f8cbf7b

        // ----------------------------------------------------------------------------------

        /**
         * @brief collects the indices of the IG cells in all SPs given to the function and
         * compiles them in one linear list
         *
         * @param aCutIntegrationMesh pointer to cut integration mesh (needed to access IG_cell_groups)
         * @param aSPsInSPG list of SPs in the SPG
         * @param aIgCellIndicesInSPG output/to fill: list of IG cell indices in SPG
         */
        void
        collect_ig_cell_indices_in_SPG(
<<<<<<< HEAD
                Cut_Integration_Mesh*              aCutIntegrationMesh,
=======
                Cut_Integration_Mesh*         aCutIntegrationMesh,
>>>>>>> 1f8cbf7b
                Vector< moris_index > const & aSPsInSPG,
                Vector< moris_index >&        aIgCellIndicesInSPG );

        // ----------------------------------------------------------------------------------

        /**
         * @brief constructs the SPG Neighborhood Connectivity graph after the SPGs themselves have been constructed
         *
         * @param aCutIntegrationMesh pointer to cut integration mesh
         * @param aBsplineMeshInfo pointer to the B-spline mesh info to be used for construction
         * @param aMeshIndex discretization mesh index
         * @return const std::shared_ptr< Subphase_Neighborhood_Connectivity > pointer to the SPG Neighborhood Connectivity
         */
        const std::shared_ptr< Subphase_Neighborhood_Connectivity >
        construct_subphase_group_neighborhood(
                Cut_Integration_Mesh* aCutIntegrationMesh,
                Bspline_Mesh_Info*    aBsplineMeshInfo,
                const moris_index     aMeshIndex );

        // ----------------------------------------------------------------------------------

        /**
         * @brief setup the material connectivity of the subphase groups wrt. to the coarsest
         * B-spline element related to a given base IP cell. creates lists of material sub-
         * domains wrt which basis extensions will be needed in the enrichment
         *
         * @param aCutIntegrationMesh pointer to the cut integration mesh
         */
        void
        construct_SPG_material_connectivity_information( Cut_Integration_Mesh* aCutIntegrationMesh );

        // ----------------------------------------------------------------------------------

        /**
         * @brief
         *
         * @param aCutIntegrationMesh
         * @param aLagrangeElementIndex
         * @param aBsplineMeshListIndex
         * @param aMaterialSpgIndices
         * @param aVoidSpgIndices
         */
        void
        find_material_SPGs_on_Lagrange_Cell(
<<<<<<< HEAD
                Cut_Integration_Mesh*       aCutIntegrationMesh,
                const moris_index           aLagrangeElementIndex,
                const moris_index           aBsplineMeshListIndex,
=======
                Cut_Integration_Mesh*  aCutIntegrationMesh,
                const moris_index      aLagrangeElementIndex,
                const moris_index      aBsplineMeshListIndex,
>>>>>>> 1f8cbf7b
                Vector< moris_index >& aMaterialSpgIndices,
                Vector< moris_index >& aVoidSpgIndices );

        // ----------------------------------------------------------------------------------

    };    // class Integration_Mesh_Generator

    // ----------------------------------------------------------------------------------

}    // namespace moris::xtk

#endif<|MERGE_RESOLUTION|>--- conflicted
+++ resolved
@@ -76,21 +76,13 @@
 
         Vector< moris::mtk::Cell* >*                  mAssociatedBgCellForEdge = nullptr;
         Vector< std::shared_ptr< IG_Vertex_Group > >* mAssociatedVertexGroup   = nullptr;
-<<<<<<< HEAD
-        Cut_Integration_Mesh*                              mCutIntegrationMesh      = nullptr;
-=======
         Cut_Integration_Mesh*                         mCutIntegrationMesh      = nullptr;
->>>>>>> 1f8cbf7b
 
         // parent info
         moris::mtk::Cell* mParentCell;
 
         // row-based and indexed based on the indexing in mQueryEntityToVertices.
-<<<<<<< HEAD
-        Vector< std::shared_ptr< moris::Matrix< moris::DDRMat > > >* mQueryEntityIndexedCoordinates = nullptr;
-=======
         Vector< std::shared_ptr< Matrix< DDRMat > > >* mQueryEntityIndexedCoordinates = nullptr;
->>>>>>> 1f8cbf7b
 
         // geometric index
         moris_index mGeometricIndex;
@@ -169,11 +161,7 @@
         }
 
         void
-<<<<<<< HEAD
-        set_coordinates_matrix( Vector< std::shared_ptr< moris::Matrix< moris::DDRMat > > >* aCoordinates )
-=======
         set_coordinates_matrix( Vector< std::shared_ptr< Matrix< DDRMat > > >* aCoordinates )
->>>>>>> 1f8cbf7b
         {
             mQueryEntityIndexedCoordinates = aCoordinates;
         }
@@ -202,11 +190,7 @@
             return mQueryEntityToVertices;
         }
 
-<<<<<<< HEAD
-        Vector< std::shared_ptr< moris::Matrix< moris::DDRMat > > >*
-=======
         Vector< std::shared_ptr< Matrix< DDRMat > > >*
->>>>>>> 1f8cbf7b
         get_query_indexed_coordinates() const
         {
             return mQueryEntityIndexedCoordinates;
@@ -269,13 +253,8 @@
         // ----------------------------------------------------------------------------------
 
       private:
-<<<<<<< HEAD
-        Model*                      mXTKModel       = nullptr;
-        moris::gen::Geometry_Engine* mGeometryEngine = nullptr;
-=======
         Model*                            mXTKModel       = nullptr;
         moris::gen::Geometry_Engine*      mGeometryEngine = nullptr;
->>>>>>> 1f8cbf7b
         Vector< enum Subdivision_Method > mSubdivisionMethods;
 
         bool mOutputCutIgMesh = false;
@@ -288,13 +267,8 @@
         // ----------------------------------------------------------------------------------
 
         Integration_Mesh_Generator(
-<<<<<<< HEAD
-                xtk::Model*                      aXTKModelPtr,
-                Vector< enum Subdivision_Method >  aMethods );
-=======
                 xtk::Model*                       aXTKModelPtr,
                 Vector< enum Subdivision_Method > aMethods );
->>>>>>> 1f8cbf7b
 
         // ----------------------------------------------------------------------------------
 
@@ -384,36 +358,22 @@
         deduce_interfaces(
                 Cut_Integration_Mesh*                       aCutIntegrationMesh,
                 std::shared_ptr< Facet_Based_Connectivity > aFacetConnectivity,
-<<<<<<< HEAD
-                Vector< moris_index >&                 aInterfaces );
-=======
                 Vector< moris_index >&                      aInterfaces );
->>>>>>> 1f8cbf7b
 
         // ----------------------------------------------------------------------------------
 
         void
         construct_bulk_phase_to_bulk_phase_interface(
-<<<<<<< HEAD
-                Cut_Integration_Mesh*                                                aCutIntegrationMesh,
-                Vector< moris_index >&                                          aInterfaces,
-=======
                 Cut_Integration_Mesh*                                      aCutIntegrationMesh,
                 Vector< moris_index >&                                     aInterfaces,
->>>>>>> 1f8cbf7b
                 Vector< Vector< std::shared_ptr< IG_Cell_Side_Group > > >& aInterfaceBulkPhaseToBulk );
 
         // ----------------------------------------------------------------------------------
 
         void
         construct_bulk_phase_to_bulk_phase_dbl_side_interface(
-<<<<<<< HEAD
-                Cut_Integration_Mesh*                                                       aCutIntegrationMesh,
-                Vector< moris_index >&                                                 aInterfaces,
-=======
                 Cut_Integration_Mesh*                                             aCutIntegrationMesh,
                 Vector< moris_index >&                                            aInterfaces,
->>>>>>> 1f8cbf7b
                 Vector< Vector< std::shared_ptr< IG_Cell_Double_Side_Group > > >& aDblSideInterfaceBulkPhaseToBulk );
 
         // ----------------------------------------------------------------------------------
@@ -428,33 +388,21 @@
 
         void
         construct_interface_sets(
-<<<<<<< HEAD
-                Cut_Integration_Mesh*                                                aCutIntegrationMesh,
-=======
                 Cut_Integration_Mesh*                                      aCutIntegrationMesh,
->>>>>>> 1f8cbf7b
                 Vector< Vector< std::shared_ptr< IG_Cell_Side_Group > > >& aInterfaceBulkPhaseToBulk );
 
         // ----------------------------------------------------------------------------------
 
         void
         construct_bulk_phase_cell_groups(
-<<<<<<< HEAD
-                Cut_Integration_Mesh*                            aCutIntegrationMesh,
-=======
                 Cut_Integration_Mesh*                       aCutIntegrationMesh,
->>>>>>> 1f8cbf7b
                 Vector< std::shared_ptr< IG_Cell_Group > >& aBulkPhaseCellGroups );
 
         // ----------------------------------------------------------------------------------
 
         void
         construct_bulk_phase_blocks(
-<<<<<<< HEAD
-                Cut_Integration_Mesh*                            aCutIntegrationMesh,
-=======
                 Cut_Integration_Mesh*                       aCutIntegrationMesh,
->>>>>>> 1f8cbf7b
                 Vector< std::shared_ptr< IG_Cell_Group > >& aBulkPhaseCellGroups );
 
         // ----------------------------------------------------------------------------------
@@ -468,13 +416,8 @@
 
         void
         collect_vertex_groups_for_background_cells(
-<<<<<<< HEAD
-                Integration_Mesh_Generation_Data*                  aMeshGenerationData,
-                Cut_Integration_Mesh*                              aCutIntegrationMesh,
-=======
                 Integration_Mesh_Generation_Data*             aMeshGenerationData,
                 Cut_Integration_Mesh*                         aCutIntegrationMesh,
->>>>>>> 1f8cbf7b
                 Vector< moris::mtk::Cell* >*                  aBackgroundCells,
                 Vector< std::shared_ptr< IG_Vertex_Group > >* aVertexGroups );
 
@@ -486,54 +429,32 @@
          */
         moris_index
         edge_exists(
-<<<<<<< HEAD
-                Vector< moris::mtk::Vertex* >&                aVerticesOnEdge,
-                std::unordered_map< moris_index, moris_index >&    aLocaLVertexMap,
-                Vector< Vector< uint > >&                aVertexToEdge,
-                Vector< Vector< moris::mtk::Vertex* > >& aFullEdgeVertices );
-=======
                 Vector< moris::mtk::Vertex* >&                  aVerticesOnEdge,
                 std::unordered_map< moris_index, moris_index >& aLocaLVertexMap,
                 Vector< Vector< uint > >&                       aVertexToEdge,
                 Vector< Vector< moris::mtk::Vertex* > >&        aFullEdgeVertices );
->>>>>>> 1f8cbf7b
 
         // ----------------------------------------------------------------------------------
 
         moris_index
         facet_exists(
-<<<<<<< HEAD
-                Vector< moris::mtk::Vertex* >&                aVerticesOnFacet,
-                std::unordered_map< moris_index, moris_index >&    aLocaLVertexMap,
-                Vector< Vector< uint > >&                aVertexToFacet,
-                Vector< Vector< moris::mtk::Vertex* > >& aFullFacetVertices );
-=======
                 Vector< moris::mtk::Vertex* >&                  aVerticesOnFacet,
                 std::unordered_map< moris_index, moris_index >& aLocaLVertexMap,
                 Vector< Vector< uint > >&                       aVertexToFacet,
                 Vector< Vector< moris::mtk::Vertex* > >&        aFullFacetVertices );
->>>>>>> 1f8cbf7b
 
         // ----------------------------------------------------------------------------------
 
         void
         construct_ig_cell_groups_facet_conn(
-<<<<<<< HEAD
-                Vector< std::shared_ptr< IG_Cell_Group > >&     aActiveIgCellGroups,
-=======
                 Vector< std::shared_ptr< IG_Cell_Group > >&            aActiveIgCellGroups,
->>>>>>> 1f8cbf7b
                 Vector< std::shared_ptr< Facet_Based_Connectivity > >& aGroupFaceConn );
 
         // ----------------------------------------------------------------------------------
 
         void
         generate_cell_neighborhood(
-<<<<<<< HEAD
-                Vector< moris::mtk::Cell* >&                 aCells,
-=======
                 Vector< moris::mtk::Cell* >&                      aCells,
->>>>>>> 1f8cbf7b
                 std::shared_ptr< Facet_Based_Connectivity >       aFaceConnectivity,
                 std::shared_ptr< Cell_Neighborhood_Connectivity > aNeighborhood );
 
@@ -541,11 +462,7 @@
 
         void
         create_facet_from_element_to_node(
-<<<<<<< HEAD
-                Vector< moris::mtk::Cell* >&           aCells,
-=======
                 Vector< moris::mtk::Cell* >&                aCells,
->>>>>>> 1f8cbf7b
                 std::shared_ptr< Facet_Based_Connectivity > aFaceConnectivity );
 
         // ----------------------------------------------------------------------------------
@@ -559,11 +476,7 @@
 
         void
         create_edges_from_element_to_node(
-<<<<<<< HEAD
-                Vector< moris::mtk::Cell* >           aCells,
-=======
                 Vector< moris::mtk::Cell* >                aCells,
->>>>>>> 1f8cbf7b
                 std::shared_ptr< Edge_Based_Connectivity > aEdgeConnectivity );
 
         // ----------------------------------------------------------------------------------
@@ -572,11 +485,7 @@
         select_background_cell_for_edge(
                 std::shared_ptr< Edge_Based_Connectivity > aEdgeBasedConnectivity,
                 Cut_Integration_Mesh*                      aCutIntegrationMesh,
-<<<<<<< HEAD
-                Vector< moris::mtk::Cell* >&          aBackgroundCellForEdge );
-=======
                 Vector< moris::mtk::Cell* >&               aBackgroundCellForEdge );
->>>>>>> 1f8cbf7b
 
         // ----------------------------------------------------------------------------------
 
@@ -584,11 +493,7 @@
         select_background_cell_for_facet(
                 std::shared_ptr< Facet_Based_Connectivity > aEdgeBasedConnectivity,
                 Cut_Integration_Mesh*                       aCutIntegrationMesh,
-<<<<<<< HEAD
-                Vector< moris::mtk::Cell* >&           aBackgroundCellForEdge );
-=======
                 Vector< moris::mtk::Cell* >&                aBackgroundCellForEdge );
->>>>>>> 1f8cbf7b
 
         // ----------------------------------------------------------------------------------
 
@@ -597,28 +502,17 @@
                 Cut_Integration_Mesh*                       aCutIntegrationMesh,
                 moris::mtk::Mesh*                           aBackgroundMesh,
                 std::shared_ptr< Facet_Based_Connectivity > aIgCellGroupFacetConnectivity,
-<<<<<<< HEAD
-                Vector< moris::mtk::Cell* > const &    aParentCellForDeduction,
-=======
                 Vector< moris::mtk::Cell* > const &         aParentCellForDeduction,
->>>>>>> 1f8cbf7b
                 std::shared_ptr< Facet_Based_Ancestry >     aIgFacetAncestry );
 
         // ----------------------------------------------------------------------------------
 
         void
         compute_bg_facet_to_child_facet_connectivity(
-<<<<<<< HEAD
-                Cut_Integration_Mesh*                                                aCutIntegrationMesh,
-                moris::mtk::Mesh*                                                    aBackgroundMesh,
-                std::shared_ptr< Facet_Based_Connectivity >                          aIgCellGroupFacetConnectivity,
-                std::shared_ptr< Facet_Based_Ancestry >                              aIgFacetAncestry,
-=======
                 Cut_Integration_Mesh*                                      aCutIntegrationMesh,
                 moris::mtk::Mesh*                                          aBackgroundMesh,
                 std::shared_ptr< Facet_Based_Connectivity >                aIgCellGroupFacetConnectivity,
                 std::shared_ptr< Facet_Based_Ancestry >                    aIgFacetAncestry,
->>>>>>> 1f8cbf7b
                 Vector< std::shared_ptr< Vector< moris::moris_index > > >& aBgFacetToIgFacet );
 
         // ----------------------------------------------------------------------------------
@@ -628,11 +522,7 @@
                 Cut_Integration_Mesh*                      aCutIntegrationMesh,
                 moris::mtk::Mesh*                          aBackgroundMesh,
                 std::shared_ptr< Edge_Based_Connectivity > aIgCellGroupEdgeConnectivity,
-<<<<<<< HEAD
-                Vector< moris::mtk::Cell* > const &   aParentCellForDeduction,
-=======
                 Vector< moris::mtk::Cell* > const &        aParentCellForDeduction,
->>>>>>> 1f8cbf7b
                 std::shared_ptr< Edge_Based_Ancestry >     aIgEdgeAncestry );
 
         // ----------------------------------------------------------------------------------
@@ -683,35 +573,16 @@
 
         void
         construct_subphase_neighborhood(
-<<<<<<< HEAD
-                Cut_Integration_Mesh*                                                aCutIntegrationMesh,
-                moris::mtk::Mesh*                                                    aBackgroundMesh,
-                std::shared_ptr< Facet_Based_Connectivity >                          aFacetConnectivity,
-                Vector< std::shared_ptr< Vector< moris::moris_index > > >* aBgFacetToChildFacet,
-                std::shared_ptr< Subphase_Neighborhood_Connectivity >                aSubphaseNeighborhood );
-=======
                 Cut_Integration_Mesh*                                      aCutIntegrationMesh,
                 moris::mtk::Mesh*                                          aBackgroundMesh,
                 std::shared_ptr< Facet_Based_Connectivity >                aFacetConnectivity,
                 Vector< std::shared_ptr< Vector< moris::moris_index > > >* aBgFacetToChildFacet,
                 std::shared_ptr< Subphase_Neighborhood_Connectivity >      aSubphaseNeighborhood );
->>>>>>> 1f8cbf7b
 
         // ----------------------------------------------------------------------------------
 
         void
         collect_subphases_attached_to_facet_on_cell(
-<<<<<<< HEAD
-                Cut_Integration_Mesh*                                aCutIntegrationMesh,
-                moris::mtk::Cell const *                             aBGCell,
-                moris::moris_index                                   aFacetOrdinal,
-                moris::moris_index                                   aSharedFacetIndex,
-                std::shared_ptr< Facet_Based_Connectivity >          aFacetConnectivity,
-                std::shared_ptr< Vector< moris::moris_index > > aBgFacetToChildrenFacets,
-                Vector< moris::moris_index >&                          aSubphaseIndices,
-                Vector< moris::moris_index >&                          aRepresentativeIgCells,
-                Vector< moris::moris_index >&                          aRepresentativeIgCellsOrdinal );
-=======
                 Cut_Integration_Mesh*                           aCutIntegrationMesh,
                 moris::mtk::Cell const *                        aBGCell,
                 moris::moris_index                              aFacetOrdinal,
@@ -721,19 +592,13 @@
                 Vector< moris::moris_index >&                   aSubphaseIndices,
                 Vector< moris::moris_index >&                   aRepresentativeIgCells,
                 Vector< moris::moris_index >&                   aRepresentativeIgCellsOrdinal );
->>>>>>> 1f8cbf7b
 
         // ----------------------------------------------------------------------------------
 
         void
         collect_ig_cells_and_side_ords_on_bg_facet(
-<<<<<<< HEAD
-                Cut_Integration_Mesh*             aCutIntegrationMesh,
-                moris::moris_index                aBackgroundFacetIndex,
-=======
                 Cut_Integration_Mesh*        aCutIntegrationMesh,
                 moris::moris_index           aBackgroundFacetIndex,
->>>>>>> 1f8cbf7b
                 Vector< moris::mtk::Cell* >& aIgCell,
                 Vector< moris_index >&       aIgCellSideOrds );
 
@@ -778,19 +643,11 @@
          */
         void
         prepare_requests_for_not_owned_subphase_IDs(
-<<<<<<< HEAD
-                Cut_Integration_Mesh*        aCutIntegrationMesh,
-                Vector< Vector< moris_index > >& aNotOwnedSubphasesToProcs,
-                Vector< Matrix< IdMat > >&     aParentCellIds,
-                Vector< Matrix< IdMat > >&     aFirstChildIgCellIds,
-                Vector< Matrix< IdMat > >&     aNumChildCellsInSubphases );
-=======
                 Cut_Integration_Mesh*            aCutIntegrationMesh,
                 Vector< Vector< moris_index > >& aNotOwnedSubphasesToProcs,
                 Vector< Matrix< IdMat > >&       aParentCellIds,
                 Vector< Matrix< IdMat > >&       aFirstChildIgCellIds,
                 Vector< Matrix< IdMat > >&       aNumChildCellsInSubphases );
->>>>>>> 1f8cbf7b
 
         // ----------------------------------------------------------------------------------
 
@@ -805,11 +662,7 @@
          */
         void
         prepare_answers_for_owned_subphase_IDs(
-<<<<<<< HEAD
-                Cut_Integration_Mesh*           aCutIntegrationMesh,
-=======
                 Cut_Integration_Mesh*             aCutIntegrationMesh,
->>>>>>> 1f8cbf7b
                 Vector< Matrix< IdMat > >&        aSubphaseIds,
                 Vector< Matrix< IdMat > > const & aReceivedParentCellIds,
                 Vector< Matrix< IdMat > > const & aReceivedFirstChildIgCellIds,
@@ -826,15 +679,9 @@
          */
         void
         handle_requested_subphase_ID_answers(
-<<<<<<< HEAD
-                Cut_Integration_Mesh*               aCutIntegrationMesh,
-                Vector< Vector< moris_index > > const & tNotOwnedSubphasesToProcs,
-                Vector< Matrix< IdMat > > const &     tReceivedSubphaseIds );
-=======
                 Cut_Integration_Mesh*                   aCutIntegrationMesh,
                 Vector< Vector< moris_index > > const & tNotOwnedSubphasesToProcs,
                 Vector< Matrix< IdMat > > const &       tReceivedSubphaseIds );
->>>>>>> 1f8cbf7b
 
         // ----------------------------------------------------------------------------------
         // ----------------------------------------------------------------------------------
@@ -864,19 +711,11 @@
          */
         void
         prepare_requests_for_not_owned_subphase_group_IDs(
-<<<<<<< HEAD
-                Cut_Integration_Mesh*        aCutIntegrationMesh,
-                Bspline_Mesh_Info*           aBsplineMeshInfo,
-                Vector< Vector< moris_index > >& aNotOwnedSpgsToProcs,
-                Vector< Matrix< IdMat > >&     aSubphaseIds,
-                Vector< Matrix< IdMat > >&     aNumSpsInSpg );
-=======
                 Cut_Integration_Mesh*            aCutIntegrationMesh,
                 Bspline_Mesh_Info*               aBsplineMeshInfo,
                 Vector< Vector< moris_index > >& aNotOwnedSpgsToProcs,
                 Vector< Matrix< IdMat > >&       aSubphaseIds,
                 Vector< Matrix< IdMat > >&       aNumSpsInSpg );
->>>>>>> 1f8cbf7b
 
         // ----------------------------------------------------------------------------------
 
@@ -891,13 +730,8 @@
          */
         void
         prepare_answers_for_owned_subphase_group_IDs(
-<<<<<<< HEAD
-                Cut_Integration_Mesh*           aCutIntegrationMesh,
-                Bspline_Mesh_Info*              aBsplineMeshInfo,
-=======
                 Cut_Integration_Mesh*             aCutIntegrationMesh,
                 Bspline_Mesh_Info*                aBsplineMeshInfo,
->>>>>>> 1f8cbf7b
                 Vector< Matrix< IdMat > >&        aSubphaseGroupIds,
                 Vector< Matrix< IdMat > > const & aReceivedSubphaseIds,
                 Vector< Matrix< IdMat > > const & aReceivedNumSpsInSpg );
@@ -914,17 +748,10 @@
          */
         void
         handle_requested_subphase_group_ID_answers(
-<<<<<<< HEAD
-                Cut_Integration_Mesh*               aCutIntegrationMesh,
-                Bspline_Mesh_Info*                  aBsplineMeshInfo,
-                Vector< Vector< moris_index > > const & aNotOwnedSpgsToProcs,
-                Vector< Matrix< IdMat > > const &     aReceivedSubphaseGroupIds );
-=======
                 Cut_Integration_Mesh*                   aCutIntegrationMesh,
                 Bspline_Mesh_Info*                      aBsplineMeshInfo,
                 Vector< Vector< moris_index > > const & aNotOwnedSpgsToProcs,
                 Vector< Matrix< IdMat > > const &       aReceivedSubphaseGroupIds );
->>>>>>> 1f8cbf7b
 
         // ----------------------------------------------------------------------------------
         // ----------------------------------------------------------------------------------
@@ -982,30 +809,18 @@
                 Decomposition_Data&                       tDecompData,
                 Cut_Integration_Mesh*                     aCutIntegrationMesh,
                 moris::mtk::Mesh*                         aBackgroundMesh,
-<<<<<<< HEAD
-                Vector< uint >&                             aOwnedRequests,
-                Vector< Vector< uint > >&                     aNotOwnedRequests,
-                Vector< uint >&                             aProcRanks,
-=======
                 Vector< uint >&                           aOwnedRequests,
                 Vector< Vector< uint > >&                 aNotOwnedRequests,
                 Vector< uint >&                           aProcRanks,
->>>>>>> 1f8cbf7b
                 std::unordered_map< moris_id, moris_id >& aProcRankToIndexInData );
 
         // ----------------------------------------------------------------------------------
 
         void
         assign_owned_request_id(
-<<<<<<< HEAD
-                Decomposition_Data&  aDecompData,
-                Vector< uint > const & aOwnedRequest,
-                moris::moris_id&     aNodeId );
-=======
                 Decomposition_Data&    aDecompData,
                 Vector< uint > const & aOwnedRequest,
                 moris::moris_id&       aNodeId );
->>>>>>> 1f8cbf7b
 
         // ----------------------------------------------------------------------------------
 
@@ -1013,29 +828,17 @@
         setup_outward_requests(
                 Decomposition_Data const &                aDecompData,
                 moris::mtk::Mesh*                         aBackgroundMesh,
-<<<<<<< HEAD
-                Vector< Vector< uint > > const &              aNotOwnedRequests,
-                Vector< uint > const &                      aProcRanks,
-                std::unordered_map< moris_id, moris_id >& aProcRankToIndexInData,
-                Vector< Matrix< IndexMat > >&               aOutwardRequests );
-=======
                 Vector< Vector< uint > > const &          aNotOwnedRequests,
                 Vector< uint > const &                    aProcRanks,
                 std::unordered_map< moris_id, moris_id >& aProcRankToIndexInData,
                 Vector< Matrix< IndexMat > >&             aOutwardRequests );
->>>>>>> 1f8cbf7b
 
         // ----------------------------------------------------------------------------------
 
         void
         prepare_request_answers(
-<<<<<<< HEAD
-                Decomposition_Data&                aDecompData,
-                moris::mtk::Mesh*                  aBackgroundMesh,
-=======
                 Decomposition_Data&                  aDecompData,
                 moris::mtk::Mesh*                    aBackgroundMesh,
->>>>>>> 1f8cbf7b
                 Vector< Matrix< IndexMat > > const & aReceiveData,
                 Vector< Matrix< IndexMat > >&        aRequestAnswers );
 
@@ -1043,19 +846,11 @@
 
         void
         handle_received_request_answers(
-<<<<<<< HEAD
-                Decomposition_Data&                aDecompData,
-                moris::mtk::Mesh*                  aBackgroundMesh,
-                Vector< Matrix< IndexMat > > const & aRequests,
-                Vector< Matrix< IndexMat > > const & aRequestAnswers,
-                moris::moris_id&                   aNodeId );
-=======
                 Decomposition_Data&                  aDecompData,
                 moris::mtk::Mesh*                    aBackgroundMesh,
                 Vector< Matrix< IndexMat > > const & aRequests,
                 Vector< Matrix< IndexMat > > const & aRequestAnswers,
                 moris::moris_id&                     aNodeId );
->>>>>>> 1f8cbf7b
 
         // ----------------------------------------------------------------------------------
 
@@ -1221,15 +1016,9 @@
          */
         Vector< bool >
         collect_subphase_group_ligament_side_ordinals(
-<<<<<<< HEAD
-                Cut_Integration_Mesh*       aCutIntegrationMesh,
-                Vector< moris_index >& aSPsInGroup,
-                IndexMap&                   aSubphaseIndicesToBspline );
-=======
                 Cut_Integration_Mesh*  aCutIntegrationMesh,
                 Vector< moris_index >& aSPsInGroup,
                 IndexMap&              aSubphaseIndicesToBspline );
->>>>>>> 1f8cbf7b
 
         // ----------------------------------------------------------------------------------
 
@@ -1243,11 +1032,7 @@
          */
         void
         collect_ig_cell_indices_in_SPG(
-<<<<<<< HEAD
-                Cut_Integration_Mesh*              aCutIntegrationMesh,
-=======
                 Cut_Integration_Mesh*         aCutIntegrationMesh,
->>>>>>> 1f8cbf7b
                 Vector< moris_index > const & aSPsInSPG,
                 Vector< moris_index >&        aIgCellIndicesInSPG );
 
@@ -1292,15 +1077,9 @@
          */
         void
         find_material_SPGs_on_Lagrange_Cell(
-<<<<<<< HEAD
-                Cut_Integration_Mesh*       aCutIntegrationMesh,
-                const moris_index           aLagrangeElementIndex,
-                const moris_index           aBsplineMeshListIndex,
-=======
                 Cut_Integration_Mesh*  aCutIntegrationMesh,
                 const moris_index      aLagrangeElementIndex,
                 const moris_index      aBsplineMeshListIndex,
->>>>>>> 1f8cbf7b
                 Vector< moris_index >& aMaterialSpgIndices,
                 Vector< moris_index >& aVoidSpgIndices );
 
