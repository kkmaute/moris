--- conflicted
+++ resolved
@@ -15,11 +15,7 @@
 #include "cl_XTK_Background_Mesh.hpp"
 #include "cl_XTK_Cut_Mesh.hpp"
 #include "cl_Vector.hpp"
-<<<<<<< HEAD
-namespace xtk
-=======
 namespace moris::xtk
->>>>>>> 1f8cbf7b
 {
 
     /*
