/*
 * Copyright (c) 2022 University of Colorado
 * Licensed under the MIT license. See LICENSE.txt file in the MORIS root for details.
 *
 *------------------------------------------------------------------------------------
 *
 * fn_XTK_convert_cell_to_map.hpp
 *
 */

#ifndef SRC_fn_XTK_convert_cell_to_map
#define SRC_fn_XTK_convert_cell_to_map

#include "containers.hpp"

using namespace moris;
namespace moris::xtk
{
    //-------------------------------------------------------------------------------------

    /**
     * @brief convert a cell of typename T to a moris::Mini_Map
     * where the keys are the contents in the cell, and they map to their index in the cell
     */
    template< class T >
    inline void
    convert_cell_to_map(
<<<<<<< HEAD
            Vector< T > const &    aCellToConvert,
=======
            Vector< T > const &         aCellToConvert,
>>>>>>> 1f8cbf7b
            Mini_Map< T, moris_index >& aIndexMapToFill )
    {
        for ( uint i = 0; i < aCellToConvert.size(); i++ )
        {
            aIndexMapToFill[ aCellToConvert( i ) ] = i;
        }
    }

    //-------------------------------------------------------------------------------------

<<<<<<< HEAD
//     /**
//      * @brief convert a cell of typename T to an std::unordered_map
//      * where the keys are the contents in the cell, and they map to their index in the cell
//      */
//     template< class T >
//     inline void
//     convert_cell_to_map(
//             Vector< T > const &              aCellToConvert,
//             std::unordered_map< T, moris_index >& aIndexMapToFill )
//     {
//         for ( uint i = 0; i < aCellToConvert.size(); i++ )
//         {
//             aIndexMapToFill[ aCellToConvert( i ) ] = i;
//         }
//     }
=======
    //     /**
    //      * @brief convert a cell of typename T to an std::unordered_map
    //      * where the keys are the contents in the cell, and they map to their index in the cell
    //      */
    //     template< class T >
    //     inline void
    //     convert_cell_to_map(
    //             Vector< T > const &              aCellToConvert,
    //             std::unordered_map< T, moris_index >& aIndexMapToFill )
    //     {
    //         for ( uint i = 0; i < aCellToConvert.size(); i++ )
    //         {
    //             aIndexMapToFill[ aCellToConvert( i ) ] = i;
    //         }
    //     }
>>>>>>> 1f8cbf7b

    //-------------------------------------------------------------------------------------

}    // namespace moris::xtk

#endif /* fn_XTK_convert_cell_to_map.hpp */<|MERGE_RESOLUTION|>--- conflicted
+++ resolved
@@ -25,11 +25,7 @@
     template< class T >
     inline void
     convert_cell_to_map(
-<<<<<<< HEAD
-            Vector< T > const &    aCellToConvert,
-=======
             Vector< T > const &         aCellToConvert,
->>>>>>> 1f8cbf7b
             Mini_Map< T, moris_index >& aIndexMapToFill )
     {
         for ( uint i = 0; i < aCellToConvert.size(); i++ )
@@ -40,23 +36,6 @@
 
     //-------------------------------------------------------------------------------------
 
-<<<<<<< HEAD
-//     /**
-//      * @brief convert a cell of typename T to an std::unordered_map
-//      * where the keys are the contents in the cell, and they map to their index in the cell
-//      */
-//     template< class T >
-//     inline void
-//     convert_cell_to_map(
-//             Vector< T > const &              aCellToConvert,
-//             std::unordered_map< T, moris_index >& aIndexMapToFill )
-//     {
-//         for ( uint i = 0; i < aCellToConvert.size(); i++ )
-//         {
-//             aIndexMapToFill[ aCellToConvert( i ) ] = i;
-//         }
-//     }
-=======
     //     /**
     //      * @brief convert a cell of typename T to an std::unordered_map
     //      * where the keys are the contents in the cell, and they map to their index in the cell
@@ -72,7 +51,6 @@
     //             aIndexMapToFill[ aCellToConvert( i ) ] = i;
     //         }
     //     }
->>>>>>> 1f8cbf7b
 
     //-------------------------------------------------------------------------------------
 
