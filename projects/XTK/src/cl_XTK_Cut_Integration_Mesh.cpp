--- conflicted
+++ resolved
@@ -943,11 +943,7 @@
             moris_index                              aCellIndex,
             moris_id                                 aCellId,
             std::shared_ptr< moris::mtk::Cell_Info > aCellInfo,
-<<<<<<< HEAD
-            Vector< moris::mtk::Vertex* >&      aVertexPointers )
-=======
             Vector< moris::mtk::Vertex* >&           aVertexPointers )
->>>>>>> 1f8cbf7b
     {
         MORIS_ERROR( aCellIndex >= mFirstControlledCellIndex, "Cannot set integration cell that I do not control." );
 
@@ -1198,11 +1194,7 @@
 
     void
     Cut_Integration_Mesh::set_child_mesh_subphase(
-<<<<<<< HEAD
-            moris_index                 aCMIndex,
-=======
             moris_index            aCMIndex,
->>>>>>> 1f8cbf7b
             Vector< moris_index >& aSubphasesGroups )
     {
         Vector< std::shared_ptr< IG_Cell_Group > > tIgCellSubphases( aSubphasesGroups.size() );
@@ -1639,11 +1631,7 @@
     Vector< moris_index >
     Cut_Integration_Mesh::register_block_set_names(
             Vector< std::string > const & aBlockSetNames,
-<<<<<<< HEAD
-            mtk::CellTopology                  aCellTopo )
-=======
             mtk::CellTopology             aCellTopo )
->>>>>>> 1f8cbf7b
     {
         uint tNumSetsToRegister = aBlockSetNames.size();
 
@@ -1863,11 +1851,7 @@
 
         for ( uint i = 0; i < this->get_num_entities( mtk::EntityRank::ELEMENT, 0 ); i++ )
         {
-<<<<<<< HEAD
-            mtk::Cell&                         tCell     = this->get_mtk_cell( (moris_index)i );
-=======
             mtk::Cell&                    tCell     = this->get_mtk_cell( (moris_index)i );
->>>>>>> 1f8cbf7b
             Vector< moris::mtk::Vertex* > tVertices = tCell.get_vertex_pointers();
 
             tStringStream << std::to_string( tCell.get_id() ) + ",";
@@ -2038,11 +2022,7 @@
         {
             // Build list of processors with whom current processor shares nodes
             std::unordered_map< moris_id, moris_id > tProcList;
-<<<<<<< HEAD
-            Vector< moris_index >                      tCellOfProcs;
-=======
             Vector< moris_index >                    tCellOfProcs;
->>>>>>> 1f8cbf7b
 
             // Loop over all nodes in background mesh and get node's owner
             for ( uint i = 0; i < mBackgroundMesh->get_num_entities( mtk::EntityRank::NODE ); i++ )
@@ -2094,11 +2074,7 @@
                 // c) the union of the two for each given proc (these sets are the final comm-tables)
                 Vector< std::set< moris_id > > tCommRequestedTo( par_size() );
                 Vector< std::set< moris_id > > tCommRequestedFrom( par_size() );
-<<<<<<< HEAD
-                Vector< Vector< moris_id > >     tCommTables( par_size() );
-=======
                 Vector< Vector< moris_id > >   tCommTables( par_size() );
->>>>>>> 1f8cbf7b
 
                 // loop over the processors that request the following procs to communicate to
                 for ( moris_id iProcToCommFrom = 0; iProcToCommFrom < par_size(); iProcToCommFrom++ )
@@ -2296,13 +2272,8 @@
 
             // initialize lists of information that identifies IG cells (on other procs)
             Vector< Vector< moris_index > > tNotOwnedIgCellGroups;      // IG cell group index (local to current proc, just used for construction of arrays)
-<<<<<<< HEAD
-            Vector< Matrix< IdMat > >     tParentCellIds;             // IDs of the IG cells' parent cells
-            Vector< Matrix< IndexMat > >  tNumIgCellsInParentCell;    // Number of IG cells in parent cell
-=======
             Vector< Matrix< IdMat > >       tParentCellIds;             // IDs of the IG cells' parent cells
             Vector< Matrix< IndexMat > >    tNumIgCellsInParentCell;    // Number of IG cells in parent cell
->>>>>>> 1f8cbf7b
 
             // fill the identifying information
             this->prepare_requests_for_not_owned_IG_cell_IDs( tNotOwnedIgCellGroups, tParentCellIds, tNumIgCellsInParentCell );
@@ -2412,13 +2383,8 @@
     void
     Cut_Integration_Mesh::prepare_requests_for_not_owned_IG_cell_IDs(
             Vector< Vector< moris_index > >& aNotOwnedIgCellGroups,
-<<<<<<< HEAD
-            Vector< Matrix< IdMat > >&     aParentCellIds,
-            Vector< Matrix< IndexMat > >&  aNumIgCellsInParentCell )
-=======
             Vector< Matrix< IdMat > >&       aParentCellIds,
             Vector< Matrix< IndexMat > >&    aNumIgCellsInParentCell )
->>>>>>> 1f8cbf7b
     {
         // get the communication table and map
         Matrix< IdMat >                   tCommTable              = this->get_communication_table();
@@ -2559,11 +2525,7 @@
     void
     Cut_Integration_Mesh::handle_requested_IG_cell_ID_answers(
             Vector< Vector< moris_index > > const & aNotOwnedIgCellGroups,
-<<<<<<< HEAD
-            Vector< Matrix< IdMat > > const &     aReceivedFirstIgCellIdsInCellGroups )
-=======
             Vector< Matrix< IdMat > > const &       aReceivedFirstIgCellIdsInCellGroups )
->>>>>>> 1f8cbf7b
     {
         // get the communication table and map
         Matrix< IdMat > tCommTable     = this->get_communication_table();
