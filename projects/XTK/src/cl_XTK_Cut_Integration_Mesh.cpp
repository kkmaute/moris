--- conflicted
+++ resolved
@@ -1778,24 +1778,11 @@
     {
         moris::mtk::Cell const& tCell = mBackgroundMesh->get_mtk_cell( 0 );
 
-<<<<<<< HEAD
         // MORIS_ERROR(  tCell.get_geometry_type() == mtk::Geometry_Type::HEX || tCell.get_geometry_type() == mtk::Geometry_Type::QUAD ,
         //     "Need to abstract by adding get cell topo to cell info class" );
 
         // decide on cell topology based on number of spatial dimensions
         enum CellTopology tCellTopo = tCell.get_cell_info()->get_cell_topology();
-=======
-        // decide on cell topology based on number of spatial dimensions
-        enum CellTopology tCellTopo = xtk::determine_cell_topology( this->get_spatial_dim(), tCell.get_interpolation_order(), CellShape::RECTANGULAR );
-
-        // check
-        MORIS_ASSERT( tCellTopo == tCell.get_cell_info()->get_cell_topology(), 
-            "Cut_Integration_Mesh::create_base_cell_blocks() - topology of first cell on BG mesh different than expected" );
-
-        // MORIS_ERROR( ( tCell.get_geometry_type() == mtk::Geometry_Type::HEX || tCell.get_geometry_type() == mtk::Geometry_Type::QUAD )
-        //                  && tCell.get_interpolation_order() == mtk::Interpolation_Order::LINEAR,
-        //     "Need to abstract by adding get cell topo to cell info class" );
->>>>>>> 22d9a164
 
         Cell< moris_index > tBlockSetOrds = this->register_block_set_names( { tBlockName }, tCellTopo );
 
