--- conflicted
+++ resolved
@@ -60,15 +60,8 @@
         ~Cell_Cluster();
         bool                                          is_trivial( const mtk::Leader_Follower aIsLeader = mtk::Leader_Follower::LEADER ) const;
         bool                                          is_full() const;
-<<<<<<< HEAD
-        moris::Cell< moris::mtk::Cell const* > const& get_primary_cells_in_cluster( const mtk::Leader_Follower aIsLeader = mtk::Leader_Follower::LEADER ) const;
-        moris::Cell< moris::mtk::Cell const* > const& get_void_cells_in_cluster() const;
-=======
-        bool                                          is_void() const;
-        bool                                          is_invalid() const;
         Vector< moris::mtk::Cell const* > const& get_primary_cells_in_cluster( const mtk::Leader_Follower aIsLeader = mtk::Leader_Follower::LEADER ) const;
         Vector< moris::mtk::Cell const* > const& get_void_cells_in_cluster() const;
->>>>>>> ad64e014
         moris::mtk::Cell const&                       get_interpolation_cell( const mtk::Leader_Follower aIsLeader = mtk::Leader_Follower::LEADER ) const;
         Vector< moris::mtk::Vertex const* >      get_vertices_in_cluster( const mtk::Leader_Follower aIsLeader = mtk::Leader_Follower::LEADER ) const;
         moris::Matrix< moris::DDRMat >                get_vertices_local_coordinates_wrt_interp_cell( const mtk::Leader_Follower aIsLeader = mtk::Leader_Follower::LEADER ) const;
