--- conflicted
+++ resolved
@@ -137,13 +137,8 @@
 
 //             hmr::Interpolation_Mesh_HMR * tInterpMesh = tHMR.create_interpolation_mesh( tLagrangeMeshIndex  );
 
-<<<<<<< HEAD
-//             Vector< std::shared_ptr<moris::ge::Geometry> > tGeometryVector(1);
-//             tGeometryVector(0) = std::make_shared<moris::ge::Circle>(0.0, 0.0, 1.1);
-=======
-//             moris::Cell< std::shared_ptr<moris::gen::Level_Set_Geometry> > tGeometryVector(1);
+//             Vector< std::shared_ptr<moris::gen::Level_Set_Geometry> > tGeometryVector(1);
 //             tGeometryVector(0) = std::make_shared<moris::gen::Circle>(0.0, 0.0, 1.1);
->>>>>>> 659c9214
 
 //             size_t tModelDimension = 2;
 //             moris::gen::Geometry_Engine_Parameters tGeometryEngineParameters;
@@ -227,13 +222,8 @@
 //         // create a plane which intentionally intersects from fine to coarse
 //         moris::Matrix<moris::DDRMat> tCenters = {{ 0.1,0.1 }};
 //         moris::Matrix<moris::DDRMat> tNormals = {{ 1.0,0.0 }};
-<<<<<<< HEAD
-//         Vector<std::shared_ptr<moris::ge::Geometry>> tGeometry(1);
-//         tGeometry(0) = std::make_shared<moris::ge::Plane>(tCenters(0), tCenters(1), tNormals(0), tNormals(1));
-=======
-//         Cell<std::shared_ptr<moris::gen::Level_Set_Geometry>> tGeometry(1);
+//         Vector<std::shared_ptr<moris::gen::Level_Set_Geometry>> tGeometry(1);
 //         tGeometry(0) = std::make_shared<moris::gen::Plane>(tCenters(0), tCenters(1), tNormals(0), tNormals(1));
->>>>>>> 659c9214
 
 //         size_t tModelDimension = 2;
 //         moris::gen::Geometry_Engine_Parameters tGeometryEngineParameters;
@@ -306,15 +296,9 @@
 //         // create a plane which intentionally intersects from fine to coarse
 //         moris::Matrix<moris::DDRMat> tCenters = {{ 0.0,0.0 }};
 //         moris::Matrix<moris::DDRMat> tNormals = {{ 1.0,0.0 }};
-<<<<<<< HEAD
-//         Vector<std::shared_ptr<moris::ge::Geometry>> tGeometry(2);
-//         tGeometry(0) = std::make_shared<moris::ge::Plane>(tCenters(0), tCenters(1), tNormals(0), tNormals(1)); // center vertical
-//         tGeometry(1) = std::make_shared<moris::ge::Plane>(tCenters(0), tCenters(1), tNormals(1), tNormals(0)); // center horizontal
-=======
-//         Cell<std::shared_ptr<moris::gen::Level_Set_Geometry>> tGeometry(2);
+//         Vector<std::shared_ptr<moris::gen::Level_Set_Geometry>> tGeometry(2);
 //         tGeometry(0) = std::make_shared<moris::gen::Plane>(tCenters(0), tCenters(1), tNormals(0), tNormals(1)); // center vertical
 //         tGeometry(1) = std::make_shared<moris::gen::Plane>(tCenters(0), tCenters(1), tNormals(1), tNormals(0)); // center horizontal
->>>>>>> 659c9214
 
 //         size_t tModelDimension = 2;
 //         moris::gen::Geometry_Engine_Parameters tGeometryEngineParameters;
