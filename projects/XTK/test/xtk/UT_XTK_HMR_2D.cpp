/*
 * UT_XTK_HMR_2D.cpp
 *
 *  Created on: Sep 10, 2019
 *      Author: doble
 */

#include "catch.hpp"

#include "cl_XTK_Model.hpp"
#include "cl_XTK_Enriched_Integration_Mesh.hpp"

#include "typedefs.hpp"

#include "cl_MTK_Mesh_Manager.hpp"

#include "cl_MTK_Vertex.hpp"    //MTK
#include "cl_MTK_Cell.hpp"
#include "cl_MTK_Enums.hpp"
#include "cl_MTK_Mesh.hpp"

#include "cl_MTK_Mesh_Manager.hpp"
#include "cl_MTK_Integration_Mesh_STK.hpp"
#include "cl_MTK_Interpolation_Mesh.hpp"
#include "cl_MTK_Integration_Mesh.hpp"
#include "cl_MTK_Writer_Exodus.hpp"

#include "cl_Matrix.hpp"        //LINALG
#include "linalg_typedefs.hpp"
#include "fn_equal_to.hpp" // ALG/src



#include "cl_HMR_Mesh_Interpolation.hpp"
#include "cl_HMR.hpp"
#include "cl_HMR_Background_Mesh.hpp" //HMR/src
#include "cl_HMR_BSpline_Mesh_Base.hpp" //HMR/src
#include "cl_HMR_Element.hpp" //HMR/src
#include "cl_HMR_Factory.hpp" //HMR/src
#include "cl_HMR_Field.hpp"
#include "cl_HMR_Lagrange_Mesh_Base.hpp" //HMR/src
#include "cl_HMR_Parameters.hpp" //HMR/src

#include "cl_GEN_Plane.hpp"
#include "cl_GEN_Geometry_Field_HMR.hpp"

#include "fn_norm.hpp"

namespace xtk
{
moris::real
CircleFuncXTKHMR2D(const moris::Matrix< moris::DDRMat > & aPoint )
{

    moris::real mXCenter = 0;
    moris::real mYCenter = 0;
    moris::real mRadius = 1.1;

    return    (aPoint(0) - mXCenter) * (aPoint(0) - mXCenter)
            + (aPoint(1) - mYCenter) * (aPoint(1) - mYCenter)
            - (mRadius * mRadius);
}

TEST_CASE("2D XTK WITH HMR","[XTK_HMR_2D]")
{
    if(par_size()<=4)
    {
        for( moris::uint iOrder = 1; iOrder < 4; iOrder ++)
        {

            std::string tFieldName = "Cylinder";

            moris::uint tLagrangeMeshIndex = 0;
            moris::uint tBSplineMeshIndex = 0;

            moris::hmr::Parameters tParameters;

            tParameters.set_number_of_elements_per_dimension( { {24}, {24}} );
            tParameters.set_domain_dimensions({ {2}, {2} });
            tParameters.set_domain_offset({ {-1.0}, {-1.0} });
            tParameters.set_bspline_truncation( true );

            tParameters.set_output_meshes( { {0} } );

            tParameters.set_lagrange_orders  ( { {iOrder} });
            tParameters.set_lagrange_patterns({ {0} });

            tParameters.set_bspline_orders   ( { {iOrder} } );
            tParameters.set_bspline_patterns ( { {0} } );

            tParameters.set_side_sets({{1},{2},{3},{4} });

            tParameters.set_union_pattern( 2 );
            tParameters.set_working_pattern( 3 );

            tParameters.set_refinement_buffer( 2 );
            tParameters.set_staircase_buffer( 2);
            tParameters.set_number_aura(true);

            Cell< Matrix< DDSMat > > tLagrangeToBSplineMesh( 1 );
            tLagrangeToBSplineMesh( 0 ) = { {0} };

            tParameters.set_lagrange_to_bspline_mesh( tLagrangeToBSplineMesh );

            hmr::HMR tHMR( tParameters );

            std::shared_ptr< moris::hmr::Mesh > tMesh = tHMR.create_mesh( tLagrangeMeshIndex );

            // create field
            std::shared_ptr< moris::hmr::Field > tField = tMesh->create_field( tFieldName, tLagrangeMeshIndex );

            tField->evaluate_scalar_function( CircleFuncXTKHMR2D );

            for( uint k=0; k<3; ++k )
            {
                tHMR.flag_surface_elements_on_working_pattern( tField );
                tHMR.perform_refinement_based_on_working_pattern( 0 );

                tField->evaluate_scalar_function( CircleFuncXTKHMR2D );
            }

            tHMR.finalize();

//            tHMR.save_to_exodus( 0, "./xtk_exo/xtk_hmr_2d_ip.e" );

<<<<<<< HEAD
            hmr::Interpolation_Mesh_HMR * tInterpMesh = tHMR.create_interpolation_mesh( tLagrangeMeshIndex  );

            moris::ge::GEN_Geom_Field_HMR tFieldAsGeom(tField);

            moris::Cell<moris::ge::GEN_Geometry*> tGeometryVector = {&tFieldAsGeom};
=======
        moris::Cell< std::shared_ptr<moris::ge::Geometry_Discrete> > tGeometryVector(1);
        tGeometryVector(0) = std::make_shared<moris::ge::Geometry_Field_HMR>(tField);

         size_t tModelDimension = 2;
         moris::ge::Phase_Table tPhaseTable (1, moris::ge::Phase_Table_Structure::EXP_BASE_2);
         moris::ge::Geometry_Engine tGeometryEngine(tGeometryVector,tPhaseTable,tModelDimension);
         Model tXTKModel(tModelDimension,tInterpMesh,&tGeometryEngine);
         tXTKModel.mVerbose  =  false;
>>>>>>> 40032b1f

            size_t tModelDimension = 2;
            moris::ge::GEN_Phase_Table tPhaseTable (1,  Phase_Table_Structure::EXP_BASE_2);
            moris::ge::GEN_Geometry_Engine tGeometryEngine(tGeometryVector,tPhaseTable,tModelDimension);
            Model tXTKModel(tModelDimension,tInterpMesh,&tGeometryEngine);
            tXTKModel.mVerbose  =  false;

            //Specify decomposition Method and Cut Mesh ---------------------------------------
            Cell<enum Subdivision_Method> tDecompositionMethods = {Subdivision_Method::NC_REGULAR_SUBDIVISION_QUAD4, Subdivision_Method::C_TRI3};
            tXTKModel.decompose(tDecompositionMethods);

            tXTKModel.perform_basis_enrichment(EntityRank::BSPLINE,0);


            xtk::Enriched_Integration_Mesh & tEnrIgMesh = tXTKModel.get_enriched_integ_mesh(0);

//            tXTKModel.construct_face_oriented_ghost_penalization_cells();


            // output to exodus file ----------------------------------------------------------
//            xtk::Enrichment const & tEnrichment = tXTKModel.get_basis_enrichment();

            // Declare the fields related to enrichment strategy in output options
//            Cell<std::string> tEnrichmentFieldNames = tEnrichment.get_cell_enrichment_field_names();

            // output solution and meshes

            // Write mesh
//            moris::mtk::Writer_Exodus writer(&tEnrIgMesh);
//            writer.write_mesh("", "./xtk_exo/xtk_hmr_2d_ig.exo");

            // Write the fields
//            writer.set_time(0.0);
//            writer.close_file();


            delete tInterpMesh;
        }
    }
}

TEST_CASE("2D XTK WITH HMR WEIRD INTERSECTION","[XTK_HMR_2D_WI]")
{
    if(par_size()<=1)
    {
        std::string tFieldName = "Cylinder";

         moris::uint tLagrangeMeshIndex = 0;
         moris::uint tBSplineMeshIndex = 0;

         moris::hmr::Parameters tParameters;

         tParameters.set_number_of_elements_per_dimension( { {2}, {2}} );
         tParameters.set_domain_dimensions({ {2}, {2} });
         tParameters.set_domain_offset({ {-1.0}, {-1.0} });
         tParameters.set_bspline_truncation( true );

         tParameters.set_output_meshes( { {0} } );

         tParameters.set_lagrange_orders  ( { {1} });
         tParameters.set_lagrange_patterns({ {0} });

         tParameters.set_bspline_orders   ( { {1} } );
         tParameters.set_bspline_patterns ( { {0} } );

         tParameters.set_side_sets({{1},{2},{3},{4} });

         tParameters.set_union_pattern( 2 );
         tParameters.set_working_pattern( 3 );

         tParameters.set_refinement_buffer( 2 );
         tParameters.set_staircase_buffer( 2 );

         Cell< Matrix< DDSMat > > tLagrangeToBSplineMesh( 1 );
         tLagrangeToBSplineMesh( 0 ) = { {0} };

         tParameters.set_lagrange_to_bspline_mesh( tLagrangeToBSplineMesh );

         hmr::HMR tHMR( tParameters );

         std::shared_ptr< moris::hmr::Mesh > tMesh = tHMR.create_mesh( tLagrangeMeshIndex );

         // create field
         std::shared_ptr< moris::hmr::Field > tField = tMesh->create_field( tFieldName, tLagrangeMeshIndex );

         tField->evaluate_scalar_function( CircleFuncXTKHMR2D );

         for( uint k=0; k<2; ++k )
         {
             tHMR.flag_surface_elements_on_working_pattern( tField );
             tHMR.perform_refinement_based_on_working_pattern( 0 );

             tField->evaluate_scalar_function( CircleFuncXTKHMR2D );
         }

         tHMR.finalize();

         tHMR.save_to_exodus( 0, "./xtk_exo/xtk_hmr_wi_2d_ip.e" );

         hmr::Interpolation_Mesh_HMR * tInterpMesh = tHMR.create_interpolation_mesh( tLagrangeMeshIndex  );

         // create a plane which intentionally intersects from fine to coarse
         moris::Matrix<moris::DDRMat> tCenters = {{ 0.1,0.1 }};
         moris::Matrix<moris::DDRMat> tNormals = {{ 1.0,0.0 }};
        Cell<std::shared_ptr<moris::ge::Geometry_Analytic>> tGeometry(1);
        tGeometry(0) = std::make_shared<moris::ge::Plane>(tCenters(0), tCenters(1), tNormals(0), tNormals(1));

         size_t tModelDimension = 2;
         moris::ge::Phase_Table tPhaseTable (1, moris::ge::Phase_Table_Structure::EXP_BASE_2);
         moris::ge::Geometry_Engine tGeometryEngine(tGeometry,tPhaseTable,tModelDimension);
         Model tXTKModel(tModelDimension,tInterpMesh,&tGeometryEngine);
         tXTKModel.mVerbose  =  false;

        //Specify decomposition Method and Cut Mesh ---------------------------------------
        Cell<enum Subdivision_Method> tDecompositionMethods = {Subdivision_Method::NC_REGULAR_SUBDIVISION_QUAD4, Subdivision_Method::C_TRI3};
        tXTKModel.decompose(tDecompositionMethods);

        tXTKModel.perform_basis_enrichment(EntityRank::BSPLINE,0);

        // output to exodus file ----------------------------------------------------------
        xtk::Enrichment const & tEnrichment = tXTKModel.get_basis_enrichment();


         // Declare the fields related to enrichment strategy in output options
         Cell<std::string> tEnrichmentFieldNames = tEnrichment.get_cell_enrichment_field_names();

        // output solution and meshes
        xtk::Output_Options tOutputOptions;
        tOutputOptions.mAddNodeSets = false;
        tOutputOptions.mAddSideSets = true;
        tOutputOptions.mAddClusters = false;

        // add solution field to integration mesh
        std::string tIntegSolFieldName = "solution";
        tOutputOptions.mRealNodeExternalFieldNames = {tIntegSolFieldName};
        tOutputOptions.mRealElementExternalFieldNames = tEnrichmentFieldNames;

        moris::mtk::Integration_Mesh* tIntegMesh1 = tXTKModel.get_output_mesh(tOutputOptions);

        tEnrichment.write_cell_enrichment_to_fields(tEnrichmentFieldNames,tIntegMesh1);

        std::string tMeshOutputFile ="./xtk_exo/xtk_hmr_2d_wi_ig.e";
        tIntegMesh1->create_output_mesh(tMeshOutputFile);

        delete tIntegMesh1;
        delete tInterpMesh;
    }
}

}<|MERGE_RESOLUTION|>--- conflicted
+++ resolved
@@ -123,13 +123,10 @@
 
 //            tHMR.save_to_exodus( 0, "./xtk_exo/xtk_hmr_2d_ip.e" );
 
-<<<<<<< HEAD
             hmr::Interpolation_Mesh_HMR * tInterpMesh = tHMR.create_interpolation_mesh( tLagrangeMeshIndex  );
 
-            moris::ge::GEN_Geom_Field_HMR tFieldAsGeom(tField);
-
-            moris::Cell<moris::ge::GEN_Geometry*> tGeometryVector = {&tFieldAsGeom};
-=======
+            moris::ge::Geometry_Field_HMR tFieldAsGeom(tField);
+
         moris::Cell< std::shared_ptr<moris::ge::Geometry_Discrete> > tGeometryVector(1);
         tGeometryVector(0) = std::make_shared<moris::ge::Geometry_Field_HMR>(tField);
 
@@ -138,17 +135,10 @@
          moris::ge::Geometry_Engine tGeometryEngine(tGeometryVector,tPhaseTable,tModelDimension);
          Model tXTKModel(tModelDimension,tInterpMesh,&tGeometryEngine);
          tXTKModel.mVerbose  =  false;
->>>>>>> 40032b1f
-
-            size_t tModelDimension = 2;
-            moris::ge::GEN_Phase_Table tPhaseTable (1,  Phase_Table_Structure::EXP_BASE_2);
-            moris::ge::GEN_Geometry_Engine tGeometryEngine(tGeometryVector,tPhaseTable,tModelDimension);
-            Model tXTKModel(tModelDimension,tInterpMesh,&tGeometryEngine);
-            tXTKModel.mVerbose  =  false;
-
-            //Specify decomposition Method and Cut Mesh ---------------------------------------
-            Cell<enum Subdivision_Method> tDecompositionMethods = {Subdivision_Method::NC_REGULAR_SUBDIVISION_QUAD4, Subdivision_Method::C_TRI3};
-            tXTKModel.decompose(tDecompositionMethods);
+
+        //Specify decomposition Method and Cut Mesh ---------------------------------------
+        Cell<enum Subdivision_Method> tDecompositionMethods = {Subdivision_Method::NC_REGULAR_SUBDIVISION_QUAD4, Subdivision_Method::C_TRI3};
+        tXTKModel.decompose(tDecompositionMethods);
 
             tXTKModel.perform_basis_enrichment(EntityRank::BSPLINE,0);
 
