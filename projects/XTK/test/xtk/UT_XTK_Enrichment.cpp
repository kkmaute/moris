--- conflicted
+++ resolved
@@ -88,31 +88,13 @@
             std::string tMeshOutputFile2 = "./xtk_exo/unit_enrichment_1_background.e";
             tMeshData->create_output_mesh( tMeshOutputFile2 );
 
-<<<<<<< HEAD
-        auto tField = std::make_shared< moris::gen::Mesh_Field >( tMeshData, tLSFName );
-        Vector< std::shared_ptr< gen::Geometry > > tGeometry = { std::make_shared< gen::Level_Set_Geometry >( tField ) };
-=======
             auto                                       tField    = std::make_shared< moris::gen::Mesh_Field >( tMeshData, tLSFName );
             Vector< std::shared_ptr< gen::Geometry > > tGeometry = { std::make_shared< gen::Level_Set_Geometry >( tField ) };
->>>>>>> 1f8cbf7b
 
             moris::gen::Geometry_Engine_Parameters tGeometryEngineParameters;
             tGeometryEngineParameters.mGeometries = tGeometry;
             moris::gen::Geometry_Engine tGeometryEngine( tMeshData, tGeometryEngineParameters );
 
-<<<<<<< HEAD
-        /*
-         * Setup XTK Model and tell it how to cut
-         */
-        size_t                          tModelDimension       = 3;
-        Vector< enum Subdivision_Method > tDecompositionMethods = { Subdivision_Method::NC_REGULAR_SUBDIVISION_HEX8, Subdivision_Method::C_HIERARCHY_TET4 };
-        Model                           tXTKModel( tModelDimension, tMeshData, &tGeometryEngine );
-        tXTKModel.mVerbose = false;
-        /*
-         * Decompose
-         */
-        tXTKModel.decompose( tDecompositionMethods );
-=======
             /*
              * Setup XTK Model and tell it how to cut
              */
@@ -124,28 +106,18 @@
              * Decompose
              */
             tXTKModel.decompose( tDecompositionMethods );
->>>>>>> 1f8cbf7b
 
             // Perform the enrichment
             tXTKModel.perform_basis_enrichment( mtk::EntityRank::NODE );
 
             Enrichment const & tEnrichment = tXTKModel.get_basis_enrichment();
 
-<<<<<<< HEAD
-        // Declare the fields related to enrichment strategy in output options
-        Vector< std::string > tEnrichmentFieldNames;
-        if ( tOutputEnrichmentFields )
-        {
-            tEnrichmentFieldNames = tEnrichment.get_cell_enrichment_field_names();
-        }
-=======
             // Declare the fields related to enrichment strategy in output options
             Vector< std::string > tEnrichmentFieldNames;
             if ( tOutputEnrichmentFields )
             {
                 tEnrichmentFieldNames = tEnrichment.get_cell_enrichment_field_names();
             }
->>>>>>> 1f8cbf7b
 
             delete tMeshData;
         }
@@ -153,121 +125,7 @@
 
     TEST_CASE( "8 Element 10 enrichment Levels", "[ENRICH_10_EL_CLUSTER]" )
     {
-<<<<<<< HEAD
-        bool tOutputEnrichmentFields = true;
-
-        // Generate mesh from string
-        std::string tMeshFileName = "generated:2x2x2";
-
-        // Add level set field to add onto file
-
-        // Specify field parameters
-        moris::mtk::Scalar_Field_Info< DDRMat > tLSF;
-        std::string                             tLSFName = "lsf1";
-        tLSF.set_field_name( tLSFName );
-        tLSF.set_field_entity_rank( mtk::EntityRank::NODE );
-
-        // Add to mesh input field container
-        moris::mtk::MtkFieldsInfo tFieldsInfo;
-        add_field_for_mesh_input( &tLSF, tFieldsInfo );
-
-        // add to mesh data input container
-        moris::mtk::MtkMeshData tSuppMeshData;
-        tSuppMeshData.FieldsInfo = &tFieldsInfo;
-
-        // Create mesh with supplementary data
-        moris::mtk::Interpolation_Mesh* tMeshData = moris::mtk::create_interpolation_mesh( mtk::MeshType::STK, tMeshFileName, &tSuppMeshData );
-
-        xtk::size_t tNumNodes = tMeshData->get_num_entities( mtk::EntityRank::NODE );
-
-        moris::Matrix< moris::DDRMat > tLevelsetVal( tNumNodes, 1, -1.2 );
-
-        moris_id tIndexOfNodeId1  = tMeshData->get_loc_entity_ind_from_entity_glb_id( 1, mtk::EntityRank::NODE );
-        moris_id tIndexOfNodeId3  = tMeshData->get_loc_entity_ind_from_entity_glb_id( 3, mtk::EntityRank::NODE );
-        moris_id tIndexOfNodeId5  = tMeshData->get_loc_entity_ind_from_entity_glb_id( 5, mtk::EntityRank::NODE );
-        moris_id tIndexOfNodeId7  = tMeshData->get_loc_entity_ind_from_entity_glb_id( 7, mtk::EntityRank::NODE );
-        moris_id tIndexOfNodeId9  = tMeshData->get_loc_entity_ind_from_entity_glb_id( 9, mtk::EntityRank::NODE );
-        moris_id tIndexOfNodeId11 = tMeshData->get_loc_entity_ind_from_entity_glb_id( 11, mtk::EntityRank::NODE );
-        moris_id tIndexOfNodeId13 = tMeshData->get_loc_entity_ind_from_entity_glb_id( 13, mtk::EntityRank::NODE );
-        moris_id tIndexOfNodeId15 = tMeshData->get_loc_entity_ind_from_entity_glb_id( 15, mtk::EntityRank::NODE );
-        moris_id tIndexOfNodeId17 = tMeshData->get_loc_entity_ind_from_entity_glb_id( 17, mtk::EntityRank::NODE );
-        moris_id tIndexOfNodeId19 = tMeshData->get_loc_entity_ind_from_entity_glb_id( 19, mtk::EntityRank::NODE );
-        moris_id tIndexOfNodeId21 = tMeshData->get_loc_entity_ind_from_entity_glb_id( 21, mtk::EntityRank::NODE );
-        moris_id tIndexOfNodeId23 = tMeshData->get_loc_entity_ind_from_entity_glb_id( 23, mtk::EntityRank::NODE );
-        moris_id tIndexOfNodeId25 = tMeshData->get_loc_entity_ind_from_entity_glb_id( 25, mtk::EntityRank::NODE );
-        moris_id tIndexOfNodeId27 = tMeshData->get_loc_entity_ind_from_entity_glb_id( 27, mtk::EntityRank::NODE );
-
-        // Bottom face
-        tLevelsetVal( tIndexOfNodeId1 ) = 1.1;
-        tLevelsetVal( tIndexOfNodeId3 ) = 1.1;
-        tLevelsetVal( tIndexOfNodeId7 ) = 1.1;
-        tLevelsetVal( tIndexOfNodeId9 ) = 1.1;
-
-        // Top Face
-        tLevelsetVal( tIndexOfNodeId19 ) = 1.1;
-        tLevelsetVal( tIndexOfNodeId21 ) = 1.1;
-        tLevelsetVal( tIndexOfNodeId25 ) = 1.1;
-        tLevelsetVal( tIndexOfNodeId27 ) = 1.1;
-
-        tLevelsetVal( tIndexOfNodeId5 )  = 1.1;
-        tLevelsetVal( tIndexOfNodeId11 ) = 1.1;
-        tLevelsetVal( tIndexOfNodeId17 ) = 1.1;
-        tLevelsetVal( tIndexOfNodeId23 ) = 1.1;
-        tLevelsetVal( tIndexOfNodeId15 ) = 1.1;
-        tLevelsetVal( tIndexOfNodeId13 ) = 1.1;
-
-        tMeshData->add_mesh_field_real_scalar_data_loc_inds( tLSFName, mtk::EntityRank::NODE, tLevelsetVal );
-        tMeshData->mVerbose          = false;
-        std::string tMeshOutputFile2 = "./xtk_exo/enrichment_test_10_cluster_background.e";
-        tMeshData->create_output_mesh( tMeshOutputFile2 );
-
-        auto tField = std::make_shared< moris::gen::Mesh_Field >( tMeshData, tLSFName );
-        Vector< std::shared_ptr< gen::Geometry > > tGeometry = { std::make_shared< gen::Level_Set_Geometry >( tField ) };
-
-        moris::gen::Geometry_Engine_Parameters tGeometryEngineParameters;
-        tGeometryEngineParameters.mGeometries = tGeometry;
-        moris::gen::Geometry_Engine tGeometryEngine( tMeshData, tGeometryEngineParameters );
-
-        /*
-         * Setup XTK Model and tell it how to cut
-         */
-        size_t                          tModelDimension       = 3;
-        Vector< enum Subdivision_Method > tDecompositionMethods = { Subdivision_Method::NC_REGULAR_SUBDIVISION_HEX8, Subdivision_Method::C_HIERARCHY_TET4 };
-        Model                           tXTKModel( tModelDimension, tMeshData, &tGeometryEngine );
-        tXTKModel.mVerbose = false;
-
-        /*
-         * Decompose
-         */
-        tXTKModel.decompose( tDecompositionMethods );
-
-        // Perform the enrichment
-        tXTKModel.perform_basis_enrichment( mtk::EntityRank::NODE );
-
-        Enrichment const& tEnrichment = tXTKModel.get_basis_enrichment();
-
-        // declare cell enrichment fields in output mesh
-        Vector< std::string > tEnrichmentFieldNames;
-        if ( tOutputEnrichmentFields )
-        {
-            tEnrichmentFieldNames = tEnrichment.get_cell_enrichment_field_names();
-        }
-
-        Output_Options tOutputOptions;
-        tOutputOptions.mRealElementExternalFieldNames = tEnrichmentFieldNames;
-
-        Enriched_Integration_Mesh&   tEnrIntegMesh = tXTKModel.get_enriched_integ_mesh();
-
-        tEnrIntegMesh.create_dbl_sided_interface_sets( { 1 }, { 0 } );
-
-        Vector< mtk::Cluster const* > tDoubleSideCluster = tEnrIntegMesh.get_double_side_set_cluster( 0 );
-        moris::real                        tGoldVolume        = 2;
-        moris::real                        tGoldSurface       = 0.6862003781;
-
-        for ( moris::uint i = 0; i < tDoubleSideCluster.size(); i++ )
-=======
         if ( par_size() == 1 )
->>>>>>> 1f8cbf7b
         {
             bool tOutputEnrichmentFields = true;
 
