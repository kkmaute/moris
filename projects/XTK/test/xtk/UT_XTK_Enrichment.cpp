--- conflicted
+++ resolved
@@ -88,13 +88,8 @@
         std::string tMeshOutputFile2 = "./xtk_exo/unit_enrichment_1_background.e";
         tMeshData->create_output_mesh( tMeshOutputFile2 );
 
-<<<<<<< HEAD
-        Vector< std::shared_ptr< moris::ge::Geometry > > tGeometry( 1 );
-        tGeometry( 0 ) = std::make_shared< moris::ge::Mesh_Field_Geometry >( tMeshData, tLSFName );
-=======
         auto tField = std::make_shared< moris::gen::Mesh_Field >( tMeshData, tLSFName );
-        Cell< std::shared_ptr< gen::Geometry > > tGeometry = { std::make_shared< gen::Level_Set_Geometry >( tField ) };
->>>>>>> 659c9214
+        Vector< std::shared_ptr< gen::Geometry > > tGeometry = { std::make_shared< gen::Level_Set_Geometry >( tField ) };
 
         moris::gen::Geometry_Engine_Parameters tGeometryEngineParameters;
         tGeometryEngineParameters.mGeometries = tGeometry;
@@ -199,13 +194,8 @@
         std::string tMeshOutputFile2 = "./xtk_exo/enrichment_test_10_cluster_background.e";
         tMeshData->create_output_mesh( tMeshOutputFile2 );
 
-<<<<<<< HEAD
-        Vector< std::shared_ptr< moris::ge::Geometry > > tGeometry( 1 );
-        tGeometry( 0 ) = std::make_shared< moris::ge::Mesh_Field_Geometry >( tMeshData, tLSFName );
-=======
         auto tField = std::make_shared< moris::gen::Mesh_Field >( tMeshData, tLSFName );
-        Cell< std::shared_ptr< gen::Geometry > > tGeometry = { std::make_shared< gen::Level_Set_Geometry >( tField ) };
->>>>>>> 659c9214
+        Vector< std::shared_ptr< gen::Geometry > > tGeometry = { std::make_shared< gen::Level_Set_Geometry >( tField ) };
 
         moris::gen::Geometry_Engine_Parameters tGeometryEngineParameters;
         tGeometryEngineParameters.mGeometries = tGeometry;
