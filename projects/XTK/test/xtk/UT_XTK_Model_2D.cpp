/*
 * Copyright (c) 2022 University of Colorado
 * Licensed under the MIT license. See LICENSE.txt file in the MORIS root for details.
 *
 *------------------------------------------------------------------------------------
 *
 * UT_XTK_Model_2D.cpp
 *
 */

// #include "catch.hpp"
// #include "cl_Communication_Tools.hpp"

// #include "cl_XTK_Model.hpp"

// #include "cl_GEN_Circle.hpp"
// #include "cl_GEN_Geometry.hpp"

// using namespace moris;

// namespace xtk
// {

// TEST_CASE("2D Regular Subdivision Method","[RSM_2D_Lin]")
//                 {
//     int tProcSize = par_size();

//     if(tProcSize==1)
//     {
//         // Geometry Engine Setup -----------------------
//         // Using a Levelset Circle as the Geometry

//         real tRadius = 0.7;
//         real tXCenter = 1.0;
//         real tYCenter = 1.0;
<<<<<<< HEAD
//         Vector<std::shared_ptr<moris::ge::Geometry>> tGeometry(1);
//         tGeometry(0) = std::make_shared<moris::ge::Circle>(tXCenter, tYCenter, tRadius);
=======
//         Cell<std::shared_ptr<moris::gen::Level_Set_Geometry>> tGeometry(1);
//         tGeometry(0) = std::make_shared<moris::gen::Circle>(tXCenter, tYCenter, tRadius);
>>>>>>> 659c9214

//         // Create Mesh ---------------------------------
//         // Generate data for test
//         uint aNumDim = 2;
//         Matrix< DDRMat >  aCoords(6,2);
//         aCoords(0,0) = 0.0, aCoords(0,1) = 0.0;
//         aCoords(1,0) = 1.0, aCoords(1,1) = 0.0;
//         aCoords(2,0) = 1.0, aCoords(2,1) = 1.0;
//         aCoords(3,0) = 0.0, aCoords(3,1) = 1.0;
//         aCoords(4,0) = 2.0, aCoords(4,1) = 0.0;
//         aCoords(5,0) = 2.0, aCoords(5,1) = 1.0;
//         Matrix< IdMat >     aElemConn( 2, 4 );

//         // 0D to 3D connectivity (node to element)
//         aElemConn( 0, 0 ) = 1; aElemConn( 0, 1 ) = 2; aElemConn( 0, 2 ) = 3; aElemConn( 0, 3 ) = 4;
//         aElemConn( 1, 0 ) = 2; aElemConn( 1, 1 ) = 5; aElemConn( 1, 2 ) = 6; aElemConn( 1, 3 ) = 3;

//         Matrix< IdMat >  aElemLocaltoGlobal = {{1},{2}};

//         // No need of an element map since elements in connectivity table are assumed to be contiguous

//         // Create MORIS mesh using MTK database
//         moris::mtk::MtkMeshData aMeshData;
//         aMeshData.CreateAllEdgesAndFaces = true;
//         aMeshData.SpatialDim = &aNumDim;
//         aMeshData.ElemConn(0)= &aElemConn;
//         aMeshData.NodeCoords = &aCoords;
//         aMeshData.LocaltoGlobalElemMap(0) = &aElemLocaltoGlobal;

//         moris::mtk::Interpolation_Mesh* tMeshData = moris::mtk::create_interpolation_mesh( mtk::MeshType::STK, aMeshData );

//         moris::gen::Geometry_Engine_Parameters tGeometryEngineParameters;
//         tGeometryEngineParameters.mGeometries = tGeometry;
//         moris::gen::Geometry_Engine tGeometryEngine(tMeshData, tGeometryEngineParameters);

//         // Setup XTK Model -----------------------------
//         size_t tModelDimension = 2;
//         Model tXTKModel(tModelDimension,tMeshData,&tGeometryEngine);
//         tXTKModel.mVerbose  =  false;

//         //Specify your decomposition methods and start cutting
//         Vector<enum Subdivision_Method> tDecompositionMethods = {Subdivision_Method::NC_REGULAR_SUBDIVISION_QUAD4};
//         tXTKModel.decompose(tDecompositionMethods);

//         // Access the decomposed XTK Mesh
//         Cut_Mesh const & tCutMesh = tXTKModel.get_cut_mesh();

//         // Do some testing
//         size_t tNumNodesAfterDecompositionXTK = tCutMesh.get_num_entities(EntityRank::NODE);
//         size_t tNumElementsAfterDecompositionXTK = tCutMesh.get_num_entities(EntityRank::ELEMENT);

//         CHECK(tNumNodesAfterDecompositionXTK == 10); /* two duplicates from the shared nodes*/
//         CHECK(tNumElementsAfterDecompositionXTK == 8);

//         moris::Matrix< moris::DDRMat > tNodeCoordinates = tXTKModel.get_background_mesh().get_all_node_coordinates_loc_inds();

//         moris::Matrix< moris::DDRMat > tExpectedNodeCoordinates = {{0.0, 0.0},
//                                                                    {1.0, 0.0},
//                                                                    {1.0, 1.0},
//                                                                    {0.0, 1.0},
//                                                                    {2.0, 0.0},
//                                                                    {2.0, 1.0},
//                                                                    {0.5, 0.5},
//                                                                    {1.5, 0.5}};
//         CHECK(equal_to(tNodeCoordinates,tExpectedNodeCoordinates));

//         moris::mtk::Mesh* tCutMeshData = tXTKModel.get_output_mesh();
//         std::string tMeshOutputFile    = "./xtk_exo/xtk_test_output_regular_subdivision_2d.e";
//         tCutMeshData->create_output_mesh(tMeshOutputFile);
//         delete tMeshData;
//         delete tCutMeshData;

//     }
//                 }

// TEST_CASE("2D Conformal Subdivision","[CM_2D_LIN]")
// {
//     if(par_size()==1)
//     {
//         // Geometry Engine Setup -----------------------
//         // Using a Levelset Circle as the Geometry
//         real tRadius = 0.7;
//         real tXCenter = 1.0;
//         real tYCenter = 1.0;
<<<<<<< HEAD
//         Vector<std::shared_ptr<moris::ge::Geometry>> tGeometry(1);
//         tGeometry(0) = std::make_shared<moris::ge::Circle>(tXCenter, tYCenter, tRadius);
=======
//         Cell<std::shared_ptr<moris::gen::Level_Set_Geometry>> tGeometry(1);
//         tGeometry(0) = std::make_shared<moris::gen::Circle>(tXCenter, tYCenter, tRadius);
>>>>>>> 659c9214
//         // Create Mesh ---------------------------------
//         // Generate data for test
//         uint aNumDim = 2;
//         Matrix< DDRMat >  aCoords(6,2);
//         aCoords(0,0) = 0.0, aCoords(0,1) = 0.0;
//         aCoords(1,0) = 1.0, aCoords(1,1) = 0.0;
//         aCoords(2,0) = 1.0, aCoords(2,1) = 1.0;
//         aCoords(3,0) = 0.0, aCoords(3,1) = 1.0;
//         aCoords(4,0) = 2.0, aCoords(4,1) = 0.0;
//         aCoords(5,0) = 2.0, aCoords(5,1) = 1.0;
//         Matrix< IdMat >     aElemConn( 2, 4 );

//         // 0D to 3D connectivity (node to element)
//         aElemConn( 0, 0 ) = 1; aElemConn( 0, 1 ) = 2; aElemConn( 0, 2 ) = 3; aElemConn( 0, 3 ) = 4;
//         aElemConn( 1, 0 ) = 2; aElemConn( 1, 1 ) = 5; aElemConn( 1, 2 ) = 6; aElemConn( 1, 3 ) = 3;

//         Matrix< IdMat >  aElemLocaltoGlobal = {{1},{2}};

//         // No need of an element map since elements in connectivity table are assumed to be contiguous

//         // Create MORIS mesh using MTK database
//         moris::mtk::MtkMeshData aMeshData;
//         aMeshData.CreateAllEdgesAndFaces = true;
//         aMeshData.SpatialDim = &aNumDim;
//         aMeshData.ElemConn(0)= &aElemConn;
//         aMeshData.NodeCoords = &aCoords;
//         aMeshData.LocaltoGlobalElemMap(0) = &aElemLocaltoGlobal;

//         moris::mtk::Interpolation_Mesh* tMeshData = moris::mtk::create_interpolation_mesh( mtk::MeshType::STK, aMeshData );

//         moris::gen::Geometry_Engine_Parameters tGeometryEngineParameters;
//         tGeometryEngineParameters.mGeometries = tGeometry;
//         moris::gen::Geometry_Engine tGeometryEngine(tMeshData, tGeometryEngineParameters);

// // Setup XTK Model ----------------------------------------------------------------
//         size_t tModelDimension = 2;
//         Model tXTKModel(tModelDimension,tMeshData,&tGeometryEngine);
//         tXTKModel.mVerbose  =  false;

//         //Specify decomposition Method and Cut Mesh ---------------------------------------
//         Vector<enum Subdivision_Method> tDecompositionMethods = {Subdivision_Method::NC_REGULAR_SUBDIVISION_QUAD4, Subdivision_Method::C_TRI3};
//         tXTKModel.decompose(tDecompositionMethods);

//         // output to exodus file ----------------------------------------------------------
//         moris::mtk::Mesh* tCutMeshData = tXTKModel.get_output_mesh();

//         std::string tMeshOutputFile ="./xtk_exo/xtk_test_output_conformal_2d.e";
//         tCutMeshData->create_output_mesh(tMeshOutputFile);

//         delete tCutMeshData;
//         delete tMeshData;
//     }
// }

// TEST_CASE("2D Regular Subdivision Method Quadratic Lagrange Cells","[RSM_2D_Quad]")
//                 {
//     int tProcSize = par_size();

//     if(tProcSize==1)
//     {
//         // Geometry Engine Setup -----------------------
//         // Using a Levelset Circle as the Geometry

//         real tRadius = 0.7;
//         real tXCenter = 1.0;
//         real tYCenter = 1.0;
<<<<<<< HEAD
//         Vector<std::shared_ptr<moris::ge::Geometry>> tGeometry(1);
//         tGeometry(0) = std::make_shared<moris::ge::Circle>(tXCenter, tYCenter, tRadius);
=======
//         Cell<std::shared_ptr<moris::gen::Level_Set_Geometry>> tGeometry(1);
//         tGeometry(0) = std::make_shared<moris::gen::Circle>(tXCenter, tYCenter, tRadius);
>>>>>>> 659c9214

//         // Create Mesh ---------------------------------
//         // Generate data for test
//         uint aNumDim = 2;
//         Matrix< DDRMat >  aCoords(15,2);
//         aCoords(0,0)  = 0.0, aCoords(0,1)  = 0.0;
//         aCoords(1,0)  = 1.0, aCoords(1,1)  = 0.0;
//         aCoords(2,0)  = 1.0, aCoords(2,1)  = 1.0;
//         aCoords(3,0)  = 0.0, aCoords(3,1)  = 1.0;
//         aCoords(4,0)  = 0.5, aCoords(4,1)  = 0.0;
//         aCoords(5,0)  = 1.0, aCoords(5,1)  = 0.5;
//         aCoords(6,0)  = 0.5, aCoords(6,1)  = 1.0;
//         aCoords(7,0)  = 0.0, aCoords(7,1)  = 0.5;
//         aCoords(8,0)  = 0.5, aCoords(8,1)  = 0.5;
//         aCoords(9,0)  = 2.0, aCoords(9,1)  = 0.0;
//         aCoords(10,0) = 2.0, aCoords(10,1) = 1.0;
//         aCoords(11,0) = 1.5, aCoords(11,1) = 0.0;
//         aCoords(12,0) = 2.0, aCoords(12,1) = 0.5;
//         aCoords(13,0) = 1.5, aCoords(13,1) = 1.0;
//         aCoords(14,0) = 1.5, aCoords(14,1) = 0.5;

//         // 0D to 3D connectivity (node to element)
//         Matrix< IdMat >     aElemConn( 2, 9 );
//         aElemConn( 0, 0 ) = 1; aElemConn( 0, 1 ) = 2; aElemConn( 0, 2 ) = 3; aElemConn( 0, 3 ) = 4;
//         aElemConn( 0, 4 ) = 5; aElemConn( 0, 5 ) = 6; aElemConn( 0, 6 ) = 7; aElemConn( 0, 7 ) = 8;
//         aElemConn( 0, 8 ) = 9;

//         aElemConn( 1, 0 ) = 2; aElemConn( 1, 1 ) = 10 ; aElemConn( 1, 2 ) = 11; aElemConn( 1, 3 ) = 3;
//         aElemConn( 1, 4 ) = 12; aElemConn( 1, 5 ) = 13; aElemConn( 1, 6 ) = 14; aElemConn( 1, 7 ) = 6;
//         aElemConn( 1, 8 ) = 15;

//         Matrix< IdMat >  aElemLocaltoGlobal = {{1},{2}};

//         // Create MORIS mesh using MTK database
//         moris::mtk::MtkMeshData aMeshData;
//         aMeshData.CreateAllEdgesAndFaces = true;
//         aMeshData.SpatialDim = &aNumDim;
//         aMeshData.ElemConn(0)= &aElemConn;
//         aMeshData.NodeCoords = &aCoords;
//         aMeshData.LocaltoGlobalElemMap(0) = &aElemLocaltoGlobal;

//         moris::mtk::Interpolation_Mesh* tMeshData = moris::mtk::create_interpolation_mesh( mtk::MeshType::STK, aMeshData );

//         moris::gen::Geometry_Engine_Parameters tGeometryEngineParameters;
//         tGeometryEngineParameters.mGeometries = tGeometry;
//         moris::gen::Geometry_Engine tGeometryEngine(tMeshData, tGeometryEngineParameters);

//         std::string tMeshInterpOutputFile    = "./xtk_exo/xtk_test_output_regular_subdivision_interp_2d.e";
//         tMeshData->create_output_mesh(tMeshInterpOutputFile);

//         // Setup XTK Model -----------------------------
//         size_t tModelDimension = 2;
//         Model tXTKModel(tModelDimension,tMeshData,&tGeometryEngine);
//         tXTKModel.mVerbose  =  false;

//         //Specify your decomposition methods and start cutting
//         Vector<enum Subdivision_Method> tDecompositionMethods = {Subdivision_Method::NC_REGULAR_SUBDIVISION_QUAD4};
//         tXTKModel.decompose(tDecompositionMethods);

//         // Access the decomposed XTK Mesh
//         Cut_Mesh const & tCutMesh = tXTKModel.get_cut_mesh();

//         // Do some testing
//         size_t tNumNodesAfterDecompositionXTK = tCutMesh.get_num_entities(EntityRank::NODE);
//         size_t tNumElementsAfterDecompositionXTK = tCutMesh.get_num_entities(EntityRank::ELEMENT);

//         CHECK(tNumNodesAfterDecompositionXTK == 10); /* two duplicates from the shared nodes*/
//         CHECK(tNumElementsAfterDecompositionXTK == 8);

//         moris::Matrix< moris::DDRMat > tNodeCoordinates = tXTKModel.get_background_mesh().get_all_node_coordinates_loc_inds();

//         moris::mtk::Mesh* tCutMeshData = tXTKModel.get_output_mesh();
//         std::string tMeshOutputFile    = "./xtk_exo/xtk_test_output_regular_subdivision_2d.e";
//         tCutMeshData->create_output_mesh(tMeshOutputFile);
//         delete tMeshData;
//         delete tCutMeshData;

//     }
//                 }

// TEST_CASE("2D Conformal Quadratic Lagrange Cells","[CM_2D_QUAD]")
//                 {
//     int tProcSize = par_size();

//     if(tProcSize==1)
//     {
//         // Geometry Engine Setup -----------------------
//         // Using a Levelset Circle as the Geometry

//         real tRadius = 0.7;
//         real tXCenter = 1.0;
//         real tYCenter = 1.0;
<<<<<<< HEAD
//         Vector<std::shared_ptr<moris::ge::Geometry>> tGeometry(1);
//         tGeometry(0) = std::make_shared<moris::ge::Circle>(tXCenter, tYCenter, tRadius);
=======
//         Cell<std::shared_ptr<moris::gen::Level_Set_Geometry>> tGeometry(1);
//         tGeometry(0) = std::make_shared<moris::gen::Circle>(tXCenter, tYCenter, tRadius);
>>>>>>> 659c9214

//         // Create Mesh ---------------------------------
//         // Generate data for test
//         uint aNumDim = 2;
//         Matrix< DDRMat >  aCoords(15,2);
//         aCoords(0,0)  = 0.0, aCoords(0,1)  = 0.0;
//         aCoords(1,0)  = 1.0, aCoords(1,1)  = 0.0;
//         aCoords(2,0)  = 1.0, aCoords(2,1)  = 1.0;
//         aCoords(3,0)  = 0.0, aCoords(3,1)  = 1.0;
//         aCoords(4,0)  = 0.5, aCoords(4,1)  = 0.0;
//         aCoords(5,0)  = 1.0, aCoords(5,1)  = 0.5;
//         aCoords(6,0)  = 0.5, aCoords(6,1)  = 1.0;
//         aCoords(7,0)  = 0.0, aCoords(7,1)  = 0.5;
//         aCoords(8,0)  = 0.5, aCoords(8,1)  = 0.5;
//         aCoords(9,0)  = 2.0, aCoords(9,1)  = 0.0;
//         aCoords(10,0) = 2.0, aCoords(10,1) = 1.0;
//         aCoords(11,0) = 1.5, aCoords(11,1) = 0.0;
//         aCoords(12,0) = 2.0, aCoords(12,1) = 0.5;
//         aCoords(13,0) = 1.5, aCoords(13,1) = 1.0;
//         aCoords(14,0) = 1.5, aCoords(14,1) = 0.5;

//         // 0D to 3D connectivity (node to element)
//         Matrix< IdMat >     aElemConn( 2, 9 );
//         aElemConn( 0, 0 ) = 1; aElemConn( 0, 1 ) = 2; aElemConn( 0, 2 ) = 3; aElemConn( 0, 3 ) = 4;
//         aElemConn( 0, 4 ) = 5; aElemConn( 0, 5 ) = 6; aElemConn( 0, 6 ) = 7; aElemConn( 0, 7 ) = 8;
//         aElemConn( 0, 8 ) = 9;

//         aElemConn( 1, 0 ) = 2; aElemConn( 1, 1 ) = 10 ; aElemConn( 1, 2 ) = 11; aElemConn( 1, 3 ) = 3;
//         aElemConn( 1, 4 ) = 12; aElemConn( 1, 5 ) = 13; aElemConn( 1, 6 ) = 14; aElemConn( 1, 7 ) = 6;
//         aElemConn( 1, 8 ) = 15;

//         Matrix< IdMat >  aElemLocaltoGlobal = {{1},{2}};

//         // Create MORIS mesh using MTK database
//         moris::mtk::MtkMeshData aMeshData;
//         aMeshData.CreateAllEdgesAndFaces = true;
//         aMeshData.SpatialDim = &aNumDim;
//         aMeshData.ElemConn(0)= &aElemConn;
//         aMeshData.NodeCoords = &aCoords;
//         aMeshData.LocaltoGlobalElemMap(0) = &aElemLocaltoGlobal;

//         moris::mtk::Interpolation_Mesh* tMeshData = moris::mtk::create_interpolation_mesh( mtk::MeshType::STK, aMeshData );

//         moris::gen::Geometry_Engine_Parameters tGeometryEngineParameters;
//         tGeometryEngineParameters.mGeometries = tGeometry;
//         moris::gen::Geometry_Engine tGeometryEngine(tMeshData, tGeometryEngineParameters);

//         std::string tMeshInterpOutputFile    = "./xtk_exo/xtk_test_conformal_subdivision_quad_interp_2d.e";
//         tMeshData->create_output_mesh(tMeshInterpOutputFile);

//         // Setup XTK Model -----------------------------
//         size_t tModelDimension = 2;
//         Model tXTKModel(tModelDimension,tMeshData,&tGeometryEngine);
//         tXTKModel.mVerbose  =  false;

//         //Specify your decomposition methods and start cutting
//         Vector<enum Subdivision_Method> tDecompositionMethods = {Subdivision_Method::NC_REGULAR_SUBDIVISION_QUAD4, Subdivision_Method::C_TRI3};
//         tXTKModel.decompose(tDecompositionMethods);

//         // Access the decomposed XTK Mesh
//         Cut_Mesh const & tCutMesh = tXTKModel.get_cut_mesh();

//         // Do some testing
//         size_t tNumNodesAfterDecompositionXTK = tCutMesh.get_num_entities(EntityRank::NODE);
//         size_t tNumElementsAfterDecompositionXTK = tCutMesh.get_num_entities(EntityRank::ELEMENT);

//         CHECK(tNumNodesAfterDecompositionXTK == 16);
//         CHECK(tNumElementsAfterDecompositionXTK == 16);

//         moris::Matrix< moris::DDRMat > tNodeCoordinates = tXTKModel.get_background_mesh().get_all_node_coordinates_loc_inds();

//         moris::mtk::Mesh* tCutMeshData = tXTKModel.get_output_mesh();
//         std::string tMeshOutputFile    = "./xtk_exo/xtk_test_output_conformal_quad_2d.e";
//         tCutMeshData->create_output_mesh(tMeshOutputFile);
//         delete tMeshData;
//         delete tCutMeshData;

//     }
//                 }
// }
<|MERGE_RESOLUTION|>--- conflicted
+++ resolved
@@ -33,13 +33,8 @@
 //         real tRadius = 0.7;
 //         real tXCenter = 1.0;
 //         real tYCenter = 1.0;
-<<<<<<< HEAD
-//         Vector<std::shared_ptr<moris::ge::Geometry>> tGeometry(1);
-//         tGeometry(0) = std::make_shared<moris::ge::Circle>(tXCenter, tYCenter, tRadius);
-=======
-//         Cell<std::shared_ptr<moris::gen::Level_Set_Geometry>> tGeometry(1);
+//         Vector<std::shared_ptr<moris::gen::Level_Set_Geometry>> tGeometry(1);
 //         tGeometry(0) = std::make_shared<moris::gen::Circle>(tXCenter, tYCenter, tRadius);
->>>>>>> 659c9214
 
 //         // Create Mesh ---------------------------------
 //         // Generate data for test
@@ -124,13 +119,8 @@
 //         real tRadius = 0.7;
 //         real tXCenter = 1.0;
 //         real tYCenter = 1.0;
-<<<<<<< HEAD
-//         Vector<std::shared_ptr<moris::ge::Geometry>> tGeometry(1);
-//         tGeometry(0) = std::make_shared<moris::ge::Circle>(tXCenter, tYCenter, tRadius);
-=======
-//         Cell<std::shared_ptr<moris::gen::Level_Set_Geometry>> tGeometry(1);
+//         Vector<std::shared_ptr<moris::gen::Level_Set_Geometry>> tGeometry(1);
 //         tGeometry(0) = std::make_shared<moris::gen::Circle>(tXCenter, tYCenter, tRadius);
->>>>>>> 659c9214
 //         // Create Mesh ---------------------------------
 //         // Generate data for test
 //         uint aNumDim = 2;
@@ -197,13 +187,8 @@
 //         real tRadius = 0.7;
 //         real tXCenter = 1.0;
 //         real tYCenter = 1.0;
-<<<<<<< HEAD
-//         Vector<std::shared_ptr<moris::ge::Geometry>> tGeometry(1);
-//         tGeometry(0) = std::make_shared<moris::ge::Circle>(tXCenter, tYCenter, tRadius);
-=======
-//         Cell<std::shared_ptr<moris::gen::Level_Set_Geometry>> tGeometry(1);
+//         Vector<std::shared_ptr<moris::gen::Level_Set_Geometry>> tGeometry(1);
 //         tGeometry(0) = std::make_shared<moris::gen::Circle>(tXCenter, tYCenter, tRadius);
->>>>>>> 659c9214
 
 //         // Create Mesh ---------------------------------
 //         // Generate data for test
@@ -296,13 +281,8 @@
 //         real tRadius = 0.7;
 //         real tXCenter = 1.0;
 //         real tYCenter = 1.0;
-<<<<<<< HEAD
-//         Vector<std::shared_ptr<moris::ge::Geometry>> tGeometry(1);
-//         tGeometry(0) = std::make_shared<moris::ge::Circle>(tXCenter, tYCenter, tRadius);
-=======
-//         Cell<std::shared_ptr<moris::gen::Level_Set_Geometry>> tGeometry(1);
+//         Vector<std::shared_ptr<moris::gen::Level_Set_Geometry>> tGeometry(1);
 //         tGeometry(0) = std::make_shared<moris::gen::Circle>(tXCenter, tYCenter, tRadius);
->>>>>>> 659c9214
 
 //         // Create Mesh ---------------------------------
 //         // Generate data for test
