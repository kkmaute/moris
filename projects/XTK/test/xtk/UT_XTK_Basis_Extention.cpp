--- conflicted
+++ resolved
@@ -82,11 +82,7 @@
             moris::hmr::Interpolation_Mesh_HMR* tInterpolationMesh = tHMR.create_interpolation_mesh( tLagrangeMeshIndex );
 
             // define the sphere such that it is non interacting
-<<<<<<< HEAD
-            auto tCircle = std::make_shared< moris::gen::Circle >( 3.0, 0.5, 2.5 );
-=======
             auto                                              tCircle   = std::make_shared< moris::gen::Circle >( 3.0, 0.5, 2.5 );
->>>>>>> 1f8cbf7b
             Vector< std::shared_ptr< moris::gen::Geometry > > tGeometry = { std::make_shared< gen::Level_Set_Geometry >( tCircle ) };
 
             // define ge engine
@@ -207,11 +203,7 @@
             moris::hmr::Interpolation_Mesh_HMR* tInterpolationMesh = tHMR.create_interpolation_mesh( tLagrangeMeshIndex );
 
             // define the sphere such that it is non interacting
-<<<<<<< HEAD
-            auto tCircle = std::make_shared< moris::gen::Circle >( 3.0, 0.5, 2.5 );
-=======
             auto                                              tCircle   = std::make_shared< moris::gen::Circle >( 3.0, 0.5, 2.5 );
->>>>>>> 1f8cbf7b
             Vector< std::shared_ptr< moris::gen::Geometry > > tGeometry = { std::make_shared< gen::Level_Set_Geometry >( tCircle ) };
 
             // define ge engine
