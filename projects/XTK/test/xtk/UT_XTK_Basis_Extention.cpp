--- conflicted
+++ resolved
@@ -82,13 +82,8 @@
             moris::hmr::Interpolation_Mesh_HMR* tInterpolationMesh = tHMR.create_interpolation_mesh( tLagrangeMeshIndex );
 
             // define the sphere such that it is non interacting
-<<<<<<< HEAD
-            Vector< std::shared_ptr< moris::ge::Geometry > > tGeometry( 1 );
-            tGeometry( 0 ) = std::make_shared< moris::ge::Circle >( 3.0, 0.5, 2.5 );
-=======
             auto tCircle = std::make_shared< moris::gen::Circle >( 3.0, 0.5, 2.5 );
-            moris::Cell< std::shared_ptr< moris::gen::Geometry > > tGeometry = { std::make_shared< gen::Level_Set_Geometry >( tCircle ) };
->>>>>>> 659c9214
+            Vector< std::shared_ptr< moris::gen::Geometry > > tGeometry = { std::make_shared< gen::Level_Set_Geometry >( tCircle ) };
 
             // define ge engine
             moris::gen::Geometry_Engine_Parameters tGeometryEngineParameters;
@@ -208,13 +203,8 @@
             moris::hmr::Interpolation_Mesh_HMR* tInterpolationMesh = tHMR.create_interpolation_mesh( tLagrangeMeshIndex );
 
             // define the sphere such that it is non interacting
-<<<<<<< HEAD
-            Vector< std::shared_ptr< moris::ge::Geometry > > tGeometry( 1 );
-            tGeometry( 0 ) = std::make_shared< moris::ge::Circle >( 3.0, 0.5, 2.5 );
-=======
             auto tCircle = std::make_shared< moris::gen::Circle >( 3.0, 0.5, 2.5 );
-            moris::Cell< std::shared_ptr< moris::gen::Geometry > > tGeometry = { std::make_shared< gen::Level_Set_Geometry >( tCircle ) };
->>>>>>> 659c9214
+            Vector< std::shared_ptr< moris::gen::Geometry > > tGeometry = { std::make_shared< gen::Level_Set_Geometry >( tCircle ) };
 
             // define ge engine
             moris::gen::Geometry_Engine_Parameters tGeometryEngineParameters;
