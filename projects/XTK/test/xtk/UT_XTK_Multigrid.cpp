/*
 * Copyright (c) 2022 University of Colorado
 * Licensed under the MIT license. See LICENSE.txt file in the MORIS root for details.
 *
 *------------------------------------------------------------------------------------
 *
 * UT_XTK_Multigrid.cpp
 *
 */

#include <memory>
#include <mpi.h>
#include "catch.hpp"

// XTKL: Mesh Includes
#include "cl_MTK_Mesh.hpp"
#include "fn_verify_tet_topology.hpp"
#include "fn_write_element_ownership_as_field.hpp"

// XTKL: Geometry  Include
#include "cl_Logger.hpp"

// XTKL: Container includes
#include "cl_Vector.hpp"

// XTKL: Linear Algebra Includes

#include "cl_Matrix.hpp"
#include "cl_XTK_Matrix_Base_Utilities.hpp"
#include "linalg_typedefs.hpp"

#include "geometry/cl_Mesh_Field_Geometry.hpp"
#include "geometry/cl_Plane.hpp"
#include "cl_MGE_Geometry_Engine.hpp"

#include "cl_XTK_Model.hpp"
#include "cl_XTK_Enums.hpp"
#include "cl_XTK_Cut_Mesh.hpp"
#include "cl_XTK_Enrichment.hpp"
#include "cl_MTK_Mesh_XTK_Impl.hpp"

#include "xtk_typedefs.hpp"
#include "geometry/cl_Geom_Field.hpp"

#include "cl_HMR_Parameters.hpp"
#include "cl_HMR.hpp"
#include "cl_HMR_Field.hpp"

moris::real
LevelSetFunction( const moris::Matrix< DDRMat >& aPoint )
{
    // return norm( aPoint ) - 0.9;
    return aPoint( 0 ) - 10;
}

namespace moris::xtk
{
    TEST_CASE( "XTK Multigrid", "[xtk_multigrid]" )
    {
        if ( par_size() == 1 )
        {
            // order for this example
            moris::uint tOrder = 1;

            // create parameter object
            moris::hmr::Parameters tParameters;
            tParameters.set_number_of_elements_per_dimension( { { 1 }, { 1 }, { 1 } } );
            tParameters.set_verbose( false );
            tParameters.set_multigrid( true );
            tParameters.set_bspline_truncation( true );
            tParameters.set_refinement_buffer( 1 );

            // create HMR object
            moris::hmr::HMR tHMR( tParameters );

            uint tNumberOfElements = tHMR.get_database()->get_background_mesh()->get_number_of_active_elements_on_proc();

            // flag all elements
            for ( uint e = 0; e < tNumberOfElements; ++e )
            {
                tHMR.flag_element( e );
            }

            // flag first element for refinement
            // tHMR.flag_element( 0 );
            tHMR.perform_refinement_based_on_working_pattern( 0 );

            //            tNumberOfElements = tHMR.get_database()->get_background_mesh()->get_number_of_active_elements_on_proc();
            //
            //            // flag all elements
            //            for( uint e=0; e<tNumberOfElements; ++e )
            //            {
            //                tHMR.flag_element( e );
            //            }
            //
            //            //tHMR.flag_element( 0 );
            //            tHMR.perform_refinement_based_on_working_pattern( moris::hmr::RefinementMode::SIMPLE );
            //            tHMR.update_refinement_pattern();
            //
            //            tNumberOfElements = tHMR.get_database()->get_background_mesh()->get_number_of_active_elements_on_proc();
            //
            //            // flag all elements
            //            for( uint e=0; e<tNumberOfElements; ++e )
            //            {
            //                tHMR.flag_element( e );
            //            }
            //
            //            //tHMR.flag_element( 0 );
            //            tHMR.perform_refinement_based_on_working_pattern( moris::hmr::RefinementMode::SIMPLE );
            //            tHMR.update_refinement_pattern();

            tHMR.finalize();

            std::shared_ptr< moris::hmr::Mesh > tMesh = tHMR.create_mesh( tOrder );

            // create field
            std::shared_ptr< moris::hmr::Field > tField = tMesh->create_field( "Circle", tOrder );

            // evaluate node values
            tField->evaluate_scalar_function( LevelSetFunction );

            tHMR.save_bsplines_to_vtk( "BSplines1.vtk" );

            //            tHMR.save_to_exodus( "xtk_test_sphere1.exo" );

            //-----------------------------------------------------------------------------------------------------

            for ( moris::uint i = 0; i < tMesh->get_num_entities( EntityRank::NODE ); i++ )
            {
                std::cout << i << " iterator" << std::endl;
                moris::print( tMesh->get_coefficient_indices_of_node( i, 0 ), "bspline inds" );
                // moris::print(tMesh->get_t_matrix_of_node_loc_ind(i,EntityRank::BSPLINE),"bspline t matrix");
            }

            //    moris::moris_id tElementInd = 8;
            //    Matrix<IndexMat> tFaces = tMesh->get_entity_connected_to_entity_loc_inds(tElementInd,EntityRank::ELEMENT,EntityRank::FACE);
            //    Matrix<IndexMat> tNeighborElements = tMesh->get_elements_connected_to_element_and_face_ind_loc_inds(tElementInd);
            //    moris::print(tNeighborElements,"tNeighborElements");
            //    moris::print(tFaces,"my faces");
            //    for(moris::uint i =0 ; i <tNeighborElements.n_cols(); i++)
            //    {
            //        moris::print(tMesh->get_entity_connected_to_entity_loc_inds(tNeighborElements(0,i),EntityRank::ELEMENT,EntityRank::FACE),"neighbors faces");
            //    }

            //    xtk::Geom_Field tFieldAsGeom(tField);

            moris::mtk::Mesh*        tMeshData = moris::mtk::create_interpolation_mesh( mtk::MeshType::STK, "xtk_test_sphere1.exo" );
            std::string              tLSFName  = "Circle";
            xtk::Mesh_Field_Geometry tLevelSetMesh( tMeshData, { tLSFName } );

            // Tell the geometry engine about the discrete field mesh and how to interpret phases
            Geometry_Engine tGeometryEngine( tLevelSetMesh );

            // Tell the XTK model that it should decompose with a C_HIERARCHY_TET4, on the same mesh that the level set field is defined on.
<<<<<<< HEAD
            size_t tModelDimension = 3;
            Vector<enum Subdivision_Method> tDecompositionMethods = {Subdivision_Method::NC_REGULAR_SUBDIVISION_HEX8,Subdivision_Method::C_HIERARCHY_TET4};
            Model tXTKModel(tModelDimension,tMeshData,tGeometryEngine);
            tXTKModel.mVerbose  =  false;
=======
            size_t                          tModelDimension       = 3;
            Cell< enum Subdivision_Method > tDecompositionMethods = { Subdivision_Method::NC_REGULAR_SUBDIVISION_HEX8, Subdivision_Method::C_HIERARCHY_TET4 };
            Model                           tXTKModel( tModelDimension, tMeshData, tGeometryEngine );
            tXTKModel.mVerbose = false;
>>>>>>> 1f8cbf7b

            tXTKModel.set_HMR_mesh_ptr( tMesh );

            // Do the cutting
            tXTKModel.decompose( tDecompositionMethods );

            tXTKModel.perform_basis_enrichment();

            tXTKModel.perform_multilevel_enrichment_internal();

            //            moris::mtk::Mesh* tXTKMTK = tXTKModel.get_xtk_as_mtk();
            //
            //            // to implement
            //            xtk::Model* tXTKModelFromMTK = tXTKMTK.get_xtk_model();
            //
            //            Enrichment const & tEnrichment = tXTKModelFromMTK->get_basis_enrichment();

            Output_Options tOutputOptions;
            tOutputOptions.mAddNodeSets = false;
            tOutputOptions.mAddSideSets = false;

            moris::mtk::Mesh* tCutMeshData = tXTKModel.get_output_mesh( tOutputOptions );

            // std::string tPrefix = std::getenv("MORISOUTPUT");
            std::string tMeshOutputFile = "xtk_hmr_output.e";
            tCutMeshData->create_output_mesh( tMeshOutputFile );
            delete tCutMeshData;
            delete tMeshData;
        }
    }

}    // namespace moris::xtk<|MERGE_RESOLUTION|>--- conflicted
+++ resolved
@@ -152,17 +152,10 @@
             Geometry_Engine tGeometryEngine( tLevelSetMesh );
 
             // Tell the XTK model that it should decompose with a C_HIERARCHY_TET4, on the same mesh that the level set field is defined on.
-<<<<<<< HEAD
-            size_t tModelDimension = 3;
-            Vector<enum Subdivision_Method> tDecompositionMethods = {Subdivision_Method::NC_REGULAR_SUBDIVISION_HEX8,Subdivision_Method::C_HIERARCHY_TET4};
-            Model tXTKModel(tModelDimension,tMeshData,tGeometryEngine);
-            tXTKModel.mVerbose  =  false;
-=======
             size_t                          tModelDimension       = 3;
-            Cell< enum Subdivision_Method > tDecompositionMethods = { Subdivision_Method::NC_REGULAR_SUBDIVISION_HEX8, Subdivision_Method::C_HIERARCHY_TET4 };
+            Vector< enum Subdivision_Method > tDecompositionMethods = { Subdivision_Method::NC_REGULAR_SUBDIVISION_HEX8, Subdivision_Method::C_HIERARCHY_TET4 };
             Model                           tXTKModel( tModelDimension, tMeshData, tGeometryEngine );
             tXTKModel.mVerbose = false;
->>>>>>> 1f8cbf7b
 
             tXTKModel.set_HMR_mesh_ptr( tMesh );
 
