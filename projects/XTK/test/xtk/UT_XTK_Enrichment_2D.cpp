--- conflicted
+++ resolved
@@ -105,13 +105,8 @@
 
         tMeshData->add_mesh_field_real_scalar_data_loc_inds(tLSFName, moris::mtk::EntityRank::NODE, tLevelsetVal);
 
-<<<<<<< HEAD
-        Vector<std::shared_ptr<ge::Geometry>> tGeometry(1);
-        tGeometry(0) = std::make_shared<moris::ge::Mesh_Field_Geometry>(tMeshData, tLSFName);
-=======
         auto tField = std::make_shared< gen::Mesh_Field >( tMeshData, tLSFName );
-        Cell< std::shared_ptr< gen::Geometry > > tGeometry = { std::make_shared< gen::Level_Set_Geometry >( tField ) };
->>>>>>> 659c9214
+        Vector< std::shared_ptr< gen::Geometry > > tGeometry = { std::make_shared< gen::Level_Set_Geometry >( tField ) };
 
         moris::gen::Geometry_Engine_Parameters tGeometryEngineParameters;
         tGeometryEngineParameters.mGeometries = tGeometry;
