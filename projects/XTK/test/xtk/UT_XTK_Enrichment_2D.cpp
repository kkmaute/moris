/*
 * Copyright (c) 2022 University of Colorado
 * Licensed under the MIT license. See LICENSE.txt file in the MORIS root for details.
 *
 *------------------------------------------------------------------------------------
 *
 * UT_XTK_Enrichment_2D.cpp
 *
 */

#include <memory>
#include <mpi.h>

#include "catch.hpp"

// XTKL: Mesh Includes
#include "cl_MTK_Mesh.hpp"
#include "cl_MTK_Vertex_Interpolation.hpp"
#include "fn_verify_tet_topology.hpp"
#include "fn_write_element_ownership_as_field.hpp"

// XTKL: Geometry  Include
#include "cl_Logger.hpp"

// XTKL: Container includes
#include "cl_Vector.hpp"

// XTKL: Linear Algebra Includes

#include "cl_Matrix.hpp"
#include "cl_XTK_Matrix_Base_Utilities.hpp"
#include "linalg_typedefs.hpp"
#include "fn_all_true.hpp"
#include "fn_sort.hpp"
#include "op_equal_equal.hpp"

#include "cl_XTK_Model.hpp"
#include "cl_XTK_Enums.hpp"
#include "cl_XTK_Cut_Mesh.hpp"
#include "cl_XTK_Enrichment.hpp"
#include "cl_XTK_Enriched_Interpolation_Mesh.hpp"
#include "cl_XTK_Enriched_Integration_Mesh.hpp"
#include "cl_XTK_Enriched_Interpolation_Mesh.hpp"
#include "cl_XTK_Interpolation_Cell_Unzipped.hpp"
#include "cl_XTK_Cell_Cluster.hpp"

#include "cl_GEN_Mesh_Field.hpp"
#include "cl_GEN_Plane.hpp"

namespace moris::xtk
{

    TEST_CASE( "2 Element Enrichment 2D", "[ENRICH_1E_2D]" )
    {
<<<<<<< HEAD
        bool tOutputEnrichmentFields = true;
        // Create Mesh ---------------------------------
        // Generate data for test
        uint aNumDim = 2;
        Matrix< DDRMat >  aCoords(6,2);
        aCoords(0,0) = 0.0, aCoords(0,1) = 0.0;
        aCoords(1,0) = 1.0, aCoords(1,1) = 0.0;
        aCoords(2,0) = 1.0, aCoords(2,1) = 1.0;
        aCoords(3,0) = 0.0, aCoords(3,1) = 1.0;
        aCoords(4,0) = 2.0, aCoords(4,1) = 0.0;
        aCoords(5,0) = 2.0, aCoords(5,1) = 1.0;
        Matrix< IdMat >     aElemConn( 2, 4 );

        // 0D to 3D connectivity (node to element)
        aElemConn( 0, 0 ) = 1; aElemConn( 0, 1 ) = 2; aElemConn( 0, 2 ) = 3; aElemConn( 0, 3 ) = 4;
        aElemConn( 1, 0 ) = 2; aElemConn( 1, 1 ) = 5; aElemConn( 1, 2 ) = 6; aElemConn( 1, 3 ) = 3;

        Matrix< IdMat >  aElemLocaltoGlobal = {{1},{2}};

        // Create MORIS mesh using MTK database
        moris::mtk::MtkMeshData aMeshData;
        aMeshData.CreateAllEdgesAndFaces = true;
        aMeshData.SpatialDim = &aNumDim;
        aMeshData.ElemConn(0)= &aElemConn;
        aMeshData.NodeCoords = &aCoords;
        aMeshData.LocaltoGlobalElemMap(0) = &aElemLocaltoGlobal;
        moris::mtk::Scalar_Field_Info<DDRMat> tLSF;
        std::string tLSFName = "lsf1";
        tLSF.set_field_name(tLSFName);
        tLSF.set_field_entity_rank(moris::mtk::EntityRank::NODE);

        // Add to mesh input field container
        moris::mtk::MtkFieldsInfo tFieldsInfo;
        add_field_for_mesh_input(&tLSF,tFieldsInfo);
        aMeshData.FieldsInfo = &tFieldsInfo;

        moris::mtk::Interpolation_Mesh* tMeshData = moris::mtk::create_interpolation_mesh( mtk::MeshType::STK, aMeshData );

        xtk::size_t tNumNodes = tMeshData->get_num_entities(moris::mtk::EntityRank::NODE);
        moris::Matrix<moris::DDRMat> tLevelsetVal(tNumNodes,1,-1.3);

        moris_id tIndexOfNodeId1 = tMeshData->get_loc_entity_ind_from_entity_glb_id( 1, moris::mtk::EntityRank::NODE);
        moris_id tIndexOfNodeId3 = tMeshData->get_loc_entity_ind_from_entity_glb_id( 3, moris::mtk::EntityRank::NODE);
        moris_id tIndexOfNodeId5 = tMeshData->get_loc_entity_ind_from_entity_glb_id( 5, moris::mtk::EntityRank::NODE);

        tLevelsetVal(tIndexOfNodeId1) = 1.0;
        tLevelsetVal(tIndexOfNodeId3) = 1.0;
        tLevelsetVal(tIndexOfNodeId5) = 1.0;

        tMeshData->add_mesh_field_real_scalar_data_loc_inds(tLSFName, moris::mtk::EntityRank::NODE, tLevelsetVal);

        auto tField = std::make_shared< gen::Mesh_Field >( tMeshData, tLSFName );
        Vector< std::shared_ptr< gen::Geometry > > tGeometry = { std::make_shared< gen::Level_Set_Geometry >( tField ) };

        moris::gen::Geometry_Engine_Parameters tGeometryEngineParameters;
        tGeometryEngineParameters.mGeometries = tGeometry;
        moris::gen::Geometry_Engine tGeometryEngine(tMeshData, tGeometryEngineParameters);

        // Setup XTK Model -----------------------------
        size_t tModelDimension = 2;
        Model tXTKModel(tModelDimension,tMeshData,&tGeometryEngine);
        tXTKModel.mVerbose  =  true;
        tXTKModel.setup_diagnostics( true, "./xtk_diag", "enr_2d" );

        //Specify your decomposition methods and start cutting
        Vector<enum Subdivision_Method> tDecompositionMethods = {Subdivision_Method::NC_REGULAR_SUBDIVISION_QUAD4, Subdivision_Method::C_TRI3};
        tXTKModel.decompose(tDecompositionMethods);

        // Perform the enrichment
        tXTKModel.perform_basis_enrichment(moris::mtk::EntityRank::NODE);

        Enrichment const & tEnrichment = tXTKModel.get_basis_enrichment();

        // Declare the fields related to enrichment strategy in output options
        Vector<std::string> tEnrichmentFieldNames;
        if(tOutputEnrichmentFields)
=======
        if ( par_size() == 1 || par_size() == 1 )
>>>>>>> 1f8cbf7b
        {
            bool tOutputEnrichmentFields = true;
            // Create Mesh ---------------------------------
            // Generate data for test
            uint             aNumDim = 2;
            Matrix< DDRMat > aCoords( 6, 2 );
            aCoords( 0, 0 ) = 0.0, aCoords( 0, 1 ) = 0.0;
            aCoords( 1, 0 ) = 1.0, aCoords( 1, 1 ) = 0.0;
            aCoords( 2, 0 ) = 1.0, aCoords( 2, 1 ) = 1.0;
            aCoords( 3, 0 ) = 0.0, aCoords( 3, 1 ) = 1.0;
            aCoords( 4, 0 ) = 2.0, aCoords( 4, 1 ) = 0.0;
            aCoords( 5, 0 ) = 2.0, aCoords( 5, 1 ) = 1.0;
            Matrix< IdMat > aElemConn( 2, 4 );

            // 0D to 3D connectivity (node to element)
            aElemConn( 0, 0 ) = 1;
            aElemConn( 0, 1 ) = 2;
            aElemConn( 0, 2 ) = 3;
            aElemConn( 0, 3 ) = 4;
            aElemConn( 1, 0 ) = 2;
            aElemConn( 1, 1 ) = 5;
            aElemConn( 1, 2 ) = 6;
            aElemConn( 1, 3 ) = 3;

            Matrix< IdMat > aElemLocaltoGlobal = { { 1 }, { 2 } };

            // Create MORIS mesh using MTK database
            moris::mtk::MtkMeshData aMeshData;
            aMeshData.CreateAllEdgesAndFaces    = true;
            aMeshData.SpatialDim                = &aNumDim;
            aMeshData.ElemConn( 0 )             = &aElemConn;
            aMeshData.NodeCoords                = &aCoords;
            aMeshData.LocaltoGlobalElemMap( 0 ) = &aElemLocaltoGlobal;
            moris::mtk::Scalar_Field_Info< DDRMat > tLSF;
            std::string                             tLSFName = "lsf1";
            tLSF.set_field_name( tLSFName );
            tLSF.set_field_entity_rank( moris::mtk::EntityRank::NODE );

            // Add to mesh input field container
            moris::mtk::MtkFieldsInfo tFieldsInfo;
            add_field_for_mesh_input( &tLSF, tFieldsInfo );
            aMeshData.FieldsInfo = &tFieldsInfo;

            moris::mtk::Interpolation_Mesh* tMeshData = moris::mtk::create_interpolation_mesh( mtk::MeshType::STK, aMeshData );

            xtk::size_t             tNumNodes = tMeshData->get_num_entities( moris::mtk::EntityRank::NODE );
            moris::Matrix< DDRMat > tLevelsetVal( tNumNodes, 1, -1.3 );

            moris_id tIndexOfNodeId1 = tMeshData->get_loc_entity_ind_from_entity_glb_id( 1, moris::mtk::EntityRank::NODE );
            moris_id tIndexOfNodeId3 = tMeshData->get_loc_entity_ind_from_entity_glb_id( 3, moris::mtk::EntityRank::NODE );
            moris_id tIndexOfNodeId5 = tMeshData->get_loc_entity_ind_from_entity_glb_id( 5, moris::mtk::EntityRank::NODE );

            tLevelsetVal( tIndexOfNodeId1 ) = 1.0;
            tLevelsetVal( tIndexOfNodeId3 ) = 1.0;
            tLevelsetVal( tIndexOfNodeId5 ) = 1.0;

            tMeshData->add_mesh_field_real_scalar_data_loc_inds( tLSFName, moris::mtk::EntityRank::NODE, tLevelsetVal );

            auto                                       tField    = std::make_shared< gen::Mesh_Field >( tMeshData, tLSFName );
            Vector< std::shared_ptr< gen::Geometry > > tGeometry = { std::make_shared< gen::Level_Set_Geometry >( tField ) };

            moris::gen::Geometry_Engine_Parameters tGeometryEngineParameters;
            tGeometryEngineParameters.mGeometries = tGeometry;
            moris::gen::Geometry_Engine tGeometryEngine( tMeshData, tGeometryEngineParameters );

            // Setup XTK Model -----------------------------
            size_t tModelDimension = 2;
            Model  tXTKModel( tModelDimension, tMeshData, &tGeometryEngine );
            tXTKModel.mVerbose = true;
            tXTKModel.setup_diagnostics( true, "./xtk_diag", "enr_2d" );

            // Specify your decomposition methods and start cutting
            Vector< enum Subdivision_Method > tDecompositionMethods = { Subdivision_Method::NC_REGULAR_SUBDIVISION_QUAD4, Subdivision_Method::C_TRI3 };
            tXTKModel.decompose( tDecompositionMethods );

            // Perform the enrichment
            tXTKModel.perform_basis_enrichment( moris::mtk::EntityRank::NODE );

            Enrichment const & tEnrichment = tXTKModel.get_basis_enrichment();

            // Declare the fields related to enrichment strategy in output options
            Vector< std::string > tEnrichmentFieldNames;
            if ( tOutputEnrichmentFields )
            {
                tEnrichmentFieldNames = tEnrichment.get_cell_enrichment_field_names();
            }

            // TODO: run some FEM Temperature problem perturbing an enrichment level and checking whether other disconnected subdomains are heated up.

            // setup output mesh options with cell enrichment fields
            Output_Options tOutputOptions;
            tOutputOptions.mRealElementExternalFieldNames = tEnrichmentFieldNames;

            // get the enriched meshes
            Enriched_Integration_Mesh const &   tEnrIntegMesh  = tXTKModel.get_enriched_integ_mesh();
            Enriched_Interpolation_Mesh const & tEnrInterpMesh = tXTKModel.get_enriched_interp_mesh();

<<<<<<< HEAD
        // Check the basis to enriched basis table
        Vector<moris::Matrix<moris::IndexMat>> tGoldCoeffToEnrCoeff(6);
        tGoldCoeffToEnrCoeff(0) = {{0,1,2}};
        tGoldCoeffToEnrCoeff(1) = {{3,4,5,6}};
        tGoldCoeffToEnrCoeff(2) = {{7,8,9,10}};
        tGoldCoeffToEnrCoeff(3) = {{11,12,13}};
        tGoldCoeffToEnrCoeff(4) = {{14,15,16}};
        tGoldCoeffToEnrCoeff(5) = {{17,18,19}};
=======
            // Check the basis to enriched basis table
            Vector< moris::Matrix< IndexMat > > tGoldCoeffToEnrCoeff( 6 );
            tGoldCoeffToEnrCoeff( 0 ) = { { 0, 1, 2 } };
            tGoldCoeffToEnrCoeff( 1 ) = { { 3, 4, 5, 6 } };
            tGoldCoeffToEnrCoeff( 2 ) = { { 7, 8, 9, 10 } };
            tGoldCoeffToEnrCoeff( 3 ) = { { 11, 12, 13 } };
            tGoldCoeffToEnrCoeff( 4 ) = { { 14, 15, 16 } };
            tGoldCoeffToEnrCoeff( 5 ) = { { 17, 18, 19 } };
>>>>>>> 1f8cbf7b

            for ( moris::uint i = 0; i < tEnrInterpMesh.get_num_background_coefficients( 0 ); i++ )
            {
                Matrix< IndexMat > const & tEnrichedCoeffs = tEnrInterpMesh.get_enriched_coefficients_at_background_coefficient( 0, (moris_index)i );
                CHECK( all_true( tEnrichedCoeffs == tGoldCoeffToEnrCoeff( i ) ) );
            }

<<<<<<< HEAD
        // verify there is one interpolation cell per subphase
        moris::uint tExpectedNumSubphase = 6;
        Vector<Interpolation_Cell_Unzipped*> const & tCells = tEnrInterpMesh.get_enriched_interpolation_cells();
        CHECK(tCells.size() == tExpectedNumSubphase);

        // Expected primary cells in each cluster
        Vector<moris::Matrix<moris::IndexMat>> tGoldPrimaryCellsInClusters(6);
        tGoldPrimaryCellsInClusters(0) = {{3, 13}};
        tGoldPrimaryCellsInClusters(1) = {{15, 17, 20, 21, 22, 24, 25, 26}};
        tGoldPrimaryCellsInClusters(2) = {{10,14}};
        tGoldPrimaryCellsInClusters(3) = {{5, 9}};
        tGoldPrimaryCellsInClusters(4) = {{16, 19}};
        tGoldPrimaryCellsInClusters(5) = {{18, 23}};

        // Expected void cells in each cluster
        Vector<moris::Matrix<moris::IndexMat>> tGoldVoidCellsInClusters(6);
        tGoldVoidCellsInClusters(0) = {{4, 5, 6, 7, 8, 9, 10, 11, 12, 14}};
        tGoldVoidCellsInClusters(1) = {{16, 18, 19, 23}};
        tGoldVoidCellsInClusters(2) = {{3, 5, 9, 13}};
        tGoldVoidCellsInClusters(3) = {{3, 4, 6, 7, 8, 10, 11, 12, 13, 14}};
        tGoldVoidCellsInClusters(4) = {{15, 17, 18, 20, 21, 22, 23, 24, 25, 26}};
        tGoldVoidCellsInClusters(5) = {{15, 16, 17, 19, 20, 21, 22, 24, 25, 26}};

//        // Expected interpolation vertices
//        Vector<moris::Matrix<moris::IndexMat>> tGoldInterpCoeff(6);
//        tGoldInterpCoeff(0) = {{0,6,9,15}};
//        tGoldInterpCoeff(1) = {{1,7,10,16}};
//        tGoldInterpCoeff(2) = {{2,8,11,17}};
//        tGoldInterpCoeff(3) = {{3,18,21,12}};
//        tGoldInterpCoeff(4) = {{4,19,22,13}};
//        tGoldInterpCoeff(5) = {{ 5,20,23,14}};
//

        // Expected interpolation vertices
        Vector<moris::Matrix<moris::IndexMat>> tGoldInterpCoeff(6);
        tGoldInterpCoeff(0) = {{0,6,7,11}};
        tGoldInterpCoeff(1) = {{3, 14, 17, 8}};
        tGoldInterpCoeff(2) = {{1, 3, 8, 12}};
        tGoldInterpCoeff(3) = {{2, 5, 9, 13}};
        tGoldInterpCoeff(4) = {{4, 15, 18, 10}};
        tGoldInterpCoeff(5) = {{ 5,16,19,9}};

        // iterate through cells and get cell clusters
        for(moris::uint i = 0; i < tCells.size() ; i++ )
        {
            moris::mtk::Cell const & tInterpCell = tEnrInterpMesh.get_mtk_cell((moris_index)i);
=======
            // verify there is one interpolation cell per subphase
            moris::uint                                    tExpectedNumSubphase = 6;
            Vector< Interpolation_Cell_Unzipped* > const & tCells               = tEnrInterpMesh.get_enriched_interpolation_cells();
            CHECK( tCells.size() == tExpectedNumSubphase );

            // Expected primary cells in each cluster
            Vector< moris::Matrix< IndexMat > > tGoldPrimaryCellsInClusters( 6 );
            tGoldPrimaryCellsInClusters( 0 ) = { { 3, 13 } };
            tGoldPrimaryCellsInClusters( 1 ) = { { 15, 17, 20, 21, 22, 24, 25, 26 } };
            tGoldPrimaryCellsInClusters( 2 ) = { { 10, 14 } };
            tGoldPrimaryCellsInClusters( 3 ) = { { 5, 9 } };
            tGoldPrimaryCellsInClusters( 4 ) = { { 16, 19 } };
            tGoldPrimaryCellsInClusters( 5 ) = { { 18, 23 } };

            // Expected void cells in each cluster
            Vector< moris::Matrix< IndexMat > > tGoldVoidCellsInClusters( 6 );
            tGoldVoidCellsInClusters( 0 ) = { { 4, 5, 6, 7, 8, 9, 10, 11, 12, 14 } };
            tGoldVoidCellsInClusters( 1 ) = { { 16, 18, 19, 23 } };
            tGoldVoidCellsInClusters( 2 ) = { { 3, 5, 9, 13 } };
            tGoldVoidCellsInClusters( 3 ) = { { 3, 4, 6, 7, 8, 10, 11, 12, 13, 14 } };
            tGoldVoidCellsInClusters( 4 ) = { { 15, 17, 18, 20, 21, 22, 23, 24, 25, 26 } };
            tGoldVoidCellsInClusters( 5 ) = { { 15, 16, 17, 19, 20, 21, 22, 24, 25, 26 } };

            //        // Expected interpolation vertices
            //        Vector<moris::Matrix<IndexMat>> tGoldInterpCoeff(6);
            //        tGoldInterpCoeff(0) = {{0,6,9,15}};
            //        tGoldInterpCoeff(1) = {{1,7,10,16}};
            //        tGoldInterpCoeff(2) = {{2,8,11,17}};
            //        tGoldInterpCoeff(3) = {{3,18,21,12}};
            //        tGoldInterpCoeff(4) = {{4,19,22,13}};
            //        tGoldInterpCoeff(5) = {{ 5,20,23,14}};
            //

            // Expected interpolation vertices
            Vector< moris::Matrix< IndexMat > > tGoldInterpCoeff( 6 );
            tGoldInterpCoeff( 0 ) = { { 0, 6, 7, 11 } };
            tGoldInterpCoeff( 1 ) = { { 3, 14, 17, 8 } };
            tGoldInterpCoeff( 2 ) = { { 1, 3, 8, 12 } };
            tGoldInterpCoeff( 3 ) = { { 2, 5, 9, 13 } };
            tGoldInterpCoeff( 4 ) = { { 4, 15, 18, 10 } };
            tGoldInterpCoeff( 5 ) = { { 5, 16, 19, 9 } };

            // iterate through cells and get cell clusters
            for ( moris::uint i = 0; i < tCells.size(); i++ )
            {
                moris::mtk::Cell const & tInterpCell = tEnrInterpMesh.get_mtk_cell( (moris_index)i );
>>>>>>> 1f8cbf7b

                xtk::Cell_Cluster const &           tXTKCellCluster = tEnrIntegMesh.get_xtk_cell_cluster( tInterpCell );
                Interpolation_Cell_Unzipped const * tXTKInterpCell  = tXTKCellCluster.get_xtk_interpolation_cell();

                // verify the interpolation cells are the same
                CHECK( tInterpCell.get_id() == tXTKInterpCell->get_id() );

                // check the primary ids
                Matrix< IdMat > tPrimaryCellIds = tXTKCellCluster.get_primary_cell_ids_in_cluster();
                std::cout << " i = " << i << std::endl;
                // moris::print(tPrimaryCellIds,"tPrimaryCellIds");
                moris::print_std_initializer_list( tPrimaryCellIds, "tPrimaryCellIds" );

                // CHECK(all_true(tPrimaryCellIds == tGoldPrimaryCellsInClusters(i)));

                // check the void ids
                Matrix< IdMat > tVoidCellIds = tXTKCellCluster.get_void_cell_ids_in_cluster();

                Matrix< IdMat > tSortedVoidCellIds;
                sort( tVoidCellIds, tSortedVoidCellIds, "ascend", 1 );
                moris::print_std_initializer_list( tSortedVoidCellIds, "tSortedVoidCellIds" );

                // CHECK(all_true(tSortedVoidCellIds == tGoldVoidCellsInClusters(i)));

<<<<<<< HEAD
            // check the vertices of the interpolation cell
            Vector<moris::mtk::Vertex *> tVertices = tXTKInterpCell->get_vertex_pointers();
=======
                // check the vertices of the interpolation cell
                Vector< moris::mtk::Vertex* > tVertices = tXTKInterpCell->get_vertex_pointers();
>>>>>>> 1f8cbf7b

                Matrix< IndexMat > tVertexInterpInds( 1, 4 );
                for ( moris::uint j = 0; j < tVertices.size(); j++ )
                {
                    mtk::Vertex_Interpolation* tInterp = tVertices( j )->get_interpolation( 0 );

                    Matrix< IndexMat > tIndices = tInterp->get_indices();

                    // since this is a lagrange mesh there should be a 1-1 relationship between interp vert and coefficient
                    // this does not necessarily imply they have the same index though
                    CHECK( tIndices.numel() == 1 );

                    tVertexInterpInds( j ) = tIndices( 0 );
                }
                print_std_initializer_list( tVertexInterpInds, "tVertexInterpInds" );
                CHECK( all_true( tVertexInterpInds == tGoldInterpCoeff( i ) ) );
            }

            delete tMeshData;
        }
    }
}    // namespace moris::xtk<|MERGE_RESOLUTION|>--- conflicted
+++ resolved
@@ -52,86 +52,7 @@
 
     TEST_CASE( "2 Element Enrichment 2D", "[ENRICH_1E_2D]" )
     {
-<<<<<<< HEAD
-        bool tOutputEnrichmentFields = true;
-        // Create Mesh ---------------------------------
-        // Generate data for test
-        uint aNumDim = 2;
-        Matrix< DDRMat >  aCoords(6,2);
-        aCoords(0,0) = 0.0, aCoords(0,1) = 0.0;
-        aCoords(1,0) = 1.0, aCoords(1,1) = 0.0;
-        aCoords(2,0) = 1.0, aCoords(2,1) = 1.0;
-        aCoords(3,0) = 0.0, aCoords(3,1) = 1.0;
-        aCoords(4,0) = 2.0, aCoords(4,1) = 0.0;
-        aCoords(5,0) = 2.0, aCoords(5,1) = 1.0;
-        Matrix< IdMat >     aElemConn( 2, 4 );
-
-        // 0D to 3D connectivity (node to element)
-        aElemConn( 0, 0 ) = 1; aElemConn( 0, 1 ) = 2; aElemConn( 0, 2 ) = 3; aElemConn( 0, 3 ) = 4;
-        aElemConn( 1, 0 ) = 2; aElemConn( 1, 1 ) = 5; aElemConn( 1, 2 ) = 6; aElemConn( 1, 3 ) = 3;
-
-        Matrix< IdMat >  aElemLocaltoGlobal = {{1},{2}};
-
-        // Create MORIS mesh using MTK database
-        moris::mtk::MtkMeshData aMeshData;
-        aMeshData.CreateAllEdgesAndFaces = true;
-        aMeshData.SpatialDim = &aNumDim;
-        aMeshData.ElemConn(0)= &aElemConn;
-        aMeshData.NodeCoords = &aCoords;
-        aMeshData.LocaltoGlobalElemMap(0) = &aElemLocaltoGlobal;
-        moris::mtk::Scalar_Field_Info<DDRMat> tLSF;
-        std::string tLSFName = "lsf1";
-        tLSF.set_field_name(tLSFName);
-        tLSF.set_field_entity_rank(moris::mtk::EntityRank::NODE);
-
-        // Add to mesh input field container
-        moris::mtk::MtkFieldsInfo tFieldsInfo;
-        add_field_for_mesh_input(&tLSF,tFieldsInfo);
-        aMeshData.FieldsInfo = &tFieldsInfo;
-
-        moris::mtk::Interpolation_Mesh* tMeshData = moris::mtk::create_interpolation_mesh( mtk::MeshType::STK, aMeshData );
-
-        xtk::size_t tNumNodes = tMeshData->get_num_entities(moris::mtk::EntityRank::NODE);
-        moris::Matrix<moris::DDRMat> tLevelsetVal(tNumNodes,1,-1.3);
-
-        moris_id tIndexOfNodeId1 = tMeshData->get_loc_entity_ind_from_entity_glb_id( 1, moris::mtk::EntityRank::NODE);
-        moris_id tIndexOfNodeId3 = tMeshData->get_loc_entity_ind_from_entity_glb_id( 3, moris::mtk::EntityRank::NODE);
-        moris_id tIndexOfNodeId5 = tMeshData->get_loc_entity_ind_from_entity_glb_id( 5, moris::mtk::EntityRank::NODE);
-
-        tLevelsetVal(tIndexOfNodeId1) = 1.0;
-        tLevelsetVal(tIndexOfNodeId3) = 1.0;
-        tLevelsetVal(tIndexOfNodeId5) = 1.0;
-
-        tMeshData->add_mesh_field_real_scalar_data_loc_inds(tLSFName, moris::mtk::EntityRank::NODE, tLevelsetVal);
-
-        auto tField = std::make_shared< gen::Mesh_Field >( tMeshData, tLSFName );
-        Vector< std::shared_ptr< gen::Geometry > > tGeometry = { std::make_shared< gen::Level_Set_Geometry >( tField ) };
-
-        moris::gen::Geometry_Engine_Parameters tGeometryEngineParameters;
-        tGeometryEngineParameters.mGeometries = tGeometry;
-        moris::gen::Geometry_Engine tGeometryEngine(tMeshData, tGeometryEngineParameters);
-
-        // Setup XTK Model -----------------------------
-        size_t tModelDimension = 2;
-        Model tXTKModel(tModelDimension,tMeshData,&tGeometryEngine);
-        tXTKModel.mVerbose  =  true;
-        tXTKModel.setup_diagnostics( true, "./xtk_diag", "enr_2d" );
-
-        //Specify your decomposition methods and start cutting
-        Vector<enum Subdivision_Method> tDecompositionMethods = {Subdivision_Method::NC_REGULAR_SUBDIVISION_QUAD4, Subdivision_Method::C_TRI3};
-        tXTKModel.decompose(tDecompositionMethods);
-
-        // Perform the enrichment
-        tXTKModel.perform_basis_enrichment(moris::mtk::EntityRank::NODE);
-
-        Enrichment const & tEnrichment = tXTKModel.get_basis_enrichment();
-
-        // Declare the fields related to enrichment strategy in output options
-        Vector<std::string> tEnrichmentFieldNames;
-        if(tOutputEnrichmentFields)
-=======
         if ( par_size() == 1 || par_size() == 1 )
->>>>>>> 1f8cbf7b
         {
             bool tOutputEnrichmentFields = true;
             // Create Mesh ---------------------------------
@@ -229,16 +150,6 @@
             Enriched_Integration_Mesh const &   tEnrIntegMesh  = tXTKModel.get_enriched_integ_mesh();
             Enriched_Interpolation_Mesh const & tEnrInterpMesh = tXTKModel.get_enriched_interp_mesh();
 
-<<<<<<< HEAD
-        // Check the basis to enriched basis table
-        Vector<moris::Matrix<moris::IndexMat>> tGoldCoeffToEnrCoeff(6);
-        tGoldCoeffToEnrCoeff(0) = {{0,1,2}};
-        tGoldCoeffToEnrCoeff(1) = {{3,4,5,6}};
-        tGoldCoeffToEnrCoeff(2) = {{7,8,9,10}};
-        tGoldCoeffToEnrCoeff(3) = {{11,12,13}};
-        tGoldCoeffToEnrCoeff(4) = {{14,15,16}};
-        tGoldCoeffToEnrCoeff(5) = {{17,18,19}};
-=======
             // Check the basis to enriched basis table
             Vector< moris::Matrix< IndexMat > > tGoldCoeffToEnrCoeff( 6 );
             tGoldCoeffToEnrCoeff( 0 ) = { { 0, 1, 2 } };
@@ -247,7 +158,6 @@
             tGoldCoeffToEnrCoeff( 3 ) = { { 11, 12, 13 } };
             tGoldCoeffToEnrCoeff( 4 ) = { { 14, 15, 16 } };
             tGoldCoeffToEnrCoeff( 5 ) = { { 17, 18, 19 } };
->>>>>>> 1f8cbf7b
 
             for ( moris::uint i = 0; i < tEnrInterpMesh.get_num_background_coefficients( 0 ); i++ )
             {
@@ -255,54 +165,6 @@
                 CHECK( all_true( tEnrichedCoeffs == tGoldCoeffToEnrCoeff( i ) ) );
             }
 
-<<<<<<< HEAD
-        // verify there is one interpolation cell per subphase
-        moris::uint tExpectedNumSubphase = 6;
-        Vector<Interpolation_Cell_Unzipped*> const & tCells = tEnrInterpMesh.get_enriched_interpolation_cells();
-        CHECK(tCells.size() == tExpectedNumSubphase);
-
-        // Expected primary cells in each cluster
-        Vector<moris::Matrix<moris::IndexMat>> tGoldPrimaryCellsInClusters(6);
-        tGoldPrimaryCellsInClusters(0) = {{3, 13}};
-        tGoldPrimaryCellsInClusters(1) = {{15, 17, 20, 21, 22, 24, 25, 26}};
-        tGoldPrimaryCellsInClusters(2) = {{10,14}};
-        tGoldPrimaryCellsInClusters(3) = {{5, 9}};
-        tGoldPrimaryCellsInClusters(4) = {{16, 19}};
-        tGoldPrimaryCellsInClusters(5) = {{18, 23}};
-
-        // Expected void cells in each cluster
-        Vector<moris::Matrix<moris::IndexMat>> tGoldVoidCellsInClusters(6);
-        tGoldVoidCellsInClusters(0) = {{4, 5, 6, 7, 8, 9, 10, 11, 12, 14}};
-        tGoldVoidCellsInClusters(1) = {{16, 18, 19, 23}};
-        tGoldVoidCellsInClusters(2) = {{3, 5, 9, 13}};
-        tGoldVoidCellsInClusters(3) = {{3, 4, 6, 7, 8, 10, 11, 12, 13, 14}};
-        tGoldVoidCellsInClusters(4) = {{15, 17, 18, 20, 21, 22, 23, 24, 25, 26}};
-        tGoldVoidCellsInClusters(5) = {{15, 16, 17, 19, 20, 21, 22, 24, 25, 26}};
-
-//        // Expected interpolation vertices
-//        Vector<moris::Matrix<moris::IndexMat>> tGoldInterpCoeff(6);
-//        tGoldInterpCoeff(0) = {{0,6,9,15}};
-//        tGoldInterpCoeff(1) = {{1,7,10,16}};
-//        tGoldInterpCoeff(2) = {{2,8,11,17}};
-//        tGoldInterpCoeff(3) = {{3,18,21,12}};
-//        tGoldInterpCoeff(4) = {{4,19,22,13}};
-//        tGoldInterpCoeff(5) = {{ 5,20,23,14}};
-//
-
-        // Expected interpolation vertices
-        Vector<moris::Matrix<moris::IndexMat>> tGoldInterpCoeff(6);
-        tGoldInterpCoeff(0) = {{0,6,7,11}};
-        tGoldInterpCoeff(1) = {{3, 14, 17, 8}};
-        tGoldInterpCoeff(2) = {{1, 3, 8, 12}};
-        tGoldInterpCoeff(3) = {{2, 5, 9, 13}};
-        tGoldInterpCoeff(4) = {{4, 15, 18, 10}};
-        tGoldInterpCoeff(5) = {{ 5,16,19,9}};
-
-        // iterate through cells and get cell clusters
-        for(moris::uint i = 0; i < tCells.size() ; i++ )
-        {
-            moris::mtk::Cell const & tInterpCell = tEnrInterpMesh.get_mtk_cell((moris_index)i);
-=======
             // verify there is one interpolation cell per subphase
             moris::uint                                    tExpectedNumSubphase = 6;
             Vector< Interpolation_Cell_Unzipped* > const & tCells               = tEnrInterpMesh.get_enriched_interpolation_cells();
@@ -349,7 +211,6 @@
             for ( moris::uint i = 0; i < tCells.size(); i++ )
             {
                 moris::mtk::Cell const & tInterpCell = tEnrInterpMesh.get_mtk_cell( (moris_index)i );
->>>>>>> 1f8cbf7b
 
                 xtk::Cell_Cluster const &           tXTKCellCluster = tEnrIntegMesh.get_xtk_cell_cluster( tInterpCell );
                 Interpolation_Cell_Unzipped const * tXTKInterpCell  = tXTKCellCluster.get_xtk_interpolation_cell();
@@ -374,13 +235,8 @@
 
                 // CHECK(all_true(tSortedVoidCellIds == tGoldVoidCellsInClusters(i)));
 
-<<<<<<< HEAD
-            // check the vertices of the interpolation cell
-            Vector<moris::mtk::Vertex *> tVertices = tXTKInterpCell->get_vertex_pointers();
-=======
                 // check the vertices of the interpolation cell
                 Vector< moris::mtk::Vertex* > tVertices = tXTKInterpCell->get_vertex_pointers();
->>>>>>> 1f8cbf7b
 
                 Matrix< IndexMat > tVertexInterpInds( 1, 4 );
                 for ( moris::uint j = 0; j < tVertices.size(); j++ )
