--- conflicted
+++ resolved
@@ -109,17 +109,9 @@
 
             int                                      tRefineBuffer = 1;
             Module_Parameter_Lists tHMRParams( Module_Type::HMR );
-<<<<<<< HEAD
-            tHMRParams( 0 ).add_parameter_list( prm::create_hmr_parameter_list() );
-            tHMRParams( 0 )( 0 ).set( "number_of_elements_per_dimension", tNumElemsPerDim );
-            tHMRParams( 0 )( 0 ).set( "domain_dimensions", tDomainDims );
-            tHMRParams( 0 )( 0 ).set( "domain_offset", tDomainOffset );
-            tHMRParams( 0 )( 0 ).set( "domain_sidesets", tDomainSidesets );
-=======
             tHMRParams( 0 )( 0 ).set( "number_of_elements_per_dimension", 2, 1 );
             tHMRParams( 0 )( 0 ).set( "domain_dimensions", 2.0, 2.0 );
             tHMRParams( 0 )( 0 ).set( "domain_offset", -1.0, -1.0 );
->>>>>>> f5361e1f
             tHMRParams( 0 )( 0 ).set( "lagrange_output_meshes", "0" );
             tHMRParams( 0 )( 0 ).set( "lagrange_orders", tInterpolationOrder );
             tHMRParams( 0 )( 0 ).set( "lagrange_pattern", std::string( "0" ) );
