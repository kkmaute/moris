--- conflicted
+++ resolved
@@ -78,15 +78,8 @@
         mNy              = -1.0;
         moris::real val4 = ( mNx * ( aPoint( 0 ) - mXC ) + mNy * ( aPoint( 1 ) - mYC ) );
 
-<<<<<<< HEAD
-moris::real MultiCircleGeometry(const moris::Matrix< moris::DDRMat > & aPoint, const Vector<moris::real>& aParameters)
-{
-    return MultiCircle(aPoint);
-}
-=======
         return std::min( val1, std::min( val2, std::min( val3, val4 ) ) );
     }
->>>>>>> 1f8cbf7b
 
     moris::real MultiCircleGeometry( const moris::Matrix< DDRMat >& aPoint, const Vector< moris::real >& aParameters )
     {
@@ -121,13 +114,8 @@
             tParameters.set_union_pattern( 2 );
             tParameters.set_working_pattern( 3 );
 
-<<<<<<< HEAD
-        Vector< Matrix< DDSMat > > tLagrangeToBSplineMesh( 1 );
-        tLagrangeToBSplineMesh( 0 ) = { {0} };
-=======
             tParameters.set_refinement_buffer( 1 );
             tParameters.set_staircase_buffer( 1 );
->>>>>>> 1f8cbf7b
 
             Vector< Matrix< DDSMat > > tLagrangeToBSplineMesh( 1 );
             tLagrangeToBSplineMesh( 0 ) = { { 0 } };
@@ -156,13 +144,8 @@
 
             hmr::Interpolation_Mesh_HMR* tInterpMesh = tHMR.create_interpolation_mesh( tLagrangeMeshIndex );
 
-<<<<<<< HEAD
-        auto tUserDefinedField = std::make_shared< moris::gen::User_Defined_Field >( &( MultiCircleGeometry ) );
-        Vector< std::shared_ptr< gen::Geometry > > tGeometryVector = { std::make_shared< gen::Level_Set_Geometry >( tUserDefinedField ) };
-=======
             auto                                       tUserDefinedField = std::make_shared< moris::gen::User_Defined_Field >( &( MultiCircleGeometry ) );
             Vector< std::shared_ptr< gen::Geometry > > tGeometryVector   = { std::make_shared< gen::Level_Set_Geometry >( tUserDefinedField ) };
->>>>>>> 1f8cbf7b
 
             size_t                                 tModelDimension = 2;
             moris::gen::Geometry_Engine_Parameters tGeometryEngineParameters;
@@ -171,27 +154,16 @@
             Model                       tXTKModel( tModelDimension, tInterpMesh, &tGeometryEngine );
             tXTKModel.mVerbose = false;
 
-<<<<<<< HEAD
-        //Specify decomposition Method and Cut Mesh ---------------------------------------
-        Vector<enum Subdivision_Method> tDecompositionMethods = {Subdivision_Method::NC_REGULAR_SUBDIVISION_QUAD4, Subdivision_Method::C_TRI3};
-        tXTKModel.decompose(tDecompositionMethods);
-=======
             // Specify decomposition Method and Cut Mesh ---------------------------------------
             Vector< enum Subdivision_Method > tDecompositionMethods = { Subdivision_Method::NC_REGULAR_SUBDIVISION_QUAD4, Subdivision_Method::C_TRI3 };
             tXTKModel.decompose( tDecompositionMethods );
->>>>>>> 1f8cbf7b
 
             tXTKModel.perform_basis_enrichment( mtk::EntityRank::BSPLINE, 0 );
 
             Enrichment const & tEnrichment = tXTKModel.get_basis_enrichment();
 
-<<<<<<< HEAD
-        // Declare the fields related to enrichment strategy in output options
-        Vector<std::string> tEnrichmentFieldNames = tEnrichment.get_cell_enrichment_field_names();
-=======
             // Declare the fields related to enrichment strategy in output options
             Vector< std::string > tEnrichmentFieldNames = tEnrichment.get_cell_enrichment_field_names();
->>>>>>> 1f8cbf7b
 
             xtk::Output_Options tOutputOptions;
             tOutputOptions.mAddNodeSets                   = false;
@@ -256,13 +228,8 @@
             tParameters.set_union_pattern( 2 );
             tParameters.set_working_pattern( 3 );
 
-<<<<<<< HEAD
-        Vector< Matrix< DDSMat > > tLagrangeToBSplineMesh( 1 );
-        tLagrangeToBSplineMesh( 0 ) = { {0} };
-=======
             tParameters.set_refinement_buffer( 2 );
             tParameters.set_staircase_buffer( 2 );
->>>>>>> 1f8cbf7b
 
             Vector< Matrix< DDSMat > > tLagrangeToBSplineMesh( 1 );
             tLagrangeToBSplineMesh( 0 ) = { { 0 } };
@@ -300,15 +267,7 @@
 
             tHMR.save_to_exodus( 0, "./xtk_exo/xtk_hmr_2d_enr_ip2.e" );
 
-<<<<<<< HEAD
-        Vector< std::shared_ptr< moris::gen::Geometry > > tGeometryVector( 2 );
-        auto tCircle = std::make_shared< moris::gen::Circle >( 0.01, 0.01, 0.61 );
-        auto tPlane = std::make_shared< moris::gen::Plane >( 0.01, 0.01, 1.0, 0.0 );
-        tGeometryVector( 0 ) = std::make_shared< gen::Level_Set_Geometry >( tCircle );
-        tGeometryVector( 1 ) = std::make_shared< gen::Level_Set_Geometry >( tPlane );
-=======
             hmr::Interpolation_Mesh_HMR* tInterpMesh = tHMR.create_interpolation_mesh( tLagrangeMeshIndex );
->>>>>>> 1f8cbf7b
 
             Vector< std::shared_ptr< moris::gen::Geometry > > tGeometryVector( 2 );
             auto                                              tCircle = std::make_shared< moris::gen::Circle >( 0.01, 0.01, 0.61 );
@@ -316,18 +275,12 @@
             tGeometryVector( 0 )                                      = std::make_shared< gen::Level_Set_Geometry >( tCircle );
             tGeometryVector( 1 )                                      = std::make_shared< gen::Level_Set_Geometry >( tPlane );
 
-<<<<<<< HEAD
-        //Specify decomposition Method and Cut Mesh ---------------------------------------
-        Vector<enum Subdivision_Method> tDecompositionMethods = {Subdivision_Method::NC_REGULAR_SUBDIVISION_QUAD4, Subdivision_Method::C_TRI3};
-        bool tSuccess = tXTKModel.decompose(tDecompositionMethods);
-=======
             size_t                                 tModelDimension = 2;
             moris::gen::Geometry_Engine_Parameters tGeometryEngineParameters;
             tGeometryEngineParameters.mGeometries = tGeometryVector;
             moris::gen::Geometry_Engine tGeometryEngine( tInterpMesh, tGeometryEngineParameters );
             Model                       tXTKModel( tModelDimension, tInterpMesh, &tGeometryEngine );
             tXTKModel.mVerbose = false;
->>>>>>> 1f8cbf7b
 
             // Specify decomposition Method and Cut Mesh ---------------------------------------
             Vector< enum Subdivision_Method > tDecompositionMethods = { Subdivision_Method::NC_REGULAR_SUBDIVISION_QUAD4, Subdivision_Method::C_TRI3 };
@@ -402,19 +355,11 @@
 
             hmr::Interpolation_Mesh_HMR* tInterpMesh = tHMR.create_interpolation_mesh( tLagrangeMeshIndex );
 
-<<<<<<< HEAD
-        Vector< std::shared_ptr< moris::gen::Geometry > > tGeometryVector( 2 );
-        auto tCircle = std::make_shared< moris::gen::Circle >( 0.01, 0.01, 0.61 );
-        auto tPlane = std::make_shared< moris::gen::Plane >( 0.01, 0.01, 1.0, 0.0 );
-        tGeometryVector( 0 ) = std::make_shared< gen::Level_Set_Geometry >( tCircle );
-        tGeometryVector( 1 ) = std::make_shared< gen::Level_Set_Geometry >( tPlane );
-=======
             Vector< std::shared_ptr< moris::gen::Geometry > > tGeometryVector( 2 );
             auto                                              tCircle = std::make_shared< moris::gen::Circle >( 0.01, 0.01, 0.61 );
             auto                                              tPlane  = std::make_shared< moris::gen::Plane >( 0.01, 0.01, 1.0, 0.0 );
             tGeometryVector( 0 )                                      = std::make_shared< gen::Level_Set_Geometry >( tCircle );
             tGeometryVector( 1 )                                      = std::make_shared< gen::Level_Set_Geometry >( tPlane );
->>>>>>> 1f8cbf7b
 
             size_t                                 tModelDimension = 2;
             moris::gen::Geometry_Engine_Parameters tGeometryEngineParameters;
@@ -423,15 +368,9 @@
             Model                       tXTKModel( tModelDimension, tInterpMesh, &tGeometryEngine );
             tXTKModel.mVerbose = false;
 
-<<<<<<< HEAD
-        //Specify decomposition Method and Cut Mesh ---------------------------------------
-        Vector<enum Subdivision_Method> tDecompositionMethods = {Subdivision_Method::NC_REGULAR_SUBDIVISION_QUAD4, Subdivision_Method::C_TRI3};
-        bool tSuccess = tXTKModel.decompose(tDecompositionMethods);
-=======
             // Specify decomposition Method and Cut Mesh ---------------------------------------
             Vector< enum Subdivision_Method > tDecompositionMethods = { Subdivision_Method::NC_REGULAR_SUBDIVISION_QUAD4, Subdivision_Method::C_TRI3 };
             bool                              tSuccess              = tXTKModel.decompose( tDecompositionMethods );
->>>>>>> 1f8cbf7b
 
             CHECK_FALSE( tSuccess );
         }
