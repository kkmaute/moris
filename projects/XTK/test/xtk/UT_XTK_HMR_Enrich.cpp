--- conflicted
+++ resolved
@@ -82,11 +82,7 @@
 
 }
 
-<<<<<<< HEAD
-moris::real MultiCircleGeometry(const moris::Matrix< moris::DDRMat > & aPoint, const Vector<moris::real*>& aParameters)
-=======
-moris::real MultiCircleGeometry(const moris::Matrix< moris::DDRMat > & aPoint, const moris::Cell<moris::real>& aParameters)
->>>>>>> 659c9214
+moris::real MultiCircleGeometry(const moris::Matrix< moris::DDRMat > & aPoint, const Vector<moris::real>& aParameters)
 {
     return MultiCircle(aPoint);
 }
@@ -149,13 +145,8 @@
 
         hmr::Interpolation_Mesh_HMR * tInterpMesh = tHMR.create_interpolation_mesh( tLagrangeMeshIndex  );
 
-<<<<<<< HEAD
-        Vector< std::shared_ptr<moris::ge::Geometry> > tGeometryVector(1);
-        tGeometryVector(0) = std::make_shared<moris::ge::User_Defined_Geometry>(Matrix<DDRMat>(0, 0), &(MultiCircleGeometry));
-=======
         auto tUserDefinedField = std::make_shared< moris::gen::User_Defined_Field >( &( MultiCircleGeometry ) );
-        Cell< std::shared_ptr< gen::Geometry > > tGeometryVector = { std::make_shared< gen::Level_Set_Geometry >( tUserDefinedField ) };
->>>>>>> 659c9214
+        Vector< std::shared_ptr< gen::Geometry > > tGeometryVector = { std::make_shared< gen::Level_Set_Geometry >( tUserDefinedField ) };
 
         size_t tModelDimension = 2;
         moris::gen::Geometry_Engine_Parameters tGeometryEngineParameters;
@@ -280,17 +271,11 @@
 
         hmr::Interpolation_Mesh_HMR * tInterpMesh = tHMR.create_interpolation_mesh( tLagrangeMeshIndex  );
 
-<<<<<<< HEAD
-        Vector< std::shared_ptr<moris::ge::Geometry> > tGeometryVector(2);
-        tGeometryVector(0) = std::make_shared<moris::ge::Circle>(0.01, 0.01, 0.61);
-        tGeometryVector(1) = std::make_shared<moris::ge::Plane>(0.01, 0.01, 1.0, 0.0);
-=======
-        moris::Cell< std::shared_ptr< moris::gen::Geometry > > tGeometryVector( 2 );
+        Vector< std::shared_ptr< moris::gen::Geometry > > tGeometryVector( 2 );
         auto tCircle = std::make_shared< moris::gen::Circle >( 0.01, 0.01, 0.61 );
         auto tPlane = std::make_shared< moris::gen::Plane >( 0.01, 0.01, 1.0, 0.0 );
         tGeometryVector( 0 ) = std::make_shared< gen::Level_Set_Geometry >( tCircle );
         tGeometryVector( 1 ) = std::make_shared< gen::Level_Set_Geometry >( tPlane );
->>>>>>> 659c9214
 
         size_t tModelDimension = 2;
         moris::gen::Geometry_Engine_Parameters tGeometryEngineParameters;
@@ -374,17 +359,11 @@
 
         hmr::Interpolation_Mesh_HMR * tInterpMesh = tHMR.create_interpolation_mesh( tLagrangeMeshIndex  );
 
-<<<<<<< HEAD
-        Vector< std::shared_ptr<moris::ge::Geometry> > tGeometryVector(2);
-        tGeometryVector(0) = std::make_shared<moris::ge::Circle>(0.01, 0.01, 0.61);
-        tGeometryVector(1) = std::make_shared<moris::ge::Plane>(0.01, 0.01, 1.0, 0.0);
-=======
-        moris::Cell< std::shared_ptr< moris::gen::Geometry > > tGeometryVector( 2 );
+        Vector< std::shared_ptr< moris::gen::Geometry > > tGeometryVector( 2 );
         auto tCircle = std::make_shared< moris::gen::Circle >( 0.01, 0.01, 0.61 );
         auto tPlane = std::make_shared< moris::gen::Plane >( 0.01, 0.01, 1.0, 0.0 );
         tGeometryVector( 0 ) = std::make_shared< gen::Level_Set_Geometry >( tCircle );
         tGeometryVector( 1 ) = std::make_shared< gen::Level_Set_Geometry >( tPlane );
->>>>>>> 659c9214
 
         size_t tModelDimension = 2;
         moris::gen::Geometry_Engine_Parameters tGeometryEngineParameters;
