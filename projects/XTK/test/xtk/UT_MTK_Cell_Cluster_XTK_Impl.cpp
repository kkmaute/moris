--- conflicted
+++ resolved
@@ -96,14 +96,9 @@
         tMeshData->create_output_mesh(tMeshOutputFile2);
 
         // geometry
-<<<<<<< HEAD
-        Vector<std::shared_ptr<ge::Geometry>> tGeometry(1);
-        tGeometry(0) = std::make_shared<moris::ge::Mesh_Field_Geometry>(tMeshData, tLSFName);
-=======
-        Cell< std::shared_ptr< gen::Geometry > > tGeometry( 1 );
+        Vector< std::shared_ptr< gen::Geometry > > tGeometry( 1 );
         auto tField = std::make_shared<moris::gen::Mesh_Field >( tMeshData, tLSFName );
         tGeometry( 0 ) = std::make_shared< gen::Level_Set_Geometry >( tField );
->>>>>>> 659c9214
 
         moris::gen::Geometry_Engine_Parameters tGeometryEngineParameters;
         tGeometryEngineParameters.mGeometries = tGeometry;
