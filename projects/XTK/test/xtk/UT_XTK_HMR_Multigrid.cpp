--- conflicted
+++ resolved
@@ -135,13 +135,8 @@
 
         hmr::Interpolation_Mesh_HMR * tInterpMesh = tHMR.create_interpolation_mesh( tLagrangeMeshIndex  );
 
-<<<<<<< HEAD
-        Vector< std::shared_ptr<moris::ge::Geometry> > tGeometryVector(1);
-        tGeometryVector(0) = std::make_shared<moris::ge::Plane>(0.511, 0.0, 1.0, 0.0);
-=======
-        moris::Cell< std::shared_ptr<moris::gen::Level_Set_Geometry> > tGeometryVector(1);
+        Vector< std::shared_ptr<moris::gen::Level_Set_Geometry> > tGeometryVector(1);
         tGeometryVector(0) = std::make_shared<moris::gen::Plane>(0.511, 0.0, 1.0, 0.0);
->>>>>>> 659c9214
 
         size_t tModelDimension = 2;
         moris::gen::Geometry_Engine_Parameters tGeometryEngineParameters;
