/*
 * Copyright (c) 2022 University of Colorado
 * Licensed under the MIT license. See LICENSE.txt file in the MORIS root for details.
 *
 *------------------------------------------------------------------------------------
 *
 * UT_XTK_HMR_Multigrid.cpp
 *
 */

#include "catch.hpp"

#include "cl_XTK_Model.hpp"
#include "cl_XTK_Enriched_Integration_Mesh.hpp"

#include "moris_typedefs.hpp"
#include "HDF5_Tools.hpp"
#include "paths.hpp"

#include "cl_MTK_Mesh_Manager.hpp"

#include "cl_MTK_Vertex.hpp"    //MTK
#include "cl_MTK_Cell.hpp"
#include "cl_MTK_Enums.hpp"
#include "cl_MTK_Mesh.hpp"

#include "cl_MTK_Mesh_Manager.hpp"
#include "cl_MTK_Integration_Mesh_STK.hpp"
#include "cl_MTK_Interpolation_Mesh.hpp"
#include "cl_MTK_Integration_Mesh.hpp"
#include "cl_MTK_Writer_Exodus.hpp"

#include "cl_Matrix.hpp"      //LINALG
#include "linalg_typedefs.hpp"
#include "fn_equal_to.hpp"    // ALG/src

#include "cl_HMR_Mesh_Interpolation.hpp"
#include "cl_HMR.hpp"
#include "cl_HMR_Background_Mesh.hpp"       //HMR/src
#include "cl_HMR_BSpline_Mesh_Base.hpp"     //HMR/src
#include "cl_HMR_Element.hpp"               //HMR/src
#include "cl_HMR_Factory.hpp"               //HMR/src
#include "cl_HMR_Field.hpp"
#include "cl_HMR_Lagrange_Mesh_Base.hpp"    //HMR/src
#include "cl_HMR_Parameters.hpp"            //HMR/src

#include "cl_GEN_Plane.hpp"

#include "fn_norm.hpp"

namespace moris::xtk
{
    moris::real
    CircleFuncXTKHMR2D( const moris::Matrix< DDRMat > &aPoint )
    {

        moris::real mXCenter = 0;
        moris::real mYCenter = 0;
        moris::real mRadius  = 1.1;

        return ( aPoint( 0 ) - mXCenter ) * ( aPoint( 0 ) - mXCenter )
             + ( aPoint( 1 ) - mYCenter ) * ( aPoint( 1 ) - mYCenter )
             - ( mRadius * mRadius );
    }

    moris::real
    PlaneFuncXTKHMR2D( const moris::Matrix< DDRMat > &aPoint )
    {
        return aPoint( 0 ) - 0.511;
    }

    TEST_CASE( "2D XTK WITH HMR MULLTIGRID 11", "[XTK_HMR_Multigrid]" )
    {

        if ( par_size() <= 1 )
        {
            std::string tFieldName = "Cylinder";

            moris::uint tLagrangeMeshIndex = 0;

            moris::hmr::Parameters tParameters;

            tParameters.set_number_of_elements_per_dimension( { { 10 }, { 5 } } );
            tParameters.set_domain_dimensions( { { 2 }, { 1 } } );
            tParameters.set_domain_offset( { { -1.0 }, { -0.5 } } );
            tParameters.set_bspline_truncation( true );

            tParameters.set_output_meshes( { { { 0 } } } );

            tParameters.set_lagrange_orders( { { 1 } } );
            tParameters.set_lagrange_patterns( { { 0 } } );

            tParameters.set_bspline_orders( { { 1 } } );
            tParameters.set_bspline_patterns( { { 0 } } );

            tParameters.set_side_sets( { { 1 }, { 2 }, { 3 }, { 4 } } );

            tParameters.set_union_pattern( 2 );
            tParameters.set_working_pattern( 3 );

<<<<<<< HEAD
        Vector< Matrix< DDSMat > > tLagrangeToBSplineMesh( 1 );
        tLagrangeToBSplineMesh( 0 ) = { {0} };
=======
            tParameters.set_refinement_buffer( 2 );
            tParameters.set_staircase_buffer( 2 );
>>>>>>> 1f8cbf7b

            tParameters.set_multigrid( true );

            Cell< Matrix< DDSMat > > tLagrangeToBSplineMesh( 1 );
            tLagrangeToBSplineMesh( 0 ) = { { 0 } };

            tParameters.set_lagrange_to_bspline_mesh( tLagrangeToBSplineMesh );

            hmr::HMR tHMR( tParameters );

            std::shared_ptr< moris::hmr::Mesh > tMesh = tHMR.create_mesh( tLagrangeMeshIndex );

            // create field
            std::shared_ptr< moris::hmr::Field > tField = tMesh->create_field( tFieldName, tLagrangeMeshIndex );

            tField->evaluate_scalar_function( PlaneFuncXTKHMR2D );

            for ( uint k = 0; k < 2; ++k )
            {
                tHMR.flag_surface_elements_on_working_pattern( tField );
                tHMR.perform_refinement_based_on_working_pattern( 0 );

                tField->evaluate_scalar_function( PlaneFuncXTKHMR2D );
            }

            tHMR.finalize();

<<<<<<< HEAD
        Vector< std::shared_ptr<moris::gen::Level_Set_Geometry> > tGeometryVector(1);
        tGeometryVector(0) = std::make_shared<moris::gen::Plane>(0.511, 0.0, 1.0, 0.0);
=======
            tHMR.calculate_bspline_coordinates( tLagrangeMeshIndex, 0 );
>>>>>>> 1f8cbf7b

            tHMR.save_to_exodus( 0, "./xtk_exo/xtk_hmr_2d_ip.e" );

<<<<<<< HEAD
        //Specify decomposition Method and Cut Mesh ---------------------------------------
        Vector<enum Subdivision_Method> tDecompositionMethods = {Subdivision_Method::NC_REGULAR_SUBDIVISION_QUAD4, Subdivision_Method::C_TRI3};
        tXTKModel.decompose(tDecompositionMethods);
=======
            //         tHMR.save_bsplines_to_vtk( "./xtk_exo/Bspline.vtk", 0, 0 );
>>>>>>> 1f8cbf7b

            hmr::Interpolation_Mesh_HMR *tInterpMesh = tHMR.create_interpolation_mesh( tLagrangeMeshIndex );

            Vector< std::shared_ptr< moris::gen::Level_Set_Geometry > > tGeometryVector( 1 );
            tGeometryVector( 0 ) = std::make_shared< moris::gen::Plane >( 0.511, 0.0, 1.0, 0.0 );

            size_t                                 tModelDimension = 2;
            moris::gen::Geometry_Engine_Parameters tGeometryEngineParameters;
            tGeometryEngineParameters.mGeometries = tGeometryVector;
            moris::gen::Geometry_Engine tGeometryEngine( tInterpMesh, tGeometryEngineParameters );
            Model                       tXTKModel( tModelDimension, tInterpMesh, &tGeometryEngine );
            tXTKModel.mVerbose = false;

            // Specify decomposition Method and Cut Mesh ---------------------------------------
            Cell< enum Subdivision_Method > tDecompositionMethods = { Subdivision_Method::NC_REGULAR_SUBDIVISION_QUAD4, Subdivision_Method::C_TRI3 };
            tXTKModel.decompose( tDecompositionMethods );

            tXTKModel.perform_basis_enrichment( mtk::EntityRank::BSPLINE, 0 );

            tXTKModel.construct_multigrid();

            // get meshes
            xtk::Enriched_Interpolation_Mesh &tEnrInterpMesh = tXTKModel.get_enriched_interp_mesh();

            uint tNumBasis = tEnrInterpMesh.get_num_basis( 0 );

            std::string tMorisRoot    = moris::get_base_moris_dir();
            std::string tHdf5FilePath = tMorisRoot + "/projects/XTK/test/xtk/data/Reference_Multigrid.hdf5";

            //------------------------------------------------------------------------------
            //    write solution ( uncomment this if you want to recreate solution files )
            //------------------------------------------------------------------------------

            //        // create file
            //        hid_t tFileID = create_hdf5_file( tHdf5FilePath );
            //
            //        // error handler
            //        herr_t tStatus = 0;
            //
            //        for( uint Ik = 0; Ik<tNumBasis; Ik++ )
            //        {
            //            std::string ChildBasisForCoarseBasis   = "ChildBasisForCoarseBasis_"   + std::to_string( Ik );
            //            std::string BasisWeightsForCoarseBasis = "BasisWeightsForCoarseBasis_" + std::to_string( Ik );
            //            std::string ParentBasisForFineBasis    = "ParentBasisForFineBasis_"    + std::to_string( Ik );
            //
            //            moris::Matrix< DDSMat > tMatInd     = tEnrInterpMesh.get_fine_basis_inds_of_basis( 0, Ik );
            //            moris::Matrix< DDRMat > tMatWeights = tEnrInterpMesh.get_fine_basis_weights_of_basis( 0, Ik );
            //            moris::Matrix< DDSMat > tMatFineToCoarseInd( tEnrInterpMesh.get_num_coarse_basis_of_basis( 0, Ik ),1);
            //
            //            for( uint Ii = 0; Ii<tEnrInterpMesh.get_num_coarse_basis_of_basis( 0, Ik ); Ii++ )
            //            {
            //            	tMatFineToCoarseInd( Ii )=tEnrInterpMesh.get_coarse_basis_index_of_basis( 0, Ik, Ii );
            //            }
            //
            //            // save data
            //            save_matrix_to_hdf5_file( tFileID, ChildBasisForCoarseBasis  , tMatInd            , tStatus );
            //            save_matrix_to_hdf5_file( tFileID, BasisWeightsForCoarseBasis, tMatWeights        , tStatus );
            //            save_matrix_to_hdf5_file( tFileID, ParentBasisForFineBasis   , tMatFineToCoarseInd, tStatus );
            //        }

            //------------------------------------------------------------------------------
            //    check solution
            //------------------------------------------------------------------------------

            // open file
            hid_t tFileID = open_hdf5_file( tHdf5FilePath );

            // error handler
            herr_t tStatus = 0;

            moris::Matrix< DDSMat > tMatIndRef;
            moris::Matrix< DDRMat > tMatWeightsRef;
            moris::Matrix< DDSMat > tMatFineToCoarseIndRef;

            for ( uint Ik = 0; Ik < tNumBasis; Ik++ )
            {
                std::string ChildBasisForCoarseBasis   = "ChildBasisForCoarseBasis_" + std::to_string( Ik );
                std::string BasisWeightsForCoarseBasis = "BasisWeightsForCoarseBasis_" + std::to_string( Ik );
                std::string ParentBasisForFineBasis    = "ParentBasisForFineBasis_" + std::to_string( Ik );

                moris::Matrix< DDSMat > tMatInd     = tEnrInterpMesh.get_fine_basis_inds_of_basis( 0, Ik );
                moris::Matrix< DDRMat > tMatWeights = tEnrInterpMesh.get_fine_basis_weights_of_basis( 0, Ik );
                moris::Matrix< DDSMat > tMatFineToCoarseInd( tEnrInterpMesh.get_num_coarse_basis_of_basis( 0, Ik ), 1 );

                for ( uint Ii = 0; Ii < tEnrInterpMesh.get_num_coarse_basis_of_basis( 0, Ik ); Ii++ )
                {
                    tMatFineToCoarseInd( Ii ) = tEnrInterpMesh.get_coarse_basis_index_of_basis( 0, Ik, Ii );
                }

                // read solution from file
                load_matrix_from_hdf5_file( tFileID, ChildBasisForCoarseBasis, tMatIndRef, tStatus );
                load_matrix_from_hdf5_file( tFileID, BasisWeightsForCoarseBasis, tMatWeightsRef, tStatus );
                load_matrix_from_hdf5_file( tFileID, ParentBasisForFineBasis, tMatFineToCoarseIndRef, tStatus );

                bool tCheck = true;
                for ( uint Ik = 0; Ik < tMatInd.numel(); Ik++ )
                {
                    if ( tMatInd( Ik ) != tMatIndRef( Ik ) ) { tCheck = false; }
                }
                for ( uint Ik = 0; Ik < tMatWeights.numel(); Ik++ )
                {
                    if ( tMatWeights( Ik ) != tMatWeightsRef( Ik ) ) { tCheck = false; }
                }
                for ( uint Ik = 0; Ik < tMatFineToCoarseInd.numel(); Ik++ )
                {
                    if ( tMatFineToCoarseInd( Ik ) != tMatFineToCoarseIndRef( Ik ) ) { tCheck = false; }
                }
                CHECK( tCheck );
            }

            // close file
            close_hdf5_file( tFileID );
            delete tInterpMesh;

            /*        // output to exodus file ----------------------------------------------------------
                    xtk::Enrichment const & tEnrichment = tXTKModel.get_basis_enrichment();

                    moris_index tSSIndex = tEnrIgMesh.create_side_set_from_dbl_side_set(1,"ghost_ss_p0");
                    tEnrIgMesh.create_block_set_from_cells_of_side_set(tSSIndex,"ghost_bs_p0", mtk::CellTopology::QUAD4);

<<<<<<< HEAD
         // Declare the fields related to enrichment strategy in output options
         Vector<std::string> tEnrichmentFieldNames = tEnrichment.get_cell_enrichment_field_names();
=======
                     // Declare the fields related to enrichment strategy in output options
                     Cell<std::string> tEnrichmentFieldNames = tEnrichment.get_cell_enrichment_field_names();
>>>>>>> 1f8cbf7b

                    // output solution and meshes
                    xtk::Output_Options tOutputOptions;
                    tOutputOptions.mAddNodeSets = false;
                    tOutputOptions.mAddSideSets = true;
                    tOutputOptions.mAddClusters = false;

                    // add solution field to integration mesh
                    std::string tIntegSolFieldName = "solution";
                    tOutputOptions.mRealNodeExternalFieldNames = {tIntegSolFieldName};
                    tOutputOptions.mRealElementExternalFieldNames = tEnrichmentFieldNames;

                    moris::mtk::Integration_Mesh* tIntegMesh1 = tXTKModel.get_output_mesh(tOutputOptions);

                    tEnrichment.write_cell_enrichment_to_fields(tEnrichmentFieldNames,tIntegMesh1);

                    std::string tMeshOutputFile ="./xtk_exo/xtk_hmr_2d_ig_stk.e";
                    tIntegMesh1->create_output_mesh(tMeshOutputFile);

                    // Write mesh
                    moris::mtk::Writer_Exodus writer(&tEnrIgMesh);
                    writer.write_mesh("", "xtk_hmr_2d_ig_multigrid.exo", "", "xtk_temp.exo");

                    // Write the fields
                    writer.set_time(0.0);
                    writer.close_file();

                    delete tIntegMesh1;
            */
        }
    }

}    // namespace moris::xtk<|MERGE_RESOLUTION|>--- conflicted
+++ resolved
@@ -98,17 +98,12 @@
             tParameters.set_union_pattern( 2 );
             tParameters.set_working_pattern( 3 );
 
-<<<<<<< HEAD
-        Vector< Matrix< DDSMat > > tLagrangeToBSplineMesh( 1 );
-        tLagrangeToBSplineMesh( 0 ) = { {0} };
-=======
             tParameters.set_refinement_buffer( 2 );
             tParameters.set_staircase_buffer( 2 );
->>>>>>> 1f8cbf7b
 
             tParameters.set_multigrid( true );
 
-            Cell< Matrix< DDSMat > > tLagrangeToBSplineMesh( 1 );
+            Vector< Matrix< DDSMat > > tLagrangeToBSplineMesh( 1 );
             tLagrangeToBSplineMesh( 0 ) = { { 0 } };
 
             tParameters.set_lagrange_to_bspline_mesh( tLagrangeToBSplineMesh );
@@ -132,22 +127,11 @@
 
             tHMR.finalize();
 
-<<<<<<< HEAD
-        Vector< std::shared_ptr<moris::gen::Level_Set_Geometry> > tGeometryVector(1);
-        tGeometryVector(0) = std::make_shared<moris::gen::Plane>(0.511, 0.0, 1.0, 0.0);
-=======
             tHMR.calculate_bspline_coordinates( tLagrangeMeshIndex, 0 );
->>>>>>> 1f8cbf7b
 
             tHMR.save_to_exodus( 0, "./xtk_exo/xtk_hmr_2d_ip.e" );
 
-<<<<<<< HEAD
-        //Specify decomposition Method and Cut Mesh ---------------------------------------
-        Vector<enum Subdivision_Method> tDecompositionMethods = {Subdivision_Method::NC_REGULAR_SUBDIVISION_QUAD4, Subdivision_Method::C_TRI3};
-        tXTKModel.decompose(tDecompositionMethods);
-=======
             //         tHMR.save_bsplines_to_vtk( "./xtk_exo/Bspline.vtk", 0, 0 );
->>>>>>> 1f8cbf7b
 
             hmr::Interpolation_Mesh_HMR *tInterpMesh = tHMR.create_interpolation_mesh( tLagrangeMeshIndex );
 
@@ -162,7 +146,7 @@
             tXTKModel.mVerbose = false;
 
             // Specify decomposition Method and Cut Mesh ---------------------------------------
-            Cell< enum Subdivision_Method > tDecompositionMethods = { Subdivision_Method::NC_REGULAR_SUBDIVISION_QUAD4, Subdivision_Method::C_TRI3 };
+            Vector< enum Subdivision_Method > tDecompositionMethods = { Subdivision_Method::NC_REGULAR_SUBDIVISION_QUAD4, Subdivision_Method::C_TRI3 };
             tXTKModel.decompose( tDecompositionMethods );
 
             tXTKModel.perform_basis_enrichment( mtk::EntityRank::BSPLINE, 0 );
@@ -268,13 +252,8 @@
                     moris_index tSSIndex = tEnrIgMesh.create_side_set_from_dbl_side_set(1,"ghost_ss_p0");
                     tEnrIgMesh.create_block_set_from_cells_of_side_set(tSSIndex,"ghost_bs_p0", mtk::CellTopology::QUAD4);
 
-<<<<<<< HEAD
-         // Declare the fields related to enrichment strategy in output options
-         Vector<std::string> tEnrichmentFieldNames = tEnrichment.get_cell_enrichment_field_names();
-=======
                      // Declare the fields related to enrichment strategy in output options
-                     Cell<std::string> tEnrichmentFieldNames = tEnrichment.get_cell_enrichment_field_names();
->>>>>>> 1f8cbf7b
+                     Vector<std::string> tEnrichmentFieldNames = tEnrichment.get_cell_enrichment_field_names();
 
                     // output solution and meshes
                     xtk::Output_Options tOutputOptions;
