--- conflicted
+++ resolved
@@ -33,40 +33,22 @@
         moris::real                    aRad    = 0.77;
         moris::real                    aLength = 5;
 
-<<<<<<< HEAD
-    Vector<moris::real> relativePosition = {(aPoint(0) - aCenter(0)),(aPoint(1) - aCenter(1)),(aPoint(2) - aCenter(2))};
-    moris::real lsFromLeft = (relativePosition(0)*(-aAxis(0)) + relativePosition(1)*(-aAxis(1))+ relativePosition(2)*(-aAxis(2))) - aLength/2.0;
-    moris::real lsFromRight = (relativePosition(0)*(aAxis(0)) + relativePosition(1)*(aAxis(1))+ relativePosition(2)*(aAxis(2))) - aLength/2.0;
-
-    moris::real axialCrd = (relativePosition(0)*(aAxis(0)) + relativePosition(1)*(aAxis(1))+ relativePosition(2)*(aAxis(2)));
-    Vector<moris::real> radDir = {(relativePosition(0) - aAxis(0)*axialCrd), (relativePosition(1) - aAxis(1)*axialCrd),(relativePosition(2) - aAxis(2)*axialCrd)};
-    moris::real radDist = std::pow(radDir(0)*radDir(0)+radDir(1)*radDir(1)+radDir(2)*radDir(2), 0.5);
-    moris::real lsFromRad = radDist - aRad;
-=======
         MORIS_ASSERT( aCenter.numel() == 3, "Centers need to have length 3" );
         MORIS_ASSERT( aAxis.numel() == 3, "axis need to have length 3" );
 
-        Cell< moris::real > relativePosition = { ( aPoint( 0 ) - aCenter( 0 ) ), ( aPoint( 1 ) - aCenter( 1 ) ), ( aPoint( 2 ) - aCenter( 2 ) ) };
+        Vector< moris::real > relativePosition = { ( aPoint( 0 ) - aCenter( 0 ) ), ( aPoint( 1 ) - aCenter( 1 ) ), ( aPoint( 2 ) - aCenter( 2 ) ) };
         moris::real         lsFromLeft       = ( relativePosition( 0 ) * ( -aAxis( 0 ) ) + relativePosition( 1 ) * ( -aAxis( 1 ) ) + relativePosition( 2 ) * ( -aAxis( 2 ) ) ) - aLength / 2.0;
         moris::real         lsFromRight      = ( relativePosition( 0 ) * ( aAxis( 0 ) ) + relativePosition( 1 ) * ( aAxis( 1 ) ) + relativePosition( 2 ) * ( aAxis( 2 ) ) ) - aLength / 2.0;
->>>>>>> 659c9214
 
         moris::real         axialCrd  = ( relativePosition( 0 ) * ( aAxis( 0 ) ) + relativePosition( 1 ) * ( aAxis( 1 ) ) + relativePosition( 2 ) * ( aAxis( 2 ) ) );
-        Cell< moris::real > radDir    = { ( relativePosition( 0 ) - aAxis( 0 ) * axialCrd ), ( relativePosition( 1 ) - aAxis( 1 ) * axialCrd ), ( relativePosition( 2 ) - aAxis( 2 ) * axialCrd ) };
+        Vector< moris::real > radDir    = { ( relativePosition( 0 ) - aAxis( 0 ) * axialCrd ), ( relativePosition( 1 ) - aAxis( 1 ) * axialCrd ), ( relativePosition( 2 ) - aAxis( 2 ) * axialCrd ) };
         moris::real         radDist   = std::pow( radDir( 0 ) * radDir( 0 ) + radDir( 1 ) * radDir( 1 ) + radDir( 2 ) * radDir( 2 ), 0.5 );
         moris::real         lsFromRad = radDist - aRad;
 
-<<<<<<< HEAD
-real LevelSetSphereCylinderGeometry(const Matrix<DDRMat>& aCoordinates, const Vector<real*>& aParameters)
-{
-    return LevelSetSphereCylinder(aCoordinates);
-}
-=======
         return -std::max( std::max( lsFromLeft, lsFromRight ), lsFromRad );
     }
->>>>>>> 659c9214
 
-    real LevelSetSphereCylinderGeometry( const Matrix< DDRMat >& aCoordinates, const Cell< real >& aParameters )
+    real LevelSetSphereCylinderGeometry( const Matrix< DDRMat >& aCoordinates, const Vector< real >& aParameters )
     {
         return LevelSetSphereCylinder( aCoordinates );
     }
@@ -126,13 +108,8 @@
             tHMR->perform_initial_refinement();
             tHMR->perform();
 
-<<<<<<< HEAD
-            Vector< std::shared_ptr<ge::Geometry> > tGeometryVector(1);
-            tGeometryVector(0) = std::make_shared<moris::ge::User_Defined_Geometry>(Matrix<DDRMat>(0, 0), &(LevelSetSphereCylinderGeometry));
-=======
             auto                                              tField          = std::make_shared< moris::gen::User_Defined_Field >( &( LevelSetSphereCylinderGeometry ), Matrix< DDRMat >( 0, 0 ) );
-            Cell< std::shared_ptr< gen::Geometry > > tGeometryVector = { std::make_shared< gen::Level_Set_Geometry >( tField ) };
->>>>>>> 659c9214
+            Vector< std::shared_ptr< gen::Geometry > > tGeometryVector = { std::make_shared< gen::Level_Set_Geometry >( tField ) };
 
             size_t                                tModelDimension = 3;
             moris::gen::Geometry_Engine_Parameters tGeometryEngineParameters;
@@ -141,11 +118,7 @@
             xtk::Model                 tXTKModel( tModelDimension, tMeshManager->get_interpolation_mesh( 0 ), &tGeometryEngine );
             tXTKModel.mVerbose = true;
 
-<<<<<<< HEAD
-            Vector<enum Subdivision_Method> tDecompositionMethods = {Subdivision_Method::NC_REGULAR_SUBDIVISION_HEX8, Subdivision_Method::C_HIERARCHY_TET4};
-=======
-            Cell< enum Subdivision_Method > tDecompositionMethods = { Subdivision_Method::NC_REGULAR_SUBDIVISION_HEX8, Subdivision_Method::C_HIERARCHY_TET4 };
->>>>>>> 659c9214
+            Vector< enum Subdivision_Method > tDecompositionMethods = { Subdivision_Method::NC_REGULAR_SUBDIVISION_HEX8, Subdivision_Method::C_HIERARCHY_TET4 };
 
             // Do the cutting
             tXTKModel.decompose( tDecompositionMethods );
