/*
 * UT_XTK_HMR.cpp
 *
 *  Created on: Aug 29, 2019
 *      Author: doble
 */

#include "catch.hpp"

#include "cl_XTK_Model.hpp"
#include "cl_XTK_Enriched_Integration_Mesh.hpp"
//#include "cl_Geom_Field.hpp"
#include "typedefs.hpp"

#include "cl_MTK_Mesh_Manager.hpp"

#include "cl_MTK_Vertex.hpp"    //MTK
#include "cl_MTK_Cell.hpp"
#include "cl_MTK_Enums.hpp"
#include "cl_MTK_Mesh.hpp"
#include "cl_MTK_Mesh_Checker.hpp"

#include "cl_MTK_Mesh_Manager.hpp"
#include "cl_MTK_Integration_Mesh_STK.hpp"
#include "cl_MTK_Interpolation_Mesh.hpp"
#include "cl_MTK_Integration_Mesh.hpp"
#include "cl_MTK_Writer_Exodus.hpp"

#include "cl_Matrix.hpp"        //LINALG
#include "linalg_typedefs.hpp"
#include "fn_equal_to.hpp" // ALG/src

#include "cl_HMR_Mesh_Interpolation.hpp"
#include "cl_HMR.hpp"
#include "cl_HMR_Background_Mesh.hpp" //HMR/src
#include "cl_HMR_BSpline_Mesh_Base.hpp" //HMR/src
#include "cl_HMR_Element.hpp" //HMR/src
#include "cl_HMR_Factory.hpp" //HMR/src
#include "cl_HMR_Field.hpp"
#include "cl_HMR_Lagrange_Mesh_Base.hpp" //HMR/src
#include "cl_HMR_Parameters.hpp" //HMR/src

#include "cl_GEN_Geometry.hpp"
#include "cl_GEN_Geom_Field_HMR.hpp"

#include "fn_norm.hpp"


namespace moris
{


moris::real
LevelSetSphereCylinder(const moris::Matrix< moris::DDRMat > & aPoint )
{
    moris::Matrix<moris::DDRMat> aCenter = {{0.0},{0.0},{0.0}};
    moris::Matrix<moris::DDRMat> aAxis   = {{0.0},{1.0},{0.0}};
    moris::real aRad = 0.77;
    moris::real aLength = 5;

    MORIS_ASSERT(aCenter.numel() == 3,"Centers need to have length 3");
    MORIS_ASSERT(aAxis.numel() == 3, "axis need to have length 3");

    Cell<moris::real> relativePosition = {(aPoint(0) - aCenter(0)),(aPoint(1) - aCenter(1)),(aPoint(2) - aCenter(2))};
    moris::real lsFromLeft = (relativePosition(0)*(-aAxis(0)) + relativePosition(1)*(-aAxis(1))+ relativePosition(2)*(-aAxis(2))) - aLength/2.0;
    moris::real lsFromRight = (relativePosition(0)*(aAxis(0)) + relativePosition(1)*(aAxis(1))+ relativePosition(2)*(aAxis(2))) - aLength/2.0;

    moris::real axialCrd = (relativePosition(0)*(aAxis(0)) + relativePosition(1)*(aAxis(1))+ relativePosition(2)*(aAxis(2)));
    Cell<moris::real> radDir = {(relativePosition(0) - aAxis(0)*axialCrd), (relativePosition(1) - aAxis(1)*axialCrd),(relativePosition(2) - aAxis(2)*axialCrd)};
    moris::real radDist = std::pow(radDir(0)*radDir(0)+radDir(1)*radDir(1)+radDir(2)*radDir(2), 0.5);
    moris::real lsFromRad = radDist - aRad;

    return -std::max(std::max(lsFromLeft, lsFromRight), lsFromRad);
}

moris::real
LevelSetPlaneFunction( const moris::Matrix< moris::DDRMat > & aPoint )
{

    real mXn = 0.0;
    real mYn = 0.0;
    real mZn = 1.0;
    real mXc = 0.0;
    real mYc = 0.0;
    real mZc = 1.8;
    return mXn*(aPoint(0)-mXc) + mYn*(aPoint(1)-mYc) + mZn*(aPoint(2)-mZc);
}

TEST_CASE("XTK HMR Test","[XTK_HMR]")
{
    if(par_size() == 1)
    {
        std::string tFieldName = "Cylinder";

        moris::uint tLagrangeMeshIndex = 0;
        moris::uint tBSplineMeshIndex = 0;

        moris::hmr::Parameters tParameters;

        tParameters.set_number_of_elements_per_dimension( { {4}, {4}, {4} } );
        tParameters.set_domain_dimensions({ {2}, {2}, {4} });
        tParameters.set_domain_offset({ {-1.0}, {-1.0}, {-2.0} });
        tParameters.set_bspline_truncation( true );
        tParameters.set_side_sets({ {5}, {6} });

        tParameters.set_output_meshes( { {0} } );

        tParameters.set_lagrange_orders  ( { {1} });
        tParameters.set_lagrange_patterns({ {0} });

        tParameters.set_bspline_orders   ( { {1} } );
        tParameters.set_bspline_patterns ( { {0} } );

        tParameters.set_union_pattern( 2 );
        tParameters.set_working_pattern( 3 );

        tParameters.set_refinement_buffer( 2 );
        tParameters.set_staircase_buffer( 2);

        tParameters.set_number_aura( true );


        Cell< Matrix< DDSMat > > tLagrangeToBSplineMesh( 1 );
        tLagrangeToBSplineMesh( 0 ) = { {0} };

        tParameters.set_lagrange_to_bspline_mesh( tLagrangeToBSplineMesh );

        hmr::HMR tHMR( tParameters );

        std::shared_ptr< moris::hmr::Mesh > tMesh = tHMR.create_mesh( tLagrangeMeshIndex );

        // create field
        std::shared_ptr< moris::hmr::Field > tField = tMesh->create_field( tFieldName, tLagrangeMeshIndex );

        tField->evaluate_scalar_function( LevelSetSphereCylinder );

        for( uint k=0; k<3; ++k )
        {
            tHMR.flag_surface_elements_on_working_pattern( tField );
            tHMR.perform_refinement_based_on_working_pattern(0 );

            tField->evaluate_scalar_function( LevelSetSphereCylinder );
        }

        tHMR.finalize();

        tHMR.save_to_exodus( 0, "./xtk_exo/xtk_hmr_ghost_interp.e" );

        std::shared_ptr< hmr::Interpolation_Mesh_HMR > tInterpMesh = tHMR.create_interpolation_mesh( tLagrangeMeshIndex  );

<<<<<<< HEAD

=======
>>>>>>> 893ade8d
        hmr::Lagrange_Mesh_Base * tLMB = tInterpMesh->get_lagrange_mesh();

        for(moris::uint  i = 0 ; i < tLMB->mFacets.size(); i++)
        {
            if(! (tLMB->mFacets(i) == nullptr) )
            {
                hmr::Element * tMaster = tLMB->mFacets(i)->get_hmr_master();
                hmr::Element * tSlave  = tLMB->mFacets(i)->get_hmr_slave();

                if(! (tMaster == nullptr) && ! (tSlave == nullptr)  )
                {
                    moris_id tMasterId = tMaster->get_index();
                    moris_id tSlaveId  = tSlave->get_index();

                    if(tMasterId != MORIS_INDEX_MAX)
                    {
                        tMasterId = tMasterId + 1;
                    }

                    if(tSlaveId != MORIS_INDEX_MAX)
                    {
                        tSlaveId = tSlaveId + 1;
                    }
                }
            }
        }







        moris::ge::GEN_Geom_Field_HMR tFieldAsGeom(tField);

        moris::Cell<moris::ge::GEN_Geometry*> tGeometryVector = {&tFieldAsGeom};

        // Tell the geometry engine about the discrete field mesh and how to interpret phases
        moris::ge::GEN_Phase_Table tPhaseTable (1,  Phase_Table_Structure::EXP_BASE_2);
        moris::ge::GEN_Geometry_Engine tGeometryEngine(tGeometryVector,tPhaseTable);

        // Tell the XTK model that it should decompose with a C_HIERARCHY_TET4, on the same mesh that the level set field is defined on.
        size_t tModelDimension = 3;
        Cell<enum Subdivision_Method> tDecompositionMethods = {Subdivision_Method::NC_REGULAR_SUBDIVISION_HEX8,Subdivision_Method::C_HIERARCHY_TET4};
        xtk::Model tXTKModel(tModelDimension,tInterpMesh.get(),&tGeometryEngine);
        tXTKModel.mSameMesh = true;
        tXTKModel.mVerbose  =  false;

        // Do the cutting
        tXTKModel.decompose(tDecompositionMethods);

        // Perform the enrichment
        tXTKModel.perform_basis_enrichment(EntityRank::BSPLINE,0);

        // perform ghost stabilization
//        tXTKModel.construct_face_oriented_ghost_penalization_cells();


        xtk::Output_Options tOutputOptions;
        tOutputOptions.mAddNodeSets = false;
        tOutputOptions.mAddSideSets = true;
        tOutputOptions.mAddClusters = false;

        // add solution field to integration mesh
        std::string tIntegSolFieldName = "solution";
        tOutputOptions.mRealNodeExternalFieldNames = {tIntegSolFieldName};

        moris::mtk::Integration_Mesh* tIntegMesh1 = tXTKModel.get_output_mesh(tOutputOptions);


        std::string tOutputFile = "./xtk_exo/xtk_hmr_cut.exo";
        tIntegMesh1->create_output_mesh(tOutputFile);

        delete tIntegMesh1;
    }
}
}
<|MERGE_RESOLUTION|>--- conflicted
+++ resolved
@@ -117,7 +117,7 @@
         tParameters.set_refinement_buffer( 2 );
         tParameters.set_staircase_buffer( 2);
 
-        tParameters.set_number_aura( true );
+        tParameters.set_number_aura(  true );
 
 
         Cell< Matrix< DDSMat > > tLagrangeToBSplineMesh( 1 );
@@ -148,10 +148,6 @@
 
         std::shared_ptr< hmr::Interpolation_Mesh_HMR > tInterpMesh = tHMR.create_interpolation_mesh( tLagrangeMeshIndex  );
 
-<<<<<<< HEAD
-
-=======
->>>>>>> 893ade8d
         hmr::Lagrange_Mesh_Base * tLMB = tInterpMesh->get_lagrange_mesh();
 
         for(moris::uint  i = 0 ; i < tLMB->mFacets.size(); i++)
