/*
 * Copyright (c) 2022 University of Colorado
 * Licensed under the MIT license. See LICENSE.txt file in the MORIS root for details.
 *
 *------------------------------------------------------------------------------------
 *
 * UT_XTK_Model_Mesh_Clusters.cpp
 *
 */

#include "catch.hpp"

#include "cl_XTK_Model.hpp"
#include "cl_GEN_Geometry.hpp"
#include "cl_GEN_Sphere.hpp"

namespace xtk
{

TEST_CASE("Mesh Cluster Output","[XTK] [XTK_CLUSTER]")
{
    int tProcRank = 0;
    int tProcSize = 0;
    MPI_Comm_rank(MPI_COMM_WORLD, &tProcRank);
    MPI_Comm_size(MPI_COMM_WORLD, &tProcSize);

    if(tProcSize<=4)
    {
            // Geometry Engine Setup ---------------------------------------------------------
            // Using a Levelset Sphere as the Geometry

            real tRadius  = 0.25;
            real tXCenter = 1.0;
            real tYCenter = 1.0;
            real tZCenter = 0.0;
<<<<<<< HEAD
            Vector<std::shared_ptr<moris::ge::Geometry>> tGeometry(1);
            tGeometry(0) = std::make_shared<moris::ge::Sphere>(tXCenter, tYCenter, tZCenter, tRadius);
=======
            auto tSphere = std::make_shared< moris::gen::Sphere >( tXCenter, tYCenter, tZCenter, tRadius );
            Cell< std::shared_ptr< moris::gen::Geometry > > tGeometry = { std::make_shared< gen::Level_Set_Geometry >( tSphere ) };
>>>>>>> 659c9214

            // Create Mesh --------------------------------------------------------------------
            std::string tMeshFileName = "generated:1x1x4|sideset:Z";
            moris::mtk::Interpolation_Mesh* tMeshData = moris::mtk::create_interpolation_mesh( mtk::MeshType::STK, tMeshFileName, NULL );

            moris::gen::Geometry_Engine_Parameters tGeometryEngineParameters;
            tGeometryEngineParameters.mGeometries = tGeometry;
            moris::gen::Geometry_Engine tGeometryEngine(tMeshData, tGeometryEngineParameters);

            // Setup XTK Model ----------------------------------------------------------------
            size_t tModelDimension = 3;
            Model tXTKModel(tModelDimension,tMeshData,&tGeometryEngine);
            tXTKModel.mVerbose  =  false;

            //Specify decomposition Method and Cut Mesh ---------------------------------------
            Vector<enum Subdivision_Method> tDecompositionMethods = {Subdivision_Method::NC_REGULAR_SUBDIVISION_HEX8, Subdivision_Method::C_HIERARCHY_TET4};
            tXTKModel.decompose(tDecompositionMethods);

            delete tMeshData;
        }
    }
}
<|MERGE_RESOLUTION|>--- conflicted
+++ resolved
@@ -33,13 +33,8 @@
             real tXCenter = 1.0;
             real tYCenter = 1.0;
             real tZCenter = 0.0;
-<<<<<<< HEAD
-            Vector<std::shared_ptr<moris::ge::Geometry>> tGeometry(1);
-            tGeometry(0) = std::make_shared<moris::ge::Sphere>(tXCenter, tYCenter, tZCenter, tRadius);
-=======
             auto tSphere = std::make_shared< moris::gen::Sphere >( tXCenter, tYCenter, tZCenter, tRadius );
-            Cell< std::shared_ptr< moris::gen::Geometry > > tGeometry = { std::make_shared< gen::Level_Set_Geometry >( tSphere ) };
->>>>>>> 659c9214
+            Vector< std::shared_ptr< moris::gen::Geometry > > tGeometry = { std::make_shared< gen::Level_Set_Geometry >( tSphere ) };
 
             // Create Mesh --------------------------------------------------------------------
             std::string tMeshFileName = "generated:1x1x4|sideset:Z";
