# XTK Tests -------------------------------------------------------------
# -------------------------------------------------------------------------

# List source files
set(TEST_SOURCES
	main.cpp
	assert/cl_Assert.cpp
	geomeng/cl_Geometry_Engine.cpp
	geomeng/cl_Geometry.cpp
	ios/cl_Logger.cpp
	mesh/cl_Mesh_Data.cpp
	mesh/cl_Mesh_Side_Set_Input.cpp
	tools/cl_MPI_Tools.cpp
	tools/fn_bubble_sort.cpp
	xtk/cl_XTK_Child_Mesh_NH_Permutations.cpp
	xtk/cl_XTK_Child_Mesh.cpp
	xtk/cl_XTK_Cut_Mesh_Modification.cpp
	xtk/cl_XTK_Cut_Mesh_RegSub.cpp
	xtk/cl_XTK_Cut_Mesh.cpp
	xtk/cl_XTK_Downward_Inheritance.cpp
	xtk/cl_XTK_Element_Tie_Constraints.cpp
	xtk/cl_XTK_Enrichment.cpp
	xtk/cl_XTK_FEM.cpp
	xtk/cl_XTK_Interface_Sides.cpp
	xtk/cl_XTK_Mesh.cpp
	xtk/cl_XTK_Model_Output_Options.cpp
	xtk/cl_XTK_Model_Recursion.cpp
	xtk/cl_XTK_Model_TET10.cpp
	xtk/cl_XTK_Model.cpp
	xtk/cl_XTK_Sensitivity.cpp
	xtk/cl_XTK_Tet_Decomposition.cpp
	xtk/fn_create_edges_from_element_to_node.cpp
	xtk/fn_create_faces_from_element_to_node.cpp
	xtk/fn_flood_fill.cpp
	xtk/fn_generate_element_to_element.cpp)

# List additional includes
include_directories(../src)
include_directories(../include)


# List test dependencies
# List test includes
set(TEST_INCLUDES
    ${LINALG} )

foreach(TEST_INCLUDE ${TEST_INCLUDES})
    include_directories(${MORIS_PACKAGE_DIR}/${TEST_INCLUDE}/src)
endforeach()


set(TEST_DEPENDENCIES
<<<<<<< HEAD
	${MORIS_BASE_LIBS}
    ${MORIS_ARMADILLO_EIGEN_LIBS})
=======
	${MORIS_LDLIBS}
    ${MORIS_ARMADILLO_EIGEN_LIBS}
    ${MORIS_ACML_LAPACK_MKL_LIBS}
    ${MORIS_SUPERLU_LIBS})
>>>>>>> ce2f533b

# Set the output path for test
set(CMAKE_RUNTIME_OUTPUT_DIRECTORY ${CMAKE_CURRENT_BINARY_DIR}/${BIN})

# Create executable
add_executable(${XTK}-test${EXE_EXT} ${TEST_SOURCES})
target_link_libraries(${XTK}-test${EXE_EXT} ${TEST_DEPENDENCIES})

# Mark as test
add_test(NAME ${XTK}-test
    COMMAND ${XTK}-test${EXE_EXT} )<|MERGE_RESOLUTION|>--- conflicted
+++ resolved
@@ -50,15 +50,11 @@
 
 
 set(TEST_DEPENDENCIES
-<<<<<<< HEAD
 	${MORIS_BASE_LIBS}
-    ${MORIS_ARMADILLO_EIGEN_LIBS})
-=======
-	${MORIS_LDLIBS}
     ${MORIS_ARMADILLO_EIGEN_LIBS}
     ${MORIS_ACML_LAPACK_MKL_LIBS}
-    ${MORIS_SUPERLU_LIBS})
->>>>>>> ce2f533b
+    ${MORIS_SUPERLU_LIBS}
+    )
 
 # Set the output path for test
 set(CMAKE_RUNTIME_OUTPUT_DIRECTORY ${CMAKE_CURRENT_BINARY_DIR}/${BIN})
