--- conflicted
+++ resolved
@@ -167,12 +167,7 @@
      *    {&tLevelSetSphere1, &tLevelSetSphere2};
      * \endcode
      */
-<<<<<<< HEAD
-        Vector<Geometry*> tGeometryVector =
-    {&tLevelSetSphere1, &tLevelSetSphere2};
-=======
     Vector< Geometry* > tGeometryVector = { &tLevelSetSphere1, &tLevelSetSphere2 };
->>>>>>> 1f8cbf7b
 
     /*!
      * \subsection geom_eng_setup  4.) Geometry Engine Setup
@@ -245,14 +240,8 @@
      *  @image html ./figures/conformal_subdivision.png "Conformal subdivision colored by level set field with contour at threshold$"
      *
      */
-<<<<<<< HEAD
-    Vector<enum Subdivision_Method> tDecompositionMethods
-            = {Subdivision_Method::NC_REGULAR_SUBDIVISION_HEX8,
-               Subdivision_Method::C_HIERARCHY_TET4};
-=======
     Vector< enum Subdivision_Method > tDecompositionMethods = { Subdivision_Method::NC_REGULAR_SUBDIVISION_HEX8,
         Subdivision_Method::C_HIERARCHY_TET4 };
->>>>>>> 1f8cbf7b
 
     /*!
      * With the decomposition methods specified, calling decompose through the XTK model generates the geometry aware domain decomposition.
