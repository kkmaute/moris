/*
 * Copyright (c) 2022 University of Colorado
 * Licensed under the MIT license. See LICENSE.txt file in the MORIS root for details.
 *
 *------------------------------------------------------------------------------------
 *
 * cl_Mesh_Data.hpp
 *
 */

#ifndef INCLUDE_MESH_CL_MESH_DATA_HPP_
#define INCLUDE_MESH_CL_MESH_DATA_HPP_

#include "mesh/cl_MTK_Enums.hpp"
#include "containers/cl_XTK_Cell.hpp"
#include "xtk/cl_XTK_Pending_Node.hpp"
#include "linalg/cl_XTK_Matrix.hpp"

// TODO: Move these with get_coordinate_field and get field
#include <stk_mesh/base/Field.hpp>                // for Field
#include "stk_mesh/base/FieldBase.hpp"            // for field_data, etc
#include <stk_mesh/base/CoordinateSystems.hpp>    // for Cartesian

using namespace xtk;
namespace mesh
{
    template< typename Real, typename Integer, typename Real_Matrix, typename Integer_Matrix >
    class Mesh_Data
    {
      public:
        virtual ~Mesh_Data()
        {
        }

        virtual moris::Matrix< Integer_Matrix >
        get_entity_connected_to_entity_loc_inds( Integer aEntityIndex,
                mtk::EntityRank                          aInputEntityRank,
                mtk::EntityRank                          aOutputEntityRank ) const = 0;

        // Since some mesh implementations do not support connectivities aInputEntityRank == aOutputEntityRank, XTK only needs Element to element
        // connectivity therefore this is implemented here

        /**
         *
         * @param[in]  aElementIndex - element index to get the neighbors for
         * @param[out] Matrix of size 2xNum Neighbors where the first row is
         *             the neighbor and the second is the face index shared
         *             by the elements
         */
        virtual moris::Matrix< Integer_Matrix >
        get_elements_connected_to_element_loc_inds( Integer aElementIndex ) const = 0;

        /*
         * For outputtingg
         */
        virtual moris::Matrix< Integer_Matrix >
        get_entity_connected_to_entity_glb_ids( Integer aEntityIndex,
                mtk::EntityRank                         aInputEntityRank,
                mtk::EntityRank                         aOutputEntityRank ) const = 0;

        virtual Integer get_element_face_ordinal_loc_inds( Integer const &aElementIndex,
                Integer const                                            &aFaceIndex ) const                             = 0;
        virtual Integer get_num_entities( mtk::EntityRank aEntityRank ) const = 0;

        virtual moris::Matrix< Real_Matrix > get_selected_node_coordinates_loc_inds( moris::Matrix< Integer_Matrix > const &aNodeIndices ) const = 0;

        virtual moris::Matrix< Real_Matrix > get_all_node_coordinates_loc_inds() const = 0;

        //    virtual moris::Matrix< Integer_Matrix > get_all_entity_indices(mtk::EntityRank aEntityRank) const  = 0;

        virtual Integer get_glb_entity_id_from_entity_loc_index( Integer aEntityIndex, mtk::EntityRank aEntityRank ) const = 0;

        virtual Integer get_loc_entity_index_from_entity_glb_id( Integer aEntityId, mtk::EntityRank aEntityRank ) const = 0;

        virtual moris::Matrix< Integer_Matrix > const &get_local_to_global_map( mtk::EntityRank aEntityRank ) const = 0;

        virtual moris::Matrix< Real_Matrix > get_entity_field_value( moris::Matrix< Integer_Matrix > const &aEntityIndex, std::string const &aFieldName, mtk::EntityRank aFieldEntityRank ) const = 0;

        virtual Real get_entity_field_value( Integer const &aEntityIndex, std::string const &aFieldName, mtk::EntityRank aFieldEntityRank ) = 0;

        virtual Integer get_entity_field_value_integer( Integer const &aEntityIndex, std::string const &aFieldName, mtk::EntityRank aFieldEntityRank ) = 0;

        // Parallel Implementation
        virtual Integer get_entity_parallel_owner_rank( Integer aEntityIndex, mtk::EntityRank aEntityRank ) const = 0;

        virtual Integer get_num_of_entities_shared_with_processor( Integer aProcessorRank, mtk::EntityRank aEntityRank, bool aSendFlag ) const = 0;

        virtual void get_processors_whom_share_entity( Integer aEntityIndex,
                mtk::EntityRank                                aEntityRank,
                moris::Matrix< Integer_Matrix >               &aProcsWhomShareEntity ) const = 0;

        // NOTE: this should not change the underlying meshes data (i.e. do not use stk's internal function because it alters certain bits of data internally while I want it to be constant)
        virtual Integer allocate_entity_ids( Integer aNumIdstoAllocate,
                mtk::EntityRank                      aEntityRank ) const = 0;

<<<<<<< HEAD
    virtual void add_mesh_field_data_loc_indices(std::string const &     aFieldName,
                                                 mtk::EntityRank const & aFieldEntityRank,
                                                 xtk::Vector<Real> const & aFieldData) = 0;

    virtual void add_mesh_field_data_loc_indices_integer(std::string const &      aFieldName,
                                                         mtk::EntityRank const &    aFieldEntityRank,
                                                         xtk::Vector<Integer> const & aFieldData) = 0;

    virtual void write_output_mesh(std::string            const & aMeshName,
                                   xtk::Vector<std::string> const & aRealNodeFieldsToOutput    = {},
                                   xtk::Vector<std::string> const & aIntNodeFieldsToOutput     = {},
                                   xtk::Vector<std::string> const & aRealElementFieldsToOutput = {},
                                   xtk::Vector<std::string> const & aIntElementFieldsToOutput  = {},
                                   xtk::Vector<std::string> const & aRealVectorNodeFieldsToOutput  = {},
                                   Integer aTime = 0) const  = 0;
=======
        virtual void add_mesh_field_data_loc_indices( std::string const &aFieldName,
                mtk::EntityRank const                                   &aFieldEntityRank,
                xtk::Cell< Real > const                                 &aFieldData ) = 0;

        virtual void add_mesh_field_data_loc_indices_integer( std::string const &aFieldName,
                mtk::EntityRank const                                           &aFieldEntityRank,
                xtk::Cell< Integer > const                                      &aFieldData ) = 0;

        virtual void write_output_mesh( std::string const &aMeshName,
                xtk::Cell< std::string > const            &aRealNodeFieldsToOutput       = {},
                xtk::Cell< std::string > const            &aIntNodeFieldsToOutput        = {},
                xtk::Cell< std::string > const            &aRealElementFieldsToOutput    = {},
                xtk::Cell< std::string > const            &aIntElementFieldsToOutput     = {},
                xtk::Cell< std::string > const            &aRealVectorNodeFieldsToOutput = {},
                Integer                                    aTime                         = 0 ) const = 0;
>>>>>>> 1f8cbf7b

        /*
         * EVERYTHING BELOW THIS POINT IS RELATED TO PACKAGING MESH DATA FOR OUTPUTTING OF THE CONFORMAL MESH WHICH HAS THE SAME BLOCKS AS THE PREVIOUS MESH
         */

<<<<<<< HEAD
    virtual void get_all_part_names(mtk::EntityRank const & aPrimaryRank,
                                    xtk::Vector<std::string> & aPartNames) const = 0;
=======
        virtual void get_all_part_names( mtk::EntityRank const &aPrimaryRank,
                xtk::Cell< std::string >                       &aPartNames ) const = 0;
>>>>>>> 1f8cbf7b

        /*
         * Get buckets, where a requirement  of a bucket is have the same entity rank and the same parts.
         */

        virtual Integer get_num_buckets( mtk::EntityRank aEntityRank ) const = 0;

        virtual moris::Matrix< Integer_Matrix > get_entities_in_bucket_loc_index( Integer aBucketOrdinal, mtk::EntityRank aEntityRank ) const = 0;

<<<<<<< HEAD
    /*
     * This should only return not internal part membership
     * For example using STK, there should not be universal, globally shared, locally owned, or aura parts included in the returned part ordinal
     */
    virtual void get_entity_part_membership_ordinals(Integer const & aEntityIndex, mtk::EntityRank aEntityRank, xtk::Vector<Integer> & aPartOrdinal, bool const & aInduced = false) const  = 0;

    /*
     * This function returns the string associated with a part which are accessed using part ordinal
     */
    virtual void get_part_name_from_part_ordinals(xtk::Vector<Integer> const & aPartOrdinals, xtk::Vector<std::string> & aPartNames) const = 0;
=======
        /*
         * This should only return not internal part membership
         * For example using STK, there should not be universal, globally shared, locally owned, or aura parts included in the returned part ordinal
         */
        virtual void get_entity_part_membership_ordinals( Integer const &aEntityIndex, mtk::EntityRank aEntityRank, xtk::Cell< Integer > &aPartOrdinal, bool const &aInduced = false ) const = 0;

        /*
         * This function returns the string associated with a part which are accessed using part ordinal
         */
        virtual void get_part_name_from_part_ordinals( xtk::Cell< Integer > const &aPartOrdinals, xtk::Cell< std::string > &aPartNames ) const = 0;
>>>>>>> 1f8cbf7b

        // Basis function accessing functions --------------------------------------------
        // For Lagrangian type meshes where nodes and basis functions coincide these are the same as the accessing node functions above

        /*
         * Returns the number of basis functions in the mesh
         */
        virtual Integer get_num_basis_functions() const = 0;

        /*
         *  Returns the elements in the support of a the basis function with index (aBasisIndex)
         */
        virtual moris::Matrix< Integer_Matrix > get_elements_in_basis_support( Integer aBasisIndex ) const = 0;

        // TODO: Figure out a clean way to access this information
        /*
         * DO NOT USE THESE IN CODE THEY ARE HERE RIGHT NOW PROVIDE EASY ACCESS TO WORK ON RAW STK DATA IN TEST CASES
         */
        //    virtual stk::mesh::Field<Real, stk::mesh::Cartesian3d> * get_coordinate_field() {};
        //    virtual stk::mesh::FieldBase * get_field(mtk::EntityRank aFieldRank,
        //                                             std::string aFieldName) {};
        //    virtual stk::mesh::BulkData & mesh_bulk_data()=0;
        //    virtual stk::mesh::MetaData & mesh_meta_data()=0;
    };
}    // namespace mesh

#endif /* INCLUDE_MESH_CL_MESH_DATA_HPP_ */<|MERGE_RESOLUTION|>--- conflicted
+++ resolved
@@ -93,51 +93,28 @@
         virtual Integer allocate_entity_ids( Integer aNumIdstoAllocate,
                 mtk::EntityRank                      aEntityRank ) const = 0;
 
-<<<<<<< HEAD
-    virtual void add_mesh_field_data_loc_indices(std::string const &     aFieldName,
-                                                 mtk::EntityRank const & aFieldEntityRank,
-                                                 xtk::Vector<Real> const & aFieldData) = 0;
-
-    virtual void add_mesh_field_data_loc_indices_integer(std::string const &      aFieldName,
-                                                         mtk::EntityRank const &    aFieldEntityRank,
-                                                         xtk::Vector<Integer> const & aFieldData) = 0;
-
-    virtual void write_output_mesh(std::string            const & aMeshName,
-                                   xtk::Vector<std::string> const & aRealNodeFieldsToOutput    = {},
-                                   xtk::Vector<std::string> const & aIntNodeFieldsToOutput     = {},
-                                   xtk::Vector<std::string> const & aRealElementFieldsToOutput = {},
-                                   xtk::Vector<std::string> const & aIntElementFieldsToOutput  = {},
-                                   xtk::Vector<std::string> const & aRealVectorNodeFieldsToOutput  = {},
-                                   Integer aTime = 0) const  = 0;
-=======
         virtual void add_mesh_field_data_loc_indices( std::string const &aFieldName,
                 mtk::EntityRank const                                   &aFieldEntityRank,
-                xtk::Cell< Real > const                                 &aFieldData ) = 0;
+                xtk::Vector< Real > const                                 &aFieldData ) = 0;
 
         virtual void add_mesh_field_data_loc_indices_integer( std::string const &aFieldName,
                 mtk::EntityRank const                                           &aFieldEntityRank,
-                xtk::Cell< Integer > const                                      &aFieldData ) = 0;
+                xtk::Vector< Integer > const                                      &aFieldData ) = 0;
 
         virtual void write_output_mesh( std::string const &aMeshName,
-                xtk::Cell< std::string > const            &aRealNodeFieldsToOutput       = {},
-                xtk::Cell< std::string > const            &aIntNodeFieldsToOutput        = {},
-                xtk::Cell< std::string > const            &aRealElementFieldsToOutput    = {},
-                xtk::Cell< std::string > const            &aIntElementFieldsToOutput     = {},
-                xtk::Cell< std::string > const            &aRealVectorNodeFieldsToOutput = {},
+                xtk::Vector< std::string > const            &aRealNodeFieldsToOutput       = {},
+                xtk::Vector< std::string > const            &aIntNodeFieldsToOutput        = {},
+                xtk::Vector< std::string > const            &aRealElementFieldsToOutput    = {},
+                xtk::Vector< std::string > const            &aIntElementFieldsToOutput     = {},
+                xtk::Vector< std::string > const            &aRealVectorNodeFieldsToOutput = {},
                 Integer                                    aTime                         = 0 ) const = 0;
->>>>>>> 1f8cbf7b
 
         /*
          * EVERYTHING BELOW THIS POINT IS RELATED TO PACKAGING MESH DATA FOR OUTPUTTING OF THE CONFORMAL MESH WHICH HAS THE SAME BLOCKS AS THE PREVIOUS MESH
          */
 
-<<<<<<< HEAD
-    virtual void get_all_part_names(mtk::EntityRank const & aPrimaryRank,
-                                    xtk::Vector<std::string> & aPartNames) const = 0;
-=======
         virtual void get_all_part_names( mtk::EntityRank const &aPrimaryRank,
-                xtk::Cell< std::string >                       &aPartNames ) const = 0;
->>>>>>> 1f8cbf7b
+                xtk::Vector< std::string >                       &aPartNames ) const = 0;
 
         /*
          * Get buckets, where a requirement  of a bucket is have the same entity rank and the same parts.
@@ -147,29 +124,16 @@
 
         virtual moris::Matrix< Integer_Matrix > get_entities_in_bucket_loc_index( Integer aBucketOrdinal, mtk::EntityRank aEntityRank ) const = 0;
 
-<<<<<<< HEAD
-    /*
-     * This should only return not internal part membership
-     * For example using STK, there should not be universal, globally shared, locally owned, or aura parts included in the returned part ordinal
-     */
-    virtual void get_entity_part_membership_ordinals(Integer const & aEntityIndex, mtk::EntityRank aEntityRank, xtk::Vector<Integer> & aPartOrdinal, bool const & aInduced = false) const  = 0;
-
-    /*
-     * This function returns the string associated with a part which are accessed using part ordinal
-     */
-    virtual void get_part_name_from_part_ordinals(xtk::Vector<Integer> const & aPartOrdinals, xtk::Vector<std::string> & aPartNames) const = 0;
-=======
         /*
          * This should only return not internal part membership
          * For example using STK, there should not be universal, globally shared, locally owned, or aura parts included in the returned part ordinal
          */
-        virtual void get_entity_part_membership_ordinals( Integer const &aEntityIndex, mtk::EntityRank aEntityRank, xtk::Cell< Integer > &aPartOrdinal, bool const &aInduced = false ) const = 0;
+        virtual void get_entity_part_membership_ordinals( Integer const &aEntityIndex, mtk::EntityRank aEntityRank, xtk::Vector< Integer > &aPartOrdinal, bool const &aInduced = false ) const = 0;
 
         /*
          * This function returns the string associated with a part which are accessed using part ordinal
          */
-        virtual void get_part_name_from_part_ordinals( xtk::Cell< Integer > const &aPartOrdinals, xtk::Cell< std::string > &aPartNames ) const = 0;
->>>>>>> 1f8cbf7b
+        virtual void get_part_name_from_part_ordinals( xtk::Vector< Integer > const &aPartOrdinals, xtk::Vector< std::string > &aPartNames ) const = 0;
 
         // Basis function accessing functions --------------------------------------------
         // For Lagrangian type meshes where nodes and basis functions coincide these are the same as the accessing node functions above
