--- conflicted
+++ resolved
@@ -65,15 +65,8 @@
 
                 tParameters.set_side_sets( { { 1 }, { 2 }, { 3 }, { 4 } } );
 
-<<<<<<< HEAD
-                tParameters.set_output_meshes( { { { 0 } } } );
-
                 tParameters.set_lagrange_orders( { 1 } );
                 tParameters.set_lagrange_patterns( { 0 } );
-=======
-                tParameters.set_lagrange_orders( { { 1 } } );
-                tParameters.set_lagrange_patterns( { { 0 } } );
->>>>>>> dc5405c9
 
                 tParameters.set_bspline_orders( { 1 } );
                 tParameters.set_bspline_patterns( { 0 } );
@@ -201,15 +194,8 @@
 
                 tParameters.set_side_sets( { { 1 }, { 2 }, { 3 }, { 4 }, { 5 }, { 6 } } );
 
-<<<<<<< HEAD
-                tParameters.set_output_meshes( { { { 0 } } } );
-
                 tParameters.set_lagrange_orders( { 1 } );
                 tParameters.set_lagrange_patterns( { 0 } );
-=======
-                tParameters.set_lagrange_orders( { { 1 } } );
-                tParameters.set_lagrange_patterns( { { 0 } } );
->>>>>>> dc5405c9
 
                 tParameters.set_bspline_orders( { 1 } );
                 tParameters.set_bspline_patterns( { 0 } );
@@ -342,15 +328,8 @@
 
                 tParameters.set_side_sets( { { 1 }, { 2 }, { 3 }, { 4 } } );
 
-<<<<<<< HEAD
-                tParameters.set_output_meshes( { { { 0 } } } );
-
                 tParameters.set_lagrange_orders( { 1 } );
                 tParameters.set_lagrange_patterns( { 0 } );
-=======
-                tParameters.set_lagrange_orders( { { 1 } } );
-                tParameters.set_lagrange_patterns( { { 0 } } );
->>>>>>> dc5405c9
 
                 tParameters.set_bspline_orders( { 1 } );
                 tParameters.set_bspline_patterns( { 0 } );
@@ -478,15 +457,8 @@
 
                 tParameters.set_side_sets( { { 1 }, { 2 }, { 3 }, { 4 }, { 5 }, { 6 } } );
 
-<<<<<<< HEAD
-                tParameters.set_output_meshes( { { { 0 } } } );
-
                 tParameters.set_lagrange_orders( { 1 } );
                 tParameters.set_lagrange_patterns( { 0 } );
-=======
-                tParameters.set_lagrange_orders( { { 1 } } );
-                tParameters.set_lagrange_patterns( { { 0 } } );
->>>>>>> dc5405c9
 
                 tParameters.set_bspline_orders( { 1 } );
                 tParameters.set_bspline_patterns( { 0 } );
