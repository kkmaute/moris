--- conflicted
+++ resolved
@@ -44,15 +44,8 @@
         tParameters.set_bspline_truncation( true );
         tParameters.set_side_sets( { { 1 }, { 6 }, { 3 }, { 4 }, { 5 }, { 2 } } );
 
-<<<<<<< HEAD
-        tParameters.set_output_meshes( { { { 0 } } } );
-
         tParameters.set_lagrange_orders( { 1 } );
         tParameters.set_lagrange_patterns( { 0 } );
-=======
-        tParameters.set_lagrange_orders( { { 1 } } );
-        tParameters.set_lagrange_patterns( { { 0 } } );
->>>>>>> dc5405c9
 
         tParameters.set_bspline_orders( { 1 } );
         tParameters.set_bspline_patterns( { 0 } );
@@ -116,15 +109,8 @@
             tParameters.set_number_of_elements_per_dimension( { { 2 }, { 2 } } );
             tParameters.set_bspline_truncation( true );
 
-<<<<<<< HEAD
-            tParameters.set_output_meshes( { { { 0 } } } );
-
             tParameters.set_lagrange_orders( { 1 } );
             tParameters.set_lagrange_patterns( { 0 } );
-=======
-            tParameters.set_lagrange_orders( { { 1 } } );
-            tParameters.set_lagrange_patterns( { { 0 } } );
->>>>>>> dc5405c9
 
             tParameters.set_bspline_orders( { 1 } );
             tParameters.set_bspline_patterns( { 1 } );
@@ -199,15 +185,8 @@
             tParameters.set_bspline_truncation( true );
             tParameters.set_side_sets( { { 1 }, { 6 }, { 3 }, { 4 }, { 5 }, { 2 } } );
 
-<<<<<<< HEAD
-            tParameters.set_output_meshes( { { { 0 } } } );
-
             tParameters.set_lagrange_orders( { 1 } );
             tParameters.set_lagrange_patterns( { 0 } );
-=======
-            tParameters.set_lagrange_orders( { { 1 } } );
-            tParameters.set_lagrange_patterns( { { 0 } } );
->>>>>>> dc5405c9
 
             tParameters.set_bspline_orders( { 1 } );
             tParameters.set_bspline_patterns( { 0 } );
@@ -273,15 +252,8 @@
             tParameters.set_bspline_truncation( true );
             tParameters.set_side_sets( { { 1 }, { 6 }, { 3 }, { 4 }, { 5 }, { 2 } } );
 
-<<<<<<< HEAD
-            tParameters.set_output_meshes( { { { 0 } } } );
-
             tParameters.set_lagrange_orders( { 1 } );
             tParameters.set_lagrange_patterns( { 0 } );
-=======
-            tParameters.set_lagrange_orders( { { 1 } } );
-            tParameters.set_lagrange_patterns( { { 0 } } );
->>>>>>> dc5405c9
 
             tParameters.set_bspline_orders( { 1 } );
             tParameters.set_bspline_patterns( { 0 } );
