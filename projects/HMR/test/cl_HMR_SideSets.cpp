#include <catch.hpp>
<<<<<<< HEAD
=======

#include "paths.hpp"

#include "cl_GE_Core.hpp"   //FIXME: needs to be replaced with current geometry engine implementation
>>>>>>> 94bc53d0

//------------------------------------------------------------------------------

// moris core includes
#include "cl_Communication_Manager.hpp"
#include "cl_Communication_Tools.hpp"
#include "typedefs.hpp"

//------------------------------------------------------------------------------
// from LINALG
#include "cl_Matrix.hpp"
#include "fn_norm.hpp"
#include "fn_load_matrix_from_binary_file.hpp"
#include "fn_save_matrix_to_binary_file.hpp"
#include "fn_r2.hpp"
#include "fn_norm.hpp"
#include "HDF5_Tools.hpp"
#include "op_equal_equal.hpp"
#include "fn_all_true.hpp"

//------------------------------------------------------------------------------
// from MTK
#include "cl_MTK_Mesh.hpp"

//------------------------------------------------------------------------------

// geometry engine
#include "cl_HMR.hpp"
#include "cl_HMR_Database.hpp"
#include "cl_HMR_Database.hpp"
#include "cl_HMR_Field.hpp"
#include "cl_HMR_Mesh.hpp"
#include "cl_HMR_Parameters.hpp"

//------------------------------------------------------------------------------

// select namespaces
using namespace moris;
using namespace hmr;

TEST_CASE("HMR_SideSets", "[moris],[mesh],[hmr],[hmr_side_set]")
{
    // get root from environment
    std::string tMorisRoot = moris::get_base_moris_dir();

//------------------------------------------------------------------------------
    if(  moris::par_size() == 1  ||  moris::par_size() == 2  || moris::par_size() == 4 )
    {

        SECTION("HMR_SideSets 2D")
        {
            // determine path for object file
            std::string tHdf5FilePath = tMorisRoot + "/projects/HMR/test/data/hmr_sideset_test_2d.hdf5" ;

//------------------------------------------------------------------------------

            uint tLagrangeMeshIndex = 0;

            moris::hmr::Parameters tParameters;

            tParameters.set_number_of_elements_per_dimension( { {4}, {6} } );
            tParameters.set_domain_dimensions({ {4}, {6} });
            tParameters.set_domain_offset({ {0.0}, {0.0} });
            tParameters.set_bspline_truncation( true );

            tParameters.set_side_sets({ {1}, {2}, {3}, {4} });

            tParameters.set_output_meshes( { {0} });

            tParameters.set_lagrange_orders  ( { {1} });
            tParameters.set_lagrange_patterns({ {0} });

            tParameters.set_bspline_orders   ( { {1} } );
            tParameters.set_bspline_patterns ( { {0} } );

            Cell< Matrix< DDSMat > > tLagrangeToBSplineMesh( 1 );
            tLagrangeToBSplineMesh( 0 ) = { {0} };

            tParameters.set_lagrange_to_bspline_mesh( tLagrangeToBSplineMesh );

//------------------------------------------------------------------------------

            HMR tHMR( tParameters );

//------------------------------------------------------------------------------
//    create refinement pattern
//------------------------------------------------------------------------------

            std::shared_ptr< Database > tDatabase = tHMR.get_database();

            tDatabase->set_activation_pattern( tLagrangeMeshIndex );

            for( uint tLevel = 0; tLevel < 4; ++tLevel )
            {
                // flag first element
                tDatabase->flag_element( 0 );

                // flag last element
                tDatabase->flag_element( tDatabase->get_number_of_elements_on_proc()-1 );

                // manually refine, do not reset pattern
                tDatabase->perform_refinement( 0, false );
            }

            // finish mesh
            tHMR.finalize();

//------------------------------------------------------------------------------
//    create Mesh and variables
//------------------------------------------------------------------------------

            // create MTK mesh
            std::shared_ptr< Mesh > tMesh = tHMR.create_mesh( tLagrangeMeshIndex );

            Matrix<IndexMat> tElements;
            Matrix<IndexMat> tElementsSolution;
            Matrix<IndexMat> tOrds;

//------------------------------------------------------------------------------
//    write solution ( uncomment this if you want to recreate solution files )
//------------------------------------------------------------------------------

//                  // create file
//                  hid_t tFileID = create_hdf5_file( tHdf5FilePath );
//
//                  // error handler
//                  herr_t tStatus = 0;
//
//                  for( uint s=1; s<=4; ++s )
//                  {
//                      // create label
//                      std::string tSetLabel = "SideSet_" + std::to_string( s );
//
//                      // ask mesh for sideset
//                      tMesh->get_sideset_elems_loc_inds_and_ords(
//                              tSetLabel, tElements, tOrds );
//
//                      print(tElements,"tElements");
//
//                      // save data
//                      save_matrix_to_hdf5_file( tFileID, tSetLabel, tElements, tStatus );
//                  }
//
//
//                  // close file
//                  close_hdf5_file( tFileID );
//
//                  // save exodus file for visual inspection
//                  tHMR.save_to_exodus( tLagrangeMeshIndex, "Mesh.exo" );

//------------------------------------------------------------------------------
//    open solution
//------------------------------------------------------------------------------

            // create file
            hid_t tFileID = open_hdf5_file( tHdf5FilePath );

            // error handler
            herr_t tStatus = 0;

            // loop over all sidesets
            for( uint s=1; s<=4; ++s )
            {
                // create label
                std::string tSetLabel = "SideSet_" + std::to_string( s );

                // ask mesh for sideset
                tMesh->get_sideset_elems_loc_inds_and_ords( tSetLabel,
                                                            tElements,
                                                            tOrds );

                // read solution from file
                load_matrix_from_hdf5_file( tFileID, tSetLabel, tElementsSolution, tStatus );

                // only test if solution is not empty ( if a sideset exists for this proc )
                if( tElementsSolution.length() > 0 )
                {
                    // compare result
                    REQUIRE( all_true( tElements == tElementsSolution ) );
                }
            }

            // close file
            close_hdf5_file( tFileID );
        }
//------------------------------------------------------------------------------

        SECTION("HMR_SideSets 3D")
        {
          // determine path for object file
          std::string tHdf5FilePath = tMorisRoot + "/projects/HMR/test/data/hmr_sideset_test_3d.hdf5" ;

//------------------------------------------------------------------------------

          uint tLagrangeMeshIndex = 0;

          moris::hmr::Parameters tParameters;

          tParameters.set_number_of_elements_per_dimension( { {4}, {6}, {10} } );
          tParameters.set_domain_dimensions({ {4}, {6}, {10} });
          tParameters.set_domain_offset({ {0.0}, {0.0}, {0.0} });
          tParameters.set_bspline_truncation( true );

          tParameters.set_side_sets({ {1}, {2}, {3}, {4}, {5}, {6} });

          tParameters.set_output_meshes( { {0} });

          tParameters.set_lagrange_orders  ( { {1} });
          tParameters.set_lagrange_patterns({ {0} });

          tParameters.set_bspline_orders   ( { {1} } );
          tParameters.set_bspline_patterns ( { {0} } );

          Cell< Matrix< DDSMat > > tLagrangeToBSplineMesh( 1 );
          tLagrangeToBSplineMesh( 0 ) = { {0} };

          tParameters.set_lagrange_to_bspline_mesh( tLagrangeToBSplineMesh );

//------------------------------------------------------------------------------

          HMR tHMR( tParameters );

//------------------------------------------------------------------------------
//    create refinement pattern
//------------------------------------------------------------------------------

          std::shared_ptr< Database > tDatabase = tHMR.get_database();

          tDatabase->set_activation_pattern( tLagrangeMeshIndex );

          for( uint tLevel = 0; tLevel < 4; ++tLevel )
          {
              // flag first element
              tDatabase->flag_element( 0 );

              // flag last element
              tDatabase->flag_element( tDatabase->get_number_of_elements_on_proc()-1 );

              // manually refine, do not reset pattern
              tDatabase->perform_refinement(tLagrangeMeshIndex,false );
          }

          // finish mesh
          tHMR.finalize();

//------------------------------------------------------------------------------
//    create Mesh and variables
//------------------------------------------------------------------------------

          // create MTK mesh
          std::shared_ptr< Mesh > tMesh = tHMR.create_mesh( tLagrangeMeshIndex );

          Matrix<IndexMat> tElements;
          Matrix<IndexMat> tElementsSolution;
          Matrix<IndexMat> tOrds;

//------------------------------------------------------------------------------
//    write solution ( uncomment this if you want to recreate solution files )
//------------------------------------------------------------------------------

//          // create file
//          hid_t tFileID = create_hdf5_file( tHdf5FilePath );
//          //error handler
//          herr_t tStatus = 0;
//
//          for( uint s=1; s<=6; ++s )
//          {
//              // create label
//              std::string tSetLabel = "SideSet_" + std::to_string( s );
//
//              // ask mesh for sideset
//              tMesh->get_sideset_elems_loc_inds_and_ords(
//                      tSetLabel, tElements, tOrds );
//
//              // save data
//              save_matrix_to_hdf5_file( tFileID, tSetLabel, tElements, tStatus );
//          }
//
//          // close file
//          close_hdf5_file( tFileID );


//------------------------------------------------------------------------------
//    open solution
//------------------------------------------------------------------------------

          // create file
          hid_t tFileID = open_hdf5_file( tHdf5FilePath );

          // error handler
          herr_t tStatus = 0;

          // loop over all sidesets
          for( uint s=1; s<=6; ++s )
          {
              // create label
              std::string tSetLabel = "SideSet_" + std::to_string( s );

              // ask mesh for sideset
              tMesh->get_sideset_elems_loc_inds_and_ords(
                      tSetLabel, tElements, tOrds );

              // read solution from file
              load_matrix_from_hdf5_file( tFileID, tSetLabel, tElementsSolution, tStatus );

              // only test if solution is not empty ( if a sideset exists for this proc )
              if( tElementsSolution.length() > 0 )
              {
                  // compare result
//                  REQUIRE( all_true( tElements == tElementsSolution ) );
              }
          }

          // close file
          close_hdf5_file( tFileID );
        }
    }

//------------------------------------------------------------------------------
}

TEST_CASE("HMR_SideSets_numbered_aura", "[moris],[mesh],[hmr],[hmr_side_set_numbered_aura]")
{
    // get root from environment
    std::string tMorisRoot = moris::get_base_moris_dir();

//------------------------------------------------------------------------------
    if(  moris::par_size() == 1  ||  moris::par_size() == 2  || moris::par_size() == 4 )
    {

        SECTION("HMR_SideSets 2D")
        {
            // determine path for object file
            std::string tHdf5FilePath = tMorisRoot + "/projects/HMR/test/data/hmr_sideset_test_numbered_aura_2d.hdf5" ;

//------------------------------------------------------------------------------

            uint tLagrangeMeshIndex = 0;

            moris::hmr::Parameters tParameters;

            tParameters.set_number_of_elements_per_dimension( { {6}, {6} } );
            tParameters.set_domain_dimensions({ {4}, {6} });
            tParameters.set_domain_offset({ {0.0}, {0.0} });
            tParameters.set_bspline_truncation( true );

            tParameters.set_side_sets({ {1}, {2}, {3}, {4} });

            tParameters.set_output_meshes( { {0} });

            tParameters.set_lagrange_orders  ( { {1} });
            tParameters.set_lagrange_patterns({ {0} });

            tParameters.set_bspline_orders   ( { {1} } );
            tParameters.set_bspline_patterns ( { {0} } );

            tParameters.set_number_aura ( true );

            Cell< Matrix< DDSMat > > tLagrangeToBSplineMesh( 1 );
            tLagrangeToBSplineMesh( 0 ) = { {0} };

            tParameters.set_lagrange_to_bspline_mesh( tLagrangeToBSplineMesh );

//------------------------------------------------------------------------------

            HMR tHMR( tParameters );

//------------------------------------------------------------------------------
//    create refinement pattern
//------------------------------------------------------------------------------

            std::shared_ptr< Database > tDatabase = tHMR.get_database();

            tDatabase->set_activation_pattern( tLagrangeMeshIndex );

            for( uint tLevel = 0; tLevel < 4; ++tLevel )
            {
                // flag first element
                tDatabase->flag_element( 0 );

                // flag last element
                tDatabase->flag_element( tDatabase->get_number_of_elements_on_proc()-1 );

                // manually refine, do not reset pattern
                tDatabase->perform_refinement( 0, false );
            }

            // finish mesh
            tHMR.finalize();

//------------------------------------------------------------------------------
//    create Mesh and variables
//------------------------------------------------------------------------------

            // create MTK mesh
            std::shared_ptr< Mesh > tMesh = tHMR.create_mesh( tLagrangeMeshIndex );

            Matrix<IndexMat> tElements;
            Matrix<IndexMat> tElementsSolution;
            Matrix<IndexMat> tOrds;

//------------------------------------------------------------------------------
//    write solution ( uncomment this if you want to recreate solution files )
//------------------------------------------------------------------------------

//                  // create file
//                  hid_t tFileID = create_hdf5_file( tHdf5FilePath );
//
//                  // error handler
//                  herr_t tStatus = 0;
//
//                  for( uint s=1; s<=4; ++s )
//                  {
//                      // create label
//                      std::string tSetLabel = "SideSet_" + std::to_string( s );
//
//                      // ask mesh for sideset
//                      tMesh->get_sideset_elems_loc_inds_and_ords(
//                              tSetLabel, tElements, tOrds );
//
//                      // save data
//                      save_matrix_to_hdf5_file( tFileID, tSetLabel, tElements, tStatus );
//                  }
//
//
//                  // close file
//                  close_hdf5_file( tFileID );
//
//                  // save exodus file for visual inspection
//                  tHMR.save_to_exodus( tLagrangeMeshIndex, "Mesh.exo" );

//------------------------------------------------------------------------------
//    open solution
//------------------------------------------------------------------------------
//
            // create file
            hid_t tFileID = open_hdf5_file( tHdf5FilePath );

            // error handler
            herr_t tStatus = 0;

            // loop over all sidesets
            for( uint s=1; s<=4; ++s )
            {
                // create label
                std::string tSetLabel = "SideSet_" + std::to_string( s );

                // ask mesh for sideset
                tMesh->get_sideset_elems_loc_inds_and_ords( tSetLabel,
                                                            tElements,
                                                            tOrds );

                // read solution from file
                load_matrix_from_hdf5_file( tFileID, tSetLabel, tElementsSolution, tStatus );

                // only test if solution is not empty ( if a sideset exists for this proc )
                if( tElementsSolution.length() > 0 )
                {
                    // compare result
                    REQUIRE( all_true( tElements == tElementsSolution ) );
                }
            }

            // close file
            close_hdf5_file( tFileID );
        }
//------------------------------------------------------------------------------

        SECTION("HMR_SideSets 3D")
        {
          // determine path for object file
          std::string tHdf5FilePath = tMorisRoot + "/projects/HMR/test/data/hmr_sideset_test_numbered_aura_3d.hdf5" ;

//------------------------------------------------------------------------------

          uint tLagrangeMeshIndex = 0;

          moris::hmr::Parameters tParameters;

          tParameters.set_number_of_elements_per_dimension( { {6}, {6}, {10} } );
          tParameters.set_domain_dimensions({ {4}, {6}, {10} });
          tParameters.set_domain_offset({ {0.0}, {0.0}, {0.0} });
          tParameters.set_bspline_truncation( true );

          tParameters.set_side_sets({ {1}, {2}, {3}, {4}, {5}, {6} });

          tParameters.set_output_meshes( { {0} });

          tParameters.set_lagrange_orders  ( { {1} });
          tParameters.set_lagrange_patterns({ {0} });

          tParameters.set_bspline_orders   ( { {1} } );
          tParameters.set_bspline_patterns ( { {0} } );

          Cell< Matrix< DDSMat > > tLagrangeToBSplineMesh( 1 );
          tLagrangeToBSplineMesh( 0 ) = { {0} };

          tParameters.set_number_aura ( true );

          tParameters.set_lagrange_to_bspline_mesh( tLagrangeToBSplineMesh );

//------------------------------------------------------------------------------

          HMR tHMR( tParameters );

//------------------------------------------------------------------------------
//    create refinement pattern
//------------------------------------------------------------------------------

          std::shared_ptr< Database > tDatabase = tHMR.get_database();

          tDatabase->set_activation_pattern( tLagrangeMeshIndex );

          for( uint tLevel = 0; tLevel < 4; ++tLevel )
          {
              // flag first element
              tDatabase->flag_element( 0 );

              // flag last element
              tDatabase->flag_element( tDatabase->get_number_of_elements_on_proc()-1 );

              // manually refine, do not reset pattern
              tDatabase->perform_refinement(tLagrangeMeshIndex,false );
          }

          // finish mesh
          tHMR.finalize();

//------------------------------------------------------------------------------
//    create Mesh and variables
//------------------------------------------------------------------------------

          // create MTK mesh
          std::shared_ptr< Mesh > tMesh = tHMR.create_mesh( tLagrangeMeshIndex );

          Matrix<IndexMat> tElements;
          Matrix<IndexMat> tElementsSolution;
          Matrix<IndexMat> tOrds;

//------------------------------------------------------------------------------
//    write solution ( uncomment this if you want to recreate solution files )
//------------------------------------------------------------------------------

//          // create file
//          hid_t tFileID = create_hdf5_file( tHdf5FilePath );
//          //error handler
//          herr_t tStatus = 0;
//
//          for( uint s=1; s<=6; ++s )
//          {
//              // create label
//              std::string tSetLabel = "SideSet_" + std::to_string( s );
//
//              // ask mesh for sideset
//              tMesh->get_sideset_elems_loc_inds_and_ords(
//                      tSetLabel, tElements, tOrds );
//
//              // save data
//              save_matrix_to_hdf5_file( tFileID, tSetLabel, tElements, tStatus );
//          }
//
//          // close file
//          close_hdf5_file( tFileID );


//------------------------------------------------------------------------------
//    open solution
//------------------------------------------------------------------------------

          // create file
          hid_t tFileID = open_hdf5_file( tHdf5FilePath );

          // error handler
          herr_t tStatus = 0;

          // loop over all sidesets
          for( uint s=1; s<=6; ++s )
          {
              // create label
              std::string tSetLabel = "SideSet_" + std::to_string( s );

              // ask mesh for sideset
              tMesh->get_sideset_elems_loc_inds_and_ords(
                      tSetLabel, tElements, tOrds );

              // read solution from file
              load_matrix_from_hdf5_file( tFileID, tSetLabel, tElementsSolution, tStatus );

              // only test if solution is not empty ( if a sideset exists for this proc )
              if( tElementsSolution.length() > 0 )
              {
                  // compare result
//                  REQUIRE( all_true( tElements == tElementsSolution ) );
              }
          }

          // close file
          close_hdf5_file( tFileID );
        }
    }

//------------------------------------------------------------------------------
}<|MERGE_RESOLUTION|>--- conflicted
+++ resolved
@@ -1,11 +1,5 @@
 #include <catch.hpp>
-<<<<<<< HEAD
-=======
-
 #include "paths.hpp"
-
-#include "cl_GE_Core.hpp"   //FIXME: needs to be replaced with current geometry engine implementation
->>>>>>> 94bc53d0
 
 //------------------------------------------------------------------------------
 
