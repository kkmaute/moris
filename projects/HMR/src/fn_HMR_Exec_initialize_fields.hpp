/*
 * Copyright (c) 2022 University of Colorado
 * Licensed under the MIT license. See LICENSE.txt file in the MORIS root for details.
 *
 *------------------------------------------------------------------------------------
 *
 * fn_HMR_Exec_initialize_fields.hpp
 *
 */

#ifndef PROJECTS_HMR_SRC_FN_HMR_EXEC_INITIALIZE_FIELDS_HPP_
#define PROJECTS_HMR_SRC_FN_HMR_EXEC_INITIALIZE_FIELDS_HPP_

#include <string>
#include <memory>

#include "cl_HMR.hpp"
#include "cl_HMR_Arguments.hpp"
#include "cl_HMR_Field.hpp"
#include "cl_HMR_Paramfile.hpp"
#include "HMR_Globals.hpp"
#include "HMR_Tools.hpp"
#include "cl_Vector.hpp"
#include "moris_typedefs.hpp"

namespace moris::hmr
{
// -----------------------------------------------------------------------------

    void
    initialize_fields(
            const Arguments                  & aArguments,
            const Paramfile                  & aParamfile,
            HMR                              * aHMR,
<<<<<<< HEAD
            Vector< std::shared_ptr< Field > > & aFields )
=======
        Vector< std::shared_ptr< Field > > & aFields )
>>>>>>> 1f8cbf7b
    {
        // reset field container
        aFields.clear();

        // get number of fields from parameter file
        uint tNumberOfFields = aParamfile.get_number_of_fields();

        // loop over all requested fields
        for( uint f=0; f<tNumberOfFields; ++f )
        {
            // create field pointer
//                aFields.push_back( aHMR->create_field(  aParamfile.get_field_params( f ) ) );       //FIXME
        }

    }

// -----------------------------------------------------------------------------
} /* namespace moris */

#endif /* PROJECTS_HMR_SRC_FN_HMR_EXEC_INITIALIZE_FIELDS_HPP_ */
<|MERGE_RESOLUTION|>--- conflicted
+++ resolved
@@ -32,11 +32,7 @@
             const Arguments                  & aArguments,
             const Paramfile                  & aParamfile,
             HMR                              * aHMR,
-<<<<<<< HEAD
-            Vector< std::shared_ptr< Field > > & aFields )
-=======
         Vector< std::shared_ptr< Field > > & aFields )
->>>>>>> 1f8cbf7b
     {
         // reset field container
         aFields.clear();
