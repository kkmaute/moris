--- conflicted
+++ resolved
@@ -121,13 +121,8 @@
         uint mWorkingPattern = gNumberOfPatterns - 2;
 
         //! Lagrange Meshes that are used for the output meshes
-<<<<<<< HEAD
-        Vector< Matrix< DDUMat > > mOutputMeshes     = { { { 0 } } };
+        Vector< Vector< uint > > mOutputMeshes     = { { { 0 } } };
         Vector< std::string >      mOutputMeshNames  = { "" };
-=======
-        Vector< Vector< uint > > mOutputMeshes     = { { 0 } };
-        Vector< std::string >    mOutputMesheNames = { "" };
->>>>>>> dc5405c9
 
         moris::map< std::string, moris_index > mOutputNameToIndexMap;
 
