--- conflicted
+++ resolved
@@ -19,104 +19,6 @@
 
 namespace moris::hmr
 {
-<<<<<<< HEAD
-=======
-    //--------------------------------------------------------------------------------
-
-    // creates a parameter list with default inputs
-    void
-    load_hmr_parameter_list_from_xml( const std::string& aFilePath, Parameter_List& aParameterList )
-    {
-        // create temporary Parser object
-        XML_Parser          tParser( aFilePath );
-        Vector< std::string > tFirst;
-        Vector< std::string > tSecond;
-
-        tParser.get_keys_from_subtree( "moris.hmr", "parameters", 0, tFirst, tSecond );
-
-        for ( uint k = 0; k < tFirst.size(); ++k )
-        {
-            const std::string& tKey = tFirst( k );
-
-            if ( tKey == "number_of_elements_per_dimension" )
-            {
-                aParameterList.set( "number_of_elements_per_dimension", tSecond( k ) );
-            }
-            else if ( tKey == "processor_decomposition_method" )
-            {
-                aParameterList.set( "processor_decomposition_method", (sint)std::stoi( tSecond( k ) ) );
-            }
-            if ( tKey == "processor_dimensions" )
-            {
-                aParameterList.set( "processor_dimensions", tSecond( k ) );
-            }
-            else if ( tKey == "domain_dimensions" )
-            {
-                aParameterList.set( "domain_dimensions", tSecond( k ) );
-            }
-            else if ( tKey == "domain_offset" )
-            {
-                aParameterList.set( "domain_offset", tSecond( k ) );
-            }
-            else if ( tKey == "domain_sidesets" )
-            {
-                aParameterList.set( "domain_sidesets", tSecond( k ) );
-            }
-            else if ( tKey == "refinement_buffer" )
-            {
-                aParameterList.set( "refinement_buffer", (sint)std::stoi( tSecond( k ) ) );
-            }
-            else if ( tKey == "staircase_buffer" )
-            {
-                aParameterList.set( "staircase_buffer", (sint)std::stoi( tSecond( k ) ) );
-            }
-            else if ( tKey == "bspline_orders" )
-            {
-                aParameterList.set( "bspline_orders", tSecond( k ) );
-            }
-            else if ( tKey == "lagrange_orders" )
-            {
-                aParameterList.set( "lagrange_orders", tSecond( k ) );
-            }
-            //            else if( tKey == "initial_refinement" )
-            //            {
-            //                aParameterList.set( "initial_refinement", ( sint ) std::stoi( tSecond( k ) ) );
-            //            }
-            else if ( tKey == "severity_level" )
-            {
-                aParameterList.set( "severity_level", (sint)std::stoi( tSecond( k ) ) );
-            }
-            else if ( tKey == "truncate_bsplines" )
-            {
-                aParameterList.set( "truncate_bsplines", (sint)string_to_bool( tSecond( k ) ) );
-            }
-            else if ( tKey == "additional_lagrange_refinement" )
-            {
-                aParameterList.set( "additional_lagrange_refinement", (sint)std::stoi( tSecond( k ) ) );
-            }
-            else if ( tKey == "max_refinement_level" )
-            {
-                aParameterList.set( "max_refinement_level", (sint)std::stoi( tSecond( k ) ) );
-            }
-            else if ( tKey == "use_multigrid" )
-            {
-                aParameterList.set( "use_multigrid", (sint)string_to_bool( tSecond( k ) ) );
-            }
-            else if ( tKey == "use_refinement_interrelation" )
-            {
-                aParameterList.set( "use_refinement_interrelation", (sint)string_to_bool( tSecond( k ) ) );
-            }
-            else if ( tKey == "renumber_lagrange_nodes" )
-            {
-                aParameterList.set( "renumber_lagrange_nodes", (sint)string_to_bool( tSecond( k ) ) );
-            }
-            else if ( tKey == "use_number_aura" )
-            {
-                aParameterList.set( "use_number_aura", (sint)string_to_bool( tSecond( k ) ) );
-            }
-        }
-    }
->>>>>>> b98aef04
 
     //--------------------------------------------------------------------------------
 
@@ -298,112 +200,6 @@
 
     //--------------------------------------------------------------------------------
 
-<<<<<<< HEAD
-=======
-    // creates a parameter list from parameters
-    Parameter_List
-    create_hmr_parameter_list( const Parameters* aParameters )
-    {
-        MORIS_ERROR( false, "create_hmr_parameter_list(), function not changed yet" );
-        // create default values
-        Parameter_List tParameterList = prm::create_hmr_parameter_list();
-
-        // buffer size
-        tParameterList.set( "refinement_buffer", (sint)aParameters->get_refinement_buffer() );
-        tParameterList.set( "staircase_buffer", (sint)aParameters->get_staircase_buffer() );
-
-        // verbosity flag
-        tParameterList.set( "severity_level", aParameters->get_severity_level() );
-
-        // truncation flag
-        tParameterList.set( "truncate_bsplines", (sint)aParameters->truncate_bsplines() );
-
-        // initial refinement
-        // tParameterList.set( "initial_refinement",     ( sint ) aParameters->get_initial_refinement() );
-
-        tParameterList.set( "max_refinement_level", (sint)aParameters->get_max_refinement_level() );
-
-        // side sets
-        tParameterList.set( "domain_sidesets", aParameters->get_side_sets_as_string() );
-
-        tParameterList.set( "use_multigrid", (sint)aParameters->use_multigrid() );
-
-        tParameterList.set( "use_refinement_interrelation", (sint)aParameters->get_refinement_interrelation() );
-
-        tParameterList.set( "renumber_lagrange_nodes", (sint)aParameters->get_renumber_lagrange_nodes() );
-
-        tParameterList.set( "use_number_aura", (sint)aParameters->use_number_aura() );
-
-        return tParameterList;
-    }
-
-    //--------------------------------------------------------------------------------
-
-    void
-    Parameters::copy_selected_parameters( const Parameters& aParameters )
-    {
-        MORIS_ERROR( false, "copy_selected_parameters(), function not changed yet" );
-        // buffer size
-        this->set_refinement_buffer( aParameters.get_refinement_buffer() );
-        this->set_staircase_buffer( aParameters.get_staircase_buffer() );
-
-        // verbosity flag
-        this->set_severity_level( aParameters.get_severity_level() );
-
-        // truncation flag
-        this->set_bspline_truncation( aParameters.truncate_bsplines() );
-
-        // initial refinement
-        this->set_initial_refinement( aParameters.get_initial_refinement() );
-        this->set_additional_lagrange_refinement( aParameters.get_additional_lagrange_refinement() );
-
-        // side sets
-        this->set_side_sets( aParameters.get_side_sets() );
-
-        // gmsh scaling factor
-        this->set_gmsh_scale( aParameters.get_gmsh_scale() );
-
-        this->set_lagrange_orders( aParameters.get_lagrange_orders() );
-
-        this->set_bspline_orders( aParameters.get_bspline_orders() );
-        this->set_max_refinement_level( aParameters.get_max_refinement_level() );
-
-        this->set_multigrid( aParameters.use_multigrid() );
-
-        // set refinement interrelation parameter
-        this->set_refinement_interrelation( aParameters.get_refinement_interrelation() );
-
-        this->set_renumber_lagrange_nodes( aParameters.get_renumber_lagrange_nodes() );
-
-        this->set_number_aura( aParameters.use_number_aura() );
-    }
-
-    //--------------------------------------------------------------------------------
-
-    void
-    Parameters::copy_selected_parameters( Parameter_List& aParameterList )
-    {
-        // create a temporary parameter object
-        Parameters tParameters( aParameterList, nullptr );
-
-        // copy values into myself
-        this->copy_selected_parameters( tParameters );
-    }
-
-    //--------------------------------------------------------------------------------
-
-    void
-    Parameters::error( const std::string& aMessage ) const
-    {
-        if ( par_rank() == 0 )
-        {
-            MORIS_ERROR( false, "%s", aMessage.c_str() );
-        }
-    }
-
-    //--------------------------------------------------------------------------------
-
->>>>>>> b98aef04
     void
     Parameters::error_if_locked( const std::string& aFunctionName ) const
     {
