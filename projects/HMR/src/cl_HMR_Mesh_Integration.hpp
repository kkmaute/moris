/*
 * Copyright (c) 2022 University of Colorado
 * Licensed under the MIT license. See LICENSE.txt file in the MORIS root for details.
 *
 *------------------------------------------------------------------------------------
 *
 * cl_HMR_Mesh_Integration.hpp
 *
 */

#ifndef PROJECTS_HMR_SRC_CL_HMR_MESH_INTEGRATION_HPP_
#define PROJECTS_HMR_SRC_CL_HMR_MESH_INTEGRATION_HPP_

#include "cl_HMR_Mesh.hpp"
#include "cl_MTK_Integration_Mesh.hpp"
#include "cl_MTK_Cell_Cluster.hpp"
#include "cl_MTK_Side_Cluster.hpp"
#include "cl_MTK_Double_Side_Cluster.hpp"
#include "cl_HMR_Cell_Cluster.hpp"
#include "cl_HMR_Side_Cluster.hpp"
#include "cl_MTK_Cell_Info_Factory.hpp"
#include "cl_MTK_Side_Set.hpp"
#include "cl_MTK_Cell_Info.hpp"
namespace moris::hmr
{

    class Integration_Mesh_HMR : public Mesh
            , public mtk::Integration_Mesh
    {
      private:
        // cell clusters
        moris::Cell< Cell_Cluster_HMR > mCellClusters;

        // Block sets containing Cell Clusters
        moris::Cell< std::string >                       mPrimaryBlockSetNames;
        moris::Cell< moris::Cell< moris::moris_index > > mPrimaryBlockSetClusters;

        // side sets
        std::unordered_map< std::string, moris_index > mSideSideSetLabelToOrd;
        moris::Cell< std::string >                     mSideSetLabels;
        moris::Cell< moris::Cell< Side_Cluster_HMR > > mSideSets;

      public:
        Integration_Mesh_HMR(
                uint                    aLagrangeOrder,
                uint                    aLagrangePattern,
                Interpolation_Mesh_HMR *aInterpolationMesh )
                : Mesh( aInterpolationMesh->get_database(),
                        aLagrangeOrder,
                        aLagrangePattern )
        {
            this->setup_cell_clusters( aInterpolationMesh );
            this->setup_blockset_with_cell_clusters();
            this->setup_side_set_clusters( aInterpolationMesh );
            this->collect_all_sets();
        }

        Integration_Mesh_HMR(
                uint                    aLagrangeMeshIndex,
                Interpolation_Mesh_HMR *aInterpolationMesh )
                : Mesh( aInterpolationMesh->get_database(),
                        aLagrangeMeshIndex )
        {
            this->setup_cell_clusters( aInterpolationMesh );
            this->setup_blockset_with_cell_clusters();
            this->setup_side_set_clusters( aInterpolationMesh );
            this->collect_all_sets();
        }

        mtk::Cell_Cluster const &
        get_cell_cluster( mtk::Cell const &aInterpCell ) const
        {
            return mCellClusters( aInterpCell.get_index() );
        }

        /*
         * Get a cell cluster related to an interpolation
         * cell
         */
        mtk::Cell_Cluster const &
        get_cell_cluster( moris_index aInterpCellIndex ) const
        {
            MORIS_ASSERT( aInterpCellIndex < (moris_index)mCellClusters.size(), "Interpolation Cell index out of bounds" );
            return mCellClusters( aInterpCellIndex );
        }

        /*
         * Get block set names
         */
        moris::Cell< std::string >
        get_block_set_names() const
        {
            return mPrimaryBlockSetNames;
        }

        /*
         * Get cell clusters within a block set
         */
        moris::Cell< mtk::Cluster const * >
        get_cell_clusters_in_set( moris_index aBlockSetOrdinal ) const
        {
            MORIS_ASSERT( aBlockSetOrdinal < (moris_index)mPrimaryBlockSetNames.size(), "Requested block set ordinal out of bounds." );

            moris::Cell< moris::moris_index > const &tClusterIndsInSet = mPrimaryBlockSetClusters( aBlockSetOrdinal );

            moris::Cell< mtk::Cluster const * > tClusterInSet( tClusterIndsInSet.size() );

            for ( moris::uint i = 0; i < tClusterIndsInSet.size(); i++ )
            {
                tClusterInSet( i ) = &this->get_cell_cluster( tClusterIndsInSet( i ) );
            }

            return tClusterInSet;
        }

        /*!
         * get number of side sets
         */
        uint
        get_num_side_sets() const
        {
            return mSideSets.size();
        }

        moris::Cell< mtk::Cluster const * >
        get_side_set_cluster( moris_index aSideSetOrdinal ) const
        {
            MORIS_ASSERT( aSideSetOrdinal < (moris_index)mSideSets.size(), "Side set ordinal out of bounds" );

            moris::uint tNumSideClustersInSet = mSideSets( aSideSetOrdinal ).size();

            moris::Cell< mtk::Cluster const * > tSideClustersInSet( tNumSideClustersInSet );

            for ( moris::uint i = 0; i < tNumSideClustersInSet; i++ )
            {
                tSideClustersInSet( i ) = &mSideSets( aSideSetOrdinal )( i );
            }

            return tSideClustersInSet;
        }

        /*!
         * Returns the label
         */

        std::string
        get_side_set_label( moris_index aSideSetOrdinal ) const
        {
            MORIS_ASSERT( aSideSetOrdinal < (moris_index)mSideSetLabels.size(),
                    "Side set ordinal out of bounds" );

            return mSideSetLabels( aSideSetOrdinal );
        }

        /*!
         * Returns the index given a label
         */
        moris_index
        get_side_set_index( std::string aSideSetLabel ) const
        {
            auto tIter = mSideSideSetLabelToOrd.find( aSideSetLabel );

            MORIS_ERROR( tIter != mSideSideSetLabelToOrd.end(),
                    "side side set label not found" );

            return tIter->second;
        }

        uint
        get_num_double_sided_sets() const
        {
            return 0;
        }

        /*!
         * Returns the label
         */

        std::string
        get_double_sided_set_label( moris_index aSideSetOrdinal ) const
        {
            MORIS_ERROR( 0, "get_double_sided_set_label not implemented in HMR Integration mesh" );
            return "ERROR";
        }

        /*!
         * Returns the double side clusters in the side set
         */

        moris::Cell< moris::mtk::Cluster const * >
        get_double_side_set_cluster( moris_index aSideSetOrdinal ) const
        {
            MORIS_ERROR( 0, "get_double_side_set_cluster not implemented in HMR Integration mesh" );
            return moris::Cell< moris::mtk::Cluster const * >( 0 );
        }

        //-------------------------------------------------------------------------------
        /*
         * Construct HMR Cell Clustering
         */
        void
        setup_cell_clusters( Interpolation_Mesh_HMR *aInterpolationMesh )
        {
            // check to see the meshes are the same (since all trivial)
            MORIS_ASSERT( this->get_num_nodes() == aInterpolationMesh->get_num_nodes(),
                    "Mismatch nodes between integration and interpolation mesh nodes. %-5i | %-5i",
                    this->get_num_nodes(),
                    aInterpolationMesh->get_num_nodes() );

            MORIS_ASSERT( this->get_num_elements_including_aura() == aInterpolationMesh->get_num_elements_including_aura(),
                    "Mismatch elements between integration and interpolation mesh" );

<<<<<<< HEAD
                // get the cell rank
                mtk::EntityRank tCellRank = this->get_cell_rank();
=======
            // get the cell rank
            enum EntityRank tCellRank = this->get_cell_rank();
>>>>>>> 5c32bb97

            // number of interpolation cells
            moris::uint tNumInterpCells = aInterpolationMesh->get_num_entities( tCellRank );
            //        moris::uint tNumInterpCells = aInterpolationMesh.get_num_elements_including_aura();

            // size member data
            mCellClusters.resize( tNumInterpCells );

            moris::mtk::Cell_Info_Factory tCIFactory;

            for ( moris::uint i = 0; i < tNumInterpCells; i++ )
            {
                // interpolation cell
                mtk::Cell const *tInterpCell = &aInterpolationMesh->get_mtk_cell( (moris_index)i );
                mCellClusters( i ).set_interpolation_cell( tInterpCell );

                // integration cell (only primary cells here)
                //            moris_index tIntegCellIndex    = this->get_loc_entity_ind_from_entity_glb_id(tCellId,tCellRank);
                mtk::Cell const *tPrimaryCell = &this->get_mtk_cell( i );
                mCellClusters( i ).add_primary_integration_cell( tPrimaryCell );

                moris::Cell< moris::mtk::Vertex * >       tVertexIds = tPrimaryCell->get_vertex_pointers();
                moris::Cell< moris::mtk::Vertex const * > tConstVertexPtrs( tVertexIds.size() );
                for ( moris::uint iV = 0; iV < tVertexIds.size(); iV++ )
                {
<<<<<<< HEAD
                    // interpolation cell
                    mtk::Cell const * tInterpCell = &aInterpolationMesh->get_mtk_cell( (moris_index) i );
                    mCellClusters(i).set_interpolation_cell( tInterpCell );

                    // integration cell (only primary cells here)
                    //            moris_index tIntegCellIndex    = this->get_loc_entity_ind_from_entity_glb_id(tCellId,tCellRank);
                    mtk::Cell const * tPrimaryCell = &this->get_mtk_cell( i );
                    mCellClusters(i).add_primary_integration_cell( tPrimaryCell );

                    moris::Cell<moris::mtk::Vertex *> tVertexIds  = tPrimaryCell->get_vertex_pointers();
                    moris::Cell<moris::mtk::Vertex const *> tConstVertexPtrs(tVertexIds.size());
                    for(moris::uint iV = 0 ; iV < tVertexIds.size();iV ++)
                    {
                        tConstVertexPtrs(iV) = tVertexIds(iV);
                    }

                    // interpolation order of the interpolation cell
                    mtk::Interpolation_Order tInterpOrder = tInterpCell->get_interpolation_order();

                    // geometry
                    mtk::Geometry_Type tGeomType = tInterpCell->get_geometry_type();
=======
                    tConstVertexPtrs( iV ) = tVertexIds( iV );
                }

                // interpolation order of the interpolation cell
                enum mtk::Interpolation_Order tInterpOrder = tInterpCell->get_interpolation_order();
>>>>>>> 5c32bb97

                // geometry
                enum mtk::Geometry_Type tGeomType = tInterpCell->get_geometry_type();

                // Cell info
                moris::mtk::Cell_Info *tCellInfo = tCIFactory.create_cell_info( tGeomType, tInterpOrder );

                Matrix< DDRMat > tXi;
                tCellInfo->get_loc_coords_of_cell( tXi );

                mCellClusters( i ).add_vertex_to_cluster( tConstVertexPtrs );

                mCellClusters( i ).add_vertex_local_coordinates_wrt_interp_cell( tXi );

                delete tCellInfo;
            }
        }

        //-------------------------------------------------------------------------------

        void
        setup_blockset_with_cell_clusters()
        {
            // construct integration to cell cluster relationship
            moris::Cell< moris::moris_index > tPrimaryIntegrationCellToClusterIndex(
                    this->get_num_entities( EntityRank::ELEMENT ),
                    MORIS_INDEX_MAX );

            // iterate through clusters
            for ( moris::uint i = 0; i < mCellClusters.size(); i++ )
            {
<<<<<<< HEAD
                // construct integration to cell cluster relationship
                moris::Cell<moris::moris_index> tPrimaryIntegrationCellToClusterIndex(
                        this->get_num_entities(mtk::EntityRank::ELEMENT),
                        MORIS_INDEX_MAX );
=======
                Cell_Cluster_HMR const                        &tCellCluster  = mCellClusters( i );
                moris::Cell< moris::mtk::Cell const * > const &tPrimaryCells = tCellCluster.get_primary_cells_in_cluster();
>>>>>>> 5c32bb97

                // iterate through primary cells
                for ( moris::uint j = 0; j < tCellCluster.get_num_primary_cells(); j++ )
                {
                    moris::moris_index tCellIndex = tPrimaryCells( j )->get_index();

                    MORIS_ASSERT( tPrimaryIntegrationCellToClusterIndex( tCellIndex ) == MORIS_INDEX_MAX,
                            "Integration cell can only appear as a primary cell in one cell cluster" );

                    tPrimaryIntegrationCellToClusterIndex( tCellIndex ) = (moris_index)i;
                }
            }

            // get all block sets from the mesh
            moris::Cell< std::string > tBlockSetNames = this->get_set_names( this->get_cell_rank() );

            mPrimaryBlockSetClusters.resize( tBlockSetNames.size() );
            mPrimaryBlockSetNames = tBlockSetNames;

            moris::Cell< uint > tSetsToRemove;

            for ( moris::uint i = 0; i < tBlockSetNames.size(); i++ )
            {
                moris::Matrix< moris::IndexMat > tCellsInSet =
                        this->get_set_entity_loc_inds( this->get_cell_rank(), tBlockSetNames( i ) );

                bool tSetHasCluster = false;

                // reserve memory
                mPrimaryBlockSetClusters( i ).reserve( tCellsInSet.numel() );

                // add the cells in set's primary cluster to member data (make unique later)
                for ( moris::uint j = 0; j < tCellsInSet.numel(); j++ )
                {
                    moris::moris_index tCellIndex    = tCellsInSet( j );
                    moris::moris_index tClusterIndex = tPrimaryIntegrationCellToClusterIndex( tCellIndex );

                    if ( tClusterIndex != MORIS_INDEX_MAX )
                    {
                        tSetHasCluster = true;
                        mPrimaryBlockSetClusters( i ).push_back( tClusterIndex );
                    }
                }

                // if there are no elements which are a primary cell in one cluster for this block set, then we remove it.
                if ( !tSetHasCluster )
                {
                    tSetsToRemove.push_back( i );
                }

                // remove duplicates
                else
                {
                    moris::unique( mPrimaryBlockSetClusters( i ) );
                }
            }

            // remove block sets which had not primary clusters
            for ( moris::uint i = tSetsToRemove.size(); i > 0; i-- )
            {
                mPrimaryBlockSetClusters.erase( tSetsToRemove( i - 1 ) );
                mPrimaryBlockSetNames.erase( tSetsToRemove( i - 1 ) );
            }

            // trim outer and inner cells
            shrink_to_fit_all( mPrimaryBlockSetClusters );

            mListOfBlocks.resize( mPrimaryBlockSetClusters.size(), nullptr );

            for ( moris::uint Ik = 0; Ik < mListOfBlocks.size(); Ik++ )
            {
<<<<<<< HEAD
                moris::Cell<std::string> aSideSetNames = this->get_set_names( mtk::EntityRank::FACE );
=======
                mListOfBlocks( Ik ) = new moris::mtk::Block(
                        tBlockSetNames( Ik ),
                        this->get_cell_clusters_in_set( Ik ),
                        { { 0 } },
                        this->get_spatial_dim() );
            }
        }
>>>>>>> 5c32bb97

        //-------------------------------------------------------------------------------

        /*
         *  setup the side set cluster interface
         */
        void
        setup_side_set_clusters( Interpolation_Mesh_HMR *aInterpMesh )
        {
            moris::Cell< std::string > aSideSetNames = this->get_set_names( EntityRank::FACE );

<<<<<<< HEAD
                // cell info to use for setting up local coords
                mtk::CellTopology tCellTopo = this->get_blockset_topology( "" );
                mtk::Cell_Info_Factory tFactory;
                std::shared_ptr<moris::mtk::Cell_Info> tCellInfo = tFactory.create_cell_info_sp(tCellTopo);
=======
            mSideSets.resize( aSideSetNames.size() );
>>>>>>> 5c32bb97

            // copy strings labels
            mSideSetLabels.append( aSideSetNames );

            // cell info to use for setting up local coords
            enum CellTopology                        tCellTopo = this->get_blockset_topology( "" );
            mtk::Cell_Info_Factory                   tFactory;
            std::shared_ptr< moris::mtk::Cell_Info > tCellInfo = tFactory.create_cell_info_sp( tCellTopo );

            // add to map
            for ( moris::uint i = 0; i < aSideSetNames.size(); i++ )
            {
                MORIS_ASSERT( mSideSideSetLabelToOrd.find( mSideSetLabels( i ) ) == mSideSideSetLabelToOrd.end(),
                        "Duplicate side set label detected." );

                mSideSideSetLabelToOrd[ mSideSetLabels( i ) ] = i;
            }

            // iterate through block sets
            for ( moris::uint i = 0; i < aSideSetNames.size(); i++ )
            {
                // get the cells and side ordinals from the mesh for this side set
                moris::Cell< mtk::Cell const * > tCellsInSet( 0 );
                moris::Matrix< moris::IndexMat > tSideOrdsInSet( 0, 0 );
                this->get_sideset_cells_and_ords( aSideSetNames( i ), tCellsInSet, tSideOrdsInSet );

                // reserve memory for side set information
                mSideSets( i ).reserve( tCellsInSet.size() );

                // figure out which integration cells are in the side cluster input. these are assumed
                // the only non-trivial ones, all others will be marked as trivial
                // all trivial case
                // loop over cells in the side set and make sure they have all been included
                for ( moris::uint iIGCell = 0; iIGCell < tCellsInSet.size(); iIGCell++ )
                {
                    moris_id tCellId = tCellsInSet( iIGCell )->get_id();

<<<<<<< HEAD
                        // interpolation cell index
                        moris_index tCellIndex = aInterpMesh->get_loc_entity_ind_from_entity_glb_id( tCellId,
                                mtk::EntityRank::ELEMENT );
=======
                    // interpolation cell index
                    moris_index tCellIndex = aInterpMesh->get_loc_entity_ind_from_entity_glb_id( tCellId,
                            EntityRank::ELEMENT );
>>>>>>> 5c32bb97

                    // construct a trivial side cluster
                    moris::mtk::Cell *tInterpCell = &aInterpMesh->get_mtk_cell( tCellIndex );

                    // get local coordinates on the side
                    Matrix< DDRMat > tXi;
                    tCellInfo->get_loc_coord_on_side_ordinal( tSideOrdsInSet( iIGCell ), tXi );

                    mSideSets( i ).push_back( Side_Cluster_HMR( true,
                            tInterpCell,
                            { tCellsInSet( iIGCell ) },
                            { { tSideOrdsInSet( iIGCell ) } },
                            tCellsInSet( iIGCell )->get_vertices_on_side_ordinal( tSideOrdsInSet( iIGCell ) ),
                            tXi ) );
                }
            }

            mListOfSideSets.resize( mSideSets.size(), nullptr );

            for ( moris::uint Ik = 0; Ik < mListOfSideSets.size(); Ik++ )
            {
                mListOfSideSets( Ik ) = new moris::mtk::Side_Set( aSideSetNames( Ik ), this->get_side_set_cluster( Ik ), { { 0 } }, this->get_spatial_dim() );
            }
        }

        //-------------------------------------------------------------------------------

<<<<<<< HEAD
            mtk::EntityRank
            get_cell_rank()
            {
                if(this->get_spatial_dim() == 1)
                {
                    return mtk::EntityRank::FACE;
                }
                else if(this->get_spatial_dim() == 2)
                {
                    return mtk::EntityRank::ELEMENT;
                }
                else if (this->get_spatial_dim() == 3)
                {
                    return mtk::EntityRank::ELEMENT;
                }
                else
                {
                    return mtk::EntityRank::INVALID;
                }
=======
        enum EntityRank
        get_cell_rank()
        {
            if ( this->get_spatial_dim() == 1 )
            {
                return EntityRank::FACE;
>>>>>>> 5c32bb97
            }
            else if ( this->get_spatial_dim() == 2 )
            {
                return EntityRank::ELEMENT;
            }
            else if ( this->get_spatial_dim() == 3 )
            {
                return EntityRank::ELEMENT;
            }
            else
            {
                return EntityRank::INVALID;
            }
        }
    };
}    // namespace moris::hmr

#endif /* PROJECTS_HMR_SRC_CL_HMR_MESH_INTEGRATION_HPP_ */<|MERGE_RESOLUTION|>--- conflicted
+++ resolved
@@ -210,13 +210,8 @@
             MORIS_ASSERT( this->get_num_elements_including_aura() == aInterpolationMesh->get_num_elements_including_aura(),
                     "Mismatch elements between integration and interpolation mesh" );
 
-<<<<<<< HEAD
-                // get the cell rank
-                mtk::EntityRank tCellRank = this->get_cell_rank();
-=======
             // get the cell rank
-            enum EntityRank tCellRank = this->get_cell_rank();
->>>>>>> 5c32bb97
+            mtk::EntityRank tCellRank = this->get_cell_rank();
 
             // number of interpolation cells
             moris::uint tNumInterpCells = aInterpolationMesh->get_num_entities( tCellRank );
@@ -242,38 +237,14 @@
                 moris::Cell< moris::mtk::Vertex const * > tConstVertexPtrs( tVertexIds.size() );
                 for ( moris::uint iV = 0; iV < tVertexIds.size(); iV++ )
                 {
-<<<<<<< HEAD
-                    // interpolation cell
-                    mtk::Cell const * tInterpCell = &aInterpolationMesh->get_mtk_cell( (moris_index) i );
-                    mCellClusters(i).set_interpolation_cell( tInterpCell );
-
-                    // integration cell (only primary cells here)
-                    //            moris_index tIntegCellIndex    = this->get_loc_entity_ind_from_entity_glb_id(tCellId,tCellRank);
-                    mtk::Cell const * tPrimaryCell = &this->get_mtk_cell( i );
-                    mCellClusters(i).add_primary_integration_cell( tPrimaryCell );
-
-                    moris::Cell<moris::mtk::Vertex *> tVertexIds  = tPrimaryCell->get_vertex_pointers();
-                    moris::Cell<moris::mtk::Vertex const *> tConstVertexPtrs(tVertexIds.size());
-                    for(moris::uint iV = 0 ; iV < tVertexIds.size();iV ++)
-                    {
-                        tConstVertexPtrs(iV) = tVertexIds(iV);
-                    }
-
-                    // interpolation order of the interpolation cell
-                    mtk::Interpolation_Order tInterpOrder = tInterpCell->get_interpolation_order();
-
-                    // geometry
-                    mtk::Geometry_Type tGeomType = tInterpCell->get_geometry_type();
-=======
                     tConstVertexPtrs( iV ) = tVertexIds( iV );
                 }
 
                 // interpolation order of the interpolation cell
-                enum mtk::Interpolation_Order tInterpOrder = tInterpCell->get_interpolation_order();
->>>>>>> 5c32bb97
+                mtk::Interpolation_Order tInterpOrder = tInterpCell->get_interpolation_order();
 
                 // geometry
-                enum mtk::Geometry_Type tGeomType = tInterpCell->get_geometry_type();
+                mtk::Geometry_Type tGeomType = tInterpCell->get_geometry_type();
 
                 // Cell info
                 moris::mtk::Cell_Info *tCellInfo = tCIFactory.create_cell_info( tGeomType, tInterpOrder );
@@ -295,22 +266,15 @@
         setup_blockset_with_cell_clusters()
         {
             // construct integration to cell cluster relationship
-            moris::Cell< moris::moris_index > tPrimaryIntegrationCellToClusterIndex(
-                    this->get_num_entities( EntityRank::ELEMENT ),
+            moris::Cell<moris::moris_index> tPrimaryIntegrationCellToClusterIndex(
+                    this->get_num_entities(mtk::EntityRank::ELEMENT),
                     MORIS_INDEX_MAX );
 
             // iterate through clusters
             for ( moris::uint i = 0; i < mCellClusters.size(); i++ )
             {
-<<<<<<< HEAD
-                // construct integration to cell cluster relationship
-                moris::Cell<moris::moris_index> tPrimaryIntegrationCellToClusterIndex(
-                        this->get_num_entities(mtk::EntityRank::ELEMENT),
-                        MORIS_INDEX_MAX );
-=======
                 Cell_Cluster_HMR const                        &tCellCluster  = mCellClusters( i );
                 moris::Cell< moris::mtk::Cell const * > const &tPrimaryCells = tCellCluster.get_primary_cells_in_cluster();
->>>>>>> 5c32bb97
 
                 // iterate through primary cells
                 for ( moris::uint j = 0; j < tCellCluster.get_num_primary_cells(); j++ )
@@ -382,9 +346,6 @@
 
             for ( moris::uint Ik = 0; Ik < mListOfBlocks.size(); Ik++ )
             {
-<<<<<<< HEAD
-                moris::Cell<std::string> aSideSetNames = this->get_set_names( mtk::EntityRank::FACE );
-=======
                 mListOfBlocks( Ik ) = new moris::mtk::Block(
                         tBlockSetNames( Ik ),
                         this->get_cell_clusters_in_set( Ik ),
@@ -392,34 +353,25 @@
                         this->get_spatial_dim() );
             }
         }
->>>>>>> 5c32bb97
 
         //-------------------------------------------------------------------------------
 
         /*
          *  setup the side set cluster interface
          */
-        void
-        setup_side_set_clusters( Interpolation_Mesh_HMR *aInterpMesh )
-        {
-            moris::Cell< std::string > aSideSetNames = this->get_set_names( EntityRank::FACE );
-
-<<<<<<< HEAD
-                // cell info to use for setting up local coords
-                mtk::CellTopology tCellTopo = this->get_blockset_topology( "" );
-                mtk::Cell_Info_Factory tFactory;
-                std::shared_ptr<moris::mtk::Cell_Info> tCellInfo = tFactory.create_cell_info_sp(tCellTopo);
-=======
+        void setup_side_set_clusters( Interpolation_Mesh_HMR * aInterpMesh )
+        {
+            moris::Cell<std::string> aSideSetNames = this->get_set_names( mtk::EntityRank::FACE );
+
             mSideSets.resize( aSideSetNames.size() );
->>>>>>> 5c32bb97
 
             // copy strings labels
             mSideSetLabels.append( aSideSetNames );
 
             // cell info to use for setting up local coords
-            enum CellTopology                        tCellTopo = this->get_blockset_topology( "" );
-            mtk::Cell_Info_Factory                   tFactory;
-            std::shared_ptr< moris::mtk::Cell_Info > tCellInfo = tFactory.create_cell_info_sp( tCellTopo );
+            mtk::CellTopology tCellTopo = this->get_blockset_topology( "" );
+            mtk::Cell_Info_Factory tFactory;
+            std::shared_ptr<moris::mtk::Cell_Info> tCellInfo = tFactory.create_cell_info_sp(tCellTopo);
 
             // add to map
             for ( moris::uint i = 0; i < aSideSetNames.size(); i++ )
@@ -449,15 +401,9 @@
                 {
                     moris_id tCellId = tCellsInSet( iIGCell )->get_id();
 
-<<<<<<< HEAD
-                        // interpolation cell index
-                        moris_index tCellIndex = aInterpMesh->get_loc_entity_ind_from_entity_glb_id( tCellId,
-                                mtk::EntityRank::ELEMENT );
-=======
                     // interpolation cell index
                     moris_index tCellIndex = aInterpMesh->get_loc_entity_ind_from_entity_glb_id( tCellId,
-                            EntityRank::ELEMENT );
->>>>>>> 5c32bb97
+                            mtk::EntityRank::ELEMENT );
 
                     // construct a trivial side cluster
                     moris::mtk::Cell *tInterpCell = &aInterpMesh->get_mtk_cell( tCellIndex );
@@ -485,46 +431,24 @@
 
         //-------------------------------------------------------------------------------
 
-<<<<<<< HEAD
-            mtk::EntityRank
-            get_cell_rank()
-            {
-                if(this->get_spatial_dim() == 1)
-                {
-                    return mtk::EntityRank::FACE;
-                }
-                else if(this->get_spatial_dim() == 2)
-                {
-                    return mtk::EntityRank::ELEMENT;
-                }
-                else if (this->get_spatial_dim() == 3)
-                {
-                    return mtk::EntityRank::ELEMENT;
-                }
-                else
-                {
-                    return mtk::EntityRank::INVALID;
-                }
-=======
-        enum EntityRank
+        mtk::EntityRank
         get_cell_rank()
         {
-            if ( this->get_spatial_dim() == 1 )
-            {
-                return EntityRank::FACE;
->>>>>>> 5c32bb97
-            }
-            else if ( this->get_spatial_dim() == 2 )
-            {
-                return EntityRank::ELEMENT;
-            }
-            else if ( this->get_spatial_dim() == 3 )
-            {
-                return EntityRank::ELEMENT;
+            if(this->get_spatial_dim() == 1)
+            {
+                return mtk::EntityRank::FACE;
+            }
+            else if(this->get_spatial_dim() == 2)
+            {
+                return mtk::EntityRank::ELEMENT;
+            }
+            else if (this->get_spatial_dim() == 3)
+            {
+                return mtk::EntityRank::ELEMENT;
             }
             else
             {
-                return EntityRank::INVALID;
+                return mtk::EntityRank::INVALID;
             }
         }
     };
