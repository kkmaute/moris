--- conflicted
+++ resolved
@@ -367,14 +367,10 @@
          */
         void setup_side_set_clusters( Interpolation_Mesh_HMR * aInterpMesh )
         {
-<<<<<<< HEAD
             // report on this operation
             MORIS_LOG_INFO( "Setting up side set clusters" );
 
-            moris::Cell< std::string > aSideSetNames = this->get_set_names( EntityRank::FACE );
-=======
-            moris::Cell<std::string> aSideSetNames = this->get_set_names( mtk::EntityRank::FACE );
->>>>>>> b0a5f5d8
+            moris::Cell< std::string > aSideSetNames = this->get_set_names( mtk::EntityRank::FACE );
 
             mSideSets.resize( aSideSetNames.size() );
 
