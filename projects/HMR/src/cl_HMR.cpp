--- conflicted
+++ resolved
@@ -1281,24 +1281,22 @@
                 // get pointer to element
                 Element * tElement =  mMeshes( tLagrangeInputMeshIndex )->get_lagrange_mesh()->get_element( e );
 
-<<<<<<< HEAD
-                    // TODO comment these lines in toa ctivate refinement buffer.
-                    // TODO it should just work. However it is not validated yet.
-//                  // get max level on this mesh
-//                  uint tMaxLevelOnMesh = mDatabase->get_background_mesh()->get_max_level();
+                // TODO comment these lines in toa ctivate refinement buffer.
+                // TODO it should just work. However it is not validated yet.
+//              // get max level on this mesh
+//              uint tMaxLevelOnMesh = mDatabase->get_background_mesh()->get_max_level();
 //
-//                  if( mParameters->get_refinement_buffer() > 0 )
+//              if( mParameters->get_refinement_buffer() > 0 )
+//              {
+//                  // get number of levels
+//                  for( uint tLevel=0; tLevel<=tMaxLevelOnMesh; ++tLevel )
 //                  {
-//                      // get number of levels
-//                      for( uint tLevel=0; tLevel<=tMaxLevelOnMesh; ++tLevel )
-//                      {
-//                          // create extra buffer
-//                          mDatabase->create_extra_refinement_buffer_for_level( tLevel );
-//                      }
+//                      // create extra buffer
+//                      mDatabase->create_extra_refinement_buffer_for_level( tLevel );
 //                  }
-=======
+//              }
+
                 // only consider element if level is below max specified level
->>>>>>> 4eab6082
 
                 Matrix< IndexMat > tElementsInds = tElement->get_vertex_inds();
 
