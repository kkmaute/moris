--- conflicted
+++ resolved
@@ -67,15 +67,10 @@
 
         // -----------------------------------------------------------------------------
 
-<<<<<<< HEAD
         // alternative constuctor that uses parameter list
         HMR::HMR ( ParameterList & aParameterList,
-                   std::shared_ptr<moris::Library_IO> aLibrary ) : HMR( new Parameters( aParameterList, aLibrary ) )
-=======
-        // alternative constructor that uses parameter list
-        HMR::HMR ( ParameterList & aParameterList )
-        : HMR( new Parameters( aParameterList ) )
->>>>>>> 0ea72151
+                   std::shared_ptr<moris::Library_IO> aLibrary )
+                   : HMR( new Parameters( aParameterList, aLibrary ) )
         {
             mDatabase->set_parameter_owning_flag();
         }
@@ -1390,12 +1385,8 @@
 
         uint HMR::based_on_field_put_elements_on_queue(
                 const Matrix< DDRMat > & aFieldValues,
-<<<<<<< HEAD
                 uint                     aLagrangeMeshIndex,
                 sint                     aFunctionIndex)
-=======
-                const uint             & aLagrangeMeshIndex )
->>>>>>> 0ea72151
         {
             uint aElementCounter = 0;
 
