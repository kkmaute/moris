/*
 * cl_HMR.cpp
 *
 *  Created on: May 5, 2018
 *      Author: messe
 */

// see http://pubs.opengroup.org/onlinepubs/7908799/xsh/dlfcn.h.html
#include "cl_HMR.hpp" //HMR/src

#include "dlfcn.h"

#include "typedefs.hpp"
#include "cl_Map.hpp"
#include "cl_Matrix.hpp"
#include "linalg_typedefs.hpp"
#include "op_times.hpp" //LINALG/src
#include "fn_trans.hpp" //LINALG/src
#include "fn_eye.hpp" //LINALG/src
#include "fn_unique.hpp" //LINALG/src

#include "cl_HMR_Database.hpp"     //HMR/src
#include "cl_HMR_Background_Element_Base.hpp"
#include "cl_HMR_Mesh.hpp"
#include "cl_HMR_Mesh_Interpolation.hpp"
#include "cl_HMR_Mesh_Integration.hpp"
#include "cl_HMR_Field.hpp"          //HMR/src
#include "cl_HMR_File.hpp" //HMR/src
#include "cl_HMR_Mesh.hpp" //HMR/src
#include "cl_HMR_STK.hpp" //HMR/src

#include "MTK_Tools.hpp"
#include "cl_MTK_Enums.hpp"
#include "cl_MTK_Mesh.hpp"
#include "cl_MTK_Mapper.hpp"
#include "cl_MTK_Mesh_Manager.hpp"
#include "cl_Mesh_Factory.hpp"

#include "HDF5_Tools.hpp"
#include "cl_HMR_Field.hpp"          //HMR/src

namespace moris
{
    namespace hmr
    {
// -----------------------------------------------------------------------------

        HMR::HMR ( Parameters * aParameters ) : mParameters( aParameters )
        {
            mDatabase = std::make_shared< Database >( aParameters );

            this->create_input_and_output_meshes();

            mDatabase->calculate_t_matrices_for_input();
        }

// -----------------------------------------------------------------------------

        // alternative constuctor that converts ref to a pointer
        HMR::HMR ( Parameters & aParameters ) : HMR( & aParameters )
        {

        }

// -----------------------------------------------------------------------------

        // alternative constuctor that uses parameter list
        HMR::HMR ( ParameterList & aParameterList ) : HMR( new Parameters( aParameterList ) )
        {
            mDatabase->set_parameter_owning_flag();
        }

// -----------------------------------------------------------------------------

        HMR::HMR( const std::string & aPath )
        {
            mDatabase = std::make_shared< Database >( aPath );
            // set shared pointer of database to itself

            mDatabase->set_parameter_owning_flag();

            // set parameters of HMR object
            mParameters = mDatabase->get_parameters();

            this->create_input_and_output_meshes();

            mDatabase->calculate_t_matrices_for_input();
        }

// -----------------------------------------------------------------------------

        HMR::HMR( const std::string & aInPath,
                  const std::string & aOutPath )
        {
            MORIS_ERROR( false,"HMR(); constructor not updated yet");
            mDatabase = std::make_shared< Database >( aInPath, aOutPath );

            // set shared pointer of database to itself
            mDatabase->set_parameter_owning_flag();

            // set parameters of HMR object
            mParameters = mDatabase->get_parameters();

            //mDatabase->calculate_t_matrices_for_input();

            // create union of input and output
//            mDatabase->create_union_pattern();

            // update database
            mDatabase->update_bspline_meshes();
            mDatabase->update_lagrange_meshes();

            // finalize database
            this->finalize();

            this->create_input_and_output_meshes();

            mDatabase->set_activation_pattern( mParameters->get_lagrange_output_pattern() );
        }

// -----------------------------------------------------------------------------

        void HMR::finalize()
        {
            // finish database
            mDatabase->finalize();
        }

// -----------------------------------------------------------------------------

        void HMR::perform()
        {
            this->finalize();

            const Matrix< DDUMat > & OutputMeshIndex = mParameters->get_output_mesh();

            MORIS_ERROR( OutputMeshIndex.numel() == 1, " HMR::perform(), Only one output mesh allowed right! To allow more implement multiple side sets!");

            uint tLagrangeMeshIndex = OutputMeshIndex( 0, 0 );

//            this->calculate_bspline_coordinates( tLagrangeMeshIndex, 0 );

//            this->save_to_exodus( 0, "./hmr_exo/benchmark01.e" );

            moris::hmr::Interpolation_Mesh_HMR * tInterpolationMesh
                         = this->create_interpolation_mesh( tLagrangeMeshIndex );
            moris::hmr::Integration_Mesh_HMR *   tIntegrationMesh
                         = this->create_integration_mesh( tLagrangeMeshIndex, *tInterpolationMesh );

            MORIS_ERROR( mMTKPerformer != nullptr, "HMR::perform(), MTK performer not set!" );

            mMTKPerformer->register_mesh_pair( tInterpolationMesh, tIntegrationMesh, true );
        }

// -----------------------------------------------------------------------------

        void HMR::set_performer( std::shared_ptr< mtk::Mesh_Manager > aMTKPerformer )
        {
            mMTKPerformer = aMTKPerformer;
        }

// -----------------------------------------------------------------------------

//        void HMR::renumber_and_save_to_exodus( const std::string & aPath, const double aTimeStep,  const uint aOutputOrder )
//        {
//            MORIS_ERROR(false,"renumber_and_save_to_exodus() not changed yet" );
//            uint tOutputOrder = MORIS_UINT_MAX;
//            uint tIndex = MORIS_UINT_MAX;
//
//            if( aOutputOrder == 0 )
//            {
//                tOutputOrder = mParameters->get_lagrange_orders().max();
//            }
//            else
//            {
//                tOutputOrder = aOutputOrder;
//            }
//
//
//            MORIS_ERROR( tIndex != MORIS_UINT_MAX, "Something went wrong while trying to find mesh for exodus file" );
//
//            MORIS_ASSERT( mDatabase->get_lagrange_mesh_by_index( tIndex )->get_order() == tOutputOrder,
//                    "Picked wrong mesh for output");
//
//            mDatabase->get_lagrange_mesh_by_index( tIndex )->nodes_renumbering_hack_for_femdoc();
//
//            this->save_to_exodus( tIndex,
//                                  aPath,
//                                  aTimeStep );
//        }

// -----------------------------------------------------------------------------

        void HMR::save_last_step_to_exodus( const uint          aIndex,
                                            const std::string & aPath,
                                            const double        aTimeStep )
        {
            MORIS_ERROR( ! mUpdateRefinementCalled,
                    "HMR does not feel comfortable with you calling save_last_step_to_exodus() after you have overwritten the input pattern using update_refinement_pattern()");

            MORIS_ERROR( aIndex != MORIS_UINT_MAX, "Something went wrong while trying to find mesh for exodus file" );

            this->save_to_exodus( aIndex,
                                  aPath,
                                  aTimeStep );
        }

// -----------------------------------------------------------------------------

        void HMR::save_to_exodus( const uint        & aMeshIndex,
                                  const std::string & aPath,
                                  const double aTimeStep  )
        {
            STK * tSTK = mDatabase->get_lagrange_mesh_by_index( aMeshIndex )
                                  ->create_stk_object( aTimeStep );

            // save MTK to exodus
            tSTK->save_to_file( aPath );

            // delete file
            delete tSTK;
        }

// -----------------------------------------------------------------------------

        void HMR::save_to_hdf5( const std::string & aPath,
                                const uint          aLagrangeMeshIndex )
        {
            // create file object
            File tHDF5;

            // create file on disk
            tHDF5.create( aPath );

            // store settings object
            tHDF5.save_settings( mParameters );

            Lagrange_Mesh_Base * tLagrangeMesh = mDatabase->get_lagrange_mesh_by_index( aLagrangeMeshIndex );

            // get pointer to background mesh
            Background_Mesh_Base * tBackgroundMesh = mDatabase->get_background_mesh();

            // remember active pattern
            auto tActivePattern = tBackgroundMesh->get_activation_pattern();

            // save output pattern into file
            tHDF5.save_refinement_pattern( tLagrangeMesh );

            if( tActivePattern != tBackgroundMesh->get_activation_pattern() )
            {
                tBackgroundMesh->set_activation_pattern( tActivePattern );
            }

            // close hdf5 file
            tHDF5.close();
        }

// -----------------------------------------------------------------------------

        void HMR::save_coeffs_to_hdf5_file( const std::string & aFilePath,
                                            const uint        & aLagrangeMeshIndex )
        {
            // Get Lagrange mesh
            Lagrange_Mesh_Base * tMesh = mDatabase->get_lagrange_mesh_by_index( aLagrangeMeshIndex );

            // Renumber Lagrange nodes to be the same than B-Spline basis. Only serial and linear
            if( mParameters->get_renumber_lagrange_nodes() && tMesh->get_order() == 1 )
            {
                tic tTimer;

                tMesh->nodes_renumbering_hack_for_femdoc();

                // stop timer
                real tElapsedTime = tTimer.toc<moris::chronos::milliseconds>().wall;

//                MORIS_LOG_INFO( "%s Renumbering of Lagrange mesh.\n                took %5.3f seconds.\n\n",
//                        proc_string().c_str(),
//                        ( double ) tElapsedTime / 1000 );
                MORIS_LOG_INFO( "%s Renumbering of Lagrange mesh.",
                        proc_string().c_str() );
                MORIS_LOG_INFO( "Took %5.3f seconds.",
                        ( double ) tElapsedTime / 1000 );
                MORIS_LOG_INFO( " " );

            }

            // add order to path
            std::string tFilePath =    aFilePath.substr(0,aFilePath.find_last_of(".")) // base path
                                      + "_" + std::to_string( tMesh->get_order() ) // rank of this processor
            +  aFilePath.substr( aFilePath.find_last_of("."), aFilePath.length() );

            // make path parallel
            tFilePath = parallelize_path( tFilePath );

            // Create a new file using default properties
            hid_t tFileID = H5Fcreate( tFilePath.c_str(),
                                       H5F_ACC_TRUNC,
                                       H5P_DEFAULT,
                                       H5P_DEFAULT);

            // error handler
            herr_t tStatus;

            // save mesh order
            save_scalar_to_hdf5_file( tFileID,
                                      "LagrangeOrder",
                                      tMesh->get_order(),
                                      tStatus );

            // get number of nodes of this mesh
            uint tNumberOfNodes = tMesh->get_number_of_nodes_on_proc();

            // allocate matrix with ids
            Matrix< IdMat > tIDs( tNumberOfNodes, 1 );

            // populate matrix
            for( uint k=0; k<tNumberOfNodes; ++k )
            {
                tIDs( k ) = tMesh->get_node_by_index( k )->get_id();
            }

            // save ids to file
            save_matrix_to_hdf5_file( tFileID,
                                      "NodeID",
                                      tIDs,
                                      tStatus );

            // loop over all B-Spline meshes
            uint tNumberOfBSplineMeshes = tMesh->get_number_of_bspline_meshes();

            for ( uint Im = 0; Im < tNumberOfBSplineMeshes; ++Im )
            {
                // get pointer to mesh
                BSpline_Mesh_Base * tBMesh = tMesh->get_bspline_mesh( Im );

                if ( tBMesh != NULL )
                {
                    // generate label
                    std::string tLabel = "NumberOfCoefficients_" + std::to_string( Im );

                    // count number of coefficients per node
                    Matrix< DDUMat > tNumberOfCoeffs( tNumberOfNodes, 1, 0 );

                    // populate matrix
                    for( uint Ik = 0; Ik < tNumberOfNodes; ++Ik )
                    {
                        tNumberOfCoeffs( Ik ) = tMesh->get_node_by_index( Ik )->get_interpolation( Im )
                                                                              ->get_number_of_coefficients();
                    }

                    // save number of coeffs to file
                    save_matrix_to_hdf5_file( tFileID,
                                              tLabel,
                                              tNumberOfCoeffs,
                                              tStatus );

                    // get max number of coeffs
                    uint tMaxNumCoeffs = tNumberOfCoeffs.max();

                    Matrix< IdMat >  tCoeffIDs( tNumberOfNodes, tMaxNumCoeffs, gNoID );
                    Matrix< DDRMat > tWeights ( tNumberOfNodes, tMaxNumCoeffs, 0.0   );

                    // populate matrix
                    for( uint Ik = 0; Ik < tNumberOfNodes; ++Ik )
                    {
                        // get max number of dofs
                        uint tMaxI = tNumberOfCoeffs( Ik );

                        // get pointer to interpolation object
                        mtk::Vertex_Interpolation * tInterp = tMesh->get_node_by_index( Ik )->get_interpolation( Im );

                        tCoeffIDs( { Ik, Ik }, { 0, tMaxI - 1 } ) = trans(tInterp->get_ids().matrix_data());
                        tWeights( { Ik, Ik }, { 0, tMaxI - 1 } ) = trans(tInterp->get_weights()->matrix_data());

                    }

                    // generate label
                    tLabel = "BSplineIDs_" + std::to_string( Im );

                    // save ids to file
                    save_matrix_to_hdf5_file( tFileID,
                                              tLabel,
                                              tCoeffIDs,
                                              tStatus );

                    // generate  label
                    tLabel = "InterpolationWeights_" + std::to_string( Im );

                    // save weights to file
                    save_matrix_to_hdf5_file( tFileID,
                                              tLabel,
                                              tWeights,
                                              tStatus );
                }
            }

            // close file
            tStatus = H5Fclose( tFileID );
        }

// -----------------------------------------------------------------------------

        void HMR::save_mesh_relations_to_hdf5_file( const std::string & aFilePath,
                                                    const uint        & aLagrangeMeshIndex,
                                                    const uint        & aBsplineMeshIndex )
        {
            // Get Lagrange mesh
            Lagrange_Mesh_Base * tLagrangeMesh = mDatabase->get_lagrange_mesh_by_index( aLagrangeMeshIndex );

            BSpline_Mesh_Base * tMesh = tLagrangeMesh->get_bspline_mesh( aBsplineMeshIndex );

            // add order to path
            std::string tFilePath =    aFilePath.substr(0,aFilePath.find_last_of("."))
                                      + "_" + std::to_string( aBsplineMeshIndex )
            +  aFilePath.substr( aFilePath.find_last_of("."), aFilePath.length() );

            // make path parallel
            tFilePath = parallelize_path( tFilePath );

            // Create a new file using default properties
            hid_t tFileID = H5Fcreate( tFilePath.c_str(),
                                       H5F_ACC_TRUNC,
                                       H5P_DEFAULT,
                                       H5P_DEFAULT);

            // error handler
            herr_t tStatus;

            // save mesh order
            save_scalar_to_hdf5_file( tFileID,
                                      "BSplineOrder",
                                      tMesh->get_order(),
                                      tStatus );

            // get number of nodes of this mesh
            uint tNumberOfBasis = tMesh->get_number_of_indexed_basis();

            // allocate matrix with ids
            Matrix< IdMat > tHMRDomainIDs( tNumberOfBasis, 1 );
            Matrix< IdMat > tHMRIDs( tNumberOfBasis, 1 );
            Matrix< IdMat > tHMRInds( tNumberOfBasis, 1 );

             // populate matrix
             for( uint k=0; k<tNumberOfBasis; ++k )
             {
                 tHMRDomainIDs( k ) = tMesh->get_basis_by_index( k )->get_hmr_id();

                 tHMRIDs( k ) = tMesh->get_basis_by_index( k )->get_id();

                 tHMRInds( k ) = tMesh->get_basis_by_index( k )->get_index();
             }

             // save ids to file
             save_matrix_to_hdf5_file( tFileID,
                                       "Basis_HMR_Domain_ID",
                                       tHMRDomainIDs,
                                       tStatus );

             // save ids to file
             save_matrix_to_hdf5_file( tFileID,
                                       "Basis_HMR_ID",
                                       tHMRIDs,
                                       tStatus );

             // save ids to file
             save_matrix_to_hdf5_file( tFileID,
                                       "Basis_HMR_Ind",
                                       tHMRInds,
                                       tStatus );

              Matrix< IdMat > tHMRLevel( tNumberOfBasis, 1 );

              // populate matrix
              for( uint k=0; k<tNumberOfBasis; ++k )
              {
                  tHMRLevel( k ) = tMesh->get_basis_by_index( k )->get_level();
              }

              // save ids to file
              save_matrix_to_hdf5_file( tFileID,
                                        "Basis_HMR_Level",
                                        tHMRLevel,
                                        tStatus );

              // populate matrix
              for( uint k=0; k<tNumberOfBasis; ++k )
              {
                  // Get vector with external fine indices
                   moris::Matrix< DDSMat > tIndices = tMesh->get_children_ind_for_basis( k );
                   // Get weights
                   moris::Matrix< DDRMat > tWeights = tMesh->get_children_weights_for_parent( k );

                   if ( tIndices.n_cols() == 0 )
                   {
                       tIndices.set_size( 1, 1, -1 );
                   }

                   if ( tWeights.n_cols() == 0 )
                   {
                       tWeights.set_size( 1, 1, -1 );
                   }

                   moris_id tID= tMesh->get_basis_by_index( k )->get_id();

                   // save ids to file
                   save_matrix_to_hdf5_file( tFileID,
                                             "Children for Basis_HMR_Ind ID =" + std::to_string( tID ),
                                             tIndices,
                                             tStatus );

                   // save ids to file
                   save_matrix_to_hdf5_file( tFileID,
                                             "Children for Basis_HMR_Weights ID =" + std::to_string( tID ),
                                             tWeights,
                                             tStatus );
              }

              // populate matrix
              for( uint k=0; k<tNumberOfBasis; ++k )
              {
                  // get the number of carse adofs which are interpolating into this fine adof.
                  moris:: uint tNumCoarseDofs = tMesh->get_basis_by_index( k )->get_number_of_parents();

                  moris::Matrix< DDSMat > tIndices(1, tNumCoarseDofs, -1);

                  // Loop over these coarse adofs
                  for ( moris::uint Ia = 0; Ia < tNumCoarseDofs; Ia++ )
                  {
                      // Get external index of coarse adof
                      moris:: uint tCoarseDofIndex = tMesh->get_basis_by_index( k )->get_parent( Ia )->get_index();

                      tIndices( 0, Ia ) = tCoarseDofIndex;
                  }

                   if ( tIndices.n_cols() == 0 )
                   {
                       tIndices.set_size( 1, 1, -1 );
                   }

                   moris_id tID= tMesh->get_basis_by_index( k )->get_id();

                   // save ids to file
                   save_matrix_to_hdf5_file( tFileID,
                                             "Parents for Basis_HMR_Ind ID =" + std::to_string( tID ),
                                             tIndices,
                                             tStatus );
              }

             // close file
             tStatus = H5Fclose( tFileID );
        }

// -----------------------------------------------------------------------------

        void HMR::flag_elements_on_working_pattern(       Cell< hmr::Element* > & aElements,
                                                    const uint                    aMinRefinementLevel )
        {
            // get  working pattern
            uint tWorkingPattern = mParameters->get_working_pattern();

            // loop over all active elements
            for( hmr::Element* tCell : aElements )
            {
                // get pointer to Background Element
                Background_Element_Base * tElement = tCell->get_background_element();

                // put this element on the list
                tElement->set_refined_flag( tWorkingPattern );

                // set the minumum refinement level, which is inherited to children
                tElement->update_min_refimenent_level( aMinRefinementLevel );

                // also flag all parents
                while( tElement->get_level() > 0 )
                {
                    // get parent of this element
                    tElement = tElement->get_parent();

                    // set flag for parent of element
                    tElement->set_refined_flag( tWorkingPattern );
                }
            }
        }

// -----------------------------------------------------------------------------

        void HMR::put_elements_on_refinment_queue( Cell< hmr::Element* > & aElements )
        {
            // loop over all active elements
            for( hmr::Element* tCell :  aElements )
            {
                tCell->get_background_element()->put_on_refinement_queue();
            }
        }

// -----------------------------------------------------------------------------

        void HMR::perform_refinement_based_on_working_pattern( const uint aPattern,
                                                               const bool aResetPattern )
        {
            if ( aResetPattern )
            {
                mDatabase->get_background_mesh()->reset_pattern( aPattern );
            }

            // refine database and remember flag
            mDatabase->perform_refinement( aPattern, ! mPerformRefinementCalled );

            // remember that refinement has been called
            mPerformRefinementCalled = true;
        }

// -----------------------------------------------------------------------------

        void HMR::perform_refinement( const uint aPattern )
        {
            // refine database and remember flag
            mDatabase->get_background_mesh()->perform_refinement( aPattern );

            // remember that refinement has been called
            mPerformRefinementCalled = true;
        }

// -----------------------------------------------------------------------------

        void HMR::update_refinement_pattern( const uint aPattern )
        {
            mDatabase->update_bspline_meshes( aPattern );
            mDatabase->update_lagrange_meshes( aPattern );

            // set flag that this function has been called
            mUpdateRefinementCalled = true;
        }

// -----------------------------------------------------------------------------

        void HMR::set_activation_pattern( const uint & aActivationPattern )
        {
            this->get_database()->set_activation_pattern( aActivationPattern );
        }

// -----------------------------------------------------------------------------

        std::shared_ptr< Mesh > HMR::create_mesh()
        {
            MORIS_ERROR(false,"create_mesh() not changed yet" );
            return std::make_shared< Mesh >( mDatabase,
                                             mParameters->get_lagrange_orders().max(),
                                             mParameters->get_lagrange_output_pattern() );
        }

// -----------------------------------------------------------------------------

        std::shared_ptr< Mesh > HMR::create_mesh( const uint & aLagrangeIndex )
        {
            return std::make_shared< Mesh >( mDatabase,
                                             aLagrangeIndex );
        }

// -----------------------------------------------------------------------------

        std::shared_ptr< Mesh > HMR::create_mesh( const uint & aLagrangeOrder,
                                                  const uint & aPattern )
        {
            return std::make_shared< Mesh >( mDatabase,
                                             aLagrangeOrder,
                                             aPattern );
        }

        std::shared_ptr< Mesh > HMR::create_mesh( const uint & aLagrangeOrder,
                                                  const uint & aLagrangePattern,
                                                  const uint & aBsplinePattern )
        {
            return std::make_shared< Mesh >( mDatabase,
                                             aLagrangeOrder,
                                             aLagrangePattern,
                                             aBsplinePattern );
        }

        Interpolation_Mesh_HMR * HMR::create_interpolation_mesh( const uint & aLagrangeMeshIndex)
        {
            return new Interpolation_Mesh_HMR( mDatabase, aLagrangeMeshIndex );
        }


        Interpolation_Mesh_HMR * HMR::create_interpolation_mesh( const uint & aLagrangeOrder,
                                                                 const uint & aPattern )
        {
            return new Interpolation_Mesh_HMR( mDatabase,
                                               aLagrangeOrder,
                                               aPattern );
        }

        Interpolation_Mesh_HMR * HMR::create_interpolation_mesh( const uint & aOrder,
                                                                 const uint & aLagrangePattern,
                                                                 const uint & aBsplinePattern)
        {
            return new Interpolation_Mesh_HMR ( mDatabase,
                                                aOrder,
                                                aLagrangePattern,
                                                aBsplinePattern);
        }

// -----------------------------------------------------------------------------

        Integration_Mesh_HMR * HMR::create_integration_mesh( const uint &                   aLagrangeOrder,
                                                             const uint &                   aPattern,
                                                             Interpolation_Mesh_HMR & aInterpolationMesh)
        {
            return new Integration_Mesh_HMR ( mDatabase,
                                              aLagrangeOrder,
                                              aPattern,
                                              aInterpolationMesh);
        }

// -----------------------------------------------------------------------------

        Integration_Mesh_HMR * HMR::create_integration_mesh( const uint &                   aLagrangeMeshIndex,
                                                             Interpolation_Mesh_HMR & aInterpolationMesh)
        {
            return new Integration_Mesh_HMR ( mDatabase,
                                              aLagrangeMeshIndex,
                                              aInterpolationMesh);
        }


// -----------------------------------------------------------------------------

        std::shared_ptr< Field > HMR::create_field( const std::string & aLabel )
        {
            MORIS_ERROR(false,"create_field() not changed yet" );
            return this->create_field( aLabel,
                                       mParameters->get_lagrange_orders().max(),
                                       mParameters->get_bspline_orders().max() );
        }

// -----------------------------------------------------------------------------

        std::shared_ptr< Field > HMR::create_field( const std::string & aLabel,
                                                    const uint        & aLagrangeIndex,
                                                    const uint        & aBSplineIndex )
        {
            //return mInputMesh->create_field( aLabel );
            uint tFieldIndex = mFields.size();

            // add a new field to the list
            mFields.push_back( mMeshes( aLagrangeIndex )->create_field( aLabel, aBSplineIndex ) );

            // return the pointer
            return mFields( tFieldIndex );
        }

// -----------------------------------------------------------------------------

        void HMR::flag_element( const moris_index aElementIndex )
        {
            mDatabase->flag_element( aElementIndex );
        }

// -----------------------------------------------------------------------------

//        std::shared_ptr< Field > HMR::create_field( const Field_Param & aParameters )
//        {
//            MORIS_ERROR(false,"create_field() not changed yet" );
//            MORIS_LOG_INFO( "%s Loading field %s from file %s.\n\n",
//                    proc_string().c_str(),
//                    aParameters.mLabel.c_str(),
//                    aParameters.mSource.c_str() );
//
//            // load the field from an exodos or hdf file
//            std::shared_ptr< Field > aField = this->load_field_from_file( aParameters.mLabel,
//                                                                          aParameters.mSource,
//                                                                          aParameters.mInputLagrangeOrder,
//                                                                          aParameters.mInputBSplineOrder );
//
//            // set the output order, if it was passed to the parameter
//            if( aParameters.mOutputBSplineOrder != 0 )
//            {
//                aField->set_bspline_output_order( aParameters.mOutputBSplineOrder );
//            }
//
//            // set the ID ( actually, we don't need the ID, but it makes sense to store it)
//            aField->set_id( aParameters.mID );
//
//            // return the field pointer
//            return aField;
//        }

// -----------------------------------------------------------------------------

        void HMR::save_background_mesh_to_vtk( const std::string & aFilePath )
        {
            mDatabase->get_background_mesh()->save_to_vtk( aFilePath );
        }

// -----------------------------------------------------------------------------

        void HMR::save_bsplines_to_vtk( const std::string & aFilePath,
                                        const uint        & aLagrangeMeshIndex,
                                        const uint        & aBsplineMeshIndex  )
        {
            // dump mesh
            mDatabase->get_lagrange_mesh_by_index( aLagrangeMeshIndex )
                     ->get_bspline_mesh( aBsplineMeshIndex )->save_to_vtk( aFilePath );
        }

// -----------------------------------------------------------------------------

        void HMR::calculate_bspline_coordinates( const uint        & aLagrangeMeshIndex,
                                                 const uint        & aBsplineMeshIndex  )
        {
            mDatabase->get_lagrange_mesh_by_index( aLagrangeMeshIndex )
                     ->get_bspline_mesh( aBsplineMeshIndex )->calculate_basis_coordinates();
        }

// -----------------------------------------------------------------------------

        void HMR::save_faces_to_vtk( const std::string & aFilePath,
                                     const uint        & aLagrangeMeshIndex )
        {
            // dump mesh
            mDatabase->get_lagrange_mesh_by_index( aLagrangeMeshIndex )->save_faces_to_vtk( aFilePath );
        }

// -----------------------------------------------------------------------------

        void HMR::save_edges_to_vtk( const std::string & aFilePath,
                                     const uint        & aLagrangeMeshIndex )
        {
            MORIS_ERROR( mParameters->get_number_of_dimensions() == 3, "HMR::save_edges_to_vtk() can only be called for 3D meshes" );

            // dump mesh
            mDatabase->get_lagrange_mesh_by_index( aLagrangeMeshIndex )->save_edges_to_vtk( aFilePath );
        }

// ----------------------------------------------------------------------------

        void HMR::save_mesh_to_vtk( const std::string & aFilePath,
                                    const uint        & aLagrangeMeshIndex )
        {
            // dump mesh
            mDatabase->get_lagrange_mesh_by_index( aLagrangeMeshIndex )->save_to_vtk( aFilePath );
        }

// ----------------------------------------------------------------------------

        std::shared_ptr< Field > HMR::load_field_from_hdf5_file( const std::string & aLabel,
                                                                 const std::string & aFilePath,
                                                                 const uint          aLagrangeIndex,
                                                                 const uint          aBSpineIndex )
        {
            // opens an existing file with read and write access
            hid_t tFileID = open_hdf5_file( aFilePath );

            // error handler
            herr_t tStatus = 0;

            std::shared_ptr< moris::hmr::Mesh > tMesh = this->create_mesh( aLagrangeIndex );

            uint tFieldIndex = mFields.size();

            // add a new field to the list ( zero will be overwritten )
            mFields.push_back( tMesh->create_field( aLabel, aBSpineIndex ) );

            // get a pointer to this field
            std::shared_ptr< Field > aField = mFields( tFieldIndex );

            load_matrix_from_hdf5_file( tFileID, aLabel, aField->get_coefficients(), tStatus );

            // close hdf5 file
            close_hdf5_file( tFileID );

            uint tNumberOfCoeffs = aField->get_coefficients().length();

            uint tNumberOfCoeffs_BSpline= tMesh->get_lagrange_mesh()->get_bspline_mesh( aBSpineIndex )->get_number_of_active_basis_on_proc();

            MORIS_ERROR( tNumberOfCoeffs == tNumberOfCoeffs_BSpline,
                    "load_field_from_hdf5_file(), file and BSpline number of coefficients does not match. Check BSpline Mesh Index");

            // get pointer to B-Spline mesh
            uint tBSplineOrder= tMesh->get_lagrange_mesh()->get_bspline_mesh( aBSpineIndex )->get_order();

            // set order of B-Splines
            aField->set_bspline_order( tBSplineOrder );

            // get number of nodes from input mesh
            uint tNumberOfNodes = tMesh->get_num_nodes();

            // allocate field of nodes
            aField->get_node_values().set_size( tNumberOfNodes, 1 );

            // evaluate node values
            aField->evaluate_node_values();

            // return the pointer
            return aField;
        }

// ----------------------------------------------------------------------------

        std::shared_ptr< Field > HMR::load_field_from_exo_file( const std::string & aLabel,
                                                                const std::string & aFilePath,
                                                                const uint          aLagrangeIndex,
                                                                const uint          aBSpineIndex )
        {
            // create mesh object
            mtk::Mesh * tMesh = mtk::create_mesh( MeshType::STK, aFilePath, nullptr, false );

            std::shared_ptr< moris::hmr::Mesh > tHmrMesh = this->create_mesh( aLagrangeIndex );

            uint tFieldIndex = mFields.size();

            // add a new field to the list ( zero will be overwritten )
            mFields.push_back( tHmrMesh->create_field( aLabel, aBSpineIndex ) );

            // get a pointer to this field
            std::shared_ptr< Field > aField = mFields( tFieldIndex );

            // load nodes from mesh
            uint tNumberOfExodusNodes = tMesh->get_num_nodes();
            uint tNumberOfNodes = tHmrMesh->get_num_nodes();

            // make sure that mesh is correct
            MORIS_ERROR( tNumberOfExodusNodes == tNumberOfNodes,
                            "Number of Nodes does not match. Did you specify the correct mesh?" );

            // create array of indices for MTK interface
            Matrix< IndexMat > tIndices( 1, tNumberOfExodusNodes  );
            for( uint k = 0; k < tNumberOfExodusNodes; ++k )
            {
                tIndices( k ) = k;
            }

            // get ref to values
            Matrix< DDRMat > & tValues = aField->get_node_values();

            // allocate nodal field
            tValues.set_size( tNumberOfExodusNodes, 1 );

            tValues = tMesh->get_entity_field_value_real_scalar( tIndices,
                                                                 aLabel,
                                                                 EntityRank::NODE );

            // read reverse map in case of renumbering
            Matrix< DDSMat > tReverseMap;
            if(  mParameters->get_renumber_lagrange_nodes() )
            {
                // load values into field
                herr_t tStatus = 0;
                hid_t tHDF5File = open_hdf5_file( "Reverse_Map_1.hdf5" );
                load_matrix_from_hdf5_file( tHDF5File, "Id", tReverseMap, tStatus );
                close_hdf5_file( tHDF5File );
            }

            // having the values, we must now rearrange them in the order of the HMR mesh.
            // Therefore, we create a map
            map< moris_id, real > tValueMap;
            for( uint k = 0; k < tNumberOfExodusNodes; ++k )
            {
                // get ID of this node in exodus mesh
                uint tExodusNodeId = tMesh->get_glb_entity_id_from_entity_loc_index( k,EntityRank::NODE );

                MORIS_ERROR( tExodusNodeId > 0,"Exodus node ID for index %-5i is negative.",k);

                // use map between current exodus IDs and original output mesh id
                if(  mParameters->get_renumber_lagrange_nodes() )
                {
                    MORIS_ERROR( tExodusNodeId - 1 < (uint)tReverseMap.size(0),
                            "Node ID in Exodus mesh exceeds size of Reverse_Map_1.hdf5 field mesh: Node ID %-5i versus %-5i.", tExodusNodeId, tReverseMap.size(0));

                    MORIS_ERROR( tReverseMap( tExodusNodeId - 1 ) >= 0,
                            "Reverse map (%i) points to negative index.", tExodusNodeId);

                    tExodusNodeId = tReverseMap( tExodusNodeId - 1 ) + 1;
                }

                // construct map < exodus node Id, field value>
                tValueMap[ tExodusNodeId ] = tValues( k );
            }

            // make sure that field is a row matrix
            tValues.set_size( tNumberOfNodes, 1 );
            tValues.fill(MORIS_REAL_MAX);

            // now, we rearrange the values according to the ID of the Lagrange Mesh
            for( uint k=0; k<tNumberOfNodes; ++k )
            {
                tValues( k ) = tValueMap.find( tHmrMesh->get_mtk_vertex( k ).get_id() );

                MORIS_ERROR( tValues( k ) < MORIS_REAL_MAX,
                        "Map did not cover component %i of vecto tValues: %e", k, tValues( k ));
            }

            // finally, we set the order of the B-Spline coefficients
            aField->set_bspline_order( tHmrMesh->get_lagrange_mesh()->get_bspline_mesh( aBSpineIndex )->get_order() );

            // delete mesh pointer
            delete tMesh;

            // return the pointer
            return aField;
        }

// ----------------------------------------------------------------------------

        std::shared_ptr< Field > HMR::load_field_from_file( const std::string & aLabel,
                                                            const std::string & aFilePath,
                                                            const uint          aLagrangeIndex,
                                                            const uint          aBSpineIndex )
        {
            // detect file type
            std::string tType = aFilePath.substr( aFilePath.find_last_of(".")+1, aFilePath.length() );

            if( tType == "hdf5" || tType == "h5" )
            {
                // assume this is a hdf file
                return this->load_field_from_hdf5_file( aLabel, aFilePath, aLagrangeIndex, aBSpineIndex );
            }
            else
            {
                // assume this is an exodus file
                return this->load_field_from_exo_file( aLabel, aFilePath, aLagrangeIndex, aBSpineIndex );
            }
        }

// ----------------------------------------------------------------------------

        void HMR::create_input_and_output_meshes()
        {
            // clear memory
            mMeshes.clear();

            // get number of Lagrange meshes
            uint tNumberOfMeshes =  mParameters->get_number_of_lagrange_meshes();

            // create meshes
            for( uint Ik=0; Ik<tNumberOfMeshes; ++Ik )
            {
                mMeshes.push_back(  this->create_mesh( Ik ) );
            }
        }

// ----------------------------------------------------------------------------

        void HMR::perform_initial_refinement( const uint aPattern )
        {
            // get minimum refinement from parameters object
            uint tInitialRefinement = mParameters->get_initial_refinement();

            for( uint Ik=0; Ik<tInitialRefinement; ++Ik )
            {
                // get pointer to background mesh
                Background_Mesh_Base * tBackMesh =  mDatabase->get_background_mesh();

                // get number of active elements on mesh
                uint tNumberOfElements = tBackMesh->get_number_of_active_elements_on_proc();

                // flag all elements
                for( uint e=0; e<tNumberOfElements; ++e )
                {
                    // get pointer to background element
                    Background_Element_Base * tElement = tBackMesh->get_element( e );

//                    // set minumum level for this element
//                    tElement->set_min_refimenent_level( tInitialRefinement );         //FIXME

                    // flag this element
                    tElement->put_on_refinement_queue();
                }

                // run the refiner
                this->perform_refinement_based_on_working_pattern( aPattern );

                mDatabase->update_bspline_meshes( aPattern );
                mDatabase->update_lagrange_meshes( aPattern );
            }

//            if( mParameters->get_additional_lagrange_refinement()  == 0 )
//            {
//                // union pattern is needed, otherwise error is thrown
////                this->get_database()->copy_pattern( mParameters->get_lagrange_output_pattern(),
////                                                    mParameters->get_union_pattern() );
//
//                // update database
////                mDatabase->update_bspline_meshes();
////                mDatabase->update_lagrange_meshes();
//            }
//            else
//            {
//                MORIS_ERROR(false, "not implemented yet");
//                // select B-Spline flags on output for second flagging
//                this->get_database()->set_activation_pattern( mParameters->get_bspline_output_pattern() );
//
//                // add delta for Lagrange
//                tInitialRefinement += mParameters->get_additional_lagrange_refinement();
//
//                // get number of active elements on mesh
//                tNumberOfElements = tBackMesh->get_number_of_active_elements_on_proc();
//
//                // flag all elements
//                for( uint e=0; e<tNumberOfElements; ++e )
//                {
//                    // get pointer to background element
//                    Background_Element_Base * tElement = tBackMesh->get_element( e );
//
//                    // set minumum level for this element
//                    tElement->set_min_refimenent_level( tInitialRefinement );
//
//                    // flag this element
//                    tElement->put_on_refinement_queue();
//                }
//
//                this->perform_refinement( RefinementMode::LAGRANGE_INIT );
//            }
        }

// ----------------------------------------------------------------------------

        void HMR::user_defined_flagging( int ( *aFunction )(       Element                    * aElement,
                                                             const Cell< Matrix< DDRMat > >   & aElementLocalValues,
                                                                   ParameterList              & aParameters ),
                                         Cell< std::shared_ptr< Field > > & aFields,
                                         ParameterList                    & aParameters,
                                         const uint                       & aPattern )
        {
            // remember current active scheme
            uint tActivePattern = mDatabase->get_activation_pattern();

            // set activation pattern to input
            if( tActivePattern != aPattern )
            {
                // set active pattern to input mesh
                mDatabase->set_activation_pattern( aPattern );
            }

            // get number of fields
            uint tNumberOfFields = aFields.size();

            MORIS_ERROR( tNumberOfFields > 0, "No fields defined for refinement" );

            // create empty cell of fields
            Matrix< DDRMat> tEmpty;
            Cell< Matrix< DDRMat> > tFields( tNumberOfFields, tEmpty );

            // get number of elements from input mesh
            uint tNumberOfElements  = mDatabase->get_background_mesh()->get_number_of_active_elements_on_proc();

            // loop over all fields
            for( auto tField: aFields )
            {
                // test if field has node values
                if( tField->get_node_values().length() == 0 )
                {
                    tField->evaluate_node_values();
                }
            }

            // grab max level from settings
            uint tMaxLevel = mParameters->get_max_refinement_level();

            uint tLagrangeInputMeshIndex = mParameters->get_lagrange_input_mesh()(0);             //FIXME this works only for one input mesh

            // loop over all elements
            for( uint e=0; e<tNumberOfElements; ++e )
            {
                // get pointer to element
                Element * tElement =  mMeshes( tLagrangeInputMeshIndex )->get_lagrange_mesh()->get_element( e );

                // only consider element if level is below max specified level

                // loop over all fields
                for( uint f = 0; f<tNumberOfFields; ++f )
                {
                    // grab nodal values
                    aFields( f )->get_element_local_node_values( e, tFields( f ) );
                }

                // check flag from user defined function
                int tFlag = aFunction( tElement,
                                       tFields,
                                       aParameters );

                // chop flag if element is at max defined level
                if( tElement->get_level() > tMaxLevel )
                {
                    // an element above the max level can only be coarsened
                    tFlag = -1;
                }
                else if( tElement->get_level() == tMaxLevel)
                {
                    // an element on the max level can only be kept or coarsened
                    // but nor refined
                    tFlag = std::min( tFlag, 0 );
                }

                // perform flagging test
                if( tFlag == 1 )
                {
                    // flag this element and parents of neighbors
                    mDatabase->flag_element( e );
                }
                else if ( tFlag == 0 )
                {
                    // flag the parent of this element
                    mDatabase->flag_parent( e );
                }
            }

//            // get max level on this mesh
//            uint tMaxLevelOnMesh = mDatabase->get_background_mesh()->get_max_level();
//
//            if( mParameters->get_refinement_buffer() > 0 )
//            {
//                // get number of levels
//                for( uint tLevel=0; tLevel<=tMaxLevelOnMesh; ++tLevel )
//                {
//                    // create extra buffer
//                    mDatabase->create_extra_refinement_buffer_for_level( tLevel );
//                }
//            }

            // reset activation pattern of database
            if( tActivePattern != aPattern )
            {
                mDatabase->set_activation_pattern( tActivePattern );
            }
        }

// ----------------------------------------------------------------------------

        void HMR::user_defined_flagging( int ( *aFunction )(       Element                            * aElement,
                                                                     const Cell< Matrix< DDRMat > >   & aElementLocalValues,
                                                                           ParameterList              & aParameters ),
                                                 Cell< Matrix< DDRMat > >         & aFields,
                                                 ParameterList                    & aParameters,
                                                 const uint                       & aPattern )
                {
                    // remember current active scheme
                    uint tActivePattern = mDatabase->get_activation_pattern();

                    // set activation pattern to input
                    if( tActivePattern != aPattern )
                    {
                        // set active pattern to input mesh
                        mDatabase->set_activation_pattern( aPattern );
                    }

                    // get number of fields
                    uint tNumberOfFields = aFields.size();

                    MORIS_ERROR( tNumberOfFields > 0, "No fields defined for refinement" );

                    // create empty cell of fields
                    Matrix< DDRMat> tEmpty;
                    Cell< Matrix< DDRMat> > tFields( tNumberOfFields, tEmpty );

                    // get number of elements from input mesh
                    uint tNumberOfElements  = mDatabase->get_background_mesh()->get_number_of_active_elements_on_proc();


                    // grab max level from settings
                    uint tMaxLevel = mParameters->get_max_refinement_level();

                    uint tLagrangeInputMeshIndex = mParameters->get_lagrange_input_mesh()(0);             //FIXME this works only for one input mesh

                    // loop over all elements
                    for( uint e=0; e<tNumberOfElements; ++e )
                    {
                        // get pointer to element
                        Element * tElement =  mMeshes( tLagrangeInputMeshIndex )->get_lagrange_mesh()->get_element( e );

                        // only consider element if level is below max specified level

                        Matrix< IndexMat > tElementsInds = tElement->get_vertex_inds();

                        tFields( 0 ).set_size(tElementsInds.numel(), 1 );

                        // loop over all fields
                        for( uint f = 0; f<tElementsInds.numel(); ++f )
                        {
                            // grab nodal values
                            MORIS_ASSERT(aFields.size() == 1,"only implemented for one field right now." );

                            tFields( 0 )( f ) = aFields( 0 )( tElementsInds( f ) );
                        }

                        // check flag from user defined function
                        int tFlag = aFunction( tElement,
                                               tFields,
                                               aParameters );

                        // chop flag if element is at max defined level
                        if( tElement->get_level() > tMaxLevel )
                        {
                            // an element above the max level can only be coarsened
                            tFlag = -1;
                        }
                        else if( tElement->get_level() == tMaxLevel)
                        {
                            // an element on the max level can only be kept or coarsened
                            // but nor refined
                            tFlag = std::min( tFlag, 0 );
                        }

                        // perform flagging test
                        if( tFlag == 1 )
                        {
                            // flag this element and parents of neighbors
                            mDatabase->flag_element( e );
                        }
                        else if ( tFlag == 0 )
                        {
                            // flag the parent of this element
                            mDatabase->flag_parent( e );
                        }
                    }


                    // reset activation pattern of database
                    if( tActivePattern != aPattern )
                    {
                        mDatabase->set_activation_pattern( tActivePattern );
                    }
                }

        // ----------------------------------------------------------------------------

        void HMR::get_candidates_for_refinement(       Cell< hmr::Element* > & aCandidates,
                                                 const uint                    aLagrangeMeshIndex)
        {
            // reset candidate list
            aCandidates.clear();

            // Get Lagrange mesh pattern
            uint tPattern = mDatabase->get_lagrange_mesh_by_index( aLagrangeMeshIndex )->get_activation_pattern();

            // make sure that input pattern is active
            mDatabase->set_activation_pattern( tPattern );

            // get pointer to background mesh
            Background_Mesh_Base * tBackgroundMesh = mDatabase->get_background_mesh();

            uint tMaxLevel = tBackgroundMesh->get_max_level();

            // pick first Lagrange mesh on input pattern
            // fixme: add option to pick another one
            Lagrange_Mesh_Base * tMesh = mDatabase->get_lagrange_mesh_by_index( aLagrangeMeshIndex );

            // counter for elements
            uint tCount = 0;

            // loop over all levels and determine size of Cell
            for( uint l = 0; l <= tMaxLevel; ++l )
            {
                Cell< Background_Element_Base * > tBackgroundElements;

                tBackgroundMesh->collect_elements_on_level_within_proc_domain( l, tBackgroundElements );

                // element must be active or refined
                for( Background_Element_Base * tElement : tBackgroundElements )
                {
                    // if element  is active or refined but not padding
                    if( ( tElement->is_active( tPattern ) || tElement->is_refined( tPattern ) ) && ! tElement->is_padding() )
                    {
                        // increment counter
                        ++tCount;
                    }
                }
            }

            // allocate memory for output
            aCandidates.resize( tCount, nullptr );

            // reset counter
            tCount = 0;
            // loop over all levels
            for( uint l=0; l<=tMaxLevel; ++l )
            {
                Cell< Background_Element_Base * > tBackgroundElements;
                tBackgroundMesh->collect_elements_on_level_within_proc_domain( l, tBackgroundElements );

                // element must be active or refined
                for(  Background_Element_Base * tElement : tBackgroundElements )
                {
                    if( ( tElement->is_active( tPattern ) ||  tElement->is_refined( tPattern ) ) && ! tElement->is_padding() )
                    {
                        aCandidates( tCount++ ) = tMesh->get_element_by_memory_index( tElement->get_memory_index() );
                    }
                }
            }
        }
// -----------------------------------------------------------------------------

        uint HMR::flag_volume_and_surface_elements_on_working_pattern( const std::shared_ptr<Field> aScalarField )
        {
            // the funciton returns the number of flagged elements
            uint aElementCounter = 0;

            // candidates for refinement
            Cell< hmr::Element*  > tCandidates;

            // elements to be flagged for refinement
            Cell< hmr::Element* > tRefinementList;

            uint tLagrangeMeshIndex = aScalarField->get_lagrange_mesh_index();

            // get candidates for surface
            this->get_candidates_for_refinement( tCandidates,
                                                 tLagrangeMeshIndex );

            // call refinement manager and get intersected cells
            this->find_cells_intersected_by_levelset( tRefinementList,
                                                      tCandidates,
                                                      aScalarField->get_node_values() );

            // add length of list to counter
            aElementCounter += tRefinementList.size();

            // flag elements in HMR
            this->flag_elements_on_working_pattern( tRefinementList, aScalarField->get_min_surface_level() );

            // get candidates from volume
            this->get_candidates_for_refinement( tCandidates,
                                                 tLagrangeMeshIndex);

            // call refinement manager and get volume cells
            this->find_cells_within_levelset( tRefinementList,
                                              tCandidates,
                                              aScalarField->get_node_values() );

            // add length of list to counter
            aElementCounter += tRefinementList.size();

            // flag elements in database
            this->flag_elements_on_working_pattern( tRefinementList, aScalarField->get_min_volume_level()  );

            // return number of flagged elements
            return aElementCounter;
        }

// -----------------------------------------------------------------------------

        uint HMR::flag_surface_elements_on_working_pattern( const std::shared_ptr<Field> aScalarField )
        {
            // the funciton returns the number of flagged elements
            uint aElementCounter = 0;

            // candidates for refinement
            Cell< hmr::Element* > tCandidates;

            // elements to be flagged for refinement
            Cell< hmr::Element* > tRefinementList;

            uint tLagrangeMeshIndex = aScalarField->get_lagrange_mesh_index();

            // get candidates for surface
            this->get_candidates_for_refinement( tCandidates,
                                                 tLagrangeMeshIndex );

            // call refinement manager and get intersected cells
            this->find_cells_intersected_by_levelset( tRefinementList,
                                                      tCandidates,
                                                      aScalarField->get_node_values() );

            // add length of list to counter
            aElementCounter += tRefinementList.size();

            // flag elements in HMR
            this->flag_elements_on_working_pattern( tRefinementList, aScalarField->get_min_surface_level() );

            // return number of flagged elements
            return aElementCounter;
        }

// -----------------------------------------------------------------------------

        uint HMR::based_on_field_put_elements_on_queue( const Matrix< DDRMat > & aFieldValues,
                                                        const uint             & aLagrangeMeshIndex )
        {
            uint aElementCounter = 0;

            // candidates for refinement
            Cell< hmr::Element* > tCandidates;

            // elements to be flagged for refinement
            Cell< hmr::Element* > tRefinementList;

            // get candidates for surface
            this->get_candidates_for_refinement( tCandidates,
                                                 aLagrangeMeshIndex);

            // call refinement manager and get intersected cells
            this->find_cells_intersected_by_levelset( tRefinementList,
                                                      tCandidates,
                                                      aFieldValues );

            // add length of list to counter
            aElementCounter += tRefinementList.size();

            // flag elements in HMR
            this->put_elements_on_refinment_queue( tRefinementList );

            // return number of flagged elements
            return aElementCounter;
        }

// ----------------------------------------------------------------------------

        /**
         * needed for tutorials
         */
//        void HMR::perform_refinement_and_map_fields( const uint aPattern )
//        {
//            MORIS_ERROR(false,"perform_refinement_and_map_fields() not changed yet" );
//            // - - - - - - - - - - - - - - - - - - - - - -
//            // step 0: perform simple refinement
//            // - - - - - - - - - - - - - - - - - - - - - -
//
//            // in the tutorial, lagrange and B-Spline are the same refinement
//            this->perform_refinement( aPattern );
//
//            // create union of input and output
//            mDatabase->create_union_pattern();     //FIXME
//
//            // finalize database
//            this->finalize();
//
//            // - - - - - - - - - - - - - - - - - - - - - -
//            // step 1: find out which orders are needed
//            // - - - - - - - - - - - - - - - - - - - - - -
//
//            // number of input fields
//            uint tNumberOfFields = mFields.size();
//
//            // counter
//            uint tCount = 0;
//
//            // container for orders of fields
//            Matrix< DDUMat > tInputFieldOrders( 2*tNumberOfFields, 1 );
//
//            // loop over all fields
//            for( uint f=0; f<tNumberOfFields; ++f )
//            {
//                MORIS_ASSERT(false,"potentialy problematic");
//                tInputFieldOrders( tCount++ ) = mFields( f )->get_bspline_order();
//                tInputFieldOrders( tCount++ ) = mFields( f )->get_lagrange_order();
//            }
//
//            // chop container
//            tInputFieldOrders.resize( tCount, 1 );
//
//            // make orders unique
//            Matrix< DDUMat > tMeshOrders;
//            unique( tInputFieldOrders, tMeshOrders );
//
//            uint tNumberOfMappers = tMeshOrders.length();
//
//            // create map for mappers
//            Matrix< DDUMat > tMapperIndex( gMaxBSplineOrder+1, 1, MORIS_UINT_MAX );
//
//            for( uint k = 0; k<tNumberOfMappers; ++k )
//            {
//                tMapperIndex( tMeshOrders( k ) ) = k;
//            }
//
//            // - - - - - - - - - - - - - - - - - - - - - -
//            // step 2: create union meshes and mappers
//            // - - - - - - - - - - - - - - - - - - - - - -
//            mtk::Mesh_Manager tMeshManager;
//            Cell< std::shared_ptr< Interpolation_Mesh_HMR > > tUnionInterpMeshes;
//            Cell< std::shared_ptr< Integration_Mesh_HMR > >   tUnionIntegMeshes;
//            Cell< std::shared_ptr< Interpolation_Mesh_HMR > > tInputInterpMeshes;
//            Cell< std::shared_ptr< Integration_Mesh_HMR > >   tInputIntegMeshes;
//            Cell< mapper::Mapper * > tMappers( tNumberOfMappers, nullptr );
//
//            for( uint m=0; m<tNumberOfMappers; ++m )
//            {
//                //FIXME: CHANGE INTEGRATION MESHES TO DIRECTLY USE INTERPOLATION MESHES. (ELIMINATE DUPLICATE MESH CREATION)
//                // create interpolation mesh input
//                std::shared_ptr< Interpolation_Mesh_HMR > tInputInterpMesh = this->create_interpolation_mesh(tMeshOrders( m ), mParameters->get_lagrange_input_pattern() );
//
//                // add to vector of input interpolation meshes
//                tInputInterpMeshes.push_back( tInputInterpMesh );
//
//                // create integration mesh input
//                std::shared_ptr< Integration_Mesh_HMR > tInputIntegMesh = this->create_integration_mesh(tMeshOrders( m ), mParameters->get_lagrange_input_pattern(), *tInputInterpMesh );
//
//                // add to vector of input integration meshes
//                tInputIntegMeshes.push_back( tInputIntegMesh );
//
//                // create interpolation mesh union
//                std::shared_ptr< Interpolation_Mesh_HMR > tUnionInterpMesh = this->create_interpolation_mesh(tMeshOrders( m ), mParameters->get_union_pattern() ) ;
//
//                // add to vector of union interpolation meshes
//                tUnionInterpMeshes.push_back( tUnionInterpMesh );
//
//                // create integration mesh union
//                std::shared_ptr< Integration_Mesh_HMR > tUnionIntegMesh = this->create_integration_mesh(tMeshOrders( m ), mParameters->get_union_pattern(), *tUnionInterpMesh );
//
//                // add to vector of union interpolation meshes
//                tUnionIntegMeshes.push_back(tUnionIntegMesh);
//
//                // add pairs to mesh manager
//                moris::uint tMeshPairIndex = tMeshManager.register_mesh_pair(tUnionInterpMeshes(m).get(),tUnionIntegMeshes(m).get());
//
//                // create mapper
//                tMappers( m ) = new mapper::Mapper( &tMeshManager,tMeshPairIndex );
//            }
//
//            // - - - - - - - - - - - - - - - - - - - - - -
//            // step 3: map and project fields
//            // - - - - - - - - - - - - - - - - - - - - - -
//
//            for( uint f=0; f<tNumberOfFields; ++f )
//            {
//
//                // get pointer to input field
//                std::shared_ptr< Field > tInputField = mFields( f );
//
//                // get order
//                MORIS_ASSERT(false,"potentialy prblematic");
//                uint tBSplineOrder = tInputField->get_bspline_order();
//
//                // get index of mapper
//                uint m = tMapperIndex( tBSplineOrder );
//
//                // get pointer to field on union mesh
//                std::shared_ptr< Field > tUnionField =  tUnionInterpMeshes( m )->create_field(
//                        tInputField->get_label(),
//                        tBSplineOrder );
//
//
//                if( tInputField->get_lagrange_order() >= tBSplineOrder )
//                {
//                    // interpolate field onto union mesh
//                    mDatabase->interpolate_field( mParameters->get_lagrange_input_pattern(),
//                                                  tInputField,
//                                                  mParameters->get_union_pattern(),
//                                                  tUnionField );
//                }
//                else
//                {
//                    // first, project field on mesh with correct order
//                    std::shared_ptr< Field > tTemporaryField = tInputInterpMeshes( m )->create_field( tInputField->get_label(),
//                                                                                                      tBSplineOrder );
//
//                    mDatabase->change_field_order( tInputField, tTemporaryField );
//
//                    // now, interpolate this field onto the inion
//                    mDatabase->interpolate_field( mParameters->get_lagrange_input_pattern(),
//                                                  tTemporaryField,
//                                                  mParameters->get_union_pattern(),
//                                                  tUnionField );
//                }
//
//                // perform mapping
//                tMappers( m )->perform_mapping( tInputField->get_label(),
//                                                EntityRank::NODE,
//                                                tInputField->get_label(),
//                                                tUnionField->get_bspline_rank() );
//
//                // a small sanity test
//                MORIS_ASSERT(  tUnionField->get_coefficients().length() == tUnionInterpMeshes( m )->get_num_entities(
//                                mtk::order_to_entity_rank( tBSplineOrder ) ),
//                                "Number of B-Splines does not match" );
//
//                // get pointer to output mesh
//                std::shared_ptr< Mesh >  tOutputMesh = this->create_mesh( tInputField->get_lagrange_order(),
//                                                                          mParameters->get_lagrange_output_pattern() );
//
//                // create output field
//                std::shared_ptr< Field >  tOutputField = tOutputMesh->create_field( tInputField->get_label(),
//                                                                                    tBSplineOrder );
//
//                // move coefficients to output field
//                // fixme: to be tested with Eigen also
//                tOutputField->get_coefficients() = std::move( tUnionField->get_coefficients() );
//
//                // allocate nodes for output
//                tOutputField->get_node_values().set_size( tOutputMesh->get_num_nodes(), 1 );
//
//                // evaluate nodes
//                tOutputField->evaluate_node_values();
//
//                // make this field point to the output mesh
//                tInputField->change_mesh( tOutputField->get_mesh(),
//                                          tOutputField->get_field_index() );
//            }
//
//            // delete mappers
//            for( mapper::Mapper * tMapper : tMappers )
//            {
//                delete tMapper;
//            }
//        }
// ----------------------------------------------------------------------------

        void HMR::map_field_to_output(       std::shared_ptr< Field > aField,
                                       const uint                     aMesh_Index,
                                       const uint                     aBsplineMeshIndex)
        {
            // grab orders of meshes
            uint tSourceLagrangeOrder = aField->get_lagrange_order();
            uint tTargetLagrangeOrder = mDatabase->get_lagrange_mesh_by_index( aMesh_Index )->get_order();

            uint tTargetPattern = mDatabase->get_lagrange_mesh_by_index( aMesh_Index )->get_activation_pattern();

            // get order of Union Mesh
            uint tOrder = std::max( tSourceLagrangeOrder, tTargetLagrangeOrder );

            // create union pattern
            mDatabase->create_union_pattern( aField->get_lagrange_pattern(),
                                             tTargetPattern,
                                             mParameters->get_union_pattern() );

            // create union mesh
            Interpolation_Mesh_HMR * tUnionInterpolationMesh = this->create_interpolation_mesh( tOrder,
                                                                                                mParameters->get_union_pattern(),
                                                                                                tTargetPattern );   // order, lagrange pattern, bspline pattern

            // create union field
            std::shared_ptr< Field > tUnionField = tUnionInterpolationMesh->create_field( aField->get_label(),
                                                                                          aBsplineMeshIndex );        //index to 0 so that we only need one mesh

            // map source lagrange field to target lagrange field
            if( tSourceLagrangeOrder >= tTargetLagrangeOrder )
            {
                // interpolate field onto union mesh
                mDatabase->interpolate_field( aField->get_lagrange_pattern(),
                                              aField,
                                              mParameters->get_union_pattern(),
                                              tUnionField );
            }
            else
            {
                // mesh the input field is based on                                             //FIXME
                std::shared_ptr< Mesh > tInputMesh = this->create_mesh( tOrder,
                                                                        aField->get_lagrange_pattern(),
                                                                        aField->get_lagrange_pattern() );

                // first, project field on mesh with correct order
                std::shared_ptr< Field > tTemporaryField = tInputMesh->create_field( aField->get_label(),
                                                                                     0 );

                mDatabase->change_field_order( aField, tTemporaryField );

                // now, interpolate this field onto the union
                mDatabase->interpolate_field( aField->get_lagrange_pattern(),
                                              tTemporaryField,
                                              mParameters->get_union_pattern(),
                                              tUnionField );
            }

            // construct union integration mesh (note: this is not ever used but is needed for mesh manager)
            Integration_Mesh_HMR* tIntegrationUnionMesh = this->create_integration_mesh( tOrder, mParameters->get_union_pattern(), *tUnionInterpolationMesh );


            // Add union mesh to mesh manager
            mtk::Mesh_Manager tMeshManager;
            moris::uint tMeshPairIndex = tMeshManager.register_mesh_pair( tUnionInterpolationMesh, tIntegrationUnionMesh );

            // create mapper
            mapper::Mapper tMapper( &tMeshManager,
                                    tMeshPairIndex,
                                    aBsplineMeshIndex );

            // project field to union
            tMapper.perform_mapping( aField->get_label(),
                                     EntityRank::NODE,
                                     aField->get_label(),
                                     tUnionField->get_bspline_rank() );

            // a small sanity test
//            MORIS_ASSERT( tUnionField->get_coefficients().length() == tUnionInterpolationMesh->get_num_coeffs( aBsplineMeshIndex ),
//                            "Number of B-Splines does not match" );

            // get pointer to output mesh
            std::shared_ptr< Mesh > tOutputMesh = this->create_mesh( tTargetLagrangeOrder,
                                                                     tTargetPattern );

            // create output field
            std::shared_ptr< Field > tOutputField = tOutputMesh->create_field( aField->get_label(),
                                                                               aBsplineMeshIndex );     // BSplineIndex

            // move coefficients to output field
            tOutputField->get_coefficients() = std::move( tUnionField->get_coefficients() );

            // allocate nodes for output
            tOutputField->get_node_values().set_size( tOutputMesh->get_num_nodes(), 1 );

            // evaluate nodes
            tOutputField->evaluate_node_values();

            // make this field point to the output mesh
            aField->change_mesh( tOutputField->get_mesh(),
                                 tOutputField->get_field_index() );
        }

// ----------------------------------------------------------------------------

        void HMR::map_field_to_output_union(       std::shared_ptr< Field > aField,
                                             const uint                     aUnionOrder )
        {
            // grab orders of meshes
            uint tLagrangeOrder = aField->get_lagrange_order();

<<<<<<< HEAD
//           // get order of Union Mesh
//            uint tOrder = std::max( tLagrangeOrder, aUnionOrder );
=======
           // get order of Union Mesh
            //uint tOrder = std::max( tLagrangeOrder, aUnionOrder );
>>>>>>> ec312416

            // create union mesh
            Interpolation_Mesh_HMR * tUnionInterpolationMesh = this->create_interpolation_mesh( aUnionOrder,
                                                                                                mParameters->get_union_pattern(),
                                                                                                mParameters->get_union_pattern() );

            // create union field
            std::shared_ptr< Field > tUnionField = tUnionInterpolationMesh->create_field( aField->get_label(),
                                                                                          0 );

            // map source lagrange field to target lagrange field
            if( tLagrangeOrder == aUnionOrder )
            {
                // interpolate field onto union mesh
                mDatabase->interpolate_field( aField->get_lagrange_pattern(),
                                              aField,
                                              mParameters->get_union_pattern(),
                                              tUnionField );
            }
            else
            {
                // mesh the input field is based on
                std::shared_ptr< Mesh > tInputMesh = this->create_mesh( aUnionOrder,
                                                                        aField->get_lagrange_pattern(),
                                                                        aField->get_lagrange_pattern() );

                // first, project field on mesh with correct order
                std::shared_ptr< Field > tTemporaryField = tInputMesh->create_field( aField->get_label(),
                                                                                     0 );

                mDatabase->change_field_order( aField, tTemporaryField );

                // now, interpolate this field onto the union
                mDatabase->interpolate_field( aField->get_lagrange_pattern(),
                                              tTemporaryField,
                                              mParameters->get_union_pattern(),
                                              tUnionField );
            }

            // make this field point to the output mesh
            aField->change_mesh( tUnionField->get_mesh(),
                                 tUnionField->get_field_index() );
        }

// ----------------------------------------------------------------------------

        void HMR::find_cells_intersected_by_levelset(        Cell< hmr::Element * > & aCells,
                                                             Cell< hmr::Element * > & aCandidates,
                                                      const  Matrix< DDRMat >    & aVertexValues,
                                                      const  real                  aLowerBound,
                                                      const  real                  aUpperBound )
        {
                // make sure that input makes sense
                MORIS_ASSERT( aLowerBound <= aUpperBound,
                        "find_cells_intersected_by_levelset() : aLowerBound bound must be less or equal aUpperBound" );

                // make sure that the field is a scalar field
                MORIS_ASSERT( aVertexValues.n_cols() == 1,
                        "find_cells_within_levelset() can only be performed on scalar fields" );

                // initialize output cell
                aCells.resize( aCandidates.size(), nullptr );

                // initialize counter
                uint tCount = 0;

                // loop over all candidates
                for( hmr::Element * tCell : aCandidates )
                {
                    // get cell of vertex pointers
                    Cell< mtk::Vertex * > tVertices = tCell->get_vertex_pointers();

                    // get number of vertices on this element
                    uint tNumberOfVertices = tVertices.size();

                    // assign matrix with vertex values
                    Matrix< DDRMat > tCellValues( tNumberOfVertices, 1 );

                    // loop over all vertices and extract scalar field
                    for( uint k=0; k<tNumberOfVertices; ++k )
                    {
                        // copy value from field into element local matrix
                        tCellValues( k ) = aVertexValues( tVertices( k )->get_index() );
                    }

                    // test if cell is inside
                    if ( tCellValues.min() <= aUpperBound && tCellValues.max() >= aLowerBound )
                    {
                        // copy pointer to output
                        aCells( tCount++ ) = tCell;
                    }
                }

                // shrink output to fit
                aCells.resize( tCount );
        }

        void HMR::find_cells_within_levelset(        Cell< hmr::Element * > & aCells,
                                                     Cell< hmr::Element * > & aCandidates,
                                              const  Matrix< DDRMat >       & aVertexValues,
                                              const  uint                     aUpperBound )
        {
            // make sure that the field is a scalar field
            MORIS_ASSERT( aVertexValues.n_cols() == 1, "find_cells_within_levelset() can only be performed on scalar fields" );

            // initialize output cell
            aCells.resize( aCandidates.size(), nullptr );

            // initialize counter
            uint tCount = 0;

            // loop over all candidates
            for( hmr::Element * tCell : aCandidates )
            {
                // get cell of vertex pointers
                Cell< mtk::Vertex * > tVertices = tCell->get_vertex_pointers();

                // get number of vertices on this element
                uint tNumberOfVertices = tVertices.size();

                // assign matrix with vertex values
                Matrix< DDRMat > tCellValues( tNumberOfVertices, 1 );

                // loop over all vertices and extract scalar field
                for( uint k=0; k<tNumberOfVertices; ++k )
                {
                    // copy value from field into element local matrix
                    tCellValues( k ) = aVertexValues( tVertices( k )->get_index() );
                }

                // test if cell is inside
                if(  tCellValues.max() <= aUpperBound )
                {
                    // copy pointer to output
                    aCells( tCount++ ) = tCell;
                }
            }

            // shrink output to fit
            aCells.resize( tCount );
        }

// ----------------------------------------------------------------------------
    } /* namespace hmr */
} /* namespace moris */<|MERGE_RESOLUTION|>--- conflicted
+++ resolved
@@ -1804,13 +1804,8 @@
             // grab orders of meshes
             uint tLagrangeOrder = aField->get_lagrange_order();
 
-<<<<<<< HEAD
-//           // get order of Union Mesh
-//            uint tOrder = std::max( tLagrangeOrder, aUnionOrder );
-=======
            // get order of Union Mesh
             //uint tOrder = std::max( tLagrangeOrder, aUnionOrder );
->>>>>>> ec312416
 
             // create union mesh
             Interpolation_Mesh_HMR * tUnionInterpolationMesh = this->create_interpolation_mesh( aUnionOrder,
