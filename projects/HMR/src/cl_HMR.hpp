/*
 * Copyright (c) 2022 University of Colorado
 * Licensed under the MIT license. See LICENSE.txt file in the MORIS root for details.
 *
 *------------------------------------------------------------------------------------
 *
 * cl_HMR.hpp
 *
 */

#ifndef SRC_HMR_CL_HMR_HPP_
#define SRC_HMR_CL_HMR_HPP_

//#include "cl_HMR_Database.hpp"     //HMR/src
#include "cl_HMR_Element.hpp"
#include "cl_HMR_Field_Param.hpp"
#include "cl_HMR_Parameters.hpp"     //HMR/src
#include "cl_Library_IO.hpp"
#include "cl_Tracer.hpp"

namespace moris::mtk
{
    class Mesh_Manager;
}
namespace moris::hmr
{
    class Field;
    class Database;
    class Mesh;
    class Lagrange_Mesh_Base;
    class Interpolation_Mesh_HMR;
    class Integration_Mesh_HMR;
    // -----------------------------------------------------------------------------
    /**
     * \brief the main class of HMR
     */
    class HMR
    {
        public :
            //! object containing user settings
            Parameters * mParameters;

            std::shared_ptr< Database > mDatabase;

            //! flag telling if perform_refinement() has been called
            bool mUpdateRefinementCalled  = false;

            bool mRestartedFromFile = false;

            //! mesh which points to input pattern
            Vector< std::shared_ptr< Mesh > > mMeshes;
            Vector< std::shared_ptr< Mesh > > mInputMeshes;

            //! mesh which points to output pattern
            //Vector< std::shared_ptr< Mesh > > mOutputMeshes;

            //! container with field objects
            Vector< std::shared_ptr< Field > > mFields;

            //! map for Lagrange orders
            Matrix< DDUMat > mLagrangeOrderToInputMeshIndexMap;

            std::shared_ptr< mtk::Mesh_Manager > mMTKPerformer = nullptr;

            /*
             * @brief determines elements (cells) intersected by the level set
             *
             * @param[in] aCells        - elements to be flagged for refinement
             * @param[in] aCandidates   - candidates for refinement
             * @param[in] aVertexValues - vertex values of scalar field
             * @param[in] aLowerBound   - lower bound of LS
             * @param[in] aUpperBound   - upper bound of LS
             */
            void find_cells_intersected_by_levelset(
                    Vector< hmr::Element * >   & aCells,
                    Vector< hmr::Element * >   & aCandidates,
                    const  Matrix< DDRMat >  & aVertexValues,
                    real                       aLowerBound = -0.0001,
                    real                       aUpperBound =  0.0001);

            void find_low_level_cells_intersected_by_levelset(
                    Vector< hmr::Element * >   & aCells,
                    Vector< hmr::Element * >   & aCandidates,
                    const  Matrix< DDRMat >  & aVertexValues,
                    real                       aLowerBound = -0.0001,
                    real                       aUpperBound =  0.0001);

            /*
             * @brief determines volume elements (cells)
             *
             * @param[in] aCells        - elements to be flagged for refinement
             * @param[in] aCandidates   - candidates for refinement
             * @param[in] aVertexValues - vertex values of scalar field
             * @param[in] aUpperBound   - upper bound of LS
             */
            void find_cells_within_levelset(
                    Vector< hmr::Element * >  & aCells,
                    Vector< hmr::Element * >  & aCandidates,
                    const  Matrix< DDRMat > & aVertexValues,
                    uint                      aUpperBound = 0.0 );

            // -----------------------------------------------------------------------------
        public :
            // -----------------------------------------------------------------------------

            /**
             * the  HMR constructor
             *
             * @param[in] aParameters  ref to container of user defined settings
             */
            HMR ( Parameters * aParameters ) ;

            // -----------------------------------------------------------------------------

            /**
             * alternative constructor using a ref
             *
             * @param[in] aParameters  ref to container of user defined settings
             */
            HMR ( Parameters & aParameters ) ;

            // -----------------------------------------------------------------------------

            /**
             * alternative constructor using a parameter list
             *
             * @param[in] aParameters  ref to container of user defined settings
             */
            HMR (
                    ParameterList                       & aParameterList,
                    std::shared_ptr<moris::Library_IO>    aLibrary = nullptr ) ;

            // -----------------------------------------------------------------------------

            /**
             * alternative constructor which loads a mesh from a h5 file
             */
            HMR( const std::string & aPath );

            // -----------------------------------------------------------------------------

            /**
             * alternative constructor which loads input and output patterns from path
             */
            HMR(
                    const std::string & aInPath,
                    const std::string & aOutPath );

            // -----------------------------------------------------------------------------

            /**
             * default destructor of HMR
             */
            ~HMR ();

            // -----------------------------------------------------------------------------
            /**
             * save the mesh to an exodus file
             */
            void save_to_exodus(
                    uint aMeshIndex,
                    const std::string & aPath,
                    double              aTimeStep = 0.0 );

            // -----------------------------------------------------------------------------

            /**
             * save the mesh to an exodus file
             */
            void save_last_step_to_exodus(
                    uint                aIndex,
                    const std::string & aPath,
                    double              aTimeStep = 0.0 );

            // -----------------------------------------------------------------------------

            /**
             * save the mesh to an hdf5 file
             */
            void save_to_hdf5(
                    const std::string & aPath,
                    uint                aLagrangeMeshIndex );

            // -----------------------------------------------------------------------------

            /**
             * store the T-Matrices and B-Spline IDs into a file
             */
            void save_coeffs_to_hdf5_file(
                    const std::string & aFilePath,
                    uint aLagrangeMeshIndex );

            // -----------------------------------------------------------------------------

            /**
             * store the T-Matrices and B-Spline IDs into a file
             */
            void save_mesh_relations_to_hdf5_file (
                    const std::string & aFilePath,
                    uint aLagrangeMeshIndex,
                    uint aBsplineMeshIndex );

            // -----------------------------------------------------------------------------

            /**
             * loads a field from an HDF5 file and creates a smart pointer
             * to it
             */
            std::shared_ptr< Field > load_field_from_hdf5_file(
                    const std::string & aLabel,
                    const std::string & aFilePath,
                          uint          aLagrangeIndex = 0,
                          uint          aBSpineIndex = 0 );

            // -----------------------------------------------------------------------------

            std::shared_ptr< Field > load_field_from_exo_file(
                    const std::string & aLabel,
                    const std::string & aFilePath,
                          uint          aLagrangeIndex=0,
                          uint          aBSpineIndex=0 );

            // -----------------------------------------------------------------------------

            std::shared_ptr< Field > load_field_from_file(
                    const std::string & aLabel,
                    const std::string & aFilePath,
                          uint          aLagrangeIndex=0,
                          uint          aBSpineIndex=0 );

            // -----------------------------------------------------------------------------

            // -----------------------------------------------------------------------------

            /**
             * flags active elements on working pattern
             *
             * @param[ in ]   aElements            element pointers that are to be flagged
             * @param[ in ]   aMinRefinementLevel  if the level of the child is less than this value
             *                                     the child is automatically flagged in the next iteration
             */
            void flag_elements_on_working_pattern(
                    Vector< hmr::Element* > & aElements,
                    uint               aMinRefinementLevel = 0 );

            // -----------------------------------------------------------------------------

            /**
             * exposes the parameters pointer
             */
            Parameters * get_parameters()
            {
                return mParameters;
            }

            // -----------------------------------------------------------------------------

            /**
             * runs the refinement scheme
             */
            void perform_refinement_based_on_working_pattern(
                    uint aPattern,
                    bool aResetPattern = false );

            void perform_refinement( uint aPattern );

            // -----------------------------------------------------------------------------

            void put_elements_on_refinement_queue( Vector< hmr::Element* > & aElements);

            // -----------------------------------------------------------------------------

            /**
             * copy output pattern to input pattern
             */
            void update_refinement_pattern( uint aPattern) ;

            // -----------------------------------------------------------------------------

            /**
             * set activation pattern
             */
            void set_activation_pattern( uint aActivationPattern );

            // -----------------------------------------------------------------------------

            /**
             * Creates an STK interface object.
             * Default: Max Lagrange Order, Output pattern
             */
            std::shared_ptr< Mesh > create_mesh();

            // -----------------------------------------------------------------------------

            /**
             * Creates an STK interface object.
             * Default: Output pattern
             */
            std::shared_ptr< Mesh > create_mesh( uint aLagrangeOrder );

            // -----------------------------------------------------------------------------

            std::shared_ptr< Mesh > create_mesh( uint aLagrangeOrder,
                    uint aPattern );

            std::shared_ptr< Mesh > create_mesh(
                    uint aLagrangeOrder,
                    uint aLagrangePattern,
                    uint aBsplinePattern );

            // -----------------------------------------------------------------------------

            Interpolation_Mesh_HMR * create_interpolation_mesh( uint aLagrangeMeshIndex );

            // -----------------------------------------------------------------------------

            Interpolation_Mesh_HMR * create_interpolation_mesh(
                    const std::string & aName,
                    bool                aTMatricesExist = false );

            // -----------------------------------------------------------------------------

            Interpolation_Mesh_HMR * create_interpolation_mesh(
                    uint aLagrangeOrder,
                    uint aPattern );

            Interpolation_Mesh_HMR * create_interpolation_mesh(
                    uint aOrder,
                    uint aLagrangePattern,
                    uint aBsplinePattern);

            // -----------------------------------------------------------------------------

            Integration_Mesh_HMR * create_integration_mesh(
                    uint aLagrangeOrder,
                    uint aPattern,
                    Interpolation_Mesh_HMR * aInterpolationMesh);

            // -----------------------------------------------------------------------------

            Integration_Mesh_HMR * create_integration_mesh(
                    uint aLagrangeMeshIndex,
                    Interpolation_Mesh_HMR * aInterpolationMesh);

            // -----------------------------------------------------------------------------
            std::shared_ptr< Field > create_field( const std::string & aLabel );

            // -----------------------------------------------------------------------------

            std::shared_ptr< Field > create_field(
                    const std::string & aLabel,
                    uint aLagrangeOrder,
                    uint aBSplineOrder );

            // -----------------------------------------------------------------------------

            // create field from parameter list
            // std::shared_ptr< Field > create_field( const Field_Param & aParameters );

            // -----------------------------------------------------------------------------

            /**
             * grab the pointer to the database
             */
            // std::shared_ptr< Database >
            auto get_database() -> decltype ( mDatabase )
            {
                return mDatabase;
            }

            // -----------------------------------------------------------------------------

            /**
             * Flag an element for refinement. Needed for Testing.
             */
            void flag_element( moris_index aElementIndex );

            // -----------------------------------------------------------------------------

            /**
             * for flagging
             */
            void get_candidates_for_refinement(
                    Vector< hmr::Element* > & aCandidates,
                    uint              aLagrangeMeshIndex);

            void get_candidates_for_refinement(
                    Vector< hmr::Element* > & aCandidates,
                    Lagrange_Mesh_Base    * aMesh );

            void get_active_candidates_for_refinement(
                    Vector< hmr::Element* > & aCandidates,
                    uint              aLagrangeMeshIndex);

            void get_active_candidates_for_refinement(
                    Vector< hmr::Element* > & aCandidates,
                    Lagrange_Mesh_Base    * aMesh );

            // -----------------------------------------------------------------------------

            /**
             * flags elements on the surface and inside of a level set
             */
            uint flag_volume_and_surface_elements_on_working_pattern( std::shared_ptr<Field> aScalarField );

            // -----------------------------------------------------------------------------

            /**
             * flags elements on the surface of a level set
             */
            uint flag_surface_elements_on_working_pattern( std::shared_ptr<Field> aScalarField );

            //FIXME this can be deleted the moment GEN is fixed
            uint based_on_field_put_elements_on_queue(
                    const Matrix< DDRMat > & aFieldValues,
                    uint                     aLagrangeMeshIndex,
                    sint                     aFunctionIndex = -1);

            uint based_on_field_put_elements_on_queue(
                    const Matrix< DDRMat > & aFieldValues,
                    uint                     aPattern,
                    uint                     aOrder,
                    Refinement_Function      aRefFunction);

            uint based_on_field_flag_elements_on_working_pattern(
                    const Matrix< DDRMat > & aFieldValues,
                    uint                     aPattern,
                    uint                     aOrder,
                    Refinement_Function      aRefFunction );

            uint based_on_field_put_low_level_elements_on_queue(
                    const Matrix< DDRMat > & aFieldValues,
                    uint                     aLagrangeMeshIndex,
                    sint                     aFunctionIndex);

            uint based_on_field_put_low_level_elements_on_queue(
                    const Matrix< DDRMat > & aFieldValues,
                    uint                     aPattern,
                    uint                     aOrder,
                    sint                     aFunctionIndex);

            uint based_on_field_put_low_level_elements_on_queue(
                    const Matrix< DDRMat > & aFieldValues,
                    uint                     aPattern,
                    uint                     aOrder,
                    Refinement_Function      aRefFunction);

            // -----------------------------------------------------------------------------

            /**
             * special function for tutorial
             */
            //            void perform_refinement_and_map_fields( const uint aPattern );

            // -----------------------------------------------------------------------------

            /**
             * function for L2 test
             */
            void map_field_to_output(
                    std::shared_ptr< Field > aField,
                    uint                     aMesh_Index,
                    uint                     aBsplineMeshIndex);

            void map_field_to_output_union(
                    std::shared_ptr< Field > aField,
                    uint                     aUnionOrder );

            // -----------------------------------------------------------------------------

            /**
             * calculate T-Matrices, faces and edges
             */
            void finalize();

            // -----------------------------------------------------------------------------

            /**
             * resets HMR. deletes T-Matrices, faces and edges
             */

            void reset_HMR();

            // -----------------------------------------------------------------------------

            /**
             * performs HMR specific task. Right now only finalize. more will be added
             */
            void perform();

            // -----------------------------------------------------------------------------

            void set_performer( std::shared_ptr< mtk::Mesh_Manager > aMTKPerformer );

            // -----------------------------------------------------------------------------

            bool get_mesh_name_exists( const std::string & aName ) const;

            // -----------------------------------------------------------------------------

            void load_refinement_from_file();

            // -----------------------------------------------------------------------------

            void output_mesh_refinement_data();

            // -----------------------------------------------------------------------------
            // Debug files
            // -----------------------------------------------------------------------------

            /**
             * Dumps the background mesh into a VTK file
             *
             * @param[ in ] aFilePath  path of VTK file
             */
            void save_background_mesh_to_vtk( const std::string & aFilePath );

            // -----------------------------------------------------------------------------

            /**
             * Dumps the Bsplines into a VTK file
             *
             * @param[ in ] aFilePath  path of VTK file
             */
            void save_bsplines_to_vtk(
                    const std::string& aFilePath,
                    uint               aLagrangeMeshIndex,
                    uint               aBsplineMeshIndex  );

            // -----------------------------------------------------------------------------

            void calculate_bspline_coordinates(
                    uint aLagrangeMeshIndex,
                    uint aBsplineMeshIndex  );

            // -----------------------------------------------------------------------------

            /**
             * Dumps the faces into a VTK file
             *
             * @param[ in ] aFilePath  path of VTK file
             */
            void save_faces_to_vtk(
                    const std::string & aFilePath,
                    uint aLagrangeMeshIndex );

            // -----------------------------------------------------------------------------

            /**
             * Dumps the edges into a VTK file
             *
             * @param[ in ] aFilePath  path of VTK file
             */
            void save_edges_to_vtk(
                    const std::string & aFilePath,
                    uint aLagrangeMeshIndex );

            // -----------------------------------------------------------------------------

            /**
             * Dumps the lagrange mesh into a VTK file
             *
             * @param[ in ] aFilePath  path of VTK file
             */
            void save_mesh_to_vtk(
                    const std::string & aFilePath,
                    uint aLagrangeMeshIndex );

            // -----------------------------------------------------------------------------

            void create_input_and_output_meshes();

            // -----------------------------------------------------------------------------

            void perform_initial_refinement();

            // -----------------------------------------------------------------------------

            bool get_restarted_from_file()
            {
                return mRestartedFromFile;
            };

        private:

            void user_defined_flagging(
<<<<<<< HEAD
                    Vector< hmr::Element * >   & aCells,
                    Vector< hmr::Element * >   & aCandidates,
=======
                  Vector< hmr::Element * >   & aCells,
                  Vector< hmr::Element * >   & aCandidates,
>>>>>>> 1f8cbf7b
                    const  Matrix< DDRMat >  & aVertexValues,
                    uint                       aFunctionIndex);

            void user_defined_flagging(
                    Vector< hmr::Element * >   & aCells,
                    Vector< hmr::Element * >   & aCandidates,
                    const  Matrix< DDRMat >  & aVertexValues,
                    Refinement_Function        aRefinementFunction);

    }; /* HMR */

} /* namespace moris */

#endif /* SRC_HMR_CL_HMR_HPP_ */
<|MERGE_RESOLUTION|>--- conflicted
+++ resolved
@@ -584,13 +584,8 @@
         private:
 
             void user_defined_flagging(
-<<<<<<< HEAD
-                    Vector< hmr::Element * >   & aCells,
-                    Vector< hmr::Element * >   & aCandidates,
-=======
                   Vector< hmr::Element * >   & aCells,
                   Vector< hmr::Element * >   & aCandidates,
->>>>>>> 1f8cbf7b
                     const  Matrix< DDRMat >  & aVertexValues,
                     uint                       aFunctionIndex);
 
