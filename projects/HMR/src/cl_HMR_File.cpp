--- conflicted
+++ resolved
@@ -295,16 +295,10 @@
         aParameters->set_bspline_patterns( tUnsignedVector );
 
         // set lagrange to bpline mesh dependecies. since we read one lag mesh from file all bsplines belong to this mesh
-<<<<<<< HEAD
-        Vector< Matrix< DDSMat > > tMatBspToLag( 1 );
-        tMatBspToLag( 0 ).set_size( tUnsignedVector.size(), 1 );
-        for ( uint Ik = 0; Ik < tUnsignedVector.size(); Ik++ )
-=======
         Vector< Vector< uint > > tMatBspToLag( 1 );
         tMatBspToLag( 0 ).resize( tMatUint.numel() );
 
         for ( uint Ik = 0; Ik < tMatUint.numel(); Ik++ )
->>>>>>> dc5405c9
         {
             tMatBspToLag( 0 )( Ik ) = Ik;
         }
