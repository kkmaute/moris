--- conflicted
+++ resolved
@@ -643,10 +643,6 @@
 
     //------------------------------------------------------------------------------
 
-<<<<<<< HEAD
-    void File::load_refinement_pattern(
-            Background_Mesh_Base * aMesh )
-=======
     void File::save_refinement_pattern(
             Lagrange_Mesh_Base*          aLagrangeMesh,
             const uint                   aDiscretizationMeshIndex,
@@ -797,8 +793,7 @@
 
     void File::load_refinement_pattern(
             Background_Mesh_Base* aMesh,
-            const bool            aMode )
->>>>>>> b98aef04
+            bool                  aMode )
     {
         Matrix< DDUMat > tPatternListUniqueMat;
         load_matrix_from_hdf5_file( mFileID,
@@ -880,59 +875,4 @@
         aMesh->update_database();
     }
 
-<<<<<<< HEAD
-} /* namespace moris */
-=======
-    //-------------------------------------------------------------------------------
-
-    std::string File::parralize_filename( const std::string& aPath )
-    {
-        // test if running in parallel mode
-        if ( par_size() > 1 )
-        {
-            // get file extesion
-            auto tFileExt = aPath.substr( aPath.find_last_of( '.' ),
-                    aPath.length() );
-
-            // get base path
-            auto tBasePath = aPath.substr( 0, aPath.find_last_of( '.' ) );
-
-            // add proc number to path
-            std::string aParallelPath = tBasePath + "_" + std::to_string( par_rank() ) + tFileExt;
-            return aParallelPath;
-        }
-        else
-        {
-            // do not modify path
-            return aPath;
-        }
-    }
-
-    //-------------------------------------------------------------------------------
-
-    /**
-     * free function needed by loading constructor
-     */
-    Parameters* create_hmr_parameters_from_hdf5_file( const std::string& aPath )
-    {
-        // create file object
-        File tHDF5;
-
-        // open file on disk
-        tHDF5.open( aPath );
-
-        // create new parameter pointer
-        Parameters* aParameters = new Parameters;
-
-        // load settings
-        tHDF5.load_settings( aParameters );
-
-        // close file
-        tHDF5.close();
-
-        // return pointer
-        return aParameters;
-    }
-
-}    // namespace moris::hmr
->>>>>>> b98aef04
+} /* namespace moris */