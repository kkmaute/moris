/*
 * Copyright (c) 2022 University of Colorado
 * Licensed under the MIT license. See LICENSE.txt file in the MORIS root for details.
 *
 *------------------------------------------------------------------------------------
 *
 * cl_HMR_Lagrange_Mesh_Base.hpp
 *
 */

#ifndef SRC_HMR_CL_HMR_LAGRANGE_MESH_BASE_HPP_
#define SRC_HMR_CL_HMR_LAGRANGE_MESH_BASE_HPP_

#include <string>

#include "cl_HMR_Background_Element_Base.hpp"
#include "cl_HMR_Background_Mesh_Base.hpp" //HMR/src
#include "cl_HMR_Basis.hpp"
#include "cl_HMR_BSpline_Mesh_Base.hpp" //HMR/src
#include "cl_HMR_Edge.hpp"
#include "cl_HMR_Element.hpp" //HMR/src
#include "cl_HMR_Facet.hpp"
#include "cl_HMR_Facet_Cluster.hpp"
#include "cl_HMR_Mesh_Base.hpp" //HMR/src
#include "cl_HMR_Parameters.hpp" //HMR/src
#include "cl_HMR_Side_Set.hpp"
#include "cl_HMR_STK.hpp" //HMR/src
#include "moris_typedefs.hpp" //COR/src
#include "cl_MTK_Enums.hpp"
#include "cl_MTK_Side_Sets_Info.hpp"

#include "cl_Matrix.hpp" //LINALG/src

namespace moris::hmr
{
    // forward declaration of B-Spline mesh
    class BSpline_Mesh_Base;

    /**
     * \brief   Base class for Lagrange_Mesh
     *
     */
    class Lagrange_Mesh_Base : public Mesh_Base
    {
        Vector< bool >mBSplineMeshIsTrivialInterpoaltion;

        // @fixme: confirm that this is not identical to mAllNodesOnProc
        //! Cell containing used Nodes
        Vector< Basis * > mNodes;

        //! Cells containing real field data

        Vector< std::string >      mRealScalarFieldLabels;
        Vector< mtk::EntityRank >  mRealScalarFieldRanks;
        Vector< Matrix< DDRMat > > mRealScalarFieldData;
        Vector< Matrix< DDRMat > > mRealScalarFieldBSplineCoeffs;
        Vector< uint >             mRealScalarFieldBSplineOrders;

        luint mNumberOfUsedAndOwnedNodes = 0;
        luint mNumberOfUsedNodes         = 0;

    protected:

        uint mNumBSplineMeshes = 0;
        Vector< BSpline_Mesh_Base * > mBSplineMeshes;
        Vector< Lagrange_Mesh_Base * > mLagrangeMeshForTMatrix;

        //! IDs for MTK
        moris_id mMaxFacetDomainIndex = 0;
        moris_id mMaxEdgeDomainIndex = 0;
        moris_id mMaxNodeDomainIndex = 0;

    public:

        //! Cell containing facets
<<<<<<< HEAD
        Vector< Facet * > mFacets;
=======
      Vector< Facet * > mFacets;
>>>>>>> 1f8cbf7b

    private:

        //! Cell containing edges. Only populated in 3D
<<<<<<< HEAD
        Vector< Edge * >  mEdges;

        //! pointer to sidesets on database object
        Vector< Side_Set > * mSideSets = nullptr;
=======
      Vector< Edge * >  mEdges;

        //! pointer to sidesets on database object
      Vector< Side_Set > * mSideSets = nullptr;
>>>>>>> 1f8cbf7b

    public:

        /**
         * Default Mesh constructor
         *
         * @param[in] aParameters         container of user defined settings
         * @param[in] aBackgroundMesh   pointer to background mesh
         * @param[in] aBackgroundMesh   pointer to B-Spline mesh
         * @param[in] aOrder            polynomial degree of mesh
         */
        Lagrange_Mesh_Base ( const Parameters * aParameters,
                Background_Mesh_Base          * aBackgroundMesh,
<<<<<<< HEAD
                Vector< BSpline_Mesh_Base *  >  & aBSplineMeshes,
=======
              Vector< BSpline_Mesh_Base *  >  & aBSplineMeshes,
>>>>>>> 1f8cbf7b
                uint aOrder,
                uint aActivationPattern );

        // ----------------------------------------------------------------------------

        /**
         * Virtual destructor. Does nothing.
         */
        virtual ~Lagrange_Mesh_Base(){};

        // ----------------------------------------------------------------------------

        /**
         * This function is called by the constructor, but can also be called
         * after the Lagrange mesh is generated, and the background mesh is
         * refined.
         */
        void update_mesh();

        // ----------------------------------------------------------------------------

        /**
         * called by field constructor
         */
        uint create_real_scalar_field_data(
                const std::string& aLabel,
                mtk::EntityRank    aEntityRank = mtk::EntityRank::NODE );

        /**
         * Gets the number of bases per element on this mesh
         *
         * @return Number of bases per element
         */
        uint get_number_of_bases_per_element() const
        {
            return mNumberOfBasesPerElement;
        }

        // ----------------------------------------------------------------------------

        /**
         * Returns a pointer to the field Data Array. Needed for MTK output.
         */
        Vector< Matrix< DDRMat > > & get_real_scalar_field_data()
        {
            return mRealScalarFieldData;
        }

        // ----------------------------------------------------------------------------

        Matrix< DDRMat > & get_real_scalar_field_data( uint aFieldIndex )
        {
            return mRealScalarFieldData( aFieldIndex );
        }

        // ----------------------------------------------------------------------------

        const Matrix< DDRMat > & get_real_scalar_field_data( uint aFieldIndex ) const
        {
            return mRealScalarFieldData( aFieldIndex );
        }

        // ----------------------------------------------------------------------------

        mtk::EntityRank get_real_scalar_field_rank( uint aFieldIndex ) const
        {
            return mRealScalarFieldRanks( aFieldIndex );
        }

        // ----------------------------------------------------------------------------

        Matrix< DDRMat > & get_real_scalar_field_coeffs( uint aFieldIndex )
        {
            return mRealScalarFieldBSplineCoeffs( aFieldIndex );
        }

        // ----------------------------------------------------------------------------

        const Matrix< DDRMat > & get_real_scalar_field_coeffs( uint aFieldIndex ) const
        {
            return mRealScalarFieldBSplineCoeffs( aFieldIndex );
        }

        // ----------------------------------------------------------------------------

        const std::string & get_real_scalar_field_label( uint aFieldIndex  ) const
        {
            return mRealScalarFieldLabels( aFieldIndex );
        }

        // ----------------------------------------------------------------------------

        void set_real_scalar_field_label( uint aFieldIndex,
                const std::string & aLabel )
        {
            mRealScalarFieldLabels( aFieldIndex ) = aLabel;
        }

        // ----------------------------------------------------------------------------

        uint get_real_scalar_field_bspline_order( uint aFieldIndex ) const
        {
            return mRealScalarFieldBSplineOrders( aFieldIndex );
        }

        // ----------------------------------------------------------------------------

        void set_real_scalar_field_bspline_order( uint aFieldIndex,
                uint aOrder )
        {
            mRealScalarFieldBSplineOrders( aFieldIndex ) = aOrder;
        }

        // ----------------------------------------------------------------------------

        void reset_fields();

        // ----------------------------------------------------------------------------

        /**
         * returns the number of fields
         */
        uint get_number_of_real_scalar_fields() const
        {
            return mRealScalarFieldData.size();
        }

        // ----------------------------------------------------------------------------

        /**
         * internal test that makes sure that each node is generated once
         */
        bool test_for_double_nodes();

        // ----------------------------------------------------------------------------

        /**
         * returns the number of nodes owned and shared on current proc
         */
        auto get_number_of_nodes_on_proc()
        const -> decltype ( mNumberOfUsedNodes )
        {
            return mNumberOfUsedNodes;
        }

        // ----------------------------------------------------------------------------

        //            uint get_number_of_nodes_on_proc_without_aura()
        //            {
        //                uint tNumberElementsWithoutAura = this->get_number_of_elements();
        //
        //                uint tNumBasisPerElement = this->get_number_of_bases_per_element();
        //
        //                Matrix< DDSMat > tBasisExistMat( )
        //
        //                for( uint Ik = 0; Ik < tNumberElementsWithoutAura; Ik++ )
        //                {
        //                    Element * tElement = this->get_element( Ik );
        //
        //                    for( uint Ii = 0; Ii < tNumberElementsWithoutAura; Ii++ )
        //                    {
        //                        moris_index tBasisIndex = tElement->get_basis( Ii )->get_index();
        //                    }
        //                }
        //                return mNumberOfUsedNodes;
        //            }

        // ----------------------------------------------------------------------------

        /**
         * returns a node pointer
         */
        Basis * get_node_by_index( uint aIndex )
        {
            MORIS_ASSERT( aIndex < mNodes.size(), "Requested node %-5i does not exist", aIndex );
            return mNodes( aIndex );
        }

        // ----------------------------------------------------------------------------

        /**
         * returns a node pointer ( const version )
         */
        const Basis * get_node_by_index( uint aIndex ) const
        {
            MORIS_ASSERT( aIndex < mNodes.size(), "Requested node %-5i does not exist", aIndex );
            return mNodes( aIndex );
        }

        // ----------------------------------------------------------------------------

        /**
         * returns a node pointer
         */
        Basis * get_node_by_index_including_aura( uint aIndex )
        {
            MORIS_ASSERT( aIndex < mAllBasisOnProc.size(), "Requested node %-5i does not exist", aIndex );
            return mAllBasisOnProc( aIndex );
        }

        // ----------------------------------------------------------------------------

        /**
         * returns a node pointer ( const version )
         */
        const Basis * get_node_by_index_including_aura( uint aIndex ) const
        {
            MORIS_ASSERT( aIndex < mAllBasisOnProc.size(), "Requested node %-5i does not exist", aIndex );
            return mAllBasisOnProc( aIndex );
        }

        // ----------------------------------------------------------------------------

        /**
         * returns the refinement pattern index of the B-Spline mesh
         */
        auto get_bspline_pattern( const uint aMeshIndex ) const
        -> decltype ( mBSplineMeshes( aMeshIndex )->get_activation_pattern() )
        {
            return  mBSplineMeshes( aMeshIndex )->get_activation_pattern() ;
        }

        // ----------------------------------------------------------------------------

        /**
         * Dumps the subdomain of the proc to a file.
         * By default, mesh is written as exodus.
         * Can also write vtk and gmsh files.
         * @param[in]  aFilePath  Path to where the mesh is written to.
         */
        void save_to_file( const std::string & aFilePath );

        // ----------------------------------------------------------------------------

        /**
         * creates a VTKfile of the mesh on the proc for debugging
         */
        void save_to_vtk( const std::string & aFilePath );

        // ----------------------------------------------------------------------------

        /**
         * creates a VTKfile of the mesh on the proc for debugging
         */
        void save_to_gmsh( const std::string & aFilePath );

        // ----------------------------------------------------------------------------

        /**
         * Creates the MTK output object
         */
        STK * create_stk_object( const double aTimeStep=0.0 );

        // ----------------------------------------------------------------------------

        /**
         * links the elements on the mesh with their twins on the
         * B-Spline mesh. This is needed for the T-Matrix etc
         */
        void link_twins();

        // ----------------------------------------------------------------------------

        /**
         * calculates system wide unique node indices for MTK
         *
         * @return void
         */
        void calculate_node_indices();

        // ----------------------------------------------------------------------------

        /**
         * when creating a 3D mesh with the number_aura_flag = true,
         * some few node Ids at a junction of 4 procs and with a rare special refinement around this junction
         * some of the node Ids are not communicated to the diagonal processor.
         * This function will communicate these few missed node ids.
         * This node Ids are node Ids if a a hanging node on the edge of the aura which are missing in the actual aura
         * because the aura element misses the refinement.
         * The test [Lagrange_Mesh_4_proc_problem] is producing exactly this scenario and shall serve as an example.
         *
         * @return void
         */
        void communicate_missed_node_indices();

        // ----------------------------------------------------------------------------

        /**!
         * Calculates symmetric node sharing information. Symmetric in this context
         * means that all processors know all the processors a node is shared with.
         *
         * @return void
         */
        void calculate_node_sharing();

        // ----------------------------------------------------------------------------

        /**
         * returns the number of active basis for the linked B-Spline mesh
         */
        luint get_number_of_bsplines_on_proc( uint aMeshIndex ) const                       //FIXME
        {
            // check that the requested BSpline-Mesh exists
            if ( mBSplineMeshes( aMeshIndex ) == nullptr )
            {
                return 0;
            }
            else
            {
                // return mBSplineMeshes( aMeshIndex )->get_number_of_active_basis_on_proc();
                return mBSplineMeshes( aMeshIndex )->get_number_of_indexed_basis();
            }
        }

        // ----------------------------------------------------------------------------

        Basis * get_bspline( const uint aMeshIndex,
                uint aBasisIndex )                      //FIXME
        {
            // check that the requested BSpline-Mesh exists
            MORIS_ASSERT( mBSplineMeshes( aMeshIndex ) != nullptr,
                    "Lagrange_Mesh_Base::get_bspline() - no B-Spline mesh paired with requested mesh index" );

            //                return mBSplineMeshes( aMeshIndex )->get_active_basis( aBasisIndex );
            return mBSplineMeshes( aMeshIndex )->get_basis_by_index( aBasisIndex );
        }

        // ----------------------------------------------------------------------------

        void save_faces_to_vtk( const std::string & aPath );

        // ----------------------------------------------------------------------------

        void save_edges_to_vtk( const std::string & aPath );

        // ----------------------------------------------------------------------------

        uint get_number_of_edges() const
        {
            return mEdges.size();
        }

        // ----------------------------------------------------------------------------

        uint get_number_of_facets() const
        {
            return mFacets.size();
        }

        // ----------------------------------------------------------------------------

        Facet * get_facet( uint aIndex )
        {
            return mFacets( aIndex );
        }

        // ----------------------------------------------------------------------------

        const Facet * get_facet( uint aIndex ) const
        {
            return mFacets( aIndex );
        }

        // ----------------------------------------------------------------------------

        Edge * get_edge( uint aIndex )
        {
            return mEdges( aIndex );
        }

        // ----------------------------------------------------------------------------

        const Edge * get_edge( uint aIndex ) const
        {
            return mEdges( aIndex );
        }

        // ----------------------------------------------------------------------------

        void create_facets();

        // ----------------------------------------------------------------------------

        void create_facet_clusters();

        // ----------------------------------------------------------------------------

        void create_edges();

        // ----------------------------------------------------------------------------

        moris_id get_max_element_id() const
        {
            // plus 1 is not needed, since this is actually
            // the number of entities
            return mBackgroundMesh->get_max_element_domain_index();
        }

        // ----------------------------------------------------------------------------

        moris_id get_max_facet_id() const
        {
            // plus 1 is not needed, since this is actually
            // the number of entities
            return mMaxFacetDomainIndex;
        }

        // ----------------------------------------------------------------------------

        moris_id get_max_edge_id() const
        {
            // plus 1 is not needed, since this is actually
            // the number of entities
            return mMaxEdgeDomainIndex;
        }

        // ----------------------------------------------------------------------------

        moris_id get_max_node_id() const
        {
            // plus 1 is not needed, since this is actually
            // the number of entities
            return mMaxNodeDomainIndex;
        }

        // ----------------------------------------------------------------------------

        /**
         * return the number of B-Spline meshes
         */
        uint get_number_of_bspline_meshes() const
        {
            return mNumBSplineMeshes;
        }

        // ----------------------------------------------------------------------------

        void check_if_bspline_mesh_is_trivial_interpolation()
        {
            mBSplineMeshIsTrivialInterpoaltion.resize( mNumBSplineMeshes, false );

            for( uint Ik = 0; Ik < mNumBSplineMeshes; Ik++ )
            {
                if( mBSplineMeshes( Ik ) == nullptr )
                {
                    mBSplineMeshIsTrivialInterpoaltion( Ik ) = true;
                }
            }
        }

        // ----------------------------------------------------------------------------

        bool get_bspline_mesh_is_trivial_interpolation( const uint aMeshIndex )
        {
            return mBSplineMeshIsTrivialInterpoaltion( aMeshIndex );
        }
        // ----------------------------------------------------------------------------
        /**
         * return the order of the underlying bspline mesh
         */
        uint get_bspline_order( const uint aMeshIndex )
        {
            return mBSplineMeshes( aMeshIndex )->get_min_order();
        }

        // ----------------------------------------------------------------------------
        /**
         * return the underlying bspline mesh
         */
        BSpline_Mesh_Base * get_bspline_mesh( const uint aMeshIndex )
        {
            return mBSplineMeshes( aMeshIndex );
        }

        // ----------------------------------------------------------------------------

        /**
         * return the underlying bspline mesh ( const version )
         */
        const BSpline_Mesh_Base * get_bspline_mesh( const uint aMeshIndex ) const
        {
            return mBSplineMeshes( aMeshIndex );
        }

        // ----------------------------------------------------------------------------

        /**
         * return the lagrange elements in the support of this basis
         */
        void get_my_elements_in_basis_support( const uint                    aMeshIndex,
                const uint                    aBasisIndex,
                Matrix< IndexMat > & aElementIndices )
        {
            Basis * tBasis = nullptr;

            if( mBSplineMeshes( aMeshIndex )!= nullptr)
            {
                tBasis = mBSplineMeshes( aMeshIndex )->get_basis_by_index( aBasisIndex );
            }
            else
            {
                tBasis = this->get_node_by_index_including_aura( aBasisIndex );
            }

            uint tNumElements = tBasis->get_num_elements();

            uint tCount = 0;

            for( uint Ik = 0; Ik < tNumElements; Ik ++ )
            {
                Background_Element_Base * tBackgroundElement = tBasis->get_element( Ik )->get_background_element();

                this->get_num_active_elements( tBackgroundElement, tCount );
            }

            Vector< Background_Element_Base * > tBackgroundActiveElements( tCount, nullptr );

            aElementIndices.set_size(  1, tCount, MORIS_SINT_MAX );

            tCount = 0;

            for( uint Ik = 0; Ik < tNumElements; Ik ++ )
            {
                Background_Element_Base * tBackgroundElement = tBasis->get_element( Ik )->get_background_element();

                this->get_active_elements( tBackgroundElement, tBackgroundActiveElements, tCount );
            }

            for( uint Ik = 0; Ik < tBackgroundActiveElements.size(); Ik ++ )
            {
                Element * tElement = this->get_element_by_memory_index( tBackgroundActiveElements( Ik )->get_memory_index() );

                aElementIndices( Ik ) = tElement->get_index();
            }

            MORIS_ASSERT( aElementIndices.max() != MORIS_SINT_MAX, "get_my_elements_in_basis_support(); Some invalid indices in list");

        }

        // ----------------------------------------------------------------------------

        /**
         * calculates nodes in bounding box
         */
        void calculate_nodes_indices_in_bounding_box( const moris::Matrix< DDRMat >   & aPoint,
                const moris::Matrix< DDRMat >   & aBoundingBoxSize,
                moris::Matrix< IndexMat > & aNodeIndices )
        {
            moris::Matrix< DDLUMat > tElementMemoryIndex;

            mBackgroundMesh->get_element_in_bounding_box_memory_index( mActivationPattern,
                    aPoint,
                    aBoundingBoxSize,
                    tElementMemoryIndex );

            aNodeIndices.set_size( tElementMemoryIndex.numel() * mNumberOfBasesPerElement, 1 );

            for( uint Ik = 0; Ik < tElementMemoryIndex.numel(); Ik ++ )
            {
                Element * tElement = this->get_element_by_memory_index( tElementMemoryIndex( Ik ) );

                // loop over all nodes connected to element
                for( uint k = 0; k < mNumberOfBasesPerElement; ++k  )
                {
                    // unflag basis
                    tElement->get_basis( k )->unflag();
                }
            }

            uint tCounter = 0;
            for( uint Ik = 0; Ik < tElementMemoryIndex.numel(); Ik ++ )
            {
                Element * tElement = this->get_element_by_memory_index( tElementMemoryIndex( Ik ) );

                // loop over all nodes connected to element
                for( uint k = 0; k < mNumberOfBasesPerElement; ++k  )
                {
                    // get node pointer
                    Basis * tNode = tElement->get_basis( k );

                    if( !tNode->is_flagged() )
                    {
                        aNodeIndices( tCounter++, 0 ) = tNode->get_index();

                        tNode->flag();
                    }
                }
            }

            aNodeIndices.resize( tCounter, 1 );
        }

        // ----------------------------------------------------------------------------

        /**
         * @brief Get the number of active background elements on b-spline mesh with a given mesh index
         *
         * @param aDiscretizationMeshIndex b-spline background mesh index
         * @return luint number of active elements on that b-spline mesh
         */
        luint get_num_active_bg_elements_on_discretization_mesh_index_including_aura( moris_index const aDiscretizationMeshIndex )
        {
            return mBSplineMeshes( aDiscretizationMeshIndex )->get_background_mesh()->get_number_of_active_elements_on_proc_including_aura();
        }

        // ----------------------------------------------------------------------------

        /**
         * @brief Get a list of indices of active background elements on b-spline mesh with a given mesh index
         *
         * @param aDiscretizationMeshIndex b-spline background mesh index
         * @param aElementIDs Matrix< DDLUMat > to fill with list of active BG element indices
         */
        void get_active_bg_element_indices_on_discretization_mesh_index_including_aura(
                moris_index const aDiscretizationMeshIndex,
                Matrix< DDLUMat > & aElementIDs )
        {
            mBSplineMeshes( aDiscretizationMeshIndex )->get_background_mesh()->get_active_elements_on_proc_including_aura( aElementIDs );
        }

        // ----------------------------------------------------------------------------

        void get_num_active_elements( Background_Element_Base * aBackgroundElement,
                uint                    & aCounter )
        {
            MORIS_ASSERT( aBackgroundElement != nullptr, "get_num_active_elements(); Background element is nullptr");

            bool tIsPadding = aBackgroundElement->is_padding();

            if( !tIsPadding )
            {
                bool tIsActive = aBackgroundElement->is_active( mActivationPattern );

                if( !tIsActive )
                {
                    uint tNumChildren = aBackgroundElement->get_num_children();

                    for( uint Ii = 0; Ii < tNumChildren; Ii ++ )
                    {
                        Background_Element_Base * tBackgroundElement = aBackgroundElement->get_child( Ii );

                        this->get_num_active_elements( tBackgroundElement, aCounter );
                    }
                }
                else
                {
                    aCounter++;
                }
            }
        }

        // ----------------------------------------------------------------------------

        void get_active_elements( Background_Element_Base           * aBackgroundElement,
                Vector< Background_Element_Base * > & aActiveBackgroundElements,
                uint                              & aCounter )
        {
            bool tIsPadding = aBackgroundElement->is_padding();

            if( !tIsPadding )
            {
                bool tIsActive = aBackgroundElement->is_active( mActivationPattern );

                if( !tIsActive )
                {
                    uint tNumChildren = aBackgroundElement->get_num_children();

                    for( uint Ii = 0; Ii < tNumChildren; Ii ++ )
                    {
                        Background_Element_Base * tBackgroundElement = aBackgroundElement->get_child( Ii );

                        this->get_active_elements( tBackgroundElement, aActiveBackgroundElements, aCounter );
                    }
                }
                else
                {
                    aActiveBackgroundElements( aCounter++) = aBackgroundElement;
                }
            }
        }

        // ----------------------------------------------------------------------------
        /**
         * dumps the coefficients into a binary file.
         * Format
         * < number of nodes >
         *
         * for each node
         * < node index >
         * < node id >
         * < number of bsplines >
         * < IDs of bsplines >
         * < interpolation weights >
         *
         */
        void save_coeffs_to_binary_file( const uint aOrder, const std::string & aFilePath );

        // -----------------------------------------------------------------------------

        virtual void calculate_t_matrices( bool aBool = true) = 0;

        // ----------------------------------------------------------------------------

<<<<<<< HEAD
        void set_side_sets(  Vector< Side_Set > & aSideSets )
=======
        void set_side_sets( Vector< Side_Set > & aSideSets )
>>>>>>> 1f8cbf7b
        {
            mSideSets = & aSideSets;
        }

        // ----------------------------------------------------------------------------

        mtk::MtkSideSetInfo & get_side_set_info( const uint aIndex )
        {
            Vector< Side_Set > & tSets = *mSideSets;

            // set pointer of output object
            tSets( aIndex ).mInfo.mElemIdsAndSideOrds = & tSets( aIndex ).mElemIdsAndSideOrds;

            return tSets( aIndex ).mInfo;
        }

        // ----------------------------------------------------------------------------

        uint get_number_of_side_sets() const
        {
            if( mSideSets != nullptr )
            {
                return mSideSets->size();
            }
            else
            {
                return 0;
            }
        }

        // -----------------------------------------------------------------------------

        /**
         * @brief Get the lagrange elements within one bspline element
         *
         * @param aBspElementIndex index of the b-spline element
         * @param aDiscretizationMeshIndex discretization mesh index
         * @param aCells output: list of Lagrange elements as mtk::cells that sit inside the B-spline element
         */
        void get_elements_in_bspline_element(
                moris_index const aBspElementIndex,
                moris_index const aDiscretizationMeshIndex,
                Vector< mtk::Cell * > & aCells );

        // -----------------------------------------------------------------------------

        /**
         * @brief Get the lagrange elements inside the bspline elements for the whole mesh including the aura
         *
         * @param aDiscretizationMeshIndex discretization mesh index
         * @param aCells list of lists of Lagrange elements (mtk::cells) inside each B-spline element
         * @param aCellIndices list of lists of Lagrange elements (indices) inside each B-spline element
         */
        void
        get_lagrange_elements_in_bspline_elements(
                moris_index const                          aDiscretizationMeshIndex,
                Vector< Vector< mtk::Cell* > >&  aCells,
                Vector< Vector< moris_index > >& aCellIndices,
                Vector< moris_index >&                aLagToBspCellIndices,
                Vector< uint >&                       aBspCellRefineLevels,
                Vector< mtk::Cell* >&                 aBsplineCells );

        // -----------------------------------------------------------------------------

        /**
         * @brief evaluate the b-spline basis function at a given lagrange element
         *
         * @param aDiscretizationMeshIndex
         * @param aBSplineCellIndex
         * @param aLagrangeCell
         * @param aBsplineBasis
         * @param aWeights
         */
        virtual void get_extended_t_matrix(
                moris_index                                 aDiscretizationMeshIndex,
                moris_index                                 aBSplineCellIndex,
                Element&                                    aLagrangeCell,
                Vector< Vector< mtk::Vertex* > >& aBsplineBasis,
                Vector< Matrix< DDRMat > >&            aWeights ) = 0;

        // -----------------------------------------------------------------------------

        /**
         * @brief get the information to express extended basis in term of root basis
         *
         * @param[in] aDiscretizationMeshIndex b-spline mesh index
         * @param[in] aRootBSplineCellIndex  the root b-sp
         * @param[in] aExtendedBSplineCellIndex
         * @param[out] aRootBsplineBasis
         * @param[out] aExtendedBsplineBasis
         * @param[out] aWeights
         */
        virtual void get_L2_projection_matrix(
                moris_index                                 aDiscretizationMeshIndex,
                const Element*                              aRootBSplineCell,
                const Element*                              aExtendedBSplineCell,
                Vector< Vector< const mtk::Vertex* > >& aRootBsplineBasis,
                Vector< const mtk::Vertex* >&                aExtendedBsplineBasis,
                Vector< Matrix< DDRMat > >&            aWeights ) = 0;

        // -----------------------------------------------------------------------------

        /**
         * collect Lagrange elements on an BSpline interpolation element
         */
        void
        get_elements_in_interpolation_cluster(
                moris_index const aElementIndex,
                moris_index const aDiscretizationMeshIndex,
                Vector< mtk::Cell * > & aCells);

        // ----------------------------------------------------------------------------

        /**
         * @brief collect Lagrange elements on an BSpline interpolation element and side ordinal
         *
         * @param aBsplineElementIndex
         * @param aDiscretizationMeshIndex
         * @param aSideOrdinal
         * @param aCells
         */
        void
        get_elements_in_bspline_element_and_side_ordinal(
                moris_index const            aBsplineElementIndex,
                moris_index const            aDiscretizationMeshIndex,
                moris_index const            aSideOrdinal,
                Vector< mtk::Cell * > & aCells );

        /**
          * collect Lagrange elements on an BSpline interpolation element and side ordinal
          */
        void
        get_elements_in_interpolation_cluster_and_side_ordinal(
                moris_index const          aElementIndex,
                moris_index const          aDiscretizationMeshIndex,
                moris_index const          aSideOrdinal,
                Vector< mtk::Cell* >& aCells );

        // ----------------------------------------------------------------------------

        // Hack for femdoc. Only tested in serial and linear meshes.
        void nodes_renumbering_hack_for_femdoc();

    protected:

        /**
         * deletes the Lagrange meshes for T-matrices
         */

        void delete_t_matrix_lagrange_mesh();

        /**
         * returns a pointer to the child of an element if it exists
         *
         * @param[in]  aElement     pointer to Lagrange element
         * @param[in]  aChildIndex  index of requested child
         *
         * @return Element *
         */
        Element * get_child(       Element * aElement,
                uint aChildIndex );

        // ----------------------------------------------------------------------------

        /**
         * creates a facet pointer
         */
        virtual Facet * create_facet( Background_Facet * aFacet );

        // ----------------------------------------------------------------------------

        /**
         * creates an edge pointer
         */
        virtual Edge * create_edge( Background_Edge * aEdge );

        // ----------------------------------------------------------------------------

        void delete_facets();

        // ----------------------------------------------------------------------------

        void delete_edges();

        // ----------------------------------------------------------------------------
    private:
        // ----------------------------------------------------------------------------

        /**
         * creates all nodes on coarsest level
         *
         * @return void
         */
        void create_nodes_on_level_zero();

        // ----------------------------------------------------------------------------

        /**
         * creates all nodes on higher levels
         *
         * @return void
         */
        void create_nodes_on_higher_levels();

        // ----------------------------------------------------------------------------

        /**
         * creates Lagrange nodes for this mesh
         *
         * @return void
         */
        void create_nodes();

        // ----------------------------------------------------------------------------

        /**
         * Delete nodes which are only connected to padding elements.
         * We don't need them.
         *
         * @return void
         */
        void delete_nodes_on_padding_elements();

        // ----------------------------------------------------------------------------

        /**
         * loops over all elements and stores nodes in
         * mAllBasisOnProc
         */
        void collect_nodes();

        // ----------------------------------------------------------------------------

        /**
         * calculates system wide node IDs
         *
         * @return void
         */
        void calculate_node_ids();

        // ----------------------------------------------------------------------------

        /**
         * Updates the field mNodes. Called by update
         */
        void update_node_list();

        // ----------------------------------------------------------------------------

        /**
         * calculates XZY coordinates for each node
         *
         * @return void
         */
        virtual void calculate_node_coordinates() = 0;

        // ----------------------------------------------------------------------------

        /**
         * calculates domain wide unique node ID (1D case)
         * Useful for debugging.
         *
         * @param[in]  aLevel    level of node
         * @param[in]  aI        proc local i-position of node
         *
         * @return uint          domain wide unique ID
         */
        virtual luint calculate_node_id( uint aLevel,
                luint aI ) = 0;

        // - - - - - - - - - - - - - - - - - - - - - - - - - - - - - - - - - - - - - - -

        /**
         * calculates domain wide unique node ID (2D case)
         * Useful for debugging.
         *
         * @param[in]  aLevel    level of node
         * @param[in]  aI        proc local i-position of node
         * @param[in]  aJ        proc local j-position of node
         * @return uint          domain wide unique ID
         */
        virtual luint calculate_node_id( uint aLevel,
                luint aI,
                luint aJ ) = 0;

        // - - - - - - - - - - - - - - - - - - - - - - - - - - - - - - - - - - - - - - -

        /**
         * calculates domain wide unique node ID (3D case)
         * Useful for debugging.
         *
         * @param[in]  aLevel    level of node
         * @param[in]  aI        proc local i-position of node
         * @param[in]  aJ        proc local j-position of node
         * @param[in]  aK        proc local k-position of node
         * @return uint          domain wide unique ID
         */
        virtual luint calculate_node_id( uint aLevel,
                luint aI,
                luint aJ,
                luint aK ) = 0;

        // ----------------------------------------------------------------------------

        void synchronize_facet_ids( uint aOwnedCount );

        // ----------------------------------------------------------------------------

        void negotiate_edge_ownership();

        // ----------------------------------------------------------------------------

        void synchronize_edge_ids( uint aOwnedCount );
    };
}

#endif /* SRC_HMR_CL_HMR_LAGRANGE_MESH_BASE_HPP_ */<|MERGE_RESOLUTION|>--- conflicted
+++ resolved
@@ -73,26 +73,15 @@
     public:
 
         //! Cell containing facets
-<<<<<<< HEAD
-        Vector< Facet * > mFacets;
-=======
       Vector< Facet * > mFacets;
->>>>>>> 1f8cbf7b
 
     private:
 
         //! Cell containing edges. Only populated in 3D
-<<<<<<< HEAD
-        Vector< Edge * >  mEdges;
-
-        //! pointer to sidesets on database object
-        Vector< Side_Set > * mSideSets = nullptr;
-=======
       Vector< Edge * >  mEdges;
 
         //! pointer to sidesets on database object
       Vector< Side_Set > * mSideSets = nullptr;
->>>>>>> 1f8cbf7b
 
     public:
 
@@ -106,11 +95,7 @@
          */
         Lagrange_Mesh_Base ( const Parameters * aParameters,
                 Background_Mesh_Base          * aBackgroundMesh,
-<<<<<<< HEAD
-                Vector< BSpline_Mesh_Base *  >  & aBSplineMeshes,
-=======
               Vector< BSpline_Mesh_Base *  >  & aBSplineMeshes,
->>>>>>> 1f8cbf7b
                 uint aOrder,
                 uint aActivationPattern );
 
@@ -814,11 +799,7 @@
 
         // ----------------------------------------------------------------------------
 
-<<<<<<< HEAD
-        void set_side_sets(  Vector< Side_Set > & aSideSets )
-=======
         void set_side_sets( Vector< Side_Set > & aSideSets )
->>>>>>> 1f8cbf7b
         {
             mSideSets = & aSideSets;
         }
