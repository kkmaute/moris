--- conflicted
+++ resolved
@@ -313,13 +313,8 @@
         //-------------------------------------------------------------------------------
 
         void get_elements_in_support_of_basis(
-<<<<<<< HEAD
                 uint                aMeshIndex,
                 uint                aBasisIndex,
-=======
-                const uint          aMeshIndex,
-                const uint          aBasisIndex,
->>>>>>> f74fe5e8
                 Matrix< IndexMat >& aElementIndices ) override;
 
         //-------------------------------------------------------------------------------
