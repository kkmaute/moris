--- conflicted
+++ resolved
@@ -3625,15 +3625,14 @@
 
                 if (tLocalIDs.numel()==1)
                 {
-<<<<<<< HEAD
+                    // check whether the same basis is used twice for being the only basis interpolating at a node
                     MORIS_ASSERT( tReverseIDMap( tLocalIDs( 0, 0 )-1 ) == -1, "Node Id %-5i appears twice", tLocalIDs( 0, 0 )-1 );
-=======
+
                     // check whether the same basis is used twice for being the only basis interpolating at a node
-                    auto index = std::find(tReverseIndexMap.data(),tReverseIndexMap.data()+tReverseIndexMap.numel(),tBasis->get_index());
-
-                    MORIS_ERROR( index == tReverseIndexMap.data()+tReverseIndexMap.numel(), "Lagrange_Mesh_Base:: same single basis used twice");
-
->>>>>>> e5e63470
+//                    auto index = std::find(tReverseIndexMap.data(),tReverseIndexMap.data()+tReverseIndexMap.numel(),tBasis->get_index());
+//
+//                    MORIS_ERROR( index == tReverseIndexMap.data()+tReverseIndexMap.numel(), "Lagrange_Mesh_Base:: same single basis used twice");
+
                     tReverseIndexMap( tLocalIDs( 0, 0 ) ) = tBasis->get_index();
                     tReverseIDMap( tLocalIDs( 0, 0 )-1 )  = tBasis->get_hmr_index();
 
@@ -3666,20 +3665,8 @@
                 tMaxID++;
             }
 
-<<<<<<< HEAD
-//            print(tReverseIDMap, "tReverseIDMap");
-
-            std::string aFilePath = "Reverse_Map.hdf5";
-
-            //print(tReverseIndexMap,"tReverseIndexMap");
-            // add order to path
-            std::string tFilePath =    aFilePath.substr(0,aFilePath.find_last_of(".")) // base path
-                                        + "_" + std::to_string( this->get_index() ) // rank of this processor
-                                        +  aFilePath.substr( aFilePath.find_last_of("."), aFilePath.length() );
-=======
             // write reverse map for linear mesh
             std::string tFilePath = "Reverse_Map_1.hdf5";
->>>>>>> e5e63470
 
             // make path parallel
             tFilePath = parallelize_path( tFilePath );
