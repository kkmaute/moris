/*
 * Copyright (c) 2022 University of Colorado
 * Licensed under the MIT license. See LICENSE.txt file in the MORIS root for details.
 *
 *------------------------------------------------------------------------------------
 *
 * cl_HMR_Lagrange_Mesh_Base.cpp
 *
 */

#include "cl_HMR_Lagrange_Mesh_Base.hpp"    //HMR/src

#include <cstdio>
#include <fstream>

#include "cl_HMR_Background_Edge.hpp"
#include "cl_HMR_Background_Facet.hpp"
#include "cl_HMR_Facet.hpp"
#include "cl_HMR_T_Matrix.hpp"
#include "cl_HMR_T_Matrix_Advanced.hpp"
#include "HMR_Tools.hpp"
#include "cl_Stopwatch.hpp"    //CHR/src
#include "cl_Map.hpp"
#include "cl_HMR_Factory.hpp"

#include "typedefs.hpp"
#include "cl_Matrix.hpp"
#include "linalg_typedefs.hpp"
#include "cl_Tracer.hpp"

#include "HDF5_Tools.hpp"

#include "fn_save_matrix_to_binary_file.hpp"
#include "fn_equal_to.hpp"

namespace moris::hmr
{
    //------------------------------------------------------------------------------
    //   public:
    //------------------------------------------------------------------------------

    Lagrange_Mesh_Base::Lagrange_Mesh_Base(
            Parameters const *          aParameters,
            Background_Mesh_Base*       aBackgroundMesh,
            Cell< BSpline_Mesh_Base* >& aBSplineMeshes,
            uint                        aOrder,
            uint                        aActivationPattern )
            : Mesh_Base( aParameters,
                    aBackgroundMesh,
                    aOrder,
                    aActivationPattern,
                    std::pow( aOrder + 1, aParameters->get_number_of_dimensions() ) )
            , mBSplineMeshes( aBSplineMeshes )    // initialize member cell of associated B-Spline meshes by copying aBSplineMeshes into it
    {
        mNumBSplineMeshes = mBSplineMeshes.size();

        this->check_if_bspline_mesh_is_trivial_interpolation();
        this->reset_fields();
    }

    //------------------------------------------------------------------------------

    void
    Lagrange_Mesh_Base::update_mesh()
    {
        // log & trace this operation
        Tracer tTracer( "HMR", "Lagrange Mesh #" + std::to_string( this->get_index() ), "Update" );

        // activate pattern on background mesh
        this->select_activation_pattern();

        // tidy up memory
        this->delete_pointers();
        this->delete_facets();

        // create Lagrange Elements from Background Elements
        this->create_elements();

        // create nodes
        this->create_nodes();

        // update list of used nodes
        this->update_node_list();

        // update element indices
        this->update_element_indices();

        // link elements to B-Spline meshes
        // if ( mBSplineMeshes.size() > 0 )
        // {
        //   this->link_twins();
        // }
    }

    // ----------------------------------------------------------------------------

    void
    Lagrange_Mesh_Base::save_to_file( const std::string& aFilePath )
    {
        // get the file extension
        auto tFileExt = aFilePath.substr( aFilePath.find_last_of( "." ) + 1,
                aFilePath.length() );

        // guess routine from extension
        if ( tFileExt == "vtk" )
        {
            this->save_to_vtk( aFilePath );
        }
        else if ( tFileExt == "msh" )
        {
            this->save_to_gmsh( aFilePath );
        }
        else
        {
            MORIS_ERROR( false,
                    "Wrong file type passed to Lagrange mesh.\n If you want to save an exodus file, create an MTK object first." );
        }
    }

    //------------------------------------------------------------------------------

<<<<<<< HEAD
    uint
    Lagrange_Mesh_Base::create_real_scalar_field_data( const std::string& aLabel,
            const enum EntityRank                                         aEntityRank )
=======
    uint Lagrange_Mesh_Base::create_real_scalar_field_data( const std::string     & aLabel,
            const mtk::EntityRank   aEntityRank )
>>>>>>> b0a5f5d8
    {
        // get index for output
        uint aIndex = mRealScalarFieldData.size();

        MORIS_ERROR( mRealScalarFieldData.size() == mRealScalarFieldLabels.size(),
                "Sizes of Field labels and Data container does not match " );

        // initialize empty matrix. It is populated later
        Matrix< DDRMat > tEmpty;

        mRealScalarFieldLabels.push_back( aLabel );
        mRealScalarFieldData.push_back( tEmpty );
        mRealScalarFieldBSplineCoeffs.push_back( tEmpty );
        mRealScalarFieldBSplineOrders.push_back( 0 );
        mRealScalarFieldRanks.push_back( aEntityRank );

        return aIndex;
    }

    //------------------------------------------------------------------------------
    //   protected:
    // -----------------------------------------------------------------------------

    void
    Lagrange_Mesh_Base::create_nodes_on_higher_levels()
    {
        // get max level of mesh
        uint tMaxLevel = mBackgroundMesh->get_max_level();

        // loop over all levels
        for ( uint l = 0; l < tMaxLevel; ++l )
        {
            // get all elements from this level
            Cell< Background_Element_Base* > tElements;

            mBackgroundMesh->collect_elements_on_level_including_aura( l, tElements );

            // loop over all elements on this level
            for ( auto tElement : tElements )
            {
                // test if this element has children and is not padding and is refined
                if ( tElement->has_children() and !tElement->is_padding() && tElement->is_refined( mActivationPattern ) )
                {
                    // calculate nodes of children
                    mNumberOfAllBasis += mAllElementsOnProc( tElement->get_memory_index() )->create_basis_for_children( mAllElementsOnProc );
                }
            }
        }
    }

    //------------------------------------------------------------------------------
    //   private:
    //------------------------------------------------------------------------------

    void
    Lagrange_Mesh_Base::create_nodes()
    {
        // report on this operation
        MORIS_LOG_INFO( "Creating nodes on HMR Lagrange mesh" );

        // nodes on first level are created separately
        this->create_nodes_on_level_zero();

        // it is easier to create all zero level nodes first
        // and remove obsolete ones. Don't worry, there are not that many.
        this->delete_nodes_on_padding_elements();

        // now we do the nodes on higher levels
        this->create_nodes_on_higher_levels();

        // fill cell with all remaining nodes
        this->collect_nodes();

        // calculate system wide IDs (helpful for debugging)
        this->calculate_node_ids();

        // find out node to element connectivity
        this->determine_elements_connected_to_basis();

        // and determine the node ownership to be the smallest proc ID
        // of all elements connected to this node
        this->guess_basis_ownership();

        // Make sure that node ownership is correct. Correct otherwise.
        this->confirm_basis_ownership();

        // calculate node coordinates with respect to user defined offset
        this->calculate_node_coordinates();

        // create node numbers
        this->calculate_node_indices();

        if ( mParameters->use_number_aura() and mParameters->get_number_of_dimensions() == 3 and par_size() >= 4 and mParameters->is_output_mesh( mMeshIndex ) )
        {
            this->communicate_missed_node_indices();
        }

        // #ifdef MORIS_HAVE_DEBUG
        //             MORIS_LOG_WARNING("Sanity check for vertex basis Ids and ownership will be performed. This might slow down the execution significantly. \n");
        //             this->sanity_check_for_ids_and_ownership();
        // #endif
    }

    //------------------------------------------------------------------------------

    void
    Lagrange_Mesh_Base::delete_nodes_on_padding_elements()
    {
        // get number of elements on coarsest level
        auto tNumberOfElements = mAllCoarsestElementsOnProc.size();

        // counter for nodes
        luint tCount = 0;

        // loop over all elements on coarsest level
        for ( luint e = 0; e < tNumberOfElements; ++e )
        {
            // get pointer to Lagrange element
            Element* tElement = mAllCoarsestElementsOnProc( e );

            // test if element is not padding
            if ( !tElement->is_padding() )
            {
                // loop over all nodes of element
                for ( uint k = 0; k < mNumberOfBasesPerElement; ++k )
                {
                    // get pointer to node
                    Basis* tNode = tElement->get_basis( k );

                    if ( !tNode->is_flagged() )
                    {
                        // set basis as active
                        tNode->flag();

                        // increment counter
                        ++tCount;
                    }
                }
            }
        }

        // ask background mesh for number of elements per direction
        Matrix< DDLUMat > tNumberOfElementsPerDirection = mBackgroundMesh->get_number_of_elements_per_direction_on_proc();

        // assign Cell for nodes to be deleted
        Cell< Basis* > tNodes( mNumberOfAllBasis - tCount, nullptr );

        // reset counter
        tCount = 0;

        // loop over all elements on coarsest level
        for ( luint e = 0; e < tNumberOfElements; ++e )
        {
            // get pointer to Lagrange element
            Element* tElement = mAllCoarsestElementsOnProc( e );

            // test if element is padding
            if ( tElement->is_padding() )
            {
                // loop over all nodes of element
                for ( uint k = 0; k < mNumberOfBasesPerElement; ++k )
                {
                    // get pointer to node
                    Basis* tNode = tElement->get_basis( k );

                    // test if node exists
                    if ( tNode != nullptr )
                    {
                        // test if node is not flagged
                        if ( !tNode->is_flagged() )
                        {
                            // flag node
                            tNode->flag();

                            // copy node to delete list
                            tNodes( tCount++ ) = tNode;
                        }
                    }
                }
            }
        }

        // delete nodes
        for ( uint k = 0; k < tCount; ++k )
        {
            delete tNodes( k );

            // decrement number of nodes
            --mNumberOfAllBasis;
        }

        // tidy up: unflag all remaining nodes
        // loop over all elements on coarsest level
        for ( luint e = 0; e < tNumberOfElements; ++e )
        {
            // get pointer to Lagrange element
            Element* tElement = mAllCoarsestElementsOnProc( e );

            // test if element is not padding
            if ( !tElement->is_padding() )
            {
                // loop over all nodes of element
                for ( uint k = 0; k < mNumberOfBasesPerElement; ++k )
                {
                    // get pointer to node
                    Basis* tNode = tElement->get_basis( k );

                    // unset flag
                    tNode->unflag();
                }
            }
        }
    }

    //------------------------------------------------------------------------------

    void
    Lagrange_Mesh_Base::collect_nodes()
    {
        // clear node list
        mAllBasisOnProc.clear();

        // reserve size
        mAllBasisOnProc.resize( mNumberOfAllBasis, nullptr );

        // initialize counter
        luint tCount = 0;

        // get number of active elements on proc
        luint tNumberOfElements = mBackgroundMesh->get_number_of_active_elements_on_proc_including_aura();

        // get rank
        moris_id tMyRank = par_rank();

        // reset element counter
        mNumberOfElements              = 0;
        mNumberOfElementsIncludingAura = 0;

        // loop over all active elements on proc
        for ( luint e = 0; e < tNumberOfElements; ++e )
        {
            // get pointer to background element
            Background_Element_Base* tBackElement = mBackgroundMesh->get_element_from_proc_domain_including_aura( e );

            // get pointer to Lagrange element
            Element* tElement = mAllElementsOnProc( tBackElement->get_memory_index() );

            if ( !tBackElement->is_deactive( mActivationPattern ) )
            {
                // flag nodes that are used by this proc
                if ( tBackElement->get_owner() == tMyRank )
                {
                    for ( uint k = 0; k < mNumberOfBasesPerElement; ++k )
                    {
                        tElement->get_basis( k )->use();
                    }

                    // increment element counter
                    ++mNumberOfElements;
                }

                // flag nodes that are owned and shared on this proc. this includes the aura
                for ( uint k = 0; k < mNumberOfBasesPerElement; ++k )
                {
                    tElement->get_basis( k )->use_owned_and_shared();
                }

                // increment element counter including aura
                ++mNumberOfElementsIncludingAura;

                // loop over all nodes of this element
                for ( uint k = 0; k < mNumberOfBasesPerElement; ++k )
                {
                    // get pointer to node
                    Basis* tNode = tElement->get_basis( k );

                    // test if node is flagged
                    if ( !tNode->is_flagged() )
                    {
                        // set index in memory
                        tNode->set_memory_index( tCount );

                        // add node to list
                        mAllBasisOnProc( tCount++ ) = tNode;

                        // flag node
                        tNode->flag();
                    }
                }
            }
        }

        // make sure that number of nodes is correct
        MORIS_ERROR( tCount == mNumberOfAllBasis, "Number of Nodes does not match." );
    }

    //------------------------------------------------------------------------------

    void
    Lagrange_Mesh_Base::calculate_node_ids()
    {
        switch ( mParameters->get_number_of_dimensions() )
        {
            case ( 1 ):
            {
                for ( auto tNode : mAllBasisOnProc )
                {
                    // get ij position of node
                    const luint* tI = tNode->get_ijk();

                    // calculate ID and write to node
                    tNode->set_domain_id( this->calculate_node_id( tNode->get_level(),
                            tI[ 0 ] ) );
                }

                break;
            }
            case ( 2 ):
            {
                for ( auto tNode : mAllBasisOnProc )
                {
                    // get ij position of node
                    const luint* tIJ = tNode->get_ijk();

                    // calculate ID and write to node
                    tNode->set_domain_id( this->calculate_node_id( tNode->get_level(),
                            tIJ[ 0 ],
                            tIJ[ 1 ] ) );
                }

                break;
            }
            case ( 3 ):
            {
                // 3D case
                for ( auto tNode : mAllBasisOnProc )
                {
                    // get ij position of node
                    const luint* tIJK = tNode->get_ijk();

                    // calculate ID and write to node
                    tNode->set_domain_id( this->calculate_node_id( tNode->get_level(),
                            tIJK[ 0 ],
                            tIJK[ 1 ],
                            tIJK[ 2 ] ) );
                }

                break;
            }
            default:
            {
                MORIS_ERROR( false, "Lagrange_Mesh: Invalid number of dimensions" );
                break;
            }
        }
    }

    //------------------------------------------------------------------------------
    /**
     * calculates system wide unique node indices for MTK
     */
    void
    Lagrange_Mesh_Base::calculate_node_indices()
    {
        // report on this operation
        MORIS_LOG_INFO( "Computing node indices" );

        // reset counters
        mNumberOfUsedAndOwnedNodes = 0;
        mNumberOfUsedNodes         = 0;

        moris_id tNumberOfProcs = par_size();

        if ( tNumberOfProcs == 1 )    // serial mode
        {
            moris_id tCount = 0;
            for ( auto tNode : mAllBasisOnProc )
            {
                // test if node is used by current setup
                if ( tNode->is_used() )
                {
                    // in serial local index and domain index are identical
                    tNode->set_domain_index( mNumberOfUsedAndOwnedNodes++ );
                    tNode->set_local_index( mNumberOfUsedNodes++ );
                    tCount++;
                }
            }
            mMaxNodeDomainIndex = tCount;
        }
        else    // parallel mode
        {
            // STEP 1: label the nodes that I own

            // get my rank
            moris_id tMyRank = par_rank();

            if ( mParameters->use_number_aura() and mParameters->is_output_mesh( mMeshIndex ) )
            {
                for ( auto tNode : mAllBasisOnProc )
                {
                    // test if node is used by current setup
                    if ( tNode->is_used() )
                    {
                        // test if node is owned
                        if ( tNode->get_owner() == tMyRank )
                        {
                            tNode->set_domain_index( mNumberOfUsedAndOwnedNodes++ );
                        }
                    }
                    if ( tNode->is_use_owned_and_shared() )
                    {
                        // set local index of node including aura
                        tNode->set_local_index( mNumberOfUsedNodes++ );
                    }

                    // make sure that this basis is not flagged
                    tNode->unflag();
                }
            }
            else
            {
                for ( auto tNode : mAllBasisOnProc )
                {
                    // test if node is used by current setup
                    if ( tNode->is_used() )
                    {
                        // test if node is owned
                        if ( tNode->get_owner() == tMyRank )
                        {
                            tNode->set_domain_index( mNumberOfUsedAndOwnedNodes++ );
                        }

                        // set local index of node
                        tNode->set_local_index( mNumberOfUsedNodes++ );
                    }

                    // make sure that this basis is not flagged
                    tNode->unflag();
                }
            }

            // STEP 2: Add offset to IDs which I own

            // communicate number of owned nodes with other procs
            Matrix< DDLUMat > tNodesOwnedPerProc;
            comm_gather_and_broadcast( mNumberOfUsedAndOwnedNodes, tNodesOwnedPerProc );

            // get proc neighbors from background mesh
            auto tProcNeighbors = mBackgroundMesh->get_proc_neighbors();

            // calculate node offset table
            Matrix< DDLUMat > tNodeOffset( tNumberOfProcs, 1, 0 );
            for ( moris_id p = 1; p < tNumberOfProcs; ++p )
            {
                tNodeOffset( p ) = tNodeOffset( p - 1 ) + tNodesOwnedPerProc( p - 1 );
            }

            // remember for MTK output
            mMaxNodeDomainIndex = tNodeOffset( tNumberOfProcs - 1 ) + tNodesOwnedPerProc( tNumberOfProcs - 1 );

            // get my offset
            luint tMyOffset = tNodeOffset( tMyRank );

            // loop over all nodes on proc
            for ( auto tNode : mAllBasisOnProc )
            {
                // test if the is used and node belongs to me
                if ( tNode->is_used() )
                {
                    if ( tNode->get_owner() == tMyRank )
                    {
                        // set global node index
                        tNode->set_domain_index( tNode->get_hmr_index() + tMyOffset );
                    }
                }
            }

            // STEP 3: Global node indices of used and owned nodes
            // must be communicated to the other procs

            // get number of proc neighbors
            uint tNumberOfProcNeighbors = mBackgroundMesh->get_number_of_proc_neighbors();

            // create cell of matrices to send
            Matrix< DDLUMat >         tEmpty;
            Cell< Matrix< DDLUMat > > tSendID( tNumberOfProcNeighbors, tEmpty );

            // loop over all proc neighbors
            for ( uint p = 0; p < tNumberOfProcNeighbors; ++p )
            {
                moris_id tNeighbor = tProcNeighbors( p );

                if ( tNeighbor < tNumberOfProcs && tNeighbor != tMyRank )
                {
                    // cell with basis in aura
                    Cell< Basis* > tNodes;

                    // collect nodes within aura
                    this->collect_basis_from_aura( p, 0, tNodes );

                    // count nodes that belong to neighbor
                    uint tCount = 0;

                    for ( Basis* tNode : tNodes )
                    {
                        // test if node belongs to neighbor
                        if ( mParameters->use_number_aura() and mParameters->is_output_mesh( mMeshIndex ) )
                        {
                            if ( tNode->get_owner() == tNeighbor && tNode->is_use_owned_and_shared() )
                            {
                                // increment counter
                                ++tCount;
                            }
                        }
                        else
                        {
                            if ( tNode->get_owner() == tNeighbor && tNode->is_used() )
                            {
                                // increment counter
                                ++tCount;
                            }
                        }
                    }

                    // set matrix length
                    tSendID( p ).set_size( tCount, 1 );

                    // reset counter
                    tCount = 0;

                    // fill matrix with IDs
                    for ( Basis* tNode : tNodes )
                    {
                        // test if node belongs to neighbor
                        if ( mParameters->use_number_aura() and mParameters->is_output_mesh( mMeshIndex ) )
                        {
                            if ( tNode->get_owner() == tNeighbor && tNode->is_use_owned_and_shared() )
                            {
                                // increment counter
                                tSendID( p )( tCount++ ) = tNode->get_hmr_id();
                            }
                        }
                        else
                        {
                            if ( tNode->get_owner() == tNeighbor && tNode->is_used() )
                            {
                                // increment counter
                                tSendID( p )( tCount++ ) = tNode->get_hmr_id();
                            }
                        }
                    }
                }    // end neighbor exists
            }        // end loop over all neighbors

            Cell< Matrix< DDLUMat > > tReceiveID;

            // communicate node IDs to neighbors
            communicate_mats( tProcNeighbors,
                    tSendID,
                    tReceiveID );

            // clear memory
            tSendID.clear();

            Cell< Matrix< DDLUMat > > tSendIndex( tNumberOfProcNeighbors, tEmpty );

            // loop over all proc neighbors
            for ( uint p = 0; p < tNumberOfProcNeighbors; ++p )
            {
                moris_id tNeighbor = tProcNeighbors( p );

                if ( tNeighbor < tNumberOfProcs && tNeighbor != tMyRank )
                {
                    // cell with basis in aura
                    Cell< Basis* > tNodes;

                    // collect nodes within inverse aura
                    this->collect_basis_from_aura( p, 1, tNodes );

                    // create Map
                    map< luint, moris_id > tMap;

                    for ( Basis* tNode : tNodes )
                    {
                        if ( tNode->get_owner() == tMyRank )
                        {
                            tMap[ tNode->get_hmr_id() ] = tNode->get_hmr_index();
                        }
                    }

                    // get number of nodes
                    uint tNumberOfNodes = tReceiveID( p ).length();

                    // send indices
                    tSendIndex( p ).set_size( tNumberOfNodes, 1 );

                    // fill index with requested IDs
                    for ( uint k = 0; k < tNumberOfNodes; ++k )
                    {
                        tSendIndex( p )( k ) = tMap.find( tReceiveID( p )( k ) );
                    }
                }
            }

            Cell< Matrix< DDLUMat > > tReceiveIndex;

            // communicate node IDs to neighbors
            communicate_mats( tProcNeighbors,
                    tSendIndex,
                    tReceiveIndex );

            // clear memory
            tSendIndex.clear();

            // loop over all proc neighbors
            for ( uint p = 0; p < tNumberOfProcNeighbors; ++p )
            {
                moris_id tNeighbor = tProcNeighbors( p );

                if ( tNeighbor < tNumberOfProcs && tNeighbor != tMyRank )
                {
                    // cell with basis in aura
                    Cell< Basis* > tNodes;

                    // collect nodes within aura
                    this->collect_basis_from_aura( p, 0, tNodes );

                    // initialize counter
                    uint tCount = 0;

                    for ( Basis* tNode : tNodes )
                    {
                        if ( mParameters->use_number_aura() and mParameters->is_output_mesh( mMeshIndex ) )
                        {
                            if ( tNode->get_owner() == tNeighbor && tNode->is_use_owned_and_shared() )
                            {
                                tNode->set_domain_index( tReceiveIndex( p )( tCount++ ) );
                            }
                        }
                        else
                        {
                            if ( tNode->get_owner() == tNeighbor && tNode->is_used() )
                            {
                                tNode->set_domain_index( tReceiveIndex( p )( tCount++ ) );
                            }
                        }
                    }
                }
            }
        }
    }

    //------------------------------------------------------------------------------

    void
    Lagrange_Mesh_Base::communicate_missed_node_indices()
    {
        // get number of ranks
        uint tNumberOfProcs = par_size();

        // only needed if in parallel mode
        if ( tNumberOfProcs > 1 )
        {
            // make sure that all basis are unflagged
            this->unflag_all_basis();

            // get number of proc neighbors
            uint tNumberOfProcNeighbors = mBackgroundMesh->get_number_of_proc_neighbors();

            // get proc neighbors from background mesh
            const Matrix< IdMat >& tProcNeighbors = mBackgroundMesh->get_proc_neighbors();

            uint tCounter = 0;

            for ( auto tBasis : mAllBasisOnProc )
            {
                if ( tBasis->get_hmr_index() == gNoEntityID )
                {
                    MORIS_ASSERT( tBasis->get_owner() != gNoProcOwner,
                            "Lagrange_Mesh_Base::communicate_missed_node_indices(), Node has no proc owner assigned" );

                    tCounter++;
                }
            }

            Cell< Basis* > tBasisWithoutId( tCounter );
            tCounter = 0;

            for ( auto tBasis : mAllBasisOnProc )
            {
                if ( tBasis->get_hmr_index() == gNoEntityID )
                {
                    tBasisWithoutId( tCounter++ ) = tBasis;
                }
            }

            // create cell of matrices to send
            Matrix< DDLUMat > tEmptyLuint;
            Matrix< DDUMat >  tEmptyUint;

            Cell< Matrix< DDLUMat > > tSendAncestor( tNumberOfProcNeighbors, tEmptyLuint );
            Cell< Matrix< DDUMat > >  tSendPedigree( tNumberOfProcNeighbors, tEmptyUint );
            Cell< Matrix< DDUMat > >  tSendBasisIndex( tNumberOfProcNeighbors, tEmptyUint );

            // get my rank
            moris_id tMyRank = par_rank();

            // loop over all proc neighbors
            for ( uint p = 0; p < tNumberOfProcNeighbors; ++p )
            {
                // get rank of neighbor
                moris_id tNeighborRank = tProcNeighbors( p );

                if ( tNeighborRank != tMyRank && tNeighborRank != gNoProcNeighbor )
                {
                    // calculate addresses of basis to ask for
                    this->encode_foreign_basis_path( tBasisWithoutId,
                            tNeighborRank,
                            tSendAncestor( p ),
                            tSendPedigree( p ),
                            tSendBasisIndex( p ) );
                }
            }

            // send basis indices
            Cell< Matrix< DDUMat > > tReceiveBasisIndex;

            // communicate basis indices
            communicate_mats(
                    tProcNeighbors,
                    tSendBasisIndex,
                    tReceiveBasisIndex );

            // free memory
            tSendBasisIndex.clear();

            // ancestors to receive
            Cell< Matrix< DDLUMat > > tReceiveAncestor;

            // communicate ancestor list
            communicate_mats(
                    tProcNeighbors,
                    tSendAncestor,
                    tReceiveAncestor );

            // free memory
            tSendAncestor.clear();

            // communicate pedigree list
            Cell< Matrix< DDUMat > > tReceivePedigree;

            communicate_mats(
                    tProcNeighbors,
                    tSendPedigree,
                    tReceivePedigree );

            // free memory
            tSendPedigree.clear();

            // matrix with owners to send
            Cell< Matrix< DDUMat > > tSendId( tNumberOfProcNeighbors, tEmptyUint );

            // loop over all proc neighbors
            for ( uint p = 0; p < tNumberOfProcNeighbors; ++p )
            {
                // get number of basis requested by neighbor
                luint tNumberOfBasis = tReceiveBasisIndex( p ).length();

                // initialize matrix
                tSendId( p ).set_size( tNumberOfBasis, 1 );

                // initialize memory counter
                luint tMemoryCounter = 0;

                // loop over all basis
                for ( luint k = 0; k < tNumberOfBasis; ++k )
                {
                    // pick requested element
                    Background_Element_Base*
                            tElement = mBackgroundMesh->decode_pedigree_path(
                                    tReceiveAncestor( p )( k ),
                                    tReceivePedigree( p ),
                                    tMemoryCounter );

                    // pick requested basis
                    Basis* tBasis = mAllElementsOnProc( tElement->get_memory_index() )->get_basis( tReceiveBasisIndex( p )( k ) );

                    // write basis owner into send array
                    tSendId( p )( k ) = tBasis->get_hmr_index();
                }
            }

            // free memory
            tReceiveBasisIndex.clear();
            tReceiveAncestor.clear();
            tReceivePedigree.clear();

            // communicate owners
            Cell< Matrix< DDUMat > > tReceiveId;

            communicate_mats(
                    tProcNeighbors,
                    tSendId,
                    tReceiveId );

            // free memory
            tSendId.clear();

            // loop over all proc neighbors
            for ( uint p = 0; p < tNumberOfProcNeighbors; ++p )
            {
                // get rank of neighbor
                moris_id tNeighborRank = tProcNeighbors( p );

                if ( tNeighborRank != tMyRank && tNeighborRank != gNoProcNeighbor )
                {
                    // initialize counter
                    luint tCount = 0;

                    // count number of basis suspected to be owned by neighbor
                    for ( auto tBasis : tBasisWithoutId )
                    {
                        if ( tBasis->get_owner() == tNeighborRank )
                        {
                            // set ownership from received matrix
                            tBasis->set_domain_index( tReceiveId( p )( tCount++ ) );
                        }
                    }
                }
            }
        }
    }

    //------------------------------------------------------------------------------

    void
    Lagrange_Mesh_Base::calculate_node_sharing()
    {
        // report on this operation
        MORIS_LOG_INFO( "Lagrange Mesh #%i: Finding shared nodes", this->get_index() );

        moris_id tNumberOfProcs = par_size();
        //            moris_id tMyProcRank    = par_rank();

        if ( tNumberOfProcs == 1 )    // serial mode
        {
            return;                   // Do nothing (because node sharing is only in parallel)
        }

        if ( tNumberOfProcs > 1 )
        {
            // get proc neighbors from background mesh
            const Matrix< IdMat >& tProcNeighbors = mBackgroundMesh->get_proc_neighbors();

            // get number of proc neighbors
            uint tNumberOfProcNeighbors = mBackgroundMesh->get_number_of_proc_neighbors();

            // Initialize neighbor proc rank
            uint tNeighborProcRank = 0;

            // Initialize an inverse aura flag
            Cell< Basis* > tAuraNodes;
            Cell< Basis* > tInverseAuraNodes;
            bool           tInverseAuraFlag = true;

            // Counter
            uint tCount = 0;

            // Id
            moris_id tBasisMemoryIndex = 0;

            // Iterate through the processors that we share nodes with
            for ( uint p = 0; p < tNumberOfProcNeighbors; ++p )
            {
                // neighbor proc rank
                tNeighborProcRank = tProcNeighbors( p );

                // cell with basis in aura
                tInverseAuraFlag = false;

                // collect nodes within aura
                this->collect_basis_from_aura( p, tInverseAuraFlag, tAuraNodes );

                // flip the aura flag to get inverse flag
                tInverseAuraFlag = true;

                // Collect nodes within inverse aura
                this->collect_basis_from_aura( p, tInverseAuraFlag, tInverseAuraNodes );

                // Get all the ids for the aura and inverse aura nodes
                // The intersection  of the two sets is the nodes on the boundary
                // Cells instead of moris matrix for intersection operation on std::vector
                Cell< moris_id > tAuraNodeMemoryIndex( tAuraNodes.size() );
                Cell< moris_id > tInverseAuraNodeMemoryIndex( tInverseAuraNodes.size() );
                Cell< moris_id > tBoundaryNodeMemoryIndex( std::max( tAuraNodes.size(), tInverseAuraNodes.size() ) );

                // Reset count
                tCount = 0;

                // Iterate through aura nodes and collect ids
                for ( auto tBasis : tAuraNodes )
                {
                    tBasisMemoryIndex = tBasis->get_memory_index();

                    // FIXME: Nodes that are in the aura do not all have ids.
                    if ( tBasisMemoryIndex != 0 )
                    {
                        // Add node id to list
                        tAuraNodeMemoryIndex( tCount++ ) = tBasisMemoryIndex;
                    }
                }

                // Size out extra space
                tAuraNodeMemoryIndex.resize( tCount );

                // Reset count
                tCount = 0;
                // Iterate through inverse aura nodes and collect ids
                for ( auto tBasis : tInverseAuraNodes )
                {
                    tBasisMemoryIndex = tBasis->get_memory_index();

                    if ( tBasisMemoryIndex != 0 )
                    {
                        // Add node id to list
                        tInverseAuraNodeMemoryIndex( tCount++ ) = tBasisMemoryIndex;
                    }
                }
                // Size out extra space
                tInverseAuraNodeMemoryIndex.resize( tCount );

                // sort inverse aura and aura node ids
                std::sort( tAuraNodeMemoryIndex.data().begin(), tAuraNodeMemoryIndex.data().end() );
                std::sort( tInverseAuraNodeMemoryIndex.data().begin(), tInverseAuraNodeMemoryIndex.data().end() );

                std::vector< moris_id >::iterator it =
                        std::set_intersection( tAuraNodeMemoryIndex.data().begin(),
                                tAuraNodeMemoryIndex.data().end(),
                                tInverseAuraNodeMemoryIndex.data().begin(),
                                tInverseAuraNodeMemoryIndex.data().end(),
                                tBoundaryNodeMemoryIndex.data().begin() );

                // resize boundary node data
                tBoundaryNodeMemoryIndex.data().resize( it - tBoundaryNodeMemoryIndex.data().begin() );

                // Add basis sharing information to the basis itself;
                for ( auto tBoundNodeMemoryIndex : tBoundaryNodeMemoryIndex )
                {
                    Basis* tBoundBasis = get_basis_by_memory_index( tBoundNodeMemoryIndex );
                    tBoundBasis->add_node_sharing( tNeighborProcRank );
                }
            }
        }
    }

    //------------------------------------------------------------------------------

    Element*
    Lagrange_Mesh_Base::get_child( Element* aElement,
            uint                            aChildIndex )
    {
        // get pointer to background element
        Background_Element_Base* tBackElement = aElement->get_background_element();

        if ( tBackElement->has_children() )
        {
            // get child of background element
            Background_Element_Base* tBackChild = tBackElement->get_child( aChildIndex );

            // grab child from element list
            return mAllElementsOnProc( tBackChild->get_memory_index() );
        }
        else
        {
            // return nothing
            return nullptr;
        }
    }

    //------------------------------------------------------------------------------

    void
    Lagrange_Mesh_Base::reset_fields()
    {
        mRealScalarFieldLabels.clear();
        mRealScalarFieldData.clear();
        mRealScalarFieldBSplineCoeffs.clear();
        mRealScalarFieldRanks.clear();
        mRealScalarFieldBSplineOrders.clear();

        Matrix< DDRMat > tEmpty;

        // first field is element level
<<<<<<< HEAD
        mRealScalarFieldLabels.push_back( "Element_Level" );
        mRealScalarFieldRanks.push_back( EntityRank::ELEMENT );
        mRealScalarFieldData.push_back( tEmpty );
=======
        mRealScalarFieldLabels       .push_back( "Element_Level" );
        mRealScalarFieldRanks        .push_back( mtk::EntityRank::ELEMENT );
        mRealScalarFieldData         .push_back( tEmpty );
>>>>>>> b0a5f5d8
        mRealScalarFieldBSplineCoeffs.push_back( tEmpty );
        mRealScalarFieldBSplineOrders.push_back( 0 );

        // second field is element owner
<<<<<<< HEAD
        mRealScalarFieldLabels.push_back( "Element_Owner" );
        mRealScalarFieldRanks.push_back( EntityRank::ELEMENT );
        mRealScalarFieldData.push_back( tEmpty );
=======
        mRealScalarFieldLabels       .push_back( "Element_Owner" );
        mRealScalarFieldRanks        .push_back( mtk::EntityRank::ELEMENT );
        mRealScalarFieldData         .push_back( tEmpty );
>>>>>>> b0a5f5d8
        mRealScalarFieldBSplineCoeffs.push_back( tEmpty );
        mRealScalarFieldBSplineOrders.push_back( 0 );

        // third field is vertex IDs
<<<<<<< HEAD
        mRealScalarFieldLabels.push_back( "Node_IDs" );
        mRealScalarFieldRanks.push_back( EntityRank::NODE );
        mRealScalarFieldData.push_back( tEmpty );
=======
        mRealScalarFieldLabels       .push_back( "Node_IDs" );
        mRealScalarFieldRanks        .push_back( mtk::EntityRank::NODE );
        mRealScalarFieldData         .push_back( tEmpty );
>>>>>>> b0a5f5d8
        mRealScalarFieldBSplineCoeffs.push_back( tEmpty );
        mRealScalarFieldBSplineOrders.push_back( 0 );

        // forth field is vertex IDs
        //            mRealScalarFieldLabels       .push_back( "Element_Indices" );
        //            mRealScalarFieldRanks        .push_back( mtk::EntityRank::ELEMENT );
        //            mRealScalarFieldData         .push_back( tEmpty );
        //            mRealScalarFieldBSplineCoeffs.push_back( tEmpty );
        //            mRealScalarFieldBSplineOrders.push_back( 0 );
    }

    //------------------------------------------------------------------------------

    STK*
    Lagrange_Mesh_Base::create_stk_object( const double aTimeStep )
    {
        MORIS_ERROR( mOrder <= 2, "Tried to create an STK object for third or higher order. \n This is not supported by Exodus II." );

        // create new MTK object
        STK* aSTK = new STK( this );

        // create data
        aSTK->create_mesh_data( aTimeStep );

        // return MTK object
        return aSTK;
    }

    //------------------------------------------------------------------------------

    bool
    Lagrange_Mesh_Base::test_for_double_nodes()
    {
        // strategy: fill a matrix with node IDs. Make them unique.
        // each node must appear only once

        this->determine_elements_connected_to_basis();

        // get number of nodes
        luint tNumberOfNodes = mAllBasisOnProc.size();

        // matrix which will contain node IDs
        Matrix< DDLUMat > tNodeIDs( tNumberOfNodes, 1 );

        // loop over all nodes
        for ( luint k = 0; k < tNumberOfNodes; ++k )
        {
            // get node
            Basis* tNode = mAllBasisOnProc( k );

            // get level of node
            luint tLevel = tNode->get_level();

            if ( tLevel == 0 )
            {
                tNodeIDs( k ) = tNode->get_hmr_id();
            }
            else
            {
                // get ijk of node
                const luint* tNodeIJK = tNode->get_ijk();

                // copy array into writable array
                luint tIJK[ 3 ];

                for ( uint i = 0; i < mNumberOfDimensions; ++i )
                {
                    tIJK[ i ] = tNodeIJK[ i ];
                }

                bool tCheck = true;

                // now see if there is any node above
                while ( tLevel > 0 && tCheck )
                {
                    for ( uint i = 0; i < mNumberOfDimensions; ++i )
                    {
                        tCheck = tCheck && ( tIJK[ i ] % 2 == 0 );
                    }
                    if ( tCheck )
                    {
                        // go up
                        for ( uint i = 0; i < mNumberOfDimensions; ++i )
                        {
                            tIJK[ i ] /= 2;
                        }

                        // decrement level
                        --tLevel;
                    }
                }

                // calculate new id of node
                if ( mNumberOfDimensions == 1 )
                {
                    tNodeIDs( k ) = this->calculate_node_id( tLevel, tIJK[ 0 ] );
                }
                else if ( mNumberOfDimensions == 2 )
                {
                    tNodeIDs( k ) = this->calculate_node_id( tLevel, tIJK[ 0 ], tIJK[ 1 ] );
                }
                else if ( mNumberOfDimensions == 3 )
                {
                    tNodeIDs( k ) = this->calculate_node_id( tLevel, tIJK[ 0 ], tIJK[ 1 ], tIJK[ 2 ] );
                }
            }
        }

        /*        // init a boost bitset
                BoostBitset tBitset( tNodeIDs.max()+1 );

                // loop over all nodes
                for( luint k=0; k<tNumberOfNodes; ++k )
                {
                    // write id of node into array

                    // test if ID was already flagged
                    if ( ! tBitset.test(  tNodeIDs( k ) ) )
                    {
                        tBitset.set( tNodeIDs( k ) );
                    }
                    else
                    {
                        // other coordinate
                        luint j=0;
                        // search for corresponding node
                        for( luint i=0; i<tNumberOfNodes; ++i )
                        {
                            if ( tNodeIDs( i ) == tNodeIDs( k ) )
                            {
                                j = i;
                                break;
                            }

                        }

                        std::fprintf( stdout,
                                "Error: Node %lu has the ID %lu, which is already used bu node %lu.\n\n",
                                ( long unsigned int ) k,
                                ( long unsigned int ) tNodeIDs( k ),
                                ( long unsigned int ) j
                        );

                        // print elements of node 1
                        std::fprintf( stdout, "Elements connected to Node %lu : \n", ( long unsigned int ) k );

                        Matrix< DDLUMat > tElements = mElementsPerNode( mAllBasisOnProc( k )->get_hmr_index() );
                         for( luint i=0; i<tElements.length(); ++i )
                        {
                            // get element
                            Element* tElement = mAllElementsOnProc ( tElements( i ) );

                            std::fprintf( stdout, "    Element %4lu    ID %4lu      Parent:  %4lu\n",
                                    ( long unsigned int ) tElement->get_background_element()->get_subdomain_index(),
                                    ( long unsigned int ) tElement->get_background_element()->get_hmr_id(),
                                    ( long unsigned int ) tElement->get_background_element()->get_parent()->get_hmr_id() );
                        }
                        std::fprintf( stdout, "\n" );

                        // print elements of node2
                        std::fprintf( stdout, "Elements connected to Node %lu : \n", ( long unsigned int ) j );

                        tElements = mElementsPerNode( mAllBasisOnProc( j )->get_hmr_index() );

                        for( luint i=0; i<tElements.length(); ++i )
                        {
                            // get element
                            Element* tElement = mAllElementsOnProc ( tElements( i ) );

                            std::fprintf( stdout, "    Element %4lu    ID %4lu     Parent:  %4lu\n",
                                    ( long unsigned int ) tElement->get_background_element()->get_subdomain_index(),
                                    ( long unsigned int ) tElement->get_background_element()->get_hmr_id(),
                                    ( long unsigned int ) tElement->get_background_element()->get_parent()->get_hmr_id()  );
                        }
                        std::fprintf( stdout, "\n" );

                        exit(-1);
                    }
                } */

        // make matrix unique
        Matrix< DDLUMat > tNodeUniqueIDs;
        unique( tNodeIDs, tNodeUniqueIDs );

        // make sure that number of nodes is the same
        return tNodeUniqueIDs.length() == tNumberOfNodes;
    }

    //------------------------------------------------------------------------------

    void
    Lagrange_Mesh_Base::save_to_gmsh( const std::string& aFilePath )
    {
        // start timer
        tic tTimer;

        // get my rank
        moris_id tMyRank = par_rank();

        // modify filename
        std::string tFilePath;
        if ( moris::par_size() > 1 )
        {
            tFilePath = aFilePath + "." + std::to_string( par_size() ) + "." + std::to_string( tMyRank );
        }
        else
        {
            tFilePath = aFilePath;
        }

        // create output file
        std::FILE* tFile = std::fopen( tFilePath.c_str(), "w+" );

        // write header
        std::fprintf( tFile, "$MeshFormat\n2.2 0 8\n$EndMeshFormat\n" );

        // write node coordinates
        std::fprintf( tFile, "$Nodes\n%lu\n", (long unsigned int)mNumberOfUsedNodes );

        // get mesh scale factor
        real tScale = mParameters->get_gmsh_scale();

        switch ( mParameters->get_number_of_dimensions() )
        {
            case ( 2 ):
            {
                // loop over all nodes
                for ( auto tNode : mAllBasisOnProc )
                {
                    // test if this node is relevant
                    if ( tNode->is_used() )
                    {
                        // get coordinates of node
                        const real* tXY = tNode->get_xyz();

                        // write coordinates to ASCII file
                        std::fprintf( tFile,
                                "%lu %.17f %.17f 0\n",
                                (long unsigned int)tNode->get_hmr_index() + 1,
                                (double)tXY[ 0 ] * tScale,
                                (double)tXY[ 1 ] * tScale );
                    }
                }
                break;
            }
            case ( 3 ):
            {
                // loop over all nodes
                for ( auto tNode : mAllBasisOnProc )
                {
                    // test if this node is relevant
                    if ( tNode->is_used() )
                    {
                        // get coordinates of node
                        const real* tXYZ = tNode->get_xyz();

                        // write coordinates to ASCII file
                        std::fprintf( tFile,
                                "%lu %.17f %.17f %.17f\n",
                                (long unsigned int)tNode->get_hmr_index() + 1,
                                (double)tXYZ[ 0 ] * tScale,
                                (double)tXYZ[ 1 ] * tScale,
                                (double)tXYZ[ 2 ] * tScale );
                    }
                }
                break;
            }
            default:
            {
                MORIS_ERROR( false, "wrong number of dimensions\n" );
                break;
            }
        }

        // end node tag
        std::fprintf( tFile, "$EndNodes\n" );

        // write element tag
        std::fprintf( tFile, "$Elements\n%lu\n", (long unsigned int)mNumberOfElements );

        // loop over all elements
        for ( auto tElement : mAllElementsOnProc )
        {
            // test if this element is relevant
            if ( tElement->get_owner() == tMyRank && tElement->is_active() )
            {
                // print element line
                std::fprintf( tFile, "%lu %s\n", (long unsigned int)tElement->get_hmr_index() + 1, tElement->get_gmsh_string().c_str() );
            }
        }

        // finish element tag
        std::fprintf( tFile, "$EndElements\n" );

        // close file
        std::fclose( tFile );

        // stop timer
        real tElapsedTime = tTimer.toc< moris::chronos::milliseconds >().wall;

        // print output
        MORIS_LOG_INFO( "%s Created GMSH File: %s",
                proc_string().c_str(),
                tFilePath.c_str() );
        MORIS_LOG_INFO( "Writing took %5.3f seconds.",
                (double)tElapsedTime / 1000 );
        MORIS_LOG_INFO( " " );
    }

    //------------------------------------------------------------------------------

    void
    Lagrange_Mesh_Base::link_twins()
    {
        // get number of elements of interest
        auto tNumberOfElements = this->get_number_of_elements();

        // get number of meshes
        uint tNumberOfTwins = mBSplineMeshes.size();

        // allocate twin container
        for ( uint e = 0; e < tNumberOfElements; ++e )
        {
            this->get_element( e )->allocate_twin_container( tNumberOfTwins );
        }

        // loop over list of entries of lagrange_to_bspline map set by user
        for ( uint k = 1; k < tNumberOfTwins; ++k )
        {
            // check if a B-Spline mesh has been assigned to current Lagrange mesh ...
            if ( mBSplineMeshes( k ) != nullptr )
            {
                // ... if so, match twins for all elements in B-Sp. and Lag. meshes
                for ( uint e = 0; e < tNumberOfElements; ++e )
                {
                    this->get_element( e )->set_twin( k, mBSplineMeshes( k )->get_element( e ) );
                }
            }
        }
    }

    //------------------------------------------------------------------------------

    void
    Lagrange_Mesh_Base::save_to_vtk( const std::string& aFilePath )
    {
        // log & trace this operation
        Tracer tTracer( "HMR", "Lagrange Mesh #" + std::to_string( this->get_index() ), "Save to VTK" );

        // modify filename
        std::string tFilePath = parallelize_path( aFilePath );

        // open the file
        std::ofstream tFile( tFilePath, std::ios::binary );

        // containers
        // float tFValue = 0;
        // int   tIValue = 0;
        float tFChar = 0;
        int   tIChar = 0;

        tFile << "# vtk DataFile Version 3.0" << std::endl;
        tFile << "GO BUFFS!" << std::endl;
        tFile << "BINARY" << std::endl;
        // tFile << "ASCII" << std::endl;
        luint tNumberOfNodes = mAllBasisOnProc.size();

        // write node data
        tFile << "DATASET UNSTRUCTURED_GRID" << std::endl;

        tFile << "POINTS " << tNumberOfNodes << " float" << std::endl;

        // ask settings for number of dimensions
        auto tNumberOfDimensions = mParameters->get_number_of_dimensions();

        if ( tNumberOfDimensions == 2 )
        {
            // loop over all nodes
            for ( luint k = 0; k < tNumberOfNodes; ++k )
            {
                // get coordinate from node
                const real* tXY = mAllBasisOnProc( k )->get_xyz();

                // write coordinates to mesh
                tFChar = swap_byte_endian( (float)tXY[ 0 ] );
                tFile.write( (char*)&tFChar, sizeof( float ) );
                tFChar = swap_byte_endian( (float)tXY[ 1 ] );
                tFile.write( (char*)&tFChar, sizeof( float ) );
                tFChar = swap_byte_endian( (float)0 );
                tFile.write( (char*)&tFChar, sizeof( float ) );
            }
        }
        else if ( tNumberOfDimensions == 3 )
        {
            // loop over all nodes
            for ( luint k = 0; k < tNumberOfNodes; ++k )
            {
                // get coordinate from node
                const real* tXYZ = mAllBasisOnProc( k )->get_xyz();

                // write coordinates to mesh
                tFChar = swap_byte_endian( (float)tXYZ[ 0 ] );
                tFile.write( (char*)&tFChar, sizeof( float ) );
                tFChar = swap_byte_endian( (float)tXYZ[ 1 ] );
                tFile.write( (char*)&tFChar, sizeof( float ) );
                tFChar = swap_byte_endian( (float)tXYZ[ 2 ] );
                tFile.write( (char*)&tFChar, sizeof( float ) );
            }
        }

        tFile << std::endl;

        // write element topology
        int tCellType = mAllElementsOnProc( 0 )->get_vtk_type();

        // count number of non padding elements
        luint tNumberOfElements = 0;

        // can only write element data if vtk map exists
        if ( tCellType != 0 )
        {
            int tNumberOfNodesPerElement = swap_byte_endian( (int)mNumberOfBasesPerElement );

            luint tNumberOfAllElementsOnProc = mAllElementsOnProc.size();

            for ( luint k = 0; k < tNumberOfAllElementsOnProc; ++k )
            {
                if ( mAllElementsOnProc( k )->is_active() )
                {
                    // increment element counter
                    ++tNumberOfElements;
                }
            }

            // write header for cells
            tFile << "CELLS " << tNumberOfElements << " "
                  << ( mNumberOfBasesPerElement + 1 ) * tNumberOfElements << std::endl;

            // matrix containing node indices
            Matrix< DDLUMat > tNodes( mNumberOfBasesPerElement, 1 );

            // loop over all elements
            for ( luint k = 0; k < tNumberOfAllElementsOnProc; ++k )
            {
                if ( mAllElementsOnProc( k )->is_active() )
                {
                    tFile.write( (char*)&tNumberOfNodesPerElement, sizeof( int ) );

                    // ask element for nodes
                    mAllElementsOnProc( k )->get_basis_indices_for_vtk( tNodes );

                    for ( uint i = 0; i < mNumberOfBasesPerElement; ++i )
                    {
                        tIChar = swap_byte_endian( (int)tNodes( i ) );
                        tFile.write( (char*)&tIChar, sizeof( int ) );
                        // tFile << " " << (int) mAllElementsOnProc( k )->get_basis( i )->get_memory_index();
                    }
                    // tFile << std::endl;
                }
            }

            tFile << std::endl;

            // write cell types
            tFile << "CELL_TYPES " << tNumberOfElements << std::endl;
            tIChar = swap_byte_endian( tCellType );
            for ( luint k = 0; k < tNumberOfElements; ++k )
            {
                tFile.write( (char*)&tIChar, sizeof( int ) );
                // tFile << tCellType << std::endl;
            }

            // write element data
            tFile << "CELL_DATA " << tNumberOfElements << std::endl;

            // write element ID
            tFile << "SCALARS ELEMENT_ID int" << std::endl;
            tFile << "LOOKUP_TABLE default" << std::endl;
            for ( moris::uint k = 0; k < tNumberOfAllElementsOnProc; ++k )
            {
                if ( mAllElementsOnProc( k )->is_active() )
                {
                    // tIChar = swap_byte_endian( (int) mAllElementsOnProc( k )->get_background_element()->get_hmr_id() );
                    tIChar = swap_byte_endian( (int)mAllElementsOnProc( k )->get_id() );
                    tFile.write( (char*)&tIChar, sizeof( int ) );
                }
            }
            tFile << std::endl;

            // write element ID
            tFile << "SCALARS ELEMENT_INDEX int" << std::endl;
            tFile << "LOOKUP_TABLE default" << std::endl;
            for ( moris::uint k = 0; k < tNumberOfAllElementsOnProc; ++k )
            {
                if ( mAllElementsOnProc( k )->is_active() )
                {
                    // tIChar = swap_byte_endian( (int) mAllElementsOnProc( k )->get_background_element()->get_hmr_id() );
                    tIChar = swap_byte_endian( (int)mAllElementsOnProc( k )->get_index() );
                    tFile.write( (char*)&tIChar, sizeof( int ) );
                }
            }
            tFile << std::endl;

            // write proc owner
            tFile << "SCALARS ELEMENT_OWNER int" << std::endl;
            tFile << "LOOKUP_TABLE default" << std::endl;
            for ( moris::uint k = 0; k < tNumberOfAllElementsOnProc; ++k )
            {
                if ( mAllElementsOnProc( k )->is_active() )
                {
                    tIChar = swap_byte_endian( (int)mAllElementsOnProc( k )->get_owner() );
                    tFile.write( (char*)&tIChar, sizeof( float ) );
                }
            }
            tFile << std::endl;

            // write level
            tFile << "SCALARS ELEMENT_LEVEL int" << std::endl;
            tFile << "LOOKUP_TABLE default" << std::endl;
            for ( moris::uint k = 0; k < tNumberOfAllElementsOnProc; ++k )
            {
                if ( mAllElementsOnProc( k )->is_active() )
                {
                    tIChar = swap_byte_endian( (int)mAllElementsOnProc( k )->get_level() );
                    tFile.write( (char*)&tIChar, sizeof( float ) );
                }
            }
            tFile << std::endl;

            // write level
            tFile << "SCALARS ELEMENT_CHILD_INDEX int" << std::endl;
            tFile << "LOOKUP_TABLE default" << std::endl;
            for ( moris::uint k = 0; k < tNumberOfAllElementsOnProc; ++k )
            {
                if ( mAllElementsOnProc( k )->is_active() )
                {
                    tIChar = swap_byte_endian( (int)mAllElementsOnProc( k )->get_background_element()->get_child_index() );
                    tFile.write( (char*)&tIChar, sizeof( float ) );
                }
            }
            tFile << std::endl;

            // write memory index
            tFile << "SCALARS ELEMENT_MEMORY_INDEX int" << std::endl;
            tFile << "LOOKUP_TABLE default" << std::endl;
            for ( moris::uint k = 0; k < tNumberOfAllElementsOnProc; ++k )
            {
                if ( mAllElementsOnProc( k )->is_active() )
                {
                    tIChar = swap_byte_endian( (int)mAllElementsOnProc( k )->get_background_element()->get_memory_index() );
                    tFile.write( (char*)&tIChar, sizeof( float ) );
                }
            }
            tFile << std::endl;
        }

        // write node data
        tFile << "POINT_DATA " << tNumberOfNodes << std::endl;

        tFile << "SCALARS NODE_ID int" << std::endl;
        tFile << "LOOKUP_TABLE default" << std::endl;
        for ( moris::uint k = 0; k < tNumberOfNodes; ++k )
        {

            tIChar = swap_byte_endian( (int)mAllBasisOnProc( k )->get_id() );
            tFile.write( (char*)&tIChar, sizeof( float ) );
        }
        tFile << std::endl;

        tFile << "SCALARS NODE_INDEX int" << std::endl;
        tFile << "LOOKUP_TABLE default" << std::endl;
        for ( moris::uint k = 0; k < tNumberOfNodes; ++k )
        {

            tIChar = swap_byte_endian( (int)mAllBasisOnProc( k )->get_index() );
            tFile.write( (char*)&tIChar, sizeof( float ) );
        }
        tFile << std::endl;

        tFile << "SCALARS NODE_OWNER int" << std::endl;
        tFile << "LOOKUP_TABLE default" << std::endl;
        for ( moris::uint k = 0; k < tNumberOfNodes; ++k )
        {

            tIChar = swap_byte_endian( (int)mAllBasisOnProc( k )->get_owner() );
            tFile.write( (char*)&tIChar, sizeof( float ) );
        }
        tFile << std::endl;

        tFile << "SCALARS DOMAIN_ID int" << std::endl;
        tFile << "LOOKUP_TABLE default" << std::endl;
        for ( moris::uint k = 0; k < tNumberOfNodes; ++k )
        {

            tIChar = swap_byte_endian( (int)mAllBasisOnProc( k )->get_hmr_id() );
            tFile.write( (char*)&tIChar, sizeof( float ) );
        }
        tFile << std::endl;

        tFile << "SCALARS DOMAIN_INDEX int" << std::endl;
        tFile << "LOOKUP_TABLE default" << std::endl;
        for ( moris::uint k = 0; k < tNumberOfNodes; ++k )
        {

            tIChar = swap_byte_endian( (int)mAllBasisOnProc( k )->get_hmr_index() );
            tFile.write( (char*)&tIChar, sizeof( float ) );
        }
        tFile << std::endl;

        // close the output file
        tFile.close();

    } // end function: hmr::Lagrange_Mesh_Base::save_to_vtk()

    //------------------------------------------------------------------------------

    void
    Lagrange_Mesh_Base::create_nodes_on_level_zero()
    {
        // ask background mesh for number of dimensions
        Matrix< DDLUMat > tNumberOfElements = mBackgroundMesh->get_number_of_elements_per_direction_on_proc();

        if ( mNumberOfDimensions == 2 )
        {
            // get maximum numbers in i direction
            luint tImax = tNumberOfElements( 0, 0 );

            // get maximum numbers in j direction
            luint tJmax = tNumberOfElements( 1, 0 );

            // initialize element counter
            luint tCount = 0;

            // loop over all elements
            for ( luint j = 0; j < tJmax; ++j )
            {
                for ( luint i = 0; i < tImax; ++i )
                {
                    mNumberOfAllBasis += mAllCoarsestElementsOnProc( tCount++ )->create_basis_on_level_zero( mAllElementsOnProc );
                }
            }
        }
        else if ( mNumberOfDimensions == 3 )
        {
            // get maximum numbers in i direction
            luint tImax = tNumberOfElements( 0, 0 );

            // get maximum numbers in j direction
            luint tJmax = tNumberOfElements( 1, 0 );

            // get maximum numbers in k direction
            luint tKmax = tNumberOfElements( 2, 0 );

            // initialize element counter
            luint tCount = 0;

            // loop over all elements
            for ( luint k = 0; k < tKmax; ++k )
            {
                for ( luint j = 0; j < tJmax; ++j )
                {
                    for ( luint i = 0; i < tImax; ++i )
                    {
                        mNumberOfAllBasis += mAllCoarsestElementsOnProc( tCount++ )->create_basis_on_level_zero( mAllElementsOnProc );
                    }
                }
            }
        }
    }

    //------------------------------------------------------------------------------

    void
    Lagrange_Mesh_Base::update_node_list()
    {
        // tidy up memory
        mNodes.clear();

        // assign memory
        mNodes.resize( mNumberOfUsedNodes, nullptr );

        // initialize counter
        luint tCount = 0;

        // reset max level
        mMaxLevel = 0;

        if ( mParameters->use_number_aura() and mParameters->is_output_mesh( mMeshIndex ) )
        {
            for ( auto tNode : mAllBasisOnProc )
            {
                if ( tNode->is_use_owned_and_shared() )
                {
                    mNodes( tCount++ ) = tNode;

                    mMaxLevel = std::max( tNode->get_level(), mMaxLevel );
                }
            }
        }
        else
        {
            for ( auto tNode : mAllBasisOnProc )
            {
                if ( tNode->is_used() )
                {
                    mNodes( tCount++ ) = tNode;

                    mMaxLevel = std::max( tNode->get_level(), mMaxLevel );
                }
            }
        }

        MORIS_ERROR( tCount == mNumberOfUsedNodes, "Number Of used Nodes does not match" );
    }

    //------------------------------------------------------------------------------

    void
    Lagrange_Mesh_Base::create_facets()
    {
        // report on this operation
        MORIS_LOG_INFO( "Lagrange Mesh #%i: Creating facets", this->get_index() );

        // get my rank
        moris_id tMyRank = par_rank();

        // delete existing lagrange facets
        this->delete_facets();

        // step 1: unflag all facets

        // loop over all elements
        for ( Element* tElement : mAllElementsOnProc )
        {
            // make sure that all background faces are unflagged
            tElement->get_background_element()->reset_flags_of_facets();
        }

        // step 2 : determine number of facets per element
        uint tNumberOfFacetsPerElement = 0;
        if ( mParameters->get_number_of_dimensions() == 2 )
        {
            tNumberOfFacetsPerElement = 4;
        }
        else if ( mParameters->get_number_of_dimensions() == 3 )
        {
            tNumberOfFacetsPerElement = 6;
        }

        // step 2: count number of active or refined facets on mesh

        // initialize counter
        uint tCount = 0;

        // loop over all active elements
        for ( Element* tElement : mAllElementsOnProc )
        {
            // test if element is not padding
            if ( !tElement->is_deactive() && !tElement->is_padding() )
            {
                // get pointer to Element
                Background_Element_Base* tBackElement = tElement->get_background_element();

                for ( uint f = 0; f < tNumberOfFacetsPerElement; ++f )
                {
                    // get pointer to face
                    Background_Facet* tBackFacet = tBackElement->get_facet( f );

                    MORIS_ASSERT( tBackFacet != nullptr, " background facet is nullptr" );

                    // test if background facet is not flagged and element
                    if ( !tBackFacet->is_flagged() )
                    {
                        // flag facet
                        tBackFacet->flag();

                        // increment counter
                        ++tCount;
                    }
                }
            }
        }

        // step 2: create lagrange facets
        mFacets.resize( tCount, nullptr );

        // reset counter
        tCount = 0;

        // counter for owned facets
        uint tOwnedCount = 0;

        // loop over all active elements
        for ( Element* tElement : mAllElementsOnProc )
        {
            // pick pointer to element
            if ( !tElement->is_deactive() && !tElement->is_padding() )
            {
                Background_Element_Base* tBackElement = tElement->get_background_element();

                for ( uint f = 0; f < tNumberOfFacetsPerElement; ++f )
                {
                    // get pointer to facet
                    Background_Facet* tBackFacet = tBackElement->get_facet( f );

                    // test if facet is flagged
                    if ( tBackFacet->is_flagged() )
                    {
                        // create facet
                        Facet* tFacet = this->create_facet( tBackFacet );

                        MORIS_ASSERT( tFacet != nullptr, " Facet facet is nullptr" );

                        // test owner of facet
                        if ( tFacet->get_owner() == tMyRank )
                        {
                            tFacet->set_id( tOwnedCount++ );
                        }

                        // set index for this facet
                        tFacet->set_index( tCount );

                        // copy facet into array
                        mFacets( tCount++ ) = tFacet;

                        // unflag facet
                        tBackFacet->unflag();
                    }
                }
            }
        }

        // step 5: write facets into cells
        for ( Facet* tFacet : mFacets )
        {
            // get leader
            Element* tLeader = tFacet->get_hmr_leader();

            // get follower
            Element* tFollower = tFacet->get_hmr_follower();

            // leader is always active
            tLeader->set_hmr_facet( tFacet,
                    tFacet->get_index_on_leader() );

            if ( tFollower != nullptr )
            {
                // insert element into follower
                tFollower->set_hmr_facet( tFacet,
                        tFacet->get_index_on_follower() );
            }
        }

        // step 6: synchronize proc IDs if parallel
        if ( par_size() > 1 )
        {
            this->synchronize_facet_ids( tOwnedCount );
        }

        // step 7 : link facets to basis

        // reset facet containers
        for ( Basis* tBasis : mAllBasisOnProc )
        {
            tBasis->delete_facet_container();
        }

        // count facets and increment each ID by 1, because IDs are supposed to
        // be 1-based
        for ( Facet* tFacet : mFacets )
        {
            // only connect active facets
            if ( tFacet->is_active() )
            {
                // get number of connected basis
                uint tNumberOfBasis = tFacet->get_number_of_vertices();

                for ( uint k = 0; k < tNumberOfBasis; ++k )
                {
                    tFacet->get_basis( k )->increment_facet_counter();
                }
            }

            // increment facet ID
            tFacet->increment_id();
        }

        // insert facet containers
        for ( Basis* tBasis : mAllBasisOnProc )
        {
            tBasis->init_facet_container();
        }

        for ( Facet* tFacet : mFacets )
        {
            // only connect active facets
            if ( tFacet->is_active() )
            {
                // get number of connected basis
                uint tNumberOfBasis = tFacet->get_number_of_vertices();

                for ( uint k = 0; k < tNumberOfBasis; ++k )
                {
                    tFacet->get_basis( k )->insert_facet( tFacet );
                }
            }
        }

        /*std::cout << par_rank() << " flag 1" << std::endl;
        // step 7 : link facets with children
        if( mParameters->get_number_of_dimensions() == 2 )
        {
            this->link_facet_children_2d();
        }
        else if ( mParameters->get_number_of_dimensions() == 3 )
        {
            this->link_facet_children_3d();
        }
        std::cout << par_rank() << " flag 2" << std::endl; */

    } // end function: hmr::Lagrange_Mesh_Base::create_facets()

    //------------------------------------------------------------------------------

    void
    Lagrange_Mesh_Base::create_facet_clusters()
    {
    }

    //------------------------------------------------------------------------------

    void
    Lagrange_Mesh_Base::create_edges()
    {
        // log & trace this operation
        Tracer tTracer( "HMR", "Lagrange Mesh #" + std::to_string( this->get_index() ), "Create edges" );

        // get my rank
        moris_id tMyRank = par_rank();

        // delete existing edges
        this->delete_edges();

        // step 1: unflag all edges on background mesh
        for ( Element* tElement : mAllElementsOnProc )
        {
            // make sure that all background faces are unflagged
            tElement->get_background_element()->reset_flags_of_edges();
        }

        // step 2: count number of active or refined edges on mesh

        // initialize counter
        uint tCount = 0;

        // loop over all active elements
        for ( Element* tElement : mAllElementsOnProc )
        {
            // test if element is not deactive
            if ( !tElement->is_deactive() && !tElement->is_padding() )
            {
                // get pointer to Element
                Background_Element_Base* tBackElement = tElement->get_background_element();

                // loop over all edges
                for ( uint e = 0; e < 12; ++e )
                {
                    // get pointer to edge
                    Background_Edge* tBackEdge = tBackElement->get_edge( e );

                    // test if edge is not flagged
                    if ( !tBackEdge->is_flagged() )
                    {
                        // flag edge
                        tBackEdge->flag();

                        // increment counter
                        ++tCount;
                    }
                }
            }
        }

        // step 3: create Lagrange edges

        mEdges.resize( tCount, nullptr );

        // reset counter
        tCount = 0;

        // loop over all active elements
        for ( Element* tElement : mAllElementsOnProc )
        {
            // pick pointer to element
            if ( !tElement->is_deactive() && !tElement->is_padding() )
            {
                Background_Element_Base* tBackElement = tElement->get_background_element();

                for ( uint e = 0; e < 12; ++e )
                {
                    // get pointer to facet
                    Background_Edge* tBackEdge = tBackElement->get_edge( e );

                    // test if facet is flagged
                    if ( tBackEdge->is_flagged() )
                    {

                        // create edge
                        Edge* tEdge = this->create_edge( tBackEdge );

                        // set index for this facet
                        tEdge->set_index( tCount );

                        // copy facet into array
                        mEdges( tCount++ ) = tEdge;

                        // unflag edge
                        tBackEdge->unflag();
                    }
                }
            }
        }

        // step 5: write edges into cells
        for ( Edge* tEdge : mEdges )
        {
            // get number of elements
            uint tNumberOfElements = tEdge->get_number_of_elements();

            // loop over all elements of this edge
            for ( uint e = 0; e < tNumberOfElements; ++e )
            {
                // insert edge into element
                tEdge->get_element( e )->set_hmr_edge( tEdge,
                        tEdge->get_index_on_element( e ) );
            }
        }

        // fix ownership of uncertain edges
        // count owned edges

        uint tOwnedCount = 0;

        if ( par_size() > 1 )
        {
            this->negotiate_edge_ownership();

            for ( Edge* tEdge : mEdges )
            {
                if ( tEdge->get_owner() == tMyRank )
                {
                    tEdge->set_id( tOwnedCount++ );
                }
            }
            this->synchronize_edge_ids( tOwnedCount );
        }
        else
        {
            for ( Edge* tEdge : mEdges )
                if ( tEdge->get_owner() == tMyRank )
                {
                    tEdge->set_id( tOwnedCount++ );
                }
        }

        // step 7 : link edges to basis
        // reset edge containers
        for ( Basis* tBasis : mAllBasisOnProc )
        {
            tBasis->delete_edge_container();
        }

        // count edges
        for ( Edge* tEdge : mEdges )
        {
            // only connect active edges
            if ( tEdge->is_active() )
            {
                // get number of connected basis
                uint tNumberOfBasis = tEdge->get_number_of_vertices();

                for ( uint k = 0; k < tNumberOfBasis; ++k )
                {
                    tEdge->get_basis( k )->increment_edge_counter();
                }
            }

            // increment edge ID because edge IDs are 1-based
            tEdge->set_id( tEdge->get_id() + 1 );
        }

        // insert edge containers
        for ( Basis* tBasis : mAllBasisOnProc )
        {
            tBasis->init_edge_container();
        }

        for ( Edge* tEdge : mEdges )
        {
            // only connect active edges
            if ( tEdge->is_active() )
            {
                // get number of connected basis
                uint tNumberOfBasis = tEdge->get_number_of_vertices();

                for ( uint k = 0; k < tNumberOfBasis; ++k )
                {
                    tEdge->get_basis( k )->insert_edge( tEdge );
                }
            }
        }
    }

    //------------------------------------------------------------------------------

    void
    Lagrange_Mesh_Base::negotiate_edge_ownership()
    {
        moris_id tParSize = par_size();

        if ( tParSize > 1 )
        {
            // step 1: create map for neighbors
            Matrix< IdMat > tProcMap( tParSize, 1, tParSize );

            // get proc neighbors from background mesh
            auto tProcNeighbors = mBackgroundMesh->get_proc_neighbors();

            // number of proc neighbors
            uint tNumberOfNeighbors = tProcNeighbors.length();

            // loop over all neighbors
            for ( uint p = 0; p < tNumberOfNeighbors; ++p )
            {
                if ( tProcNeighbors( p ) < tParSize )
                {
                    tProcMap( tProcNeighbors( p ) ) = p;
                }
            }

            // step 2: determine memory for matrices to send

            Matrix< DDUMat >  tElementCount( tNumberOfNeighbors, 1, 0 );
            Matrix< DDLUMat > tMemoryCount( tNumberOfNeighbors, 1, 0 );

            for ( Edge* tEdge : mEdges )
            {
                // number of proc
                uint p = tProcMap( tEdge->get_owner() );

                // increment element counter
                ++tElementCount( p );

                // increment memory counter
                tMemoryCount( p ) += tEdge->get_hmr_leader()
                                             ->get_background_element()
                                             ->get_length_of_pedigree_path();
            }

            // create cell of matrices to send
            Matrix< DDLUMat >         tEmptyLuint;
            Cell< Matrix< DDLUMat > > tAncestorListSend;
            tAncestorListSend.resize( tNumberOfNeighbors, { tEmptyLuint } );

            Matrix< DDUMat >         tEmptyUint;
            Cell< Matrix< DDUMat > > tPedigreeListSend;
            tPedigreeListSend.resize( tNumberOfNeighbors, { tEmptyUint } );

            Cell< Matrix< DDUMat > > tEdgeIndexListSend;
            tEdgeIndexListSend.resize( tNumberOfNeighbors, { tEmptyUint } );

            // step 3: create matrices to send

            // allocate matrices
            for ( uint p = 0; p < tNumberOfNeighbors; ++p )
            {
                tEdgeIndexListSend( p ).set_size( tElementCount( p ), 1 );
                tAncestorListSend( p ).set_size( tElementCount( p ), 1 );
                tPedigreeListSend( p ).set_size( tMemoryCount( p ), 1 );
            }

            // reset counters
            tElementCount.fill( 0 );
            tMemoryCount.fill( 0 );

            for ( Edge* tEdge : mEdges )
            {
                // index of proc
                uint p = tProcMap( tEdge->get_owner() );

                // save index on leader
                tEdgeIndexListSend( p )( tElementCount( p ) ) = tEdge->get_index_on_leader();

                // calculate path o
                tEdge->get_hmr_leader()->get_background_element()->encode_pedigree_path( tAncestorListSend( p )( tElementCount( p )++ ),
                        tPedigreeListSend( p ),
                        tMemoryCount( p ) );
            }

            // step 4: communicate matrices

            // communicate edge Indices to neighbors

            Cell< Matrix< DDUMat > > tEdgeIndexListReceive;
            communicate_mats( tProcNeighbors,
                    tEdgeIndexListSend,
                    tEdgeIndexListReceive );

            // clear memory
            tEdgeIndexListSend.clear();

            // communicate ancestors to neighbors
            Cell< Matrix< DDLUMat > > tAncestorListReceive;
            communicate_mats( tProcNeighbors,
                    tAncestorListSend,
                    tAncestorListReceive );

            // clear memory
            tAncestorListSend.clear();

            // communicate path to neighbors
            Cell< Matrix< DDUMat > > tPedigreeListReceive;
            communicate_mats( tProcNeighbors,
                    tPedigreeListSend,
                    tPedigreeListReceive );

            // clear memory
            tPedigreeListSend.clear();

            Cell< Matrix< DDUMat > > tOwnerListSend;
            tOwnerListSend.resize( tNumberOfNeighbors, { tEmptyUint } );

            // loop over all received lists
            for ( uint p = 0; p < tNumberOfNeighbors; ++p )
            {
                // get number of elements on refinement list
                luint tNumberOfElements = tAncestorListReceive( p ).length();

                // reset memory counter
                luint tMemoryCounter = 0;

                // resize  sending list
                tOwnerListSend( p ).set_size( tNumberOfElements, 1 );

                // loop over all received elements
                for ( uint k = 0; k < tNumberOfElements; ++k )
                {
                    // decode path and get pointer to element
                    Background_Element_Base*
                            tBackElement = mBackgroundMesh->decode_pedigree_path( tAncestorListReceive( p )( k ),
                                    tPedigreeListReceive( p ),
                                    tMemoryCounter );

                    // get pointer to leader
                    Element* tLeader = this->get_element_by_memory_index( tBackElement->get_memory_index() );

                    // get pointer to facet
                    Edge* tEdge = tLeader->get_hmr_edge( tEdgeIndexListReceive( p )( k ) );

                    // copy owner into matrix to send
                    tOwnerListSend( p )( k ) = tEdge->get_owner();
                }
            } /* end loop over all procs */

            // reset receive lists
            tAncestorListReceive.clear();
            tPedigreeListReceive.clear();
            tEdgeIndexListReceive.clear();

            Cell< Matrix< DDUMat > > tOwnerListReceive;

            // communicate mats
            // note: this is a lot of communication. A more elegant way
            //       could be to just end the edge owners that have changed
            communicate_mats( tProcNeighbors,
                    tOwnerListSend,
                    tOwnerListReceive );

            // clear memory
            tOwnerListSend.clear();

            // reset element counter
            tElementCount.fill( 0 );

            moris_id tMyRank = par_rank();

            // loop over all edges
            for ( Edge* tEdge : mEdges )
            {
                if ( tEdge->get_owner() != tMyRank )
                {
                    uint p = tProcMap( tEdge->get_owner() );

                    // fix ownership of this edge
                    tEdge->set_owner( tOwnerListReceive( p )( tElementCount( p )++ ) );
                }
            }
        }    // end if parallel
    }

    //------------------------------------------------------------------------------

    Facet*
    Lagrange_Mesh_Base::create_facet( Background_Facet* aFacet )
    {
        MORIS_ERROR( false, "create_facet() must not be called from base class" );
        return nullptr;
    }

    //------------------------------------------------------------------------------

    Edge*
    Lagrange_Mesh_Base::create_edge( Background_Edge* aEdge )
    {
        MORIS_ERROR( false, "create_edge() must not be called from base class" );
        return nullptr;
    }

    //------------------------------------------------------------------------------

    void
    Lagrange_Mesh_Base::delete_facets()
    {
        for ( auto tFacet : mFacets )
        {
            delete tFacet;
        }

        mFacets.clear();
    }

    //------------------------------------------------------------------------------

    void
    Lagrange_Mesh_Base::delete_edges()
    {
        for ( auto tEdge : mEdges )
        {
            delete tEdge;
        }

        mEdges.clear();
    }

    //------------------------------------------------------------------------------

    void
    Lagrange_Mesh_Base::synchronize_facet_ids( uint aOwnedCount )
    {

        // get number of procs
        moris_id tNumberOfProcs = par_size();

        // get my rank
        moris_id tMyRank = par_rank();

        // communicate number of owned nodes with other procs
        Matrix< DDUMat > tFacetsOwnedPerProc;
        comm_gather_and_broadcast( aOwnedCount, tFacetsOwnedPerProc );

        // calculate node offset table
        Matrix< DDUMat > tFacetOffset( tNumberOfProcs, 1, 0 );
        for ( moris_id p = 1; p < tNumberOfProcs; ++p )
        {
            tFacetOffset( p ) = tFacetOffset( p - 1 ) + tFacetsOwnedPerProc( p - 1 );
        }

        // remember max index for vtk
        mMaxFacetDomainIndex = tFacetOffset( tNumberOfProcs - 1 ) + tFacetsOwnedPerProc( tNumberOfProcs - 1 );

        moris_id tMyOffset = tFacetOffset( tMyRank );

        // update owned nodes
        for ( Facet* tFacet : mFacets )
        {
            if ( tFacet->get_owner() == tMyRank )
            {
                tFacet->set_id( tFacet->get_id() + tMyOffset );
            }
        }

        // step 4b: synchronize IDs for non owned facets

        // get proc neighbors from background mesh
        auto tProcNeighbors = mBackgroundMesh->get_proc_neighbors();

        // get number of proc neighbors
        uint tNumberOfNeighbors = mBackgroundMesh->get_number_of_proc_neighbors();

        // create cell of matrices to send
        Matrix< DDLUMat >         tEmptyLuint;
        Cell< Matrix< DDLUMat > > tAncestorListSend;
        tAncestorListSend.resize( tNumberOfNeighbors, { tEmptyLuint } );

        Matrix< DDUMat >         tEmptyUint;
        Cell< Matrix< DDUMat > > tPedigreeListSend;
        tPedigreeListSend.resize( tNumberOfNeighbors, { tEmptyUint } );

        Cell< Matrix< DDUMat > > tFacetIndexListSend;
        tFacetIndexListSend.resize( tNumberOfNeighbors, { tEmptyUint } );

        // loop over all proc neighbors
        for ( uint p = 0; p < tNumberOfNeighbors; ++p )
        {
            auto tNeighbor = tProcNeighbors( p );

            if ( tNeighbor < tNumberOfProcs && tNeighbor != tMyRank )
            {

                // count facets that belong to neighbor
                luint tElementCounter = 0;

                // initialize counter for memory needed for pedigree tree
                luint tMemoryCounter = 0;

                // loop over all faces on this mesh
                for ( Facet* tFacet : mFacets )
                {
                    if ( tFacet->get_owner() == tNeighbor )
                    {
                        // increment counter
                        ++tElementCounter;

                        // get memory needed for pedigree path
                        tMemoryCounter += tFacet->get_hmr_leader()->get_background_element()->get_length_of_pedigree_path();
                    }
                }

                if ( tElementCounter > 0 )
                {
                    // prepare matrix containing ancestors
                    tAncestorListSend( p ).set_size( tElementCounter, 1 );

                    // prepare matrix containing pedigree list
                    tPedigreeListSend( p ).set_size( tMemoryCounter, 1 );

                    // prepare matrix containing face indices
                    tFacetIndexListSend( p ).set_size( tElementCounter, 1 );

                    // reset counter for elements
                    tElementCounter = 0;

                    // reset pedigree memory counter
                    tMemoryCounter = 0;

                    // loop over all faces on this mesh
                    for ( Facet* tFacet : mFacets )
                    {
                        if ( tFacet->get_owner() == tNeighbor )
                        {
                            // save index on leader
                            tFacetIndexListSend( p )( tElementCounter ) = tFacet->get_index_on_leader();

                            // calculate path of facet
                            tFacet->get_hmr_leader()->get_background_element()->encode_pedigree_path( tAncestorListSend( p )( tElementCounter++ ),
                                    tPedigreeListSend( p ),
                                    tMemoryCounter );
                        }
                    }
                }
            }
        } /* end loop over all procs */

        // initialize matrices for receiving
        Cell< Matrix< DDLUMat > > tAncestorListReceive;
        Cell< Matrix< DDUMat > >  tPedigreeListReceive;
        Cell< Matrix< DDUMat > >  tFacetIndexListReceive;

        // communicate ancestor IDs
        communicate_mats( tProcNeighbors,
                tAncestorListSend,
                tAncestorListReceive );

        // clear memory
        tAncestorListSend.clear();

        // communicate pedigree list
        communicate_mats( tProcNeighbors,
                tPedigreeListSend,
                tPedigreeListReceive );

        // clear memory
        tPedigreeListSend.clear();

        // communicate indices
        communicate_mats( tProcNeighbors,
                tFacetIndexListSend,
                tFacetIndexListReceive );

        // loop over all received lists
        for ( uint p = 0; p < tNumberOfNeighbors; ++p )
        {
            // get number of elements on refinement list
            luint tNumberOfElements = tAncestorListReceive( p ).length();

            // reset memory counter
            luint tMemoryCounter = 0;

            // resize  sending list
            tFacetIndexListSend( p ).set_size( tNumberOfElements, 1 );

            // loop over all received elements
            for ( uint k = 0; k < tNumberOfElements; ++k )
            {
                // decode path and get pointer to element
                Background_Element_Base* tBackElement = mBackgroundMesh->decode_pedigree_path(
                        tAncestorListReceive( p )( k ),
                        tPedigreeListReceive( p ),
                        tMemoryCounter );

                // get pointer to leader
                Element* tLeader = this->get_element_by_memory_index(
                        tBackElement->get_memory_index() );

                // get pointer to facet
                Facet* tFacet = tLeader->get_hmr_facet(
                        tFacetIndexListReceive( p )( k ) );

                // copy ID into send index
                tFacetIndexListSend( p )( k ) = tFacet->get_id();
            }
        } /* end loop over all procs */

        // reset receive list
        tFacetIndexListReceive.clear();

        // communicate ids
        communicate_mats( tProcNeighbors,
                tFacetIndexListSend,
                tFacetIndexListReceive );

        // reset send list
        tFacetIndexListSend.clear();

        // loop over all received lists
        for ( uint p = 0; p < tNumberOfNeighbors; ++p )
        {
            if ( tFacetIndexListReceive( p ).length() > 0 )
            {
                // get neighbor id
                auto tNeighbor = tProcNeighbors( p );

                // reset counter
                uint tCount = 0;

                // loop over all faces on this mesh
                for ( Facet* tFacet : mFacets )
                {
                    if ( tFacet->get_owner() == tNeighbor )
                    {
                        // set index of facet
                        tFacet->set_id( tFacetIndexListReceive( p )( tCount++ ) );
                    }
                }
            }
        } /* end loop over all procs */
    }

    //------------------------------------------------------------------------------

    void
    Lagrange_Mesh_Base::synchronize_edge_ids( uint aOwnedCount )
    {
        // get number of procs
        moris_id tNumberOfProcs = par_size();

        // get my rank
        moris_id tMyRank = par_rank();

        // communicate number of owned nodes with other procs
        Matrix< DDUMat > tEdgesOwnedPerProc;
        comm_gather_and_broadcast( aOwnedCount, tEdgesOwnedPerProc );

        // calculate node offset table
        Matrix< DDUMat > tEdgeOffset( tNumberOfProcs, 1, 0 );
        for ( moris_id p = 1; p < tNumberOfProcs; ++p )
        {
            tEdgeOffset( p ) = tEdgeOffset( p - 1 ) + tEdgesOwnedPerProc( p - 1 );
        }

        mMaxEdgeDomainIndex = tEdgeOffset( tNumberOfProcs - 1 )
                            + tEdgesOwnedPerProc( tNumberOfProcs - 1 );

        moris_id tMyOffset = tEdgeOffset( tMyRank );

        // update owned nodes
        for ( Edge* tEdge : mEdges )
        {
            if ( tEdge->get_owner() == tMyRank )
            {
                tEdge->set_id( tEdge->get_id() + tMyOffset );
            }
        }

        // step 4b: synchronize IDs for non owned facets

        // get proc neighbors from background mesh
        auto tProcNeighbors = mBackgroundMesh->get_proc_neighbors();

        // get number of proc neighbors
        uint tNumberOfNeighbors = mBackgroundMesh->get_number_of_proc_neighbors();

        // create cell of matrices to send
        Matrix< DDLUMat >         tEmptyLuint;
        Cell< Matrix< DDLUMat > > tAncestorListSend;
        tAncestorListSend.resize( tNumberOfNeighbors, { tEmptyLuint } );

        Matrix< DDUMat >         tEmptyUint;
        Cell< Matrix< DDUMat > > tPedigreeListSend;
        tPedigreeListSend.resize( tNumberOfNeighbors, { tEmptyUint } );

        Cell< Matrix< DDUMat > > tEdgeIndexListSend;
        tEdgeIndexListSend.resize( tNumberOfNeighbors, { tEmptyUint } );

        // loop over all proc neighbors
        for ( uint p = 0; p < tNumberOfNeighbors; ++p )
        {
            auto tNeighbor = tProcNeighbors( p );

            if ( tNeighbor < tNumberOfProcs && tNeighbor != tMyRank )
            {

                // count facets that belong to neighbor
                luint tElementCounter = 0;

                // initialize counter for memory needed for pedigree tree
                luint tMemoryCounter = 0;

                // loop over all faces on this mesh
                for ( Edge* tEdge : mEdges )
                {
                    if ( tEdge->get_owner() == tNeighbor )
                    {
                        // increment counter
                        ++tElementCounter;

                        // get memory needed for pedigree path

                        tMemoryCounter += tEdge->get_hmr_leader()
                                                  ->get_background_element()
                                                  ->get_length_of_pedigree_path();
                    }
                }

                if ( tElementCounter > 0 )
                {
                    // prepare matrix containing ancestors
                    tAncestorListSend( p ).set_size( tElementCounter, 1 );

                    // prepare matrix containing pedigree list
                    tPedigreeListSend( p ).set_size( tMemoryCounter, 1 );

                    // prepare matrix containing face indices
                    tEdgeIndexListSend( p ).set_size( tElementCounter, 1 );

                    // reset counter for elements
                    tElementCounter = 0;

                    // reset pedigree memory counter
                    tMemoryCounter = 0;

                    // loop over all edges of this mesh
                    for ( Edge* tEdge : mEdges )
                    {
                        if ( tEdge->get_owner() == tNeighbor )
                        {
                            // save index on leader
                            tEdgeIndexListSend( p )( tElementCounter ) = tEdge->get_index_on_leader();

                            // calculate path of facet
                            tEdge->get_hmr_leader()->get_background_element()->encode_pedigree_path(
                                    tAncestorListSend( p )( tElementCounter++ ),
                                    tPedigreeListSend( p ),
                                    tMemoryCounter );
                        }
                    }
                }
            }
        } /* end loop over all procs */

        // initialize matrices for receiving
        Cell< Matrix< DDLUMat > > tAncestorListReceive;
        Cell< Matrix< DDUMat > >  tPedigreeListReceive;
        Cell< Matrix< DDUMat > >  tEdgeIndexListReceive;

        // communicate ancestor IDs
        communicate_mats( tProcNeighbors,
                tAncestorListSend,
                tAncestorListReceive );

        // clear memory
        tAncestorListSend.clear();

        // communicate pedigree list
        communicate_mats( tProcNeighbors,
                tPedigreeListSend,
                tPedigreeListReceive );

        // clear memory
        tPedigreeListSend.clear();

        // communicate indices
        communicate_mats( tProcNeighbors,
                tEdgeIndexListSend,
                tEdgeIndexListReceive );

        // loop over all received lists
        for ( uint p = 0; p < tNumberOfNeighbors; ++p )
        {
            // get number of elements on refinement list
            luint tNumberOfElements = tAncestorListReceive( p ).length();

            // reset memory counter
            luint tMemoryCounter = 0;

            // resize  sending list
            tEdgeIndexListSend( p ).set_size( tNumberOfElements, 1 );

            // loop over all received elements
            for ( uint k = 0; k < tNumberOfElements; ++k )
            {
                // decode path and get pointer to element
                Background_Element_Base* tBackElement = mBackgroundMesh->decode_pedigree_path(
                        tAncestorListReceive( p )( k ),
                        tPedigreeListReceive( p ),
                        tMemoryCounter );

                // get pointer to leader
                Element* tLeader = this->get_element_by_memory_index(
                        tBackElement->get_memory_index() );

                // get pointer to facet
                Edge* tEdge = tLeader->get_hmr_edge( tEdgeIndexListReceive( p )( k ) );

                // copy ID into send index
                tEdgeIndexListSend( p )( k ) = tEdge->get_id();
            }
        } /* end loop over all procs */

        // reset receive list
        tEdgeIndexListReceive.clear();

        // communicate ids
        communicate_mats( tProcNeighbors,
                tEdgeIndexListSend,
                tEdgeIndexListReceive );

        // reset send list
        tEdgeIndexListSend.clear();

        // loop over all received lists
        for ( uint p = 0; p < tNumberOfNeighbors; ++p )
        {
            if ( tEdgeIndexListReceive( p ).length() > 0 )
            {
                // get neighbor id
                auto tNeighbor = tProcNeighbors( p );

                // reset counter
                uint tCount = 0;

                // loop over all faces on this mesh
                for ( Edge* tEdge : mEdges )
                {
                    if ( tEdge->get_owner() == tNeighbor )
                    {
                        // set index of facet
                        tEdge->set_id( tEdgeIndexListReceive( p )( tCount++ ) );
                    }
                }
            }
        } /* end loop over all procs */
    }

    //------------------------------------------------------------------------------

    /*       void
    Lagrange_Mesh_Base::link_facet_children_2d()
    {
        for( Facet * tFacet : mFacets )
        {
            // get leader
            Element * tLeader = tFacet->get_hmr_leader();

            if( tLeader->is_refined() )
            {
                // reserve memory for children
                tFacet->allocate_child_container( 2 );
                if( par_rank() == 0 )
                {
                    std::cout << "Leader " << tLeader->get_hmr_id() << std::endl;
                    for( uint k = 0; k<4; ++k )
                    {
                        std::cout << k << " " << ( tLeader->get_child( mAllElementsOnProc, k) != nullptr ) << std::endl;
                    }
                }
                // get index on leader
                switch( tFacet->get_index_on_leader() )
                {
                    case( 0 ) :
                    {
                        tFacet->insert_child( tLeader->get_child( mAllElementsOnProc, 0 )->get_hmr_facet( 0 ), 0 );
                        tFacet->insert_child( tLeader->get_child( mAllElementsOnProc, 1 )->get_hmr_facet( 0 ), 1 );
                        break;
                    }
                    case( 1 ) :
                    {
                        tFacet->insert_child( tLeader->get_child( mAllElementsOnProc, 1 )->get_hmr_facet( 1 ), 0 );
                        tFacet->insert_child( tLeader->get_child( mAllElementsOnProc, 3 )->get_hmr_facet( 1 ), 1 );
                        break;
                    }
                    case( 2 ) :
                    {
                        tFacet->insert_child( tLeader->get_child( mAllElementsOnProc, 3 )->get_hmr_facet( 2 ), 0 );
                        tFacet->insert_child( tLeader->get_child( mAllElementsOnProc, 2 )->get_hmr_facet( 2 ), 1 );
                        break;
                    }
                    case( 3 ) :
                    {
                        tFacet->insert_child( tLeader->get_child( mAllElementsOnProc, 2 )->get_hmr_facet( 3 ), 0 );
                        tFacet->insert_child( tLeader->get_child( mAllElementsOnProc, 0 )->get_hmr_facet( 3 ), 1 );
                        break;
                    }
                    default :
                    {
                        MORIS_ERROR( false, "invalid child index" );
                    }
                }
            }
        }
    }

//------------------------------------------------------------------------------

    void
    Lagrange_Mesh_Base::link_facet_children_3d()
    {
        for( Facet * tFacet : mFacets )
        {
            // get leader
            Element * tLeader = tFacet->get_hmr_leader();

            if( tLeader->is_refined() )
            {
                // reserve memory for children
                tFacet->allocate_child_container( 4 );

                // get index on leader
                switch( tFacet->get_index_on_leader() )
                {
                    case( 0 ) :
                    {
                        tFacet->insert_child( tLeader->get_child( mAllElementsOnProc, 0 )->get_hmr_facet( 0 ), 0 );
                        tFacet->insert_child( tLeader->get_child( mAllElementsOnProc, 1 )->get_hmr_facet( 0 ), 1 );
                        tFacet->insert_child( tLeader->get_child( mAllElementsOnProc, 4 )->get_hmr_facet( 0 ), 2 );
                        tFacet->insert_child( tLeader->get_child( mAllElementsOnProc, 5 )->get_hmr_facet( 0 ), 3 );
                        break;
                    }
                    case( 1 ) :
                    {
                        tFacet->insert_child( tLeader->get_child( mAllElementsOnProc, 1 )->get_hmr_facet( 1 ), 0 );
                        tFacet->insert_child( tLeader->get_child( mAllElementsOnProc, 3 )->get_hmr_facet( 1 ), 1 );
                        tFacet->insert_child( tLeader->get_child( mAllElementsOnProc, 5 )->get_hmr_facet( 1 ), 2 );
                        tFacet->insert_child( tLeader->get_child( mAllElementsOnProc, 7 )->get_hmr_facet( 1 ), 3 );
                        break;
                    }
                    case( 2 ) :
                    {
                        tFacet->insert_child( tLeader->get_child( mAllElementsOnProc, 3 )->get_hmr_facet( 2 ), 0 );
                        tFacet->insert_child( tLeader->get_child( mAllElementsOnProc, 2 )->get_hmr_facet( 2 ), 1 );
                        tFacet->insert_child( tLeader->get_child( mAllElementsOnProc, 7 )->get_hmr_facet( 2 ), 2 );
                        tFacet->insert_child( tLeader->get_child( mAllElementsOnProc, 6 )->get_hmr_facet( 2 ), 3 );
                        break;
                   }
                   case( 3 ) :
                   {
                        tFacet->insert_child( tLeader->get_child( mAllElementsOnProc, 2 )->get_hmr_facet( 3 ), 0 );
                        tFacet->insert_child( tLeader->get_child( mAllElementsOnProc, 0 )->get_hmr_facet( 3 ), 1 );
                        tFacet->insert_child( tLeader->get_child( mAllElementsOnProc, 6 )->get_hmr_facet( 3 ), 2 );
                        tFacet->insert_child( tLeader->get_child( mAllElementsOnProc, 4 )->get_hmr_facet( 3 ), 3 );
                        break;
                   }
                   case( 4 ) :
                   {
                       tFacet->insert_child( tLeader->get_child( mAllElementsOnProc, 2 )->get_hmr_facet( 4 ), 0 );
                       tFacet->insert_child( tLeader->get_child( mAllElementsOnProc, 3 )->get_hmr_facet( 4 ), 1 );
                       tFacet->insert_child( tLeader->get_child( mAllElementsOnProc, 0 )->get_hmr_facet( 4 ), 2 );
                       tFacet->insert_child( tLeader->get_child( mAllElementsOnProc, 1 )->get_hmr_facet( 4 ), 3 );
                       break;
                   }
                   case( 5 ) :
                   {
                       tFacet->insert_child( tLeader->get_child( mAllElementsOnProc, 4 )->get_hmr_facet( 5 ), 0 );
                       tFacet->insert_child( tLeader->get_child( mAllElementsOnProc, 5 )->get_hmr_facet( 5 ), 1 );
                       tFacet->insert_child( tLeader->get_child( mAllElementsOnProc, 6 )->get_hmr_facet( 5 ), 2 );
                       tFacet->insert_child( tLeader->get_child( mAllElementsOnProc, 7 )->get_hmr_facet( 5 ), 3 );
                       break;
                   }
                   default :
                   {
                       MORIS_ERROR( false, "invalid child index" );
                   }
                }
            }
        }
    } */

    //------------------------------------------------------------------------------

    void
    Lagrange_Mesh_Base::save_faces_to_vtk( const std::string& aPath )
    {
        if ( mFacets.size() > 0 )
        {
            std::string tFilePath = parallelize_path( aPath );

            // open the file
            std::ofstream tFile( tFilePath, std::ios::binary );

            // containers
            float tFChar = 0;
            int   tIChar = 0;

            tFile << "# vtk DataFile Version 3.0" << std::endl;
            tFile << "GO BUFFS!" << std::endl;
            tFile << "BINARY" << std::endl;
            int tNumberOfNodes = mAllBasisOnProc.size();

            // write node data
            tFile << "DATASET UNSTRUCTURED_GRID" << std::endl;

            tFile << "POINTS " << tNumberOfNodes << " float" << std::endl;

            // ask settings for number of dimensions
            auto tNumberOfDimensions = mParameters->get_number_of_dimensions();

            if ( tNumberOfDimensions == 2 )
            {
                // loop over all nodes
                for ( int k = 0; k < tNumberOfNodes; ++k )
                {
                    // get coordinate from node
                    const real* tXY = mAllBasisOnProc( k )->get_xyz();

                    // write coordinates to mesh
                    tFChar = swap_byte_endian( (float)tXY[ 0 ] );
                    tFile.write( (char*)&tFChar, sizeof( float ) );
                    tFChar = swap_byte_endian( (float)tXY[ 1 ] );
                    tFile.write( (char*)&tFChar, sizeof( float ) );
                    tFChar = swap_byte_endian( (float)0 );
                    tFile.write( (char*)&tFChar, sizeof( float ) );
                }
            }
            else if ( tNumberOfDimensions == 3 )
            {
                // loop over all nodes
                for ( int k = 0; k < tNumberOfNodes; ++k )
                {
                    // get coordinate from node
                    const real* tXYZ = mAllBasisOnProc( k )->get_xyz();

                    // write coordinates to mesh
                    tFChar = swap_byte_endian( (float)tXYZ[ 0 ] );
                    tFile.write( (char*)&tFChar, sizeof( float ) );
                    tFChar = swap_byte_endian( (float)tXYZ[ 1 ] );
                    tFile.write( (char*)&tFChar, sizeof( float ) );
                    tFChar = swap_byte_endian( (float)tXYZ[ 2 ] );
                    tFile.write( (char*)&tFChar, sizeof( float ) );
                }
            }

            tFile << std::endl;

            // get vtk index for edge
            int tCellType = 0;

            if ( mParameters->get_number_of_dimensions() == 2 )
            {
                switch ( this->get_order() )
                {
                    case ( 1 ):
                    {
                        tCellType = 3;
                        break;
                    }
                    case ( 2 ):
                    {
                        tCellType = 21;
                        break;
                    }
                    case ( 3 ):
                    {
                        tCellType = 35;

                        break;
                    }
                    default:
                    {
                        tCellType = 68;
                        break;
                    }
                }
            }
            else if ( mParameters->get_number_of_dimensions() == 3 )
            {
                switch ( this->get_order() )
                {
                    case ( 1 ):
                    {
                        tCellType = 9;
                        break;
                    }
                    case ( 2 ):
                    {
                        tCellType = 28;
                        break;
                    }
                    default:
                    {
                        tCellType = 70;
                        break;
                    }
                }
            }

            // get number of nodes per cell
            int tNumberOfNodesPerElement = mFacets( 0 )->get_vertex_ids().length();

            // value to write in VTK file
            int tNumberOfNodesVTK = swap_byte_endian( (int)tNumberOfNodesPerElement );

            // get number of faces
            int tNumberOfElements = mFacets.size();

            // write header for cells
            tFile << "CELLS " << tNumberOfElements << " "
                  << ( tNumberOfNodesPerElement + 1 ) * tNumberOfElements << std::endl;

            // loop over all faces
            for ( Facet* tFacet : mFacets )
            {
                tFile.write( (char*)&tNumberOfNodesVTK, sizeof( int ) );

                // loop over all nodes of this element
                for ( int k = 0; k < tNumberOfNodesPerElement; ++k )
                {
                    // write node to mesh file
                    tIChar = swap_byte_endian( (int)tFacet->get_basis( k )->get_memory_index() );
                    tFile.write( (char*)&tIChar, sizeof( int ) );
                }
            }

            // write cell types
            tFile << "CELL_TYPES " << tNumberOfElements << std::endl;
            tIChar = swap_byte_endian( tCellType );
            for ( int k = 0; k < tNumberOfElements; ++k )
            {
                tFile.write( (char*)&tIChar, sizeof( int ) );
            }
            tFile << std::endl;

            // write element data
            tFile << "CELL_DATA " << tNumberOfElements << std::endl;

            // write face ID
            tFile << "SCALARS FACET_ID int" << std::endl;
            tFile << "LOOKUP_TABLE default" << std::endl;
            for ( Facet* tFacet : mFacets )
            {
                tIChar = swap_byte_endian( (int)tFacet->get_id() );
                tFile.write( (char*)&tIChar, sizeof( int ) );
            }
            tFile << std::endl;

            // write face index
            tFile << "SCALARS FACET_INDEX int" << std::endl;
            tFile << "LOOKUP_TABLE default" << std::endl;
            for ( Facet* tFacet : mFacets )
            {
                tIChar = swap_byte_endian( (int)tFacet->get_index() );
                tFile.write( (char*)&tIChar, sizeof( int ) );
            }
            tFile << std::endl;

            // write owner
            tFile << "SCALARS FACET_OWNER int" << std::endl;
            tFile << "LOOKUP_TABLE default" << std::endl;
            for ( Facet* tFacet : mFacets )
            {
                tIChar = swap_byte_endian( (int)tFacet->get_owner() );
                tFile.write( (char*)&tIChar, sizeof( int ) );
            }
            tFile << std::endl;

            // write level
            tFile << "SCALARS FACET_LEVEL int" << std::endl;
            tFile << "LOOKUP_TABLE default" << std::endl;
            for ( Facet* tFacet : mFacets )
            {
                tIChar = swap_byte_endian( (int)tFacet->get_hmr_leader()
                                                   ->get_background_element()
                                                   ->get_level() );

                tFile.write( (char*)&tIChar, sizeof( int ) );
            }
            tFile << std::endl;

            // write level
            tFile << "SCALARS FACET_STATE int" << std::endl;
            tFile << "LOOKUP_TABLE default" << std::endl;
            for ( Facet* tFacet : mFacets )
            {
                if ( tFacet->is_active() )
                {
                    tIChar = swap_byte_endian( (int)1 );
                }
                else
                {
                    tIChar = swap_byte_endian( (int)0 );
                }
                tFile.write( (char*)&tIChar, sizeof( int ) );
            }
            tFile << std::endl;

            // write node data
            tFile << "POINT_DATA " << tNumberOfNodes << std::endl;

            tFile << "SCALARS NODE_ID int" << std::endl;
            tFile << "LOOKUP_TABLE default" << std::endl;
            for ( int k = 0; k < tNumberOfNodes; ++k )
            {

                tIChar = swap_byte_endian( (int)mAllBasisOnProc( k )->get_id() );
                tFile.write( (char*)&tIChar, sizeof( float ) );
            }
            tFile << std::endl;

            tFile << "SCALARS NODE_INDEX int" << std::endl;
            tFile << "LOOKUP_TABLE default" << std::endl;
            for ( int k = 0; k < tNumberOfNodes; ++k )
            {

                tIChar = swap_byte_endian( (int)mAllBasisOnProc( k )->get_index() );
                tFile.write( (char*)&tIChar, sizeof( float ) );
            }
            tFile << std::endl;

            // close the output file
            tFile.close();
        }
    }

    //------------------------------------------------------------------------------

    void
    Lagrange_Mesh_Base::save_edges_to_vtk( const std::string& aPath )
    {
        if ( mEdges.size() > 0 )
        {
            std::string tFilePath = parallelize_path( aPath );

            // open the file
            std::ofstream tFile( tFilePath, std::ios::binary );

            // containers
            float tFChar = 0;
            int   tIChar = 0;

            tFile << "# vtk DataFile Version 3.0" << std::endl;
            tFile << "GO BUFFS!" << std::endl;
            tFile << "BINARY" << std::endl;
            int tNumberOfNodes = mAllBasisOnProc.size();

            // write node data
            tFile << "DATASET UNSTRUCTURED_GRID" << std::endl;

            tFile << "POINTS " << tNumberOfNodes << " float" << std::endl;

            // ask settings for number of dimensions
            auto tNumberOfDimensions = mParameters->get_number_of_dimensions();

            if ( tNumberOfDimensions == 2 )
            {
                // loop over all nodes
                for ( int k = 0; k < tNumberOfNodes; ++k )
                {
                    // get coordinate from node
                    const real* tXY = mAllBasisOnProc( k )->get_xyz();

                    // write coordinates to mesh
                    tFChar = swap_byte_endian( (float)tXY[ 0 ] );
                    tFile.write( (char*)&tFChar, sizeof( float ) );
                    tFChar = swap_byte_endian( (float)tXY[ 1 ] );
                    tFile.write( (char*)&tFChar, sizeof( float ) );
                    tFChar = swap_byte_endian( (float)0 );
                    tFile.write( (char*)&tFChar, sizeof( float ) );
                }
            }
            else if ( tNumberOfDimensions == 3 )
            {
                // loop over all nodes
                for ( int k = 0; k < tNumberOfNodes; ++k )
                {
                    // get coordinate from node
                    const real* tXYZ = mAllBasisOnProc( k )->get_xyz();

                    // write coordinates to mesh
                    tFChar = swap_byte_endian( (float)tXYZ[ 0 ] );
                    tFile.write( (char*)&tFChar, sizeof( float ) );
                    tFChar = swap_byte_endian( (float)tXYZ[ 1 ] );
                    tFile.write( (char*)&tFChar, sizeof( float ) );
                    tFChar = swap_byte_endian( (float)tXYZ[ 2 ] );
                    tFile.write( (char*)&tFChar, sizeof( float ) );
                }
            }

            tFile << std::endl;

            // get vtk index for edge
            int tCellType = 0;

            switch ( this->get_order() )
            {
                case ( 1 ):
                {
                    tCellType = 3;
                    break;
                }
                case ( 2 ):
                {
                    tCellType = 21;
                    break;
                }
                case ( 3 ):
                {
                    tCellType = 35;

                    break;
                }
                default:
                {
                    tCellType = 68;
                    break;
                }
            }

            // get number of nodes per cell
            int tNumberOfNodesPerElement = mEdges( 0 )->get_vertex_ids().length();

            // value to write in VTK file
            int tNumberOfNodesVTK = swap_byte_endian( (int)tNumberOfNodesPerElement );

            // get number of faces
            int tNumberOfElements = mEdges.size();

            // write header for cells
            tFile << "CELLS " << tNumberOfElements << " "
                  << ( tNumberOfNodesPerElement + 1 ) * tNumberOfElements << std::endl;

            // loop over all faces
            for ( Edge* tEdge : mEdges )
            {
                tFile.write( (char*)&tNumberOfNodesVTK, sizeof( int ) );

                // loop over all nodes of this element
                for ( int k = 0; k < tNumberOfNodesPerElement; ++k )
                {
                    // write node to mesh file
                    tIChar = swap_byte_endian( (int)tEdge->get_basis( k )->get_memory_index() );
                    tFile.write( (char*)&tIChar, sizeof( int ) );
                }
            }

            // write cell types
            tFile << "CELL_TYPES " << tNumberOfElements << std::endl;
            tIChar = swap_byte_endian( tCellType );
            for ( int k = 0; k < tNumberOfElements; ++k )
            {
                tFile.write( (char*)&tIChar, sizeof( int ) );
            }
            tFile << std::endl;

            // write element data
            tFile << "CELL_DATA " << tNumberOfElements << std::endl;

            // write element ID
            tFile << "SCALARS EDGE_ID int" << std::endl;
            tFile << "LOOKUP_TABLE default" << std::endl;
            for ( Edge* tEdge : mEdges )
            {
                tIChar = swap_byte_endian( (int)tEdge->get_id() );
                tFile.write( (char*)&tIChar, sizeof( int ) );
            }
            tFile << std::endl;

            tFile << "SCALARS EDGE_INDEX int" << std::endl;
            tFile << "LOOKUP_TABLE default" << std::endl;
            for ( Edge* tEdge : mEdges )
            {
                tIChar = swap_byte_endian( (int)tEdge->get_index() );
                tFile.write( (char*)&tIChar, sizeof( int ) );
            }
            tFile << std::endl;

            // write owner
            tFile << "SCALARS EDGE_OWNER int" << std::endl;
            tFile << "LOOKUP_TABLE default" << std::endl;
            for ( Edge* tEdge : mEdges )
            {
                tIChar = swap_byte_endian( (int)tEdge->get_owner() );
                tFile.write( (char*)&tIChar, sizeof( int ) );
            }
            tFile << std::endl;

            // write level
            tFile << "SCALARS EDGE_LEVEL int" << std::endl;
            tFile << "LOOKUP_TABLE default" << std::endl;
            for ( Edge* tEdge : mEdges )
            {
                tIChar = swap_byte_endian( (int)tEdge->get_hmr_leader()
                                                   ->get_background_element()
                                                   ->get_level() );

                tFile.write( (char*)&tIChar, sizeof( int ) );
            }
            tFile << std::endl;

            // write leader
            tFile << "SCALARS EDGE_LEADER int" << std::endl;
            tFile << "LOOKUP_TABLE default" << std::endl;
            for ( Edge* tEdge : mEdges )
            {
                tIChar = swap_byte_endian( (int)tEdge->get_hmr_leader()->get_hmr_id() );
                tFile.write( (char*)&tIChar, sizeof( int ) );
            }
            tFile << std::endl;

            // write index
            tFile << "SCALARS EDGE_INDEX_ON_LEADER int" << std::endl;
            tFile << "LOOKUP_TABLE default" << std::endl;
            for ( Edge* tEdge : mEdges )
            {
                tIChar = swap_byte_endian( (int)tEdge->get_index_on_leader() );
                tFile.write( (char*)&tIChar, sizeof( int ) );
            }
            tFile << std::endl;

            // write level
            /* tFile << "SCALARS FACET_STATE int" << std::endl;
                    tFile << "LOOKUP_TABLE default" << std::endl;
                    for( Facet * tFacet : mFacets )
                    {
                        if( tFacet->is_active() )
                        {
                            tIChar = swap_byte_endian( (int) 1 );
                        }
                        else
                        {
                            tIChar = swap_byte_endian( (int) 0 );
                        }
                        tFile.write( (char*) &tIChar, sizeof(int));
                    }
                    tFile << std::endl; */

            // write node data
            tFile << "POINT_DATA " << tNumberOfNodes << std::endl;

            tFile << "SCALARS NODE_ID int" << std::endl;
            tFile << "LOOKUP_TABLE default" << std::endl;
            for ( int k = 0; k < tNumberOfNodes; ++k )
            {

                tIChar = swap_byte_endian( (int)mAllBasisOnProc( k )->get_id() );
                tFile.write( (char*)&tIChar, sizeof( float ) );
            }
            tFile << std::endl;

            tFile << "SCALARS NODE_INDEX int" << std::endl;
            tFile << "LOOKUP_TABLE default" << std::endl;
            for ( int k = 0; k < tNumberOfNodes; ++k )
            {

                tIChar = swap_byte_endian( (int)mAllBasisOnProc( k )->get_index() );
                tFile.write( (char*)&tIChar, sizeof( float ) );
            }
            tFile << std::endl;

            // close the output file
            tFile.close();
        }
    }

    //------------------------------------------------------------------------------

    void
    Lagrange_Mesh_Base::save_coeffs_to_binary_file(
            const uint         aOrder,
            const std::string& aFilePath )
    {
        // start timer
        tic tTimer;

        // make path parallel
        std::string tFilePath = parallelize_path( aFilePath );

        // Step 1: determine size of output matrix
        uint tCount = 0;

        // get number of nodes from mesh
        uint tNumberOfNodes = this->get_number_of_nodes_on_proc();

        // increment counter: first entry is number of nodes
        ++tCount;

        // loop over all nodes
        for ( uint k = 0; k < tNumberOfNodes; ++k )
        {
            // get pointer to node
            mtk::Vertex* tNode = this->get_node_by_index( k );

            // increment counter for node ID, node index and number of coeffs
            // + 2*number of coefficients
            tCount += 3 + 2 * tNode->get_interpolation( aOrder )->get_number_of_coefficients();
        }

        // Step 2: allocate output matrix and populate it with data

        // allocate output matrix
        Matrix< DDRMat > tOutput( tCount, 1 );

        // reset counter
        tCount = 0;

        // write number of nodes
        tOutput( tCount++ ) = tNumberOfNodes;

        // loop over all nodes
        for ( uint k = 0; k < tNumberOfNodes; ++k )
        {
            // get pointer to node
            mtk::Vertex* tNode = this->get_node_by_index( k );

            // write node Index to matrix
            tOutput( tCount++ ) = tNode->get_index();

            // write node ID to matrix
            tOutput( tCount++ ) = tNode->get_id();

            // get number of coeffs
            uint tNumberOfCoeffs = tNode->get_interpolation( aOrder )->get_number_of_coefficients();

            // write number of coeffs to matrix
            tOutput( tCount++ ) = tNumberOfCoeffs;

            // get IDs
            Matrix< IdMat > tIDs = tNode->get_interpolation( aOrder )->get_ids();

            // get weights
            const Matrix< DDRMat >& tWeights = *tNode->get_interpolation( aOrder )->get_weights();

            // loop over all coeffs and write dof ids
            for ( uint i = 0; i < tNumberOfCoeffs; ++i )
            {
                tOutput( tCount++ ) = tIDs( i );
            }

            // loop over all coeffs and write weights
            for ( uint i = 0; i < tNumberOfCoeffs; ++i )
            {
                tOutput( tCount++ ) = tWeights( i );
            }
        }

        MORIS_ASSERT( tCount = tOutput.length(), "Something went wrong while writing coeffs to file." );

        // step 3: store output matrix into file
        save_matrix_to_binary_file( tOutput, tFilePath );

        // stop timer
        real tElapsedTime = tTimer.toc< moris::chronos::milliseconds >().wall;

        // Log output
        MORIS_LOG_INFO( "%s Saved coefficients to binary file:  %s.",
                proc_string().c_str(),
                tFilePath.c_str() );
        MORIS_LOG_INFO( "Saving took %5.3f seconds.",
                (double)tElapsedTime / 1000 );
        MORIS_LOG_INFO( " " );
    }

    //------------------------------------------------------------------------------

    void
    Lagrange_Mesh_Base::delete_t_matrix_lagrange_mesh()
    {
        for ( auto tLagrangeMesh : mLagrangeMeshForTMatrix )
        {
            delete tLagrangeMesh;
        }

        mLagrangeMeshForTMatrix.clear();
    }

    //------------------------------------------------------------------------------

    void
    Lagrange_Mesh_Base::get_elements_in_bspline_element(
            moris_index const          aBspElementIndex,
            moris_index const          aDiscretizationMeshIndex,
            moris::Cell< mtk::Cell* >& aCells )
    {
        // get pointer to b-spline and background elements
        Element*                 tBsplineElement    = mBSplineMeshes( aDiscretizationMeshIndex )->get_element( aBspElementIndex );
        Background_Element_Base* tBackgroundElement = tBsplineElement->get_background_element();

        // check that current element is actually active on the current activation pattern
        MORIS_ERROR( tBackgroundElement->is_active( mBSplineMeshes( aDiscretizationMeshIndex )->get_activation_pattern() ),
                "Lagrange_Mesh_Base::get_elements_in_bspline_element() - trying to get non-active B-Spline element." );

        // get the number of active Lagrange elements within active B-spline element
        luint tNumActiveLagrangeElements = 0;
        uint  tLagrangePattern           = this->get_activation_pattern();
        tBackgroundElement->get_number_of_active_descendants( tLagrangePattern, tNumActiveLagrangeElements );

        // collect the active Lagrange elements
        tNumActiveLagrangeElements = 0;
        moris::Cell< Background_Element_Base* > tActiveElements( tNumActiveLagrangeElements, nullptr );
        tBackgroundElement->collect_active_descendants( tLagrangePattern, tActiveElements, tNumActiveLagrangeElements );

        // initialize output cell with correct size
        aCells.resize( tNumActiveLagrangeElements, nullptr );

        //
        for ( uint iLagElem = 0; iLagElem < tNumActiveLagrangeElements; iLagElem++ )
        {
            luint tMemoryIndex = tActiveElements( iLagElem )->get_memory_index();
            aCells( iLagElem ) = this->get_element_by_memory_index( tMemoryIndex );
        }
    }

    //------------------------------------------------------------------------------

    void
    Lagrange_Mesh_Base::get_lagrange_elements_in_bspline_elements(
            moris_index const                          aDiscretizationMeshIndex,
            moris::Cell< moris::Cell< mtk::Cell* > >&  aCells,
            moris::Cell< moris::Cell< moris_index > >& aCellIndices,
            moris::Cell< moris_index >&                aLagToBspCellIndices,
            moris::Cell< uint >&                       aBspCellRefineLevels,
            moris::Cell< mtk::Cell* >&                 aBsplineCells )
    {
        // get B-Spline pattern of this mesh
        uint tBSplinePattern = mBSplineMeshes( aDiscretizationMeshIndex )->get_activation_pattern();

        // get Lagrange pattern of this mesh
        uint tLagrangePattern = this->get_activation_pattern();

        // get number of Lagrange elements on current mesh
        luint tNumLagElems = this->get_background_mesh()->get_number_of_active_elements_on_proc_including_aura();
        aLagToBspCellIndices.resize( tNumLagElems, -1 );

        // set the activation pattern to that of the B-spline mesh
        MORIS_LOG_INFO( "Set activation pattern to B-spline mesh to retrieve B-spline information" );
        mBackgroundMesh->set_activation_pattern( tBSplinePattern );

        // get number of B-spline elements on bg mesh
        luint tNumBsplineElems = this->get_num_active_bg_elements_on_discretization_mesh_index_including_aura( aDiscretizationMeshIndex );

        // get indices of active B-spline elements on bg mesh
        Matrix< DDLUMat > tElementIndices;
        this->get_active_bg_element_indices_on_discretization_mesh_index_including_aura( aDiscretizationMeshIndex, tElementIndices );

        // check for debug
        MORIS_ASSERT( tElementIndices.numel() == tNumBsplineElems,
                "Lagrange_Mesh_Base::get_lagrange_elements_in_bspline_elements() - number of Bsp-elems and size of Bsp-elem index list don't match." );

        // initialize the output list sizes
        aCells.resize( tNumBsplineElems );
        aCellIndices.resize( tNumBsplineElems );
        aBspCellRefineLevels.resize( tNumBsplineElems );
        aBsplineCells.resize( tNumBsplineElems );

        // for each B-spline element find and store the Lagrange elements within it
        for ( luint iBspElem = 0; iBspElem < tNumBsplineElems; iBspElem++ )
        {
            // get pointer to b-spline and background elements
            Element*                 tBsplineElement    = mBSplineMeshes( aDiscretizationMeshIndex )->get_element_including_aura( iBspElem );
            Background_Element_Base* tBackgroundElement = tBsplineElement->get_background_element();

            // get and store the refinement level of the current B-spline element
            aBspCellRefineLevels( iBspElem ) = tBsplineElement->get_level();

            // check that current element is actually active on the current activation pattern
            MORIS_ASSERT( tBackgroundElement->is_active( mBSplineMeshes( aDiscretizationMeshIndex )->get_activation_pattern() ),
                    "Lagrange_Mesh_Base::get_elements_in_bspline_element() - trying to get non-active B-Spline element." );

            // get the number of active Lagrange elements within active B-spline element
            luint tNumActiveLagrangeElements = 0;
            tBackgroundElement->get_number_of_active_descendants( tLagrangePattern, tNumActiveLagrangeElements );

            // collect the active Lagrange elements
            luint                                   tNumActiveLagrangeElementsCheck = 0;
            moris::Cell< Background_Element_Base* > tActiveElements( tNumActiveLagrangeElements, nullptr );
            tBackgroundElement->collect_active_descendants( tLagrangePattern, tActiveElements, tNumActiveLagrangeElementsCheck );

            // sanity check that the number of descendants in list matches number reported
            MORIS_ASSERT( tNumActiveLagrangeElementsCheck == tNumActiveLagrangeElements,
                    "Lagrange_Mesh_Base::get_lagrange_elements_in_bspline_elements() - Number of Active descendants doesn't match list of descendants." );

            // initialize output cell with correct size
            aCells( iBspElem ).resize( tNumActiveLagrangeElements, nullptr );
            aCellIndices( iBspElem ).resize( tNumActiveLagrangeElements, -1 );

            // get the Lagrange elements and their indices
            for ( uint iLagElem = 0; iLagElem < tNumActiveLagrangeElements; iLagElem++ )
            {
                // find Lagrange elements via memory index and store them in output lists
                luint tMemoryIndex                   = tActiveElements( iLagElem )->get_memory_index();
                aCells( iBspElem )( iLagElem )       = this->get_element_by_memory_index( tMemoryIndex );
                moris_index tLagElemIndex            = aCells( iBspElem )( iLagElem )->get_index();
                aCellIndices( iBspElem )( iLagElem ) = tLagElemIndex;

                // store which B-spline element current Lagrange element belongs to
                aLagToBspCellIndices( (uint)tLagElemIndex ) = iBspElem;
            }

            aBsplineCells( iBspElem ) = tBsplineElement;
        }

        // set the activation pattern back to the pattern of the Lagrange mesh
        MORIS_LOG_INFO( "Reset activation pattern back to Lagrange mesh" );
        mBackgroundMesh->set_activation_pattern( tLagrangePattern );
    }

    //------------------------------------------------------------------------------

    void
    Lagrange_Mesh_Base::get_elements_in_interpolation_cluster(
            moris_index const          aElementIndex,
            moris_index const          aDiscretizationMeshIndex,
            moris::Cell< mtk::Cell* >& aCells )
    {
        // get B-Spline pattern of this mesh
        auto tBSplinePattern = mBSplineMeshes( aDiscretizationMeshIndex )->get_activation_pattern();

        // get Lagrange pattern of this mesh
        auto tLagrangePattern = this->get_activation_pattern();

        // select pattern
        // this->select_activation_pattern();

        // get pointer to element
        auto tLagrangeElement = this->get_element_including_aura( aElementIndex );

        // get pointer to background element
        auto tBackgroundElement = tLagrangeElement->get_background_element();

        // keep jumping to parent until we have the active element
        // Note: underlying assumption that the Lagrange element is at least as refined as the active bspline element
        while ( !tBackgroundElement->is_active( tBSplinePattern ) )
        {
            // jump to parent
            tBackgroundElement = tBackgroundElement->get_parent();
        }

        // initialize counter
        luint tCount = 0;

        tBackgroundElement->get_number_of_active_descendants( tLagrangePattern, tCount );

        moris::Cell< Background_Element_Base* > tActiveElements( tCount, nullptr );

        // reset counter
        tCount = 0;

        tBackgroundElement->collect_active_descendants( tLagrangePattern, tActiveElements, tCount );

        aCells.resize( tCount, nullptr );

        for ( uint Ik = 0; Ik < tCount; Ik++ )
        {
            luint tMemoryIndex = tActiveElements( Ik )->get_memory_index();

            aCells( Ik ) = this->get_element_by_memory_index( tMemoryIndex );
        }
    }

    //------------------------------------------------------------------------------

    void
    Lagrange_Mesh_Base::get_elements_in_bspline_element_and_side_ordinal(
            moris_index const          aBsplineElementIndex,
            moris_index const          aDiscretizationMeshIndex,
            moris_index const          aSideOrdinal,
            moris::Cell< mtk::Cell* >& aCells )
    {
        // get pattern of the current B-spline mesh
        uint tBSplinePattern = mBSplineMeshes( aDiscretizationMeshIndex )->get_activation_pattern();

        // get Lagrange pattern of this mesh
        uint tLagrangePattern = this->get_activation_pattern();

        // set activation pattern to B-splines
        mBackgroundMesh->set_activation_pattern( tBSplinePattern );

        // get pointer to B-spline and background element
        Element* tBsplineElement = mBSplineMeshes( aDiscretizationMeshIndex )->get_element_including_aura( aBsplineElementIndex );

        // get pointer to background element
        Background_Element_Base* tBackgroundElement = tBsplineElement->get_background_element();

        // // since the currently active pattern may be finer, jump back to parent elements until level associated with B-spline mesh is found
        // while( ! tBackgroundElement->is_active( tBSplinePattern ) )
        // {
        //     // jump to parent
        //     tBackgroundElement = tBackgroundElement->get_parent();
        // }

        // initialize variable storing number of Lagrange elements on side ordinal
        luint tCount = 0;

        // retrieve number of lagrange elements on side ordinal
        switch ( aSideOrdinal )
        {
            case ( 1 ):
            {
                tBackgroundElement->get_number_of_active_descendants_on_side_1( tLagrangePattern, tCount );
                break;
            }
            case ( 2 ):
            {
                tBackgroundElement->get_number_of_active_descendants_on_side_2( tLagrangePattern, tCount );
                break;
            }
            case ( 3 ):
            {
                tBackgroundElement->get_number_of_active_descendants_on_side_3( tLagrangePattern, tCount );
                break;
            }
            case ( 4 ):
            {
                tBackgroundElement->get_number_of_active_descendants_on_side_4( tLagrangePattern, tCount );
                break;
            }
            case ( 5 ):
            {
                tBackgroundElement->get_number_of_active_descendants_on_side_5( tLagrangePattern, tCount );
                break;
            }
            case ( 6 ):
            {
                tBackgroundElement->get_number_of_active_descendants_on_side_6( tLagrangePattern, tCount );
                break;
            }
            default:
            {
                MORIS_ERROR( false, "Invalid Side set ordinal." );
            }
        }

        // initialize list of background elements on side ordinal
        moris::Cell< Background_Element_Base* > tActiveElements( tCount, nullptr );

        // reset counter
        tCount = 0;

        // retrieve lagrange elements on side ordinal
        switch ( aSideOrdinal )
        {
            case ( 1 ):
            {
                tBackgroundElement->collect_active_descendants_on_side_1( tLagrangePattern, tActiveElements, tCount );
                break;
            }
            case ( 2 ):
            {
                tBackgroundElement->collect_active_descendants_on_side_2( tLagrangePattern, tActiveElements, tCount );
                break;
            }
            case ( 3 ):
            {
                tBackgroundElement->collect_active_descendants_on_side_3( tLagrangePattern, tActiveElements, tCount );
                break;
            }
            case ( 4 ):
            {
                tBackgroundElement->collect_active_descendants_on_side_4( tLagrangePattern, tActiveElements, tCount );
                break;
            }
            case ( 5 ):
            {
                tBackgroundElement->collect_active_descendants_on_side_5( tLagrangePattern, tActiveElements, tCount );
                break;
            }
            case ( 6 ):
            {
                tBackgroundElement->collect_active_descendants_on_side_6( tLagrangePattern, tActiveElements, tCount );
                break;
            }
            default:
            {
                MORIS_ERROR( false, "Invalid Side set ordinal." );
            }
        }

        // initialize list of mtk::cells on side ordinal
        aCells.resize( tCount, nullptr );

        // retrieve corresponding IP elements from corresponding background elements
        for ( uint Ik = 0; Ik < tCount; Ik++ )
        {
            luint tMemoryIndex = tActiveElements( Ik )->get_memory_index();
            aCells( Ik )       = this->get_element_by_memory_index( tMemoryIndex );
        }

        // set activation pattern back to the Lagrange
        mBackgroundMesh->set_activation_pattern( tLagrangePattern );
    }

    //------------------------------------------------------------------------------

    void
    Lagrange_Mesh_Base::get_elements_in_interpolation_cluster_and_side_ordinal(
            moris_index const          aElementIndex,
            moris_index const          aDiscretizationMeshIndex,
            moris_index const          aSideOrdinal,
            moris::Cell< mtk::Cell* >& aCells )
    {
        // get B-Spline pattern of this mesh
        auto tBSplinePattern = mBSplineMeshes( aDiscretizationMeshIndex )->get_activation_pattern();

        // get Lagrange pattern of this mesh
        auto tLagrangePattern = this->get_activation_pattern();

        // select pattern
        // this->select_activation_pattern();

        // get pointer to element
        auto tLagrangeElement = this->get_element_including_aura( aElementIndex );

        // get pointer to background element
        auto tBackgroundElement = tLagrangeElement->get_background_element();

        while ( !tBackgroundElement->is_active( tBSplinePattern ) )
        {
            // jump to parent
            tBackgroundElement = tBackgroundElement->get_parent();
        }

        // initialize counter
        luint tCount = 0;

        switch ( aSideOrdinal )
        {
            case ( 1 ):
            {
                tBackgroundElement->get_number_of_active_descendants_on_side_1( tLagrangePattern, tCount );
                break;
            }
            case ( 2 ):
            {
                tBackgroundElement->get_number_of_active_descendants_on_side_2( tLagrangePattern, tCount );
                break;
            }
            case ( 3 ):
            {
                tBackgroundElement->get_number_of_active_descendants_on_side_3( tLagrangePattern, tCount );
                break;
            }
            case ( 4 ):
            {
                tBackgroundElement->get_number_of_active_descendants_on_side_4( tLagrangePattern, tCount );
                break;
            }
            case ( 5 ):
            {
                tBackgroundElement->get_number_of_active_descendants_on_side_5( tLagrangePattern, tCount );
                break;
            }
            case ( 6 ):
            {
                tBackgroundElement->get_number_of_active_descendants_on_side_6( tLagrangePattern, tCount );
                break;
            }
            default:
            {
                MORIS_ERROR( false, "Invalid Side set ordinal." );
            }
        }

        moris::Cell< Background_Element_Base* > tActiveElements( tCount, nullptr );

        // reset counter
        tCount = 0;

        switch ( aSideOrdinal )
        {
            case ( 1 ):
            {
                tBackgroundElement->collect_active_descendants_on_side_1( tLagrangePattern, tActiveElements, tCount );
                break;
            }
            case ( 2 ):
            {
                tBackgroundElement->collect_active_descendants_on_side_2( tLagrangePattern, tActiveElements, tCount );
                break;
            }
            case ( 3 ):
            {
                tBackgroundElement->collect_active_descendants_on_side_3( tLagrangePattern, tActiveElements, tCount );
                break;
            }
            case ( 4 ):
            {
                tBackgroundElement->collect_active_descendants_on_side_4( tLagrangePattern, tActiveElements, tCount );
                break;
            }
            case ( 5 ):
            {
                tBackgroundElement->collect_active_descendants_on_side_5( tLagrangePattern, tActiveElements, tCount );
                break;
            }
            case ( 6 ):
            {
                tBackgroundElement->collect_active_descendants_on_side_6( tLagrangePattern, tActiveElements, tCount );
                break;
            }
            default:
            {
                MORIS_ERROR( false, "Invalid Side set ordinal." );
            }
        }

        aCells.resize( tCount, nullptr );

        for ( uint Ik = 0; Ik < tCount; Ik++ )
        {
            luint tMemoryIndex = tActiveElements( Ik )->get_memory_index();

            aCells( Ik ) = this->get_element_by_memory_index( tMemoryIndex );
        }
    }

    //------------------------------------------------------------------------------

    // BIG HACK for femdoc with explicit consent of Kurt. Only tested in serial and linear meshes.
    void
    Lagrange_Mesh_Base::nodes_renumbering_hack_for_femdoc()
    {
        MORIS_ERROR( par_size() <= 1, "Lagrange_Mesh_Base::nodes_renumbering_hack_for_femdoc(), this function is intended to work only in serial" );

        moris::uint tCounter  = 0;
        moris::uint tCounter2 = 0;

        moris::sint tMaxID = 0;

        uint tNumberOfNodes = this->get_number_of_nodes_on_proc();

        for ( uint Ik = 0; Ik < tNumberOfNodes; Ik++ )
        {
            Basis* tBasis = this->get_node_by_index( Ik );

            MORIS_ERROR( tBasis->has_interpolation( 1 ), "Lagrange_Mesh_Base:: node has no first order basis" );

            mtk::Vertex_Interpolation* tInterp = tBasis->get_interpolation( 1 );

            Matrix< IdMat > tLocalIDs = tInterp->get_ids();

            tMaxID = std::max( tMaxID, tLocalIDs.max() );
        }

        Matrix< DDSMat > tReverseIndexMap( tMaxID + 1, 1, -1 );
        Matrix< DDSMat > tReverseIDMap( tMaxID + 1, 1, -1 );

        moris::Cell< Basis* > tNonBSplineBasis( mAllBasisOnProc.size(), nullptr );

        this->calculate_t_matrices( false );

        for ( uint Ik = 0; Ik < tNumberOfNodes; Ik++ )
        {
            Basis* tBasis = this->get_node_by_index( Ik );

            MORIS_ERROR( tBasis->has_interpolation( 1 ), "Lagrange_Mesh_Base:: node has no first order basis" );

            mtk::Vertex_Interpolation* tInterp = tBasis->get_interpolation( 1 );

            Matrix< IdMat > tLocalIDs = tInterp->get_ids();

            const Matrix< DDRMat >& tLocalWeights = *tInterp->get_weights();

            if ( tLocalIDs.numel() == 1 || equal_to( tLocalWeights.max(), 1.0 ) )
            {
                uint tIndex1 = 0;

                // value 1 should be always on the first entry in the vector
                // FIXME: should be replace by proper moris::mat function
                for ( uint Ia = 0; Ia < tLocalWeights.numel(); Ia++ )
                {
                    if ( equal_to( tLocalWeights( Ia ), 1.0 ) )
                    {
                        tIndex1 = Ia;
                        break;
                    }
                }

                // check whether the same basis is used twice for being the only basis interpolating at a node
                MORIS_ASSERT( tReverseIDMap( tLocalIDs( tIndex1, 0 ) - 1 ) == -1, "Node Id %-5i appears twice", tLocalIDs( tIndex1, 0 ) - 1 );

                tReverseIndexMap( tLocalIDs( tIndex1, 0 ) )  = tBasis->get_index();
                tReverseIDMap( tLocalIDs( tIndex1, 0 ) - 1 ) = tBasis->get_hmr_index();

                tBasis->set_local_index( tLocalIDs( tIndex1, 0 ) );
                tBasis->set_domain_index( tLocalIDs( tIndex1, 0 ) - 1 );

                tCounter++;
            }

            else
            {
                tNonBSplineBasis( tCounter2++ ) = tBasis;
            }
        }
        tNonBSplineBasis.resize( tCounter2 );

        //            uint tMaxID = tReverseIDMap.max();

        tReverseIndexMap.resize( tMaxID + tNonBSplineBasis.size() + 1, 1 );
        tReverseIDMap.resize( tMaxID + tNonBSplineBasis.size() + 1, 1 );

        for ( Basis* tBasis : tNonBSplineBasis )
        {
            tReverseIndexMap( tMaxID ) = tBasis->get_index();
            tReverseIDMap( tMaxID )    = tBasis->get_hmr_index();

            tBasis->set_local_index( tMaxID );
            tBasis->set_domain_index( tMaxID );

            tCounter++;
            tMaxID++;
        }

        // write reverse map for linear mesh
        std::string tFilePath = "Reverse_Map_1.hdf5";

        // make path parallel
        tFilePath = parallelize_path( tFilePath );

        // Create a new file using default properties
        hid_t tFileID = H5Fcreate( tFilePath.c_str(),
                H5F_ACC_TRUNC,
                H5P_DEFAULT,
                H5P_DEFAULT );

        // error handler
        herr_t tStatus;

        // save reverse indices to file
        save_matrix_to_hdf5_file( tFileID,
                "Index",
                tReverseIndexMap,
                tStatus );

        // save reverse ids to file
        save_matrix_to_hdf5_file( tFileID,
                "Id",
                tReverseIDMap,
                tStatus );
    }

}    // namespace moris::hmr<|MERGE_RESOLUTION|>--- conflicted
+++ resolved
@@ -119,14 +119,10 @@
 
     //------------------------------------------------------------------------------
 
-<<<<<<< HEAD
     uint
-    Lagrange_Mesh_Base::create_real_scalar_field_data( const std::string& aLabel,
-            const enum EntityRank                                         aEntityRank )
-=======
-    uint Lagrange_Mesh_Base::create_real_scalar_field_data( const std::string     & aLabel,
-            const mtk::EntityRank   aEntityRank )
->>>>>>> b0a5f5d8
+    Lagrange_Mesh_Base::create_real_scalar_field_data(
+            const std::string&    aLabel,
+            const enum EntityRank aEntityRank )
     {
         // get index for output
         uint aIndex = mRealScalarFieldData.size();
@@ -1120,41 +1116,23 @@
         Matrix< DDRMat > tEmpty;
 
         // first field is element level
-<<<<<<< HEAD
         mRealScalarFieldLabels.push_back( "Element_Level" );
-        mRealScalarFieldRanks.push_back( EntityRank::ELEMENT );
+        mRealScalarFieldRanks.push_back( mtk::EntityRank::ELEMENT );
         mRealScalarFieldData.push_back( tEmpty );
-=======
-        mRealScalarFieldLabels       .push_back( "Element_Level" );
-        mRealScalarFieldRanks        .push_back( mtk::EntityRank::ELEMENT );
-        mRealScalarFieldData         .push_back( tEmpty );
->>>>>>> b0a5f5d8
         mRealScalarFieldBSplineCoeffs.push_back( tEmpty );
         mRealScalarFieldBSplineOrders.push_back( 0 );
 
         // second field is element owner
-<<<<<<< HEAD
         mRealScalarFieldLabels.push_back( "Element_Owner" );
-        mRealScalarFieldRanks.push_back( EntityRank::ELEMENT );
+        mRealScalarFieldRanks.push_back( mtk::EntityRank::ELEMENT );
         mRealScalarFieldData.push_back( tEmpty );
-=======
-        mRealScalarFieldLabels       .push_back( "Element_Owner" );
-        mRealScalarFieldRanks        .push_back( mtk::EntityRank::ELEMENT );
-        mRealScalarFieldData         .push_back( tEmpty );
->>>>>>> b0a5f5d8
         mRealScalarFieldBSplineCoeffs.push_back( tEmpty );
         mRealScalarFieldBSplineOrders.push_back( 0 );
 
         // third field is vertex IDs
-<<<<<<< HEAD
         mRealScalarFieldLabels.push_back( "Node_IDs" );
-        mRealScalarFieldRanks.push_back( EntityRank::NODE );
+        mRealScalarFieldRanks.push_back( mtk::EntityRank::NODE );
         mRealScalarFieldData.push_back( tEmpty );
-=======
-        mRealScalarFieldLabels       .push_back( "Node_IDs" );
-        mRealScalarFieldRanks        .push_back( mtk::EntityRank::NODE );
-        mRealScalarFieldData         .push_back( tEmpty );
->>>>>>> b0a5f5d8
         mRealScalarFieldBSplineCoeffs.push_back( tEmpty );
         mRealScalarFieldBSplineOrders.push_back( 0 );
 
@@ -1767,7 +1745,7 @@
         // close the output file
         tFile.close();
 
-    } // end function: hmr::Lagrange_Mesh_Base::save_to_vtk()
+    }    // end function: hmr::Lagrange_Mesh_Base::save_to_vtk()
 
     //------------------------------------------------------------------------------
 
@@ -2075,7 +2053,7 @@
         }
         std::cout << par_rank() << " flag 2" << std::endl; */
 
-    } // end function: hmr::Lagrange_Mesh_Base::create_facets()
+    }    // end function: hmr::Lagrange_Mesh_Base::create_facets()
 
     //------------------------------------------------------------------------------
 
