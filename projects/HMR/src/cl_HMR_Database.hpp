/*
 * Copyright (c) 2022 University of Colorado
 * Licensed under the MIT license. See LICENSE.txt file in the MORIS root for details.
 *
 *------------------------------------------------------------------------------------
 *
 * cl_HMR_Database.hpp
 *
 */

#ifndef PROJECTS_HMR_SRC_CL_HMR_DATABASE_HPP_
#define PROJECTS_HMR_SRC_CL_HMR_DATABASE_HPP_

#include <memory>    // <-- database is always a shared pointer, so we need std::memory
#include <string>

#include "cl_HMR_Factory.hpp"          //HMR/src
#include "cl_HMR_Lagrange_Mesh.hpp"    //HMR/src
#include "cl_HMR_Parameters.hpp"       //HMR/src
#include "cl_HMR_Side_Set.hpp"         //HMR/src
#include "cl_HMR_T_Matrix.hpp"         //HMR/src
<<<<<<< HEAD
#include "cl_Vector.hpp"                 //CNT/src
=======
#include "cl_Vector.hpp"               //CNT/src
>>>>>>> 1f8cbf7b
#include "cl_Map.hpp"

#include "cl_MTK_Side_Sets_Info.hpp"

namespace moris::hmr
{
    // -----------------------------------------------------------------------------

    class Field;

    // -----------------------------------------------------------------------------
    class Database : public std::enable_shared_from_this< Database >
    {

      private:
        //! object containing user settings
        Parameters* mParameters = nullptr;

        //! pointer to background mesh
        Background_Mesh_Base* mBackgroundMesh = nullptr;

        //! cell of pointers to B-Spline meshes
        Vector< BSpline_Mesh_Base* > mBSplineMeshes;

        //! cell of pointers to Lagrange meshes
        Vector< Lagrange_Mesh_Base* > mLagrangeMeshes;

        //! cell of pointers to Lagrange meshes.
        // These Lagrange meshes are created on the flight and not in the input file
        Vector< Vector< Lagrange_Mesh_Base* > > mAdditionalLagrangeMeshes;

        //! communication table for this mesh. Created during finalize.
        Matrix< IdMat > mCommunicationTable;

        //! flag telling if parameter pointer is supposed to be deleted on destruction
        bool mDeleteParametersOnDestruction = false;

        //! Side sets for input pattern
        // Vector< Matrix< IdMat > >   mInputSideSets;

        //! Side sets for output pattern
        Vector< Side_Set > mOutputSideSets;

        map< std::string, moris_index > mOutputSideSetMap;

        bool mHaveRefinedAtLeastOneElement = false;

        //! flag telling if T-Matrices for input mesh have been calculated
        bool mHaveInputTMatrix = false;

        // ! checks if finalize was called. Finalize should only be called once at the end of HMR
        bool mFinalizedCalled = false;

      public:
        // -----------------------------------------------------------------------------

        /**
         * Database constructor
         */
        Database( Parameters* aParameters );

        // -----------------------------------------------------------------------------

        /**
         * alternative constructor which loads a mesh from a h5 file
         */
        Database( const std::string& aPath );

        // -----------------------------------------------------------------------------

        /**
         * alternative constructor which loads two patterns
         */
        Database(
                const std::string& aInputPath,
                const std::string& aOutputPath );

        // -----------------------------------------------------------------------------

        /**
         * destructor
         */
        ~Database();

        // -----------------------------------------------------------------------------

        void load_pattern_from_hdf5_file(
                const std::string& aPath,
                const bool         aMode );

        // -----------------------------------------------------------------------------

        void load_refinement_pattern(
                Matrix< DDLUMat >&                aElementCounterPerLevelAndPattern,
                Vector< Matrix< DDLUMat > >& aElementPerPattern,
                Matrix< DDUMat >&                 aPatternListUniqueMat );

        // -----------------------------------------------------------------------------

        /**
         * sets the flag that the parameter object must be deleted
         * by the destructor
         */
        void set_parameter_owning_flag();

        // -----------------------------------------------------------------------------
        /**
         * sets the flag that the parameter object must not be deleted
         * by the destructor
         */
        void unset_parameter_owning_flag();

        // -----------------------------------------------------------------------------

        /**
         * creates a union of two patterns
         */
        void unite_patterns(
                uint aSourceA,
                uint aSourceB,
                uint aTarget );

        // -----------------------------------------------------------------------------

        /**
         * copies a source pattern to a target pattern
         */
        void copy_pattern(
                uint aSource,
                uint aTarget );
        // -----------------------------------------------------------------------------

        /**
         * runs the refinement scheme
         *
         * returns true if at least one element has been refined
         */
        void perform_refinement(
                const uint aActivePattern,
                const bool aResetPattern = true );

        // -----------------------------------------------------------------------------

        /**
         * aTarget must be a refined variant of aSource
         */
        void interpolate_field(
                uint                           aSourcePattern,
                const std::shared_ptr< Field > aSource,
                uint                           aTargetPattern,
                std::shared_ptr< Field >       aTarget );

        // -----------------------------------------------------------------------------

        void change_field_order(
                std::shared_ptr< Field > aSource,
                std::shared_ptr< Field > aTarget );

        // -----------------------------------------------------------------------------

        /**
         * returns the pointer to a Lagrange mesh, needed by interface
         * constructor
         */
        Lagrange_Mesh_Base*
        get_lagrange_mesh_by_index( uint aIndex )
        {
            return mLagrangeMeshes( aIndex );
        }

        // -----------------------------------------------------------------------------
        Lagrange_Mesh_Base*
        get_additional_lagrange_mesh_by_index(
                uint aIndex,
                uint aPattern )
        {
            return mAdditionalLagrangeMeshes( aPattern )( aIndex );
        }

        // -----------------------------------------------------------------------------
        void
        add_lagrange_mesh(
                Lagrange_Mesh_Base* aLagrangeMesh,
                uint                aLagrangePattern )
        {
            mAdditionalLagrangeMeshes( aLagrangePattern ).push_back( aLagrangeMesh );
        }

        // -----------------------------------------------------------------------------

        /**
         * returns the pointer to a Bspline mesh, needed by interface
         * constructor
         */
        BSpline_Mesh_Base*
        get_bspline_mesh_by_index( uint aIndex )
        {
            return mBSplineMeshes( aIndex );
        }

        // -----------------------------------------------------------------------------

        Background_Mesh_Base* get_background_mesh();

        // -----------------------------------------------------------------------------

        Matrix< DDUMat > create_output_pattern_list();

        // -----------------------------------------------------------------------------

        /**
         * returns the number of ( active ) elements on this proc
         */
        auto
        get_number_of_elements_on_proc()
                -> decltype( mBackgroundMesh->get_number_of_active_elements_on_proc() )
        {
            return mBackgroundMesh->get_number_of_active_elements_on_proc();
        }

        // -----------------------------------------------------------------------------

        /**
         * returns the number of ( active ) elements on this proc
         */
        auto
        get_number_of_padding_elements_on_proc()
                -> decltype( mBackgroundMesh->get_number_of_padding_elements_on_proc() )
        {
            return mBackgroundMesh->get_number_of_padding_elements_on_proc();
        }

        // -----------------------------------------------------------------------------

        /**
         * returns the number of dimensions in space
         */
        auto
        get_number_of_dimensions() const
                -> decltype( mParameters->get_number_of_dimensions() )
        {
            return mParameters->get_number_of_dimensions();
        }

        // -----------------------------------------------------------------------------

        /**
         * returns the number of Lagrange meshes
         */
        uint
        get_number_of_lagrange_meshes() const
        {
            return mLagrangeMeshes.size();
        }

        // -----------------------------------------------------------------------------

        uint
        get_number_of_additional_lagrange_meshes( uint aLagrangePattern ) const
        {
            return mAdditionalLagrangeMeshes( aLagrangePattern ).size();
        }

        // -----------------------------------------------------------------------------

        /**
         * returns the number of Bspline meshes
         */
        uint
        get_number_of_bspline_meshes() const
        {
            return mBSplineMeshes.size();
        }

        // -----------------------------------------------------------------------------

        /**
         * set active pattern of background mesh
         */
        void
        set_activation_pattern( uint aPattern )
        {
            mBackgroundMesh->set_activation_pattern( aPattern );
        }

        // -----------------------------------------------------------------------------

        /**
         * returns the active pattern
         */
        auto
        get_activation_pattern() const
                -> decltype( mBackgroundMesh->get_activation_pattern() )
        {
            return mBackgroundMesh->get_activation_pattern();
        }

        // -----------------------------------------------------------------------------

        /**
         * function needed for tests etc
         */
        void flag_element( luint aIndex );

        // -----------------------------------------------------------------------------

        void flag_parent( luint aIndex );

        // -----------------------------------------------------------------------------

        void create_extra_refinement_buffer_for_level( const uint aLevel );

        // -----------------------------------------------------------------------------

        /**
         * returns the communication table that is needed by FEM
         */
        const Matrix< IdMat >&
        get_communication_table() const
        {
            return mCommunicationTable;
        }

        // -----------------------------------------------------------------------------

        /**
         * returns the proc neighbors for this proc
         */
        Matrix< IdMat >
        get_proc_neighbors() const
        {
            Matrix< IdMat > tProcNeighbors = mBackgroundMesh->get_proc_neighbors();

            uint tCounter = 0;
            for ( uint Ik = 0; Ik < tProcNeighbors.numel(); Ik++ )
            {
                if ( tProcNeighbors( Ik ) != gNoProcNeighbor )
                {
                    tCounter++;
                }
            }

            Matrix< IdMat > tProcNeighborsActive( tCounter, 1, gNoProcNeighbor );

            tCounter = 0;
            for ( uint Ik = 0; Ik < tProcNeighbors.numel(); Ik++ )
            {
                if ( tProcNeighbors( Ik ) != gNoProcNeighbor )
                {
                    tProcNeighborsActive( tCounter++ ) = tProcNeighbors( Ik );
                }
            }

            return tProcNeighborsActive;
        }

        // -----------------------------------------------------------------------------

        /**
         * return pointer to parameter object ( const version )
         */
        Parameters*
        get_parameters()
        {
            return mParameters;
        }

        // -----------------------------------------------------------------------------

        /**
         * return pointer to parameter object ( const version )
         */
        const Parameters*
        get_parameters() const
        {
            return mParameters;
        }

        // -----------------------------------------------------------------------------

        /**
         * populates the member variables of the relevant nodes
         * with their T-Matrices
         */
        void finalize();

        // -----------------------------------------------------------------------------

        /**
         * resets Lagrange and B-Spline meshes and the refinement pattern of the background mesh
         * Does not delete Background mesh elements. Resets teh finalize flag.
         */
        void reset_refined_meshes();

        // -----------------------------------------------------------------------------

        /**
         * needed for exodus output of cubic meshes, called by finalize
         */
        //            void add_extra_refinement_step_for_exodus();

        // -----------------------------------------------------------------------------

        /**
         *  this function updates the meshes after an refinement step
         */
        void update_bspline_meshes();

        void update_bspline_meshes( uint aPattern );

        void update_lagrange_meshes();

        void update_lagrange_meshes( uint aPattern );

        // -----------------------------------------------------------------------------

        /**
         *  test that all relevant entitiy IDs are set
         */
        void check_entity_ids();

        // -----------------------------------------------------------------------------

        // tells if at least one element has been refined in this database
        bool
        have_refined_at_least_one_element() const
        {
            return mHaveRefinedAtLeastOneElement;
        }

        // -----------------------------------------------------------------------------

        /**
         * returns a sideset based on its label
         */
        const Side_Set&
        get_output_side_set( const std::string& aLabel ) const
        {
            return mOutputSideSets( mOutputSideSetMap.find( aLabel ) );
        }

        // -----------------------------------------------------------------------------
        /**
         * returns list of all side sets
         */
        const Vector< Side_Set >&
        get_side_sets() const
        {
            return mOutputSideSets;
        }

        // -----------------------------------------------------------------------------

        void calculate_t_matrices_for_input();

        // -----------------------------------------------------------------------------

        /**
         * creates a union mesh of the input and the output patterns
         */
        //            void create_union_pattern()
        //            {
        //                this->unite_patterns( mParameters->get_lagrange_input_pattern(),
        //                                      mParameters->get_lagrange_output_pattern(),
        //                                      mParameters->get_union_pattern() );
        //            }

        // -----------------------------------------------------------------------------

        void
        create_union_pattern(
                const uint aSourceA,
                const uint aSourceB,
                const uint aTarget )
        {
            this->unite_patterns( aSourceA,
                    aSourceB,
                    aTarget );
        }

        // -----------------------------------------------------------------------------

        bool
        is_finalized()
        {
            return mFinalizedCalled;
        }

        // -----------------------------------------------------------------------------

      private:
        // -----------------------------------------------------------------------------

        /**
         * this function initializes the Lagrange and B-Spline Meshes
         * is complete
         *
         * @return void
         */
        void create_meshes();

        // -----------------------------------------------------------------------------

        bool is_lagrange_input_mesh( const uint aMeshIndex );

        bool is_bspline_input_mesh( const uint aMeshIndex );

        // -----------------------------------------------------------------------------

        /**
         * this function deletes the Lagrange and B-Spline meshes
         * the function is called before create_meshes
         */
        void delete_meshes();

        // -----------------------------------------------------------------------------

        void delete_additional_meshes( uint aPattern );

        // -----------------------------------------------------------------------------

        /**
         * creates the communication table and writes it into
         * mCommunicationTable. Must be called after mesh has been finalized.
         */
        void create_communication_table();

        // -----------------------------------------------------------------------------

        /**
         * creates the sidesets
         */
        void create_side_sets();

        // -----------------------------------------------------------------------------

        void create_working_pattern_for_bspline_refinement();

        // -----------------------------------------------------------------------------

        /**
         * free side set memory space
         */
        void delete_side_sets();

        // -----------------------------------------------------------------------------
    };
}    // namespace moris::hmr

#endif /* PROJECTS_HMR_SRC_CL_HMR_DATABASE_HPP_ */<|MERGE_RESOLUTION|>--- conflicted
+++ resolved
@@ -19,11 +19,7 @@
 #include "cl_HMR_Parameters.hpp"       //HMR/src
 #include "cl_HMR_Side_Set.hpp"         //HMR/src
 #include "cl_HMR_T_Matrix.hpp"         //HMR/src
-<<<<<<< HEAD
-#include "cl_Vector.hpp"                 //CNT/src
-=======
 #include "cl_Vector.hpp"               //CNT/src
->>>>>>> 1f8cbf7b
 #include "cl_Map.hpp"
 
 #include "cl_MTK_Side_Sets_Info.hpp"
