--- conflicted
+++ resolved
@@ -365,25 +365,20 @@
 
                 // -----------------------------------------------------------------------------
 
-<<<<<<< HEAD
-            /**
-             * resets Lagrange and B-Spline meshes and the refinement pattern of the background mesh
-             * Does not delete Background mesh elements. Resets teh finalize flag.
-             */
-            void reset_refined_meshes();
-
-// -----------------------------------------------------------------------------
-
-            /**
-             * needed for exodus output of cubic meshes, called by finalize
-             */
-//            void add_extra_refinement_step_for_exodus();
-=======
+
+                /**
+                 * resets Lagrange and B-Spline meshes and the refinement pattern of the background mesh
+                 * Does not delete Background mesh elements. Resets teh finalize flag.
+                 */
+                void reset_refined_meshes();
+
+                // -----------------------------------------------------------------------------
+
                 /**
                  * needed for exodus output of cubic meshes, called by finalize
                  */
                 //            void add_extra_refinement_step_for_exodus();
->>>>>>> 657916d9
+
 
                 // -----------------------------------------------------------------------------
 
@@ -517,22 +512,20 @@
 
                 void create_working_pattern_for_bspline_refinement();
 
-<<<<<<< HEAD
-// -----------------------------------------------------------------------------
-
-            /**
-             * free side set memory space
-             */
-            void delete_side_sets();
-
-// -----------------------------------------------------------------------------
-
-            void create_working_pattern_for_bspline_refinement();
-
-// -----------------------------------------------------------------------------
-=======
-                // -----------------------------------------------------------------------------
->>>>>>> 657916d9
+
+                // -----------------------------------------------------------------------------
+
+                /**
+                 * free side set memory space
+                 */
+                void delete_side_sets();
+
+                // -----------------------------------------------------------------------------
+
+                void create_working_pattern_for_bspline_refinement();
+
+                // -----------------------------------------------------------------------------
+
         };
     } /* namespace hmr */
 } /* namespace moris */
