/*
 * Copyright (c) 2022 University of Colorado
 * Licensed under the MIT license. See LICENSE.txt file in the MORIS root for details.
 *
 *------------------------------------------------------------------------------------
 *
 * cl_HMR_Mesh.cpp
 *
 */

#include "cl_HMR_Mesh.hpp"    //HMR/src

#include <string>

#include "cl_HMR.hpp"    //HMR/src
#include "cl_HMR_Database.hpp"
#include "cl_HMR_Field.hpp"
#include "cl_HMR_Lagrange_Mesh_Base.hpp"    //HMR/src
#include "cl_HMR_Background_Element.hpp"
#include "cl_HMR_Element.hpp"
#include "fn_HMR_refinement_transition_locations.hpp"
#include "MTK_Tools.hpp"
#include "fn_sort.hpp"
#include "fn_unique.hpp"

namespace moris::hmr
{
    //-----------------------------------------------------------------------------

    Mesh::Mesh(
            std::shared_ptr< Database > aDatabase,
            uint                        aLagrangeOrder,
            uint                        aLagrangePattern )
    {
        // copy database pointer
        mDatabase = aDatabase;

        bool tMeshFound = false;

        // get number of meshes
        uint tNumberOfMeshes = mDatabase->get_number_of_lagrange_meshes();

        // find correct block
        for ( uint k = 0; k < tNumberOfMeshes; ++k )
        {
            auto tMesh = mDatabase->get_lagrange_mesh_by_index( k );

            // test if mesh uses active pattern
            if ( tMesh->get_activation_pattern() == aLagrangePattern &&    // FIXME
                    tMesh->get_order() == aLagrangeOrder )
            {
                mMesh      = tMesh;
                tMeshFound = true;

                break;
            }
        }

        if ( !tMeshFound )
        {
            tNumberOfMeshes = mDatabase->get_number_of_additional_lagrange_meshes( aLagrangePattern );

            for ( uint k = 0; k < tNumberOfMeshes; ++k )
            {
                auto tMesh = mDatabase->get_additional_lagrange_mesh_by_index( k, aLagrangePattern );

                // test if mesh uses active pattern
                if ( tMesh->get_activation_pattern() == aLagrangePattern &&    // FIXME
                        tMesh->get_order() == aLagrangeOrder )
                {
                    mMesh      = tMesh;
                    tMeshFound = true;
                    break;
                }
            }
        }

        MORIS_ERROR( mMesh != nullptr, "Mesh::Mesh(), Mesh not found" );

        if ( mDatabase->is_finalized() )
        {
            // setup_glb_to_local_maps();
        }

        // MORIS_ERROR( mMesh != nullptr, "Could not find mesh, do you parameters for lagrange_orders contain the provided aLagrangeOrder?" );
    }

    //-----------------------------------------------------------------------------

    Mesh::Mesh(
            std::shared_ptr< Database > aDatabase,
            uint                        aLagrangeMeshIndex )
    {
        // copy database pointer
        mDatabase = aDatabase;

        MORIS_ASSERT( aLagrangeMeshIndex < mDatabase->get_number_of_lagrange_meshes(),
                "HMR::Mesh::Mesh() - Could not find mesh, Lagrange mesh index %-5i exceeds number of Lagrange meshes. Check input file.",
                aLagrangeMeshIndex );

        mMesh = mDatabase->get_lagrange_mesh_by_index( aLagrangeMeshIndex );

        MORIS_ERROR( mMesh != nullptr, "HMR::Mesh::Mesh() - Pointer to Lagrange mesh %-5i is nullptr", aLagrangeMeshIndex );

        // mDatabase->get_background_mesh()->set_activation_pattern( aLagrangeMeshIndex );
        if ( mDatabase->is_finalized() )
        {
            setup_glb_to_local_maps();
        }
    }

    //-----------------------------------------------------------------------------

    Mesh::Mesh(
            std::shared_ptr< Database > aDatabase,
            uint                        aOrder,
            uint                        aLagrangePattern,
            uint                        aBsplinePattern )
    {
        // copy database pointer
        mDatabase = aDatabase;

        mDummyBSplineMeshes.resize( 3, nullptr );

        // Create factory
        Factory tFactory( mDatabase->get_parameters() );

        for ( uint iBspMesh = 0; iBspMesh < 3; iBspMesh++ )
        {
            // FIXME only one mesh
            mDummyBSplineMeshes( iBspMesh ) = tFactory.create_bspline_mesh(
                    mDatabase->get_background_mesh(),
                    aBsplinePattern,
                    aOrder,
                    MORIS_UINT_MAX );
        }

        // Create Lagrange mesh
        mMesh = tFactory.create_lagrange_mesh(
                mDatabase->get_background_mesh(),
                mDummyBSplineMeshes,
                aLagrangePattern,
                aOrder );

        // FIXME dont add
        mDatabase->add_lagrange_mesh( mMesh, aLagrangePattern );

        // remember active pattern
        auto tActivePattern = mDatabase->get_background_mesh()->get_activation_pattern();

        // activate output pattern
        mDatabase->get_background_mesh()->set_activation_pattern( mMesh->get_activation_pattern() );

        mMesh->update_mesh();

        mMesh->calculate_node_indices();
        mMesh->calculate_node_sharing();
        mMesh->calculate_t_matrices();

        for ( auto tMesh : mDummyBSplineMeshes )    // FIXME only one mesh
        {
            tMesh->calculate_basis_indices( mDatabase->get_communication_table() );
        }

        // reset active pattern
        if ( mDatabase->get_background_mesh()->get_activation_pattern() != tActivePattern )
        {
            mDatabase->get_background_mesh()->set_activation_pattern( tActivePattern );
        }
    }

    //-----------------------------------------------------------------------------

    Mesh::Mesh(
            std::shared_ptr< Database > aDatabase,
            uint                        aLagrangeOrder,
            uint                        aLagrangePattern,
            uint                        aBSplineOrder,
            uint                        aBSplinePattern )
    {
        // copy database pointer
        mDatabase = aDatabase;

        mDummyBSplineMeshes.resize( 1, nullptr );
        Factory tFactory( mDatabase->get_parameters() );

        for ( uint iBspMesh = 0; iBspMesh < 1; iBspMesh++ )
        {
            // FIXME only one mesh
            mDummyBSplineMeshes( iBspMesh ) = tFactory.create_bspline_mesh(
                    mDatabase->get_background_mesh(),
                    aBSplinePattern,
                    aBSplineOrder,
                    MORIS_UINT_MAX );
        }

        // Create Lagrange mesh
        mMesh = tFactory.create_lagrange_mesh(
                mDatabase->get_background_mesh(),
                mDummyBSplineMeshes,
                aLagrangePattern,
                aLagrangeOrder );

        // FIXME dont add
        mDatabase->add_lagrange_mesh( mMesh, aLagrangePattern );

        // remember active pattern
        auto tActivePattern = mDatabase->get_background_mesh()->get_activation_pattern();

        // activate output pattern
        mDatabase->get_background_mesh()->set_activation_pattern( mMesh->get_activation_pattern() );

        // mMesh->update_mesh();

        mMesh->calculate_node_indices();
        mMesh->calculate_node_sharing();
        mMesh->calculate_t_matrices();

        for ( auto tMesh : mDummyBSplineMeshes )    // FIXME only one mesh
        {
            tMesh->calculate_basis_indices( mDatabase->get_communication_table() );
        }

        // reset active pattern
        if ( mDatabase->get_background_mesh()->get_activation_pattern() != tActivePattern )
        {
            mDatabase->get_background_mesh()->set_activation_pattern( tActivePattern );
        }
    }

    //-----------------------------------------------------------------------------

    Mesh::~Mesh()
    {
        // Delete dummy B-spline meshes
        for ( auto tMesh : mDummyBSplineMeshes )
        {
            delete tMesh;
        }

        // Clear dummy B-spline meshes
        mDummyBSplineMeshes.clear();
    }

    //-----------------------------------------------------------------------------

    Matrix< IdMat >
    Mesh::get_communication_table() const
    {
        return mDatabase->get_communication_table();
    }

    //-----------------------------------------------------------------------------

    Matrix< IdMat >
    Mesh::get_proc_neighbors() const
    {
        return mDatabase->get_proc_neighbors();
    }

    //-----------------------------------------------------------------------------

    std::shared_ptr< Field >
    Mesh::create_field(
            const std::string& aLabel,
            uint               aBSplineIndex )
    {
        // fixme: this is not the best solution. See also
        // https://forum.libcinder.org/topic/solution-calling-shared-from-this-in-the-constructor

        // create temporary weak pointer so that shared from this works
        auto tWptr = std::shared_ptr< Mesh >( this, []( Mesh* ) {} );

        // create field
        return std::make_shared< Field >(
                aLabel,
                this->shared_from_this(),
                aBSplineIndex,
                mDatabase,
                mMesh );
    }

    //-----------------------------------------------------------------------------
    // MTK
    //-----------------------------------------------------------------------------

    uint
    Mesh::get_spatial_dim() const
    {
        return mDatabase->get_parameters()->get_number_of_dimensions();
    }

    //-----------------------------------------------------------------------------

    uint
    Mesh::get_order()
    {
        return mMesh->get_order();
    }

    //-----------------------------------------------------------------------------

    uint
    Mesh::get_discretization_order( uint aDiscretizationIndex )
    {
        return mMesh->get_bspline_order( aDiscretizationIndex );
    }

    //-----------------------------------------------------------------------------

    uint
    Mesh::get_num_entities(
            const mtk::EntityRank aEntityRank,
            const moris_index     aIndex ) const
    {
        if ( mMesh->get_activation_pattern() != mDatabase->get_background_mesh()->get_activation_pattern() )
        {
            mMesh->select_activation_pattern();
        }
        switch ( aEntityRank )
        {
            case mtk::EntityRank::NODE:
            {
                return this->get_num_nodes();
                break;
            }
            case mtk::EntityRank::EDGE:
            {
                return this->get_num_edges();
                break;
            }
            case mtk::EntityRank::FACE:
            {
                return this->get_num_faces();
                break;
            }
            case mtk::EntityRank::ELEMENT:
            {
                return this->get_num_elems();
                break;
            }
            case mtk::EntityRank::BSPLINE:
            {
                return this->get_max_num_coeffs_on_proc( aIndex );
                break;
            }
            default:
            {
                MORIS_ERROR( false, "unknown entity rank" );
                return 0;
                break;
            }
        }
    }
    //-----------------------------------------------------------------------------

    uint
    Mesh::get_num_elements_including_aura() const
    {
        if ( mMesh->get_activation_pattern() != mDatabase->get_background_mesh()->get_activation_pattern() )
        {
            mMesh->select_activation_pattern();
        }
        return mMesh->get_number_of_elements_including_aura();
    }

    //-----------------------------------------------------------------------------

    uint
    Mesh::get_num_nodes() const
    {
        return mMesh->get_number_of_nodes_on_proc();
    }

    //-----------------------------------------------------------------------------

    uint
    Mesh::get_num_edges() const
    {
        if ( mMesh->get_activation_pattern() != mDatabase->get_background_mesh()->get_activation_pattern() )
        {
            mMesh->select_activation_pattern();
        }
        return mMesh->get_number_of_edges();
    }

    //-----------------------------------------------------------------------------

    uint
    Mesh::get_num_faces() const
    {
        if ( mMesh->get_activation_pattern() != mDatabase->get_background_mesh()->get_activation_pattern() )
        {
            mMesh->select_activation_pattern();
        }
        return mMesh->get_number_of_facets();
    }

    //-----------------------------------------------------------------------------

    uint
    Mesh::get_num_elems() const
    {
        if ( mMesh->get_activation_pattern() != mDatabase->get_background_mesh()->get_activation_pattern() )
        {
            mMesh->select_activation_pattern();
        }
        if ( mDatabase->get_parameters()->use_number_aura() and    //
                mDatabase->get_parameters()->is_output_mesh( mMesh->get_index() ) )
        {
            return this->get_num_elements_including_aura();
        }
        else
        {
            return mMesh->get_number_of_elements();
        }
    }

    //-----------------------------------------------------------------------------

    Matrix< IndexMat >
    Mesh::get_element_indices_in_block_set( uint aSetIndex )
    {
        // Get number of elements
        uint tNumElements = this->get_num_elems();

        // Initialize element indices
        Matrix< IndexMat > tElementIndices( tNumElements, 1 );

        // Fill element indices
        if ( aSetIndex == 0 )
        {
            for ( uint tElementIndex = 0; tElementIndex < tNumElements; tElementIndex++ )
            {
                tElementIndices( tElementIndex ) = tElementIndex;
            }
        }
        else    // Should not be called for a set index other than 0, but just in case:
        {
            tElementIndices.set_size( 0, 0 );
        }

        return tElementIndices;
    }

    //-----------------------------------------------------------------------------

    Matrix< IdMat >
    Mesh::get_element_ids_in_block_set( uint aSetIndex )
    {
        // Get number of elements
        uint tNumElements = this->get_num_elems();

        // Initialize element IDs
        Matrix< IdMat > tElementIDs( tNumElements, 1 );

        // Fill element IDs
        if ( aSetIndex == 0 )
        {
            for ( uint tElementIndex = 0; tElementIndex < tNumElements; tElementIndex++ )
            {
                if ( mDatabase->get_parameters()->use_number_aura() and    //
                        mDatabase->get_parameters()->is_output_mesh( mMesh->get_index() ) )
                {
                    tElementIDs( tElementIndex ) = mMesh->get_element_including_aura( tElementIndex )->get_hmr_id();
                }
                else
                {
                    tElementIDs( tElementIndex ) = mMesh->get_element( tElementIndex )->get_hmr_id();
                }
            }
        }
        else    // Should not be called for a set index other than 0, but just in case:
        {
            tElementIDs.set_size( 0, 0 );
        }

        return tElementIDs;
    }

    //-----------------------------------------------------------------------------

    uint
    Mesh::get_max_num_coeffs_on_proc( const uint aBsplineMeshIndex ) const
    {
        return mMesh->get_number_of_bsplines_on_proc( aBsplineMeshIndex );
    }

    //-----------------------------------------------------------------------------

    const Matrix< DDRMat >&
    Mesh::get_t_matrix_of_node_loc_ind(
            uint aNodeIndex,
            uint aBSplineMeshIndex )
    {
        return *mMesh->get_node_by_index( aNodeIndex )->get_interpolation( aBSplineMeshIndex )->get_weights();
    }

    //-----------------------------------------------------------------------------

    Matrix< IndexMat >
    Mesh::get_coefficient_indices_of_node(
            uint aNodeIndex,
            uint aBSplineMeshIndex )
    {
        return mMesh->get_node_by_index( aNodeIndex )->get_interpolation( aBSplineMeshIndex )->get_indices();
    }

    //-----------------------------------------------------------------------------

    Matrix< IdMat >
    Mesh::get_coefficient_IDs_of_node(
            uint aNodeIndex,
            uint aBSplineMeshIndex )
    {
        return mMesh->get_node_by_index( aNodeIndex )->get_interpolation( aBSplineMeshIndex )->get_ids();
    }

    //-----------------------------------------------------------------------------

    Matrix< IdMat >
    Mesh::get_coefficient_owners_of_node(
            uint aNodeIndex,
            uint aBSplineMeshIndex )
    {
        return mMesh->get_node_by_index( aNodeIndex )->get_interpolation( aBSplineMeshIndex )->get_owners();
    }

    //-----------------------------------------------------------------------------

    Matrix< IdMat >
    Mesh::get_coefficient_ijkl_IDs_of_node(
            uint aNodeIndex,
            uint aBSplineMeshIndex )
    {
        return mMesh->get_node_by_index( aNodeIndex )->get_interpolation( aBSplineMeshIndex )->get_ijkl_id();
    }

    //-----------------------------------------------------------------------------
    Matrix< IndexMat >
    Mesh::get_entity_connected_to_entity_loc_inds(
            moris_index       aEntityIndex,
            mtk::EntityRank   aInputEntityRank,
            mtk::EntityRank   aOutputEntityRank,
            const moris_index aIndex ) const
    {
        switch ( aOutputEntityRank )
        {
            case mtk::EntityRank::NODE:
            {
                switch ( aInputEntityRank )
                {
                    case mtk::EntityRank::NODE:
                    {
                        return this->get_nodes_connected_to_node_loc_inds( aEntityIndex );
                        break;
                    }
                    case mtk::EntityRank::EDGE:
                    {
                        Matrix< IndexMat > tNodeToEdge = this->get_nodes_connected_to_edge_loc_inds( aEntityIndex );
                        return tNodeToEdge;

                        break;
                    }
                    case mtk::EntityRank::FACE:
                    {
                        Matrix< IndexMat > tNodeToFace = this->get_nodes_connected_to_face_loc_inds( aEntityIndex );
                        return tNodeToFace;
                        break;
                    }
                    case mtk::EntityRank::ELEMENT:
                    {
                        Matrix< IndexMat > tNodeToElement = this->get_nodes_connected_to_element_loc_inds( aEntityIndex );
                        return tNodeToElement;
                        break;
                    }
                    default:
                    {
                        MORIS_ERROR( false, "HMR does not provide the requested connectivity" );
                        return Matrix< IndexMat >( 0, 0 );
                        break;
                    }
                }
                break;
            }    // end output rank node
            case mtk::EntityRank::EDGE:
            {
                switch ( aInputEntityRank )
                {
                    case mtk::EntityRank::NODE:
                    {
                        return this->get_edges_connected_to_node_loc_inds( aEntityIndex );
                        break;
                    }
                    case mtk::EntityRank::EDGE:
                    {
                        MORIS_ERROR( false, "HMR does not provide edge to edge connectivity" );
                        return Matrix< IndexMat >( 0, 0 );
                        break;
                    }
                    case mtk::EntityRank::FACE:
                    {
                        MORIS_ERROR( false, "HMR does not provide edge to face connectivity" );
                        return Matrix< IndexMat >( 0, 0 );
                        break;
                    }
                    case mtk::EntityRank::ELEMENT:
                    {
                        if ( this->get_spatial_dim() == 3 )
                        {
                            return this->get_edges_connected_to_element_loc_inds( aEntityIndex );
                        }
                        else
                        {
                            return this->get_faces_connected_to_element_loc_inds( aEntityIndex );
                        }
                        break;
                    }
                    default:
                    {
                        MORIS_ERROR( false, "HMR does not provide the requested connectivity" );
                        return Matrix< IndexMat >( 0, 0 );
                        break;
                    }
                }
                break;
            }    // end output rank edge
            case mtk::EntityRank::FACE:
            {
                switch ( aInputEntityRank )
                {
                    case mtk::EntityRank::NODE:
                    {
                        return this->get_faces_connected_to_node_loc_inds( aEntityIndex );
                        break;
                    }
                    case mtk::EntityRank::EDGE:
                    {
                        MORIS_ERROR( false, "HMR does not provide face to edge connectivity" );
                        return Matrix< IndexMat >( 0, 0 );
                        break;
                    }
                    case mtk::EntityRank::FACE:
                    {
                        MORIS_ERROR( false, "HMR does not provide face to face connectivity" );
                        return Matrix< IndexMat >( 0, 0 );
                        break;
                    }
                    case mtk::EntityRank::ELEMENT:
                    {
                        return this->get_faces_connected_to_element_loc_inds( aEntityIndex );
                        break;
                    }
                    default:
                    {
                        MORIS_ERROR( false, "HMR does not provide the requested connectivity" );
                        return Matrix< IndexMat >( 0, 0 );
                        break;
                    }
                }
                break;
            }    // end output rank face
            case mtk::EntityRank::ELEMENT:
            {
                switch ( aInputEntityRank )
                {
                    case mtk::EntityRank::NODE:
                    {
                        return this->get_elements_connected_to_node_loc_inds( aEntityIndex );
                        break;
                    }
                    case mtk::EntityRank::EDGE:
                    {
                        MORIS_ERROR( false, "HMR does not provide element to edge connectivity" );
                        return Matrix< IndexMat >( 0, 0 );
                        break;
                    }
                    case mtk::EntityRank::FACE:
                    {
                        return this->get_elements_connected_to_face_loc_inds( aEntityIndex );
                        break;
                    }
                    case mtk::EntityRank::ELEMENT:
                    {
                        return this->get_elements_connected_to_element_and_face_ind_loc_inds( aEntityIndex );
                        break;
                    }
                    default:
                    {
                        MORIS_ERROR( false, "HMR does not provide the requested connectivity" );
                        return Matrix< IndexMat >( 0, 0 );
                        break;
                    }
                }
                break;
            }    // end output rank element
            case mtk::EntityRank::BSPLINE:
            {
                switch ( aInputEntityRank )
                {
                    case mtk::EntityRank::ELEMENT:
                    {
                        return this->get_inds_of_active_elements_connected_to_basis( mMesh->get_bspline_mesh( aIndex )
                                                                                             ->get_basis_by_index( aEntityIndex ) );
                        break;
                    }
                    default:
                    {
                        MORIS_ERROR( false, "HMR does not provide the requested connectivity" );
                        return Matrix< IndexMat >( 0, 0 );
                        break;
                    }
                }
            }    // end output rank linear bspline
            default:
            {
                MORIS_ERROR( false, "HMR does not provide the requested connectivity" );
                return Matrix< IndexMat >( 0, 0 );
                break;
            }
        }
    }

    //-----------------------------------------------------------------------------
    Matrix< IndexMat >
    Mesh::get_entity_connected_to_entity_glob_ids(
            moris_index       aEntityId,
            mtk::EntityRank   aInputEntityRank,
            mtk::EntityRank   aOutputEntityRank,
            const moris_index aIndex ) const
    {

        moris_index tEntityIndex = this->get_loc_entity_ind_from_entity_glb_id( aEntityId, aInputEntityRank );

        Matrix< IndexMat > tEntityToEntity = this->get_entity_connected_to_entity_loc_inds( tEntityIndex, aInputEntityRank, aOutputEntityRank, aIndex );

        for ( uint i = 0; i < tEntityToEntity.numel(); i++ )
        {
            tEntityToEntity( i ) = this->get_glb_entity_id_from_entity_loc_index( tEntityToEntity( i ), aOutputEntityRank, aIndex );
        }

        return tEntityToEntity;
    }

    //-----------------------------------------------------------------------------

    Matrix< IndexMat >
    Mesh::get_nodes_connected_to_node_loc_inds( moris_index aNodeIndex ) const
    {
        // get pointer to basis
        const Basis* tBasis = mMesh->get_node_by_index( aNodeIndex );

        // get number of connected elements
        uint tNumberOfElements = tBasis->get_element_counter();

        // get number of nodes connected to element
        uint tCount = 0;
        for ( uint e = 0; e < tNumberOfElements; ++e )
        {
            tCount += ( tBasis->get_element( e )->get_number_of_vertices() - 1 );
        }

        // allocate temporary Matrix
        Matrix< IndexMat > tNodeIndices( tCount, 1 );

        // reset counter
        tCount = 0;

        // get ID of this basis
        auto tMyID = tBasis->get_hmr_id();

        // loop over all elements
        for ( uint e = 0; e < tNumberOfElements; ++e )
        {
            // get pointer to element
            const Element* tElement = tBasis->get_element( e );

            // ask element about number of nodes
            uint tNumberOfVertices = tElement->get_number_of_vertices();

            // loop over all connected vertices
            for ( uint k = 0; k < tNumberOfVertices; ++k )
            {
                // test if this vertex is not myself
                if ( tElement->get_basis( k )->get_hmr_id() != tMyID )
                {
                    // add basis index to Indices
                    tNodeIndices( tCount++ ) = tElement->get_basis( k )->get_index();
                }
            }
        }

        // make result unique
        Matrix< IndexMat > aNodeIndices;
        unique( tNodeIndices, aNodeIndices );
        return aNodeIndices;
    }
    //-----------------------------------------------------------------------------

    Matrix< IndexMat >
    Mesh::get_nodes_connected_to_edge_loc_inds( moris_index aEdgeIndex ) const
    {
        return mMesh->get_edge( aEdgeIndex )->get_vertex_inds();
    }

    //-----------------------------------------------------------------------------

    Matrix< IndexMat >
    Mesh::get_nodes_connected_to_face_loc_inds( moris_index aFaceIndex ) const
    {
        return mMesh->get_facet( aFaceIndex )->get_vertex_inds();
    }

    //-----------------------------------------------------------------------------

    Matrix< IndexMat >
    Mesh::get_nodes_connected_to_element_loc_inds( moris_index aElementIndex ) const
    {
        Element* tElement;

        // get pointer to element
        if ( mDatabase->get_parameters()->use_number_aura() and    //
                mDatabase->get_parameters()->is_output_mesh( mMesh->get_index() ) )
        {
            tElement = mMesh->get_element_including_aura( aElementIndex );
        }
        else
        {
            tElement = mMesh->get_element( aElementIndex );
        }

        // get number of nodes
        uint tNumberOfNodes = tElement->get_number_of_vertices();

        // allocate output
        Matrix< IndexMat > aIndices( tNumberOfNodes, 1 );

        // populate output
        for ( uint k = 0; k < tNumberOfNodes; ++k )
        {
            aIndices( k ) = tElement->get_basis( k )->get_index();
        }

        return aIndices;
    }

    //-----------------------------------------------------------------------------

    Matrix< IndexMat >
    Mesh::get_edges_connected_to_node_loc_inds( moris_index aNodeIndex ) const
    {
        // get pointer to basis
        Basis* tBasis = mMesh->get_node_by_index( aNodeIndex );

        uint tNumberOfEdges = tBasis->get_edge_counter();

        Matrix< IndexMat > tEdgeIndex( tNumberOfEdges, 1 );

        for ( uint k = 0; k < tNumberOfEdges; ++k )
        {
            tEdgeIndex( k ) = tBasis->get_edge( k )->get_index();
        }

        Matrix< IndexMat > aEdgeIndex;
        sort( tEdgeIndex, aEdgeIndex );
        return aEdgeIndex;
    }

    //-----------------------------------------------------------------------------

    Matrix< IndexMat >
    Mesh::get_edges_connected_to_element_loc_inds( moris_index aElementIndex ) const
    {
        // get pointer to element
        Element* tElement;

        // get pointer to element
        if ( mDatabase->get_parameters()->use_number_aura() and    //
                mDatabase->get_parameters()->is_output_mesh( mMesh->get_index() ) )
        {
            tElement = mMesh->get_element_including_aura( aElementIndex );
        }
        else
        {
            tElement = mMesh->get_element( aElementIndex );
        }

        // will be 0 for 2D, 12 for 3D
        uint tNumberOfEdges = tElement->get_background_element()->get_number_of_edges();

        // allocate output
        Matrix< IndexMat > aIndices( tNumberOfEdges, 1 );

        // populate output
        for ( uint e = 0; e < tNumberOfEdges; ++e )
        {
            aIndices( e ) = tElement->get_hmr_edge( e )->get_index();
        }

        return aIndices;
    }

    //-----------------------------------------------------------------------------

    Matrix< IndexMat >
    Mesh::get_faces_connected_to_node_loc_inds( moris_index aNodeIndex ) const
    {
        // get pointer to basis
        Basis* tBasis = mMesh->get_node_by_index( aNodeIndex );

        uint tNumberOfFacets = tBasis->get_facet_counter();

        Matrix< IndexMat > tFaceIndex( tNumberOfFacets, 1 );

        for ( uint k = 0; k < tNumberOfFacets; ++k )
        {
            tFaceIndex( k ) = tBasis->get_facet( k )->get_index();
        }

        Matrix< IndexMat > aFaceIndex;
        sort( tFaceIndex, aFaceIndex );
        return aFaceIndex;
    }

    //-----------------------------------------------------------------------------

    Matrix< IndexMat >
    Mesh::get_faces_connected_to_element_loc_inds( moris_index aElementIndex ) const
    {
        // get pointer to element
        Element* tElement;

        // get pointer to element
        if ( mDatabase->get_parameters()->use_number_aura() and    //
                mDatabase->get_parameters()->is_output_mesh( mMesh->get_index() ) )
        {
            tElement = mMesh->get_element_including_aura( aElementIndex );
        }
        else
        {
            tElement = mMesh->get_element( aElementIndex );
        }

        uint tNumberOfFaces = tElement->get_background_element()->get_number_of_facets();

        Matrix< IndexMat > aIndices( tNumberOfFaces, 1 );

        for ( uint f = 0; f < tNumberOfFaces; ++f )
        {
            aIndices( f ) = tElement->get_hmr_facet( f )->get_index();
        }

        return aIndices;
    }

    //-----------------------------------------------------------------------------

    Matrix< IndexMat >
    Mesh::get_elements_connected_to_node_loc_inds( moris_index aNodeIndex ) const
    {
        // collect memory indices of active elements
        Matrix< DDLUMat > tMemoryIndices;
        this->collect_memory_indices_of_active_elements_connected_to_node( aNodeIndex,
                tMemoryIndices );

        Matrix< IndexMat > aIndices;
        this->get_element_indices_from_memory_indices( tMemoryIndices,
                aIndices );

        return aIndices;
    }

    //-----------------------------------------------------------------------------

    Matrix< IndexMat >
    Mesh::get_elements_connected_to_face_loc_inds( moris_index aFaceIndex ) const
    {
        // get pointer to facet
        Facet* tFacet = mMesh->get_facet( aFaceIndex );

        Matrix< IndexMat > aIndices;

        if ( tFacet->get_follower() == nullptr )
        {
            if ( tFacet->get_hmr_leader()->is_active() )
            {
                aIndices.set_size( 1, 1 );
                aIndices( 0 ) = tFacet->get_hmr_leader()->get_index();
            }
        }
        else
        {
            Element* tLeader   = tFacet->get_hmr_leader();
            Element* tFollower = tFacet->get_hmr_follower();

            if ( tLeader->is_active() && tFollower->is_active() )
            {
                aIndices.set_size( 2, 1 );
                aIndices( 0 ) = tLeader->get_index();
                aIndices( 1 ) = tFollower->get_index();
            }
            else if ( tLeader->is_active() )
            {
                aIndices.set_size( 1, 1 );
                aIndices( 0 ) = tLeader->get_index();
            }
            else if ( tFollower->is_active() )
            {
                aIndices.set_size( 1, 1 );
                aIndices( 0 ) = tFollower->get_index();
            }
        }

        return aIndices;
    }

    //-----------------------------------------------------------------------------

    void
    Mesh::get_elements_in_support_of_basis(
            const uint          aMeshIndex,
            const uint          aBasisIndex,
            Matrix< IndexMat >& aElementIndices )
    {
        mMesh->get_my_elements_in_basis_support( aMeshIndex, aBasisIndex, aElementIndices );
    }

    //-------------------------------------------------------------------------------

    uint
    Mesh::get_num_basis_functions( const uint aMeshIndex )
    {
        BSpline_Mesh_Base* tMesh = mMesh->get_bspline_mesh( aMeshIndex );

        if ( tMesh != nullptr )
        {
            return tMesh->get_number_of_indexed_basis();
        }
        else
        {
            return this->get_num_nodes();
        }
    }

    //-------------------------------------------------------------------------------

    void
    Mesh::get_nodes_indices_in_bounding_box(
            const Matrix< DDRMat >& aPoint,
            const Matrix< DDRMat >& aBoundingBoxSize,
            Matrix< IndexMat >&     aNodeIndices )
    {
        mMesh->calculate_nodes_indices_in_bounding_box( aPoint, aBoundingBoxSize, aNodeIndices );
    }

    //-----------------------------------------------------------------------------

    void
    Mesh::get_elements_in_bspline_element(
            moris_index const          aBspElementIndex,
            moris_index const          aDiscretizationMeshIndex,
            moris::Cell< mtk::Cell* >& aCells )
    {
        mMesh->get_elements_in_bspline_element(
                aBspElementIndex,
                aDiscretizationMeshIndex,
                aCells );
    }

    //-----------------------------------------------------------------------------

    void
    Mesh::get_lagrange_elements_in_bspline_elements(
            moris_index const                          aDiscretizationMeshIndex,
            moris::Cell< moris::Cell< mtk::Cell* > >&  aCells,
            moris::Cell< moris::Cell< moris_index > >& aCellIndices,
            moris::Cell< moris_index >&                aLagToBspCellIndices,
            moris::Cell< uint >&                       aBspCellRefineLevels,
            moris::Cell< mtk::Cell* >&                 aBspCells )
    {
        mMesh->get_lagrange_elements_in_bspline_elements(
                aDiscretizationMeshIndex,
                aCells,
                aCellIndices,
                aLagToBspCellIndices,
                aBspCellRefineLevels,
                aBspCells );
    }

    // ----------------------------------------------------------------------------

    const luint*
    Mesh::get_bspline_element_ijk_level(
            moris_index      aDiscretizationMeshIndex,
            const mtk::Cell* aBsplineElement,
            uint&            aLevel )
    {
        // get the HMR cell
        const Element* aHMRCell = dynamic_cast< const Element* >( aBsplineElement );

        // get level and ijk
        aLevel = aHMRCell->get_level();
        return aHMRCell->get_ijk();
    }

    // ----------------------------------------------------------------------------

    void
    Mesh::get_extended_t_matrix(
            moris_index                                 aDiscretizationMeshIndex,
            moris_index                                 aBSplineCellIndex,
            moris::mtk::Cell&                           aLagrangeCell,
            moris::Cell< moris::Cell< mtk::Vertex* > >& tBsplineBasis,
            moris::Cell< Matrix< DDRMat > >&            tWeights )
    {
        Element& aHMRLagrangeCell = dynamic_cast< Element& >( aLagrangeCell );
        mMesh->get_extended_t_matrix( aDiscretizationMeshIndex,
                aBSplineCellIndex,
                aHMRLagrangeCell,
                tBsplineBasis,
                tWeights );
    }

    // ----------------------------------------------------------------------------

    void
    Mesh::get_L2_projection_matrix(
            moris_index                                       aDiscretizationMeshIndex,
            const mtk::Cell*                                  aRootBSplineCell,
            const mtk::Cell*                                  aExtendedBSplineCell,
            moris::Cell< moris::Cell< const mtk::Vertex* > >& tRootBsplineBasis,
            moris::Cell< const mtk::Vertex* >&                tExtendedBsplineBasis,
            moris::Cell< Matrix< DDRMat > >&                  tWeights )
    {
        const Element* aHMRRootCell     = dynamic_cast< const Element* >( aRootBSplineCell );
        const Element* aHMRExtendedCell = dynamic_cast< const Element* >( aExtendedBSplineCell );

        mMesh->get_L2_projection_matrix( aDiscretizationMeshIndex,
                aHMRRootCell,
                aHMRExtendedCell,
                tRootBsplineBasis,
                tExtendedBsplineBasis,
                tWeights );
    }

    //-----------------------------------------------------------------------------

    void
    Mesh::get_elements_in_interpolation_cluster(
            moris_index                aElementIndex,
            moris_index                aDiscretizationMeshIndex,
            moris::Cell< mtk::Cell* >& aCells )
    {
        mMesh->get_elements_in_interpolation_cluster(
                aElementIndex,
                aDiscretizationMeshIndex,
                aCells );
    }

    //-----------------------------------------------------------------------------

    void
    Mesh::get_elements_in_bspline_element_and_side_ordinal(
            moris_index const          aBsplineElementIndex,
            moris_index const          aDiscretizationMeshIndex,
            moris_index const          aSideOrdinal,
            moris::Cell< mtk::Cell* >& aCells )
    {
        mMesh->get_elements_in_bspline_element_and_side_ordinal(
                aBsplineElementIndex,
                aDiscretizationMeshIndex,
                aSideOrdinal,
                aCells );
    }

    //-----------------------------------------------------------------------------

    void
    Mesh::get_elements_in_interpolation_cluster_and_side_ordinal(
            moris_index const          aElementIndex,
            moris_index const          aDiscretizationMeshIndex,
            moris_index const          aSideOrdinal,
            moris::Cell< mtk::Cell* >& aCells )
    {
        mMesh->get_elements_in_interpolation_cluster_and_side_ordinal(
                aElementIndex,
                aDiscretizationMeshIndex,
                aSideOrdinal,
                aCells );
    }

    //-----------------------------------------------------------------------------

    Matrix< IndexMat >
    Mesh::get_elements_connected_to_element_and_face_ind_loc_inds( moris_index aElementIndex ) const
    {
        // collect memory indices of active neighbors
        Matrix< DDLUMat > tMemoryIndices;
        Matrix< DDLUMat > tThisCellFacetsOrds;
        Matrix< DDLUMat > tNeighborCellFacetsOrds;
        Matrix< DDLUMat > tTransitionNeighborCellLocation;
        luint             tNumberOfNeighbors;

        this->collect_memory_indices_of_active_element_neighbors( aElementIndex,
                tMemoryIndices,
                tThisCellFacetsOrds,
                tNeighborCellFacetsOrds,
                tTransitionNeighborCellLocation,
                tNumberOfNeighbors );
        // reserve memory for output matrix
        Matrix< IndexMat > tIndices( 2, tNumberOfNeighbors );

        // my cell
        Element* tMyCell = nullptr;
        if ( mDatabase->get_parameters()->use_number_aura()    //
                and mDatabase->get_parameters()->is_output_mesh( mMesh->get_index() ) )
        {
            tMyCell = mMesh->get_element_including_aura( aElementIndex );
        }
        else
        {
            tMyCell = mMesh->get_element( aElementIndex );
        }

        // copy indices from pointers
        for ( luint k = 0; k < tNumberOfNeighbors; ++k )
        {

            Element* tOtherCell = mMesh->get_element_by_memory_index( tMemoryIndices( k ) );

            MORIS_ASSERT( tOtherCell->get_index() != MORIS_INDEX_MAX, "A Neighbor Cell with max index is about to be outputted." );
            tIndices( 0, k ) = tOtherCell->get_index();

            // verify the facet neighborhood makes sense
            Facet* tFacet = tMyCell->get_hmr_facet( tThisCellFacetsOrds( k ) );
            MORIS_ASSERT( tFacet != nullptr, "get_elements_connected_to_element_and_face_ind_loc_inds(), facet is nullptr" );

            tIndices( 1, k ) = tFacet->get_index();
        }
        return tIndices;
    }

    //-----------------------------------------------------------------------------

    Matrix< IndexMat >
    Mesh::get_elements_connected_to_element_and_face_ord_loc_inds( moris_index aElementIndex ) const
    {
        // collect memory indices of active neighbors
        Matrix< DDLUMat > tMemoryIndices;
        Matrix< DDLUMat > tThisCellFacetsOrds;
        Matrix< DDLUMat > tNeighborCellFacetsOrds;
        Matrix< DDLUMat > tTransitionNeighborCellLocation;
        luint             tNumberOfNeighbors;

        this->collect_memory_indices_of_active_element_neighbors( aElementIndex,
                tMemoryIndices,
                tThisCellFacetsOrds,
                tNeighborCellFacetsOrds,
                tTransitionNeighborCellLocation,
                tNumberOfNeighbors );

        // reserve memory for output matrix
        Matrix< IndexMat > tNeighborIndicesAndSideOrds( 4, tNumberOfNeighbors );

        // copy indices from pointers
        for ( luint k = 0; k < tNumberOfNeighbors; ++k )
        {

            Element* tOtherCell = mMesh->get_element_by_memory_index( tMemoryIndices( k ) );

            MORIS_ASSERT( tOtherCell->get_index() != MORIS_INDEX_MAX, "A Neighbor Cell with max index is about to be outputted." );
            //                MORIS_ASSERT(tOtherCell->get_level() == mMesh->get_element( aElementIndex )->get_level()     ||
            //                             tOtherCell->get_level() == mMesh->get_element( aElementIndex )->get_level() - 1 ||
            //                             tOtherCell->get_level() == mMesh->get_element( aElementIndex )->get_level() + 1   ,"Neighboring cells must be on the within 1 level of the provided cell.");

            tNeighborIndicesAndSideOrds( 0, k ) = tOtherCell->get_index();
            tNeighborIndicesAndSideOrds( 1, k ) = tThisCellFacetsOrds( k );
            tNeighborIndicesAndSideOrds( 2, k ) = tNeighborCellFacetsOrds( k );
            tNeighborIndicesAndSideOrds( 3, k ) = tTransitionNeighborCellLocation( k );
        }
        return tNeighborIndicesAndSideOrds;
    }

    //-----------------------------------------------------------------------------

    bool
    Mesh::get_elements_connected_to_element_through_face_ord(
            moris_index                 aElementIndex,
            moris_index                 aSideOrdinal,
            moris_index&                aMyRefineLevel,
            moris::Cell< moris_index >& aNeighborElements,
            moris::Cell< moris_index >& aNeighborSideOrdinals,
            moris::Cell< moris_index >& aTransitionLocations,
            moris::Cell< moris_index >& aNeighborRefinementLevels ) const
    {
        // get the current element's refinement level
        Element* tElement = mMesh->get_element_including_aura( aElementIndex );
        aMyRefineLevel    = tElement->get_level();

        // initialize output list for active neighbor search
        Matrix< DDLUMat > tMemoryIndices;
        Matrix< DDLUMat > tThisCellFacetsOrds;
        Matrix< DDLUMat > tNeighborCellFacetsOrds;
        Matrix< DDLUMat > tTransitionNeighborCellLocation;
        luint             tNumberOfNeighbors;

        // collect memory indices of active neighbors
        this->collect_memory_indices_of_active_element_neighbors(
                aElementIndex,
                tMemoryIndices,
                tThisCellFacetsOrds,
                tNeighborCellFacetsOrds,
                tTransitionNeighborCellLocation,
                tNumberOfNeighbors );

        // initialize counter
        uint                tNumNeighborsOnSideOrd = 0;
        moris::Cell< uint > tValidNeighbors( 0 );

        // find the number of neighbors on the given side ordinal
        for ( uint iNeighbor = 0; iNeighbor < tNumberOfNeighbors; iNeighbor++ )
        {
            if ( tThisCellFacetsOrds( iNeighbor ) == (uint)aSideOrdinal )
            {
                tNumNeighborsOnSideOrd++;
                tValidNeighbors.push_back( iNeighbor );
            }
        }

        // check that there are actually any neighbors
        MORIS_ASSERT( tNumNeighborsOnSideOrd > 0,
                "Mesh::get_elements_connected_to_element_through_face_ord() - No neighbors found on side ordinal." );

        // mark transition as trivial or non-trivial (non-trivial case 1: transition from big to small)
        bool tNonTrivialFlag = ( tNumNeighborsOnSideOrd > 1 );

        // initialize output lists with correct size
        aNeighborElements.resize( tNumNeighborsOnSideOrd );
        aNeighborSideOrdinals.resize( tNumNeighborsOnSideOrd );
        aTransitionLocations.resize( tNumNeighborsOnSideOrd );
        aNeighborRefinementLevels.resize( tNumNeighborsOnSideOrd );

        // find all neighbors on the given side ordinal
        for ( uint iNeighbor = 0; iNeighbor < tNumNeighborsOnSideOrd; iNeighbor++ )
        {
            // get local neighbor index
            uint tLocalNeighborIndex = tValidNeighbors( iNeighbor );

            // get access to the neighbor element
            Element* tOtherCell = mMesh->get_element_by_memory_index( tMemoryIndices( tLocalNeighborIndex ) );

            // check validity of neighbor element
            MORIS_ASSERT( tOtherCell->get_index() != MORIS_INDEX_MAX,
                    "Mesh::get_elements_connected_to_element_through_face_ord() - A Neighbor Cell with max index is about to be outputted." );

            aNeighborElements( iNeighbor )         = tOtherCell->get_index();
            aNeighborSideOrdinals( iNeighbor )     = tNeighborCellFacetsOrds( tLocalNeighborIndex );
            aTransitionLocations( iNeighbor )      = tTransitionNeighborCellLocation( tLocalNeighborIndex );
            aNeighborRefinementLevels( iNeighbor ) = tOtherCell->get_level();
        }

        // check whether the current element is finer than its neighbor, if so use the neighbors transition location to the current element
        if ( aMyRefineLevel > aNeighborRefinementLevels( 0 ) )
        {
            // run some checks that the data makes sense
            MORIS_ASSERT( aTransitionLocations.size() == 1,
                    "hmr::Mesh::get_elements_connected_to_element_through_face_ord() - "
                    "Neighbor element coarser, but multiple neighbor elements listed. This does not make sense." );

            // mark transition as non-trivial (case 2: transition from small to big)
            tNonTrivialFlag = true;

            // get the neighbor's side ordinal
            moris_index tBigElementsSideOrdinal = aNeighborSideOrdinals( 0 );

            // find the child ordinal that the current element sits at, if it has one
            Background_Element_Base* tBackElement      = tElement->get_background_element();
            moris_index              tMyOctreePosition = tElement->get_background_element()->get_child_index();

            // get the number of spatial dimensions
            uint tNumSpatialDims = tBackElement->get_number_of_facets() / 2;
            MORIS_ASSERT( tNumSpatialDims == 2 || tNumSpatialDims == 3,
                    "hmr::Mesh::get_elements_connected_to_element_through_face_ord() - "
                    "Number of spatial dimensions not 2 or 3." );

            // get the transition location from the coarser neighbor element's point of view
            aTransitionLocations( 0 ) = get_refinement_transition_location_for_neighbor_child_ordinal(
                    tBigElementsSideOrdinal,
                    tMyOctreePosition,
                    tNumSpatialDims );
        }

        // return whether element transition is non-trivial
        return tNonTrivialFlag;
    }

    //-----------------------------------------------------------------------------
    // private
    //-----------------------------------------------------------------------------

    void
    Mesh::get_element_indices_from_memory_indices(
            const Matrix< DDLUMat >& aMemoryIndices,
            Matrix< IndexMat >&      aIndices ) const
    {
        // get length of vector
        uint tNumberOfElements = aMemoryIndices.length();

        // allocate memory
        aIndices.set_size( tNumberOfElements, 1 );

        // copy indices from pointers
        for ( uint k = 0; k < tNumberOfElements; ++k )
        {
            aIndices( k ) = mMesh->get_element_by_memory_index( aMemoryIndices( k ) )->get_index();
        }
    }

    //-----------------------------------------------------------------------------

    void
    Mesh::collect_memory_indices_of_active_element_neighbors(
            const moris_index  aElementIndex,
            Matrix< DDLUMat >& aMemoryIndices,
            Matrix< DDLUMat >& aThisCellFacetOrds,
            Matrix< DDLUMat >& aNeighborCellFacetOrds,
            Matrix< DDLUMat >& aTransitionNeighborCellLocation,
            luint&             aCounter ) const
    {
        // get active index of this mesh
        uint tPattern = mMesh->get_activation_pattern();

        // get pointer to element
        Element* tElement;

        // get pointer to element
        if ( mDatabase->get_parameters()->use_number_aura() and    //
                mDatabase->get_parameters()->is_output_mesh( mMesh->get_index() ) )
        {
            tElement = mMesh->get_element_including_aura( aElementIndex );
        }
        else
        {
            tElement = mMesh->get_element( aElementIndex );
        }

        // get pointer to background element
        Background_Element_Base* tBackElement = tElement->get_background_element();

        // count elements that are not padding
        aCounter = 0;

        uint tNumberOfFacets = tBackElement->get_number_of_facets();

        for ( uint k = 0; k < tNumberOfFacets; ++k )
        {
            // get pointer to neighbor
            Background_Element_Base* tNeighbor = tBackElement->get_neighbor( k );

            if ( tNeighbor != nullptr )
            {
                if ( !tNeighbor->is_padding() )
                {
                    if ( tNeighbor->is_refined( tPattern ) )
                    {
                        tNeighbor->get_number_of_active_descendants( tPattern, aCounter );
                    }
                    else
                    {
                        // increment counter
                        ++aCounter;
                    }
                }
            }
        }

        // allocate matrix with memory indices
        aMemoryIndices.set_size( aCounter, 1 );
        aMemoryIndices.fill( MORIS_INDEX_MAX );

        aThisCellFacetOrds.set_size( aCounter, 1 );
        aThisCellFacetOrds.fill( MORIS_INDEX_MAX );

        aNeighborCellFacetOrds.set_size( aCounter, 1 );
        aNeighborCellFacetOrds.fill( MORIS_INDEX_MAX );

        aTransitionNeighborCellLocation.set_size( aCounter, 1 );
        aTransitionNeighborCellLocation.fill( MORIS_INDEX_MAX );

        // reset counter
        aCounter = 0;

        // number of descendance
        uint tStart = 0;
        uint tEnd   = 0;

        // loop over all neighbors
        for ( uint k = 0; k < tNumberOfFacets; ++k )
        {
            // get pointer to neighbor
            Background_Element_Base* tNeighbor = tBackElement->get_neighbor( k );

            // get the neighbor side ordinal
            int tNeighborSideOrd = tBackElement->get_neighbor_side_ordinal( k );

            if ( tNeighbor != nullptr )
            {
                if ( !tNeighbor->is_padding() )
                {
                    // if there's multiple neighbors on this facet
                    if ( tNeighbor->is_refined( tPattern ) )
                    {
                        // get the neighbor child cell ordinal
                        // int tNeighborSideOrd = tBackElement->get_neighbor_side_ordinal(k);

                        // get my child cell ordinals that would be on this side (for use in XTK ghost)
                        Matrix< IndexMat > tMyChildOrds;
                        tBackElement->get_child_cell_ordinals_on_side( k, tMyChildOrds );

                        tStart = aCounter;

                        tNeighbor->collect_active_descendants_by_memory_index(
                                tPattern,
                                aMemoryIndices,
                                aCounter,
                                k );

                        // mark facets that we share with other element
                        tEnd = aCounter;

                        uint tZeroStart = 0;
                        for ( uint i = tStart; i < tEnd; i++ )
                        {
                            aThisCellFacetOrds( i )              = k;
                            aNeighborCellFacetOrds( i )          = tNeighborSideOrd;
                            aTransitionNeighborCellLocation( i ) = tMyChildOrds( tZeroStart++ );
                        }
                    }
                    // if there's only one neighbor on this facet
                    else
                    {
                        while ( !tNeighbor->is_active( tPattern ) )
                        {
                            tNeighbor = tNeighbor->get_parent();
                        }

                        MORIS_ASSERT( tNeighbor->get_memory_index() != MORIS_INDEX_MAX, "A Neighbor with max index should not be outputted." );

                        aThisCellFacetOrds( aCounter )     = k;
                        aNeighborCellFacetOrds( aCounter ) = tNeighborSideOrd;
                        aMemoryIndices( aCounter++ )       = tNeighbor->get_memory_index();
                    }
                }
            }
        }

        aMemoryIndices.resize( aCounter, 1 );
        aThisCellFacetOrds.resize( aCounter, 1 );
        aNeighborCellFacetOrds.resize( aCounter, 1 );
    }

    //-----------------------------------------------------------------------------

    void
    Mesh::collect_memory_indices_of_active_elements_connected_to_node(
            const moris_index  aNodeIndex,
            Matrix< DDLUMat >& aMemoryIndices ) const
    {
        // get active index of this mesh
        uint tPattern = mMesh->get_activation_pattern();

        // get pointer to node
        Basis* tNode = mMesh->get_node_by_index( aNodeIndex );

        // get number of elements
        luint tElementCounter = tNode->get_element_counter();

        // element counter with active elements
        luint tCount = 0;

        for ( uint k = 0; k < tElementCounter; ++k )
        {
            if ( tNode->get_element( k )->get_background_element()->is_active( tPattern ) )
            {
                // increment counter
                ++tCount;
            }
        }

        // allocate matrix with memory indices
        aMemoryIndices.set_size( tCount, 1 );

        // reset counter
        tCount = 0;

        for ( uint k = 0; k < tElementCounter; ++k )
        {
            // get pointer to element
            Background_Element_Base* tBackElement = tNode->get_element( k )
                                                            ->get_background_element();

            if ( tBackElement->is_active( tPattern ) )
            {
                // increment counter
                aMemoryIndices( tCount++ ) = tBackElement->get_memory_index();
            }
        }
    }

    //-----------------------------------------------------------------------------

    Matrix< DDRMat >
    Mesh::get_node_coordinate( moris_index aNodeIndex ) const
    {
        return mMesh->get_node_by_index( aNodeIndex )->get_coords();
    }

    //-----------------------------------------------------------------------------

    moris_id
    Mesh::get_glb_entity_id_from_entity_loc_index(
            moris_index       aEntityIndex,
            mtk::EntityRank   aEntityRank,
            const moris_index aIndex ) const
    {
        switch ( aEntityRank )
        {
            case mtk::EntityRank::NODE:
            {
                return mMesh->get_node_by_index( aEntityIndex )->get_id();
                break;
            }
            case mtk::EntityRank::EDGE:
            {
                return mMesh->get_edge( aEntityIndex )->get_id();
                break;
            }
            case mtk::EntityRank::FACE:
            {
                return mMesh->get_facet( aEntityIndex )->get_id();
                break;
            }
            case mtk::EntityRank::ELEMENT:
            {
                if ( mDatabase->get_parameters()->use_number_aura() and    //
                        mDatabase->get_parameters()->is_output_mesh( mMesh->get_index() ) )
                {
                    return mMesh->get_element_including_aura( aEntityIndex )->get_id();
                }
                else
                {
                    return mMesh->get_element( aEntityIndex )->get_id();
                }
                break;
            }
            case mtk::EntityRank::BSPLINE:
            {
                if ( !mMesh->get_bspline_mesh_is_trivial_interpolation( aIndex ) )
                {
                    return mMesh->get_bspline( aIndex, aEntityIndex )->get_id();
                }
                else
                {
                    return this->get_glb_entity_id_from_entity_loc_index( aEntityIndex, mtk::EntityRank::NODE, aIndex );
                }
                break;
            }
            default:
            {
                MORIS_ERROR( false, "unknown entity rank" );
                return 0;
            }
        }
    }

    //-----------------------------------------------------------------------------

    moris_id
    Mesh::get_glb_element_id_from_element_loc_index( moris_index aEntityIndex ) const
    {
        return mMesh->get_element_including_aura( aEntityIndex )->get_id();
    }

    //-----------------------------------------------------------------------------

    moris_index
    Mesh::get_loc_entity_ind_from_entity_glb_id(
            moris_id          aEntityId,
            mtk::EntityRank   aEntityRank,
            const moris_index aIndex ) const
    {
        auto tIter = mEntityGlobalToLocalMap( (uint)aEntityRank + aIndex ).find( aEntityId );

        MORIS_ERROR( tIter != mEntityGlobalToLocalMap( (uint)aEntityRank + aIndex ).end(),
                "HMR::Mesh::get_loc_entity_ind_from_entity_glb_id() - "
                "Provided Entity Id is not in the map. aEntityId = %u mtk::EntityRank = %u on process %u. Has the map been initialized?; Size of map: %zu",
                aEntityId,
                (uint)aEntityRank,
                par_rank(),
                mEntityGlobalToLocalMap.size() );

        return tIter->second;
    }

    //-----------------------------------------------------------------------------
    moris_id
    Mesh::get_max_entity_id(
            mtk::EntityRank   aEntityRank,
            const moris_index aIndex ) const
    {
        switch ( aEntityRank )
        {
            case mtk::EntityRank::NODE:
            {
                return mMesh->get_max_node_id();
                break;
            }
            case mtk::EntityRank::EDGE:
            {
                return mMesh->get_max_edge_id();
                break;
            }
            case mtk::EntityRank::FACE:
            {
                return mMesh->get_max_facet_id();
                break;
            }
            case mtk::EntityRank::ELEMENT:
            {
                return mMesh->get_max_element_id();
                break;
            }
            case mtk::EntityRank::BSPLINE:
            {
                uint tNumEntities = this->get_num_entities( aEntityRank, aIndex );

                moris_id tLocalMaxId = 0;

                for ( uint i = 0; i < tNumEntities; i++ )
                {
                    moris_id tId = this->get_glb_entity_id_from_entity_loc_index( i, aEntityRank, aIndex );

                    if ( tId > tLocalMaxId )
                    {
                        tLocalMaxId = tId;
                    }
                }

                moris_id tGlobalMaxId = moris::max_all( tLocalMaxId );
                return tGlobalMaxId;
                break;
            }
            default:
            {
                MORIS_ERROR( false, "unknown entity rank" );
                return 0;
            }
        }
    }

    //-----------------------------------------------------------------------------

    uint
    Mesh::get_node_owner( moris_index aNodeIndex ) const
    {
        return mMesh->get_node_by_index( aNodeIndex )->get_owner();
    }

    //-----------------------------------------------------------------------------

    uint
    Mesh::get_element_owner( moris_index aElementIndex ) const
    {
        if ( mDatabase->get_parameters()->use_number_aura() and    //
                mDatabase->get_parameters()->is_output_mesh( mMesh->get_index() ) )
        {
            return mMesh->get_element_including_aura( aElementIndex )->get_owner();
        }
        else
        {
            return mMesh->get_element( aElementIndex )->get_owner();
        }
    }

    //-----------------------------------------------------------------------------

    uint
    Mesh::get_entity_owner(
            moris_index       aEntityIndex,
            mtk::EntityRank   aEntityRank,
            const moris_index aIndex ) const
    {
        switch ( aEntityRank )
        {
            case mtk::EntityRank::NODE:
            {
                return mMesh->get_node_by_index( aEntityIndex )->get_owner();
                break;
            }
            case mtk::EntityRank::EDGE:
            {
                if ( this->get_spatial_dim() == 3 )
                {
                    return mMesh->get_edge( aEntityIndex )->get_owner();
                }
                else
                {
                    return mMesh->get_facet( aEntityIndex )->get_owner();
                }
                break;
            }
            case mtk::EntityRank::FACE:
            {
                return mMesh->get_facet( aEntityIndex )->get_owner();
                break;
            }
            case mtk::EntityRank::ELEMENT:
            {
                if ( mDatabase->get_parameters()->use_number_aura() and    //
                        mDatabase->get_parameters()->is_output_mesh( mMesh->get_index() ) )
                {
                    return mMesh->get_element_including_aura( aEntityIndex )->get_owner();
                }
                else
                {
                    return mMesh->get_element( aEntityIndex )->get_owner();
                }
                break;
            }
            case mtk::EntityRank::BSPLINE:
            {
                if ( !mMesh->get_bspline_mesh_is_trivial_interpolation( aIndex ) )
                {
                    return mMesh->get_bspline( aIndex, aEntityIndex )->get_owner();
                }
                else
                {
                    return this->get_entity_owner( aEntityIndex, mtk::EntityRank::NODE, aIndex );
                }
                break;
            }
            default:
            {
                MORIS_ERROR( false, "unknown entity rank" );
                return 0;
                break;
            }
        }
    }

    //-----------------------------------------------------------------------------
    void
    Mesh::get_processors_whom_share_entity(
            moris_index      aEntityIndex,
            mtk::EntityRank  aEntityRank,
            Matrix< IdMat >& aProcsWhomShareEntity ) const
    {
        MORIS_ASSERT( par_size() == 1, "Not implemented in HMR (pending completion of entity sharing info in HMR" );

        aProcsWhomShareEntity.set_size( 0, 0 );
    }

    //-----------------------------------------------------------------------------

    mtk::EntityRank
    Mesh::get_facet_rank() const
    {
        return mtk::EntityRank::FACE;
    }

    //-----------------------------------------------------------------------------

    moris::Cell< mtk::Vertex const * >
    Mesh::get_all_vertices() const
    {
        uint tNumVertices = this->get_num_entities( mtk::EntityRank::NODE );

        moris::Cell< mtk::Vertex const * > tVertices( tNumVertices );

        for ( uint i = 0; i < tNumVertices; i++ )
        {
            tVertices( i ) = &get_mtk_vertex( (moris_index)i );
        }

        return tVertices;
    }

    ////-----------------------------------------------------------------------------
    //
    //        moris::Cell<mtk::Vertex const *>
    //        Mesh::get_all_vertices_including_aura() const
    //        {
    //            uint tNumVertices = this->get_num_nodes_including_aura();
    //
    //            moris::Cell<mtk::Vertex const *> tVertices (tNumVertices);
    //
    //            for(uint  i = 0; i < tNumVertices; i++)
    //            {
    //                tVertices(i) = &get_mtk_vertex_including_aura( ( moris_index ) i );
    //            }
    //
    //            return tVertices;
    //        }

    //-----------------------------------------------------------------------------

    void
    Mesh::get_adof_map(
            const uint                    aBSplineIndex,
            map< moris_id, moris_index >& aAdofMap ) const
    {
        aAdofMap.clear();

        moris_index tNumberOfBSplines = mMesh->get_number_of_bsplines_on_proc( aBSplineIndex );

        for ( moris_index k = 0; k < tNumberOfBSplines; ++k )
        {
            Basis* tBasis                = mMesh->get_bspline( aBSplineIndex, k );
            aAdofMap[ tBasis->get_id() ] = tBasis->get_index();
        }
    }

    //-----------------------------------------------------------------------------

    uint
    Mesh::get_num_fields(
            const mtk::EntityRank aEntityRank,
            const moris_index     aIndex ) const
    {
        switch ( aEntityRank )
        {
            case mtk::EntityRank::NODE:
            {
                return mMesh->get_number_of_real_scalar_fields();
                break;
            }
            case mtk::EntityRank::BSPLINE:
            {
                return mMesh->get_number_of_real_scalar_fields();
                break;
            }
            default:
            {
                MORIS_ERROR( false, "Entity not supported in hmr::Mesh::get_num_fields()" );
                return 0;
            }
        }
    }

    //-------------------------------------------------------------------------------

    real&
    Mesh::get_value_of_scalar_field(
            const moris_index     aFieldIndex,
            const mtk::EntityRank aEntityRank,
            const uint            aEntityIndex,
            const moris_index     aIndex )
    {
        switch ( aEntityRank )
        {
            case mtk::EntityRank::NODE:
            {
                return mMesh->get_real_scalar_field_data( aFieldIndex )( aEntityIndex );
                break;
            }
            case mtk::EntityRank::BSPLINE:
            {
                return mMesh->get_real_scalar_field_coeffs( aFieldIndex )( aEntityIndex );
                break;
            }
            default:
            {
                MORIS_ERROR( false, "Entity not supported in hmr::Mesh::get_value_of_scalar_field()" );
                return mDummyReal;
                break;
            }
        }
    }

    //-------------------------------------------------------------------------------

    const real&
    Mesh::get_value_of_scalar_field(
            const moris_index     aFieldIndex,
            const mtk::EntityRank aEntityRank,
            const uint            aEntityIndex,
            const moris_index     aIndex ) const
    {
        switch ( aEntityRank )
        {
            case mtk::EntityRank::NODE:
            {
                return mMesh->get_real_scalar_field_data( aFieldIndex )( aEntityIndex );
                break;
            }
            case mtk::EntityRank::BSPLINE:
            {
                return mMesh->get_real_scalar_field_coeffs( aFieldIndex )( aEntityIndex );
                break;
            }
            default:
            {
                MORIS_ERROR( false, "Entity not supported in hmr::Mesh::get_value_of_scalar_field()" );
                return mDummyReal;
            }
        }
    }

    //-------------------------------------------------------------------------------

    Matrix< DDRMat >&
    Mesh::get_field(
            const moris_index     aFieldIndex,
            const mtk::EntityRank aEntityRank,
            const moris_index     aIndex )
    {
        switch ( aEntityRank )
        {
            case mtk::EntityRank::NODE:
            {
                return mMesh->get_real_scalar_field_data( aFieldIndex );
                break;
            }
            case mtk::EntityRank::BSPLINE:
            {
                return mMesh->get_real_scalar_field_coeffs( aFieldIndex );
                break;
            }
            default:
            {
                MORIS_ERROR( false, "Entity not supported in hmr::Mesh::get_field()" );
                return mDummyMatrix;
            }
        }
    }

    //-------------------------------------------------------------------------------

    moris_index
    Mesh::get_field_ind(
            const std::string&    aFieldLabel,
            const mtk::EntityRank aEntityRank ) const
    {
        if ( aEntityRank == mtk::EntityRank::NODE || aEntityRank == mtk::EntityRank::BSPLINE )
        {
            // fixme: this is not a good method. A map would be better
            moris_index aIndex          = gNoIndex;
            moris_index tNumberOfFields = mMesh->get_number_of_real_scalar_fields();
            for ( moris_index k = 0; k < tNumberOfFields; ++k )
            {
                if ( mMesh->get_real_scalar_field_label( k ) == aFieldLabel )
                {
                    aIndex = k;
                    break;
                }
            }
            return aIndex;
        }
        else
        {
            MORIS_ERROR( false, "Entity not supported in hmr::Mesh::get_field_ind()" );
            return gNoIndex;
        }
    }

    //-------------------------------------------------------------------------------

    void
    Mesh::get_sideset_elems_loc_inds_and_ords(
            const std::string&  aSetName,
            Matrix< IndexMat >& aElemIndices,
            Matrix< IndexMat >& aSideOrdinals ) const
    {
        Matrix< DDUMat > tPatternList = mDatabase->create_output_pattern_list();

        if ( mMesh->get_activation_pattern() == tPatternList( 0 ) )    // FIXME loop for more pattern
        {
            // get ref to set
            const Side_Set& tSet = mDatabase->get_output_side_set( aSetName );

            if ( tSet.mElemIdsAndSideOrds.n_rows() > 0 )
            {
                // copy indices into output
                aElemIndices = tSet.mElemIndices;

                // get side id of this set
                uint tSide = tSet.mElemIdsAndSideOrds( 0, 1 );

                // initialize ordinals
                aSideOrdinals.set_size( aElemIndices.length(), 1, tSide );
            }
            else
            {
                // sideset does not exist on this proc
                aElemIndices  = Matrix< IndexMat >( 0, 1 );
                aSideOrdinals = Matrix< IndexMat >( 0, 1 );
            }
        }
        else
        {
            MORIS_ERROR( false, "HMR only generates sidesets for meshes that are linked to the output pattern" );
        }
    }

    //-------------------------------------------------------------------------------

    moris::Cell< std::string >
    Mesh::get_set_names( mtk::EntityRank aSetEntityRank ) const
    {
        if ( aSetEntityRank == mtk::EntityRank::ELEMENT )
        {
            std::string tDummy = "HMR_dummy";

            moris::Cell< std::string > tSetNames( 1, tDummy );

            return tSetNames;
        }
        else if ( aSetEntityRank == mtk::EntityRank::FACE )
        {
            Matrix< DDUMat > tPatternList = mDatabase->create_output_pattern_list();

            if ( mMesh->get_activation_pattern() == tPatternList( 0 ) )
            {
                uint tNumSideSets = mDatabase->get_side_sets().size();

                moris::Cell< std::string > tSetNames( tNumSideSets );

                for ( uint iEntity = 0; iEntity < tNumSideSets; ++iEntity )
                {
                    tSetNames( iEntity ) = mDatabase->get_side_sets()( iEntity ).mInfo.mSideSetName;
                }

                return tSetNames;
            }
            else
            {
                return Cell< std::string >( 0 );
            }
        }
        else if ( aSetEntityRank == mtk::EntityRank::NODE )
        {
            return Cell< std::string >( 0 );
        }
        else
        {
            MORIS_ERROR( false, "Mesh::get_set_names(), only mtk::EntityRank::ELEMENT/FACE is implemented for HMR. Rest can be implemented by you." );
        }

        return moris::Cell< std::string >( 0 );
    }

    //-------------------------------------------------------------------------------

    Matrix< IndexMat >
    Mesh::get_set_entity_loc_inds(
            mtk::EntityRank aSetEntityRank,
            std::string     aSetName ) const
    {
        if ( aSetEntityRank == mtk::EntityRank::ELEMENT )
        {
            uint tNumEntities = mMesh->get_number_of_elements();

            Matrix< IndexMat > tOutputEntityInds( tNumEntities, 1 );

            for ( uint iEntity = 0; iEntity < tNumEntities; ++iEntity )
            {
                tOutputEntityInds( iEntity ) = mMesh->get_element( iEntity )->get_index();
            }

            return tOutputEntityInds;
        }

        if ( aSetEntityRank == mtk::EntityRank::FACE )
        {
            // todo: fix this
            Matrix< IndexMat > tSideSetElementInd = mDatabase->get_output_side_set( aSetName ).mElemIndices;

            return tSideSetElementInd;
        }
        else
        {
            MORIS_ERROR( false, "Mesh::get_set_entity_loc_inds(), only mtk::EntityRank::ELEMENT/FACE is implemented for HMR. Rest can be implemented by you." );
        }

        return Matrix< IndexMat >( 0, 0 );
    }

    //-------------------------------------------------------------------------------

    uint
    Mesh::get_level_of_entity_loc_ind(
            const mtk::EntityRank aEntityRank,
            const uint            aEntityIndex,
            const moris_index     aIndex )
    {
        switch ( aEntityRank )
        {
            case mtk::EntityRank::ELEMENT:
            {
                return mMesh->get_element( aEntityIndex )->get_level();
            }
            case mtk::EntityRank::NODE:
            {
                return mMesh->get_node_by_index( aEntityIndex )->get_level();
            }
            case mtk::EntityRank::BSPLINE:
            {
                return mMesh->get_bspline( aIndex, aEntityIndex )->get_level();
            }
            default:
            {
                MORIS_ERROR( false, "get_level_of_entity_loc_ind: invalid entity rank" );
                return 0;
            }
        }
    }

    //-------------------------------------------------------------------------------

    uint
    Mesh::get_max_level_of_entity(
            const mtk::EntityRank aEntityRank,
            const moris_index     aIndex )
    {
        switch ( aEntityRank )
        {
            case mtk::EntityRank::NODE:
            {
                return mMesh->get_max_level();
            }
            case mtk::EntityRank::BSPLINE:
            {
                return mMesh->get_bspline_mesh( aIndex )->get_max_level();
            }
            default:
            {
                MORIS_ERROR( false, "get_level_of_entity_loc_ind: invalid entity rank" );
                return 0;
            }
        }
    }

    //-------------------------------------------------------------------------------

    mtk::Cell&
    Mesh::get_mtk_cell( moris_index aElementIndex )
    {
        if ( mDatabase->get_parameters()->use_number_aura() and    //
                mDatabase->get_parameters()->is_output_mesh( mMesh->get_index() ) )
        {
            return *mMesh->get_element_including_aura( aElementIndex );
        }
        else
        {
            return *mMesh->get_element( aElementIndex );
        }
    }

    //-------------------------------------------------------------------------------

    mtk::Cell&
    Mesh::get_writable_mtk_cell( moris_index aElementIndex )
    {
        return this->get_mtk_cell( aElementIndex );
    }

    //-------------------------------------------------------------------------------

    mtk::Cell const &
    Mesh::get_mtk_cell( moris_index aElementIndex ) const
    {
        if ( mDatabase->get_parameters()->use_number_aura() and    //
                mDatabase->get_parameters()->is_output_mesh( mMesh->get_index() ) )
        {
            return *mMesh->get_element_including_aura( aElementIndex );
        }
        else
        {
            return *mMesh->get_element( aElementIndex );
        }
    }

    //-------------------------------------------------------------------------------

    Matrix< IndexMat >
    Mesh::get_inds_of_active_elements_connected_to_basis( const Basis* aBasis ) const
    {
        // ask basis for number of elements
        luint tNumberOfElements = aBasis->get_element_counter();

        // get activation pattern from this mesh
        uint tPattern = mMesh->get_activation_pattern();

        // counter for active elements
        luint tCount = 0;

        // count active elements
        for ( uint e = 0; e < tNumberOfElements; ++e )
        {
            aBasis->get_element( e )->get_background_element()->    //
                    get_number_of_active_descendants( tPattern, tCount );
        }

        // allocate cell with connected elements
        Cell< const Background_Element_Base* > tBackElements( tCount, nullptr );

        // reset counter
        tCount = 0;

        // collect background elements
        for ( luint e = 0; e < tNumberOfElements; ++e )
        {
            aBasis->get_element( e )->get_background_element()->    //
                    collect_active_descendants(
                            tPattern,
                            tBackElements,
                            tCount );
        }

        // allocate output matrix
        Matrix< IndexMat > aElementIndices( tCount, 1 );

        // loop over all background elements
        for ( luint e = 0; e < tCount; ++e )
        {
            // grab element by memory index and copy moris index into matrix
            aElementIndices( e ) = mMesh->get_element_by_memory_index( tBackElements( e )->get_memory_index() )->get_index();
        }

        return aElementIndices;
    }

    //-------------------------------------------------------------------------------

    void
    Mesh::setup_glb_to_local_maps()
    {
        // report on this operation
        MORIS_LOG_INFO( "Setting up global to local maps on HMR mesh" );

        // Initialize global to local map
        mEntityGlobalToLocalMap = moris::Cell< std::unordered_map< moris_id, moris_index > >( 4 + mMesh->get_number_of_bspline_meshes() );

        // count number of mesh entities
        uint tCounter = 0;
<<<<<<< HEAD
        setup_entity_global_to_local_map( EntityRank::NODE, tCounter );
        setup_entity_global_to_local_map( EntityRank::EDGE, tCounter );
        setup_entity_global_to_local_map( EntityRank::FACE, tCounter );
        setup_entity_global_to_local_map( EntityRank::ELEMENT, tCounter );
=======

        setup_entity_global_to_local_map( mtk::EntityRank::NODE, tCounter );
        setup_entity_global_to_local_map( mtk::EntityRank::EDGE, tCounter );
        setup_entity_global_to_local_map( mtk::EntityRank::FACE, tCounter );
        setup_entity_global_to_local_map( mtk::EntityRank::ELEMENT, tCounter );
>>>>>>> b0a5f5d8

        for ( uint iBspMesh = 0; iBspMesh < mMesh->get_number_of_bspline_meshes(); iBspMesh++ )
        {
            if ( mMesh->get_bspline_mesh( iBspMesh ) != nullptr )
            {
<<<<<<< HEAD
                setup_entity_global_to_local_map( EntityRank::BSPLINE, tCounter, iBspMesh );
=======
                setup_entity_global_to_local_map( mtk::EntityRank::BSPLINE, tCounter, Ik );
>>>>>>> b0a5f5d8
            }
            else
            {
                // trivial case when all t-matrices are 1
                setup_entity_global_to_local_map( mtk::EntityRank::NODE, tCounter );
            }
        }
    }

    //-------------------------------------------------------------------------------

    void
    Mesh::setup_entity_global_to_local_map(
            mtk::EntityRank   aEntityRank,
            uint&             aCounter,
            const moris_index aIndex )
    {
        uint tNumEntities = this->get_num_entities( aEntityRank, aIndex );

        moris_index tCount = 0;

        for ( uint i = 0; i < tNumEntities; i++ )
        {
            moris_id tEntityId = this->get_glb_entity_id_from_entity_loc_index(
                    i,
                    aEntityRank,
                    aIndex );

            // MORIS_ASSERT(mEntityGlobalToLocalMap(aCounter).find(tEntityId) == mEntityGlobalToLocalMap(aCounter).end(),"ID already exists.");

            MORIS_ASSERT( tEntityId >= 0, "EntityID received is smaller than 0." );

            mEntityGlobalToLocalMap( aCounter )[ tEntityId ] = tCount;

            tCount++;
        }

        aCounter++;
    }

    //-------------------------------------------------------------------------------

     mtk::CellTopology
    Mesh::get_blockset_topology( const std::string& aSetName )
    {
        uint tNumberOfDimensions = mDatabase->get_number_of_dimensions();

        uint tOrder = this->get_order();

         mtk::CellTopology tCellTopology = mtk::CellTopology::UNDEFINED;

        switch ( tNumberOfDimensions )
        {
            case 1:
            {
                MORIS_ERROR( false, "1D not implemented" );
                break;
            }
            case 2:
            {
                switch ( tOrder )
                {
                    case 1:
                    {
                        tCellTopology = mtk::CellTopology::QUAD4;
                        break;
                    }
                    case 2:
                    {
                        tCellTopology = mtk::CellTopology::QUAD9;
                        break;
                    }
                    case 3:
                    {
                        tCellTopology = mtk::CellTopology::QUAD16;
                        break;
                    }
                    default:
                    {
                        MORIS_ERROR( false, " Order not implemented" );
                        break;
                    }
                }
                break;
            }
            case 3:
            {
                switch ( tOrder )
                {
                    case 1:
                    {
                        tCellTopology = mtk::CellTopology::HEX8;
                        break;
                    }
                    case 2:
                    {
                        tCellTopology = mtk::CellTopology::HEX27;
                        break;
                    }
                    case 3:
                    {
                        tCellTopology = mtk::CellTopology::HEX64;
                        break;
                    }
                    default:
                    {
                        MORIS_ERROR( false, " Order not implemented" );
                        break;
                    }
                }
                break;
            }
            default:
            {
                MORIS_ERROR( false, "Number of dimensions not implemented" );
                break;
            }
        }
        return tCellTopology;
    }

    //-------------------------------------------------------------------------------

    mtk::CellShape
    Mesh::get_IG_blockset_shape( const std::string& aSetName )
    {
        return mtk::CellShape::RECTANGULAR;
    }

    //-------------------------------------------------------------------------------

    mtk::CellShape
    Mesh::get_IP_blockset_shape( const std::string& aSetName )
    {
        return mtk::CellShape::RECTANGULAR;
    }

    //-------------------------------------------------------------------------------

}    // namespace moris::hmr<|MERGE_RESOLUTION|>--- conflicted
+++ resolved
@@ -2343,28 +2343,17 @@
 
         // count number of mesh entities
         uint tCounter = 0;
-<<<<<<< HEAD
-        setup_entity_global_to_local_map( EntityRank::NODE, tCounter );
-        setup_entity_global_to_local_map( EntityRank::EDGE, tCounter );
-        setup_entity_global_to_local_map( EntityRank::FACE, tCounter );
-        setup_entity_global_to_local_map( EntityRank::ELEMENT, tCounter );
-=======
 
         setup_entity_global_to_local_map( mtk::EntityRank::NODE, tCounter );
         setup_entity_global_to_local_map( mtk::EntityRank::EDGE, tCounter );
         setup_entity_global_to_local_map( mtk::EntityRank::FACE, tCounter );
         setup_entity_global_to_local_map( mtk::EntityRank::ELEMENT, tCounter );
->>>>>>> b0a5f5d8
 
         for ( uint iBspMesh = 0; iBspMesh < mMesh->get_number_of_bspline_meshes(); iBspMesh++ )
         {
             if ( mMesh->get_bspline_mesh( iBspMesh ) != nullptr )
             {
-<<<<<<< HEAD
-                setup_entity_global_to_local_map( EntityRank::BSPLINE, tCounter, iBspMesh );
-=======
-                setup_entity_global_to_local_map( mtk::EntityRank::BSPLINE, tCounter, Ik );
->>>>>>> b0a5f5d8
+                setup_entity_global_to_local_map( mtk::EntityRank::BSPLINE, tCounter, iBspMesh );
             }
             else
             {
