--- conflicted
+++ resolved
@@ -626,12 +626,7 @@
                     case mtk::EntityRank::ELEMENT:
                     {
                         return this->get_inds_of_active_elements_connected_to_basis( mMesh->get_bspline_mesh( aIndex )
-<<<<<<< HEAD
-                                                                                             ->get_basis_by_index( aEntityIndex ) );
-=======
-                                        ->get_basis_by_index( aEntityIndex ) );
-                        break;
->>>>>>> b98aef04
+                                    ->get_basis_by_index( aEntityIndex ) );
                     }
                     default:
                     {
