--- conflicted
+++ resolved
@@ -267,11 +267,7 @@
         /**
          * return the DOF pointers
          */
-<<<<<<< HEAD
-        // const Cell< mtk::Vertex* > & get_adof_pointers() const
-=======
         // const Vector< mtk::Vertex* > & get_adof_pointers() const
->>>>>>> bde693e7
         //{
         //    return mDOFs;
         //}
@@ -281,11 +277,7 @@
         /**
          * return the DOF pointers
          */
-<<<<<<< HEAD
-        // Cell< mtk::Vertex* > & get_adof_pointers()
-=======
         // Vector< mtk::Vertex* > & get_adof_pointers()
->>>>>>> bde693e7
         //{
         //     return mDOFs;
         // }
