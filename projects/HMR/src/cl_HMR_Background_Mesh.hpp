/*
 * cl_HMR_Background_Mesh.hpp
 *
 *  Created on: May 1, 2018
 *      Author: messe
 */

#ifndef SRC_HMR_CL_HMR_BACKGROUND_MESH_HPP_
#define SRC_HMR_CL_HMR_BACKGROUND_MESH_HPP_

#include "cl_HMR_Background_Edge.hpp" //HMR/src
#include "cl_HMR_Background_Element.hpp" //HMR/src
#include "cl_HMR_Background_Element_Base.hpp" //HMR/src
#include "cl_HMR_Background_Facet.hpp" //HMR/src
#include "cl_HMR_Background_Mesh_Base.hpp" //HMR/src
#include "cl_HMR_Domain.hpp" //HMR/src
#include "cl_HMR_Parameters.hpp" //HMR/src
#include "HMR_Globals.hpp" //HMR/src
#include "HMR_Tools.hpp" //HMR/src
#include "assert.hpp"
#include "cl_Communication_Tools.hpp" //COM/src
#include "cl_Communication_Manager.hpp" //COM/src

#include "fn_equal_to.hpp" //COM/src

#include "typedefs.hpp" //COR/src
#include "cl_Cell.hpp" //CON/src

#include "cl_Stopwatch.hpp" //CHR/src

#include "cl_Matrix.hpp" //LINALG/src

namespace moris
{
    namespace hmr
    {
//--------------------------------------------------------------------------------

      /**
        * \brief Background Mesh Class which is templated against dimension.
        *        To be created by the factory.
        */
        template < uint N >
        class Background_Mesh : public Background_Mesh_Base
        {
            //! contains ijk lookup tables for the whole mesh
            const Domain< N >  mDomain;

            //! contains ijk lookup tables for the proc local subdomain
            Domain< N >  mMySubDomain;

            //! contains the length of an element
            real mElementLength[ gMaxNumberOfLevels ][ N ];

            //! contains the coordinates of first node on aura
            real mDomainOffset[ N ];

//--------------------------------------------------------------------------------
        public:
//--------------------------------------------------------------------------------
            /**
             * constructor for templated mesh class
             *
             * param[in]  aParameters   pointer to user defined settings container
             */
            Background_Mesh( const Parameters * aParameters ) : Background_Mesh_Base( aParameters ),
                                                                mDomain( aParameters->get_domain_ijk(),  mPaddingSize )
            {
                // create mesh decomposition
                this->decompose_mesh();

                // calculate element with, length and height for each level
                this->calculate_element_length();

                // calculate coordinate of first node on proc ( is in aura )
                this->calculate_domain_offset();

                // initialize first layer of elements
                this->initialize_coarsest_elements();

                // indices for elements on coarsest level within proc domain
                this->create_coarsest_frame();

                // set element properties on coarsest level // create aura and inverse aura
                // aura size = padding size
                this->finalize_coarsest_elements();

                // synchronize with other procs
                this->synchronize_coarsest_aura();

                // populates padding element container
                this->collect_coarsest_padding_elements();

                // create list of active elements
                this->collect_active_elements();

                // create list of active elements including aura
                this->collect_active_elements_including_aura();

                // calculate neighborhood
                this->collect_neighbors();

                // calculate indices for elements
                this->update_element_indices();
            }

//--------------------------------------------------------------------------------

            /**
             * Mesh destructor. Needs to destroy all element pointers on coarsest
             * level. Higher level elements are destroyed implicitly by element
             * destructor.
             */
            ~Background_Mesh()
            {
                // delete pointers in element cell
                for ( auto p:  mCoarsestElementsIncludingAura )
                {
                    delete p;
                }
            }

//--------------------------------------------------------------------------------

            /**
             * Returns a Matrix< DDLUMat > of the dimension < number of dimensions >
             *                                       * < max number of levels >
             *
             * @return         Matrix< DDLUMat > number of elements per direction on
             *                              proc, including aura
             */
            Matrix< DDLUMat > get_number_of_elements_per_direction_on_proc() const
            {
                Matrix< DDLUMat > aMat( N, gMaxNumberOfLevels );

                for( uint l=0; l<gMaxNumberOfLevels; ++l )
                {
                    for ( uint k=0; k<N; ++k )
                    {
                        aMat( k, l ) = mMySubDomain.mNumberOfElementsPerDimension[ l ][ k ];
                    }
                }
                return aMat;
            }

//--------------------------------------------------------------------------------

            /**
             * Returns a Matrix< DDLUMat > of the dimension < number of dimensions >
             *                                       * < max number of levels >
             *
             * @return         Matrix< DDLUMat > number of elements per direction
             *                              within whole mesh, including aura
             */
            Matrix< DDLUMat > get_number_of_elements_per_direction() const
            {
                Matrix< DDLUMat > aMat( N, gMaxNumberOfLevels );

                for( uint l=0; l<gMaxNumberOfLevels; ++l )
                {
                    for ( uint k=0; k<N; ++k )
                    {
                        aMat( k, l ) = mDomain.mNumberOfElementsPerDimension[ l ][ k ];
                    }
                }
                return aMat;
            }

//--------------------------------------------------------------------------------

            /**
             * Returns a Matrix< DDLUMat > containing the ijk positions of the calculation
             *                        domain on the proc
             *
             * @return Matrix< DDLUMat >
             */
            Matrix< DDLUMat > get_subdomain_ijk() const
            {
                Matrix< DDLUMat > aMat( 2, N );

                for ( uint k=0; k<N; ++k )
                {
                    aMat( 0, k ) = mMySubDomain.mFrameIJK[ 0 ][ k ][ 0 ];
                    aMat( 1, k ) = mMySubDomain.mFrameIJK[ 0 ][ k ][ 1 ];
                }

                return aMat;
            }

//--------------------------------------------------------------------------------

            /**
             * Returns the ijk-offset of domain of current proc.
             * This value is needed to transform global IDs to local ones and
             * vice versa
             *
             * @return Matrix< DDLUMat > of dimension  < number of dimensions >
             *                                  * <max number of levels>
             */
            Matrix< DDLUMat > get_subdomain_offset_of_proc()
            {
                uint tNumberOfDimensions = mParameters->get_number_of_dimensions();

                Matrix< DDLUMat > aIJK( tNumberOfDimensions, gMaxNumberOfLevels );

                for( uint l=0; l<gMaxNumberOfLevels; ++l )
                {
                    for( uint k=0; k<tNumberOfDimensions; ++k )
                    {
                        aIJK( k, l ) =  mMySubDomain.mAuraIJK[ l ][ k ][ 0 ];
                    }
                }
                return aIJK;
            }
//--------------------------------------------------------------------------------

            /**
             * calculates the node coordinates of an element
             *
             * @param[in]   aElement    Element to be processed
             * @param[out]  aNodeCoords Matrix containing the node coordinates
             *                          ( 3 x 2^n )
             */
            void calc_corner_nodes_of_element( const Background_Element_Base   * aElement,
                                                     Matrix< DDRMat >          & aNodeCoords );

//--------------------------------------------------------------------------------

            /**
             * calculates the coordinates of the center of the element
             *
             * @param[in]   aElement    Element to be processed
             * @param[out]  aNodeCoords Matrix containing the node coordinates
             *                          ( 3 x 1 )
             */
            void calc_center_of_element( const Background_Element_Base   * aElement,
                                               Matrix< DDRMat >          & aNodeCoords );

//--------------------------------------------------------------------------------

            /**
             * returns a pointer to an element on level Zero
             *
             * @param[in] aI proc local i-position of element
             * @param[in] aJ proc local j-position of element
             *
             * @return pointer to element on top level
             *
             */
            Background_Element_Base * get_coarsest_element_by_ij( const luint & aI,
                                                                  const luint & aJ )
            {
                return mCoarsestElementsIncludingAura( this->calc_subdomain_id_of_element( 0, aI, aJ ) );
            }

//--------------------------------------------------------------------------------

            /**
             * returns a pointer to an element on level Zero
             *
             * @param[in] aI proc local i-position of element
             * @param[in] aJ proc local j-position of element
             *
             * @return pointer to element on top level
             *
             */
            Background_Element_Base * get_coarsest_element_by_ijk( const luint & aI,
                                                                   const luint & aJ,
                                                                   const luint & aK )
            {
                return mCoarsestElementsIncludingAura( this->calc_subdomain_id_of_element( 0, aI, aJ, aK ) );
            }

//--------------------------------------------------------------------------------

            /**
             * returns the offset of the current proc
             *
             * @return Matrix< DDRMat >
             */
            Matrix< DDRMat > get_domain_offset()
            {
                Matrix< DDRMat > aMat( N, 1 );
                for( uint k=0; k<N; ++k )
                {
                    aMat( k ) = mDomainOffset[ k ];
                }
                return aMat;
            }

//--------------------------------------------------------------------------------
        protected:
//--------------------------------------------------------------------------------

            /**
             * Calculates a local ID from a given level
             * and global ID
             *
             * @param[in]    aLevel   level of element to be investigated
             * @param[in]    aID      global ID of element to be investigated
             *
             * @return       luint    local ID on submesh of proc
             */
            luint calc_subdomain_id_from_global_id( const uint  & aLevel,
                                                    const luint & aID) const;

//--------------------------------------------------------------------------------

            /**
             * Unets element active flag, sets element flag,
             * initializes children, and removes refinement queue flag
             *
             * param[in]    aElement  element to be refined
             * param[in]    aKeepState  Indicates
             *
             * @return      vpid
             */
            void refine_element( Background_Element_Base* aElement, const bool aKeepState );

//--------------------------------------------------------------------------------

            /**
             *
             * Protected function that checks neighbors and inserts them into
             * aElement. This function is to be used for elements on level zero
             * only.
             *
             * @param[inout]  aElement    element to be processed
             *
             * @return void
             *
             */
            void collect_neighbors_on_level_zero( );

//--------------------------------------------------------------------------------

            /**
             * calculate global ID from level and from i-position ( 1D case )
             *
             * @param[in] aLevel level of element
             * @param[in] aI     i-index of element
             *
             * @return luint global ID of element
             *
             */
            luint calc_domain_id_of_element( const uint  & aLevel,
                                             const luint & aI ) const ;

// - - - - - - - - - - - - - - - - - - - - - - - - - - - - - - - - - - - - - - - -

            /**
             * calculate global ID from level and from ij-position ( 2D case )
             *
             * @param[in] aLevel level of element
             * @param[in] aI     i-index of element
             * @param[in] aJ     j-index of element
             *
             * @return luint global ID of element
             *
             */
            luint calc_domain_id_of_element( const uint  & aLevel,
                                             const luint & aI,
                                             const luint & aJ ) const ;

// - - - - - - - - - - - - - - - - - - - - - - - - - - - - - - - - - - - - - - - -

            /**
             * calculate global ID from level and from ijk-position ( 3D case )
             *
             * @param[in] aLevel level of element
             * @param[in] aI     i-index of element
             * @param[in] aJ     j-index of element
             * @param[in] aK     k-index of element
             *
             * @return luint global ID of element
             *
             */
            luint calc_domain_id_of_element(
                    const uint  & aLevel,
                    const luint & aI,
                    const luint & aJ,
                    const luint & aK ) const ;
//--------------------------------------------------------------------------------

            /**
             * subroutine for collect_side_set that collects elements on coarsest
             * level for a side
             */
            void collect_coarsest_elements_on_side(
                    const uint                       & aSideOrdinal,
                    Cell< Background_Element_Base* > & aCoarsestElementsOnSide );

//--------------------------------------------------------------------------------
        private:
//--------------------------------------------------------------------------------

            /**
             * calculates the element length lookup table
             *
             * @return void
             */
            void calculate_element_length()
            {
                // get domain dimensions from settings
                Matrix< DDRMat > tDomainDimensions = mParameters->get_domain_dimensions();

                // get number of elements on coarsest level from settings
                Matrix< DDLUMat > tNumberOfElements = mParameters->get_number_of_elements_per_dimension();

                // calculate width for first level
                for( uint k=0; k<N; ++k )
                {
                    mElementLength[ 0 ][ k ] = tDomainDimensions( k ) / ( ( real ) ( tNumberOfElements( k ) ) );
                }

                // loop over all higher levels
                for( uint l=1; l<gMaxNumberOfLevels; ++l )
                {
                    // loop over all dimensions
                    for( uint k=0; k<N; ++k )
                    {
                        // calculate length of element
                        mElementLength[ l ][ k ] = 0.5*mElementLength[ l-1 ][ k ];
                    }
                }
            }

//--------------------------------------------------------------------------------

            /**
             * calculates the coordinate of first node on proc
             * ( including aura )
             *
             * @return void
             */
            void calculate_domain_offset()
            {
                // get domain offset
                Matrix< DDRMat > tParametersOffset = mParameters->get_domain_offset();

                // get padding size
                real tPaddingSize = ( real ) mParameters->get_padding_size();

                // subtract padding size from offset
                for( uint k=0; k<N; ++k )
                {
                    mDomainOffset[ k ] = tParametersOffset( k ) - tPaddingSize * mElementLength[ 0 ][ k ];
                }
            }

//--------------------------------------------------------------------------------
            /**
             * Calculates ijk lookup table for current proc.
             *
             * @return  void
             */
            void decompose_mesh()
            {
                // print output info
                if ( par_rank() == 0 )
                {
                    MORIS_LOG_INFO( "--------------------------------------------------------------------------------\n" ) ;

                    if ( par_size() == 1 )
                    {
                        MORIS_LOG_INFO("  decomposing mesh over %u proc\n", ( unsigned int ) par_size() ) ;
                    }
                    else
                    {
                        MORIS_LOG_INFO("  decomposing mesh over %u procs\n", ( unsigned int ) par_size() ) ;
                    }
                    MORIS_LOG_INFO("--------------------------------------------------------------------------------\n" ) ;
                    MORIS_LOG_INFO("\n" );
                }

                if ( gLogger.get_severity_level() < 1 )
                {
                    // wait until all procs are here ( because of output )
                    barrier();
                }

                // calculate neighbors
                create_proc_cart( N ,
                                  mProcDims,
                                  mMyProcCoords,
                                  mMyProcNeighbors );

                // get number of elements per dimension from settings
                auto tNumberOfElementsPerDimension = mParameters->get_number_of_elements_per_dimension();

                // calculate number of elements per dimension
                Matrix< DDLUMat > tNumberOfElementsPerDimensionOnProc( N, 1 );
                for ( uint k=0; k<N; ++k )
                {
                    tNumberOfElementsPerDimensionOnProc( k ) = tNumberOfElementsPerDimension ( k ) /  mProcDims( k ) ;

                    if( par_rank() == 0 )
                    {
                        // make sure that cart size is OK
                        if ( tNumberOfElementsPerDimension( k ) % mProcDims( k ) != 0 )
                        {
                            MORIS_ASSERT( 0, "proc size incompatible to defined elements per dimension" );
                        }
                    }
                }

                // calculate decomposition domain
                // set owned and shared limits
                Matrix< DDLUMat > tDomainIJK( 2, N );

                for ( uint k=0; k<N; ++k )
                {
                    tDomainIJK( 0, k ) =   mPaddingSize + tNumberOfElementsPerDimensionOnProc ( k ) * mMyProcCoords ( k );

                    tDomainIJK( 1, k ) =   tDomainIJK( 0, k ) + tNumberOfElementsPerDimensionOnProc ( k ) - 1;
                }

                // create proc domain
                Domain< N > tMySubDomain( tDomainIJK, mPaddingSize );

                // move domain object to member
                mMySubDomain = std::move( tMySubDomain );

                // print proc area
                if ( gLogger.get_severity_level() < 1 )
                {
                    moris_id tMyRank = par_rank() ;

                    uint tNumberOfDimensions = mParameters->get_number_of_dimensions();

                    std::string tString = "  proc " + std::to_string( tMyRank );

                    // add dots to the string for pretty output
                    if ( tMyRank < 10 )
                    {
                        tString +=" ... :" ;
                    }
                    else if ( tMyRank < 100 )
                    {
                        tString +=" .. :" ;
                    }
                    else if ( tMyRank < 1000 )
                    {
                        tString +=" . :" ;
                    }
                    else if ( tMyRank < 10000 )
                    {
                        tString +="  :" ;
                    }
                    else
                    {
                        tString +=" :" ;
                    }

                    if ( tNumberOfDimensions == 1 )
                    {
                        MORIS_LOG_INFO("%s owns i domain ", tString.c_str() ) ;
                    }
                    else if ( tNumberOfDimensions == 2 )
                    {
                        MORIS_LOG_INFO("%s owns i-j domain ", tString.c_str()  ) ;
                    }
                    else if( tNumberOfDimensions == 3 )
                    {
                        MORIS_LOG_INFO("%s owns i-j-k domain ", tString.c_str() ) ;
                    }

                    // print ijk domain
                    MORIS_LOG_INFO("%lu-%lu",
                            ( long unsigned int ) mMySubDomain.mDomainIJK[ 0 ][ 0 ][ 0 ],
                            ( long unsigned int ) mMySubDomain.mDomainIJK[ 0 ][ 0 ][ 1 ] );
                    for ( uint k=1; k<N; ++k )
                    {
                        MORIS_LOG_INFO(", %lu-%lu ",
                                ( long unsigned int ) mMySubDomain.mDomainIJK[ 0 ][ k ][ 0 ],
                                ( long unsigned int ) mMySubDomain.mDomainIJK[ 0 ][ k ][ 1 ] );
                    }
                    MORIS_LOG_INFO("\n\n" );
                }

                // test if settings are OK
                if( par_rank() == 0 &&  par_size() != 1 )
                {
                    // get number of dimensions from settings
                    uint tNumberOfDimensions = mParameters->get_number_of_dimensions();

                    Matrix< DDLUMat > tProcSplit( tNumberOfDimensions, 1 );

                    bool tError = false;

                    // loop over all dimensions and copy elements
                    for( uint k=0; k<tNumberOfDimensions; ++k )
                    {
                        tProcSplit( k ) = mMySubDomain.mNumberOfElementsPerDimension[ 0 ][ k ] - 2*mPaddingSize;

                        if ( tProcSplit( k ) < mPaddingSize )
                        {
                            tError = true;
                        }
                    }

                    // test if error occurred
                    if ( tError )
                    {
                        std::fprintf( stdout, "     ERROR: Mesh too coarse for selected split and padding size.\n" );
                        for( uint k=0; k<tNumberOfDimensions; ++k )
                        {
                            if (  tProcSplit( k ) < mPaddingSize )
                            {
                                // print in correct grammar
                                if ( tProcSplit( k ) == 1 )
                                {
                                    std::fprintf( stdout,
                                            "            In dimension %u, each proc domain gets 1 element, need at least %lu.\n",
                                            ( unsigned int ) k,
                                            ( long unsigned int ) mPaddingSize );
                                }
                                else
                                {
                                    std::fprintf( stdout,
                                            "            In dimension %u, each proc domain gets %lu elements, need at least %lu.\n",
                                            ( unsigned int ) k,
                                            ( long unsigned int ) tProcSplit( k ),
                                            ( long unsigned int ) mPaddingSize );
                                }
                            }
                        }
                        std::fprintf( stdout, "\n" );
                        exit( -1 );
                    }
                }
            }

//--------------------------------------------------------------------------------
            /**
             * In this subroutine, the coarsest layer of elements on the proc,
             * including the aura, is generated. The element pointers are created
             * and stored in a fixed size cell, mCoarsestElementsIncludingAura.
             * New elements are created with the assumption that they are active,
             * the ID of the proc owning that element is not known yet, and set to
             * MORIS_UINT_MAX.
             *
             * @return  void
             */
            void initialize_coarsest_elements();

//--------------------------------------------------------------------------------
            /**
             * This function loops over all elements on the coarsest level,
             * identifies padding elements and calculates element ownership. It
             * also identifies the elements on the coarsest level that belong to
             * the aura. In fact, there are two auras. The normal aura around the
             * proc domain, which contains the elements that belong to the neighbor
             * proc and are shared with the current proc, and the inverse aura,
             * which contains the elements that belong to the current proc,
             * and are shared with the neighbor. In most cases, padding elements are
             * not considered for the aura.
             *
             * @return  void
             */
            void finalize_coarsest_elements();

//--------------------------------------------------------------------------------
            /**
             * Sometimes, it is more helpful to only access the elements that are
             * within the calculation domain of the proc, excluding the aura.
             * This function creates a list of local indices of these elements.
             *
             * @return  void
             */
            void create_coarsest_frame();

//--------------------------------------------------------------------------------

            /**
             * Calculates number of elements on first level.
             * This function is only needed once.
             * Therefore, template specialization is not required.
             *
             * @return   Matrix< DDLUMat > of dimension < number of dimensions>
             *                       containing number of elements per direction
             *                       on coarsest proc, including aura
             */
            Matrix< DDLUMat > get_number_of_subdomain_elements_per_direction_on_level_zero()
            {
                Matrix< DDLUMat > aNumberOfElements( N, 1 );
                for( uint k=0; k<N; ++k )
                {
                    aNumberOfElements( k ) =  mMySubDomain.mNumberOfElementsPerDimension[ 0 ][ k ];
                }
                return aNumberOfElements;
            }

//--------------------------------------------------------------------------------

            /**
             * Internal function called from initialize_coarsest_elements()/
             * Takes the pointer of the element and puts it into the correct
             * position in mCoarsestElementsIncludingAura
             *
             *
             */
            void insert_zero_level_element( const luint                   & aPosition,
                                                  Background_Element_Base * aElement )
            {
                mCoarsestElementsIncludingAura( aPosition ) = aElement ;
            }

//-------------------------------------------------------------------------------

            /**
             * calculate subdomain ID from level and from i-position ( 1D case )
             *
             * @param[in] aLevel level of element
             * @param[in] aI     i-index of element
             *
             * @return luint subdomain ID of element
             *
             */
            luint calc_subdomain_id_of_element( const uint  & aLevel,
                                                const luint & aI ) const ;

// - - - - - - - - - - - - - - - - - - - - - - - - - - - - - - - - - - - - - - - -

            /**
             * calculate subdomain ID from level and from ij-position ( 2D case )
             *
             * @param[in] aLevel level of element
             * @param[in] aI     i-index of element
             * @param[in] aJ     j-index of element
             *
             * @return luint subdomain ID of element
             *
             */
            luint calc_subdomain_id_of_element( const uint  & aLevel,
                                                const luint & aI,
                                                const luint & aJ ) const ;
// - - - - - - - - - - - - - - - - - - - - - - - - - - - - - - - - - - - - - - - -

            /**
             * calculate subdomain ID from level and from ijk-position ( 3D case )
             *
             * @param[in] aLevel level of element
             * @param[in] aI     i-index of element
             * @param[in] aJ     j-index of element
             * @param[in] aK     k-index of element
             *
             * @return luint subdomain ID of element
             *
             */
            luint calc_subdomain_id_of_element( const uint  & aLevel,
                                                const luint & aI,
                                                const luint & aJ,
                                                const luint & aK ) const;

//--------------------------------------------------------------------------------
            /**
             * Internal function called during element refinement.
             * Calculates IDs and Subdomain IDs for given ijk-positions
             *
             * @param[in]  aLevel         level of child elements to be considered
             * @param[in]  aIJK           matrix of dimension <number of dimensions>
             *                           * <number of children>
             * @param[out] aIDs           global IDs for each child element
             * @param[out] aSubdomainIDs  proc local IDs for each child element
             *
             * @return void
             */
            void calc_element_ids( const uint              & aLevel,
                                   const Matrix< DDLUMat > & aIJK,
                                         Matrix< DDLUMat > & aIDs ) const;

//--------------------------------------------------------------------------------

            void check_queued_element_for_padding( Background_Element_Base * aElement  )
            {
                // only do something if this element belongs to me
                if ( aElement->get_owner() == mMyRank )
                {
                    // get local ijk position of element
                    const luint * tIJK = aElement->get_ijk();

                    // get level of element
                    uint tLevel = aElement->get_level();

                    // perform aura check
                    bool tIsPaddingCandidate = false;

                    // loop over all dimensions
                    for( uint k = 0; k < N; ++k )
                    {
                        // claculate global coordinate of element
                        luint tI = tIJK[ k ] + mMySubDomain.mAuraIJK[ tLevel ][ k ][ 0 ];

                        // test if element is candidate for padding test
                        tIsPaddingCandidate = tIsPaddingCandidate
                                              || ( ( tI < mDomain.mDomainIJK[ tLevel ][ k ][ 0 ] + mPaddingRefinement )
                                              ||   ( tI > mDomain.mDomainIJK[ tLevel ][ k ][ 1 ] - mPaddingRefinement ) );
                    }

                    if ( tIsPaddingCandidate )
                    {
                        // get neighbors from same level
                        Cell< Background_Element_Base* > tNeighbors;
                        aElement->get_neighbors_from_same_level( mPaddingRefinement,
                                                                 tNeighbors );

                        // loop over all neighbors
                        for ( auto tNeighbor : tNeighbors )
                        {
                            // test if neighbor is padding
                            if ( tNeighbor->is_padding() && ! tNeighbor->is_queued_for_refinement() )
                            {
                                // flag padding element for refinement
                                tNeighbor->put_on_refinement_queue();
                            }
                        }
                    }
                }
            }

//--------------------------------------------------------------------------------

            void get_element_in_bounding_box_memory_index( const uint                     & aPattern,
                                                           const moris::Matrix< DDRMat >  & aPoint,
                                                           const moris::Matrix< DDRMat >  & aBoundingBoxSize,
                                                                 moris::Matrix< DDLUMat > & aElementMemoryIndex )
            {
                MORIS_ASSERT( par_size() == 1, "get_element_in_bounding_box_memory_index(), not tested in parallel");
                uint tLevel = 0;
//                for( uint Ik = 0; Ik < gMaxNumberOfLevels; Ik++ )
//                {
//                    if( equal_to( aBackgroundElementedgeLength( 0, 0 ), mElementLength[ Ik ][ 0 ] ) )
//                    {
//                        break;
//                    }
//
//                    tLevel += 1;
//                }

                // get domain offset
                Matrix< DDRMat > tParametersOffset = mParameters->get_domain_offset();

<<<<<<< HEAD
                luint tIJK[ N ];
=======

                bool tCheck = true;

                sint tIJK[ N ];
>>>>>>> c986973b
                luint tBoundingBoxSizeIJK[ N ];
                luint tBoundingBoxStartEndIJK[ N ][ 2 ];
                for( uint Ik=0; Ik<N; ++Ik )
                {
                    tIJK[ Ik ] = std::floor( ( aPoint( Ik ) - mDomainOffset[ Ik ] ) / mElementLength[ tLevel ][ Ik ] );

<<<<<<< HEAD
                    tBoundingBoxSizeIJK[ Ik ] = std::ceil( aBoundingBoxSize( Ik ) / mElementLength[ tLevel ][ Ik ] );

                    sint tStart = tIJK[ Ik ] - tBoundingBoxSizeIJK[ Ik ];
=======
                    if ( tIJK[ Ik ] < (sint)mDomain.mDomainIJK[ tLevel ][ Ik ][ 0 ] || tIJK[ Ik ] > (sint)mDomain.mDomainIJK[ tLevel ][ Ik ][ 1 ] )
                    {
                        tCheck = false;
                        break;
                    }

                    tBoundingBoxSizeIJK[ Ik ] = std::ceil( aBoundingBoxSize( Ik ) / mElementLength[ tLevel ][ Ik ] );

                    sint tStart = tIJK[ Ik ] - tBoundingBoxSizeIJK[ Ik ];

>>>>>>> c986973b
                    if( tStart >= (sint)mDomain.mDomainIJK[ tLevel ][ Ik ][ 0 ] )
                    {
                        tBoundingBoxStartEndIJK[ Ik ][ 0 ] = tStart;
                    }
                    else
                    {
                        tBoundingBoxStartEndIJK[ Ik ][ 0 ] = mDomain.mDomainIJK[ tLevel ][ Ik ][ 0 ];
                    }

                    sint tEnd = tIJK[ Ik ] + tBoundingBoxSizeIJK[ Ik ];
<<<<<<< HEAD
=======

>>>>>>> c986973b
                    if( tEnd <= (sint)mDomain.mDomainIJK[ tLevel ][ Ik ][ 1 ] )
                    {
                        tBoundingBoxStartEndIJK[ Ik ][ 1 ] = tEnd;
                    }
                    else
                    {
                        tBoundingBoxStartEndIJK[ Ik ][ 1 ] = mDomain.mDomainIJK[ tLevel ][ Ik ][ 1 ];
                    }
<<<<<<< HEAD
                }

                moris::Cell< Background_Element_Base* > tBackgroundElements;

                this->collect_coarsest_elements_in_bounding_box( tBackgroundElements, tBoundingBoxStartEndIJK, tLevel );

                luint tCounter = 0;

                // loop over frame and count active descendants
                for( luint Ik = 0; Ik < tBackgroundElements.size(); ++Ik )
                {
                    tBackgroundElements( Ik )->get_number_of_active_descendants( aPattern, tCounter );
                }

                moris::Cell< Background_Element_Base* > tActiveElements( tCounter, nullptr );

                tCounter = 0;

                for( luint Ik = 0; Ik < tBackgroundElements.size(); ++Ik )
                {
                    tBackgroundElements( Ik )->collect_active_descendants( aPattern, tActiveElements, tCounter );
                }

                aElementMemoryIndex.set_size( tActiveElements.size(), 1 );

                for( luint Ik = 0; Ik < tActiveElements.size(); ++Ik )
                {
                    aElementMemoryIndex( Ik ) = tActiveElements( Ik )->get_memory_index();
=======

                }


                if ( tCheck )
                {
                    moris::Cell< Background_Element_Base* > tBackgroundElements;

                    this->collect_coarsest_elements_in_bounding_box( tBackgroundElements, tBoundingBoxStartEndIJK, tLevel );

                    luint tCounter = 0;

                    // loop over frame and count active descendants
                    for( luint Ik = 0; Ik < tBackgroundElements.size(); ++Ik )
                    {
                        tBackgroundElements( Ik )->get_number_of_active_descendants( aPattern, tCounter );
                    }

                    moris::Cell< Background_Element_Base* > tActiveElements( tCounter, nullptr );

                    tCounter = 0;

                    for( luint Ik = 0; Ik < tBackgroundElements.size(); ++Ik )
                    {
                        tBackgroundElements( Ik )->collect_active_descendants( aPattern, tActiveElements, tCounter );
                    }

                    aElementMemoryIndex.set_size( tActiveElements.size(), 1 );

                    for( luint Ik = 0; Ik < tActiveElements.size(); ++Ik )
                    {
                        aElementMemoryIndex( Ik ) = tActiveElements( Ik )->get_memory_index();
                    }
                }
                else
                {
                    aElementMemoryIndex.set_size( 0, 0 );
>>>>>>> c986973b
                }
            };

//--------------------------------------------------------------------------------

            void collect_coarsest_elements_in_bounding_box( moris::Cell< Background_Element_Base* > & aBackgroundElements,
                                                            luint                                     aBoundingBoxStartEndIJK[][2],
                                                            uint                                      alevel );

//--------------------------------------------------------------------------------
        }; /* Background_Mesh */

//--------------------------------------------------------------------------------

        template < uint N >
        void Background_Mesh< N >::initialize_coarsest_elements()
        {
            MORIS_ERROR( false, "Do not know how initialize elements\n");
        }

//--------------------------------------------------------------------------------

        template < uint N >
        void Background_Mesh< N >::finalize_coarsest_elements()
        {
            MORIS_ERROR( false, "Don't know how to finalize coarsest level.");
        }

//--------------------------------------------------------------------------------

        template < uint N >
        luint Background_Mesh< N >::calc_domain_id_of_element(
                const uint  & aLevel,
                const luint & aI ) const
        {
            MORIS_ERROR( false, "wrong function calc_domain_id_of_element() called.");
            return 0;
        }

// - - - - - - - - - - - - - - - - - - - - - - - - - - - - - - - - - - - - - - - -

        template < uint N >
        luint Background_Mesh< N >::calc_domain_id_of_element(
                const uint  & aLevel,
                const luint & aI,
                const luint & aJ ) const
        {
            MORIS_ERROR( false, "wrong function calc_domain_id_of_element() called.");
            return 0;
        }

// - - - - - - - - - - - - - - - - - - - - - - - - - - - - - - - - - - - - - - - -
        template < uint N >
        luint Background_Mesh< N >::calc_domain_id_of_element(
                const uint  & aLevel,
                const luint & aI,
                const luint & aJ,
                const luint & aK ) const
        {
            MORIS_ERROR( false, "wrong function calc_domain_id_of_element() called.");
            return 0;
        }

//--------------------------------------------------------------------------------

        template < uint N >
        luint Background_Mesh< N >::calc_subdomain_id_of_element( const uint  & aLevel,
                                                                  const luint & aI ) const
        {
            MORIS_ERROR( false, "wrong function calc_subdomain_id_of_element() called.");
            return 0;
        }

// - - - - - - - - - - - - - - - - - - - - - - - - - - - - - - - - - - - - - - - -

        template < uint N >
        luint Background_Mesh< N >::calc_subdomain_id_of_element( const uint  & aLevel,
                                                                  const luint & aI,
                                                                  const luint & aJ ) const
        {
            MORIS_ERROR( false, "wrong function calc_subdomain_id_of_element() called.");
            return 0;
        }

// - - - - - - - - - - - - - - - - - - - - - - - - - - - - - - - - - - - - - - - -

        template < uint N >
        luint Background_Mesh< N >::calc_subdomain_id_of_element( const uint  & aLevel,
                                                                  const luint & aI,
                                                                  const luint & aJ,
                                                                  const luint & aK ) const
        {
            MORIS_ERROR( false, "wrong function calc_subdomain_id_of_element() called.");
            return 0;
        }

//--------------------------------------------------------------------------------

         template < uint N >
         void Background_Mesh< N >::calc_element_ids(
                 const uint         & aLevel,
                 const Matrix< DDLUMat > & aIJK,
                 Matrix< DDLUMat >       & aIDs ) const
         {
             MORIS_ERROR( false, "Don't know how to calculate ids yet.");
         }

//--------------------------------------------------------------------------------

         template < uint N >
         luint Background_Mesh< N >::calc_subdomain_id_from_global_id(
                 const uint         & aLevel,
                 const luint        & aID) const
         {
             MORIS_ERROR( false, "Don't know how to calculate IDs yet.");
             return 0;
         }

//--------------------------------------------------------------------------------

        template < uint N >
        void Background_Mesh< N >::refine_element( Background_Element_Base * aElement, const bool aKeepState )
        {
            MORIS_ERROR( false, "Don't know how to refine element." );
        }

//--------------------------------------------------------------------------------

        template < uint N >
        void Background_Mesh< N >::create_coarsest_frame()
        {
            MORIS_ERROR( false, "Don't know how to create coarsest frame.");
        }

//-------------------------------------------------------------------------------

        template < uint N >
        void Background_Mesh< N >::collect_neighbors_on_level_zero()
        {
            MORIS_ERROR( false, "Don't know how to collect_neighbors_on_level_zero.");
        }


//-------------------------------------------------------------------------------

        template < uint N >
        void Background_Mesh< N >::calc_corner_nodes_of_element(
                const Background_Element_Base   * aElement,
                Matrix< DDRMat >                       & aNodeCoords )
        {
            MORIS_ERROR( false,  "Do not know how calculate corner nodes\n" );
        }

//-------------------------------------------------------------------------------

        template < uint N >
        void Background_Mesh< N >::calc_center_of_element(
                const Background_Element_Base  * aElement,
                Matrix< DDRMat >                      & aNodeCoords )
        {
            MORIS_ERROR( false,  "Do not know how calculate center of element\n");
        }

//-------------------------------------------------------------------------------

        template < uint N >
        void Background_Mesh< N >::collect_coarsest_elements_on_side(
                const uint                       & aSideOrdinal,
                Cell< Background_Element_Base* > & aCoarsestElementsOnSide )
        {
            MORIS_ERROR( false,  "Do not know how to collect coarsest elements on side \n");
        }

//-------------------------------------------------------------------------------

        template < uint N >
        void Background_Mesh< N >::collect_coarsest_elements_in_bounding_box( moris::Cell< Background_Element_Base* > & aBackgroundElements,
                                                                              luint                                     aBoundingBoxStartEndIJK[][2],
                                                                              uint                                      alevel )
        {
            MORIS_ERROR( false, "Do not know how initialize elements\n");
        }

//--------------------------------------------------------------------------------
    } /* namespace hmr */
} /* namespace moris */

#include "cl_HMR_Background_Mesh_2D.hpp"
#include "cl_HMR_Background_Mesh_3D.hpp"

#endif /* SRC_HMR_CL_HMR_BACKGROUND_MESH_HPP_ */<|MERGE_RESOLUTION|>--- conflicted
+++ resolved
@@ -841,25 +841,16 @@
                 // get domain offset
                 Matrix< DDRMat > tParametersOffset = mParameters->get_domain_offset();
 
-<<<<<<< HEAD
-                luint tIJK[ N ];
-=======
-
                 bool tCheck = true;
 
                 sint tIJK[ N ];
->>>>>>> c986973b
+
                 luint tBoundingBoxSizeIJK[ N ];
                 luint tBoundingBoxStartEndIJK[ N ][ 2 ];
                 for( uint Ik=0; Ik<N; ++Ik )
                 {
                     tIJK[ Ik ] = std::floor( ( aPoint( Ik ) - mDomainOffset[ Ik ] ) / mElementLength[ tLevel ][ Ik ] );
 
-<<<<<<< HEAD
-                    tBoundingBoxSizeIJK[ Ik ] = std::ceil( aBoundingBoxSize( Ik ) / mElementLength[ tLevel ][ Ik ] );
-
-                    sint tStart = tIJK[ Ik ] - tBoundingBoxSizeIJK[ Ik ];
-=======
                     if ( tIJK[ Ik ] < (sint)mDomain.mDomainIJK[ tLevel ][ Ik ][ 0 ] || tIJK[ Ik ] > (sint)mDomain.mDomainIJK[ tLevel ][ Ik ][ 1 ] )
                     {
                         tCheck = false;
@@ -870,7 +861,6 @@
 
                     sint tStart = tIJK[ Ik ] - tBoundingBoxSizeIJK[ Ik ];
 
->>>>>>> c986973b
                     if( tStart >= (sint)mDomain.mDomainIJK[ tLevel ][ Ik ][ 0 ] )
                     {
                         tBoundingBoxStartEndIJK[ Ik ][ 0 ] = tStart;
@@ -881,10 +871,7 @@
                     }
 
                     sint tEnd = tIJK[ Ik ] + tBoundingBoxSizeIJK[ Ik ];
-<<<<<<< HEAD
-=======
-
->>>>>>> c986973b
+
                     if( tEnd <= (sint)mDomain.mDomainIJK[ tLevel ][ Ik ][ 1 ] )
                     {
                         tBoundingBoxStartEndIJK[ Ik ][ 1 ] = tEnd;
@@ -893,37 +880,6 @@
                     {
                         tBoundingBoxStartEndIJK[ Ik ][ 1 ] = mDomain.mDomainIJK[ tLevel ][ Ik ][ 1 ];
                     }
-<<<<<<< HEAD
-                }
-
-                moris::Cell< Background_Element_Base* > tBackgroundElements;
-
-                this->collect_coarsest_elements_in_bounding_box( tBackgroundElements, tBoundingBoxStartEndIJK, tLevel );
-
-                luint tCounter = 0;
-
-                // loop over frame and count active descendants
-                for( luint Ik = 0; Ik < tBackgroundElements.size(); ++Ik )
-                {
-                    tBackgroundElements( Ik )->get_number_of_active_descendants( aPattern, tCounter );
-                }
-
-                moris::Cell< Background_Element_Base* > tActiveElements( tCounter, nullptr );
-
-                tCounter = 0;
-
-                for( luint Ik = 0; Ik < tBackgroundElements.size(); ++Ik )
-                {
-                    tBackgroundElements( Ik )->collect_active_descendants( aPattern, tActiveElements, tCounter );
-                }
-
-                aElementMemoryIndex.set_size( tActiveElements.size(), 1 );
-
-                for( luint Ik = 0; Ik < tActiveElements.size(); ++Ik )
-                {
-                    aElementMemoryIndex( Ik ) = tActiveElements( Ik )->get_memory_index();
-=======
-
                 }
 
 
@@ -960,7 +916,6 @@
                 else
                 {
                     aElementMemoryIndex.set_size( 0, 0 );
->>>>>>> c986973b
                 }
             };
 
