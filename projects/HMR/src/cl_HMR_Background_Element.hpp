/*
 * clHMRElement.hpp
 *
 *  Created on: May 1, 2018
 *      Author: messe
 */

#ifndef SRC_HMR_CL_HMR_BACKGROUND_ELEMENT_HPP_
#define SRC_HMR_CL_HMR_BACKGROUND_ELEMENT_HPP_

#include "cl_HMR_Background_Edge.hpp"
#include "cl_HMR_Background_Element_Base.hpp"
#include "cl_HMR_Background_Facet.hpp"
#include "typedefs.hpp" //COR/src
#include "cl_Cell.hpp" //CON/src
#include "cl_Bitset.hpp" //CON/src
#include "cl_Matrix.hpp" //LINALG/src
#include "linalg_typedefs.hpp" //LINALG/src

namespace moris
{
    namespace hmr
    {
        /**
         * \brief Element templated against
         *
         * uint N: number of dimensions (1, 2, or 3)
         * uint C: number of children   (2^N)
         * uint B: number of neighbors  (N^N-1)
         * uint F: number of faces      ( 2*N )
         * uine E: number of edges      ( 3D: 12, 1D: 0 )
         *
         */
        template< uint N, uint C, uint B, uint F , uint E >
        class Background_Element : public Background_Element_Base
        {
//--------------------------------------------------------------------------------
        private:
//--------------------------------------------------------------------------------

                  //! Fixed size array containing children.
                  //! If the element has no children, it contains null pointers
                  Background_Element_Base* mChildren[ C ] = { nullptr };

                  //! bitset defining the child index // FIXME why is this an bitset and not an uint.
                  Bitset< N >              mChildBitset;

                  //! Fixed size array containing neighbors on same level
                  //! Active or refined.
                  Background_Element_Base* mNeighbors[ B ] = { nullptr };

                  //! local ijk position on proc
                  luint                    mIJK[ N ];

                  //! faces for this element
                  Background_Facet *       mFacets[ F ] = { nullptr };

                  //! owner bitset
                  Bitset< F >              mFacetOwnFlags;

                  //! edges for this element
                  Background_Edge **       mEdges;

                  //! edges bitset
                  Bitset< E >              mEdgeOwnFlags;

//--------------------------------------------------------------------------------
        public:
//--------------------------------------------------------------------------------

             /**
              * Default element constructor
              *
              * @param[in]  aParent       Pointer to parent of element,
              *                           null pointer if element is on level zero.
              *
              * @param[in]  aIJK          Pointer to IJK position of element.
              * @param[in]  aID           Global ID of element.
              * @param[in]  aSubDomainID  Proc local subdomain ID of element.
              * @param[in]  aLevel        Level of element.
              * @param[in]  aChildIndex   Tells which child number this element is.
              *                           Pass UINT_MAX if element is on level zero
              * @param[in]  aOwner        For zero level elements, pass UINT_MAX,
              *                           owner is determined later. For all higher
              *                           levels, pass owner of parent.
              */
            Background_Element(       Background_Element_Base * aParent,
                                const uint                    & aActivePattern,
                                const luint                   * aIJK,
                                const luint                   & aID,
                                const uint                    & aLevel,
                                const uint                    & aChildIndex,
                                const uint                    & aOwner ) : Background_Element_Base( aParent,
                                                                                                    aActivePattern,
                                                                                                    aID,
                                                                                                    aLevel,
                                                                                                    aOwner )
            {
                // write child index into bitset
                this->set_child_index( aChildIndex );

                // save ijk position in memory.
                // Needed to calculate ijk of children.
                for( uint k=0; k<N; ++k )
                {
                    mIJK[ k ] = aIJK[ k ];
                }

                // reset owner flags
                mFacetOwnFlags.reset();

                // Creates an size 12 Background_edge pointer array in 3D. Does nothing in 2D
                this->init_edge_container();

                // this only applies for elements of level 1 and above
                if( aLevel > 0 )
                {
                    // check if element needs to be refined again
                    if( aParent->get_min_refimenent_level() > aLevel )
                    {
                        // set min refinement level
                        this->set_min_refimenent_level( aParent->get_min_refimenent_level() );

                        // flag this element for refinement
                        this->put_on_refinement_queue();
                    }
                }
            }

//--------------------------------------------------------------------------------

            /**
             * Default element destructor.
             * Deletes children if children flag is set.
             */
            ~Background_Element()
            {
                if ( mChildrenFlag )
                {
                    for ( auto p:  mChildren )
                    {
                        delete p;
                    }
                }
                // delete faces
               this->delete_facets();

               // delete edges
               this->delete_edge_container();
            }
//--------------------------------------------------------------------------------

            /**
             * Returns an array of size [N] telling the proc local ijk-position
             * of the element on the current level.
             *
             * @return luint pointer to array containing ijk-position
             *               careful: element must not go out of scope.
             */
            const luint *
            get_ijk( ) const
            {
                return mIJK;
            }

//--------------------------------------------------------------------------------

            /**
             * This function is called by the background mesh during refinement.
             * The child pointer is put into the member array mChildren.
             *
             * @param[in] aChild   pointer of child to be added
             *
             * @return void
             */
            void insert_child(  Background_Element_Base* aChild )
            {
                mChildrenFlag = true;
                mChildren[ aChild->get_child_index() ] = aChild;
            }

//--------------------------------------------------------------------------------

            /**
             * This function is needed by the background mesh during refinement.
             * The ijk-position of a child is needed to calculate the local and
             * global ID of the child element.
             *
             * param[ out ]  Matrix< DDUMat > of size <number of dimensions>
             *                                *< number of children >
             * @return void
             */
            void get_ijk_of_children( Matrix< DDLUMat > & aIJK ) const;

//--------------------------------------------------------------------------------

            /**
             * Recursive function that counts all active descendants of an element.
             * If the element is not refined, the function returns one, not zero.
             * This function is needed by the background mesh in order
             * to determine the size of mActiveElements.
             *
             * @param[inout] aCount   Counter to be incremented
             *
             * @return void
             */
            void
            get_number_of_active_descendants( const uint & aPattern, luint & aCount ) const;

//--------------------------------------------------------------------------------
            /**
             * Recursive function that counts all descendants of an element plus
             * the element itself.
             *
             * param[inout] aCount   Counter to be incremented
             *
             * @return void
             */
            void
            get_number_of_descendants( luint & aCount ) const;

//--------------------------------------------------------------------------------

            /**
             * To be called after the cell aElementList has been allocated
             * to the size given by  get_number_of_descendants().
             * Returns an array that consists all related elements, including
             * the element itself.
             *
             * @param[inout] aElementList  cell to which the pointers are added
             * @param[inout] aCount   Counter to be incremented
             *
             * @return void
             */
            void
            collect_descendants( Cell< Background_Element_Base* > & aElementList,
                                 luint                            & aElementCount );

//--------------------------------------------------------------------------------

            /**
             * To be called after the cell aElementList has been allocated
             * to the size given by  get_number_of_active_descendants().
             * Needed by the background mesh to update mActiveElements.
             *
             * @param[inout] aElementList  cell to which the pointers are added
             * @param[inout] aCount   Counter to be incremented
             *
             * @return void
             *
             */
            void collect_active_descendants( const uint                             & aPattern,
                                                   Cell< Background_Element_Base *> & aElementList,
                                                   luint                            & aElementCount );

            void collect_active_descendants( const uint                                   & aPattern,
                                                   Cell< const Background_Element_Base *> & aElementList,
                                                   luint                                  & aElementCount ) const ;
//--------------------------------------------------------------------------------

            /**
             * To be called after the cell aElementList has been allocated
             * to the size given by  get_number_of_active_descendants().
             * Needed by the background mesh to update mActiveElements.
             *
             * @param[in]    aPattern      activation scheme this operation is performed on
             * @param[inout] aElementList  Matrix with memory indices of elements
             * @param[inout] aCount        Counter to be incremented
             *
             * @return void
             *
             */
            void collect_active_descendants_by_memory_index(
                    const uint                       & aPattern,
                    Matrix< DDLUMat >                & aElementList,
                    luint                            & aElementCount,
                    const  int                         aNeighborIndex=-1) const;

//--------------------------------------------------------------------------------

            /**
             * Returns a pointer to a child of an element. If the element
             * has no children, a null pointer will be returned.
             *
             * @param[in] aIndex      Index of requested child (2D: 0-3, 3D: 0-7)
             * @return Background_Element_Base*  pointer to selected child
             */
            Background_Element_Base * get_child( const uint& aIndex )
            {
                return mChildren[ aIndex ];
            }

//--------------------------------------------------------------------------------

            /**
             * This function is called by the background mesh.
             * The pointer of the neighbor is put into the member array mNeighbors.
             *
             * @param[in] aIndex      number of neighbor
             * @param[in] aNeighbor   pointer of neighbor to be added
             *
             * @return void
             */
            void insert_neighbor( const uint                    & aIndex,
                                        Background_Element_Base * aNeighbor )
            {
                mNeighbors[ aIndex ] = aNeighbor;
            }

//--------------------------------------------------------------------------------

            /**
             * Returns a pointer to a neighbor of an element.
             *
             * @param[ in ] aNeighborIndex       index of requested neighbor
             * @return Background_Element_Base*  pointer to requested neighbor
             */
            Background_Element_Base * get_neighbor( const uint & aIndex )
            {
                return mNeighbors[ aIndex ];
            }

//--------------------------------------------------------------------------------

            /**
             * Returns a pointer to a neighbor of an element ( const version )
             *
             * @param[ in ] aNeighborIndex       index of requested neighbor
             * @return Background_Element_Base*  pointer to requested neighbor
             */
            const Background_Element_Base* get_neighbor( const uint & aIndex ) const
            {
                return mNeighbors[ aIndex ];
            }

//--------------------------------------------------------------------------------

            /**
             * Recursive function that loops up to a specified level and counts
             * active and refined elements on that level.
             *
             * @param[in]     aLevel    level to be considered
             * @param[inout]  aElementCount    counter for elements
             */
            void count_elements_on_level( const uint  & aLevel,
                                                luint & aElementCount );
//--------------------------------------------------------------------------------

            /**
             * Recursive function that loops up to a specified level and collects
             * active and refined elements on that level.
             *
             * @param[in]     aLevel          level to be considered
             * @param[inout]  aElementList    cell to which the pointers are added
             * @param[inout]  aElementCount   counter for elements
             */
            void collect_elements_on_level( const uint                             & aLevel,
                                                  Cell< Background_Element_Base* > & aElementList,
                                                  luint                            & aElementCount );
//--------------------------------------------------------------------------------

            void collect_neighbors( const uint & aPattern );

//--------------------------------------------------------------------------------

            uint get_number_of_facets() const
            {
                return F;
            }

//--------------------------------------------------------------------------------

            uint get_number_of_edges() const
            {
                return E;
            }

//--------------------------------------------------------------------------------

            /**
             * Function for debugging that prints all neighbors of the element
             * to the screen.
             *
             * @return void
             *
             */
            void print_neighbors( const uint & aPattern )
            {
                // print header
                std::fprintf( stdout, "\n Neighbors of Element %lu ( ID: %lu, mem:  %lu, child: %u ): \n\n",
                              ( long unsigned int ) mDomainIndex,
                              ( long unsigned int ) mDomainID,
                              ( long unsigned int ) mMemoryIndex,
                              ( unsigned int )      this->get_child_index() );
                for( uint k=0; k<B; ++k )
                {
                    // test if neighbor exists
                    if( mNeighbors[ k ] )
                    {
                        // get id of neighbor
                        long unsigned int tID = mNeighbors[ k ]->get_hmr_id();

                        // get active flag
                        int tActive = mNeighbors[ k ]->is_active( aPattern );

                        // print index and id of neighbor
                        std::fprintf( stdout, "    %2u   id: %5lu     a: %d\n",
                                (unsigned int) k, (long unsigned int) tID, tActive);
                    }
                    else
                    {
                        std::fprintf( stdout, "    %2u  null \n",  (unsigned int) k );
                    }
                }

                // print blank line
                std::fprintf( stdout, "\n" );
            }


//--------------------------------------------------------------------------------

            /**
             * Tells which child number an element has.
             * This information is for example needed for the T-Matrix.
             *
             * @return uint    index between 0 and 3 (2D) or 0 and 7 (3D)
             */
            uint get_child_index() const
            {
                return mChildBitset.to_ulong();
            }

//--------------------------------------------------------------------------------

            /**
             * Test a bit in the child index bitset
             *
             * @param[in]    aBit    index of bit to test
             *
             * @return bool
             */
            bool test_child_index_bit( const uint & aBit ) const
            {
                return mChildBitset.test( aBit );
            }

//--------------------------------------------------------------------------------

            /**
             * creates a bitset that describes the pedigree path
             *
             */
            void endcode_pedigree_path( luint            & aAncestorID,
                                        Matrix< DDUMat > & aPedigreeList,
                                        luint            & aCounter )
            {
                // create bitset
                Bitset< gBitsetSize > tBitset;

                // clear bitset
                tBitset.reset();

                // get pointer to element
                Background_Element_Base* tParent = this;

                // get level of this element
                uint tLevel = this->get_level();

                // copy level into list
                aPedigreeList( aCounter++ ) = tLevel;

                if ( tLevel > 0 )
                {
                    uint tMax = tLevel * N -1;

                    // Position in bitset
                    uint tPivot = tMax;

                    // reset output bitset
                    tBitset.reset();

                    // loop over all levels and calculate index
                    for( uint k=tLevel; k>0; --k )
                    {
                        for( int i=N-1; i>=0; --i ) // do not use uint here
                        {
                            if ( tParent->test_child_index_bit( i ) )
                            {
                                // set this bit
                                tBitset.set( tPivot );
                            }

                            // decrement pivot
                            --tPivot;
                        }
                        // get next element
                        tParent = tParent->get_parent();
                    }

                    // reset pivot
                    tPivot = 0;

                    while ( tPivot <= tMax )
                    {
                        Bitset< 32 > tChar;
                        for( uint k=0; k<32; ++k )
                        {
                            if( tBitset.test( tPivot++ ) )
                            {
                                tChar.set( k );
                            }
                            if ( tPivot > tMax )
                            {
                                break;
                            }
                        }

                        // copy character into output list
                        aPedigreeList( aCounter++ ) = ( uint ) tChar.to_ulong();
                    }
                }

                // copy domain ID from ancestor
                aAncestorID = tParent->get_hmr_id();
            }

//--------------------------------------------------------------------------------

            luint get_length_of_pedigree_path()
            {
                return ceil( ( ( real ) ( this->get_level()*N ) ) / 32 ) + 1;
            }

//--------------------------------------------------------------------------------

            /**
             * Returns a cell with pointers to elements on the same level,
             * if they exist.
             *
             * @param[ in  ] aOrder       degree of neighborship
             * @param[ out ] aNeighbors   cell containing found neighbors
             */
            void get_neighbors_from_same_level( const uint                              & aOrder,
                                                      Cell< Background_Element_Base * > & aNeighbors );

//--------------------------------------------------------------------------------


            void delete_facets()
            {
                // loop over all faces
                for( uint f=0; f<F; ++f )
                {
                    if( mFacetOwnFlags.test( f ) )
                    {
                        delete mFacets[ f ];
                        mFacets[ f ] = nullptr;
                        mFacetOwnFlags.reset( f );
                    }
                }
            }

//--------------------------------------------------------------------------------

            void delete_edges()
            {
                // loop over all edges
                for( uint e=0; e<E; ++e )
                {
                    if( mEdgeOwnFlags.test( e ) )
                    {
                        delete mEdges[ e ];
                        mEdges[ e ] = nullptr;
                        mEdgeOwnFlags.reset( e );
                    }

                }
            }

//--------------------------------------------------------------------------------
            /**
             * create the faces of this element
             */
            void create_facets()
            {

                // this->delete_facets();
                uint tIndexOnOther[ 6 ] = { 2, 3, 0, 1, 5, 4 } ;

                // loop over all faces
                for( uint f=0; f<F; ++f )
                {
                    uint tOther =  tIndexOnOther[ f ];

                    // grab pointer of facet from neighbor, if neighbor exists and is on same level.
                    if( mNeighbors[ f ] != NULL )
                    {
                        // test if neighbor lives on same level
                        if(  mNeighbors[ f ]->get_level() == mLevel )
                        {
                            // copy pointer of facet. May be null
                            mFacets[ f ] = mNeighbors[ f ]->get_facet( tOther );
                        }
                    }
                    // test if facet has not been created yet
                    if ( mFacets[ f ] == NULL )
                    {
                        // set flag that this element is responsible for
                        // deleting this face
                        mFacetOwnFlags.set( f );

                        // test if this element is on the edge of the domain
                        if( mNeighbors[ f ] == NULL )
                        {
                            // this facet has now proc owner, I am master
                            // create face
                            mFacets[ f ] = new Background_Facet( this, f );
                        }
                        else if( mNeighbors[ f ]->get_level() != mLevel )
                        {
                            // this element belongs to the creator
                            mFacets[ f ] = new Background_Facet( this, f );
                        }
                        else
                        {
                            // element picks owner with lower domain_index
                            mFacets[ f ] = new Background_Facet( this, mNeighbors[ f ], f  );

                            // insert face into neighbor
                            mNeighbors[ f ]->insert_facet(  mFacets[ f ], tOther );
                        }
                    }
                    else
                    {
                        mFacetOwnFlags.reset( f );
                    }
                } // end loop over all faces
            }

//--------------------------------------------------------------------------------

            /**
             * creates the edges ( 3D only )
             */
            void create_edges();

//--------------------------------------------------------------------------------

            /**
             * reset the flags of the faces
             */
            void reset_flags_of_facets();

//--------------------------------------------------------------------------------

            /**
             * returns a face of the background element
             */
            Background_Facet * get_facet( const uint & aIndex )
            {
                return mFacets[ aIndex ];
            }

//--------------------------------------------------------------------------------

            /**
             * inserts a face into the background element
             */
            void insert_facet( Background_Facet * aFace, const uint & aIndex )
            {
                MORIS_ASSERT( mFacets[ aIndex ] == NULL, "tried to overwrite existing facet" );
                // copy face to slot
                mFacets[ aIndex ] = aFace;
            }

//--------------------------------------------------------------------------------

            /**
             * returns an edge of the background element ( 3D only )
             */
            Background_Edge * get_edge( const uint & aIndex );

//--------------------------------------------------------------------------------

            void insert_edge(  Background_Edge * aEdge, const uint & aIndex );

//-------------------------------------------------------------------------------

            void reset_flags_of_edges();

//--------------------------------------------------------------------------------

            void get_number_of_active_descendants_on_side_1(
                    const  uint & aPattern,
                          luint & aCount );

//--------------------------------------------------------------------------------

            void get_number_of_active_descendants_on_side_2(
                    const uint  & aPattern,
                          luint & aCount );

//--------------------------------------------------------------------------------

            void get_number_of_active_descendants_on_side_3(
                    const uint  & aPattern,
                          luint & aCount );

//--------------------------------------------------------------------------------

            void get_number_of_active_descendants_on_side_4(
                    const uint  & aPattern,
                          luint & aCount );

//--------------------------------------------------------------------------------

            void get_number_of_active_descendants_on_side_5(
                    const uint  & aPattern,
                          luint & aCount );

//--------------------------------------------------------------------------------

            void get_number_of_active_descendants_on_side_6(
                    const uint  & aPattern,
                          luint & aCount );

//--------------------------------------------------------------------------------

            void collect_active_descendants_on_side_1(
                    const uint                       & aPattern,
                    Cell< Background_Element_Base* > & aElementList,
                    luint                            & aElementCount );

//--------------------------------------------------------------------------------

            void collect_active_descendants_on_side_2(
                    const uint                       & aPattern,
                    Cell< Background_Element_Base* > & aElementList,
                    luint                            & aElementCount );

//--------------------------------------------------------------------------------

            void collect_active_descendants_on_side_3(
                    const uint                       & aPattern,
                    Cell< Background_Element_Base* > & aElementList,
                    luint                            & aElementCount );

//--------------------------------------------------------------------------------

            void collect_active_descendants_on_side_4(
                    const uint                       & aPattern,
                    Cell< Background_Element_Base* > & aElementList,
                    luint                            & aElementCount );

//--------------------------------------------------------------------------------

            void collect_active_descendants_on_side_5(
                    const uint                       & aPattern,
                    Cell< Background_Element_Base* > & aElementList,
                    luint                            & aElementCount );

//--------------------------------------------------------------------------------

            void collect_active_descendants_on_side_6(
                    const uint                       & aPattern,
                    Cell< Background_Element_Base* > & aElementList,
                    luint                            & aElementCount );

//--------------------------------------------------------------------------------
        private:
//--------------------------------------------------------------------------------


            void set_child_index( const uint & aIndex );


//-------------------------------------------------------------------------------

            void init_edge_container();

//-------------------------------------------------------------------------------

            void delete_edge_container();
//--------------------------------------------------------------------------------
        };
//--------------------------------------------------------------------------------

        template < uint N, uint C, uint B, uint F , uint E >
        void Background_Element< N, C, B, F, E >::init_edge_container()
        {
            // do nothing
        }

// - - - - - - - - - - - - - - - - - - - - - - - - - - - - - - - - - - - - - - - -

        template <>
        inline
        void Background_Element< 3, 8, 26, 6, 12 >::init_edge_container()
        {
            // assign memory for edge container and fill with null pointers
            mEdges = new Background_Edge * [ 12 ]{};

            // reset owner flags
            mEdgeOwnFlags.reset();
        }
//--------------------------------------------------------------------------------

        template < uint N, uint C, uint B, uint F , uint E >
        void Background_Element< N, C, B, F, E >::delete_edge_container()
        {
            // do nothing
        }

// - - - - - - - - - - - - - - - - - - - - - - - - - - - - - - - - - - - - - - - -

        template <>
        inline
        void Background_Element< 3, 8, 26, 6, 12 >::delete_edge_container()
        {
            // delete edges
            this->delete_edges();

            // delete edge container
            delete [] mEdges;
        }

//--------------------------------------------------------------------------------
        template < uint N, uint C, uint B, uint F , uint E >
        inline
        void Background_Element< N, C, B, F, E >::get_neighbors_from_same_level(
                const uint                        & aOrder,
                Cell< Background_Element_Base * > & aNeighbors )
        {
            MORIS_ERROR( false, "Don't know how search neighbors on same level.");
        }

//--------------------------------------------------------------------------------

        template < uint N, uint C, uint B, uint F , uint E >
        void Background_Element< N, C, B, F, E >::set_child_index( const uint & aIndex )
        {
            MORIS_ERROR( false, "Don't know how to set child index.");
        }

// - - - - - - - - - - - - - - - - - - - - - - - - - - - - - - - - - - - - - - - -

        template <>
        inline
        void Background_Element< 2, 4, 8, 4, 0 >::set_child_index( const uint & aIndex )
        {
            switch( aIndex )
            {
                case( 0 ) :
                {
                    mChildBitset.reset( 0 );
                    mChildBitset.reset( 1 );
                    break;
                }
                case( 1 ) :
                {
                    mChildBitset.set( 0 );
                    mChildBitset.reset( 1 );
                    break;
                }

                case( 2 ) :
                {
                    mChildBitset.reset( 0 );
                    mChildBitset.set( 1 );
                    break;
                }

                case( 3 ) :
                {
                    mChildBitset.set( 0 );
                    mChildBitset.set( 1 );
                    break;
                }
                default :
                {
                    MORIS_ERROR( false, "Invalid child index.");
                    break;
                }
            }
        }

// - - - - - - - - - - - - - - - - - - - - - - - - - - - - - - - - - - - - - - - -

        template <>
        inline
        void Background_Element< 3, 8, 26, 6, 12 >::set_child_index( const uint & aIndex )
        {
            switch( aIndex )
            {
                case( 0 ) :
                {
                    mChildBitset.reset( 0 );
                    mChildBitset.reset( 1 );
                    mChildBitset.reset( 2 );
                    break;
                }
                case( 1 ) :
                {
                    mChildBitset.set( 0 );
                    mChildBitset.reset( 1 );
                    mChildBitset.reset( 2 );
                    break;
                }
                case( 2 ) :
                {
                    mChildBitset.reset( 0 );
                    mChildBitset.set( 1 );
                    mChildBitset.reset( 2 );
                    break;
                }
                case( 3 ) :
                {
                    mChildBitset.set( 0 );
                    mChildBitset.set( 1 );
                    mChildBitset.reset( 2 );
                    break;
                }
                case( 4 ) :
                {
                    mChildBitset.reset( 0 );
                    mChildBitset.reset( 1 );
                    mChildBitset.set( 2 );
                    break;
                }
                case( 5 ) :
                {
                    mChildBitset.set( 0 );
                    mChildBitset.reset( 1 );
                    mChildBitset.set( 2 );
                    break;
                }
                case( 6 ) :
                {
                    mChildBitset.reset( 0 );
                    mChildBitset.set( 1 );
                    mChildBitset.set( 2 );
                    break;
                }
                case( 7 ) :
                {
                    mChildBitset.set( 0 );
                    mChildBitset.set( 1 );
                    mChildBitset.set( 2 );
                    break;
                }
                default :
                {
                    MORIS_ERROR( false, "Invalid child index.");
                    break;
                }
            }
        }

//--------------------------------------------------------------------------------

        template < uint N, uint C, uint B, uint F , uint E >
        void Background_Element< N, C, B, F, E >::get_ijk_of_children( Matrix< DDLUMat > & aIJK ) const
        {
            MORIS_ERROR( false, "Don't know how to calculate ijk of children.");
        }

// - - - - - - - - - - - - - - - - - - - - - - - - - - - - - - - - - - - - - - - -
        template <>
        inline
        void Background_Element< 1, 2, 2, 2, 0 >::get_ijk_of_children(
                Matrix< DDLUMat > & aIJK ) const
        {
            // set size of IJK output
            aIJK.set_size( 1, 2 );

            // child 0
            aIJK( 0, 0 ) = 2*mIJK[0];

            // child 1
            aIJK( 0, 1 ) = aIJK( 0, 0 ) + 1;
        }

// - - - - - - - - - - - - - - - - - - - - - - - - - - - - - - - - - - - - - - - -

        template <>
        inline
        void Background_Element< 2, 4, 8, 4, 0 >::get_ijk_of_children( Matrix< DDLUMat > & aIJK ) const
        {
            // set size of IJK output
            aIJK.set_size( 2, 4 );

            // child 0
            aIJK( 0, 0 ) = 2*mIJK[0];
            aIJK( 1, 0 ) = 2*mIJK[1];

            // child 1
            aIJK( 0, 1 ) = aIJK( 0, 0 ) + 1;
            aIJK( 1, 1 ) = aIJK( 1, 0 );

            // child 2
            aIJK( 0, 2 ) = aIJK( 0, 0 );
            aIJK( 1, 2 ) = aIJK( 1, 0 ) + 1;

            // child 3
            aIJK( 0, 3 ) = aIJK( 0, 1 );
            aIJK( 1, 3 ) = aIJK( 1, 2 );
        }

// - - - - - - - - - - - - - - - - - - - - - - - - - - - - - - - - - - - - - - - -

        template <>
        inline
        void Background_Element< 3, 8, 26, 6, 12 >::get_ijk_of_children( Matrix< DDLUMat > & aIJK ) const
        {
            // set size of IJK output
            aIJK.set_size( 3, 8 );

            // child 0
            aIJK( 0, 0 ) = 2*mIJK[0];
            aIJK( 1, 0 ) = 2*mIJK[1];
            aIJK( 2, 0 ) = 2*mIJK[2];

            // child 1
            aIJK( 0, 1 ) = aIJK( 0, 0 ) + 1;
            aIJK( 1, 1 ) = aIJK( 1, 0 );
            aIJK( 2, 1 ) = aIJK( 2, 0 );

            // child 2
            aIJK( 0, 2 ) = aIJK( 0, 0 );
            aIJK( 1, 2 ) = aIJK( 1, 0 ) + 1;
            aIJK( 2, 2 ) = aIJK( 2, 0 );

            // child 3
            aIJK( 0, 3 ) = aIJK( 0, 1 );
            aIJK( 1, 3 ) = aIJK( 1, 2 );
            aIJK( 2, 3 ) = aIJK( 2, 0 );

            // child 4
            aIJK( 0, 4 ) = aIJK( 0, 0 );
            aIJK( 1, 4 ) = aIJK( 1, 0 );
            aIJK( 2, 4 ) = aIJK( 2, 0 ) + 1;

            // child 5
            aIJK( 0, 5 ) = aIJK( 0, 0 ) + 1;
            aIJK( 1, 5 ) = aIJK( 1, 0 );
            aIJK( 2, 5 ) = aIJK( 2, 4 );

            // child 6
            aIJK( 0, 6 ) = aIJK( 0, 0 );
            aIJK( 1, 6 ) = aIJK( 1, 0 ) + 1;
            aIJK( 2, 6 ) = aIJK( 2, 4 );

            // child 7
            aIJK( 0, 7 ) = aIJK( 0, 1 );
            aIJK( 1, 7 ) = aIJK( 1, 2 );
            aIJK( 2, 7 ) = aIJK( 2, 4 );
        }
//--------------------------------------------------------------------------------

        template < uint N, uint C, uint B, uint F , uint E >
        void Background_Element< N, C, B, F, E >::get_number_of_active_descendants(
                const  uint & aPattern,
                      luint & aCount ) const
        {
            MORIS_ERROR( false, "Don't know how to count active descendants.");
        }

 // - - - - - - - - - - - - - - - - - - - - - - - - - - - - - - - - - - - - - - - -

        template <>
        inline
        void Background_Element< 1, 2, 2, 2, 0 >::get_number_of_active_descendants(
                const  uint & aPattern,
                      luint & aCount ) const
        {
            // test if element is active
            if ( mActiveFlags.test( aPattern ) )
            {
                // increment counter
                ++aCount ;
            }
            else if( mChildrenFlag )
            {
                // ask children to increment counter
                mChildren[ 0 ]->get_number_of_active_descendants( aPattern, aCount );
                mChildren[ 1 ]->get_number_of_active_descendants( aPattern, aCount );
            }
        }

 // - - - - - - - - - - - - - - - - - - - - - - - - - - - - - - - - - - - - - - - -

        template <>
        inline
        void Background_Element< 2, 4, 8, 4, 0 >::get_number_of_active_descendants(
                const  uint & aPattern,
                      luint & aCount ) const
        {
            // test if element is active
            if ( mActiveFlags.test( aPattern ) )
            {
                // increment counter
                ++aCount ;
            }
            else if( mChildrenFlag )
            {
                // ask children to increment counter
                mChildren[ 0 ]->get_number_of_active_descendants( aPattern, aCount );
                mChildren[ 1 ]->get_number_of_active_descendants( aPattern, aCount );
                mChildren[ 2 ]->get_number_of_active_descendants( aPattern, aCount );
                mChildren[ 3 ]->get_number_of_active_descendants( aPattern, aCount );
            }
        }

// - - - - - - - - - - - - - - - - - - - - - - - - - - - - - - - - - - - - - - - -

        template <>
        inline
        void Background_Element< 3, 8, 26, 6, 12 >::get_number_of_active_descendants(
                const  uint & aPattern,
                      luint & aCount ) const
        {
            // test if element is active
            if ( mActiveFlags.test( aPattern ) )
            {
                // increment counter
                ++aCount ;
            }
            else if( mChildrenFlag )
            {
                // ask children to increment counter
                mChildren[ 0 ]->get_number_of_active_descendants( aPattern, aCount );
                mChildren[ 1 ]->get_number_of_active_descendants( aPattern, aCount );
                mChildren[ 2 ]->get_number_of_active_descendants( aPattern, aCount );
                mChildren[ 3 ]->get_number_of_active_descendants( aPattern, aCount );
                mChildren[ 4 ]->get_number_of_active_descendants( aPattern, aCount );
                mChildren[ 5 ]->get_number_of_active_descendants( aPattern, aCount );
                mChildren[ 6 ]->get_number_of_active_descendants( aPattern, aCount );
                mChildren[ 7 ]->get_number_of_active_descendants( aPattern, aCount );
            }
        }

//--------------------------------------------------------------------------------

        template < uint N, uint C, uint B, uint F , uint E >
        void Background_Element< N, C, B, F, E >::get_number_of_descendants(
                luint & aCount ) const
        {
            MORIS_ERROR( false, "Don't know how to count descendants.");
        }

 // - - - - - - - - - - - - - - - - - - - - - - - - - - - - - - - - - - - - - - - -

        template <>
        inline
        void Background_Element< 1, 2, 2, 2, 0 >::get_number_of_descendants(
                luint & aCount ) const
        {
            // add self to counter
            ++aCount;

            // test if children exist
            if ( mChildrenFlag )
            {
                // ask children to increment counter
                mChildren[ 0 ]->get_number_of_descendants( aCount );
                mChildren[ 1 ]->get_number_of_descendants( aCount );
            }
        }

 // - - - - - - - - - - - - - - - - - - - - - - - - - - - - - - - - - - - - - - - -

        template <>
        inline
        void Background_Element< 2, 4, 8, 4, 0 >::get_number_of_descendants(
                luint & aCount ) const
        {
            // add self to counter
            ++aCount;

            // test if children exist
            if ( mChildrenFlag )
            {
                // ask children to increment counter
                mChildren[ 0 ]->get_number_of_descendants( aCount );
                mChildren[ 1 ]->get_number_of_descendants( aCount );
                mChildren[ 2 ]->get_number_of_descendants( aCount );
                mChildren[ 3 ]->get_number_of_descendants( aCount );
            }
        }

// - - - - - - - - - - - - - - - - - - - - - - - - - - - - - - - - - - - - - - - -

        template <>
        inline
        void Background_Element< 3, 8, 26, 6, 12 >::get_number_of_descendants(
                luint & aCount ) const
        {
            // add self to counter
            ++aCount ;

            // test if children exist
            if ( mChildrenFlag )
            {
                // ask children to increment counter
                mChildren[ 0 ]->get_number_of_descendants( aCount );
                mChildren[ 1 ]->get_number_of_descendants( aCount );
                mChildren[ 2 ]->get_number_of_descendants( aCount );
                mChildren[ 3 ]->get_number_of_descendants( aCount );
                mChildren[ 4 ]->get_number_of_descendants( aCount );
                mChildren[ 5 ]->get_number_of_descendants( aCount );
                mChildren[ 6 ]->get_number_of_descendants( aCount );
                mChildren[ 7 ]->get_number_of_descendants( aCount );
            }
        }

//--------------------------------------------------------------------------------

        template < uint N, uint C, uint B, uint F , uint E >
        void Background_Element< N, C, B, F, E >::collect_descendants(
                Cell< Background_Element_Base* > & aElementList,
                luint                            & aElementCount )
        {
            MORIS_ERROR( false, "Don't know how to collect descendants.");
        }

// - - - - - - - - - - - - - - - - - - - - - - - - - - - - - - - - - - - - - - - -

        template <>
        inline
        void Background_Element< 1, 2, 2, 2, 0 >::collect_descendants(
                Cell< Background_Element_Base* > & aElementList,
                luint                            & aElementCount )
        {
            // add self to list
            aElementList( aElementCount++ ) = this;

            // test if children exist
            if ( mChildrenFlag )
            {
                // add children to list
                mChildren[ 0 ]->collect_descendants( aElementList, aElementCount );
                mChildren[ 1 ]->collect_descendants( aElementList, aElementCount );
            }
        }

// - - - - - - - - - - - - - - - - - - - - - - - - - - - - - - - - - - - - - - - -

        template <>
        inline
        void Background_Element< 2, 4, 8, 4, 0 >::collect_descendants(
                Cell< Background_Element_Base* > & aElementList,
                luint                            & aElementCount )
        {
            // add self to list
            aElementList( aElementCount++ ) = this;

            // test if children exist
            if ( mChildrenFlag )
            {
                // add children to list
                mChildren[ 0 ]->collect_descendants( aElementList, aElementCount );
                mChildren[ 1 ]->collect_descendants( aElementList, aElementCount );
                mChildren[ 2 ]->collect_descendants( aElementList, aElementCount );
                mChildren[ 3 ]->collect_descendants( aElementList, aElementCount );
            }
        }

// - - - - - - - - - - - - - - - - - - - - - - - - - - - - - - - - - - - - - - - -

        template <>
        inline
        void Background_Element< 3, 8, 26, 6, 12 >::collect_descendants(
                Cell< Background_Element_Base* > & aElementList,
                luint                            & aElementCount )
        {
            // add self to list
            aElementList( aElementCount++ ) = this;

            // test if children exist
            if ( mChildrenFlag )
            {
                // add children to list
                mChildren[ 0 ]->collect_descendants( aElementList, aElementCount );
                mChildren[ 1 ]->collect_descendants( aElementList, aElementCount );
                mChildren[ 2 ]->collect_descendants( aElementList, aElementCount );
                mChildren[ 3 ]->collect_descendants( aElementList, aElementCount );
                mChildren[ 4 ]->collect_descendants( aElementList, aElementCount );
                mChildren[ 5 ]->collect_descendants( aElementList, aElementCount );
                mChildren[ 6 ]->collect_descendants( aElementList, aElementCount );
                mChildren[ 7 ]->collect_descendants( aElementList, aElementCount );
            }
        }

//--------------------------------------------------------------------------------

        template < uint N, uint C, uint B, uint F , uint E >
        void Background_Element< N, C, B, F, E >::collect_active_descendants(
                const uint                       & aPattern,
                Cell< Background_Element_Base* > & aElementList,
                luint                            & aElementCount )
        {
            MORIS_ERROR( false, "Don't know how to collect active descendants.");
        }

//--------------------------------------------------------------------------------

        template < uint N, uint C, uint B, uint F , uint E >
        void Background_Element< N, C, B, F, E >::collect_active_descendants(
                const uint                       & aPattern,
                Cell< const Background_Element_Base* > & aElementList,
                luint                            & aElementCount ) const
        {
            MORIS_ERROR( false, "Don't know how to collect active descendants ( const ).");
        }

// - - - - - - - - - - - - - - - - - - - - - - - - - - - - - - - - - - - - - - - -

       template <>
       inline
       void Background_Element< 1, 2, 2, 2, 0 >::collect_active_descendants(
               const uint                       & aPattern,
               Cell< Background_Element_Base* > & aElementList,
               luint                            & aElementCount )
       {
           // test if self is active
           if ( mActiveFlags.test( aPattern ) )
           {
               // add self to list
               aElementList( aElementCount++ ) = this;
           }
           else if ( mChildrenFlag )
           {
               // add active children to list
               mChildren[ 0 ]->collect_active_descendants( aPattern, aElementList, aElementCount );
               mChildren[ 1 ]->collect_active_descendants( aPattern, aElementList, aElementCount );
           }
       }

// - - - - - - - - - - - - - - - - - - - - - - - - - - - - - - - - - - - - - - - -

       template <>
       inline
       void Background_Element< 1, 2, 2, 2, 0 >::collect_active_descendants(
               const uint                       & aPattern,
               Cell< const Background_Element_Base* > & aElementList,
               luint                            & aElementCount ) const
       {
           // test if self is active
           if ( mActiveFlags.test( aPattern ) )
           {
               // add self to list
               aElementList( aElementCount++ ) = this;
           }
           else if ( mChildrenFlag )
           {
               // add active children to list
               mChildren[ 0 ]->collect_active_descendants( aPattern, aElementList, aElementCount );
               mChildren[ 1 ]->collect_active_descendants( aPattern, aElementList, aElementCount );
           }
       }

// - - - - - - - - - - - - - - - - - - - - - - - - - - - - - - - - - - - - - - - -

       template <>
       inline
       void Background_Element< 2, 4, 8, 4, 0 >::collect_active_descendants(
               const uint                       & aPattern,
               Cell< Background_Element_Base* > & aElementList,
               luint                            & aElementCount )
       {
           // test if self is active
           if ( mActiveFlags.test( aPattern ) )
           {
               // add self to list
               aElementList( aElementCount++ ) = this;
           }
           else if ( mChildrenFlag )
           {
               // add active children to list
               mChildren[ 0 ]->collect_active_descendants( aPattern, aElementList, aElementCount );
               mChildren[ 1 ]->collect_active_descendants( aPattern, aElementList, aElementCount );
               mChildren[ 2 ]->collect_active_descendants( aPattern, aElementList, aElementCount );
               mChildren[ 3 ]->collect_active_descendants( aPattern, aElementList, aElementCount );
           }
       }

// - - - - - - - - - - - - - - - - - - - - - - - - - - - - - - - - - - - - - - - -

       template <>
       inline
       void Background_Element< 2, 4, 8, 4, 0 >::collect_active_descendants(
               const uint                             & aPattern,
               Cell< const Background_Element_Base* > & aElementList,
               luint                                  & aElementCount ) const
      {
           // test if self is active
           if ( mActiveFlags.test( aPattern ) )
           {
               // add self to list
               aElementList( aElementCount++ ) = this;
           }
           else if ( mChildrenFlag )
           {
               // add active children to list
               mChildren[ 0 ]->collect_active_descendants( aPattern, aElementList, aElementCount );
               mChildren[ 1 ]->collect_active_descendants( aPattern, aElementList, aElementCount );
               mChildren[ 2 ]->collect_active_descendants( aPattern, aElementList, aElementCount );
               mChildren[ 3 ]->collect_active_descendants( aPattern, aElementList, aElementCount );
           }
      }

// - - - - - - - - - - - - - - - - - - - - - - - - - - - - - - - - - - - - - - - -

       template <>
       inline
       void Background_Element< 3, 8, 26, 6, 12 >::collect_active_descendants(
               const uint                       & aPattern,
               Cell< Background_Element_Base* > & aElementList,
               luint                            & aElementCount )
       {
           // test if self is active
           if ( mActiveFlags.test( aPattern ) )
           {
               // add self to list
               aElementList( aElementCount++ ) = this;
           }
           else if( mChildrenFlag )
           {
               // add active children to list
               mChildren[ 0 ]->collect_active_descendants( aPattern, aElementList, aElementCount );
               mChildren[ 1 ]->collect_active_descendants( aPattern, aElementList, aElementCount );
               mChildren[ 2 ]->collect_active_descendants( aPattern, aElementList, aElementCount );
               mChildren[ 3 ]->collect_active_descendants( aPattern, aElementList, aElementCount );
               mChildren[ 4 ]->collect_active_descendants( aPattern, aElementList, aElementCount );
               mChildren[ 5 ]->collect_active_descendants( aPattern, aElementList, aElementCount );
               mChildren[ 6 ]->collect_active_descendants( aPattern, aElementList, aElementCount );
               mChildren[ 7 ]->collect_active_descendants( aPattern, aElementList, aElementCount );
           }
       }
// - - - - - - - - - - - - - - - - - - - - - - - - - - - - - - - - - - - - - - - -

       template <>
       inline
       void Background_Element< 3, 8, 26, 6, 12 >::collect_active_descendants(
               const uint                       & aPattern,
               Cell< const Background_Element_Base* > & aElementList,
               luint                            & aElementCount ) const
       {
           // test if self is active
           if ( mActiveFlags.test( aPattern ) )
           {
               // add self to list
               aElementList( aElementCount++ ) = this;
           }
           else if( mChildrenFlag )
           {
               // add active children to list
               mChildren[ 0 ]->collect_active_descendants( aPattern, aElementList, aElementCount );
               mChildren[ 1 ]->collect_active_descendants( aPattern, aElementList, aElementCount );
               mChildren[ 2 ]->collect_active_descendants( aPattern, aElementList, aElementCount );
               mChildren[ 3 ]->collect_active_descendants( aPattern, aElementList, aElementCount );
               mChildren[ 4 ]->collect_active_descendants( aPattern, aElementList, aElementCount );
               mChildren[ 5 ]->collect_active_descendants( aPattern, aElementList, aElementCount );
               mChildren[ 6 ]->collect_active_descendants( aPattern, aElementList, aElementCount );
               mChildren[ 7 ]->collect_active_descendants( aPattern, aElementList, aElementCount );
           }
      }

//--------------------------------------------------------------------------------

       template < uint N, uint C, uint B, uint F , uint E >
       void Background_Element< N, C, B, F, E >::collect_active_descendants_by_memory_index(
               const uint                       & aPattern,
               Matrix< DDLUMat >                & aElementList,
               luint                            & aElementCount,
               const  int                         aNeighborIndex ) const
       {
           MORIS_ERROR( false, "Don't know how to collect active descendants.");
       }

// - - - - - - - - - - - - - - - - - - - - - - - - - - - - - - - - - - - - - - - -

       template <>
       inline
       void Background_Element< 2, 4, 8, 4, 0 >::collect_active_descendants_by_memory_index(
               const uint                       & aPattern,
               Matrix< DDLUMat >                & aElementList,
               luint                            & aElementCount,
               const  int                        aNeighborIndex ) const
       {
           // test if self is active
           if ( mActiveFlags.test( aPattern ) )
           {
               // add self to list
               aElementList( aElementCount++ ) = mMemoryIndex;
           }
           else if ( mChildrenFlag )
           {
               switch ( aNeighborIndex )
               {
                   case( 0 ) :
                   {
                       mChildren[ 2 ]->collect_active_descendants_by_memory_index( aPattern, aElementList, aElementCount, aNeighborIndex  );
                       mChildren[ 3 ]->collect_active_descendants_by_memory_index( aPattern, aElementList, aElementCount, aNeighborIndex  );
                       break;
                   }
                   case( 1 ) :
                   {
                       mChildren[ 0 ]->collect_active_descendants_by_memory_index( aPattern, aElementList, aElementCount, aNeighborIndex  );
                       mChildren[ 2 ]->collect_active_descendants_by_memory_index( aPattern, aElementList, aElementCount, aNeighborIndex  );
                       break;
                   }
                   case( 2 ) :
                   {
                       mChildren[ 0 ]->collect_active_descendants_by_memory_index( aPattern, aElementList, aElementCount, aNeighborIndex  );
                       mChildren[ 1 ]->collect_active_descendants_by_memory_index( aPattern, aElementList, aElementCount, aNeighborIndex  );
                       break;
                   }
                   case( 3 ) :
                   {
                       mChildren[ 1 ]->collect_active_descendants_by_memory_index( aPattern, aElementList, aElementCount, aNeighborIndex  );
                       mChildren[ 3 ]->collect_active_descendants_by_memory_index( aPattern, aElementList, aElementCount, aNeighborIndex  );
                       break;
                   }
                   default :
                   {
                       mChildren[ 0 ]->collect_active_descendants_by_memory_index( aPattern, aElementList, aElementCount, aNeighborIndex  );
                       mChildren[ 1 ]->collect_active_descendants_by_memory_index( aPattern, aElementList, aElementCount, aNeighborIndex  );
                       mChildren[ 2 ]->collect_active_descendants_by_memory_index( aPattern, aElementList, aElementCount, aNeighborIndex  );
                       mChildren[ 3 ]->collect_active_descendants_by_memory_index( aPattern, aElementList, aElementCount, aNeighborIndex  );
                       break;
                   }
               }
           }
       }

// - - - - - - - - - - - - - - - - - - - - - - - - - - - - - - - - - - - - - - - -

       template <>
       inline
       void Background_Element< 3, 8, 26, 6, 12 >::collect_active_descendants_by_memory_index(
               const uint                       & aPattern,
               Matrix< DDLUMat >                & aElementList,
               luint                            & aElementCount,
               const  int                        aNeighborIndex ) const
       {
           // test if self is active
           if ( mActiveFlags.test( aPattern ) )
           {
               // add self to list
               aElementList( aElementCount++ ) = mMemoryIndex;
           }
           else if( mChildrenFlag )
           {
               switch ( aNeighborIndex )
               {
                   case( 0 ) :
                   {
                       mChildren[ 2 ]->collect_active_descendants_by_memory_index( aPattern, aElementList, aElementCount, aNeighborIndex  );
                       mChildren[ 3 ]->collect_active_descendants_by_memory_index( aPattern, aElementList, aElementCount, aNeighborIndex  );
                       mChildren[ 6 ]->collect_active_descendants_by_memory_index( aPattern, aElementList, aElementCount, aNeighborIndex  );
                       mChildren[ 7 ]->collect_active_descendants_by_memory_index( aPattern, aElementList, aElementCount, aNeighborIndex  );
                       break;
                   }
                   case( 1 ) :
                   {
                       mChildren[ 0 ]->collect_active_descendants_by_memory_index( aPattern, aElementList, aElementCount, aNeighborIndex  );
                       mChildren[ 2 ]->collect_active_descendants_by_memory_index( aPattern, aElementList, aElementCount, aNeighborIndex  );
                       mChildren[ 4 ]->collect_active_descendants_by_memory_index( aPattern, aElementList, aElementCount, aNeighborIndex  );
                       mChildren[ 6 ]->collect_active_descendants_by_memory_index( aPattern, aElementList, aElementCount, aNeighborIndex  );
                       break;
                   }
                   case( 2 ) :
                   {
                       mChildren[ 0 ]->collect_active_descendants_by_memory_index( aPattern, aElementList, aElementCount, aNeighborIndex  );
                       mChildren[ 1 ]->collect_active_descendants_by_memory_index( aPattern, aElementList, aElementCount, aNeighborIndex  );
                       mChildren[ 4 ]->collect_active_descendants_by_memory_index( aPattern, aElementList, aElementCount, aNeighborIndex  );
                       mChildren[ 5 ]->collect_active_descendants_by_memory_index( aPattern, aElementList, aElementCount, aNeighborIndex  );
                       break;
                   }
                   case( 3 ) :
                   {
                       mChildren[ 1 ]->collect_active_descendants_by_memory_index( aPattern, aElementList, aElementCount, aNeighborIndex  );
                       mChildren[ 3 ]->collect_active_descendants_by_memory_index( aPattern, aElementList, aElementCount, aNeighborIndex  );
                       mChildren[ 5 ]->collect_active_descendants_by_memory_index( aPattern, aElementList, aElementCount, aNeighborIndex  );
                       mChildren[ 7 ]->collect_active_descendants_by_memory_index( aPattern, aElementList, aElementCount, aNeighborIndex  );
                       break;
                   }
                   case( 4 ) :
                   {
                       mChildren[ 4 ]->collect_active_descendants_by_memory_index( aPattern, aElementList, aElementCount, aNeighborIndex  );
                       mChildren[ 5 ]->collect_active_descendants_by_memory_index( aPattern, aElementList, aElementCount, aNeighborIndex  );
                       mChildren[ 6 ]->collect_active_descendants_by_memory_index( aPattern, aElementList, aElementCount, aNeighborIndex  );
                       mChildren[ 7 ]->collect_active_descendants_by_memory_index( aPattern, aElementList, aElementCount, aNeighborIndex  );
                       break;
                   }
                   case( 5 ) :
                   {
                       mChildren[ 0 ]->collect_active_descendants_by_memory_index( aPattern, aElementList, aElementCount, aNeighborIndex  );
                       mChildren[ 1 ]->collect_active_descendants_by_memory_index( aPattern, aElementList, aElementCount, aNeighborIndex  );
                       mChildren[ 2 ]->collect_active_descendants_by_memory_index( aPattern, aElementList, aElementCount, aNeighborIndex  );
                       mChildren[ 3 ]->collect_active_descendants_by_memory_index( aPattern, aElementList, aElementCount, aNeighborIndex  );
                       break;
                   }
                   default :
                   {
                       // add active children to list
                       mChildren[ 0 ]->collect_active_descendants_by_memory_index( aPattern, aElementList, aElementCount, aNeighborIndex );
                       mChildren[ 1 ]->collect_active_descendants_by_memory_index( aPattern, aElementList, aElementCount, aNeighborIndex );
                       mChildren[ 2 ]->collect_active_descendants_by_memory_index( aPattern, aElementList, aElementCount, aNeighborIndex );
                       mChildren[ 3 ]->collect_active_descendants_by_memory_index( aPattern, aElementList, aElementCount, aNeighborIndex );
                       mChildren[ 4 ]->collect_active_descendants_by_memory_index( aPattern, aElementList, aElementCount, aNeighborIndex );
                       mChildren[ 5 ]->collect_active_descendants_by_memory_index( aPattern, aElementList, aElementCount, aNeighborIndex );
                       mChildren[ 6 ]->collect_active_descendants_by_memory_index( aPattern, aElementList, aElementCount, aNeighborIndex );
                       mChildren[ 7 ]->collect_active_descendants_by_memory_index( aPattern, aElementList, aElementCount, aNeighborIndex );
                       break;
                   }

               }

           }
        }

//--------------------------------------------------------------------------------

       template < uint N, uint C, uint B, uint F , uint E >
       void Background_Element< N, C, B, F, E >::count_elements_on_level( const uint  & aLevel,
                                                                                luint & aElementCount )
       {
           MORIS_ERROR( false, "Don't know how to count elements on level");
       }

// - - - - - - - - - - - - - - - - - - - - - - - - - - - - - - - - - - - - - - - -

       template <>
<<<<<<< HEAD
       inline
       void Background_Element< 1, 2, 2, 2, 0 >::count_elements_on_level(
               const  uint & aLevel,
                     luint & aElementCount )
=======
       void Background_Element< 1, 2, 2, 2, 0 >::count_elements_on_level( const uint  & aLevel,
                                                                                luint & aElementCount )
>>>>>>> 603ff3cf
       {
           // test if element is on specified level
           if ( mLevel ==  aLevel )
           {
               // increment counter
               ++aElementCount;
           }
           else if ( ( mLevel < aLevel) && mChildrenFlag )
           {
               // count children
               mChildren[ 0 ]->count_elements_on_level( aLevel, aElementCount );
               mChildren[ 1 ]->count_elements_on_level( aLevel, aElementCount );
           }
        }

// - - - - - - - - - - - - - - - - - - - - - - - - - - - - - - - - - - - - - - - -

       template <>
<<<<<<< HEAD
       inline
       void Background_Element< 2, 4, 8, 4, 0 >::count_elements_on_level(
               const  uint & aLevel,
                     luint & aElementCount )
=======
       void Background_Element< 2, 4, 8, 4, 0 >::count_elements_on_level( const uint  & aLevel,
                                                                                luint & aElementCount )
>>>>>>> 603ff3cf
       {
           // test if element is on specified level
           if ( mLevel ==  aLevel )
           {
               // increment counter
               ++aElementCount;
           }
           else if ( ( mLevel < aLevel) && mChildrenFlag )
           {
               // count children
               mChildren[ 0 ]->count_elements_on_level( aLevel, aElementCount );
               mChildren[ 1 ]->count_elements_on_level( aLevel, aElementCount );
               mChildren[ 2 ]->count_elements_on_level( aLevel, aElementCount );
               mChildren[ 3 ]->count_elements_on_level( aLevel, aElementCount );
           }
       }

// - - - - - - - - - - - - - - - - - - - - - - - - - - - - - - - - - - - - - - - -

       template <>
<<<<<<< HEAD
       inline
       void Background_Element< 3, 8, 26, 6, 12 >::count_elements_on_level(
               const  uint & aLevel,
                     luint & aElementCount )
=======
       void Background_Element< 3, 8, 26, 6, 12 >::count_elements_on_level( const uint  & aLevel,
                                                                                  luint & aElementCount )
>>>>>>> 603ff3cf
       {
           // test if element is on specified level
           if ( mLevel ==  aLevel )
           {
               // increment counter
               ++aElementCount;
           }
           else if ( ( mLevel < aLevel) && mChildrenFlag )
           {
               // count children
               mChildren[ 0 ]->count_elements_on_level( aLevel, aElementCount );
               mChildren[ 1 ]->count_elements_on_level( aLevel, aElementCount );
               mChildren[ 2 ]->count_elements_on_level( aLevel, aElementCount );
               mChildren[ 3 ]->count_elements_on_level( aLevel, aElementCount );
               mChildren[ 4 ]->count_elements_on_level( aLevel, aElementCount );
               mChildren[ 5 ]->count_elements_on_level( aLevel, aElementCount );
               mChildren[ 6 ]->count_elements_on_level( aLevel, aElementCount );
               mChildren[ 7 ]->count_elements_on_level( aLevel, aElementCount );
           }
       }

//--------------------------------------------------------------------------------

       template < uint N, uint C, uint B, uint F , uint E >
       void Background_Element< N, C, B, F, E >::collect_elements_on_level(
               const uint                       & aLevel,
               Cell< Background_Element_Base* > & aElementList,
               luint                            & aElementCount )
       {
           MORIS_ERROR( false, "Don't know how to collect elements on level");
       }

// - - - - - - - - - - - - - - - - - - - - - - - - - - - - - - - - - - - - - - - -

       template <>
       inline
       void Background_Element< 1, 2, 2, 2, 0 >::collect_elements_on_level(
               const uint                       & aLevel,
               Cell< Background_Element_Base* > & aElementList,
               luint                            & aElementCount )
       {
           // test if element is on specified level
           if ( mLevel ==  aLevel )
           {
               // add this element to list and increment counter
               aElementList( aElementCount++ ) = this;
           }
           else if ( ( mLevel < aLevel) && mChildrenFlag )
           {
               // collect children
               mChildren[ 0 ]->collect_elements_on_level(
                       aLevel,
                       aElementList,
                       aElementCount );

               mChildren[ 1 ]->collect_elements_on_level(
                       aLevel,
                       aElementList,
                       aElementCount );
           }
       }

// - - - - - - - - - - - - - - - - - - - - - - - - - - - - - - - - - - - - - - - -

       template <>
       inline
       void Background_Element< 2, 4, 8, 4, 0 >::collect_elements_on_level(
               const uint                       & aLevel,
               Cell< Background_Element_Base* > & aElementList,
               luint                            & aElementCount )
      {
           // add this element to list and increment counter
           if ( mLevel ==  aLevel )
           {
               // increment counter
               aElementList( aElementCount++ ) = this;
           }
           else if ( ( mLevel < aLevel) && mChildrenFlag )
           {
               // collect children
               mChildren[ 0 ]->collect_elements_on_level(
                       aLevel,
                       aElementList,
                       aElementCount );

               mChildren[ 1 ]->collect_elements_on_level(
                       aLevel,
                       aElementList,
                       aElementCount );

               mChildren[ 2 ]->collect_elements_on_level(
                       aLevel,
                       aElementList,
                       aElementCount );

               mChildren[ 3 ]->collect_elements_on_level(
                       aLevel,
                       aElementList,
                       aElementCount );
           }
      }

// - - - - - - - - - - - - - - - - - - - - - - - - - - - - - - - - - - - - - - - -

       template <>
       inline
       void Background_Element< 3, 8, 26, 6, 12 >::collect_elements_on_level(
               const uint                       & aLevel,
               Cell< Background_Element_Base* > & aElementList,
               luint                            & aElementCount )
       {
           // add this element to list and increment counter
           if ( mLevel ==  aLevel )
           {
               // increment counter
               aElementList( aElementCount++ ) = this;
           }
           else if ( ( mLevel < aLevel) && mChildrenFlag )
           {
               // collect children
               mChildren[ 0 ]->collect_elements_on_level(
                       aLevel,
                       aElementList,
                       aElementCount );

               mChildren[ 1 ]->collect_elements_on_level(
                       aLevel,
                       aElementList,
                       aElementCount );

               mChildren[ 2 ]->collect_elements_on_level(
                       aLevel,
                       aElementList,
                       aElementCount );

               mChildren[ 3 ]->collect_elements_on_level(
                       aLevel,
                       aElementList,
                       aElementCount );

               mChildren[ 4 ]->collect_elements_on_level(
                       aLevel,
                       aElementList,
                       aElementCount );

               mChildren[ 5 ]->collect_elements_on_level(
                       aLevel,
                       aElementList,
                       aElementCount );

               mChildren[ 6 ]->collect_elements_on_level(
                       aLevel,
                       aElementList,
                       aElementCount );

               mChildren[ 7 ]->collect_elements_on_level(
                       aLevel,
                       aElementList,
                       aElementCount );
           }
       }

//--------------------------------------------------------------------------------

       // fixme: neighbors do not account refinement pattern number
       template < uint N, uint C, uint B, uint F , uint E >
       void Background_Element< N, C, B, F, E >::collect_neighbors( const uint & aPattern )
       {
           MORIS_ERROR( false, "Don't know how to collect neighbors");
       }

// - - - - - - - - - - - - - - - - - - - - - - - - - - - - - - - - - - - - - - - -

       template <>
       inline
       void Background_Element< 2, 4, 8, 4, 0 >::collect_neighbors( const uint & aPattern )
       {
           switch( this->get_child_index() )
           {
               case( 0 ):
               {
                   // neighbor 0
                   Background_Element_Base* tNeighbor = mParent->get_neighbor( 4 );

                   // test if neighbor exists
                   if ( tNeighbor != NULL )
                   {
                       if ( tNeighbor->has_children( aPattern ) )
                       {
                           mNeighbors[ 4 ] = tNeighbor->get_child( 3 );
                       }
                       else
                       {
                           mNeighbors[ 4 ] = tNeighbor;
                       }
                   }

                   // neighbors 1 and 2
                   tNeighbor = mParent->get_neighbor( 0 );

                   // test if neighbor exists
                   if ( tNeighbor != NULL )
                   {
                       if ( tNeighbor->has_children( aPattern ) )
                       {
                           mNeighbors[ 0 ] = tNeighbor->get_child( 2 );
                           mNeighbors[ 5 ] = tNeighbor->get_child( 3 );
                       }
                       else
                       {
                           mNeighbors[ 0 ] = tNeighbor;
                           mNeighbors[ 5 ] = tNeighbor;
                       }
                   }

                   // neighbors 3 to 5
                   tNeighbor = mParent->get_neighbor( 3 );

                   // test if neighbor exists
                   if ( tNeighbor != NULL )
                   {
                       if ( tNeighbor->has_children( aPattern ) )
                       {
                           mNeighbors[ 3 ] = tNeighbor->get_child( 1 );
                           mNeighbors[ 1 ] =   mParent->get_child( 1 );
                           mNeighbors[ 7 ] = tNeighbor->get_child( 3 );
                       }
                       else
                       {
                           mNeighbors[ 3 ] = tNeighbor;
                           mNeighbors[ 1 ] = mParent->get_child( 1 );
                           mNeighbors[ 7 ] = tNeighbor;
                       }
                   }
                   else
                   {
                       mNeighbors[ 1 ] = mParent->get_child( 1 );
                   }

                   // neighbor 6
                   mNeighbors[ 2 ] = mParent->get_child( 2 );

                   // neighbor 7
                   mNeighbors[ 6 ] = mParent->get_child( 3 );

                   break;
               }
               case( 1 ):
               {
                   // neighbors 0 and 1
                   Background_Element_Base* tNeighbor
                       = mParent->get_neighbor( 0 );

                   // test if neighbor exists
                   if ( tNeighbor != NULL )
                   {
                       if ( tNeighbor->has_children( aPattern ) )
                       {
                           mNeighbors[ 4 ] = tNeighbor->get_child( 2 );
                           mNeighbors[ 0 ] = tNeighbor->get_child( 3 );
                       }
                       else
                       {
                           mNeighbors[ 4 ] = tNeighbor;
                           mNeighbors[ 0 ] = tNeighbor;
                       }
                   }

                   // neighbor 2
                   tNeighbor = mParent->get_neighbor( 5 );
                   // test if neighbor exists
                   if ( tNeighbor != NULL )
                   {
                       if ( tNeighbor->has_children( aPattern ) )
                       {
                           mNeighbors[ 5 ] = tNeighbor->get_child( 2 );
                       }
                       else
                       {
                           mNeighbors[ 5 ] = tNeighbor;
                       }
                   }

                   // neighbor 3
                   mNeighbors[ 3 ] = mParent->get_child( 0 );

                   // neighbor 4 to 7
                   tNeighbor = mParent->get_neighbor( 1 );

                   // test if neighbor exists
                   if ( tNeighbor != NULL )
                   {
                       if ( tNeighbor->has_children( aPattern ) )
                       {
                           mNeighbors[ 1 ] = tNeighbor->get_child( 0 );
                           mNeighbors[ 7 ] = mParent->get_child( 2 );
                           mNeighbors[ 2 ] = mParent->get_child( 3 );
                           mNeighbors[ 6 ] = tNeighbor->get_child( 2 );
                       }
                       else
                       {
                           mNeighbors[ 1 ] = tNeighbor;
                           mNeighbors[ 7 ] = mParent->get_child( 2 );
                           mNeighbors[ 2 ] = mParent->get_child( 3 );
                           mNeighbors[ 6 ] = tNeighbor;
                       }
                   }
                   else
                   {
                       mNeighbors[ 7 ] =   mParent->get_child( 2 );
                       mNeighbors[ 2 ] =   mParent->get_child( 3 );
                   }
                   break;
               }
               case( 2 ):
               {
                   // neighbors 0 to 3
                   Background_Element_Base* tNeighbor
                       = mParent->get_neighbor( 3 );

                   // test if neighbor exists
                   if ( tNeighbor != NULL )
                   {
                       if ( tNeighbor->has_children( aPattern ) )
                       {
                           mNeighbors[ 4 ] = tNeighbor->get_child( 1 );
                           mNeighbors[ 0 ] = mParent->get_child( 0 );
                           mNeighbors[ 5 ] = mParent->get_child( 1 );
                           mNeighbors[ 3 ] = tNeighbor->get_child( 3 );
                       }
                       else
                       {
                           mNeighbors[ 4 ] = tNeighbor;
                           mNeighbors[ 0 ] = mParent->get_child( 0 );
                           mNeighbors[ 5 ] = mParent->get_child( 1 );
                           mNeighbors[ 3 ] = tNeighbor;
                       }
                   }
                   else
                   {
                       mNeighbors[ 0 ] =  mParent->get_child( 0 );
                       mNeighbors[ 5 ] =  mParent->get_child( 1 );
                   }

                   // neighbor 4
                   mNeighbors[ 1 ] =  mParent->get_child( 3 );

                   // neighbor 5
                   tNeighbor = mParent->get_neighbor( 7 );

                   // test if neighbor exists
                   if ( tNeighbor != NULL )
                   {
                       if ( tNeighbor->has_children( aPattern ) )
                       {
                           mNeighbors[ 7 ] = tNeighbor->get_child( 1 );
                       }
                       else
                       {
                           mNeighbors[ 7 ] = tNeighbor;
                       }
                   }

                   // neighbors 6 and 7
                   tNeighbor = mParent->get_neighbor( 2 );

                   // test if neighbor exists
                   if ( tNeighbor != NULL )
                   {
                       if ( tNeighbor->has_children( aPattern ) )
                       {
                           mNeighbors[ 2 ] = tNeighbor->get_child( 0 );
                           mNeighbors[ 6 ] = tNeighbor->get_child( 1 );
                       }
                       else
                       {
                           mNeighbors[ 2 ] = tNeighbor;
                           mNeighbors[ 6 ] = tNeighbor;
                       }
                   }
                   break;
               }
               case( 3 ):
               {
                   // neighbor 0
                   mNeighbors[ 4 ] = mParent->get_child( 0 );

                   // neighbor 1
                   mNeighbors[ 0 ] = mParent->get_child( 1 );

                   // neighbors 2 to 4
                   Background_Element_Base* tNeighbor
                       = mParent->get_neighbor( 1 );

                   // test if neighbor exists
                   if ( tNeighbor != NULL )
                   {
                       if ( tNeighbor->has_children( aPattern ) )
                       {
                           mNeighbors[ 5 ] = tNeighbor->get_child( 0 );
                           mNeighbors[ 3 ] =   mParent->get_child( 2 );
                           mNeighbors[ 1 ] = tNeighbor->get_child( 2 );
                       }
                       else
                       {
                           mNeighbors[ 5 ] = tNeighbor;
                           mNeighbors[ 3 ] = mParent->get_child( 2 );
                           mNeighbors[ 1 ] = tNeighbor;
                       }
                   }
                   else
                   {
                       mNeighbors[ 3 ] =  mParent->get_child( 2 );
                   }

                   // neighbors 5 and 6
                   tNeighbor = mParent->get_neighbor( 2 );

                   // test if neighbor exists
                   if ( tNeighbor != NULL )
                   {
                       if ( tNeighbor->has_children( aPattern ) )
                       {
                           mNeighbors[ 7 ] = tNeighbor->get_child( 0 );
                           mNeighbors[ 2 ] = tNeighbor->get_child( 1 );
                       }
                       else
                       {
                           mNeighbors[ 7 ] = tNeighbor;
                           mNeighbors[ 2 ] = tNeighbor;
                       }
                   }

                   // neighbor 7
                   tNeighbor = mParent->get_neighbor( 6 );

                   // test if neighbor exists
                   if ( tNeighbor != NULL )
                   {
                       if ( tNeighbor->has_children( aPattern ) )
                       {
                           mNeighbors[ 6 ] = tNeighbor->get_child( 0 );
                       }
                       else
                       {
                           mNeighbors[ 6 ] = tNeighbor;
                       }
                   }
                   break;
               }
           }
       }

// - - - - - - - - - - - - - - - - - - - - - - - - - - - - - - - - - - - - - - - -

        template <>
        inline
        void Background_Element< 3, 8, 26, 6, 12 >::collect_neighbors( const uint & aPattern )
        {

           switch( this->get_child_index() )
           {
           case( 0 ) :
               {
                   // link to siblings
                   mNeighbors[  1 ] = mParent->get_child(  1 );
                   mNeighbors[  2 ] = mParent->get_child(  2 );
                   mNeighbors[  5 ] = mParent->get_child(  4 );
                   mNeighbors[ 12 ] = mParent->get_child(  3 );
                   mNeighbors[ 15 ] = mParent->get_child(  5 );
                   mNeighbors[ 16 ] = mParent->get_child(  6 );
                   mNeighbors[ 24 ] = mParent->get_child(  7 );

                   // get neighbor 0 of parent
                   Background_Element_Base* tNeighbor
                       = mParent->get_neighbor( 0 );

                   // test if neighbor exists
                   if ( tNeighbor != NULL )
                   {
                       // test if neighbor 0 has children
                       if ( tNeighbor->has_children( aPattern ) )
                       {
                           // link to children of neighbor 0 of parent
                           mNeighbors[  0 ] = tNeighbor->get_child( 2 );
                           mNeighbors[ 11 ] = tNeighbor->get_child( 3 );
                           mNeighbors[ 14 ] = tNeighbor->get_child( 6 );
                           mNeighbors[ 23 ] = tNeighbor->get_child( 7 );
                       }
                       else
                       {
                           // link to neighbor 0 of parent
                           mNeighbors[  0 ] = tNeighbor;
                           mNeighbors[ 11 ] = tNeighbor;
                           mNeighbors[ 14 ] = tNeighbor;
                           mNeighbors[ 23 ] = tNeighbor;
                       }
                   }

                   // get neighbor 3 of parent
                   tNeighbor = mParent->get_neighbor( 3 );

                   // test if neighbor exists
                   if ( tNeighbor != NULL )
                   {
                       // test if neighbor 3 has children
                       if ( tNeighbor->has_children( aPattern ) )
                       {
                           // link to children of neighbor 3 of parent
                           mNeighbors[  3 ] = tNeighbor->get_child( 1 );
                           mNeighbors[ 13 ] = tNeighbor->get_child( 3 );
                           mNeighbors[ 17 ] = tNeighbor->get_child( 5 );
                           mNeighbors[ 25 ] = tNeighbor->get_child( 7 );
                       }
                       else
                       {
                           // link to neighbor 3 of parent
                           mNeighbors[  3 ] = tNeighbor;
                           mNeighbors[ 13 ] = tNeighbor;
                           mNeighbors[ 17 ] = tNeighbor;
                           mNeighbors[ 25 ] = tNeighbor;
                       }
                   }

                   // get neighbor 4 of parent
                   tNeighbor = mParent->get_neighbor( 4 );

                   // test if neighbor exists
                   if ( tNeighbor != NULL )
                   {
                       // test if neighbor 4 has children
                       if ( tNeighbor->has_children( aPattern ) )
                       {
                           // link to children of neighbor 4 of parent
                           mNeighbors[  4 ] = tNeighbor->get_child( 4 );
                           mNeighbors[  7 ] = tNeighbor->get_child( 5 );
                           mNeighbors[  8 ] = tNeighbor->get_child( 6 );
                           mNeighbors[ 20 ] = tNeighbor->get_child( 7 );
                       }
                       else
                       {
                           // link to neighbor 4 of parent
                           mNeighbors[  4 ] = tNeighbor;
                           mNeighbors[  7 ] = tNeighbor;
                           mNeighbors[  8 ] = tNeighbor;
                           mNeighbors[ 20 ] = tNeighbor;
                       }
                   }

                   // get neighbor 6 of parent
                   tNeighbor = mParent->get_neighbor( 6 );

                   // test if neighbor exists
                   if ( tNeighbor != NULL )
                   {
                       // test if neighbor 6 has children
                       if ( tNeighbor->has_children( aPattern ) )
                       {
                           // link to children of neighbor 6 of parent
                           mNeighbors[  6 ] = tNeighbor->get_child( 6 );
                           mNeighbors[ 19 ] = tNeighbor->get_child( 7 );
                       }
                       else
                       {
                           // link to neighbor 6 of parent
                           mNeighbors[  6 ] = tNeighbor;
                           mNeighbors[ 19 ] = tNeighbor;
                       }
                   }

                   // get neighbor 9 of parent
                   tNeighbor = mParent->get_neighbor( 9 );

                   // test if neighbor exists
                   if ( tNeighbor != NULL )
                   {
                       // test if neighbor 9 has children
                       if ( tNeighbor->has_children( aPattern ) )
                       {
                           // link to children of neighbor 9 of parent
                           mNeighbors[  9 ] = tNeighbor->get_child( 5 );
                           mNeighbors[ 21 ] = tNeighbor->get_child( 7 );
                       }
                       else
                       {
                           // link to neighbor 9 of parent
                           mNeighbors[  9 ] = tNeighbor;
                           mNeighbors[ 21 ] = tNeighbor;
                       }
                   }

                   // get neighbor 10 of parent
                   tNeighbor = mParent->get_neighbor( 10 );

                   // test if neighbor exists
                   if ( tNeighbor != NULL )
                   {
                       // test if neighbor 10 has children
                       if ( tNeighbor->has_children( aPattern ) )
                       {
                           // link to children of neighbor 10 of parent
                           mNeighbors[ 10 ] = tNeighbor->get_child( 3 );
                           mNeighbors[ 22 ] = tNeighbor->get_child( 7 );
                       }
                       else
                       {
                           // link to neighbor 10 of parent
                           mNeighbors[ 10 ] = tNeighbor;
                           mNeighbors[ 22 ] = tNeighbor;
                       }
                   }

                   // get neighbor 18 of parent
                   tNeighbor = mParent->get_neighbor( 18 );

                   // test if neighbor exists
                   if ( tNeighbor != NULL )
                   {
                       // test if neighbor 18 has children
                       if ( tNeighbor->has_children( aPattern ) )
                       {
                           // link to children of neighbor 18 of parent
                           mNeighbors[ 18 ] = tNeighbor->get_child( 7 );
                       }
                       else
                       {
                           // link to neighbor 18 of parent
                           mNeighbors[ 18 ] = tNeighbor;
                       }
                   }

                   break;
               }
               case( 1 ) :
               {
                   // link to siblings
                   mNeighbors[  2 ] = mParent->get_child(  3 );
                   mNeighbors[  3 ] = mParent->get_child(  0 );
                   mNeighbors[  5 ] = mParent->get_child(  5 );
                   mNeighbors[ 13 ] = mParent->get_child(  2 );
                   mNeighbors[ 16 ] = mParent->get_child(  7 );
                   mNeighbors[ 17 ] = mParent->get_child(  4 );
                   mNeighbors[ 25 ] = mParent->get_child(  6 );

                   // get neighbor 0 of parent
                   Background_Element_Base* tNeighbor
                       = mParent->get_neighbor( 0 );

                   // test if neighbor exists
                   if ( tNeighbor != NULL )
                   {
                       // test if neighbor 0 has children
                       if ( tNeighbor->has_children( aPattern ) )
                       {
                           // link to children of neighbor 0 of parent
                           mNeighbors[  0 ] = tNeighbor->get_child( 3 );
                           mNeighbors[ 10 ] = tNeighbor->get_child( 2 );
                           mNeighbors[ 14 ] = tNeighbor->get_child( 7 );
                           mNeighbors[ 22 ] = tNeighbor->get_child( 6 );
                       }
                       else
                       {
                           // link to neighbor 0 of parent
                           mNeighbors[  0 ] = tNeighbor;
                           mNeighbors[ 10 ] = tNeighbor;
                           mNeighbors[ 14 ] = tNeighbor;
                           mNeighbors[ 22 ] = tNeighbor;
                       }
                   }

                   // get neighbor 1 of parent
                   tNeighbor = mParent->get_neighbor( 1 );

                   // test if neighbor exists
                   if ( tNeighbor != NULL )
                   {
                       // test if neighbor 1 has children
                       if ( tNeighbor->has_children( aPattern ) )
                       {
                           // link to children of neighbor 1 of parent
                           mNeighbors[  1 ] = tNeighbor->get_child( 0 );
                           mNeighbors[ 12 ] = tNeighbor->get_child( 2 );
                           mNeighbors[ 15 ] = tNeighbor->get_child( 4 );
                           mNeighbors[ 24 ] = tNeighbor->get_child( 6 );
                       }
                       else
                       {
                           // link to neighbor 1 of parent
                           mNeighbors[  1 ] = tNeighbor;
                           mNeighbors[ 12 ] = tNeighbor;
                           mNeighbors[ 15 ] = tNeighbor;
                           mNeighbors[ 24 ] = tNeighbor;
                       }
                   }

                   // get neighbor 4 of parent
                   tNeighbor = mParent->get_neighbor( 4 );

                   // test if neighbor exists
                   if ( tNeighbor != NULL )
                   {
                       // test if neighbor 4 has children
                       if ( tNeighbor->has_children( aPattern ) )
                       {
                           // link to children of neighbor 4 of parent
                           mNeighbors[  4 ] = tNeighbor->get_child( 5 );
                           mNeighbors[  8 ] = tNeighbor->get_child( 7 );
                           mNeighbors[  9 ] = tNeighbor->get_child( 4 );
                           mNeighbors[ 21 ] = tNeighbor->get_child( 6 );
                       }
                       else
                       {
                           // link to neighbor 4 of parent
                           mNeighbors[  4 ] = tNeighbor;
                           mNeighbors[  8 ] = tNeighbor;
                           mNeighbors[  9 ] = tNeighbor;
                           mNeighbors[ 21 ] = tNeighbor;
                       }
                   }

                   // get neighbor 6 of parent
                   tNeighbor = mParent->get_neighbor( 6 );

                   // test if neighbor exists
                   if ( tNeighbor != NULL )
                   {
                       // test if neighbor 6 has children
                       if ( tNeighbor->has_children( aPattern ) )
                       {
                           // link to children of neighbor 6 of parent
                           mNeighbors[  6 ] = tNeighbor->get_child( 7 );
                           mNeighbors[ 18 ] = tNeighbor->get_child( 6 );
                       }
                       else
                       {
                           // link to neighbor 6 of parent
                           mNeighbors[  6 ] = tNeighbor;
                           mNeighbors[ 18 ] = tNeighbor;
                       }
                   }

                   // get neighbor 7 of parent
                   tNeighbor = mParent->get_neighbor( 7 );

                   // test if neighbor exists
                   if ( tNeighbor != NULL )
                   {
                       // test if neighbor 7 has children
                       if ( tNeighbor->has_children( aPattern ) )
                       {
                           // link to children of neighbor 7 of parent
                           mNeighbors[  7 ] = tNeighbor->get_child( 4 );
                           mNeighbors[ 20 ] = tNeighbor->get_child( 6 );
                       }
                       else
                       {
                           // link to neighbor 7 of parent
                           mNeighbors[  7 ] = tNeighbor;
                           mNeighbors[ 20 ] = tNeighbor;
                       }
                   }

                   // get neighbor 11 of parent
                   tNeighbor = mParent->get_neighbor( 11 );

                   // test if neighbor exists
                   if ( tNeighbor != NULL )
                   {
                       // test if neighbor 11 has children
                       if ( tNeighbor->has_children( aPattern ) )
                       {
                           // link to children of neighbor 11 of parent
                           mNeighbors[ 11 ] = tNeighbor->get_child( 2 );
                           mNeighbors[ 23 ] = tNeighbor->get_child( 6 );
                       }
                       else
                       {
                           // link to neighbor 11 of parent
                           mNeighbors[ 11 ] = tNeighbor;
                           mNeighbors[ 23 ] = tNeighbor;
                       }
                   }

                   // get neighbor 19 of parent
                   tNeighbor = mParent->get_neighbor( 19 );

                   // test if neighbor exists
                   if ( tNeighbor != NULL )
                   {
                       // test if neighbor 19 has children
                       if ( tNeighbor->has_children( aPattern ) )
                       {
                           // link to children of neighbor 19 of parent
                           mNeighbors[ 19 ] = tNeighbor->get_child( 6 );
                       }
                       else
                       {
                           // link to neighbor 19 of parent
                           mNeighbors[ 19 ] = tNeighbor;
                       }
                   }

                   break;
               }
               case( 2 ) :
               {

                   // link to siblings
                   mNeighbors[  0 ] = mParent->get_child(  0 );
                   mNeighbors[  1 ] = mParent->get_child(  3 );
                   mNeighbors[  5 ] = mParent->get_child(  6 );
                   mNeighbors[ 11 ] = mParent->get_child(  1 );
                   mNeighbors[ 14 ] = mParent->get_child(  4 );
                   mNeighbors[ 15 ] = mParent->get_child(  7 );
                   mNeighbors[ 23 ] = mParent->get_child(  5 );

                   // get neighbor 2 of parent
                   Background_Element_Base* tNeighbor
                       = mParent->get_neighbor( 2 );

                   // test if neighbor exists
                   if ( tNeighbor != NULL )
                   {
                       // test if neighbor 2 has children
                       if ( tNeighbor->has_children( aPattern ) )
                       {
                           // link to children of neighbor 2 of parent
                           mNeighbors[  2 ] = tNeighbor->get_child( 0 );
                           mNeighbors[ 12 ] = tNeighbor->get_child( 1 );
                           mNeighbors[ 16 ] = tNeighbor->get_child( 4 );
                           mNeighbors[ 24 ] = tNeighbor->get_child( 5 );
                       }
                       else
                       {
                           // link to neighbor 2 of parent
                           mNeighbors[  2 ] = tNeighbor;
                           mNeighbors[ 12 ] = tNeighbor;
                           mNeighbors[ 16 ] = tNeighbor;
                           mNeighbors[ 24 ] = tNeighbor;
                       }
                   }

                   // get neighbor 3 of parent
                   tNeighbor = mParent->get_neighbor( 3 );

                   // test if neighbor exists
                   if ( tNeighbor != NULL )
                   {
                       // test if neighbor 3 has children
                       if ( tNeighbor->has_children( aPattern ) )
                       {
                           // link to children of neighbor 3 of parent
                           mNeighbors[  3 ] = tNeighbor->get_child( 3 );
                           mNeighbors[ 10 ] = tNeighbor->get_child( 1 );
                           mNeighbors[ 17 ] = tNeighbor->get_child( 7 );
                           mNeighbors[ 22 ] = tNeighbor->get_child( 5 );
                       }
                       else
                       {
                           // link to neighbor 3 of parent
                           mNeighbors[  3 ] = tNeighbor;
                           mNeighbors[ 10 ] = tNeighbor;
                           mNeighbors[ 17 ] = tNeighbor;
                           mNeighbors[ 22 ] = tNeighbor;
                       }
                   }

                   // get neighbor 4 of parent
                   tNeighbor = mParent->get_neighbor( 4 );

                   // test if neighbor exists
                   if ( tNeighbor != NULL )
                   {
                       // test if neighbor 4 has children
                       if ( tNeighbor->has_children( aPattern ) )
                       {
                           // link to children of neighbor 4 of parent
                           mNeighbors[  4 ] = tNeighbor->get_child( 6 );
                           mNeighbors[  6 ] = tNeighbor->get_child( 4 );
                           mNeighbors[  7 ] = tNeighbor->get_child( 7 );
                           mNeighbors[ 19 ] = tNeighbor->get_child( 5 );
                       }
                       else
                       {
                           // link to neighbor 4 of parent
                           mNeighbors[  4 ] = tNeighbor;
                           mNeighbors[  6 ] = tNeighbor;
                           mNeighbors[  7 ] = tNeighbor;
                           mNeighbors[ 19 ] = tNeighbor;
                       }
                   }

                   // get neighbor 8 of parent
                   tNeighbor = mParent->get_neighbor( 8 );

                   // test if neighbor exists
                   if ( tNeighbor != NULL )
                   {
                       // test if neighbor 8 has children
                       if ( tNeighbor->has_children( aPattern ) )
                       {
                           // link to children of neighbor 8 of parent
                           mNeighbors[  8 ] = tNeighbor->get_child( 4 );
                           mNeighbors[ 20 ] = tNeighbor->get_child( 5 );
                       }
                       else
                       {
                           // link to neighbor 8 of parent
                           mNeighbors[  8 ] = tNeighbor;
                           mNeighbors[ 20 ] = tNeighbor;
                       }
                   }

                   // get neighbor 9 of parent
                   tNeighbor = mParent->get_neighbor( 9 );

                   // test if neighbor exists
                   if ( tNeighbor != NULL )
                   {
                       // test if neighbor 9 has children
                       if ( tNeighbor->has_children( aPattern ) )
                       {
                           // link to children of neighbor 9 of parent
                           mNeighbors[  9 ] = tNeighbor->get_child( 7 );
                           mNeighbors[ 18 ] = tNeighbor->get_child( 5 );
                       }
                       else
                       {
                           // link to neighbor 9 of parent
                           mNeighbors[  9 ] = tNeighbor;
                           mNeighbors[ 18 ] = tNeighbor;
                       }
                   }

                   // get neighbor 13 of parent
                   tNeighbor = mParent->get_neighbor( 13 );

                   // test if neighbor exists
                   if ( tNeighbor != NULL )
                   {
                       // test if neighbor 13 has children
                       if ( tNeighbor->has_children( aPattern ) )
                       {
                           // link to children of neighbor 13 of parent
                           mNeighbors[ 13 ] = tNeighbor->get_child( 1 );
                           mNeighbors[ 25 ] = tNeighbor->get_child( 5 );
                       }
                       else
                       {
                           // link to neighbor 13 of parent
                           mNeighbors[ 13 ] = tNeighbor;
                           mNeighbors[ 25 ] = tNeighbor;
                       }
                   }

                   // get neighbor 21 of parent
                   tNeighbor = mParent->get_neighbor( 21 );

                   // test if neighbor exists
                   if ( tNeighbor != NULL )
                   {
                       // test if neighbor 21 has children
                       if ( tNeighbor->has_children( aPattern ) )
                       {
                           // link to children of neighbor 21 of parent
                           mNeighbors[ 21 ] = tNeighbor->get_child( 5 );
                       }
                       else
                       {
                           // link to neighbor 21 of parent
                           mNeighbors[ 21 ] = tNeighbor;
                       }
                   }
                   break;
               }
               case( 3 ) :
               {
                   // link to siblings
                   mNeighbors[  0 ] = mParent->get_child(  1 );
                   mNeighbors[  3 ] = mParent->get_child(  2 );
                   mNeighbors[  5 ] = mParent->get_child(  7 );
                   mNeighbors[ 10 ] = mParent->get_child(  0 );
                   mNeighbors[ 14 ] = mParent->get_child(  5 );
                   mNeighbors[ 17 ] = mParent->get_child(  6 );
                   mNeighbors[ 22 ] = mParent->get_child(  4 );

                   // get neighbor 1 of parent
                   Background_Element_Base* tNeighbor
                       = mParent->get_neighbor( 1 );

                   // test if neighbor exists
                   if ( tNeighbor != NULL )
                   {
                       // test if neighbor 1 has children
                       if ( tNeighbor->has_children( aPattern ) )
                       {
                           // link to children of neighbor 1 of parent
                           mNeighbors[  1 ] = tNeighbor->get_child( 2 );
                           mNeighbors[ 11 ] = tNeighbor->get_child( 0 );
                           mNeighbors[ 15 ] = tNeighbor->get_child( 6 );
                           mNeighbors[ 23 ] = tNeighbor->get_child( 4 );
                       }
                       else
                       {
                           // link to neighbor 1 of parent
                           mNeighbors[  1 ] = tNeighbor;
                           mNeighbors[ 11 ] = tNeighbor;
                           mNeighbors[ 15 ] = tNeighbor;
                           mNeighbors[ 23 ] = tNeighbor;
                       }
                   }

                   // get neighbor 2 of parent
                   tNeighbor = mParent->get_neighbor( 2 );

                   // test if neighbor exists
                   if ( tNeighbor != NULL )
                   {
                       // test if neighbor 2 has children
                       if ( tNeighbor->has_children( aPattern ) )
                       {
                           // link to children of neighbor 2 of parent
                           mNeighbors[  2 ] = tNeighbor->get_child( 1 );
                           mNeighbors[ 13 ] = tNeighbor->get_child( 0 );
                           mNeighbors[ 16 ] = tNeighbor->get_child( 5 );
                           mNeighbors[ 25 ] = tNeighbor->get_child( 4 );
                       }
                       else
                       {
                           // link to neighbor 2 of parent
                           mNeighbors[  2 ] = tNeighbor;
                           mNeighbors[ 13 ] = tNeighbor;
                           mNeighbors[ 16 ] = tNeighbor;
                           mNeighbors[ 25 ] = tNeighbor;
                       }
                   }

                   // get neighbor 4 of parent
                   tNeighbor = mParent->get_neighbor( 4 );

                   // test if neighbor exists
                   if ( tNeighbor != NULL )
                   {
                       // test if neighbor 4 has children
                       if ( tNeighbor->has_children( aPattern ) )
                       {
                           // link to children of neighbor 4 of parent
                           mNeighbors[  4 ] = tNeighbor->get_child( 7 );
                           mNeighbors[  6 ] = tNeighbor->get_child( 5 );
                           mNeighbors[  9 ] = tNeighbor->get_child( 6 );
                           mNeighbors[ 18 ] = tNeighbor->get_child( 4 );
                       }
                       else
                       {
                           // link to neighbor 4 of parent
                           mNeighbors[  4 ] = tNeighbor;
                           mNeighbors[  6 ] = tNeighbor;
                           mNeighbors[  9 ] = tNeighbor;
                           mNeighbors[ 18 ] = tNeighbor;
                       }
                   }

                   // get neighbor 7 of parent
                   tNeighbor = mParent->get_neighbor( 7 );

                   // test if neighbor exists
                   if ( tNeighbor != NULL )
                   {
                       // test if neighbor 7 has children
                       if ( tNeighbor->has_children( aPattern ) )
                       {
                           // link to children of neighbor 7 of parent
                           mNeighbors[  7 ] = tNeighbor->get_child( 6 );
                           mNeighbors[ 19 ] = tNeighbor->get_child( 4 );
                       }
                       else
                       {
                           // link to neighbor 7 of parent
                           mNeighbors[  7 ] = tNeighbor;
                           mNeighbors[ 19 ] = tNeighbor;
                       }
                   }

                   // get neighbor 8 of parent
                   tNeighbor = mParent->get_neighbor( 8 );

                   // test if neighbor exists
                   if ( tNeighbor != NULL )
                   {
                       // test if neighbor 8 has children
                       if ( tNeighbor->has_children( aPattern ) )
                       {
                           // link to children of neighbor 8 of parent
                           mNeighbors[  8 ] = tNeighbor->get_child( 5 );
                           mNeighbors[ 21 ] = tNeighbor->get_child( 4 );
                       }
                       else
                       {
                           // link to neighbor 8 of parent
                           mNeighbors[  8 ] = tNeighbor;
                           mNeighbors[ 21 ] = tNeighbor;
                       }
                   }

                   // get neighbor 12 of parent
                   tNeighbor = mParent->get_neighbor( 12 );

                   // test if neighbor exists
                   if ( tNeighbor != NULL )
                   {
                       // test if neighbor 12 has children
                       if ( tNeighbor->has_children( aPattern ) )
                       {
                           // link to children of neighbor 12 of parent
                           mNeighbors[ 12 ] = tNeighbor->get_child( 0 );
                           mNeighbors[ 24 ] = tNeighbor->get_child( 4 );
                       }
                       else
                       {
                           // link to neighbor 12 of parent
                           mNeighbors[ 12 ] = tNeighbor;
                           mNeighbors[ 24 ] = tNeighbor;
                       }
                   }

                   // get neighbor 20 of parent
                   tNeighbor = mParent->get_neighbor( 20 );

                   // test if neighbor exists
                   if ( tNeighbor != NULL )
                   {
                       // test if neighbor 20 has children
                       if ( tNeighbor->has_children( aPattern ) )
                       {
                           // link to children of neighbor 20 of parent
                           mNeighbors[ 20 ] = tNeighbor->get_child( 4 );
                       }
                       else
                       {
                           // link to neighbor 20 of parent
                           mNeighbors[ 20 ] = tNeighbor;
                       }
                   }

                   break;
               }
               case( 4 ) :
               {
                   // link to siblings
                   mNeighbors[  1 ] = mParent->get_child(  5 );
                   mNeighbors[  2 ] = mParent->get_child(  6 );
                   mNeighbors[  4 ] = mParent->get_child(  0 );
                   mNeighbors[  7 ] = mParent->get_child(  1 );
                   mNeighbors[  8 ] = mParent->get_child(  2 );
                   mNeighbors[ 12 ] = mParent->get_child(  7 );
                   mNeighbors[ 20 ] = mParent->get_child(  3 );

                   // get neighbor 0 of parent
                   Background_Element_Base* tNeighbor
                       = mParent->get_neighbor( 0 );

                   // test if neighbor exists
                   if ( tNeighbor != NULL )
                   {
                       // test if neighbor 0 has children
                       if ( tNeighbor->has_children( aPattern ) )
                       {
                           // link to children of neighbor 0 of parent
                           mNeighbors[  0 ] = tNeighbor->get_child( 6 );
                           mNeighbors[  6 ] = tNeighbor->get_child( 2 );
                           mNeighbors[ 11 ] = tNeighbor->get_child( 7 );
                           mNeighbors[ 19 ] = tNeighbor->get_child( 3 );
                       }
                       else
                       {
                           // link to neighbor 0 of parent
                           mNeighbors[  0 ] = tNeighbor;
                           mNeighbors[  6 ] = tNeighbor;
                           mNeighbors[ 11 ] = tNeighbor;
                           mNeighbors[ 19 ] = tNeighbor;
                       }
                   }

                   // get neighbor 3 of parent
                   tNeighbor = mParent->get_neighbor( 3 );

                   // test if neighbor exists
                   if ( tNeighbor != NULL )
                   {
                       // test if neighbor 3 has children
                       if ( tNeighbor->has_children( aPattern ) )
                       {
                           // link to children of neighbor 3 of parent
                           mNeighbors[  3 ] = tNeighbor->get_child( 5 );
                           mNeighbors[  9 ] = tNeighbor->get_child( 1 );
                           mNeighbors[ 13 ] = tNeighbor->get_child( 7 );
                           mNeighbors[ 21 ] = tNeighbor->get_child( 3 );
                       }
                       else
                       {
                           // link to neighbor 3 of parent
                           mNeighbors[  3 ] = tNeighbor;
                           mNeighbors[  9 ] = tNeighbor;
                           mNeighbors[ 13 ] = tNeighbor;
                           mNeighbors[ 21 ] = tNeighbor;
                       }
                   }

                   // get neighbor 5 of parent
                   tNeighbor = mParent->get_neighbor( 5 );

                   // test if neighbor exists
                   if ( tNeighbor != NULL )
                   {
                       // test if neighbor 5 has children
                       if ( tNeighbor->has_children( aPattern ) )
                       {
                           // link to children of neighbor 5 of parent
                           mNeighbors[  5 ] = tNeighbor->get_child( 0 );
                           mNeighbors[ 15 ] = tNeighbor->get_child( 1 );
                           mNeighbors[ 16 ] = tNeighbor->get_child( 2 );
                           mNeighbors[ 24 ] = tNeighbor->get_child( 3 );
                       }
                       else
                       {
                           // link to neighbor 5 of parent
                           mNeighbors[  5 ] = tNeighbor;
                           mNeighbors[ 15 ] = tNeighbor;
                           mNeighbors[ 16 ] = tNeighbor;
                           mNeighbors[ 24 ] = tNeighbor;
                       }
                   }

                   // get neighbor 10 of parent
                   tNeighbor = mParent->get_neighbor( 10 );

                   // test if neighbor exists
                   if ( tNeighbor != NULL )
                   {
                       // test if neighbor 10 has children
                       if ( tNeighbor->has_children( aPattern ) )
                       {
                           // link to children of neighbor 10 of parent
                           mNeighbors[ 10 ] = tNeighbor->get_child( 7 );
                           mNeighbors[ 18 ] = tNeighbor->get_child( 3 );
                       }
                       else
                       {
                           // link to neighbor 10 of parent
                           mNeighbors[ 10 ] = tNeighbor;
                           mNeighbors[ 18 ] = tNeighbor;
                       }
                   }

                   // get neighbor 14 of parent
                   tNeighbor = mParent->get_neighbor( 14 );

                   // test if neighbor exists
                   if ( tNeighbor != NULL )
                   {
                       // test if neighbor 14 has children
                       if ( tNeighbor->has_children( aPattern ) )
                       {
                           // link to children of neighbor 14 of parent
                           mNeighbors[ 14 ] = tNeighbor->get_child( 2 );
                           mNeighbors[ 23 ] = tNeighbor->get_child( 3 );
                       }
                       else
                       {
                           // link to neighbor 14 of parent
                           mNeighbors[ 14 ] = tNeighbor;
                           mNeighbors[ 23 ] = tNeighbor;
                       }
                   }

                   // get neighbor 17 of parent
                   tNeighbor = mParent->get_neighbor( 17 );

                   // test if neighbor exists
                   if ( tNeighbor != NULL )
                   {
                       // test if neighbor 17 has children
                       if ( tNeighbor->has_children( aPattern ) )
                       {
                           // link to children of neighbor 17 of parent
                           mNeighbors[ 17 ] = tNeighbor->get_child( 1 );
                           mNeighbors[ 25 ] = tNeighbor->get_child( 3 );
                       }
                       else
                       {
                           // link to neighbor 17 of parent
                           mNeighbors[ 17 ] = tNeighbor;
                           mNeighbors[ 25 ] = tNeighbor;
                       }
                   }

                   // get neighbor 22 of parent
                   tNeighbor = mParent->get_neighbor( 22 );

                   // test if neighbor exists
                   if ( tNeighbor != NULL )
                   {
                       // test if neighbor 22 has children
                       if ( tNeighbor->has_children( aPattern ) )
                       {
                           // link to children of neighbor 22 of parent
                           mNeighbors[ 22 ] = tNeighbor->get_child( 3 );
                       }
                       else
                       {
                           // link to neighbor 22 of parent
                           mNeighbors[ 22 ] = tNeighbor;
                       }
                   }

                   break;
               }
               case( 5 ) :
               {

                   // link to siblings
                   mNeighbors[  2 ] = mParent->get_child(  7 );
                   mNeighbors[  3 ] = mParent->get_child(  4 );
                   mNeighbors[  4 ] = mParent->get_child(  1 );
                   mNeighbors[  8 ] = mParent->get_child(  3 );
                   mNeighbors[  9 ] = mParent->get_child(  0 );
                   mNeighbors[ 13 ] = mParent->get_child(  6 );
                   mNeighbors[ 21 ] = mParent->get_child(  2 );

                   // get neighbor 0 of parent
                   Background_Element_Base* tNeighbor
                       = mParent->get_neighbor( 0 );

                   // test if neighbor exists
                   if ( tNeighbor != NULL )
                   {
                       // test if neighbor 0 has children
                       if ( tNeighbor->has_children( aPattern ) )
                       {
                           // link to children of neighbor 0 of parent
                           mNeighbors[  0 ] = tNeighbor->get_child( 7 );
                           mNeighbors[  6 ] = tNeighbor->get_child( 3 );
                           mNeighbors[ 10 ] = tNeighbor->get_child( 6 );
                           mNeighbors[ 18 ] = tNeighbor->get_child( 2 );
                       }
                       else
                       {
                           // link to neighbor 0 of parent
                           mNeighbors[  0 ] = tNeighbor;
                           mNeighbors[  6 ] = tNeighbor;
                           mNeighbors[ 10 ] = tNeighbor;
                           mNeighbors[ 18 ] = tNeighbor;
                       }
                   }

                   // get neighbor 1 of parent
                   tNeighbor = mParent->get_neighbor( 1 );

                   // test if neighbor exists
                   if ( tNeighbor != NULL )
                   {
                       // test if neighbor 1 has children
                       if ( tNeighbor->has_children( aPattern ) )
                       {
                           // link to children of neighbor 1 of parent
                           mNeighbors[  1 ] = tNeighbor->get_child( 4 );
                           mNeighbors[  7 ] = tNeighbor->get_child( 0 );
                           mNeighbors[ 12 ] = tNeighbor->get_child( 6 );
                           mNeighbors[ 20 ] = tNeighbor->get_child( 2 );
                       }
                       else
                       {
                           // link to neighbor 1 of parent
                           mNeighbors[  1 ] = tNeighbor;
                           mNeighbors[  7 ] = tNeighbor;
                           mNeighbors[ 12 ] = tNeighbor;
                           mNeighbors[ 20 ] = tNeighbor;
                       }
                   }

                   // get neighbor 5 of parent
                   tNeighbor = mParent->get_neighbor( 5 );

                   // test if neighbor exists
                   if ( tNeighbor != NULL )
                   {
                       // test if neighbor 5 has children
                       if ( tNeighbor->has_children( aPattern ) )
                       {
                           // link to children of neighbor 5 of parent
                           mNeighbors[  5 ] = tNeighbor->get_child( 1 );
                           mNeighbors[ 16 ] = tNeighbor->get_child( 3 );
                           mNeighbors[ 17 ] = tNeighbor->get_child( 0 );
                           mNeighbors[ 25 ] = tNeighbor->get_child( 2 );
                       }
                       else
                       {
                           // link to neighbor 5 of parent
                           mNeighbors[  5 ] = tNeighbor;
                           mNeighbors[ 16 ] = tNeighbor;
                           mNeighbors[ 17 ] = tNeighbor;
                           mNeighbors[ 25 ] = tNeighbor;
                       }
                   }

                   // get neighbor 11 of parent
                   tNeighbor = mParent->get_neighbor( 11 );

                   // test if neighbor exists
                   if ( tNeighbor != NULL )
                   {
                       // test if neighbor 11 has children
                       if ( tNeighbor->has_children( aPattern ) )
                       {
                           // link to children of neighbor 11 of parent
                           mNeighbors[ 11 ] = tNeighbor->get_child( 6 );
                           mNeighbors[ 19 ] = tNeighbor->get_child( 2 );
                       }
                       else
                       {
                           // link to neighbor 11 of parent
                           mNeighbors[ 11 ] = tNeighbor;
                           mNeighbors[ 19 ] = tNeighbor;
                       }
                   }

                   // get neighbor 14 of parent
                   tNeighbor = mParent->get_neighbor( 14 );

                   // test if neighbor exists
                   if ( tNeighbor != NULL )
                   {
                       // test if neighbor 14 has children
                       if ( tNeighbor->has_children( aPattern ) )
                       {
                           // link to children of neighbor 14 of parent
                           mNeighbors[ 14 ] = tNeighbor->get_child( 3 );
                           mNeighbors[ 22 ] = tNeighbor->get_child( 2 );
                       }
                       else
                       {
                           // link to neighbor 14 of parent
                           mNeighbors[ 14 ] = tNeighbor;
                           mNeighbors[ 22 ] = tNeighbor;
                       }
                   }

                   // get neighbor 15 of parent
                   tNeighbor = mParent->get_neighbor( 15 );

                   // test if neighbor exists
                   if ( tNeighbor != NULL )
                   {
                       // test if neighbor 15 has children
                       if ( tNeighbor->has_children( aPattern ) )
                       {
                           // link to children of neighbor 15 of parent
                           mNeighbors[ 15 ] = tNeighbor->get_child( 0 );
                           mNeighbors[ 24 ] = tNeighbor->get_child( 2 );
                       }
                       else
                       {
                           // link to neighbor 15 of parent
                           mNeighbors[ 15 ] = tNeighbor;
                           mNeighbors[ 24 ] = tNeighbor;
                       }
                   }

                   // get neighbor 23 of parent
                   tNeighbor = mParent->get_neighbor( 23 );

                   // test if neighbor exists
                   if ( tNeighbor != NULL )
                   {
                       // test if neighbor 23 has children
                       if ( tNeighbor->has_children( aPattern ) )
                       {
                           // link to children of neighbor 23 of parent
                           mNeighbors[ 23 ] = tNeighbor->get_child( 2 );
                       }
                       else
                       {
                           // link to neighbor 23 of parent
                           mNeighbors[ 23 ] = tNeighbor;
                       }
                   }
                   break;
               }
               case( 6 ) :
               {
                   // link to siblings
                   mNeighbors[  0 ] = mParent->get_child(  4 );
                   mNeighbors[  1 ] = mParent->get_child(  7 );
                   mNeighbors[  4 ] = mParent->get_child(  2 );
                   mNeighbors[  6 ] = mParent->get_child(  0 );
                   mNeighbors[  7 ] = mParent->get_child(  3 );
                   mNeighbors[ 11 ] = mParent->get_child(  5 );
                   mNeighbors[ 19 ] = mParent->get_child(  1 );

                   // get neighbor 2 of parent
                   Background_Element_Base* tNeighbor
                       = mParent->get_neighbor( 2 );

                   // test if neighbor exists
                   if ( tNeighbor != NULL )
                   {
                       // test if neighbor 2 has children
                       if ( tNeighbor->has_children( aPattern ) )
                       {
                           // link to children of neighbor 2 of parent
                           mNeighbors[  2 ] = tNeighbor->get_child( 4 );
                           mNeighbors[  8 ] = tNeighbor->get_child( 0 );
                           mNeighbors[ 12 ] = tNeighbor->get_child( 5 );
                           mNeighbors[ 20 ] = tNeighbor->get_child( 1 );
                       }
                       else
                       {
                           // link to neighbor 2 of parent
                           mNeighbors[  2 ] = tNeighbor;
                           mNeighbors[  8 ] = tNeighbor;
                           mNeighbors[ 12 ] = tNeighbor;
                           mNeighbors[ 20 ] = tNeighbor;
                       }
                   }

                   // get neighbor 3 of parent
                   tNeighbor = mParent->get_neighbor( 3 );

                   // test if neighbor exists
                   if ( tNeighbor != NULL )
                   {
                       // test if neighbor 3 has children
                       if ( tNeighbor->has_children( aPattern ) )
                       {
                           // link to children of neighbor 3 of parent
                           mNeighbors[  3 ] = tNeighbor->get_child( 7 );
                           mNeighbors[  9 ] = tNeighbor->get_child( 3 );
                           mNeighbors[ 10 ] = tNeighbor->get_child( 5 );
                           mNeighbors[ 18 ] = tNeighbor->get_child( 1 );
                       }
                       else
                       {
                           // link to neighbor 3 of parent
                           mNeighbors[  3 ] = tNeighbor;
                           mNeighbors[  9 ] = tNeighbor;
                           mNeighbors[ 10 ] = tNeighbor;
                           mNeighbors[ 18 ] = tNeighbor;
                       }
                   }

                   // get neighbor 5 of parent
                   tNeighbor = mParent->get_neighbor( 5 );

                   // test if neighbor exists
                   if ( tNeighbor != NULL )
                   {
                       // test if neighbor 5 has children
                       if ( tNeighbor->has_children( aPattern ) )
                       {
                           // link to children of neighbor 5 of parent
                           mNeighbors[  5 ] = tNeighbor->get_child( 2 );
                           mNeighbors[ 14 ] = tNeighbor->get_child( 0 );
                           mNeighbors[ 15 ] = tNeighbor->get_child( 3 );
                           mNeighbors[ 23 ] = tNeighbor->get_child( 1 );
                       }
                       else
                       {
                           // link to neighbor 5 of parent
                           mNeighbors[  5 ] = tNeighbor;
                           mNeighbors[ 14 ] = tNeighbor;
                           mNeighbors[ 15 ] = tNeighbor;
                           mNeighbors[ 23 ] = tNeighbor;
                       }
                   }

                   // get neighbor 13 of parent
                   tNeighbor = mParent->get_neighbor( 13 );

                   // test if neighbor exists
                   if ( tNeighbor != NULL )
                   {
                       // test if neighbor 13 has children
                       if ( tNeighbor->has_children( aPattern ) )
                       {
                           // link to children of neighbor 13 of parent
                           mNeighbors[ 13 ] = tNeighbor->get_child( 5 );
                           mNeighbors[ 21 ] = tNeighbor->get_child( 1 );
                       }
                       else
                       {
                           // link to neighbor 13 of parent
                           mNeighbors[ 13 ] = tNeighbor;
                           mNeighbors[ 21 ] = tNeighbor;
                       }
                   }

                   // get neighbor 16 of parent
                   tNeighbor = mParent->get_neighbor( 16 );

                   // test if neighbor exists
                   if ( tNeighbor != NULL )
                   {
                       // test if neighbor 16 has children
                       if ( tNeighbor->has_children( aPattern ) )
                       {
                           // link to children of neighbor 16 of parent
                           mNeighbors[ 16 ] = tNeighbor->get_child( 0 );
                           mNeighbors[ 24 ] = tNeighbor->get_child( 1 );
                       }
                       else
                       {
                           // link to neighbor 16 of parent
                           mNeighbors[ 16 ] = tNeighbor;
                           mNeighbors[ 24 ] = tNeighbor;
                       }
                   }

                   // get neighbor 17 of parent
                   tNeighbor = mParent->get_neighbor( 17 );

                   // test if neighbor exists
                   if ( tNeighbor != NULL )
                   {
                       // test if neighbor 17 has children
                       if ( tNeighbor->has_children( aPattern ) )
                       {
                           // link to children of neighbor 17 of parent
                           mNeighbors[ 17 ] = tNeighbor->get_child( 3 );
                           mNeighbors[ 22 ] = tNeighbor->get_child( 1 );
                       }
                       else
                       {
                           // link to neighbor 17 of parent
                           mNeighbors[ 17 ] = tNeighbor;
                           mNeighbors[ 22 ] = tNeighbor;
                       }
                   }

                   // get neighbor 25 of parent
                   tNeighbor = mParent->get_neighbor( 25 );

                   // test if neighbor exists
                   if ( tNeighbor != NULL )
                   {
                       // test if neighbor 25 has children
                       if ( tNeighbor->has_children( aPattern ) )
                       {
                           // link to children of neighbor 25 of parent
                           mNeighbors[ 25 ] = tNeighbor->get_child( 1 );
                       }
                       else
                       {
                           // link to neighbor 25 of parent
                           mNeighbors[ 25 ] = tNeighbor;
                       }
                   }
                   break;
               }
               case( 7 ) :
               {
                   // link to siblings
                   mNeighbors[  0 ] = mParent->get_child(  5 );
                   mNeighbors[  3 ] = mParent->get_child(  6 );
                   mNeighbors[  4 ] = mParent->get_child(  3 );
                   mNeighbors[  6 ] = mParent->get_child(  1 );
                   mNeighbors[  9 ] = mParent->get_child(  2 );
                   mNeighbors[ 10 ] = mParent->get_child(  4 );
                   mNeighbors[ 18 ] = mParent->get_child(  0 );

                   // get neighbor 1 of parent
                   Background_Element_Base* tNeighbor
                       = mParent->get_neighbor( 1 );

                   // test if neighbor exists
                   if ( tNeighbor != NULL )
                   {
                       // test if neighbor 1 has children
                       if ( tNeighbor->has_children( aPattern ) )
                       {
                           // link to children of neighbor 1 of parent
                           mNeighbors[  1 ] = tNeighbor->get_child( 6 );
                           mNeighbors[  7 ] = tNeighbor->get_child( 2 );
                           mNeighbors[ 11 ] = tNeighbor->get_child( 4 );
                           mNeighbors[ 19 ] = tNeighbor->get_child( 0 );
                       }
                       else
                       {
                           // link to neighbor 1 of parent
                           mNeighbors[  1 ] = tNeighbor;
                           mNeighbors[  7 ] = tNeighbor;
                           mNeighbors[ 11 ] = tNeighbor;
                           mNeighbors[ 19 ] = tNeighbor;
                       }
                   }

                   // get neighbor 2 of parent
                   tNeighbor = mParent->get_neighbor( 2 );

                   // test if neighbor exists
                   if ( tNeighbor != NULL )
                   {
                       // test if neighbor 2 has children
                       if ( tNeighbor->has_children( aPattern ) )
                       {
                           // link to children of neighbor 2 of parent
                           mNeighbors[  2 ] = tNeighbor->get_child( 5 );
                           mNeighbors[  8 ] = tNeighbor->get_child( 1 );
                           mNeighbors[ 13 ] = tNeighbor->get_child( 4 );
                           mNeighbors[ 21 ] = tNeighbor->get_child( 0 );
                       }
                       else
                       {
                           // link to neighbor 2 of parent
                           mNeighbors[  2 ] = tNeighbor;
                           mNeighbors[  8 ] = tNeighbor;
                           mNeighbors[ 13 ] = tNeighbor;
                           mNeighbors[ 21 ] = tNeighbor;
                       }
                   }

                   // get neighbor 5 of parent
                   tNeighbor = mParent->get_neighbor( 5 );

                   // test if neighbor exists
                   if ( tNeighbor != NULL )
                   {
                       // test if neighbor 5 has children
                       if ( tNeighbor->has_children( aPattern ) )
                       {
                           // link to children of neighbor 5 of parent
                           mNeighbors[  5 ] = tNeighbor->get_child( 3 );
                           mNeighbors[ 14 ] = tNeighbor->get_child( 1 );
                           mNeighbors[ 17 ] = tNeighbor->get_child( 2 );
                           mNeighbors[ 22 ] = tNeighbor->get_child( 0 );
                       }
                       else
                       {
                           // link to neighbor 5 of parent
                           mNeighbors[  5 ] = tNeighbor;
                           mNeighbors[ 14 ] = tNeighbor;
                           mNeighbors[ 17 ] = tNeighbor;
                           mNeighbors[ 22 ] = tNeighbor;
                       }
                   }

                   // get neighbor 12 of parent
                   tNeighbor = mParent->get_neighbor( 12 );

                   // test if neighbor exists
                   if ( tNeighbor != NULL )
                   {
                       // test if neighbor 12 has children
                       if ( tNeighbor->has_children( aPattern ) )
                       {
                           // link to children of neighbor 12 of parent
                           mNeighbors[ 12 ] = tNeighbor->get_child( 4 );
                           mNeighbors[ 20 ] = tNeighbor->get_child( 0 );
                       }
                       else
                       {
                           // link to neighbor 12 of parent
                           mNeighbors[ 12 ] = tNeighbor;
                           mNeighbors[ 20 ] = tNeighbor;
                       }
                   }

                   // get neighbor 15 of parent
                   tNeighbor = mParent->get_neighbor( 15 );

                   // test if neighbor exists
                   if ( tNeighbor != NULL )
                   {
                       // test if neighbor 15 has children
                       if ( tNeighbor->has_children( aPattern ) )
                       {
                           // link to children of neighbor 15 of parent
                           mNeighbors[ 15 ] = tNeighbor->get_child( 2 );
                           mNeighbors[ 23 ] = tNeighbor->get_child( 0 );
                       }
                       else
                       {
                           // link to neighbor 15 of parent
                           mNeighbors[ 15 ] = tNeighbor;
                           mNeighbors[ 23 ] = tNeighbor;
                       }
                   }

                   // get neighbor 16 of parent
                   tNeighbor = mParent->get_neighbor( 16 );

                   // test if neighbor exists
                   if ( tNeighbor != NULL )
                   {
                       // test if neighbor 16 has children
                       if ( tNeighbor->has_children( aPattern ) )
                       {
                           // link to children of neighbor 16 of parent
                           mNeighbors[ 16 ] = tNeighbor->get_child( 1 );
                           mNeighbors[ 25 ] = tNeighbor->get_child( 0 );
                       }
                       else
                       {
                           // link to neighbor 16 of parent
                           mNeighbors[ 16 ] = tNeighbor;
                           mNeighbors[ 25 ] = tNeighbor;
                       }
                   }

                   // get neighbor 24 of parent
                   tNeighbor = mParent->get_neighbor( 24 );

                   // test if neighbor exists
                   if ( tNeighbor != NULL )
                   {
                       // test if neighbor 24 has children
                       if ( tNeighbor->has_children( aPattern ) )
                       {
                           // link to children of neighbor 24 of parent
                           mNeighbors[ 24 ] = tNeighbor->get_child( 0 );
                       }
                       else
                       {
                           // link to neighbor 24 of parent
                           mNeighbors[ 24 ] = tNeighbor;
                       }
                   }
                   break;
               }
           }
        }

//--------------------------------------------------------------------------------

        template < uint N, uint C, uint B, uint F , uint E >
        void Background_Element< N, C, B, F, E >::reset_flags_of_facets()
        {
            MORIS_ERROR( false, "Don't know how to reset face flags");
        }

// - - - - - - - - - - - - - - - - - - - - - - - - - - - - - - - - - - - - - - - -

        template<>
        inline
        void Background_Element< 2, 4, 8, 4, 0 >::reset_flags_of_facets()
        {
            mFacets[ 0 ]->unflag();
            mFacets[ 1 ]->unflag();
            mFacets[ 2 ]->unflag();
            mFacets[ 3 ]->unflag();
        }

// - - - - - - - - - - - - - - - - - - - - - - - - - - - - - - - - - - - - - - - -

        template<>
        inline
        void Background_Element< 3, 8, 26, 6, 12 >::reset_flags_of_facets()
        {
            mFacets[ 0 ]->unflag();
            mFacets[ 1 ]->unflag();
            mFacets[ 2 ]->unflag();
            mFacets[ 3 ]->unflag();
            mFacets[ 4 ]->unflag();
            mFacets[ 5 ]->unflag();
        }

//--------------------------------------------------------------------------------

        /**
         * returns an edge of the background element ( 3D only )
         */
        template < uint N, uint C, uint B, uint F , uint E >
        Background_Edge * Background_Element< N, C, B, F, E >::get_edge( const uint & aIndex )
        {
            MORIS_ERROR( false, "get_edge() is only available for the 3D element" );
            return nullptr;
        }

// - - - - - - - - - - - - - - - - - - - - - - - - - - - - - - - - - - - - - - - -

        template<>
        inline
        Background_Edge * Background_Element< 3, 8, 26, 6, 12 >::get_edge( const uint & aIndex )
        {
            return mEdges[ aIndex ];
        }

//--------------------------------------------------------------------------------

        /**
         * inserts an edge into the element ( 3D only )
         */
        template < uint N, uint C, uint B, uint F , uint E >
        void Background_Element< N, C, B, F, E >::insert_edge( Background_Edge * aEdge, const uint & aIndex )
        {
            MORIS_ERROR( false, "insert_edge() is only available for the 3D element" );
        }

// - - - - - - - - - - - - - - - - - - - - - - - - - - - - - - - - - - - - - - - -

        template<>
        inline
        void Background_Element< 3, 8, 26, 6, 12 >::insert_edge( Background_Edge * aEdge, const uint & aIndex )
        {
            MORIS_ASSERT( mEdges[ aIndex ] == NULL, "tried to overwrite edge" );

            if( aEdge != NULL )
            {
                mEdges[ aIndex ] = aEdge;
                aEdge->insert_element( this, aIndex );
            }
        }

//--------------------------------------------------------------------------------

        /**
         * inserts an edge into the element ( 3D only )
         */
        template < uint N, uint C, uint B, uint F , uint E >
        void Background_Element< N, C, B, F, E >::create_edges()
        {
            MORIS_ERROR( false, "create_edges() is only available for the 3D element" );
        }

//--------------------------------------------------------------------------------

        /**
         * resets the edge flags
         */
        template < uint N, uint C, uint B, uint F , uint E >
        void Background_Element< N, C, B, F, E >::reset_flags_of_edges()
        {
            MORIS_ERROR( false, "reset_flags_of_edges() is only available for the 3D element" );
        }

// - - - - - - - - - - - - - - - - - - - - - - - - - - - - - - - - - - - - - - - -

        template<>
        inline
        void Background_Element< 3, 8, 26, 6, 12 >::reset_flags_of_edges()
        {
            for( uint k=0; k<12; ++k )
            {
                mEdges [ k ]->unflag();
            }
        }

//--------------------------------------------------------------------------------

        template < uint N, uint C, uint B, uint F , uint E >
        void Background_Element< N, C, B, F, E >::get_number_of_active_descendants_on_side_1(
                const  uint & aPattern,
                      luint & aCount )
        {
            MORIS_ERROR( false, "get_number_of_active_descendants_on_side_1() not available for this element" );
        }

// - - - - - - - - - - - - - - - - - - - - - - - - - - - - - - - - - - - - - - - -

        template < uint N, uint C, uint B, uint F , uint E >
        void Background_Element< N, C, B, F, E >::get_number_of_active_descendants_on_side_2(
                const  uint & aPattern,
                      luint & aCount )
        {
            MORIS_ERROR( false, "get_number_of_active_descendants_on_side_2() not available for this element" );
        }

// - - - - - - - - - - - - - - - - - - - - - - - - - - - - - - - - - - - - - - - -

        template < uint N, uint C, uint B, uint F , uint E >
        void Background_Element< N, C, B, F, E >::get_number_of_active_descendants_on_side_3(
                const  uint & aPattern,
                      luint & aCount )
        {
            MORIS_ERROR( false, "get_number_of_active_descendants_on_side_3() not available for this element" );
        }

// - - - - - - - - - - - - - - - - - - - - - - - - - - - - - - - - - - - - - - - -

        template < uint N, uint C, uint B, uint F , uint E >
        void Background_Element< N, C, B, F, E >::get_number_of_active_descendants_on_side_4(
                const  uint & aPattern,
                      luint & aCount )
        {
            MORIS_ERROR( false, "get_number_of_active_descendants_on_side_4() not available for this element" );
        }

// - - - - - - - - - - - - - - - - - - - - - - - - - - - - - - - - - - - - - - - -

        template < uint N, uint C, uint B, uint F , uint E >
        void Background_Element< N, C, B, F, E >::get_number_of_active_descendants_on_side_5(
                const  uint & aPattern,
                      luint & aCount )
        {
            MORIS_ERROR( false, "get_number_of_active_descendants_on_side_5() not available for this element" );
        }

// - - - - - - - - - - - - - - - - - - - - - - - - - - - - - - - - - - - - - - - -

        template < uint N, uint C, uint B, uint F , uint E >
        void Background_Element< N, C, B, F, E >::get_number_of_active_descendants_on_side_6(
                const  uint & aPattern,
                      luint & aCount )
        {
            MORIS_ERROR( false, "get_number_of_active_descendants_on_side_6() not available for this element" );
        }

//--------------------------------------------------------------------------------

        template<>
        inline
        void Background_Element< 2, 4, 8, 4, 0 >::get_number_of_active_descendants_on_side_1(
                const  uint & aPattern,
                      luint & aCount )
        {
           if( this->is_active( aPattern ) )
           {
               // add self to list
               ++aCount;
           }
           else
           {
               // add children 0 and 1 to list
               mChildren[ 0 ]->get_number_of_active_descendants_on_side_1( aPattern, aCount );
               mChildren[ 1 ]->get_number_of_active_descendants_on_side_1( aPattern, aCount );
           }
        }

// - - - - - - - - - - - - - - - - - - - - - - - - - - - - - - - - - - - - - - - -

        template<>
        inline
        void Background_Element< 2, 4, 8, 4, 0 >::get_number_of_active_descendants_on_side_2(
                const  uint & aPattern,
                      luint & aCount )
        {
            if( this->is_active( aPattern ) )
            {
                // add self to list
                ++aCount;
            }
            else
            {
                // add children 1 and 3 to list
                mChildren[ 1 ]->get_number_of_active_descendants_on_side_2( aPattern, aCount );
                mChildren[ 3 ]->get_number_of_active_descendants_on_side_2( aPattern, aCount );
            }
        }

// - - - - - - - - - - - - - - - - - - - - - - - - - - - - - - - - - - - - - - - -

        template<>
        inline
        void Background_Element< 2, 4, 8, 4, 0 >::get_number_of_active_descendants_on_side_3(
                const  uint & aPattern,
                      luint & aCount )
        {
            if( this->is_active( aPattern ) )
            {
                // add self to list
                ++aCount;
            }
            else
            {
                // add children 1 and 3 to list
                mChildren[ 2 ]->get_number_of_active_descendants_on_side_3( aPattern, aCount );
                mChildren[ 3 ]->get_number_of_active_descendants_on_side_3( aPattern, aCount );
            }
         }

// - - - - - - - - - - - - - - - - - - - - - - - - - - - - - - - - - - - - - - - -

        template<>
        inline
        void Background_Element< 2, 4, 8, 4, 0 >::get_number_of_active_descendants_on_side_4(
                const  uint & aPattern,
                      luint & aCount )
        {
            if( this->is_active( aPattern ) )
            {
                // add self to list
                ++aCount;
            }
            else
            {
                // add children 1 and 3 to list
                mChildren[ 0 ]->get_number_of_active_descendants_on_side_4( aPattern, aCount );
                mChildren[ 2 ]->get_number_of_active_descendants_on_side_4( aPattern, aCount );
            }
       }

//--------------------------------------------------------------------------------

        template<>
        inline
        void Background_Element< 3, 8, 26, 6, 12 >::get_number_of_active_descendants_on_side_1(
                const  uint & aPattern,
                      luint & aCount )
        {
            if( this->is_active( aPattern ) )
            {
                // add self to list
                ++aCount;
            }
            else
            {
                // add children 0 and 1 to list
                mChildren[ 0 ]->get_number_of_active_descendants_on_side_1( aPattern, aCount );
                mChildren[ 1 ]->get_number_of_active_descendants_on_side_1( aPattern, aCount );
                mChildren[ 4 ]->get_number_of_active_descendants_on_side_1( aPattern, aCount );
                mChildren[ 5 ]->get_number_of_active_descendants_on_side_1( aPattern, aCount );
            }
        }

// - - - - - - - - - - - - - - - - - - - - - - - - - - - - - - - - - - - - - - - -

        template<>
        inline
        void Background_Element< 3, 8, 26, 6, 12 >::get_number_of_active_descendants_on_side_2(
                const  uint & aPattern,
                      luint & aCount )
        {
            if( this->is_active( aPattern ) )
            {
                // add self to list
                ++aCount;
            }
            else
            {
                // add children 0 and 1 to list
                mChildren[ 1 ]->get_number_of_active_descendants_on_side_2( aPattern, aCount );
                mChildren[ 3 ]->get_number_of_active_descendants_on_side_2( aPattern, aCount );
                mChildren[ 5 ]->get_number_of_active_descendants_on_side_2( aPattern, aCount );
                mChildren[ 7 ]->get_number_of_active_descendants_on_side_2( aPattern, aCount );
            }
        }

// - - - - - - - - - - - - - - - - - - - - - - - - - - - - - - - - - - - - - - - -

        template<>
        inline
        void Background_Element< 3, 8, 26, 6, 12 >::get_number_of_active_descendants_on_side_3(
                const  uint & aPattern,
                      luint & aCount )
        {
            if( this->is_active( aPattern ) )
            {
                // add self to list
                ++aCount;
            }
            else
            {
                // add children 0 and 1 to list
                mChildren[ 2 ]->get_number_of_active_descendants_on_side_3( aPattern, aCount );
                mChildren[ 3 ]->get_number_of_active_descendants_on_side_3( aPattern, aCount );
                mChildren[ 6 ]->get_number_of_active_descendants_on_side_3( aPattern, aCount );
                mChildren[ 7 ]->get_number_of_active_descendants_on_side_3( aPattern, aCount );
            }
       }

// - - - - - - - - - - - - - - - - - - - - - - - - - - - - - - - - - - - - - - - -

        template<>
        inline
        void Background_Element< 3, 8, 26, 6, 12 >::get_number_of_active_descendants_on_side_4(
                const  uint & aPattern,
                      luint & aCount )
        {
            if( this->is_active( aPattern ) )
            {
                // add self to list
                ++aCount;
            }
            else
            {
                // add children 0 and 1 to list
                mChildren[ 0 ]->get_number_of_active_descendants_on_side_4( aPattern, aCount );
                mChildren[ 2 ]->get_number_of_active_descendants_on_side_4( aPattern, aCount );
                mChildren[ 4 ]->get_number_of_active_descendants_on_side_4( aPattern, aCount );
                mChildren[ 6 ]->get_number_of_active_descendants_on_side_4( aPattern, aCount );
            }
        }

// - - - - - - - - - - - - - - - - - - - - - - - - - - - - - - - - - - - - - - - -

        template<>
        inline
        void Background_Element< 3, 8, 26, 6, 12 >::get_number_of_active_descendants_on_side_5(
                const  uint & aPattern,
                      luint & aCount )
        {
            if( this->is_active( aPattern ) )
            {
                // add self to list
                ++aCount;
            }
            else
            {
                // add children 0 and 1 to list
                mChildren[ 0 ]->get_number_of_active_descendants_on_side_5( aPattern, aCount );
                mChildren[ 1 ]->get_number_of_active_descendants_on_side_5( aPattern, aCount );
                mChildren[ 2 ]->get_number_of_active_descendants_on_side_5( aPattern, aCount );
                mChildren[ 3 ]->get_number_of_active_descendants_on_side_5( aPattern, aCount );
            }
       }

// - - - - - - - - - - - - - - - - - - - - - - - - - - - - - - - - - - - - - - - -

        template<>
        inline
        void Background_Element< 3, 8, 26, 6, 12 >::get_number_of_active_descendants_on_side_6(
                const  uint & aPattern,
                      luint & aCount )
        {
            if( this->is_active( aPattern ) )
            {
                // add self to list
                ++aCount;
            }
            else
            {
                // add children 0 and 1 to list
                mChildren[ 4 ]->get_number_of_active_descendants_on_side_6( aPattern, aCount );
                mChildren[ 5 ]->get_number_of_active_descendants_on_side_6( aPattern, aCount );
                mChildren[ 6 ]->get_number_of_active_descendants_on_side_6( aPattern, aCount );
                mChildren[ 7 ]->get_number_of_active_descendants_on_side_6( aPattern, aCount );
            }
        }

//--------------------------------------------------------------------------------

        template < uint N, uint C, uint B, uint F , uint E >
        void Background_Element< N, C, B, F, E >::collect_active_descendants_on_side_1(
                const uint                       & aPattern,
                Cell< Background_Element_Base* > & aElementList,
                luint                            & aElementCount )
        {
            MORIS_ERROR( false, "collect_active_descendants_on_side_1() not available for this element" );
        }

// - - - - - - - - - - - - - - - - - - - - - - - - - - - - - - - - - - - - - - - -

        template < uint N, uint C, uint B, uint F , uint E >
        void Background_Element< N, C, B, F, E >::collect_active_descendants_on_side_2(
                const uint                       & aPattern,
                Cell< Background_Element_Base* > & aElementList,
                luint                            & aElementCount )
        {
            MORIS_ERROR( false, "collect_active_descendants_on_side_2() not available for this element" );
        }

// - - - - - - - - - - - - - - - - - - - - - - - - - - - - - - - - - - - - - - - -

        template < uint N, uint C, uint B, uint F , uint E >
        void Background_Element< N, C, B, F, E >::collect_active_descendants_on_side_3(
                const uint                       & aPattern,
                Cell< Background_Element_Base* > & aElementList,
                luint                            & aElementCount )
        {
            MORIS_ERROR( false, "collect_active_descendants_on_side_3() not available for this element" );
        }

// - - - - - - - - - - - - - - - - - - - - - - - - - - - - - - - - - - - - - - - -

        template < uint N, uint C, uint B, uint F , uint E >
        void Background_Element< N, C, B, F, E >::collect_active_descendants_on_side_4(
                const uint                       & aPattern,
                Cell< Background_Element_Base* > & aElementList,
                luint                            & aElementCount )
        {
            MORIS_ERROR( false, "collect_active_descendants_on_side_4() not available for this element" );
        }

// - - - - - - - - - - - - - - - - - - - - - - - - - - - - - - - - - - - - - - - -

        template < uint N, uint C, uint B, uint F , uint E >
        void Background_Element< N, C, B, F, E >::collect_active_descendants_on_side_5(
                const uint                       & aPattern,
                Cell< Background_Element_Base* > & aElementList,
                luint                            & aElementCount )
        {
            MORIS_ERROR( false, "collect_active_descendants_on_side_5() not available for this element" );
        }

// - - - - - - - - - - - - - - - - - - - - - - - - - - - - - - - - - - - - - - - -

        template < uint N, uint C, uint B, uint F , uint E >
        inline
        void Background_Element< N, C, B, F, E >::collect_active_descendants_on_side_6(
                const uint                       & aPattern,
                Cell< Background_Element_Base* > & aElementList,
                luint                            & aElementCount )
        {
            MORIS_ERROR( false, "collect_active_descendants_on_side_6() not available for this element" );
        }

//--------------------------------------------------------------------------------

        template<>
        inline
        void Background_Element< 2, 4, 8, 4, 0 >::collect_active_descendants_on_side_1(
                const uint                       & aPattern,
                Cell< Background_Element_Base* > & aElementList,
                luint                            & aElementCount )
        {
            if( this->is_active( aPattern ) )
            {
                // add self to list
                aElementList( aElementCount++ ) = this;
            }
            else
            {
                // add children 0 and 1 to list
                mChildren[ 0 ]->collect_active_descendants_on_side_1( aPattern, aElementList, aElementCount );
                mChildren[ 1 ]->collect_active_descendants_on_side_1( aPattern, aElementList, aElementCount );
            }
        }

// - - - - - - - - - - - - - - - - - - - - - - - - - - - - - - - - - - - - - - - -

        template<>
        inline
        void Background_Element< 2, 4, 8, 4, 0 >::collect_active_descendants_on_side_2(
                const uint                       & aPattern,
                Cell< Background_Element_Base* > & aElementList,
                luint                            & aElementCount )
        {
            if( this->is_active( aPattern ) )
            {
                // add self to list
                aElementList( aElementCount++ ) = this;
            }
            else
            {
                // add children 0 and 1 to list
                mChildren[ 1 ]->collect_active_descendants_on_side_2( aPattern, aElementList, aElementCount );
                mChildren[ 3 ]->collect_active_descendants_on_side_2( aPattern, aElementList, aElementCount );
            }
        }

// - - - - - - - - - - - - - - - - - - - - - - - - - - - - - - - - - - - - - - - -

        template<>
        inline
        void Background_Element< 2, 4, 8, 4, 0 >::collect_active_descendants_on_side_3(
                const uint                       & aPattern,
                Cell< Background_Element_Base* > & aElementList,
                luint                            & aElementCount )
        {
            if( this->is_active( aPattern ) )
            {
                // add self to list
                aElementList( aElementCount++ ) = this;
            }
            else
            {
                // add children 0 and 1 to list
                mChildren[ 3 ]->collect_active_descendants_on_side_3( aPattern, aElementList, aElementCount );
                mChildren[ 2 ]->collect_active_descendants_on_side_3( aPattern, aElementList, aElementCount );
            }
        }

// - - - - - - - - - - - - - - - - - - - - - - - - - - - - - - - - - - - - - - - -

        template<>
        inline
        void Background_Element< 2, 4, 8, 4, 0 >::collect_active_descendants_on_side_4(
                const uint                       & aPattern,
                Cell< Background_Element_Base* > & aElementList,
                luint                            & aElementCount )
        {
            if( this->is_active( aPattern ) )
            {
                // add self to list
                aElementList( aElementCount++ ) = this;
            }
            else
            {
                // add children 0 and 1 to list
                mChildren[ 2 ]->collect_active_descendants_on_side_4( aPattern, aElementList, aElementCount );
                mChildren[ 0 ]->collect_active_descendants_on_side_4( aPattern, aElementList, aElementCount );
            }
        }

//--------------------------------------------------------------------------------

        template<>
        inline
        void Background_Element< 3, 8, 26, 6, 12 >::collect_active_descendants_on_side_1(
                const uint                       & aPattern,
                Cell< Background_Element_Base* > & aElementList,
                luint                            & aElementCount )
        {
            if( this->is_active( aPattern ) )
            {
                // add self to list
                aElementList( aElementCount++ ) = this;
            }
            else
            {
                // add children 0 and 1 to list
                mChildren[ 0 ]->collect_active_descendants_on_side_1( aPattern, aElementList, aElementCount );
                mChildren[ 1 ]->collect_active_descendants_on_side_1( aPattern, aElementList, aElementCount );
                mChildren[ 5 ]->collect_active_descendants_on_side_1( aPattern, aElementList, aElementCount );
                mChildren[ 4 ]->collect_active_descendants_on_side_1( aPattern, aElementList, aElementCount );
            }
        }

// - - - - - - - - - - - - - - - - - - - - - - - - - - - - - - - - - - - - - - - -

        template<>
        inline
        void Background_Element< 3, 8, 26, 6, 12 >::collect_active_descendants_on_side_2(
                const uint                       & aPattern,
                Cell< Background_Element_Base* > & aElementList,
                luint                            & aElementCount )
        {
            if( this->is_active( aPattern ) )
            {
                // add self to list
                aElementList( aElementCount++ ) = this;
            }
            else
            {
                // add children 0 and 1 to list
                mChildren[ 1 ]->collect_active_descendants_on_side_2( aPattern, aElementList, aElementCount );
                mChildren[ 3 ]->collect_active_descendants_on_side_2( aPattern, aElementList, aElementCount );
                mChildren[ 7 ]->collect_active_descendants_on_side_2( aPattern, aElementList, aElementCount );
                mChildren[ 5 ]->collect_active_descendants_on_side_2( aPattern, aElementList, aElementCount );
            }
        }

// - - - - - - - - - - - - - - - - - - - - - - - - - - - - - - - - - - - - - - - -

        template<>
        inline
        void Background_Element< 3, 8, 26, 6, 12 >::collect_active_descendants_on_side_3(
                const uint                       & aPattern,
                Cell< Background_Element_Base* > & aElementList,
                luint                            & aElementCount )
        {
            if( this->is_active( aPattern ) )
            {
                // add self to list
                aElementList( aElementCount++ ) = this;
            }
            else
            {
                // add children 0 and 1 to list
                mChildren[ 3 ]->collect_active_descendants_on_side_3( aPattern, aElementList, aElementCount );
                mChildren[ 2 ]->collect_active_descendants_on_side_3( aPattern, aElementList, aElementCount );
                mChildren[ 6 ]->collect_active_descendants_on_side_3( aPattern, aElementList, aElementCount );
                mChildren[ 7 ]->collect_active_descendants_on_side_3( aPattern, aElementList, aElementCount );
            }
        }

// - - - - - - - - - - - - - - - - - - - - - - - - - - - - - - - - - - - - - - - -

        template<>
        inline
        void Background_Element< 3, 8, 26, 6, 12 >::collect_active_descendants_on_side_4(
                const uint                       & aPattern,
                Cell< Background_Element_Base* > & aElementList,
                luint                            & aElementCount )
        {
            if( this->is_active( aPattern ) )
            {
                // add self to list
                aElementList( aElementCount++ ) = this;
            }
            else
            {
                // add children 0 and 1 to list
                mChildren[ 2 ]->collect_active_descendants_on_side_4( aPattern, aElementList, aElementCount );
                mChildren[ 0 ]->collect_active_descendants_on_side_4( aPattern, aElementList, aElementCount );
                mChildren[ 4 ]->collect_active_descendants_on_side_4( aPattern, aElementList, aElementCount );
                mChildren[ 6 ]->collect_active_descendants_on_side_4( aPattern, aElementList, aElementCount );
            }
        }

// - - - - - - - - - - - - - - - - - - - - - - - - - - - - - - - - - - - - - - - -

        template<>
        inline
        void Background_Element< 3, 8, 26, 6, 12 >::collect_active_descendants_on_side_5(
                const uint                       & aPattern,
                Cell< Background_Element_Base* > & aElementList,
                luint                            & aElementCount )
        {
            if( this->is_active( aPattern ) )
            {
                // add self to list
                aElementList( aElementCount++ ) = this;
            }
            else
            {
                // add children 0 and 1 to list
                mChildren[ 2 ]->collect_active_descendants_on_side_5( aPattern, aElementList, aElementCount );
                mChildren[ 3 ]->collect_active_descendants_on_side_5( aPattern, aElementList, aElementCount );
                mChildren[ 1 ]->collect_active_descendants_on_side_5( aPattern, aElementList, aElementCount );
                mChildren[ 0 ]->collect_active_descendants_on_side_5( aPattern, aElementList, aElementCount );
            }
         }

// - - - - - - - - - - - - - - - - - - - - - - - - - - - - - - - - - - - - - - - -

        template<>
        inline
        void Background_Element< 3, 8, 26, 6, 12 >::collect_active_descendants_on_side_6(
                const uint                       & aPattern,
                Cell< Background_Element_Base* > & aElementList,
                luint                            & aElementCount )
        {
            if( this->is_active( aPattern ) )
            {
                // add self to list
                aElementList( aElementCount++ ) = this;
            }
            else
            {
                // add children 0 and 1 to list
                mChildren[ 4 ]->collect_active_descendants_on_side_6( aPattern, aElementList, aElementCount );
                mChildren[ 5 ]->collect_active_descendants_on_side_6( aPattern, aElementList, aElementCount );
                mChildren[ 7 ]->collect_active_descendants_on_side_6( aPattern, aElementList, aElementCount );
                mChildren[ 6 ]->collect_active_descendants_on_side_6( aPattern, aElementList, aElementCount );
            }
        }

//--------------------------------------------------------------------------------
    } /* namespace hmr */
} /* namespace moris */

#include "fn_HMR_Background_Element_Neighbors_2D.hpp"
#include "fn_HMR_Background_Element_Neighbors_3D.hpp"
#include "fn_HMR_Background_Element_Edges_3D.hpp"

#endif /* SRC_HMR_CL_HMR_BACKGROUND_ELEMENT_HPP_ */<|MERGE_RESOLUTION|>--- conflicted
+++ resolved
@@ -1634,15 +1634,9 @@
 // - - - - - - - - - - - - - - - - - - - - - - - - - - - - - - - - - - - - - - - -
 
        template <>
-<<<<<<< HEAD
        inline
-       void Background_Element< 1, 2, 2, 2, 0 >::count_elements_on_level(
-               const  uint & aLevel,
-                     luint & aElementCount )
-=======
        void Background_Element< 1, 2, 2, 2, 0 >::count_elements_on_level( const uint  & aLevel,
                                                                                 luint & aElementCount )
->>>>>>> 603ff3cf
        {
            // test if element is on specified level
            if ( mLevel ==  aLevel )
@@ -1661,15 +1655,9 @@
 // - - - - - - - - - - - - - - - - - - - - - - - - - - - - - - - - - - - - - - - -
 
        template <>
-<<<<<<< HEAD
        inline
-       void Background_Element< 2, 4, 8, 4, 0 >::count_elements_on_level(
-               const  uint & aLevel,
-                     luint & aElementCount )
-=======
        void Background_Element< 2, 4, 8, 4, 0 >::count_elements_on_level( const uint  & aLevel,
                                                                                 luint & aElementCount )
->>>>>>> 603ff3cf
        {
            // test if element is on specified level
            if ( mLevel ==  aLevel )
@@ -1690,15 +1678,9 @@
 // - - - - - - - - - - - - - - - - - - - - - - - - - - - - - - - - - - - - - - - -
 
        template <>
-<<<<<<< HEAD
        inline
-       void Background_Element< 3, 8, 26, 6, 12 >::count_elements_on_level(
-               const  uint & aLevel,
-                     luint & aElementCount )
-=======
        void Background_Element< 3, 8, 26, 6, 12 >::count_elements_on_level( const uint  & aLevel,
                                                                                   luint & aElementCount )
->>>>>>> 603ff3cf
        {
            // test if element is on specified level
            if ( mLevel ==  aLevel )
