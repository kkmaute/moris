/*
 * Copyright (c) 2022 University of Colorado
 * Licensed under the MIT license. See LICENSE.txt file in the MORIS root for details.
 *
 *------------------------------------------------------------------------------------
 *
 * cl_HMR_BSpline_Mesh.hpp
 *
 */

#ifndef SRC_HMR_CL_HMR_BSPLINE_MESH_HPP_
#define SRC_HMR_CL_HMR_BSPLINE_MESH_HPP_

#include "cl_HMR_Background_Element_Base.hpp"    //HMR/src
#include "cl_HMR_Background_Mesh_Base.hpp"       //HMR/src
#include "cl_HMR_BSpline_Element.hpp"            //HMR/src
#include "cl_HMR_BSpline_Mesh_Base.hpp"          //HMR/src
#include "cl_HMR_Parameters.hpp"                 //HMR/src
#include "fn_HMR_calculate_basis_identifier.hpp"
#include "HMR_Globals.hpp"       //HMR/src
#include "moris_typedefs.hpp"    //COR/src
#include "cl_Stopwatch.hpp"      //CHR/src

namespace moris::hmr
{
    /**
     * B-spline element class
     *
     * @param P Polynomial degree in x-direction
     * @param Q Polynomial degree in y-direction
     * @param R Polynomial degree in z-direction
     */
    template< uint P, uint Q, uint R >
    class BSpline_Mesh : public BSpline_Mesh_Base
    {
        //! Number of dimensions
        static constexpr uint N = ( P > 0 ) + ( Q > 0 ) + ( R > 0 );

        //! Number of bases per element
        static constexpr uint B = ( P + 1 ) * ( Q + 1 ) * ( R + 1 );

        //! Number of children per basis
        static constexpr uint C = ( P + 2 - ( P == 0 ) ) * ( Q + 2 - ( Q == 0 ) ) * ( R + 2 - ( R == 0 ) );

        //! Container of degrees, used to avoid repeated conditionals
        static constexpr uint PQR[ 3 ] = { P, Q, R };

        //! Lookup table containing offset for node IDs
        luint mBasisLevelOffset[ gMaxNumberOfLevels ];

        //! Lookup table containing number of elements per dimension for each level
        luint mNumberOfElementsPerDimensionIncludingAura[ gMaxNumberOfLevels ][ N ];

        //! Lookup table for node IDs
        luint mMySubdomainOffset[ gMaxNumberOfLevels ][ N ];

        //! Lookup table containing number of basis per dimension for each level
        luint mNumberOfBasisPerDimensionIncludingPadding[ gMaxNumberOfLevels ][ N ];

        //! number of basis on coarsest level
        luint mNumberOfCoarsestBasisOnProc[ N ] = { 0 };

      public:
        // ----------------------------------------------------------------------------

        /**
         * Constructor for Lagrange Mesh
         *
         * @param[in] aParameters       ref to container of user defined settings
         * @param[in] aBackgroundMesh pointer to background mesh
         *
         */
        BSpline_Mesh(
                const Parameters*     aParameters,
                Background_Mesh_Base* aBackgroundMesh,
                uint                  aActivationPattern,
                uint                  aMeshIndex )
                : BSpline_Mesh_Base(    // <-- this initializer only copies what is passed here into member data and does not process anything
                          aParameters,
                          aBackgroundMesh,
                          this->get_min_order(),
                          aActivationPattern,
                          B )
        {
            // trace this operation
            Tracer tTracer( "HMR", "B-Spline Mesh #" + std::to_string( aMeshIndex ), "Create" );
            MORIS_LOG_INFO(
                    "Creating B-spline mesh index #%i with polynomial order p=%i on pattern #%i",
                    aMeshIndex,
                    mOrder,
                    aActivationPattern );

            // set and store the mesh index
            this->set_index( aMeshIndex );

            // Calculate child stencil (for multigrid)
            this->calculate_child_stencil();

            // ask background mesh for number of elements per ijk-direction for each refinement level
            this->get_number_of_elements_per_dimension();

            // calculate lookup table mBasisLevelOffset (which indicates which index ranges may be occupied for BFs on different refinement levels)
            this->calculate_lookup_tables();

            // calculate subdomain offset
            this->calculate_subdomain_offset();

            // calculate any value that can change after refinement
            this->update_mesh();
        }

        // ----------------------------------------------------------------------------

        /**
         * Default destructor.
         */
        ~BSpline_Mesh() override
        {
            mActiveBasisOnProc.clear();
            this->delete_pointers();
        }

        // ----------------------------------------------------------------------------

        uint
        get_order( uint aDimensionIndex ) override
        {
            return PQR[ aDimensionIndex ];
        }

        // ----------------------------------------------------------------------------

        uint
        get_min_order() override
        {
            // Ignores zero
            return std::min( { P - 1, Q - 1, R - 1 } ) + 1;
        }

        // ----------------------------------------------------------------------------

        uint
        get_max_order() override
        {
            return std::max( { P, Q, R } );
        }

        // ----------------------------------------------------------------------------

        uint
        get_number_of_bases_per_element() override
        {
            return B;
        }

        // ----------------------------------------------------------------------------

        luint
        calculate_basis_id(
                uint         aLevel,
                const luint* aIJK ) override
        {
            if ( aLevel < gMaxNumberOfLevels )
            {
                luint tIJK[ N ];
                luint tDimensionOffset[ N ];
                for ( uint iDimension = 0; iDimension < N; iDimension++ )
                {
                    tIJK[ iDimension ]             = aIJK[ iDimension ] + mMySubdomainOffset[ aLevel ][ iDimension ];
                    tDimensionOffset[ iDimension ] = mNumberOfBasisPerDimensionIncludingPadding[ aLevel ][ iDimension ];
                }
                return calculate_basis_identifier< N >( tIJK, tDimensionOffset ) + mBasisLevelOffset[ aLevel ];
            }
            else
            {
                return gNoEntityID;
            }
        }

        // ----------------------------------------------------------------------------

        void
        evaluate_child_matrices(
<<<<<<< HEAD
                const Matrix< DDUMat >&   aBasisIndices,
=======
                const Matrix< DDUMat >&     aBasisIndices,
>>>>>>> b98aef04
                Vector< Matrix< DDRMat > >& aChildMatrices ) override
        {
            // Number of children per element
            uint tNumberOfChildren = std::pow( 2, N );

            // Calculate weight scaling factor
            real tScale = 1.0;
            for ( uint iDimension = 0; iDimension < N; iDimension++ )
            {
                tScale /= std::pow( 2, PQR[ iDimension ] );
            }

            // Loop over dimensions
            for ( uint iDimension = 0; iDimension < N; iDimension++ )
            {
                // Number of B-spline coefficients in this direction
                uint tNumCoefficients = PQR[ iDimension ] + 1;

                // Create temporary factors matrix to help with left/right
                Matrix< DDRMat > tFactors( tNumCoefficients, tNumCoefficients + 1, 0.0 );

                // Set factors matrix
                for ( uint iCoefficient = 0; iCoefficient <= tNumCoefficients; iCoefficient++ )
                {
                    for ( uint iOrder = 0; iOrder <= PQR[ iDimension ]; iOrder++ )
                    {
                        uint k = PQR[ iDimension ] - 2 * iOrder + iCoefficient;
                        if ( k <= tNumCoefficients )
                        {
                            tFactors( iOrder, iCoefficient ) = nchoosek( tNumCoefficients, k );
                        }
                    }
                }

                // left and right matrices
                Matrix< DDRMat > TL( tNumCoefficients, tNumCoefficients, 0.0 );
                Matrix< DDRMat > TR( tNumCoefficients, tNumCoefficients, 0.0 );

                // Fill matrices
                for ( uint iOrder = 0; iOrder <= PQR[ iDimension ]; iOrder++ )
                {
                    TL.set_column( iOrder, tFactors.get_column( iOrder ) );
                    TR.set_column( iOrder, tFactors.get_column( iOrder + 1 ) );
                }

                // determine number of basis per element
                uint tNumberOfBases = this->get_number_of_bases_per_element();

                // empty matrix
                Matrix< DDRMat > tScaleMat( tNumberOfBases, tNumberOfBases, tScale );

                // container for child relation matrices ( transposed! )
                aChildMatrices.resize( tNumberOfChildren, tScaleMat );

                // Left and right matrices
                Vector< Matrix< DDRMat > > tT( 2, Matrix< DDRMat >( tNumCoefficients, tNumCoefficients ) );

                // Fill matrices
                for ( uint iCoefficient = 0; iCoefficient < tNumCoefficients; iCoefficient++ )
                {
                    tT( 0 ).set_column( iCoefficient, tFactors.get_column( iCoefficient ) );
                    tT( 1 ).set_column( iCoefficient, tFactors.get_column( iCoefficient + 1 ) );
                }

                // Tensor product
                for ( uint tChildCol = 0; tChildCol < B; tChildCol++ )
                {
                    for ( uint tChildRow = 0; tChildRow < B; tChildRow++ )
                    {
                        uint tTRow = ( tChildCol / (uint)std::pow( tNumCoefficients, iDimension ) ) % tNumCoefficients;
                        uint tTCol = ( tChildRow / (uint)std::pow( tNumCoefficients, iDimension ) ) % tNumCoefficients;
                        for ( uint iChildIndex = 0; iChildIndex < tNumberOfChildren; iChildIndex++ )
                        {
                            aChildMatrices( iChildIndex )( aBasisIndices( tChildRow ), aBasisIndices( tChildCol ) ) *= tT( ( iChildIndex / (uint)std::pow( 2, iDimension ) ) % 2 )( tTRow, tTCol );
                        }
                    }
                }
            }
        }

        // ----------------------------------------------------------------------------

        void
        evaluate_truncation_weights( Matrix< DDRMat >& aTruncationWeights ) override
        {
            // Calculate scale factor
            real tScale = 1.0;
            for ( uint iDimension = 0; iDimension < N; iDimension++ )
            {
                tScale /= std::pow( 2, PQR[ iDimension ] );
            }

            // Allocate weights with scale factor
            aTruncationWeights.set_size( C, 1, tScale );

            // Perform multiplication
            uint tTruncationWeightIndex = 0;
            for ( uint iChildI = 0; iChildI < P + 2 - ( P == 0 ); iChildI++ )
            {
                for ( uint iChildJ = 0; iChildJ < Q + 2 - ( Q == 0 ); iChildJ++ )
                {
                    for ( uint iChildK = 0; iChildK < R + 2 - ( R == 0 ); iChildK++ )
                    {
                        aTruncationWeights( tTruncationWeightIndex++ ) *=
                                nchoosek( P + 1, iChildI )
                                * nchoosek( Q + 1, iChildJ )
                                * nchoosek( R + 1, iChildK );
                    }
                }
            }
        }

        // ----------------------------------------------------------------------------

      private:
        // ----------------------------------------------------------------------------

        /**
         *  Private function, creates the mNodeLevelOffset lookup table.
         *
         *  @return void
         */
        void
        calculate_lookup_tables()
        {
            // Number of basis on level 0
            for ( uint iDimension = 0; iDimension < N; iDimension++ )
            {
                mNumberOfBasisPerDimensionIncludingPadding[ 0 ][ iDimension ] = mNumberOfElementsPerDimensionIncludingAura[ 0 ][ iDimension ] + PQR[ iDimension ];
            }

            // Basis level offset on level 0
            mBasisLevelOffset[ 0 ] = 0;

            for ( uint iLevel = 1; iLevel < gMaxNumberOfLevels; iLevel++ )
            {
                // Start counting number of bases
                luint tNumberOfBasis = 1;

                for ( uint iDimension = 0; iDimension < N; iDimension++ )
                {
                    // Calculate number of basis on higher levels
                    mNumberOfBasisPerDimensionIncludingPadding[ iLevel ][ iDimension ] =
                            2 * mNumberOfBasisPerDimensionIncludingPadding[ iLevel - 1 ][ iDimension ] + PQR[ iDimension ];

                    // Calculate number of nodes on this level
                    tNumberOfBasis *= mNumberOfBasisPerDimensionIncludingPadding[ iLevel - 1 ][ iDimension ];
                }

                // Add number of nodes to offset table
                mBasisLevelOffset[ iLevel ] = mBasisLevelOffset[ iLevel - 1 ] + tNumberOfBasis;
            }
        }

        // ----------------------------------------------------------------------------

        /**
         * Private function calculates the mMySubdomainOffset lookup table
         *
         * @return void
         */
        void
        calculate_subdomain_offset()
        {
            Matrix< DDLUMat > tIJK = mBackgroundMesh->get_subdomain_offset_of_proc();

            for ( uint iLevel = 0; iLevel < gMaxNumberOfLevels; iLevel++ )
            {
                for ( uint iDimension = 0; iDimension < N; iDimension++ )
                {
                    mMySubdomainOffset[ iLevel ][ iDimension ] = tIJK( iDimension, iLevel );
                }
            }
        }

        // ----------------------------------------------------------------------------

        /**
         * Internal function. Asks the background mesh for number of elements
         * per direction, stores result in  mAuraNumberOfElementsPerDimension
         *
         * @return void
         */
        void
        get_number_of_elements_per_dimension()
        {
            // get elements per level from background mesh
            Matrix< DDLUMat > tMat = mBackgroundMesh->get_number_of_elements_per_direction();

            // convert matrix to fixed size array
            for ( uint iLevel = 0; iLevel < gMaxNumberOfLevels; iLevel++ )
            {
                for ( uint iDimension = 0; iDimension < N; iDimension++ )
                {
                    mNumberOfElementsPerDimensionIncludingAura[ iLevel ][ iDimension ] = tMat( iDimension, iLevel );
                }
            }
        }

        // ----------------------------------------------------------------------------

        /**
         * calculates XZY coordinates for each basis
         *
         * @return void
         */
        void
        calculate_basis_coordinates() override
        {
            // report on this operation
            MORIS_LOG_INFO( "B-Spline Mesh #%i: Computing basis function coordinates", this->get_index() );

            // get domain dimensions from settings
            Matrix< DDRMat > tDomainDimensions = mParameters->get_domain_dimensions();

            // get number of elements on coarsest level from settings
            Matrix< DDLUMat > tNumberOfElements = mParameters->get_number_of_elements_per_dimension();

            // calculate step width
            real tDeltaX[ gMaxNumberOfLevels ][ N ];

            // calculate width for first level
            for ( uint iDimension = 0; iDimension < N; iDimension++ )
            {
                tDeltaX[ 0 ][ iDimension ] = tDomainDimensions( iDimension ) / ( (real)( tNumberOfElements( iDimension ) ) );
            }

            // loop over all higher levels
            for ( uint iLevel = 1; iLevel < gMaxNumberOfLevels; iLevel++ )
            {
                for ( uint iDimension = 0; iDimension < N; iDimension++ )
                {
                    tDeltaX[ iLevel ][ iDimension ] = 0.5 * tDeltaX[ iLevel - 1 ][ iDimension ];
                }
            }

            // get domain offset
            Matrix< DDRMat > tParametersOffset = mParameters->get_domain_offset();

            // domain offset
            real tOffset[ N ];

            // get coordinates from background mesh
            Matrix< DDRMat > tOffsetCoords = mBackgroundMesh->get_domain_offset();

            // unflatten coordinates to a normal array
            for ( uint iDimension = 0; iDimension < N; iDimension++ )
            {
                tOffset[ iDimension ] = tOffsetCoords( iDimension );
            }

            // coordinate shift for B-Spline
            // 0.5 - 0.5*P
            real tShift[ gMaxNumberOfLevels ][ N ];
            for ( uint iLevel = 0; iLevel < gMaxNumberOfLevels; iLevel++ )
            {
                for ( uint iDimension = 0; iDimension < N; iDimension++ )
                {
                    tShift[ iLevel ][ iDimension ] = 0.5 * ( PQR[ iDimension ] + 1 ) - std::pow( 2, iLevel ) * PQR[ iDimension ];
                }
            }

            // loop over all nodes
            for ( auto tBasis : mAllBasisOnProc )
            {
                // get ijk position of node
                const luint* tIJK = tBasis->get_ijk();

                // get level of node
                luint tLevel = tBasis->get_level();

                // array containing coordinate
                real tXYZ[ N ];

                // loop over all dimensions
                for ( uint iDimension = 0; iDimension < N; iDimension++ )
                {
                    tXYZ[ iDimension ] = ( tShift[ tLevel ][ iDimension ] + (real)( tIJK[ iDimension ] + mMySubdomainOffset[ tLevel ][ iDimension ] ) )
                                               * tDeltaX[ tLevel ][ iDimension ]
                                       + tOffset[ iDimension ];
                }

                // write XYZ coordinate into node
                tBasis->set_xyz( tXYZ );
            }
        }

        // ----------------------------------------------------------------------------

        void
        create_basis_on_level_zero() override
        {
            // Ask mesh for relevant ijk positions
            Matrix< DDLUMat > tNumElementsPerDirection = mBackgroundMesh->get_number_of_elements_per_direction_on_proc();

            // Unroll min and max i and j
            luint tTotalNumberOfCoarsestBases = 1;
            for ( uint iDimension = 0; iDimension < N; iDimension++ )
            {
                mNumberOfCoarsestBasisOnProc[ iDimension ] = tNumElementsPerDirection( iDimension, 0 ) + PQR[ iDimension ];
                tTotalNumberOfCoarsestBases *= mNumberOfCoarsestBasisOnProc[ iDimension ];
            }

            // Size array
            mAllCoarsestBasisOnProc.resize( tTotalNumberOfCoarsestBases, nullptr );

            // Populate array
            luint tIJK[ N ];
            luint tBasisIndex = 0;
            populate_bases< N >( tIJK, tBasisIndex );
        }

        // ----------------------------------------------------------------------------

        /**
         * Populates the container of coarse basis pointers based on IJK positions
         *
         * @param D Number of dimensions left to process
         * @param aIJK IJK position to fill and use
         * @param aBasisIndex Index in the basis container to fill next
         */
        template< uint D, std::enable_if_t< ( D > 0 ) >* = nullptr >
        void
        populate_bases( luint* aIJK, luint& aBasisIndex )
        {
            // Loop over IJK
            for ( uint iBF = 0; iBF < mNumberOfCoarsestBasisOnProc[ D - 1 ]; iBF++ )
            {
                // Assign this IJK value
                aIJK[ D - 1 ] = iBF;

                // Go to next dimension
                populate_bases< D - 1 >( aIJK, aBasisIndex );
            }
        }

        // ----------------------------------------------------------------------------

        /**
         * 0 specialization for populating coarse basis container, creates a new B-spline basis
         *
         * @param D Number of dimensions left to process (0)
         * @param aIJK IJK position
         * @param aBasisIndex Index in the basis container to fill
         */
        template< uint D, std::enable_if_t< ( D == 0 ) >* = nullptr >
        void
        populate_bases( luint* aIJK, luint& aBasisIndex )
        {
            // Create new basis
            mAllCoarsestBasisOnProc( aBasisIndex++ ) = new BSpline< P, Q, R >( aIJK, 0, gNoProcOwner );
        }

        //------------------------------------------------------------------------------

        void
        link_basis_to_elements_on_level_zero() override
        {
            // loop over all elements
            for ( auto tElement : mAllCoarsestElementsOnProc )
            {
                // init basis container
                tElement->init_basis_container();

                // loop over all basis of this element
                for ( uint iBasisIndex = 0; iBasisIndex < B; iBasisIndex++ )
                {
                    // Get IJK position of this basis
                    luint tIJK[ N ];
                    tElement->get_ijk_of_basis( iBasisIndex, tIJK );

                    // Get basis index
                    luint tCoarseBasisIndex = calculate_basis_identifier< N >( tIJK, mNumberOfCoarsestBasisOnProc );

                    // Insert point to basis into element
                    tElement->insert_basis( iBasisIndex, mAllCoarsestBasisOnProc( tCoarseBasisIndex ) );
                }
            }
        }

        //------------------------------------------------------------------------------

        void
        preprocess_bases_from_level(
                Vector< Element* >& aElements,
                Vector< Basis* >&   aBasisFunctions ) override
        {
            // reset flags for basis
            for ( Element* tElement : aElements )
            {
                // loop over all basis from this element
                for ( uint iBasisIndexInElement = 0; iBasisIndexInElement < B; iBasisIndexInElement++ )
                {
                    // get pointer to basis
                    Basis* tBasis = tElement->get_basis( iBasisIndexInElement );

                    if ( tBasis != nullptr )
                    {
                        // un-flag this basis
                        tBasis->unflag();

                        // deactivate this basis
                        tBasis->unuse();

                        // counts this element
                        tBasis->increment_element_counter();
                    }
                }
            }

            // initialize basis counter
            luint tBasisCount = 0;

            // get my rank
            moris_id tMyRank = par_rank();

            // ======================
            // go over all elements on the current level and mark the basis functions interpolating into them for usage and count them
            for ( Element* tElement : aElements )
            {
                // loop over all basis from this element
                for ( uint iBasisIndexInElement = 0; iBasisIndexInElement < B; iBasisIndexInElement++ )
                {
                    // get pointer to basis
                    Basis* tBasis = tElement->get_basis( iBasisIndexInElement );

                    if ( tBasis != nullptr )
                    {
                        // test if basis has been counted - make sure to not count basis functions twice
                        if ( !tBasis->is_flagged() )
                        {
                            // count this basis
                            ++tBasisCount;

                            // flag this basis
                            tBasis->flag();
                        }
                    }
                }

                // use basis if element is owned
                if ( tElement->get_owner() == tMyRank )
                {
                    // loop over all basis from this element
                    for ( uint iBasisIndexInElement = 0; iBasisIndexInElement < B; iBasisIndexInElement++ )
                    {
                        // get pointer to basis
                        Basis* tBasis = tElement->get_basis( iBasisIndexInElement );
                        if ( tBasis != nullptr )
                        {
                            tBasis->use();
                        }
                    }
                }
            }    // end for: each element on current level

            // assign memory for basis container
            aBasisFunctions.resize( tBasisCount, nullptr );

            // reset counter
            tBasisCount = 0;

            // ======================
            // go over all elements on the current level and initialize the neighbor containers of the BFs interpolating into the refined elements
            for ( Element* iElement : aElements )
            {
                // loop over all basis from this element and un-flag them again
                for ( uint iBasisIndexInElement = 0; iBasisIndexInElement < B; iBasisIndexInElement++ )
                {
                    // get pointer to basis
                    Basis* tBasis = iElement->get_basis( iBasisIndexInElement );

                    if ( tBasis != nullptr )
                    {
                        // if this basis has been processed already, reset the flag
                        if ( tBasis->is_flagged() )
                        {
                            // copy pointer to basis
                            aBasisFunctions( tBasisCount++ ) = tBasis;

                            // unflag this basis
                            tBasis->unflag();
                        }
                    }
                }

                // initialize basis neighbor container on basis functions interpolating into refined elements
                if ( iElement->is_refined() )
                {
                    // loop over all basis
                    for ( uint iBasisIndexInElement = 0; iBasisIndexInElement < B; iBasisIndexInElement++ )
                    {
                        // get pointer to basis
                        Basis* tBasis = iElement->get_basis( iBasisIndexInElement );

                        if ( tBasis != nullptr )
                        {
                            // assign memory of neighbor container for this basis
                            tBasis->init_neighbor_container();
                        }
                    }
                }
            }    // end for: each element on current level

            // ======================
            // link elements back to basis functions
            for ( auto iBF : aBasisFunctions )
            {
                // initialize element container
                iBF->init_element_container();
            }

            // loop over all elements
            for ( Element* tElement : aElements )
            {
                // loop over all basis from this element
                for ( uint iBasisIndexInElement = 0; iBasisIndexInElement < B; iBasisIndexInElement++ )
                {
                    Basis* tBasis = tElement->get_basis( iBasisIndexInElement );

                    if ( tBasis != nullptr )
                    {
                        // insert this element into basis
                        tBasis->insert_element( tElement );
                    }
                }
            }

            // delete_unused_bases (nice feature, not sure if worth the effort)
            // this->delete_unused_bases( aLevel, aBackgroundElements, aBasisFunctions );              // FIXME Saves Memory

            // ======================
            // link basis functions with neighboring BFs
            for ( Element* tElement : aElements )
            {
                // calculate basis neighbors
                if ( tElement->is_refined() )
                {
                    // determine the BF's neighboring BFs
                    tElement->link_basis_with_neighbors( mAllElementsOnProc );
                }
            }

            // reset flag of all basis functions
            for ( auto iBasisFunction : aBasisFunctions )
            {
                // initialize element container
                iBasisFunction->unflag();
            }
        }

        //------------------------------------------------------------------------------

        void
        determine_basis_state( Vector< Basis* >& aBases ) override
        {
            // loop over all basis functions parsed into this function and flag them as (de-)activated and as (non-)refined
            for ( Basis* iBasisFunction : aBases )
            {
                // only process basis that are used by this proc
                if ( iBasisFunction->is_used() )
                {
                    // test number of elements in basis function's support
                    uint tNumberOfElements = iBasisFunction->get_element_counter();

                    // if the basis function's support extends beyond the padding (i.e. it is not fully supported on any level) it is irrelevant
                    if ( tNumberOfElements < B )
                    {
                        // mark this basis as de-activated
                        iBasisFunction->unset_active_flag();
                    }
                    else    // Basis function is fully supported within domain + padding
                    {
                        // check if any element in the BF's support are neither active nor refined which also indicates irrelevance
                        // TODO: for the truncation refactor the condition is that any element within the BF's support is active to be considered
                        bool tHasDeactivatedElement = false;
                        for ( uint iElementIndex = 0; iElementIndex < B; iElementIndex++ )
                        {
                            Element* tElement = iBasisFunction->get_element( iElementIndex );
                            if ( tElement->is_neither_active_nor_refined() )
                            {
                                tHasDeactivatedElement = true;
                                break;
                            }
                        }

                        // if the basis function is not fully supported by active or refined elements, deactivate it
                        if ( tHasDeactivatedElement )
                        {
                            iBasisFunction->unset_active_flag();
                        }
                        else
                        {
                            bool tIsActive = false;

                            // consider BF active if any of the elements in the basis function's support on its level are active
                            for ( uint iElementIndex = 0; iElementIndex < B; iElementIndex++ )
                            {
                                Element* tElement = iBasisFunction->get_element( iElementIndex );
                                if ( tElement->is_active() )
                                {
                                    tIsActive = true;

                                    // break loop
                                    break;
                                }
                            }

                            // the BF is supported by some active background element(s), therefore it remains active
                            if ( tIsActive )
                            {
                                // flag this basis as active
                                iBasisFunction->set_active_flag();
                            }
                            else    // the BF interpolates only into de-activated elements, hence it must be refined and fully replaced by finer BFs
                            {
                                // flag this basis as refined
                                iBasisFunction->set_refined_flag();
                            }
                        }    // end if: BF interpolates into de-activated element
                    }    // end if: BF is relevant and not outside the domain
                }    // end if: BF is used on processor
            }    // end for: all basis functions parsed into function
        }    // end function: BSpline_Mesh::determine_basis_state()

        //------------------------------------------------------------------------------

        void
        link_bases_to_parents() override
        {
            // ask background mesh for max number of levels
            uint tMaxLevel = mBackgroundMesh->get_max_level();

            // Cell containing children
            Vector< Basis* > tChildren;

            // loop over all levels but the last
            for ( uint iLevel = 0; iLevel < tMaxLevel; iLevel++ )
            {
                // make children from last step to parents
                Vector< Basis* > tBasis;
                this->collect_bases_from_level( iLevel, tBasis );

                // loop over all basis on this level
                for ( auto tParent : tBasis )
                {
                    // test if parent has children
                    if ( tParent->has_children() )
                    {
                        // loop over all children
                        for ( uint iChildIndex = 0; iChildIndex < C; iChildIndex++ )
                        {
                            Basis* tChild = tParent->get_child( iChildIndex );

                            // pointer may be null because we deleted unused basis
                            if ( tChild != nullptr )
                            {
                                // increment parent counter for child
                                tChild->increment_parent_counter();
                            }
                        }
                    }
                }

                // loop over all basis on this level
                for ( auto tParent : tBasis )
                {
                    // test if parent has children
                    if ( tParent->has_children() )
                    {
                        // loop over all children
                        for ( uint iChildIndex = 0; iChildIndex < C; iChildIndex++ )
                        {
                            Basis* tChild = tParent->get_child( iChildIndex );

                            // pointer may be null because we deleted unused basis
                            if ( tChild != nullptr )
                            {
                                // copy pointer of parent to child
                                tParent->get_child( iChildIndex )->insert_parent( tParent );
                            }
                        }
                    }
                }
            }
        }

        //------------------------------------------------------------------------------

        void
        delete_unused_bases(
                uint                                aLevel,
                Vector< Background_Element_Base* >& aBackgroundElements,
                Vector< Basis* >&                   aBasis ) override
        {
            // start timer
            tic tTimer;

            // reset counter for debugging output
            luint tDeleteCount = 0;

            if ( aLevel > 0 )
            {
                // step 1: remove basis from parents

                // collect basis from upper level
                Vector< Basis* > tParents;

                this->collect_bases_from_level( aLevel - 1, tParents );

                // loop over all parents
                for ( auto tParent : tParents )
                {
                    // loop over all children of this parent
                    for ( uint iChildIndex = 0; iChildIndex < C; iChildIndex++ )
                    {
                        // get pointer to child
                        Basis* tChild = tParent->get_child( iChildIndex );

                        // test if child exists
                        if ( tChild != nullptr )
                        {
                            // test if basis is not used
                            if ( !tChild->is_used() )
                            {
                                // write null into child
                                tParent->insert_child( iChildIndex, nullptr );
                            }
                        }
                    }
                }

                // tidy up memory
                tParents.clear();

                // step 2: remove basis from basis neighbors
                for ( auto tBasis : aBasis )
                {
                    // loop over all neighbors
                    // ( number of neighbors per basis = mNumberOfNeighborsPerElement)
                    for ( uint k = 0; k < mNumberOfNeighborsPerElement; ++k )
                    {
                        // get pointer to neighbor
                        Basis* tNeighbor = tBasis->get_neighbor( k );

                        // test if neighbor exists
                        if ( tNeighbor != nullptr )
                        {
                            // test if neighbor is not used
                            if ( !tNeighbor->is_used() )
                            {
                                // write nullptr into neighbor
                                tBasis->insert_neighbor( k, nullptr );
                            }
                        }
                    }
                }

                // step 3: remove basis from elements
                for ( auto tBackElement : aBackgroundElements )
                {
                    // get pointer to element
                    Element* tElement = mAllElementsOnProc( tBackElement->get_memory_index() );

                    // loop over all basis
                    for ( uint iBasisIndexInElement = 0; iBasisIndexInElement < B; iBasisIndexInElement++ )
                    {
                        // get pointer to basis
                        Basis* tBasis = tElement->get_basis( iBasisIndexInElement );

                        // test if basis exists
                        if ( tBasis != nullptr )
                        {
                            // test if basis is not used
                            if ( !tBasis->is_used() )
                            {
                                // write null into element
                                tElement->insert_basis( iBasisIndexInElement, nullptr );
                            }
                        }
                    }
                }

                // step 4: count active basis

                // init counter
                luint tBasisCount = 0;
                for ( auto tBasis : aBasis )
                {
                    // test if basis is used
                    if ( tBasis->is_used() )
                    {
                        // increment counter
                        ++tBasisCount;
                    }
                }

                // initialize output array
                Vector< Basis* > tBasisOut( tBasisCount, nullptr );

                // reset counter
                tBasisCount = 0;

                for ( auto tBasis : aBasis )
                {
                    // test if basis is used
                    if ( tBasis->is_used() )
                    {
                        // increment counter
                        tBasisOut( tBasisCount++ ) = tBasis;
                    }
                    else
                    {
                        delete tBasis;
                        ++tDeleteCount;
                    }
                }

                // remember number of basis for verbose output
                luint tNumberOfAllBasis = aBasis.size();

                // move output
                aBasis.clear();
                aBasis = tBasisOut;

                // stop timer
                real tElapsedTime = tTimer.toc< moris::chronos::milliseconds >().wall;

                // print output
                MORIS_LOG_INFO( "%s Deleted %lu unused basis of %lu total on level %u.",
                        proc_string().c_str(),
                        (long unsigned int)tDeleteCount,
                        (long unsigned int)tNumberOfAllBasis,
                        (unsigned int)aLevel );

                MORIS_LOG_INFO( "Deleting took %5.3f seconds.",
                        (double)tElapsedTime / 1000 );
            }
        }

        //------------------------------------------------------------------------------

        void
        collect_bases_from_level(
                uint              aLevel,
                Vector< Basis* >& aBasis ) override
        {
            Vector< Element* > tElements;

            this->collect_active_and_refined_elements_from_level( aLevel, tElements );

            // reset flags for basis
            for ( Element* tElement : tElements )
            {
                // loop over all basis from this element
                for ( uint iBasisIndexInElement = 0; iBasisIndexInElement < B; iBasisIndexInElement++ )
                {
                    // get pointer to basis
                    Basis* tBasis = tElement->get_basis( iBasisIndexInElement );

                    // test if basis exists
                    if ( tBasis != nullptr )
                    {
                        // unflag this basis
                        tBasis->unflag();
                    }
                }
            }

            // initialize basis counter
            luint tBasisCount = 0;

            // count basis on this level
            for ( Element* tElement : tElements )
            {
                for ( uint iBasisIndexInElement = 0; iBasisIndexInElement < B; iBasisIndexInElement++ )
                {
                    // get pointer to basis
                    Basis* tBasis = tElement->get_basis( iBasisIndexInElement );

                    // test if basis exists
                    if ( tBasis != nullptr )
                    {
                        // test if basis has been counted
                        if ( !tBasis->is_flagged() )
                        {
                            // count this basis
                            ++tBasisCount;

                            // flag this basis
                            tBasis->flag();
                        }
                    }
                }
            }

            // assign memory for basis container
            aBasis.resize( tBasisCount, nullptr );

            // reset basis counter
            tBasisCount = 0;

            // add basis to container
            for ( Element* tElement : tElements )
            {
                for ( uint iBasisIndexInElement = 0; iBasisIndexInElement < B; iBasisIndexInElement++ )
                {
                    // get pointer to basis
                    Basis* tBasis = tElement->get_basis( iBasisIndexInElement );

                    // test if basis exists
                    if ( tBasis != nullptr )
                    {
                        // test if basis has been added
                        if ( tBasis->is_flagged() )
                        {
                            // count this basis
                            aBasis( tBasisCount++ ) = tBasis;

                            // flag this basis
                            tBasis->unflag();
                        }
                    }
                }
            }
        }

        //------------------------------------------------------------------------------

        void
        flag_refined_basis_of_owned_elements() override
        {
            if ( mParameters->use_multigrid() )
            {
                auto tMyRank = par_rank();

                // loop over all elements
                for ( Element* tElement : mAllElementsOnProc )
                {
                    // element must be neither padding or deactivated
                    if ( tElement->get_owner() == tMyRank )
                    {
                        if ( tElement->is_refined() and !tElement->is_padding() )
                        {
                            // loop over all basis of this element
                            for ( uint iBasisIndexInElement = 0; iBasisIndexInElement < B; iBasisIndexInElement++ )
                            {
                                // get pointer to basis
                                Basis* tBasis = tElement->get_basis( iBasisIndexInElement );

                                // flag basis if it is refined
                                if ( tBasis->is_refined() )
                                {
                                    tBasis->flag();
                                }
                            }
                        }
                    }
                }
            }
        }

        //------------------------------------------------------------------------------

        /**
         * Calculates child stencil for multigrid
         */
        void
        calculate_child_stencil()
        {
            // allocate matrix
            mChildStencil.set_size( C, 1 );

            // Start child counter
            uint tChildCounter = 0;

            // Switch over dimensions
            switch ( N )
            {
                case ( 2 ):
                {
                    for ( uint iChildI = 0; iChildI < P + 2; iChildI++ )
                    {
                        for ( uint iChildJ = 0; iChildJ < Q + 2; iChildJ++ )
                        {
                            mChildStencil( tChildCounter++ ) = nchoosek( P + 1, iChildI )
                                                             * nchoosek( Q + 1, iChildJ )
                                                             / std::pow( 2, P )
                                                             / std::pow( 2, Q );
                        }
                    }
                    break;
                }
                case ( 3 ):
                {
                    for ( uint iChildI = 0; iChildI < P + 2; iChildI++ )
                    {
                        for ( uint iChildJ = 0; iChildJ < Q + 2; iChildJ++ )
                        {
                            for ( uint iChildK = 0; iChildK < R + 2; iChildK++ )
                            {
                                mChildStencil( tChildCounter++ ) = nchoosek( P + 1, iChildI )
                                                                 * nchoosek( Q + 1, iChildJ )
                                                                 * nchoosek( R + 1, iChildK )
                                                                 / std::pow( 2, P )
                                                                 / std::pow( 2, Q )
                                                                 / std::pow( 2, R );
                            }
                        }
                    }
                    break;
                }
                default:
                {
                    MORIS_ERROR( false, "Invalid dimension." );
                    break;
                }
            }
        }

        // ----------------------------------------------------------------------------

        /**
         * Creates a new B-spline element based on the provided background element, N, and P
         *
         * @param aBackgroundElement Background element
         * @return Created B-spline element
         */
        Element*
        create_element( Background_Element_Base* aBackgroundElement ) override
        {
            // Check for dimension less than or equal to 3 and degree less than or equal to 3
            MORIS_ERROR( P <= 3 and Q <= 3 and R <= 3, "hmr::BSpline_Mesh::create_element() - Don't know how to create B-Spline element." );

            // Create element
            return new BSpline_Element< P, Q, R >( aBackgroundElement, mActivationPattern );
        }

        // ----------------------------------------------------------------------------
    };
}    // namespace moris::hmr

#endif /* SRC_HMR_CL_HMR_BSPLINE_MESH_HPP_ */<|MERGE_RESOLUTION|>--- conflicted
+++ resolved
@@ -181,11 +181,7 @@
 
         void
         evaluate_child_matrices(
-<<<<<<< HEAD
-                const Matrix< DDUMat >&   aBasisIndices,
-=======
                 const Matrix< DDUMat >&     aBasisIndices,
->>>>>>> b98aef04
                 Vector< Matrix< DDRMat > >& aChildMatrices ) override
         {
             // Number of children per element
