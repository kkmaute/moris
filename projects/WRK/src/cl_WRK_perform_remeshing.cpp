--- conflicted
+++ resolved
@@ -432,16 +432,9 @@
 
             std::shared_ptr< hmr::Database > tHMRDatabase = aHMRPerformer->get_database();
 
-<<<<<<< HEAD
             Vector< moris_index >                       tRefinementPattern;
-            Vector< Vector< std::string > > tFieldNames;
             Vector< Vector< uint > >        tRefinements;
             Vector< sint >                       tMaxRefinementPerLevel;
-=======
-            Cell< moris_index >                       tRefinementPattern;
-            moris::Cell< moris::Cell< uint > >        tRefinements;
-            moris::Cell< sint >                       tMaxRefinementPerLevel;
->>>>>>> 659c9214
 
             this->prepare_input_for_refinement(
                     tRefinementPattern,
@@ -733,16 +726,9 @@
 
         void
         Remeshing_Mini_Performer::prepare_input_for_refinement(
-<<<<<<< HEAD
                 Vector< moris_index >&                       aPatternForRefinement,
-                Vector< Vector< std::string > >& aFieldsForRefinement,
                 Vector< Vector< uint > >&        aRefinements,
                 Vector< sint >&                       aMaxRefinementPerPattern )
-=======
-                Cell< moris_index >&                       aPatternForRefinement,
-                moris::Cell< moris::Cell< uint > >&        aRefinements,
-                moris::Cell< sint >&                       aMaxRefinementPerPattern )
->>>>>>> 659c9214
         {
             // produce unique list of pattern which will be refined
             for ( uint Ik = 0; Ik < mParameters.mRefinementPatternMode_0.size(); Ik++ )
