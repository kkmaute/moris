--- conflicted
+++ resolved
@@ -172,11 +172,7 @@
 
             //--------------------------------------------------------------------------------------------------------------
 
-<<<<<<< HEAD
-            moris::sint get_max_refinement_level( const Vector< std::shared_ptr< Performer > > &aPerformers );
-=======
-            uint get_max_refinement_level( const Cell< std::shared_ptr< Performer > > &aPerformers );
->>>>>>> 659c9214
+            uint get_max_refinement_level( const Vector< std::shared_ptr< Performer > > &aPerformers );
 
             //--------------------------------------------------------------------------------------------------------------
 
