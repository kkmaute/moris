--- conflicted
+++ resolved
@@ -65,21 +65,12 @@
         {
                 std::shared_ptr< Library_IO > mLibrary = nullptr;
 
-<<<<<<< HEAD
                 Vector< std::shared_ptr< mtk::Mesh_Manager > >        mMTKPerformer;
                 Vector< std::shared_ptr< hmr::HMR > >                 mHMRPerformer;
-                Vector< std::shared_ptr< ge::Geometry_Engine > >      mGENPerformer;
+                Vector< std::shared_ptr< gen::Geometry_Engine > >      mGENPerformer;
                 Vector< std::shared_ptr< xtk::Model > >               mXTKPerformer;
                 Vector< std::shared_ptr< mdl::Model > >               mMDLPerformer;
                 Vector< std::shared_ptr< opt::Manager > >             mOPTPerformer;
-=======
-                moris::Cell< std::shared_ptr< mtk::Mesh_Manager > >        mMTKPerformer;
-                moris::Cell< std::shared_ptr< hmr::HMR > >                 mHMRPerformer;
-                moris::Cell< std::shared_ptr< gen::Geometry_Engine > >      mGENPerformer;
-                moris::Cell< std::shared_ptr< xtk::Model > >               mXTKPerformer;
-                moris::Cell< std::shared_ptr< mdl::Model > >               mMDLPerformer;
-                moris::Cell< std::shared_ptr< opt::Manager > >             mOPTPerformer;
->>>>>>> 659c9214
 
                 Vector< std::shared_ptr< wrk::Remeshing_Mini_Performer > > mRemeshingMiniPerformer;
                 Vector< std::shared_ptr< wrk::Reinitialize_Performer > >   mReinitializePerformer;
