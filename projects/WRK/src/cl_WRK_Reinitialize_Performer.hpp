--- conflicted
+++ resolved
@@ -108,17 +108,10 @@
              */
 
             void perform(
-<<<<<<< HEAD
                     Vector< std::shared_ptr< hmr::HMR > >&            aHMRPerformers,
-                    Vector< std::shared_ptr< ge::Geometry_Engine > >& aGENPerformer,
+                    Vector< std::shared_ptr< gen::Geometry_Engine > >& aGENPerformer,
                     Vector< std::shared_ptr< mtk::Mesh_Manager > >&   aMTKPerformer,
                     Vector< std::shared_ptr< mdl::Model > >           mMDLPerformer );
-=======
-                    moris::Cell< std::shared_ptr< hmr::HMR > >&            aHMRPerformers,
-                    moris::Cell< std::shared_ptr< gen::Geometry_Engine > >& aGENPerformer,
-                    moris::Cell< std::shared_ptr< mtk::Mesh_Manager > >&   aMTKPerformer,
-                    moris::Cell< std::shared_ptr< mdl::Model > >           mMDLPerformer );
->>>>>>> 659c9214
 
 
             //------------------------------------------------------------------------------
@@ -152,11 +145,7 @@
              */
 
             void
-<<<<<<< HEAD
-            impose_upper_lower_bound( Vector< std::shared_ptr< ge::Geometry_Engine > >& aGENPerformer, mtk::Field* aField );
-=======
-            impose_upper_lower_bound( moris::Cell< std::shared_ptr< gen::Geometry_Engine > >& aGENPerformer, mtk::Field* aField );
->>>>>>> 659c9214
+            impose_upper_lower_bound( Vector< std::shared_ptr< gen::Geometry_Engine > >& aGENPerformer, mtk::Field* aField );
 
             //------------------------------------------------------------------------------
 
