--- conflicted
+++ resolved
@@ -27,15 +27,14 @@
     //---------------------------------------------------------------------------------------
     //                               Stage 1: HMR refinement
     //---------------------------------------------------------------------------------------
-<<<<<<< HEAD
 
     // uniform initial refinement
-=======
->>>>>>> 9914e52d
     mPerformerManager->mHMRPerformer( 0 )->perform_initial_refinement( 0 );
 
+    // HMR refined by GE
     mPerformerManager->mGENPerformer( 0 )->perform();
 
+    // HMR finalize
     mPerformerManager->mHMRPerformer( 0 )->perform();
 
     //---------------------------------------------------------------------------------------
@@ -48,44 +47,6 @@
     // XTK perform - decompose - enrich - ghost - multigrid
     mPerformerManager->mXTKPerformer( 0 )->perform();
 
-<<<<<<< HEAD
-=======
-    // get meshes
-    xtk::Enriched_Interpolation_Mesh & tEnrInterpMesh = mPerformerManager->mXTKPerformer( 0 )->get_enriched_interp_mesh();
-    xtk::Enriched_Integration_Mesh   & tEnrIntegMesh  = mPerformerManager->mXTKPerformer( 0 )->get_enriched_integ_mesh();
-
-    // place the pair in mesh manager
-    mPerformerManager->mMTKPerformer( 1 )->register_mesh_pair( &tEnrInterpMesh, &tEnrIntegMesh );
-
-    tEnrIntegMesh.print();
-
-    if( true )
-    {
-//        tEnrIntegMesh.deactivate_empty_sets();
-//
-//        // Write mesh
-//        moris::mtk::Writer_Exodus writer(&tEnrIntegMesh);
-//        writer.write_mesh("", "./xtk_exo/xtk_temp.exo");
-//
-//        // Write the fields
-//        writer.set_time(0.0);
-//        writer.close_file();
-//
-//        xtk::Output_Options tOutputOptions;
-//        tOutputOptions.mAddNodeSets = false;
-//        tOutputOptions.mAddSideSets = true;
-//        tOutputOptions.mAddClusters = false;
-//
-//        // output integration mesh
-//        moris::mtk::Integration_Mesh* tIntegMesh1 = mPerformerManager->mXTKPerformer( 0 )->get_output_mesh( tOutputOptions );
-//        std::string tOutputFile = "./xtk_exo/xtk_temp.exo";
-//        tIntegMesh1->create_output_mesh( tOutputFile );
-//        delete tIntegMesh1;
-    }
-
-
-
->>>>>>> 9914e52d
     //---------------------------------------------------------------------------------------
     //                               Stage 3: MDL perform
     //---------------------------------------------------------------------------------------
