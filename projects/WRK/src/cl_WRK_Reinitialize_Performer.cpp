/*
 * Copyright (c) 2022 University of Colorado
 * Licensed under the MIT license. See LICENSE.txt file in the MORIS root for details.
 *
 *------------------------------------------------------------------------------------
 *
 * cl_WRK_Reinitialize_Performer.cpp
 *
 */

#include "cl_WRK_Reinitialize_Performer.hpp"

#include <memory>
#include "cl_Matrix.hpp"
#include "cl_Tracer.hpp"
#include "cl_Logger.hpp"
#include "cl_MTK_Mesh_Pair.hpp"

#include "cl_MTK_Field.hpp"
#include "cl_MTK_Field_Discrete.hpp"
#include "cl_MTK_Mapper.hpp"
#include "cl_MTK_Writer_Exodus.hpp"
#include "cl_MTK_Reader_Exodus.hpp"

#include "cl_MSI_Dof_Type_Enums.hpp"
#include "cl_MTK_Mesh_Manager.hpp"
#include "cl_HMR.hpp"
#include "cl_HMR_Mesh.hpp"
#include "cl_HMR_Database.hpp"
#include "cl_HMR_File.hpp"
#include "cl_HMR_Mesh_Interpolation.hpp"
#include "cl_HMR_Mesh_Integration.hpp"
#include "HMR_Globals.hpp"

#include "cl_GEN_Geometry_Engine.hpp"
#include "cl_MDL_Model.hpp"
#include "cl_MSI_Model_Solver_Interface.hpp"
#include "cl_MSI_Solver_Interface.hpp"

#include "cl_SOL_Dist_Vector.hpp"
#include "cl_SOL_Dist_Map.hpp"
#include "cl_SOL_Matrix_Vector_Factory.hpp"
#include "cl_SOL_Warehouse.hpp"
#include "cl_MSI_Equation_Model.hpp"
#include "fn_sort.hpp"

namespace moris
{
    namespace wrk
    {
        //------------------------------------------------------------------------------

        Reinitialize_Performer::Reinitialize_Performer( std::shared_ptr< Library_IO > aLibrary )
                : mLibrary( aLibrary )
        {
            // get the parameter lists
            ModuleParameterList tMORISParameterList = aLibrary->get_parameters_for_module( Parameter_List_Type::MORISGENERAL );
            ModuleParameterList tMSIParameterList = aLibrary->get_parameters_for_module( Parameter_List_Type::MSI );

            mAdofMeshIndex = tMSIParameterList( 0 )( 0 ).get< moris::sint >( tMORISParameterList( 2 )( 0 ).get< std::string >( "dof_type" ) );

            // get the adv field name that wll be reinitialized
            mADVFiledName = tMORISParameterList( 2 )( 0 ).get< std::string >( "adv_field" );

            // get msi string to dof type map
            moris::map< std::string, MSI::Dof_Type > tMSIDofTypeMap =
                    moris::MSI::get_msi_dof_type_map();

            // get the quantity dof type from parameter list
            string_to_cell(
                    tMORISParameterList( 2 )( 0 ).get< std::string >( "dof_type" ),
                    mDofTypes,
                    tMSIDofTypeMap );

            mReinitializationFrequency = tMORISParameterList( 2 )( 0 ).get< sint >( "reinitialization_frequency" );

            // get the mesh output info
            mOutputMeshFile = tMORISParameterList( 2 )( 0 ).get< std::string >( "output_mesh_file" );
            mTimeOffset     = tMORISParameterList( 2 )( 0 ).get< real >( "time_offset" );
        }

        //------------------------------------------------------------------------------

        void
        Reinitialize_Performer::perform(
<<<<<<< HEAD
                Vector< std::shared_ptr< hmr::HMR > >&            aHMRPerformers,
                Vector< std::shared_ptr< ge::Geometry_Engine > >& aGENPerformer,
                Vector< std::shared_ptr< mtk::Mesh_Manager > >&   aMTKPerformer,
                Vector< std::shared_ptr< mdl::Model > >           aMDLPerformer )
=======
                moris::Cell< std::shared_ptr< hmr::HMR > >&            aHMRPerformers,
                moris::Cell< std::shared_ptr< gen::Geometry_Engine > >& aGENPerformer,
                moris::Cell< std::shared_ptr< mtk::Mesh_Manager > >&   aMTKPerformer,
                moris::Cell< std::shared_ptr< mdl::Model > >           aMDLPerformer )
>>>>>>> 659c9214
        {
            // Tracer to trace the time
            Tracer tTracer( "WRK", "Reinitialize ADVs", "Perform Reinitialize" );

            // initialize and populate the fields
            Vector< std::shared_ptr< mtk::Field > > tGENFields;
            tGENFields.append( aGENPerformer( 0 )->get_mtk_fields() );

            // find the index of the desired adv field that will be reinitialized
            auto itr = std::find_if( tGENFields.begin(), tGENFields.end(), [ & ]( std::shared_ptr< mtk::Field > const & aFiled )    //
                    { return aFiled->get_label() == mADVFiledName; } );

            // find the index of the adv field
            moris_index tADVFieldIndex = std::distance( tGENFields.begin(), itr );

            // get the the adv discretization mesh index
            uint tDiscretizationMeshIndex = ( *itr )->get_discretization_mesh_index();

            // get interpolation mesh from mesh pair
            moris::mtk::Mesh* tTargetMesh = ( *itr )->get_mesh_pair().get_interpolation_mesh();

            // get the solution field and get a matrix of the solutions
            // generate a cell containing the indices of the bspline coefficients
            // since indices are consecutive and they start from 0
            Vector< moris_index > tLocalCoeffIndices( tTargetMesh->get_num_entities( mtk::EntityRank::BSPLINE ) );
            std::iota( tLocalCoeffIndices.begin(), tLocalCoeffIndices.end(), 0 );

            moris::sol::Dist_Vector* tPartialSolutionVector = aMDLPerformer( 0 )->get_solver_interface()->get_solution_vector( mDofTypes, tLocalCoeffIndices );
            tPartialSolutionVector->extract_copy( mCoefficients );

            // delete the pointer as it is not needed anymore
            delete tPartialSolutionVector;

            // create field object for this mesh ,the discretization index is zero as there is only one discretization in the newly constructed IP mesh
            std::shared_ptr< mtk::Field_Discrete > tFieldSource = std::make_shared< mtk::Field_Discrete >( aMTKPerformer( 0 )->get_mesh_pair( 0 ), mAdofMeshIndex );

            // unlock fields and set the coeff
            tFieldSource->unlock_field();
            tFieldSource->set_coefficients( mCoefficients );

            // compute the nodal values based on the coeff
            tFieldSource->compute_nodal_values();

            // create field object for this mesh ,the discretization index is zero as there is only one discretization in the newly constructed IP mesh
            std::shared_ptr< mtk::Field_Discrete > tFieldTarget = std::make_shared< mtk::Field_Discrete >( ( *itr )->get_mesh_pair(), tDiscretizationMeshIndex );
            tFieldTarget->set_label( mADVFiledName );

            // set the nodal values
            tFieldTarget->unlock_field();
            tFieldTarget->set_values( tFieldSource->get_values() );

            // invoke the mapper and map to the target field
            mtk::Mapper tMapper;
            tFieldTarget->unlock_field();
            tMapper.map_input_field_to_output_field_2( tFieldTarget.get() );

            // compute the nodal value
            tFieldTarget->compute_nodal_values();

            // get the coefficents and store them
            mCoefficients = tFieldTarget->get_coefficients();

            // clip the values and
            this->impose_upper_lower_bound( aGENPerformer, tFieldTarget.get() );

            // replace the newly constructed field
            tGENFields( tADVFieldIndex ) = tFieldTarget;

            // store the fields
            mMTKFields = tGENFields;

            // output the fields if asked
            if ( mOutputMeshFile != "" )
            {
                this->output_fields( tFieldTarget.get(), tFieldSource.get(), mOutputMeshFile );
            }
        }

        //------------------------------------------------------------------------------

        moris::sint
        Reinitialize_Performer::get_reinitialization_frequency() const
        {
            return mReinitializationFrequency;
        }

        //------------------------------------------------------------------------------

        Matrix< DDRMat > const &
        Reinitialize_Performer::get_coefficients() const
        {
            return mCoefficients;
        }
        //------------------------------------------------------------------------------
        void
<<<<<<< HEAD
        Reinitialize_Performer::impose_upper_lower_bound( Vector< std::shared_ptr< ge::Geometry_Engine > >& aGENPerformer, mtk::Field* aField )
=======
        Reinitialize_Performer::impose_upper_lower_bound( moris::Cell< std::shared_ptr< gen::Geometry_Engine > >& aGENPerformer, mtk::Field* aField )
>>>>>>> 659c9214
        {
            // lower bound and upper bound are defined on proc 0 and they need to be communicated to other
            // Note:  we make an assumption that all the lower bounds and upper bounds are equal

            // initialize  the upper and lower abound
            moris::real tLowerBound;
            moris::real tUpperBound;

            // assign the values on processor 0
            if ( par_rank() == 0 )
            {
                tLowerBound = aGENPerformer( 0 )->get_lower_bounds()( 0 );
                tUpperBound = aGENPerformer( 0 )->get_upper_bounds()( 0 );
            }    // Bcast the values to other processeors
            MPI_Bcast( &tLowerBound, 1, MPI_DOUBLE, 0, MPI_COMM_WORLD );
            MPI_Bcast( &tUpperBound, 1, MPI_DOUBLE, 0, MPI_COMM_WORLD );

            // clip the values of the adv
            for ( uint iADV = 0; iADV < mCoefficients.numel(); iADV++ )
            {
                mCoefficients( iADV ) = std::max( tLowerBound, std::min( mCoefficients( iADV ), tUpperBound ) );
            }

            // update the field based on the newly clipped coeff
            aField->unlock_field();
            aField->set_coefficients( mCoefficients );
            aField->compute_nodal_values();
        }

        //------------------------------------------------------------------------------

        Vector< std::shared_ptr< mtk::Field > >
        Reinitialize_Performer::get_mtk_fields() const
        {
            return mMTKFields;
        }

        //------------------------------------------------------------------------------

        void
        Reinitialize_Performer::output_fields( mtk::Field* aTarget, mtk::Field* aSource, std::string aExoFileName ) const
        {
            //
            Tracer tTracer( "WRK", "Reinitialize ADVs", "Outputting Fields" );
            // time shift
            real tTimeShift = 0.0;

            if ( mTimeOffset > 0 )
            {
                // get optimization iteration
                uint tOptIter = gLogger.get_opt_iteration();

                // set name
                std::string tOptIterStrg = std::to_string( tOptIter );
                aExoFileName += ".e-s." + std::string( 4 - tOptIterStrg.length(), '0' ) + tOptIterStrg;

                // determine time shift
                tTimeShift = tOptIter * mTimeOffset;
            }
            // call the lagrange mesh
            moris::mtk::Mesh* tMesh = aTarget->get_mesh_pair().get_interpolation_mesh();
            // Write mesh
            mtk::Writer_Exodus tWriter( tMesh );
            tWriter.write_mesh( "./", aExoFileName, "./", "gen_temp.exo" );

            // write time to file
            tWriter.set_time( tTimeShift );

            // Set nodal fields based on field names
            Vector< std::string > tNodalFieldNames = { "Mapped_Field", "Original_Field" };
            tWriter.set_nodal_fields( tNodalFieldNames );

            // Create field on mesh
            tWriter.write_nodal_field( tNodalFieldNames( 0 ), aTarget->get_values() );
            tWriter.write_nodal_field( tNodalFieldNames( 1 ), aSource->get_values() );

            // Finalize
            tWriter.close_file( true );
        }
    }    // namespace wrk
}    // namespace moris<|MERGE_RESOLUTION|>--- conflicted
+++ resolved
@@ -83,17 +83,10 @@
 
         void
         Reinitialize_Performer::perform(
-<<<<<<< HEAD
                 Vector< std::shared_ptr< hmr::HMR > >&            aHMRPerformers,
-                Vector< std::shared_ptr< ge::Geometry_Engine > >& aGENPerformer,
+                Vector< std::shared_ptr< gen::Geometry_Engine > >& aGENPerformer,
                 Vector< std::shared_ptr< mtk::Mesh_Manager > >&   aMTKPerformer,
                 Vector< std::shared_ptr< mdl::Model > >           aMDLPerformer )
-=======
-                moris::Cell< std::shared_ptr< hmr::HMR > >&            aHMRPerformers,
-                moris::Cell< std::shared_ptr< gen::Geometry_Engine > >& aGENPerformer,
-                moris::Cell< std::shared_ptr< mtk::Mesh_Manager > >&   aMTKPerformer,
-                moris::Cell< std::shared_ptr< mdl::Model > >           aMDLPerformer )
->>>>>>> 659c9214
         {
             // Tracer to trace the time
             Tracer tTracer( "WRK", "Reinitialize ADVs", "Perform Reinitialize" );
@@ -189,11 +182,7 @@
         }
         //------------------------------------------------------------------------------
         void
-<<<<<<< HEAD
-        Reinitialize_Performer::impose_upper_lower_bound( Vector< std::shared_ptr< ge::Geometry_Engine > >& aGENPerformer, mtk::Field* aField )
-=======
-        Reinitialize_Performer::impose_upper_lower_bound( moris::Cell< std::shared_ptr< gen::Geometry_Engine > >& aGENPerformer, mtk::Field* aField )
->>>>>>> 659c9214
+        Reinitialize_Performer::impose_upper_lower_bound( Vector< std::shared_ptr< gen::Geometry_Engine > >& aGENPerformer, mtk::Field* aField )
         {
             // lower bound and upper bound are defined on proc 0 and they need to be communicated to other
             // Note:  we make an assumption that all the lower bounds and upper bounds are equal
