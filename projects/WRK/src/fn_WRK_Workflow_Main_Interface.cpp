#include<iostream>
#include<vector>
#include<string>
#include<fn_print.hpp>

#include <cstdio>// nicer than streams in some respects
// C system files
#include <unistd.h>
// C++ system files
#include <stdio.h>
#include <cstddef>
#include <cstdio>
#include <cstring>
#include <cstdlib>
#include <ctime>

#include "cl_Stopwatch.hpp"
#include "cl_Communication_Manager.hpp" // COM/src
#include "cl_Communication_Tools.hpp" // COM/src
#include "typedefs.hpp" // COR/src
// other header files
//#include <catch.hpp>
//#include "fn_equal_to.hpp" //ALG
#include "cl_Matrix.hpp"
#include "linalg_typedefs.hpp"
#include "cl_Stopwatch.hpp" //CHR/src
#include "op_move.hpp"

#include "cl_Matrix.hpp"
#include "cl_Logger.hpp" // MRS/IOS/src

#include "cl_WRK_Performer_Manager.hpp"
#include "cl_WRK_Workflow.hpp"
#include "cl_OPT_Manager.hpp"

#include "fn_Exec_load_user_library.hpp"


using namespace moris;

int fn_WRK_Workflow_Main_Interface( int argc, char * argv[] )
{    
    if (argc < 2)
    {
        std::cout << "\n Error: input file required\n" << "\n";
        return -1;
    }

    std::string tInputArg = std::string(argv[ 1 ]);
    std::string tString = "Reading dynamically linked shared object " + tInputArg + ".";
    MORIS_LOG( tString.c_str() );

    //dynamically linked file
    std::shared_ptr< Library_IO >tLibrary = std::make_shared< Library_IO >( argv[ 1 ] );

    {
        // load the OPT parameter list
        std::string tOPTString = "OPTParameterList";
        MORIS_PARAMETER_FUNCTION tOPTParameterListFunc = tLibrary->load_parameter_file( tOPTString );
        moris::Cell< moris::Cell< ParameterList > > tOPTParameterList;
        tOPTParameterListFunc( tOPTParameterList );

        // Create workflow
        wrk::Performer_Manager tPerformerManager( tLibrary );
        tPerformerManager.initialize_performers();
        tPerformerManager.set_performer_cooperations();

        moris::Cell<std::shared_ptr<moris::opt::Criteria_Interface>> tWorkflows = { std::make_shared<wrk::Workflow>( &tPerformerManager ) };

        if( tOPTParameterList( 0 )( 0 ).get< bool >("is_optimization_problem") )
        {
            moris::opt::Manager tManager( tOPTParameterList, tWorkflows );
            tManager.perform();

        }
        else
        {
<<<<<<< HEAD
            Matrix< DDRMat > tDummyMat;
            tWorkflows(0)->initialize( tDummyMat,tDummyMat,tDummyMat );
            Matrix<DDRMat> tADVs(1, 1, 0.0);
            tWorkflows(0)->get_criteria(tADVs);
=======
            // load the OPT parameter list
            std::string tOPTString = "OPTParameterList";
            MORIS_PARAMETER_FUNCTION tOPTParameterListFunc = tLibrary->load_parameter_file( tOPTString );
            moris::Cell< moris::Cell< ParameterList > > tOPTParameterList;
            tOPTParameterListFunc( tOPTParameterList );

            // Create work flow
            wrk::Performer_Manager tPerformerManager( tLibrary );
            tPerformerManager.initialize_performers();
            tPerformerManager.set_performer_cooperations();

            moris::Cell<std::shared_ptr<moris::opt::Criteria_Interface>> tWorkflows = { std::make_shared<wrk::Workflow>( &tPerformerManager ) };

            if( tOPTParameterList( 0 )( 0 ).get< bool >("is_optimization_problem") )
            {
                moris::opt::Manager tManager( tOPTParameterList, tWorkflows );
                tManager.perform();

            }
            else
            {
                Matrix< DDRMat > tDummyMat;
                tWorkflows(0)->initialize( tDummyMat,tDummyMat,tDummyMat );
                Matrix<DDRMat> tADVs(1, 1, 0.0);
                tWorkflows(0)->get_criteria(tADVs);
            }
>>>>>>> 0ea72151
        }
    }

    return 0;
}<|MERGE_RESOLUTION|>--- conflicted
+++ resolved
@@ -60,10 +60,10 @@
         moris::Cell< moris::Cell< ParameterList > > tOPTParameterList;
         tOPTParameterListFunc( tOPTParameterList );
 
-        // Create workflow
-        wrk::Performer_Manager tPerformerManager( tLibrary );
-        tPerformerManager.initialize_performers();
-        tPerformerManager.set_performer_cooperations();
+            // Create workflow
+            wrk::Performer_Manager tPerformerManager( tLibrary );
+            tPerformerManager.initialize_performers();
+            tPerformerManager.set_performer_cooperations();
 
         moris::Cell<std::shared_ptr<moris::opt::Criteria_Interface>> tWorkflows = { std::make_shared<wrk::Workflow>( &tPerformerManager ) };
 
@@ -75,39 +75,10 @@
         }
         else
         {
-<<<<<<< HEAD
             Matrix< DDRMat > tDummyMat;
             tWorkflows(0)->initialize( tDummyMat,tDummyMat,tDummyMat );
             Matrix<DDRMat> tADVs(1, 1, 0.0);
             tWorkflows(0)->get_criteria(tADVs);
-=======
-            // load the OPT parameter list
-            std::string tOPTString = "OPTParameterList";
-            MORIS_PARAMETER_FUNCTION tOPTParameterListFunc = tLibrary->load_parameter_file( tOPTString );
-            moris::Cell< moris::Cell< ParameterList > > tOPTParameterList;
-            tOPTParameterListFunc( tOPTParameterList );
-
-            // Create work flow
-            wrk::Performer_Manager tPerformerManager( tLibrary );
-            tPerformerManager.initialize_performers();
-            tPerformerManager.set_performer_cooperations();
-
-            moris::Cell<std::shared_ptr<moris::opt::Criteria_Interface>> tWorkflows = { std::make_shared<wrk::Workflow>( &tPerformerManager ) };
-
-            if( tOPTParameterList( 0 )( 0 ).get< bool >("is_optimization_problem") )
-            {
-                moris::opt::Manager tManager( tOPTParameterList, tWorkflows );
-                tManager.perform();
-
-            }
-            else
-            {
-                Matrix< DDRMat > tDummyMat;
-                tWorkflows(0)->initialize( tDummyMat,tDummyMat,tDummyMat );
-                Matrix<DDRMat> tADVs(1, 1, 0.0);
-                tWorkflows(0)->get_criteria(tADVs);
-            }
->>>>>>> 0ea72151
         }
     }
 
