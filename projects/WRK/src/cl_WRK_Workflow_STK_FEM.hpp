--- conflicted
+++ resolved
@@ -76,11 +76,7 @@
                 Matrix<DDRMat> compute_dcriteria_dadv();
 
                 void
-<<<<<<< HEAD
-                create_stk(Vector< Vector<ParameterList> > & aParameterLists);
-=======
                 create_stk( Vector< Vector<ParameterList> > & aParameterLists);
->>>>>>> 1f8cbf7b
 
         };
         //------------------------------------------------------------------------------
