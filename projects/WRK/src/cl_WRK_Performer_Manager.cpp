#include "cl_Stopwatch.hpp" //CHR/src

// fixme: temporary
#include "cl_Map.hpp"
#include "fn_unique.hpp"
#include "fn_sum.hpp" // for check
#include "fn_iscol.hpp"
#include "fn_trans.hpp"
#include "op_equal_equal.hpp"

#include "MTK_Tools.hpp"
#include "cl_MTK_Enums.hpp"
#include "cl_MTK_Mesh_Manager.hpp"
#include "cl_MTK_Integration_Mesh.hpp"
#include "cl_MTK_Writer_Exodus.hpp"

#include "cl_HMR.hpp"

#include "cl_MDL_Model.hpp"

#include "cl_GEN_Geometry_Engine.hpp"

#include "cl_XTK_Model.hpp"
#include "cl_XTK_Enriched_Integration_Mesh.hpp"

#include "cl_WRK_Performer_Manager.hpp"

#include "cl_Library_IO.hpp"

namespace moris
{
    namespace wrk
    {
        //------------------------------------------------------------------------------

        // Parameter function
        typedef void ( *Parameter_Function ) ( moris::Cell< moris::Cell< moris::ParameterList > > & aParameterList );

        //------------------------------------------------------------------------------

        Performer_Manager::Performer_Manager( std::shared_ptr< Library_IO > aLibrary )
        : mLibrary(aLibrary)
        {
        }

        //------------------------------------------------------------------------------

        Performer_Manager::~Performer_Manager()
        {
        }

        //------------------------------------------------------------------------------
<<<<<<< HEAD

        void Performer_Manager::initialize_performers()
        {
            mHMRPerformer.resize( 1 );
            mGENPerformer.resize( 1 );
            mXTKPerformer.resize( 1 );
            mMTKPerformer.resize( 2 );
            mMDLPerformer.resize( 1 );

            // load the HMR parameter list
            std::string tHMRString = "HMRParameterList";
            Parameter_Function tHMRParameterListFunc = mLibrary->load_function<Parameter_Function>( tHMRString );
            moris::Cell< moris::Cell< ParameterList > > tHMRParameterList;
            tHMRParameterListFunc( tHMRParameterList );

            std::string tGENString = "GENParameterList";
            Parameter_Function tGENParameterListFunc = mLibrary->load_function<Parameter_Function>( tGENString );
            moris::Cell< moris::Cell< ParameterList > > tGENParameterList;
            tGENParameterListFunc( tGENParameterList );

            // create HMR performer
            mHMRPerformer( 0 ) = std::make_shared< hmr::HMR >( tHMRParameterList( 0 )( 0 ), mLibrary );

            // create MTK performer - will be used for HMR mesh
            mMTKPerformer( 0 ) =std::make_shared< mtk::Mesh_Manager >();

            // Create GE performer
            mGENPerformer( 0 ) = std::make_shared< ge::Geometry_Engine >( tGENParameterList, mLibrary );

            // create MTK performer - will be used for XTK mesh
            mMTKPerformer( 1 ) = std::make_shared< mtk::Mesh_Manager >();

            // create MDL performer
            mMDLPerformer( 0 ) = std::make_shared< mdl::Model >( mLibrary, 0 );
        }

        //------------------------------------------------------------------------------

        void Performer_Manager::set_performer_cooperations()
        {
            // Set performer to HMR
            mHMRPerformer( 0 )->set_performer( mMTKPerformer( 0 ) );

            // Set performer to MDL
            mMDLPerformer( 0 )->set_performer( mMTKPerformer( 1 ) );
        }

        //------------------------------------------------------------------------------

        void Performer_Manager::create_xtk()
        {
            // Read parameter list from shared object
            Parameter_Function tXTKParameterListFunc = mLibrary->load_function<Parameter_Function>( "XTKParameterList" );
            moris::Cell< moris::Cell< ParameterList > > tXTKParameterList;
            tXTKParameterListFunc( tXTKParameterList );

            // Create XTK
            mXTKPerformer( 0 ) = std::make_shared< xtk::Model >( tXTKParameterList( 0 )( 0 ) );

            // Reset output MTK performer
            mMTKPerformer( 1 ) = std::make_shared< mtk::Mesh_Manager >();
            mMDLPerformer( 0 )->set_performer( mMTKPerformer( 1 ) );

            // Set performers
            mXTKPerformer( 0 )->set_geometry_engine( mGENPerformer( 0 ).get() );
            mXTKPerformer( 0 )->set_input_performer( mMTKPerformer( 0 ) );
            mXTKPerformer( 0 )->set_output_performer( mMTKPerformer( 1 ) );
        }

        //------------------------------------------------------------------------------

=======
>>>>>>> d6d3b419
    } /* namespace mdl */
} /* namespace moris */<|MERGE_RESOLUTION|>--- conflicted
+++ resolved
@@ -31,12 +31,6 @@
 {
     namespace wrk
     {
-        //------------------------------------------------------------------------------
-
-        // Parameter function
-        typedef void ( *Parameter_Function ) ( moris::Cell< moris::Cell< moris::ParameterList > > & aParameterList );
-
-        //------------------------------------------------------------------------------
 
         Performer_Manager::Performer_Manager( std::shared_ptr< Library_IO > aLibrary )
         : mLibrary(aLibrary)
@@ -50,79 +44,5 @@
         }
 
         //------------------------------------------------------------------------------
-<<<<<<< HEAD
-
-        void Performer_Manager::initialize_performers()
-        {
-            mHMRPerformer.resize( 1 );
-            mGENPerformer.resize( 1 );
-            mXTKPerformer.resize( 1 );
-            mMTKPerformer.resize( 2 );
-            mMDLPerformer.resize( 1 );
-
-            // load the HMR parameter list
-            std::string tHMRString = "HMRParameterList";
-            Parameter_Function tHMRParameterListFunc = mLibrary->load_function<Parameter_Function>( tHMRString );
-            moris::Cell< moris::Cell< ParameterList > > tHMRParameterList;
-            tHMRParameterListFunc( tHMRParameterList );
-
-            std::string tGENString = "GENParameterList";
-            Parameter_Function tGENParameterListFunc = mLibrary->load_function<Parameter_Function>( tGENString );
-            moris::Cell< moris::Cell< ParameterList > > tGENParameterList;
-            tGENParameterListFunc( tGENParameterList );
-
-            // create HMR performer
-            mHMRPerformer( 0 ) = std::make_shared< hmr::HMR >( tHMRParameterList( 0 )( 0 ), mLibrary );
-
-            // create MTK performer - will be used for HMR mesh
-            mMTKPerformer( 0 ) =std::make_shared< mtk::Mesh_Manager >();
-
-            // Create GE performer
-            mGENPerformer( 0 ) = std::make_shared< ge::Geometry_Engine >( tGENParameterList, mLibrary );
-
-            // create MTK performer - will be used for XTK mesh
-            mMTKPerformer( 1 ) = std::make_shared< mtk::Mesh_Manager >();
-
-            // create MDL performer
-            mMDLPerformer( 0 ) = std::make_shared< mdl::Model >( mLibrary, 0 );
-        }
-
-        //------------------------------------------------------------------------------
-
-        void Performer_Manager::set_performer_cooperations()
-        {
-            // Set performer to HMR
-            mHMRPerformer( 0 )->set_performer( mMTKPerformer( 0 ) );
-
-            // Set performer to MDL
-            mMDLPerformer( 0 )->set_performer( mMTKPerformer( 1 ) );
-        }
-
-        //------------------------------------------------------------------------------
-
-        void Performer_Manager::create_xtk()
-        {
-            // Read parameter list from shared object
-            Parameter_Function tXTKParameterListFunc = mLibrary->load_function<Parameter_Function>( "XTKParameterList" );
-            moris::Cell< moris::Cell< ParameterList > > tXTKParameterList;
-            tXTKParameterListFunc( tXTKParameterList );
-
-            // Create XTK
-            mXTKPerformer( 0 ) = std::make_shared< xtk::Model >( tXTKParameterList( 0 )( 0 ) );
-
-            // Reset output MTK performer
-            mMTKPerformer( 1 ) = std::make_shared< mtk::Mesh_Manager >();
-            mMDLPerformer( 0 )->set_performer( mMTKPerformer( 1 ) );
-
-            // Set performers
-            mXTKPerformer( 0 )->set_geometry_engine( mGENPerformer( 0 ).get() );
-            mXTKPerformer( 0 )->set_input_performer( mMTKPerformer( 0 ) );
-            mXTKPerformer( 0 )->set_output_performer( mMTKPerformer( 1 ) );
-        }
-
-        //------------------------------------------------------------------------------
-
-=======
->>>>>>> d6d3b419
     } /* namespace mdl */
 } /* namespace moris */