#include "cl_Stopwatch.hpp" //CHR/src

// fixme: temporary
#include "cl_Map.hpp"
#include "fn_unique.hpp"
#include "fn_sum.hpp" // for check
#include "fn_iscol.hpp"
#include "fn_trans.hpp"
#include "op_equal_equal.hpp"

#include "MTK_Tools.hpp"
#include "cl_MTK_Enums.hpp"
#include "cl_MTK_Mesh_Manager.hpp"
#include "cl_MTK_Integration_Mesh.hpp"
#include "cl_MTK_Writer_Exodus.hpp"

#include "cl_HMR.hpp"

#include "cl_MDL_Model.hpp"

#include "cl_GEN_Geometry_Engine.hpp"

#include "cl_XTK_Model.hpp"
#include "cl_XTK_Enriched_Integration_Mesh.hpp"

#include "cl_WRK_Performer_Manager.hpp"

#include "fn_Exec_load_user_library.hpp"

namespace moris
{
    namespace wrk
    {
        //------------------------------------------------------------------------------

        Performer_Manager::Performer_Manager( std::shared_ptr< Library_IO > aLibrary )
        : mLibrary(aLibrary)
        {
        }

        //------------------------------------------------------------------------------

        Performer_Manager::~Performer_Manager()
        {
        }

        //------------------------------------------------------------------------------

        void Performer_Manager::initialize_performers()
        {
            mHMRPerformer.resize( 1 );
            mGENPerformer.resize( 1 );
            mXTKPerformer.resize( 1 );
            mMTKPerformer.resize( 2 );
            mMDLPerformer.resize( 1 );

            // load the HMR parameter list
            std::string tHMRString = "HMRParameterList";
            MORIS_PARAMETER_FUNCTION tHMRParameterListFunc = mLibrary->load_parameter_file( tHMRString );
            moris::Cell< moris::Cell< ParameterList > > tHMRParameterList;
            tHMRParameterListFunc( tHMRParameterList );

<<<<<<< HEAD
    // create HMR performer
    mHMRPerformer( 0 ) = std::make_shared< hmr::HMR >( tHMRParameterList( 0 )( 0 ), mLibrary );
=======
            std::string tGENString = "GENParameterList";
            MORIS_PARAMETER_FUNCTION tGENParameterListFunc = mLibrary->load_parameter_file( tGENString );
            moris::Cell< moris::Cell< ParameterList > > tGENParameterList;
            tGENParameterListFunc( tGENParameterList );
>>>>>>> 0ea72151

            std::string tXTKString = "XTKParameterList";
            MORIS_PARAMETER_FUNCTION tXTKParameterListFunc = mLibrary->load_parameter_file( tXTKString );
            moris::Cell< moris::Cell< ParameterList > > tXTKParameterList;
            tXTKParameterListFunc( tXTKParameterList );

            // create HMR performer
            mHMRPerformer( 0 ) = std::make_shared< hmr::HMR >( tHMRParameterList( 0 )( 0 ) );

            // create MTK performer - will be used for HMR mesh
            mMTKPerformer( 0 ) =std::make_shared< mtk::Mesh_Manager >();

            // Create GE performer
            mGENPerformer( 0 ) = std::make_shared< ge::Geometry_Engine >( tGENParameterList, mLibrary );

            // create MTK performer - will be used for XTK mesh
            mMTKPerformer( 1 ) = std::make_shared< mtk::Mesh_Manager >();

            // create XTK performer
            mXTKPerformer( 0 ) = std::make_shared< xtk::Model >( tXTKParameterList( 0 )( 0 ) );

            // create MDL performer
            mMDLPerformer( 0 ) = std::make_shared< mdl::Model >( mLibrary, 0 );
        }

        //------------------------------------------------------------------------------

        void Performer_Manager::set_performer_cooperations()
        {
            // Set performer to HMR
            mHMRPerformer( 0 )->set_performer( mMTKPerformer( 0 ) );

            // Set performer to XTK
            mXTKPerformer( 0 )->set_geometry_engine( mGENPerformer( 0 ).get() );
            mXTKPerformer( 0 )->set_input_performer( mMTKPerformer( 0 ) );
            mXTKPerformer( 0 )->set_output_performer( mMTKPerformer( 1 ) );

            // Set performer to MDL
            mMDLPerformer( 0 )->set_performer( mMTKPerformer( 1 ) );
        }

        //------------------------------------------------------------------------------
    } /* namespace mdl */
} /* namespace moris */<|MERGE_RESOLUTION|>--- conflicted
+++ resolved
@@ -60,23 +60,18 @@
             moris::Cell< moris::Cell< ParameterList > > tHMRParameterList;
             tHMRParameterListFunc( tHMRParameterList );
 
-<<<<<<< HEAD
-    // create HMR performer
-    mHMRPerformer( 0 ) = std::make_shared< hmr::HMR >( tHMRParameterList( 0 )( 0 ), mLibrary );
-=======
             std::string tGENString = "GENParameterList";
             MORIS_PARAMETER_FUNCTION tGENParameterListFunc = mLibrary->load_parameter_file( tGENString );
             moris::Cell< moris::Cell< ParameterList > > tGENParameterList;
             tGENParameterListFunc( tGENParameterList );
->>>>>>> 0ea72151
 
             std::string tXTKString = "XTKParameterList";
             MORIS_PARAMETER_FUNCTION tXTKParameterListFunc = mLibrary->load_parameter_file( tXTKString );
             moris::Cell< moris::Cell< ParameterList > > tXTKParameterList;
             tXTKParameterListFunc( tXTKParameterList );
 
-            // create HMR performer
-            mHMRPerformer( 0 ) = std::make_shared< hmr::HMR >( tHMRParameterList( 0 )( 0 ) );
+    // create HMR performer
+    mHMRPerformer( 0 ) = std::make_shared< hmr::HMR >( tHMRParameterList( 0 )( 0 ), mLibrary );
 
             // create MTK performer - will be used for HMR mesh
             mMTKPerformer( 0 ) =std::make_shared< mtk::Mesh_Manager >();
