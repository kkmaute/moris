/*
 * Copyright (c) 2022 University of Colorado
 * Licensed under the MIT license. See LICENSE.txt file in the MORIS root for details.
 *
 *------------------------------------------------------------------------------------
 *
 * WRK_Input_1.cpp
 *
 */

#include <string>
#include <iostream>
#include "moris_typedefs.hpp"
#include "cl_Matrix.hpp"
#include "linalg_typedefs.hpp"
#include "cl_FEM_Field_Interpolator_Manager.hpp"
#include "cl_MSI_Equation_Object.hpp"
#include "cl_TSA_Time_Solver.hpp"
#include "cl_DLA_Solver_Interface.hpp"
#include "fn_equal_to.hpp"
#include "parameters.hpp"

#include "cl_DLA_Linear_Solver_Aztec.hpp"
#include "AztecOO.h"

#ifdef __cplusplus
extern "C" {
#endif
//------------------------------------------------------------------------------
namespace moris
{

    void
    Func1( moris::Matrix< moris::DDRMat >&                 aPropMatrix,
            Vector< moris::Matrix< moris::DDRMat > >& aParameters,
            moris::fem::Field_Interpolator_Manager*        aFIManager )
    {
        aPropMatrix = aParameters( 0 );
    }

    bool
    Output_Criterion( moris::tsa::Time_Solver* aTimeSolver )
    {
        return true;
    }

    moris::real
    Lvl_set_1(
            const moris::Matrix< DDRMat >&     aCoordinates,
            const Vector< moris::real* >& aGeometryParameters )
    {
        return 1.01;
    }

    void
    FEMParameterList( Module_Parameter_Lists& aParameterList )
    {
        aParameterList.hack_for_legacy_fem();
        // create parameter list for property 1
        aParameterList( 0 ).add_parameter_list( prm::create_property_parameter_list() );
        aParameterList( 0 ).set( "property_name", "PropConductivity1" );
        aParameterList( 0 ).set( "function_parameters", "1.0" );
        aParameterList( 0 ).set( "value_function", "Func1" );

        // create parameter list for property 2
        aParameterList( 0 ).add_parameter_list( prm::create_property_parameter_list() );
        aParameterList( 0 ).set( "property_name", "PropConductivity2" );
        aParameterList( 0 ).set( "function_parameters", "5.0" );
        aParameterList( 0 ).set( "value_function", "Func1" );

        // create parameter list for property 3
        aParameterList( 0 ).add_parameter_list( prm::create_property_parameter_list() );
        aParameterList( 0 ).set( "property_name", "PropDirichletU" );
        aParameterList( 0 ).set( "function_parameters", "0.0;0.0" );
        aParameterList( 0 ).set( "value_function", "Func1" );

        // create parameter list for property 4
        aParameterList( 0 ).add_parameter_list( prm::create_property_parameter_list() );
        aParameterList( 0 ).set( "property_name", "PropDirichletTEMP" );
        aParameterList( 0 ).set( "function_parameters", "3.0" );
        aParameterList( 0 ).set( "value_function", "Func1" );

        // create parameter list for property 5
        aParameterList( 0 ).add_parameter_list( prm::create_property_parameter_list() );
        aParameterList( 0 ).set( "property_name", "PropEMod1" );
        aParameterList( 0 ).set( "function_parameters", "1.0" );
        aParameterList( 0 ).set( "value_function", "Func1" );

        // create parameter list for property 6
        aParameterList( 0 ).add_parameter_list( prm::create_property_parameter_list() );
        aParameterList( 0 ).set( "property_name", "PropEMod2" );
        aParameterList( 0 ).set( "function_parameters", "1.0" );
        aParameterList( 0 ).set( "value_function", "Func1" );

        // create parameter list for property 7
        aParameterList( 0 ).add_parameter_list( prm::create_property_parameter_list() );
        aParameterList( 0 ).set( "property_name", "PropPoisson" );
        aParameterList( 0 ).set( "function_parameters", "0.0" );
        aParameterList( 0 ).set( "value_function", "Func1" );

        // create parameter list for property 8
        aParameterList( 0 ).add_parameter_list( prm::create_property_parameter_list() );
        aParameterList( 0 ).set( "property_name", "PropCTE" );
        aParameterList( 0 ).set( "function_parameters", "1.0" );
        aParameterList( 0 ).set( "value_function", "Func1" );

        // create parameter list for property 9
        aParameterList( 0 ).add_parameter_list( prm::create_property_parameter_list() );
        aParameterList( 0 ).set( "property_name", "PropTRef" );
        aParameterList( 0 ).set( "function_parameters", "1.0" );
        aParameterList( 0 ).set( "value_function", "Func1" );

        //------------------------------------------------------------------------------
        // fill the constitutive model part of the parameter list

        // create parameter list for constitutive model 1
        aParameterList( 1 ).add_parameter_list( prm::create_constitutive_model_parameter_list() );
        aParameterList( 1 ).set( "constitutive_name", "CMStrucLinIso1" );
        aParameterList( 1 ).set( "constitutive_type", static_cast< uint >( fem::Constitutive_Type::STRUC_LIN_ISO ) );
        aParameterList( 1 ).set( "dof_dependencies", std::pair< std::string, std::string >( "UX,UY;TEMP", "Displacement,Temperature" ) );
        aParameterList( 1 ).set( "properties", "PropEMod1,YoungsModulus;PropPoisson,PoissonRatio;PropCTE,CTE;PropTRef,ReferenceTemperature" );
        aParameterList( 1 ).set( "model_type", static_cast< uint >( fem::Model_Type::PLANE_STRESS ) );

        // create parameter list for constitutive model 2
        aParameterList( 1 ).add_parameter_list( prm::create_constitutive_model_parameter_list() );
        aParameterList( 1 ).set( "constitutive_name", "CMStrucLinIso2" );
        aParameterList( 1 ).set( "constitutive_type", static_cast< uint >( fem::Constitutive_Type::STRUC_LIN_ISO ) );
        aParameterList( 1 ).set( "dof_dependencies", std::pair< std::string, std::string >( "UX,UY;TEMP", "Displacement,Temperature" ) );
        aParameterList( 1 ).set( "properties", "PropEMod2,YoungsModulus;PropPoisson,PoissonRatio;PropCTE,CTE;PropTRef,ReferenceTemperature" );
        aParameterList( 1 ).set( "model_type", static_cast< uint >( fem::Model_Type::PLANE_STRESS ) );

        // create parameter list for constitutive model 3
        aParameterList( 1 ).add_parameter_list( prm::create_constitutive_model_parameter_list() );
        aParameterList( 1 ).set( "constitutive_name", "CMDiffLinIso1" );
        aParameterList( 1 ).set( "constitutive_type", static_cast< uint >( fem::Constitutive_Type::DIFF_LIN_ISO ) );
        aParameterList( 1 ).set( "dof_dependencies", std::pair< std::string, std::string >( "TEMP", "Temperature" ) );
        aParameterList( 1 ).set( "properties", "PropConductivity1,Conductivity" );

        // create parameter list for constitutive model 4
        aParameterList( 1 ).add_parameter_list( prm::create_constitutive_model_parameter_list() );
        aParameterList( 1 ).set( "constitutive_name", "CMDiffLinIso2" );
        aParameterList( 1 ).set( "constitutive_type", static_cast< uint >( fem::Constitutive_Type::DIFF_LIN_ISO ) );
        aParameterList( 1 ).set( "dof_dependencies", std::pair< std::string, std::string >( "TEMP", "Temperature" ) );
        aParameterList( 1 ).set( "properties", "PropConductivity2,Conductivity" );

        //------------------------------------------------------------------------------
        // fill the stabilization parameter part of the parameter list

        // create parameter list for stabilization parameter 1
        aParameterList( 2 ).add_parameter_list( prm::create_stabilization_parameter_parameter_list() );
        aParameterList( 2 ).set( "stabilization_name", "SPDirichletNitscheU" );
        aParameterList( 2 ).set( "stabilization_type", static_cast< uint >( fem::Stabilization_Type::DIRICHLET_NITSCHE ) );
        aParameterList( 2 ).set( "function_parameters", "100.0" );
        aParameterList( 2 ).set( "leader_properties", "PropEMod1,Material" );

        // create parameter list for stabilization parameter 2
        aParameterList( 2 ).add_parameter_list( prm::create_stabilization_parameter_parameter_list() );
        aParameterList( 2 ).set( "stabilization_name", "SPDirichletNitscheTEMP" );
        aParameterList( 2 ).set( "stabilization_type", static_cast< uint >( fem::Stabilization_Type::DIRICHLET_NITSCHE ) );
        aParameterList( 2 ).set( "function_parameters", "1.0" );
        aParameterList( 2 ).set( "leader_properties", "PropConductivity1,Material" );

        //------------------------------------------------------------------------------
        // fill the IWG part of the parameter list

        // create parameter list for IWG 1
        aParameterList( 3 ).add_parameter_list( prm::create_IWG_parameter_list() );
        aParameterList( 3 ).set( "IWG_name", "IWGBulkU_1" );
        aParameterList( 3 ).set( "IWG_type", static_cast< uint >( fem::IWG_Type::STRUC_LINEAR_BULK ) );
        aParameterList( 3 ).set( "dof_residual", "UX,UY" );
        aParameterList( 3 ).set( "leader_dof_dependencies", "UX,UY" );
        aParameterList( 3 ).set( "leader_constitutive_models", "CMStrucLinIso1,ElastLinIso" );
        aParameterList( 3 ).set( "mesh_set_names", "HMR_dummy_n_p1" );

        // create parameter list for IWG 2
        aParameterList( 3 ).add_parameter_list( prm::create_IWG_parameter_list() );
        aParameterList( 3 ).set( "IWG_name", "IWGBulkU_2" );
        aParameterList( 3 ).set( "IWG_type", static_cast< uint >( fem::IWG_Type::STRUC_LINEAR_BULK ) );
        aParameterList( 3 ).set( "dof_residual", "UX,UY" );
        aParameterList( 3 ).set( "leader_dof_dependencies", "UX,UY" );
        aParameterList( 3 ).set( "leader_constitutive_models", "CMStrucLinIso2,ElastLinIso" );
        aParameterList( 3 ).set( "mesh_set_names", "" );

        // create parameter list for IWG 3
        aParameterList( 3 ).add_parameter_list( prm::create_IWG_parameter_list() );
        aParameterList( 3 ).set( "IWG_name", "IWGDirichletU" );
        aParameterList( 3 ).set( "IWG_type", static_cast< uint >( fem::IWG_Type::STRUC_LINEAR_DIRICHLET_UNSYMMETRIC_NITSCHE ) );
        aParameterList( 3 ).set( "dof_residual", "UX,UY" );
        aParameterList( 3 ).set( "leader_dof_dependencies", "UX,UY" );
        aParameterList( 3 ).set( "leader_properties", "PropDirichletU,Dirichlet" );
        aParameterList( 3 ).set( "leader_constitutive_models", "CMStrucLinIso1,ElastLinIso" );
        aParameterList( 3 ).set( "stabilization_parameters", "SPDirichletNitscheU,DirichletNitsche" );
        aParameterList( 3 ).set( "mesh_set_names", "SideSet_4_n_p1" );

        // create parameter list for IWG 4
        aParameterList( 3 ).add_parameter_list( prm::create_IWG_parameter_list() );
        aParameterList( 3 ).set( "IWG_name", "IWGBulkTEMP_1" );
        aParameterList( 3 ).set( "IWG_type", static_cast< uint >( fem::IWG_Type::SPATIALDIFF_BULK ) );
        aParameterList( 3 ).set( "dof_residual", "TEMP" );
        aParameterList( 3 ).set( "leader_dof_dependencies", "TEMP" );
        aParameterList( 3 ).set( "leader_constitutive_models", "CMDiffLinIso1,Diffusion" );
        aParameterList( 3 ).set( "mesh_set_names", "HMR_dummy_n_p1" );

        // create parameter list for IWG 5
        aParameterList( 3 ).add_parameter_list( prm::create_IWG_parameter_list() );
        aParameterList( 3 ).set( "IWG_name", "IWGBulkTEMP_2" );
        aParameterList( 3 ).set( "IWG_type", static_cast< uint >( fem::IWG_Type::SPATIALDIFF_BULK ) );
        aParameterList( 3 ).set( "dof_residual", "TEMP" );
        aParameterList( 3 ).set( "leader_dof_dependencies", "TEMP" );
        aParameterList( 3 ).set( "leader_constitutive_models", "CMDiffLinIso2,Diffusion" );
        aParameterList( 3 ).set( "mesh_set_names", "" );

        // create parameter list for IWG 6
        aParameterList( 3 ).add_parameter_list( prm::create_IWG_parameter_list() );
        aParameterList( 3 ).set( "IWG_name", "IWGDirichletTEMP" );
        aParameterList( 3 ).set( "IWG_type", static_cast< uint >( fem::IWG_Type::SPATIALDIFF_DIRICHLET_UNSYMMETRIC_NITSCHE ) );
        aParameterList( 3 ).set( "dof_residual", "TEMP" );
        aParameterList( 3 ).set( "leader_dof_dependencies", "TEMP" );
        aParameterList( 3 ).set( "leader_properties", "PropDirichletTEMP,Dirichlet" );
        aParameterList( 3 ).set( "leader_constitutive_models", "CMDiffLinIso2,Diffusion" );
        aParameterList( 3 ).set( "stabilization_parameters", "SPDirichletNitscheTEMP,DirichletNitsche" );
        aParameterList( 3 ).set( "mesh_set_names", "SideSet_4_n_p1" );

        //------------------------------------------------------------------------------
        // fill the IQI part of the parameter list

        // create parameter list for IQI 1
        aParameterList( 4 ).add_parameter_list( prm::create_IQI_parameter_list() );
        aParameterList( 4 ).set( "IQI_name", "IQIBulkU_1" );
        aParameterList( 4 ).set( "IQI_type", static_cast< uint >( fem::IQI_Type::STRAIN_ENERGY ) );
        aParameterList( 4 ).set( "leader_dof_dependencies", "UX,UY" );
        aParameterList( 4 ).set( "leader_constitutive_models", "CMStrucLinIso1,Elast" );
        aParameterList( 4 ).set( "mesh_set_names", "HMR_dummy_n_p1" );
    }

    void
    SOLParameterList( Module_Parameter_Lists& aParameterList )
    {
        aParameterList( 0 ).add_parameter_list( moris::prm::create_linear_algorithm_parameter_list( sol::SolverType::AZTEC_IMPL ) );
        aParameterList( 0 ).set( "AZ_diagnostics", AZ_none );
        aParameterList( 0 ).set( "AZ_output", AZ_none );
        aParameterList( 0 ).set( "AZ_max_iter", 10000 );
        aParameterList( 0 ).set( "AZ_solver", AZ_gmres );
        aParameterList( 0 ).set( "AZ_subdomain_solve", AZ_ilu );
        aParameterList( 0 ).set( "AZ_graph_fill", 10 );
        aParameterList( 0 ).set( "preconditioners", "0" );

        aParameterList( 1 ).add_parameter_list( moris::prm::create_linear_solver_parameter_list() );
        aParameterList( 2 ).add_parameter_list( moris::prm::create_nonlinear_algorithm_parameter_list() );
        aParameterList( 3 ).add_parameter_list( moris::prm::create_nonlinear_solver_parameter_list() );
        aParameterList( 3 ).set( "NLA_DofTypes", "UX,UY;TEMP" );

        aParameterList( 4 ).add_parameter_list( moris::prm::create_time_solver_algorithm_parameter_list() );
        aParameterList( 5 ).add_parameter_list( moris::prm::create_time_solver_parameter_list() );
        aParameterList( 5 ).set( "TSA_DofTypes", "UX,UY;TEMP" );
        aParameterList( 5 ).set( "TSA_Output_Indices", "0" );
        aParameterList( 5 ).set( "TSA_Output_Criteria", "Output_Criterion" );

        aParameterList( 7 ).add_parameter_list( moris::prm::create_preconditioner_parameter_list( sol::PreconditionerType::ML ) );
        aParameterList( 7 ).set( "ml_prec_type", "SA" );
    }

    void
    XTKParameterList( Module_Parameter_Lists& aParameterList )
    {
        aParameterList( 0 ).set( "decompose", true );
        aParameterList( 0 ).set( "decomposition_type", "conformal" );

        aParameterList( 0 ).set( "enrich", true );
        aParameterList( 0 ).set( "basis_rank", "bspline" );
        aParameterList( 0 ).set( "enrich_mesh_indices", "0" );

        aParameterList( 0 ).set( "ghost_stab", true );

        aParameterList( 0 ).set( "multigrid", false );
    }

    void
    MSIParameterList( Module_Parameter_Lists& aParameterList )
    {
    }

    void
    VISParameterList( Module_Parameter_Lists& aParameterList )
    {

        std::string tMorisOutput = std::getenv( "MORISOUTPUT" );

        MORIS_ERROR( tMorisOutput.size() > 0,
                "Environment variable MORISOUTPUT not set." );
        aParameterList( 0 ).set( "File_Name", std::pair< std::string, std::string >( tMorisOutput, "MDL_input_test.exo" ) );
<<<<<<< HEAD
        aParameterList( 0 ).set( "Set_Names", std::string( "HMR_dummy_n_p1" ) );
        aParameterList( 0 ).set( "Field_Names", std::string( "strain_energy_elemental,strain_energy_global,strain_energy_nodal_IP" ) );
        aParameterList( 0 ).set( "Field_Type", std::string( "ELEMENTAL_AVG,GLOBAL,NODAL" ) );
        aParameterList( 0 ).set( "IQI_Names", std::string( "IQIBulkU_1,IQIBulkU_1,IQIBulkU_1" ) );
=======
        aParameterList( 0 ).set( "Set_Names", "HMR_dummy_n_p1" );
        aParameterList( 0 ).set( "Field_Names", "strain_energy_elemental,strain_energy_global,strain_energy_nodal_IP" );
        aParameterList( 0 ).set( "Field_Type", "ELEMENTAL_AVG,GLOBAL,NODAL" );
        aParameterList( 0 ).set( "IQI_Names", "IQIBulkU_1,IQIBulkU_1,IQIBulkU_1" );
>>>>>>> f5361e1f
    }

    void
    HMRParameterList( Module_Parameter_Lists& aParameterList )
    {
<<<<<<< HEAD
        aParameterList( 0 ).set( "number_of_elements_per_dimension", std::string( "2, 1" ) );
        aParameterList( 0 ).set( "domain_dimensions", "2, 2" );
        aParameterList( 0 ).set( "domain_offset", "-1.0, -1.0" );
        aParameterList( 0 ).set( "domain_sidesets", "1,2,3,4" );
        aParameterList( 0 ).set( "lagrange_output_meshes", std::string( "0" ) );

        aParameterList( 0 ).set( "lagrange_orders", std::string( "1" ) );
        aParameterList( 0 ).set( "lagrange_pattern", std::string( "0" ) );
        aParameterList( 0 ).set( "bspline_orders", std::string( "1" ) );
        aParameterList( 0 ).set( "bspline_pattern", std::string( "0" ) );

        aParameterList( 0 ).set( "lagrange_to_bspline", "0" );

        aParameterList( 0 ).set( "truncate_bsplines", 1 );
        aParameterList( 0 ).set( "refinement_buffer", 3 );
        aParameterList( 0 ).set( "staircase_buffer", 3 );
        aParameterList( 0 ).set( "initial_refinement", "0" );
        aParameterList( 0 ).set( "initial_refinement_pattern", "0" );

        aParameterList( 0 ).set( "use_multigrid", 0 );
=======
        aParameterList( 0 ).set( "number_of_elements_per_dimension", 2, 1 );
        aParameterList( 0 ).set( "domain_dimensions", 2.0, 2.0 );
        aParameterList( 0 ).set( "domain_offset", -1.0, -1.0 );
        aParameterList( 0 ).set( "lagrange_output_meshes", "0" );

        aParameterList( 0 ).set( "lagrange_orders", "1" );
        aParameterList( 0 ).set( "lagrange_pattern", "0" );
        aParameterList( 0 ).set( "bspline_orders", "1" );
        aParameterList( 0 ).set( "bspline_pattern", "0" );

        aParameterList( 0 ).set( "lagrange_to_bspline", "0" );

        aParameterList( 0 ).set( "refinement_buffer", 3 );
        aParameterList( 0 ).set( "staircase_buffer", 3 );
>>>>>>> f5361e1f
        aParameterList( 0 ).set( "severity_level", 2 );

        aParameterList( 0 ).set( "adaptive_refinement_level", 2 );
    }

    void
    GENParameterList( Module_Parameter_Lists& aParameterList )
    {
        // Geometry parameter lists
        aParameterList( 1 ).add_parameter_list( prm::create_level_set_geometry_parameter_list( gen::Field_Type::USER_DEFINED ) );
        aParameterList( 1 ).set( "field_function_name", "Lvl_set_1" );
        aParameterList( 1 ).set( "number_of_refinements", 2u );
        aParameterList( 1 ).set( "refinement_mesh_index", 0u );
    }

    void
    OPaParameterList( Module_Parameter_Lists& aParameterList )
    {
        aParameterList( 0 ).set( "is_optimization_problem", false );
    }

    void
    MORISGENERALParameterList( Module_Parameter_Lists& aParameterList )
    {
    }

    //------------------------------------------------------------------------------
}    // namespace moris

//------------------------------------------------------------------------------
#ifdef __cplusplus
}
#endif<|MERGE_RESOLUTION|>--- conflicted
+++ resolved
@@ -289,44 +289,15 @@
         MORIS_ERROR( tMorisOutput.size() > 0,
                 "Environment variable MORISOUTPUT not set." );
         aParameterList( 0 ).set( "File_Name", std::pair< std::string, std::string >( tMorisOutput, "MDL_input_test.exo" ) );
-<<<<<<< HEAD
-        aParameterList( 0 ).set( "Set_Names", std::string( "HMR_dummy_n_p1" ) );
-        aParameterList( 0 ).set( "Field_Names", std::string( "strain_energy_elemental,strain_energy_global,strain_energy_nodal_IP" ) );
-        aParameterList( 0 ).set( "Field_Type", std::string( "ELEMENTAL_AVG,GLOBAL,NODAL" ) );
-        aParameterList( 0 ).set( "IQI_Names", std::string( "IQIBulkU_1,IQIBulkU_1,IQIBulkU_1" ) );
-=======
         aParameterList( 0 ).set( "Set_Names", "HMR_dummy_n_p1" );
         aParameterList( 0 ).set( "Field_Names", "strain_energy_elemental,strain_energy_global,strain_energy_nodal_IP" );
         aParameterList( 0 ).set( "Field_Type", "ELEMENTAL_AVG,GLOBAL,NODAL" );
         aParameterList( 0 ).set( "IQI_Names", "IQIBulkU_1,IQIBulkU_1,IQIBulkU_1" );
->>>>>>> f5361e1f
     }
 
     void
     HMRParameterList( Module_Parameter_Lists& aParameterList )
     {
-<<<<<<< HEAD
-        aParameterList( 0 ).set( "number_of_elements_per_dimension", std::string( "2, 1" ) );
-        aParameterList( 0 ).set( "domain_dimensions", "2, 2" );
-        aParameterList( 0 ).set( "domain_offset", "-1.0, -1.0" );
-        aParameterList( 0 ).set( "domain_sidesets", "1,2,3,4" );
-        aParameterList( 0 ).set( "lagrange_output_meshes", std::string( "0" ) );
-
-        aParameterList( 0 ).set( "lagrange_orders", std::string( "1" ) );
-        aParameterList( 0 ).set( "lagrange_pattern", std::string( "0" ) );
-        aParameterList( 0 ).set( "bspline_orders", std::string( "1" ) );
-        aParameterList( 0 ).set( "bspline_pattern", std::string( "0" ) );
-
-        aParameterList( 0 ).set( "lagrange_to_bspline", "0" );
-
-        aParameterList( 0 ).set( "truncate_bsplines", 1 );
-        aParameterList( 0 ).set( "refinement_buffer", 3 );
-        aParameterList( 0 ).set( "staircase_buffer", 3 );
-        aParameterList( 0 ).set( "initial_refinement", "0" );
-        aParameterList( 0 ).set( "initial_refinement_pattern", "0" );
-
-        aParameterList( 0 ).set( "use_multigrid", 0 );
-=======
         aParameterList( 0 ).set( "number_of_elements_per_dimension", 2, 1 );
         aParameterList( 0 ).set( "domain_dimensions", 2.0, 2.0 );
         aParameterList( 0 ).set( "domain_offset", -1.0, -1.0 );
@@ -341,7 +312,6 @@
 
         aParameterList( 0 ).set( "refinement_buffer", 3 );
         aParameterList( 0 ).set( "staircase_buffer", 3 );
->>>>>>> f5361e1f
         aParameterList( 0 ).set( "severity_level", 2 );
 
         aParameterList( 0 ).set( "adaptive_refinement_level", 2 );
