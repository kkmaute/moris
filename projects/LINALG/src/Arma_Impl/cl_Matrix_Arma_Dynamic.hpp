/*
 * cl_Matrix_Arma_3x3.hpp
 *
 *  Created on: Aug 24, 2018
 *      Author: doble
 */

#ifndef PROJECTS_LINALG_SRC_ARMA_IMPL_CL_MATRIX_ARMA_DYNAMIC_HPP_
#define PROJECTS_LINALG_SRC_ARMA_IMPL_CL_MATRIX_ARMA_DYNAMIC_HPP_
#include <armadillo>

#include "typedefs.hpp"

#include "cl_Matrix.hpp"

namespace moris
{
template<typename Type>
class Matrix<arma::Mat<Type>>
{
private:
    arma::Mat<Type> mMatrix;

public:
    typedef Type Data_Type;

    Matrix()
    {

    };

    Matrix( size_t const & aNumRows,
            size_t const & aNumCols):
                mMatrix(aNumRows,aNumCols)
    {

    }

    // template constructor
    Matrix(arma::Mat<Type> const & X ):
                mMatrix(X)
     {

     }

    // template constructor
    template< typename A >
    Matrix(A const & X ):
                mMatrix(X)
     {

     }

    Matrix(size_t const & aNumRows,
        size_t const & aNumCols,
        Type   const & aFillVal):
            mMatrix( aNumRows, aNumCols )
    {
        mMatrix.fill(aFillVal);
    }

    Matrix(std::initializer_list<std::initializer_list<Type> > const & aInitList)
    {
        size_t i = 0;
        size_t j = 0;
        size_t tNumRows = aInitList.size();
        size_t tNumColumns = aInitList.begin()->size();

        mMatrix = arma::Mat<Type>(tNumRows, tNumColumns);

        for(const auto tRow : aInitList) // loop over number of rows
        {
            MORIS_ASSERT(tRow.size() == aInitList.begin()->size(),
                       "The number of elements in one of the rows does not equal the number of columns.");

            for(const auto tCol : tRow) // loop over every value in the row
            {
                mMatrix(i, j) = tCol;
                ++j;
            }
            j = 0;
            ++i;
        }
    }

    // Copy operations
    Matrix<arma::Mat<Type>>
    copy() const
    {
        Matrix<arma::Mat<Type>> tMatCopy(this->n_rows(),this->n_cols());
        tMatCopy.matrix_data() = mMatrix;
        return tMatCopy;
    }

    void
    resize(const size_t & aNumRows,
           const size_t & aNumCols)
    {
        mMatrix.resize(aNumRows, aNumCols);
    }

    void
    set_size(const size_t & aNumRows,
           const size_t & aNumCols)
    {
        mMatrix.set_size(aNumRows, aNumCols);
    }

    void
    set_size(const size_t & aNumRows,
             const size_t & aNumCols,
<<<<<<< HEAD
             const Type   & aFillValue )
    {
        mMatrix.set_size( aNumRows, aNumCols );
=======
             const Type & aFillValue)
    {
        mMatrix.set_size(aNumRows, aNumCols);
>>>>>>> a62a579e
        mMatrix.fill( aFillValue );
    }

    void
    fill(const Type & aFillValue)
    {
        mMatrix.fill(aFillValue);
    }


    /**
     * Get the number of columns in a data set, similar to Matlab cols().
     *
     * @return Number of columns.
     */
    size_t
    n_cols() const
    {
        return mMatrix.n_cols;
    }

    /**
     * Get the number of rows in a data set, similar to Matlab rows().
     *
     * @return Number of rows.
     */
    size_t
    n_rows() const
    {
        return mMatrix.n_rows;
    }

    size_t
    size(size_t aDim)
    {
        if(aDim == 0)
        {
            return this->n_rows();
        }
        else if(aDim == 1)
        {
            return this->n_cols();
        }
        else
        {
            MORIS_ASSERT(false,"Invalid matrix dimension specified, 0-for n_rows, 1- for n_cols");
            return 0;
        }
    };

    /**
     * Returns the number of elements in the %matrix.
     *
     * @return Number of elements in the %matrix.
     *
     */
    size_t
    numel() const
    {
        return mMatrix.n_elem;
    }

    void set_row(size_t aRowIndex, Matrix<arma::Mat<Type>> const & aRow)
    {
        MORIS_ASSERT(aRow.n_rows() == 1, "aRow needs to be a row matrix");
        MORIS_ASSERT(aRowIndex < this->n_rows(), "Specified row index out of bounds");
        MORIS_ASSERT(aRow.n_cols() == this->n_cols(),
                   "Dimension mismatch (argument matrix and member matrix do not have same number of columns)");

        size_t tROW_INDEX = 0;
        mMatrix.row(aRowIndex) = aRow.matrix_data().row(tROW_INDEX);
    }

    void set_column(size_t aColumnIndex, Matrix<arma::Mat<Type>> & aColumn)
    {

        MORIS_ASSERT(aColumn.n_cols() == 1, "aColumn needs to be a column matrix");
        MORIS_ASSERT(aColumnIndex < this->n_cols(), "Specified column index out of bounds");
        MORIS_ASSERT(aColumn.n_rows() == this->n_rows(),
                   "Dimension mismatch (argument matrix and member matrix do not have same number of rows)");

        size_t tCOLUMN_INDEX = 0;
        mMatrix.col(aColumnIndex) = aColumn.matrix_data().col(tCOLUMN_INDEX);
    }


    void
    get_column(size_t aColumnIndex,
               Matrix<arma::Mat<Type>> & aColumn) const
    {
        MORIS_ASSERT(aColumn.n_cols() == 1,"aColumn needs to be a column matrix");
        MORIS_ASSERT(aColumnIndex < this->n_cols(),"Specified column index out of bounds");
        MORIS_ASSERT(aColumn.n_rows() == this->n_rows(),"Dimension mismatch (argument matrix and member matrix do not have same number of rows)");
        const size_t tCOLUMN_INDEX = 0;
        aColumn.matrix_data().col(tCOLUMN_INDEX) = mMatrix.col(aColumnIndex);
    }

    Matrix<arma::Mat<Type>>
    get_column(size_t aColumnIndex) const
    {
        MORIS_ASSERT(aColumnIndex < this->n_cols(),"Specified column index out of bounds");
        return mMatrix.col(aColumnIndex);
    }

    void get_row(size_t aRowIndex, Matrix<arma::Mat<Type>> & aRow) const
    {
        MORIS_ASSERT(aRow.n_rows() == 1,"aRow needs to be a row matrix");
        MORIS_ASSERT(aRowIndex < this->n_rows(),"Specified row index out of bounds");
        MORIS_ASSERT(aRow.n_cols() == this->n_cols(),"Dimension mismatch (argument matrix and member matrix do not have same number of columns)");

        const size_t tROW_INDEX = 0;
        aRow.mMatrix.row(tROW_INDEX) = mMatrix.row(aRowIndex);
    }

    auto
    get_row(size_t aRowIndex) const
    ->decltype(mMatrix.row(aRowIndex))
    {
        MORIS_ASSERT(aRowIndex < this->n_rows(),"Specified row index out of bounds");
        return mMatrix.row(aRowIndex);
    }

    auto
    get_row(size_t aRowIndex)
    ->decltype(mMatrix.row(aRowIndex))
    {
        MORIS_ASSERT(aRowIndex < this->n_rows(),"Specified row index out of bounds");
        return mMatrix.row(aRowIndex);
    }

    const Type*
    data() const
    {
        return mMatrix.memptr();
    }

    Type*
    data()
    {
        return mMatrix.memptr();
    }

    inline
    arma::Mat<Type> &
    matrix_data()
    {
        return mMatrix;
    }

    inline
    arma::Mat<Type> const &
    matrix_data() const
    {
        return mMatrix;
    }

    Type
    max() const
    {
        return mMatrix.max();
    }

    Type
    min() const
    {
         return mMatrix.min();
    }

    /**
     * @brief Overloaded moris::Matrix_Base::operator()
     *
     * @param[in] aRowIndex Row index for which data should be accessed.
     * @param[in] aColIndex Column index for which data should be accessed.
     */
    inline
    Type &
    operator()( size_t const & aRowIndex,
                size_t const & aColIndex )
    {
        return mMatrix(aRowIndex,aColIndex);
    }

    /**
     * @brief Overloaded moris::Matrix_Base::operator()
     *
     * @param[in] aRowIndex Row index for which data should be accessed.
     * @param[in] aColIndex Column index for which data should be accessed.
     */
    const Type &
    operator()(const size_t & aRowIndex,
               const size_t & aColIndex) const
    {
        return mMatrix(aRowIndex,aColIndex);
    }

    /**
     * @brief Overloaded moris::Matrix_Base::operator()
     *
     * @param[in] aIndex Index for which data should be accessed.
     */
    inline
    Type &
    operator()( size_t const & aIndex )
    {
        return mMatrix( aIndex );
    }

    /**
     * @brief Overloaded moris::Matrix_Base::operator()
     *
     * @param[in] aIndex  Index for which data should be accessed.
     */
    const Type &
    operator()(const size_t & aIndex ) const
    {
        return mMatrix( aIndex );
    }

    /*
     * Block operations
     */
    auto
    operator()(
            std::pair< moris::size_t, moris::size_t > const & aI,
            std::pair< moris::size_t, moris::size_t > const & aJ )
    ->decltype(mMatrix( arma::span( aI.first, aI.second ), arma::span( aJ.first, aJ.second ) ) )
    {
        return mMatrix( arma::span( aI.first, aI.second ), arma::span( aJ.first, aJ.second ) );
    }


    /**
     * Returns the length of a vector. Thows error neither rows nor cols are equal 1.
     */
    size_t
    length() const
    {
        // get number of rows from matrix implementation
        size_t n_rows = this->n_rows();

        // get number of cols from matrix implementation
        size_t n_cols = this->n_cols();

        // assert that this is really a vector
        MORIS_ASSERT(  n_rows != 1 || n_cols != 1,
                "Tried to get length of a matrix. Check dimensions." );

        // catch special case of zero length
        if( n_rows == 0 || n_cols == 0 )
        {
            return 0;
        }
        else
        {
            // return the smaller of both values
            return ( n_rows < n_cols ) ? n_cols : n_rows;
        }
    }
};
}





#endif /* PROJECTS_LINALG_SRC_ARMA_IMPL_CL_MATRIX_ARMA_DYNAMIC_HPP_ */<|MERGE_RESOLUTION|>--- conflicted
+++ resolved
@@ -109,15 +109,9 @@
     void
     set_size(const size_t & aNumRows,
              const size_t & aNumCols,
-<<<<<<< HEAD
              const Type   & aFillValue )
     {
         mMatrix.set_size( aNumRows, aNumCols );
-=======
-             const Type & aFillValue)
-    {
-        mMatrix.set_size(aNumRows, aNumCols);
->>>>>>> a62a579e
         mMatrix.fill( aFillValue );
     }
 
