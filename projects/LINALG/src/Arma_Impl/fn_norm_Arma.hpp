--- conflicted
+++ resolved
@@ -13,32 +13,13 @@
 
 namespace moris
 {
-
-<<<<<<< HEAD
     template<typename ET >
     auto
     norm( ET &  A)
-    ->decltype( arma::norm( A, 2 ) )
+        ->decltype( arma::norm( A, 2 ) )
     {
         return arma::norm( A, 2 );
     }
-=======
-template< typename ET >
-auto
-norm( ET &  A)
-->decltype( arma::norm( A, 2 ) )
-{
-    return arma::norm( A, 2 );
-}
->>>>>>> f0d14bde
-
-    /*template<typename ET >
-    auto
-    norm( const ET &  A)
-    ->decltype( arma::norm( A, 2 ) )
-    {
-        return arma::norm( A, 2 );
-    } */
 }
 
 #endif /* PROJECTS_LINALG_SRC_ARMA_IMPL_FN_NORM_ARMA_HPP_ */