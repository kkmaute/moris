# Linear Algebra Tests --------------------------------------------------------------
# -------------------------------------------------------------------------

# List source files
set(TEST_SOURCES
	test_main.cpp
	cl_Matrix.cpp
	fn_comp_abs.cpp
	fn_ctrans.cpp 
	fn_det.cpp
	fn_dot.cpp
	fn_eye.cpp
	fn_inv.cpp
	fn_norm.cpp
#	fn_r2.cpp
	fn_trans.cpp
<<<<<<< HEAD
#	fn_unique.cpp
=======
	fn_isempty.cpp
	fn_isrow.cpp
	fn_iscol.cpp
	fn_isfinite.cpp
	fn_issquare.cpp
	fn_isvector.cpp
>>>>>>> 83d67e88
	op_equal_equal.cpp
	op_greater_equal.cpp
	op_greater.cpp
	op_less.cpp
	op_minus.cpp 
	op_plus.cpp 
	op_times.cpp
	op_div.cpp)

# List test includes
set(TEST_INCLUDES
    ${COM}
    ${LINALG}
    ${ALG})
    
    
foreach(TEST_INCLUDE ${TEST_INCLUDES})
    include_directories(../../${TEST_INCLUDE}/src)
endforeach()

foreach(TEST_INCLUDE ${TEST_INCLUDES})
    include_directories(${MORIS_PACKAGE_DIR}/${TEST_INCLUDE}/src)
endforeach()


# List additional includes

# List test dependencies
set(TEST_DEPENDENCIES
	${COM}-lib
	${MORIS_LDLIBS}
	${ALG}-lib
	${MORIS_ACML_LAPACK_MKL_LIBS}
    ${MORIS_ARMADILLO_EIGEN_LIBS}
    ${MORIS_SUPERLU_LIBS}
	)

# Set the output path for test
set(CMAKE_RUNTIME_OUTPUT_DIRECTORY ${CMAKE_CURRENT_BINARY_DIR}/${BIN})

# Create executable
add_executable(${LINALG}-test${EXE_EXT} ${TEST_SOURCES})
target_link_libraries(${LINALG}-test${EXE_EXT} ${TEST_DEPENDENCIES})

# Mark as test
add_test(NAME ${LINALG}-test
    COMMAND ${LINALG}-test${EXE_EXT} )<|MERGE_RESOLUTION|>--- conflicted
+++ resolved
@@ -14,16 +14,13 @@
 	fn_norm.cpp
 #	fn_r2.cpp
 	fn_trans.cpp
-<<<<<<< HEAD
 #	fn_unique.cpp
-=======
 	fn_isempty.cpp
 	fn_isrow.cpp
 	fn_iscol.cpp
 	fn_isfinite.cpp
 	fn_issquare.cpp
 	fn_isvector.cpp
->>>>>>> 83d67e88
 	op_equal_equal.cpp
 	op_greater_equal.cpp
 	op_greater.cpp
