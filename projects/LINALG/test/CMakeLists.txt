--- conflicted
+++ resolved
@@ -16,22 +16,19 @@
 	fn_isempty.cpp
 	fn_isrow.cpp
 	fn_iscol.cpp
-	fn_sort.cpp
 	fn_isfinite.cpp
 	fn_issquare.cpp
 	fn_isvector.cpp
-<<<<<<< HEAD
 	fn_norm.cpp
     fn_qr.cpp
     fn_r2.cpp
+    fn_reshape.cpp
     fn_save_and_load_matrix_binary_file.cpp
+    fn_sort.cpp
     fn_trans.cpp
 #   fn_unique.cpp
 	op_elemwise_div.cpp
 	op_elemwise_mult.cpp
-=======
-	fn_reshape.cpp
->>>>>>> f0d14bde
 	op_equal_equal.cpp
 	op_greater_equal.cpp
 	op_greater.cpp
