--- conflicted
+++ resolved
@@ -39,13 +39,9 @@
     ${STK}-lib
     ${MORIS_LDLIBS}
     ${TOL}-lib
-<<<<<<< HEAD
-    ${MORIS_MATH_LIBS}
-    ${MORIS_SUPERLU_LIBS} )
-=======
+    ${MORIS_SUPERLU_LIBS}
     ${DLA}-lib
     ${MORIS_MATH_LIBS} )
->>>>>>> 454c378d
 
 # Set the output path for test
 set(CMAKE_RUNTIME_OUTPUT_DIRECTORY ${CMAKE_CURRENT_BINARY_DIR}/${BIN})
