--- conflicted
+++ resolved
@@ -159,15 +159,11 @@
 
             // log criteria and ADVs
             MORIS_LOG_SPEC( "Criteria", ios::stringify_log( mCriteria ) );
-<<<<<<< HEAD
-
             if ( mADVs.numel() > 0 )
             {
                 MORIS_LOG_SPEC( "MinADV", mADVs.min() );
                 MORIS_LOG_SPEC( "MaxADV", mADVs.max() );
             }
-=======
->>>>>>> 3d38a2d1
         }
 
         // -------------------------------------------------------------------------------------------------------------
