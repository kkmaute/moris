/*
 * Copyright (c) 2022 University of Colorado
 * Licensed under the MIT license. See LICENSE.txt file in the MORIS root for details.
 *
 *------------------------------------------------------------------------------------
 *
 * cl_OPT_Manager.cpp
 *
 */

#include "cl_OPT_Manager.hpp"
#include "fn_OPT_create_problem.hpp"
#include "fn_OPT_create_interface.hpp"
#include "fn_OPT_create_algorithm.hpp"

// Logger package
#include "cl_Logger.hpp"
#include "cl_Tracer.hpp"

namespace moris
{
    namespace opt
    {
        // -------------------------------------------------------------------------------------------------------------

        Manager::Manager(
<<<<<<< HEAD
                const Vector<Vector<ParameterList>>           & aParameterLists,
=======
                const Vector< Vector< Parameter_List > >           & aParameterLists,
>>>>>>> d3bde0b4
                Vector<std::shared_ptr<Criteria_Interface>>   aInterfaces)
                : Manager(
                        aParameterLists(2),
                        create_problem(
                                aParameterLists(0)(0),
                                create_interface(
                                        aParameterLists(1),
                                        aInterfaces)))
        {
        }

        // -------------------------------------------------------------------------------------------------------------

        Manager::Manager(
                const Vector< Parameter_List >& aAlgorithmParameterLists,
                std::shared_ptr<Problem>   aProblem)
                : mProblem(aProblem)
        {
            // Construct Algorithm cell
            uint tNumAlgorithms = aAlgorithmParameterLists.size();

            for (uint tAlgorithmIndex = 0; tAlgorithmIndex < tNumAlgorithms; tAlgorithmIndex++)
            {
                mAlgorithms.push_back( create_algorithm( aAlgorithmParameterLists( tAlgorithmIndex ) ) );
            }
        }

        // -------------------------------------------------------------------------------------------------------------

        Manager::~Manager()
        {
        }

        // -------------------------------------------------------------------------------------------------------------

        void Manager::perform()
        {
            // Trace optimization
            Tracer tTracer( "OPT", "Manager", "Perform" );

            // initialize the problem
            mProblem->initialize();

            for (uint i = 0; i < mAlgorithms.size(); i++)
            {
                // solve the optimization problem based on the algorithm cell
                uint tOptIteration = mAlgorithms(i)->solve(i, mProblem);

                this->reinitialize( i, tOptIteration );

                // scale the solution of the optimization problem
                mProblem->scale_solution();

                // update the optimization problem
                mProblem->update_problem();
            }
        }

        // -------------------------------------------------------------------------------------------------------------

        void Manager::reinitialize(
                uint aI,
                uint aOptIteration )
        {
            if( mProblem->restart_optimization())
            {
                mAlgorithms( aI )->set_restart_index( aOptIteration - 1 );

                mProblem->initialize();

                uint tOptIteration = mAlgorithms( aI )->solve( aI, mProblem );

                this->reinitialize( aI, tOptIteration );
            }
        }

        // -------------------------------------------------------------------------------------------------------------

        Matrix<DDRMat> Manager::get_advs()
        {
            return mProblem->get_advs();
        }

        // -------------------------------------------------------------------------------------------------------------

        Matrix<DDRMat> Manager::get_objectives()
        {
            return mProblem->get_objectives();
        }

        // -------------------------------------------------------------------------------------------------------------
    }
}
<|MERGE_RESOLUTION|>--- conflicted
+++ resolved
@@ -24,11 +24,7 @@
         // -------------------------------------------------------------------------------------------------------------
 
         Manager::Manager(
-<<<<<<< HEAD
-                const Vector<Vector<ParameterList>>           & aParameterLists,
-=======
                 const Vector< Vector< Parameter_List > >           & aParameterLists,
->>>>>>> d3bde0b4
                 Vector<std::shared_ptr<Criteria_Interface>>   aInterfaces)
                 : Manager(
                         aParameterLists(2),
