--- conflicted
+++ resolved
@@ -204,19 +204,11 @@
                     }
                 }
             }
-<<<<<<< HEAD
-            else
-            {
-                MORIS_ERROR( mEvaluationPoints.n_rows() == tNumADVs,
-                        "Number of rows in custom_adv_evaluations must match the number of ADVs (%d).", tNumADVs );
-            }
-=======
->>>>>>> 2a6eab6b
         }
         else
         {
             MORIS_ERROR( mEvaluationPoints.n_rows() == tNumADVs,
-                    "Number of rows in custom_adv_evaluations must match the number of ADVs." );
+                    "Number of rows in custom_adv_evaluations must match the number of ADVs (%d).", tNumADVs );
         }
     }
 
