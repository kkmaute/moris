/*
 * Copyright (c) 2022 University of Colorado
 * Licensed under the MIT license. See LICENSE.txt file in the MORIS root for details.
 *
 *------------------------------------------------------------------------------------
 *
 * cl_OPT_Manager.hpp
 *
 */

#ifndef MORIS_CL_OPT_MANAGER_HPP_
#define MORIS_CL_OPT_MANAGER_HPP_

#include "cl_Vector.hpp"
#include "cl_Param_List.hpp"
#include "cl_OPT_Algorithm.hpp"
#include "cl_OPT_Problem.hpp"
#include "cl_OPT_Criteria_Interface.hpp"

namespace moris
{
    namespace opt
    {
        class Manager
        {
        private:
<<<<<<< HEAD
            Vector< std::shared_ptr<Algorithm> > mAlgorithms; // Cell of pointers of optimization algorithms
=======
          Vector< std::shared_ptr<Algorithm> > mAlgorithms; // Cell of pointers of optimization algorithms
>>>>>>> 1f8cbf7b
            std::shared_ptr<Problem> mProblem;

        public:

            /**
             * Constructor with both parameter list and a cell of criteria interfaces
             *
             * @param aParameterLists parameter lists for defining an optimization problem
             * @param aCriteriaInterface criteria interfaces, in addition to any specified in the parameter lists
             */
<<<<<<< HEAD
            Manager(const Vector<Vector<ParameterList>>& aParameterLists,
                    Vector<std::shared_ptr<Criteria_Interface>> aInterfaces = Vector<std::shared_ptr<Criteria_Interface>>(0));
=======
            Manager(const Vector< Vector<ParameterList>>& aParameterLists,
                  Vector<std::shared_ptr<Criteria_Interface>> aInterfaces = Vector<std::shared_ptr<Criteria_Interface>>(0));
>>>>>>> 1f8cbf7b

            /**
             * Constructor with problem class already created
             *
             * @param aAlgorithmParameterLists parameter lists for defining just the optimization algorithms
             */
            Manager(const Vector<ParameterList>& aAlgorithmParameterLists,
                    std::shared_ptr<Problem> aProblem);

            /**
             * Destructor
             */
            ~Manager();

            /**
             * Solve the Cell of optimization algorithms
             */
            void perform();

            void reinitialize(
                    uint aI,
                    uint aOptIteration );

            /**
             * Gets the avs from the problem
             *
             * @return Vector of current advs
             */
            Matrix<DDRMat> get_advs();

            /**
             * Gets the objectives from the problem
             *
             * @return Vector of objectives, aka a single objective value
             */
            Matrix<DDRMat> get_objectives();

        };
    }  // namespace opt
}  // namespace moris

#endif  /* MORIS_CL_OPT_MANAGER_HPP_ */
<|MERGE_RESOLUTION|>--- conflicted
+++ resolved
@@ -24,11 +24,7 @@
         class Manager
         {
         private:
-<<<<<<< HEAD
-            Vector< std::shared_ptr<Algorithm> > mAlgorithms; // Cell of pointers of optimization algorithms
-=======
           Vector< std::shared_ptr<Algorithm> > mAlgorithms; // Cell of pointers of optimization algorithms
->>>>>>> 1f8cbf7b
             std::shared_ptr<Problem> mProblem;
 
         public:
@@ -39,13 +35,8 @@
              * @param aParameterLists parameter lists for defining an optimization problem
              * @param aCriteriaInterface criteria interfaces, in addition to any specified in the parameter lists
              */
-<<<<<<< HEAD
             Manager(const Vector<Vector<ParameterList>>& aParameterLists,
-                    Vector<std::shared_ptr<Criteria_Interface>> aInterfaces = Vector<std::shared_ptr<Criteria_Interface>>(0));
-=======
-            Manager(const Vector< Vector<ParameterList>>& aParameterLists,
                   Vector<std::shared_ptr<Criteria_Interface>> aInterfaces = Vector<std::shared_ptr<Criteria_Interface>>(0));
->>>>>>> 1f8cbf7b
 
             /**
              * Constructor with problem class already created
