--- conflicted
+++ resolved
@@ -9,13 +9,8 @@
         : QComboBox( parent )
         , mParameter( parameter )
 {
-<<<<<<< HEAD
-=======
-    // Debugging output to check the parameter index
-    std::cout << mParameter.index() << std::endl;
-
+    
     // Add boolean options to the combo box
->>>>>>> e34fb4ee
     addItem( "true" );
     addItem( "false" );
 
