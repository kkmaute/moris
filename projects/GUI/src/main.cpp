--- conflicted
+++ resolved
@@ -18,7 +18,6 @@
 {
     gMorisComm = moris::Comm_Manager( &argc, &argv );
     QApplication app( argc, argv );
-<<<<<<< HEAD
         
  // Create a Parameter List and populate it with initial values
     moris::Parameter_List parameterList;
@@ -28,16 +27,11 @@
     parameterList.insert("intSpinBox", "10", {});
     parameterList.insert_enum("pairBox", {"Example 1", "Example 2", "Example 3"});
 
-    TestWindow mainWindow(nullptr, parameterList);
-    mainWindow.show();
-=======
+    Moris_Gui widget;
+    widget.show();
 
-    // TestWindow mainWindow;
+    // TestWindow mainWindow(nullptr, parameterList);
     // mainWindow.show();
->>>>>>> 7d6c3723
 
     return app.exec();
 }
-
-    // Moris_Gui widget;
-    // widget.show();