#include <QApplication>
#include <QMainWindow>
#include <QVBoxLayout>
#include <QPushButton>

#include "moris_line_edit.hpp"
#include "moris_combo_box.hpp"
#include "main_gui.hpp"
#include "TestWindow.hpp"
#include "cl_Parameter_List.hpp"

#include "main.moc"

moris::Comm_Manager gMorisComm;
moris::Logger       gLogger;

int main( int argc, char *argv[] )
{
    gMorisComm = moris::Comm_Manager( &argc, &argv );
    QApplication app( argc, argv );

    // Create a Parameter List and populate it with initial test values
    moris::Parameter_List parameterList;
    parameterList.insert( "lineEdit", "Initial text", {} );
    parameterList.insert_enum( "comboBox", { "Option 1", "Option 2", "Option 3" } );
    parameterList.insert( "doubleSpinBox", 0.5, {} );
    parameterList.insert( "intSpinBox", 10, {} );
    parameterList.insert_enum( "pairBox", { "Example 1", "Example 2", "Example 3" } );
    parameterList.insert_enum("boolBox", {"True", "False"});

<<<<<<< HEAD
    // Moris_Gui widget;
    // widget.show();
=======
    moris::Moris_Gui widget;
    widget.show();
>>>>>>> 9f052c0b

    TestWindow mainWindow( nullptr, parameterList );
    mainWindow.show();

    return app.exec();
}<|MERGE_RESOLUTION|>--- conflicted
+++ resolved
@@ -28,13 +28,8 @@
     parameterList.insert_enum( "pairBox", { "Example 1", "Example 2", "Example 3" } );
     parameterList.insert_enum("boolBox", {"True", "False"});
 
-<<<<<<< HEAD
-    // Moris_Gui widget;
-    // widget.show();
-=======
     moris::Moris_Gui widget;
     widget.show();
->>>>>>> 9f052c0b
 
     TestWindow mainWindow( nullptr, parameterList );
     mainWindow.show();
