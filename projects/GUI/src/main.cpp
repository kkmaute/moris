--- conflicted
+++ resolved
@@ -19,13 +19,9 @@
     gMorisComm = moris::Comm_Manager( &argc, &argv );
     QApplication app( argc, argv );
 
-<<<<<<< HEAD
     // Create a cl_Library_IO instance. 
         
  // Create a Parameter List and populate it with initial values
-=======
-    // Create a Parameter List and populate it with initial test values
->>>>>>> e34fb4ee
     moris::Parameter_List parameterList;
     parameterList.insert( "lineEdit", "Initial text", {} );
     parameterList.insert_enum( "comboBox", { "Option 1", "Option 2", "Option 3" } );
