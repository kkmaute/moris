--- conflicted
+++ resolved
@@ -9,21 +9,9 @@
         , mParameter( parameter )
 {
     // If parameter is not null, set the initial text from the parameter value
-<<<<<<< HEAD
         setText( QString::fromStdString( mParameter.get_string() ) );
-=======
-    if ( mParameter )
-    {
-        if ( mParameter->get_string() != "\"\"" )
-        {
-            setPlaceholderText( QString::fromStdString( mParameter->get_string() ) );
-        }
-    }
+        connect( this, &QLineEdit::textChanged, this, &Moris_Line_Edit::onTextChanged );
 
-    // Connect the textChanged(const QString &) signal to the onTextChanged slot
-    connect( this, &QLineEdit::textChanged, this, &Moris_Line_Edit::onTextChanged );
-
->>>>>>> 7d6c3723
 }
 
 // Destructor for Moris_Line_Edit
@@ -35,7 +23,7 @@
     return mParameter;
 }
 
-void Moris_Line_Edit::setParameter( moris::Parameter *parameter )
+void Moris_Line_Edit::setParameter( moris::Parameter &parameter )
 {
     mParameter = parameter;
 }
@@ -46,12 +34,7 @@
 // - new_text: New text input in the widget.
 void Moris_Line_Edit::onTextChanged(const QString &new_text )
 {
-    // If parameter is not null, update the parameter value with the new text
 
-<<<<<<< HEAD
-        mParameter.set_value( objectName().toStdString(), new_text.toStdString(), false );
-
-=======
     // Parameter needs to check with index and save the type
 
     // Switch between the different indices of pararmeters except bool, uint, sint, real
@@ -59,55 +42,52 @@
     // Pass the vector into the set_value function
     // iElements.second.index() == variant_index <sint> ()
 
-    if ( mParameter )
-    {
-        std::cout << mParameter->index() << std::endl;
-        if ( mParameter->index() == moris::variant_index< std::string >() )
+        std::cout << mParameter.index() << std::endl;
+        if ( mParameter.index() == moris::variant_index< std::string >() )
         {
             std::cout << "string" << std::endl;
-            mParameter->set_value( objectName().toStdString(), new_text.toStdString(), false );
+            mParameter.set_value( objectName().toStdString(), new_text.toStdString(), false );
         }
-        else if ( mParameter->index() == moris::variant_index< std::pair< std::string, std::string > >() )
+        else if ( mParameter.index() == moris::variant_index< std::pair< std::string, std::string > >() )
         {
             std::cout << "pair" << std::endl;
             moris::Vector< std::string >          tVec  = moris::string_to_cell< std::string >( new_text.toStdString() );
             std::pair< std::string, std::string > tPair = std::make_pair( tVec( 0 ), tVec( 1 ) );
-            mParameter->set_value( objectName().toStdString(), tPair, false );
+            mParameter.set_value( objectName().toStdString(), tPair, false );
         }
-        else if ( mParameter->index() == moris::variant_index< moris::Vector< uint > >() )
+        else if ( mParameter.index() == moris::variant_index< moris::Vector< uint > >() )
         {
             std::cout << "Vector: uint" << std::endl;
             moris::Vector< uint > tVec = moris::string_to_cell< uint >( new_text.toStdString() );
-            mParameter->set_value( objectName().toStdString(), tVec, false );
+            mParameter.set_value( objectName().toStdString(), tVec, false );
         }
-        else if ( mParameter->index() == moris::variant_index< moris::Vector< moris::sint > >() )
+        else if ( mParameter.index() == moris::variant_index< moris::Vector< moris::sint > >() )
         {
             std::cout << "Vector: sint" << std::endl;
             moris::Vector< moris::sint > tVec = moris::string_to_cell< moris::sint >( new_text.toStdString() );
-            mParameter->set_value( objectName().toStdString(), tVec, false );
+            mParameter.set_value( objectName().toStdString(), tVec, false );
         }
-        else if ( mParameter->index() == moris::variant_index< moris::Vector< moris::real > >() )
+        else if ( mParameter.index() == moris::variant_index< moris::Vector< moris::real > >() )
         {
             std::cout << "Vector: real" << std::endl;
             moris::Vector< moris::real > tVec = moris::string_to_cell< moris::real >( new_text.toStdString() );
-            mParameter->set_value( objectName().toStdString(), tVec, false );
+            mParameter.set_value( objectName().toStdString(), tVec, false );
         }
-        else if ( mParameter->index() == moris::variant_index< moris::Vector< std::string > >() )
+        else if ( mParameter.index() == moris::variant_index< moris::Vector< std::string > >() )
         {
             std::cout << "Vector: string" << std::endl;
             moris::Vector< std::string > tVec = moris::string_to_cell< std::string >( new_text.toStdString() );
-            mParameter->set_value( objectName().toStdString(), tVec, false );
+            mParameter.set_value( objectName().toStdString(), tVec, false );
         }
         else
         {
             std::cout << "Design_Variable" << std::endl;
             moris::Vector< moris::real > tVec             = moris::string_to_cell< moris::real >( new_text.toStdString() );
             moris::Design_Variable       tDesign_Variable = moris::Design_Variable( tVec( 0 ), tVec( 1 ), tVec( 2 ) );
-            mParameter->set_value( objectName().toStdString(), tDesign_Variable, false );
+            mParameter.set_value( objectName().toStdString(), tDesign_Variable, false );
         }
-        std::cout << mParameter->get_string() << std::endl;
-    }
->>>>>>> 7d6c3723
+        std::cout << mParameter.get_string() << std::endl;
+    
 
     // Emit the custom textChanged signal with the widget's name and new text
     emit textChanged( objectName(), new_text );
