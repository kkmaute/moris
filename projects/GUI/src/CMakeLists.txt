cmake_minimum_required(VERSION 3.5)
# Set executable output location
set(CMAKE_RUNTIME_OUTPUT_DIRECTORY ${CMAKE_CURRENT_BINARY_DIR})

list(REMOVE_DUPLICATES MAIN_TPL_DEPENDENCIES)
foreach(MAIN_TPL ${MAIN_TPL_DEPENDENCIES})
    include(${MORIS_TPL_DIR}/${MAIN_TPL}_new.cmake)
endforeach()

set(CMAKE_AUTOUIC ON)
set(CMAKE_AUTOMOC ON)
set(CMAKE_AUTORCC ON)

set(CMAKE_CXX_STANDARD 17)
set(CMAKE_CXX_STANDARD_REQUIRED ON)

find_package(QT NAMES Qt6 REQUIRED COMPONENTS Widgets)
find_package(Qt${QT_VERSION_MAJOR} REQUIRED COMPONENTS Widgets)

message("QT version: ${QT_VERSION_MAJOR}")
  
set(PROJECT_SOURCES
       main_gui.cpp
       main.cpp 
       moris_line_edit.cpp
       moris_combo_box.cpp
       moris_bool_combo_box.cpp
       TestWindow.cpp
       moris_double_spin_box.cpp
       moris_int_spin_box.cpp
<<<<<<< HEAD
       moris_pair_box.cpp
=======
       moris_tree_widget_item.cpp
>>>>>>> 7d6c3723
       )

set(HEADERS
       main_gui.hpp
       moris_line_edit.hpp
       moris_combo_box.hpp
       moris_bool_combo_box.hpp
       TestWindow.hpp
       moris_double_spin_box.hpp
       moris_int_spin_box.hpp
<<<<<<< HEAD
       moris_pair_box.hpp
=======
       moris_tree_widget_item.hpp
>>>>>>> 7d6c3723
)
 
 # List include directories
set(MAIN_INCLUDES
    ${COM}
    ${IOS}
    ${WRK}
    ${LINALG}
        )

foreach(MAIN_INCLUDE ${MAIN_INCLUDES})
    include_directories(../${MAIN_INCLUDE}/src)
endforeach()
 
 # List executable dependencies
set(MAIN_DEPENDENCIES
    ${HMR}-lib
    ${COM}-lib
    ${IOS}-lib
    ${GEN}-lib
    ${WRK}-lib
    ${MORIS_PETSC_LIBS}
    ${MORIS_BOOST_LIBS}
    ${MORIS_ACML_LAPACK_MKL_OPENBLAS_LIBS}
    ${MORIS_ARMADILLO_EIGEN_LIBS}
    ${MORIS_SUPERLU_LIBS}
    ${MORIS_LDLIBS}
    ${MORIS_BASE_LIBS}
    )

string(REPLACE ".cpp" "-${EXECUTABLE}" EXE_NAME ${PROJECT_SOURCES})

if(${QT_VERSION_MAJOR} GREATER_EQUAL 6)
    qt_add_executable(moris_gui
        MANUAL_FINALIZATION
        ${PROJECT_SOURCES}
    )
else()
    add_executable(moris_gui
        ${PROJECT_SOURCES}
    )
endif()

target_link_libraries(moris_gui PRIVATE Qt${QT_VERSION_MAJOR}::Widgets)
target_link_libraries(moris_gui PRIVATE ${MAIN_DEPENDENCIES})

# following lines commented out as cause error on linux
#if(QT_VERSION_MAJOR EQUAL 6)
#    qt_finalize_executable(moris_gui)
#endif()

list(APPEND MAIN_EXECUTABLES moris_gui)

# Install executables
install(TARGETS ${MAIN_EXECUTABLES}
    DESTINATION ${EXE_INSTALL_DIR} )<|MERGE_RESOLUTION|>--- conflicted
+++ resolved
@@ -28,11 +28,8 @@
        TestWindow.cpp
        moris_double_spin_box.cpp
        moris_int_spin_box.cpp
-<<<<<<< HEAD
        moris_pair_box.cpp
-=======
        moris_tree_widget_item.cpp
->>>>>>> 7d6c3723
        )
 
 set(HEADERS
@@ -43,11 +40,8 @@
        TestWindow.hpp
        moris_double_spin_box.hpp
        moris_int_spin_box.hpp
-<<<<<<< HEAD
        moris_pair_box.hpp
-=======
        moris_tree_widget_item.hpp
->>>>>>> 7d6c3723
 )
  
  # List include directories
