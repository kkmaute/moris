--- conflicted
+++ resolved
@@ -10,27 +10,12 @@
 {
 
     // If parameter is not null, set the initial value from the parameter value
-<<<<<<< HEAD
-    if (mParameter.index() == variant_index<uint> ()) {
+    if (mParameter.index() == moris::variant_index<uint>()) {
         setValue( mParameter.get_value< uint >() );
     }
     else {
         setValue( mParameter.get_value< int >() );
         
-=======
-    // if ( mParameter )
-    // {
-    //     setValue( mParameter->get_value< int >() );
-    // }
-
-    if ( mParameter->index() == moris::variant_index< uint >() )
-    {
-        setValue( mParameter->get_value< uint >() );
-    }
-    else
-    {
-        setValue( mParameter->get_value< int >() );
->>>>>>> 7d6c3723
     }
     // Connect the valueChanged(int) signal of QSpinBox to the onValueChanged slot
     connect( this, QOverload< int >::of( &QSpinBox::valueChanged ), this, &Moris_Int_Spin_Box::onValueChanged );
@@ -51,19 +36,9 @@
 // - value: New integer value input in the widget.
 void Moris_Int_Spin_Box::onValueChanged( int value )
 {
-    // If parameter is not null, update the parameter value with the new integer value
-<<<<<<< HEAD
 
         mParameter.set_value( objectName().toStdString(), value, false );
 
-=======
-    if ( mParameter )
-    {
-        std::cout << "int Spin Box: " << objectName().toStdString() << std::endl;
-        mParameter->set_value( objectName().toStdString(), value, false );
-        std::cout << "here" << std::endl;
-    }
->>>>>>> 7d6c3723
 
     // Emit the custom valueChanged signal with the widget's name and the new integer value
     emit valueChanged( objectName(), value );
