--- conflicted
+++ resolved
@@ -17,13 +17,8 @@
     // Initializes the combo box widget and sets up its items and signal-slot connections.
     // Inputs:
     // - parent: Pointer to the parent widget (default is nullptr).
-<<<<<<< HEAD
-    // - parameter: Reference to a moris::Parameter object to be linked with this widget.
-    explicit Moris_Bool_Combo_Box( QWidget *parent, moris::Parameter &parameter );
-=======
     // - parameter: Pointer to a moris::Parameter object to be linked with this widget (default is nullptr).
     explicit Moris_Bool_Combo_Box( QWidget* parent, moris::Parameter& parameter );
->>>>>>> 9f052c0b
 
     // Destructor for Moris_Bool_Combo_Box
     // The destructor is defaulted as there are no specific cleanup requirements.
@@ -33,15 +28,12 @@
     // - None.
     ~Moris_Bool_Combo_Box() override;
 
-<<<<<<< HEAD
     // Getter for the associated moris::Parameter object
     // Returns the reference to the parameter linked with this widget.
     // Outputs:
     // - Reference to the moris::Parameter object.
     moris::Parameter &getParameter();
 
-=======
->>>>>>> 9f052c0b
   signals:
     // Signal emitted when the index changes
     // Inputs:
@@ -59,11 +51,7 @@
     void onIndexChanged( int index );
 
   private:
-<<<<<<< HEAD
     moris::Parameter &mParameter;    // Reference to the associated moris::Parameter object
-=======
-    moris::Parameter &mParameter;    // Pointer to the associated moris::Parameter object
->>>>>>> 9f052c0b
 };
 
 #endif    // MORIS_BOOL_COMBO_BOX_HPP