# Distributed Linear Algebra Source ---------------------------------------
# -------------------------------------------------------------------------

# Set version
set(${DLA}_VERSION ${MORIS_VERSION})

# List header files
set(HEADERS
    cl_Communicator_Epetra.hpp
    cl_DistLinAlg_Enums.hpp
    cl_Linear_Solver_Amesos2.hpp
    cl_Linear_Solver_Amesos.hpp
    cl_Linear_Solver_Aztec.hpp
    cl_Linear_Solver.hpp
    cl_Linear_Solver_PETSc.hpp
    cl_Linear_Solver_Trilinos.hpp
    cl_Map_Class.hpp
    cl_Map_Epetra.hpp
    cl_Map_PETSc.hpp
    cl_MatrixPETSc.hpp
    cl_Matrix_Vector_Factory.hpp
    cl_Model_Solver_Interface_Solver.hpp
    cl_Solver_Factory.hpp
    cl_Solver_Input.hpp
    cl_Solver_Input_Test.hpp
    cl_Sparse_Matrix_EpetraFECrs.hpp
    cl_Sparse_Matrix.hpp
    cl_Vector_Epetra.hpp
    cl_Vector.hpp
    cl_VectorPETSc.hpp )

# List header dependencies
set(DLA_INCLUDES
    ${LNA}
<<<<<<< HEAD
    ${IOS}
    ${COM}
#    ${FEM}/${MSI}
#    ${FEM}/${INT}
)
=======
    ${COM})
>>>>>>> dc3a0637

# Include depedency directories
foreach(DLA_INCLUDE ${DLA_INCLUDES})
    include_directories(${MORIS_PACKAGE_DIR}/${DLA_INCLUDE}/src)
endforeach()

# - - - - - - - - - - - - - - - - - - - - - - - - - - - - - - - - - - - - -
# distlinalg Library

# List library source files
set(LIB_SOURCES
    cl_Communicator_Epetra.cpp
    cl_Linear_Solver_Amesos2.cpp
    cl_Linear_Solver_Amesos.cpp
    cl_Linear_Solver_Aztec.cpp
    cl_Linear_Solver_PETSc.cpp
    cl_Linear_Solver_Trilinos.cpp
    cl_Map_Epetra.cpp
    cl_Map_PETSc.cpp
    cl_MatrixPETSc.cpp
    cl_Matrix_Vector_Factory.cpp
    cl_Model_Solver_Interface_Solver.cpp
    cl_Solver_Factory.cpp
    cl_Solver_Input_Test.cpp
    cl_Sparse_Matrix_EpetraFECrs.cpp
    cl_Vector_Epetra.cpp
    cl_VectorPETSc.cpp )

# List library dependencies
set(LIB_DEPENDENCIES
    ${MORIS_PETSC_LIBS}
    ${MORIS_SUPERLU_LIBS}
    ${MORIS_LDLIBS} )

# Set the output path for library
set(CMAKE_ARCHIVE_OUTPUT_DIRECTORY ${CMAKE_CURRENT_BINARY_DIR}/${LIB})
set(CMAKE_LIBRARY_OUTPUT_DIRECTORY ${CMAKE_CURRENT_BINARY_DIR}/${LIB})

# Create library
add_library(${DLA}-lib STATIC ${LIB_SOURCES})
target_link_libraries(${DLA}-lib ${LIB_DEPENDENCIES})
set_target_properties(${DLA}-lib PROPERTIES OUTPUT_NAME ${DLA})

# - - - - - - - - - - - - - - - - - - - - - - - - - - - - - - - - - - - - -
# distlinalg Executable

# - - - - - - - - - - - - - - - - - - - - - - - - - - - - - - - - - - - - -
# distlinalg Config Files

# Build *Config and *ConfigVersion files
include(CMakePackageConfigHelpers)

configure_package_config_file(
    ${DLA}Config.cmake.in
    ${${DLA}_CONFIG_BUILD_DIR}/${DLA}Config.cmake
    INSTALL_DESTINATION ${CONFIG_INSTALL_DIR}/${DLA}
    PATH_VARS LIB_INSTALL_DIR )

write_basic_package_version_file(
    ${${DLA}_CONFIG_BUILD_DIR}/${DLA}ConfigVersion.cmake
    COMPATIBILITY AnyNewerVersion )

# - - - - - - - - - - - - - - - - - - - - - - - - - - - - - - - - - - - - -
# distlinalg Installation

# Install *Config and *ConfigVersion files
install(FILES ${${DLA}_CONFIG_BUILD_DIR}/${DLA}Config.cmake 
    ${${DLA}_CONFIG_BUILD_DIR}/${DLA}ConfigVersion.cmake
    DESTINATION ${CONFIG_INSTALL_DIR}/${DLA} )

# Install header files
install(FILES ${HEADERS}
    DESTINATION ${HEADER_INSTALL_DIR}/${DLA} )

# Install library and executable
install(TARGETS ${DLA}-lib
    EXPORT ${DLA}Targets
    ARCHIVE DESTINATION ${LIB_INSTALL_DIR}/${DLA}
    LIBRARY DESTINATION ${LIB_INSTALL_DIR}/${DLA}
    RUNTIME DESTINATION ${EXE_INSTALL_DIR}/${DLA} )

# Export library in to *Targets file
install(EXPORT ${DLA}Targets
    DESTINATION ${CONFIG_INSTALL_DIR}/${DLA} )<|MERGE_RESOLUTION|>--- conflicted
+++ resolved
@@ -32,15 +32,11 @@
 # List header dependencies
 set(DLA_INCLUDES
     ${LNA}
-<<<<<<< HEAD
     ${IOS}
     ${COM}
 #    ${FEM}/${MSI}
 #    ${FEM}/${INT}
 )
-=======
-    ${COM})
->>>>>>> dc3a0637
 
 # Include depedency directories
 foreach(DLA_INCLUDE ${DLA_INCLUDES})
