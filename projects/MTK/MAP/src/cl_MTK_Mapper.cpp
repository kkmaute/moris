#include "assert.hpp"
#include "MTK_Tools.hpp"
#include "cl_MTK_Mapper.hpp"

#include "cl_FEM_Enums.hpp"
#include "cl_FEM_IWG_Factory.hpp"
#include "cl_FEM_Set_User_Info.hpp"

#include "cl_MTK_Mesh.hpp"
#include "cl_MTK_Vertex.hpp"
#include "cl_MTK_Vertex_Interpolation.hpp"

#include "cl_MTK_Mesh_Manager.hpp"
#include "cl_MTK_Interpolation_Mesh.hpp"
#include "cl_MTK_Mapper_Node.hpp"
<<<<<<< HEAD
#include "cl_MTK_BSpline_Field.hpp"
=======
#include "cl_MTK_Field.hpp"
>>>>>>> d6d3b419

#include "cl_HMR_Database.hpp"     //HMR/src
#include "cl_HMR_Background_Element_Base.hpp"
#include "cl_HMR_Mesh.hpp"
#include "cl_HMR_Mesh_Interpolation.hpp"
#include "cl_HMR_Mesh_Integration.hpp"
#include "cl_HMR_Mesh.hpp" //HMR/src
#include "cl_HMR_T_Matrix.hpp" //HMR/src

#include "cl_MSI_Solver_Interface.hpp"

#include "cl_SOL_Warehouse.hpp"

#include "cl_DLA_Solver_Factory.hpp"
#include "cl_DLA_Solver_Interface.hpp"
#include "cl_DLA_Linear_Solver_Aztec.hpp"
#include "cl_DLA_Linear_Solver.hpp"

#include "cl_NLA_Nonlinear_Solver_Factory.hpp"
#include "cl_NLA_Nonlinear_Solver.hpp"
#include "cl_NLA_Nonlinear_Problem.hpp"
#include "cl_MSI_Solver_Interface.hpp"
#include "cl_MSI_Equation_Object.hpp"
#include "cl_MSI_Model_Solver_Interface.hpp"

#include "cl_TSA_Time_Solver_Factory.hpp"
#include "cl_TSA_Monolithic_Time_Solver.hpp"
#include "cl_TSA_Time_Solver.hpp"

#include "op_elemwise_mult.hpp"
#include "op_div.hpp"
#include "fn_dot.hpp"
#include "fn_sum.hpp"
#include "fn_eye.hpp"

#include "cl_MDL_Model.hpp"

// Logging package
#include "cl_Logger.hpp"
#include "cl_Tracer.hpp"

namespace moris
{
    namespace mtk
    {

        //------------------------------------------------------------------------------

        Mapper::Mapper(
                std::shared_ptr<Mesh_Manager> aInputMeshManager,
                uint                          aMeshPairIndex,
                uint                          aBSplineMeshIndex )
                : mInputMeshManager( aInputMeshManager )
                , mMeshPairIndex( aMeshPairIndex )
                , mBSplineMeshIndex( aBSplineMeshIndex )
        {
            // Retrieve source mesh pair
            mSourceMesh = mInputMeshManager->get_interpolation_mesh(aMeshPairIndex);

            // Retrieve target mesh pair
            mTargetMesh = mInputMeshManager->get_interpolation_mesh(aMeshPairIndex);
        }

        //------------------------------------------------------------------------------

        Mapper::~Mapper()
        {
            // test if model and IWG have been created
            if( mHaveIwgAndModel )
            {
                // delete the fem model
                delete mModel;
            }
        }

        //------------------------------------------------------------------------------

        void Mapper::map_input_field_to_output_field(
                Field &       aFieldSource,
                BSpline_Field & aFieldTarget )
        {
            std::pair< moris_index, std::shared_ptr<Mesh_Manager> > tMeshPairOut = aFieldTarget.get_mesh_pair();
            Mesh * tTargetMesh = tMeshPairOut.second->get_interpolation_mesh( tMeshPairOut.first );

            MORIS_ERROR( mSourceMesh->get_mesh_type() == MeshType::HMR,
                    "Mapper::map_input_field_to_output_field() Source mesh is not and HMR mesh" );
            MORIS_ERROR( tTargetMesh->get_mesh_type() == MeshType::HMR,
                    "Mapper::map_input_field_to_output_field() Target mesh is not and HMR mesh" );
            MORIS_ERROR( mSourceMesh->get_HMR_database() == tTargetMesh->get_HMR_database(),
                    "Mapper::map_input_field_to_output_field() Source and target mesh are based on two different instances of HMR" );

            std::shared_ptr< hmr::Database > tHMRDatabase = mSourceMesh->get_HMR_database();

            // grab orders of meshes
            uint tSourceLagrangeOrder = mSourceMesh->get_order();
            uint tTargetLagrangeOrder = tTargetMesh->get_order();

            // get order of Union Mesh
            uint tLagrangeOrder = std::max( tSourceLagrangeOrder, tTargetLagrangeOrder );
            uint tSourcePattern = mSourceMesh->get_HMR_lagrange_mesh()->get_activation_pattern();
            uint tTargetPattern = tTargetMesh->get_HMR_lagrange_mesh()->get_activation_pattern();
            uint tUnionPattern  = tHMRDatabase->get_parameters()->get_union_pattern();
            uint tUnionDiscretizationOrder = tTargetMesh->get_HMR_lagrange_mesh()->get_bspline_order( aFieldTarget.get_discretization_mesh_index() );

            // create union pattern
            tHMRDatabase->create_union_pattern(
                    tSourcePattern,
                    tTargetPattern,
                    tUnionPattern );

            // create union mesh
            hmr::Interpolation_Mesh_HMR * tUnionInterpolationMesh = new hmr::Interpolation_Mesh_HMR(
                    tHMRDatabase,
                    tLagrangeOrder,
                    tUnionPattern,
                    tUnionDiscretizationOrder,
                    tTargetPattern); // order, Lagrange pattern, bspline pattern

            //construct union integration mesh (note: this is not ever used but is needed for mesh manager)
            hmr::Integration_Mesh_HMR* tIntegrationUnionMesh = new hmr::Integration_Mesh_HMR(
                    tLagrangeOrder,
                    tUnionPattern,
                    tUnionInterpolationMesh);

            // Create mesh manager
            std::shared_ptr<Mesh_Manager> tMeshManager = std::make_shared<Mesh_Manager>();

            // Register mesh pair
            uint tMeshIndexUnion = tMeshManager->register_mesh_pair( tUnionInterpolationMesh, tIntegrationUnionMesh );

<<<<<<< HEAD
            BSpline_Field tFieldUnion( tMeshManager, tMeshIndexUnion );
=======
            mtk::Field tFieldUnion( tMeshManager, tMeshIndexUnion );
>>>>>>> d6d3b419

            // map source Lagrange field to target Lagrange field
            if( tSourceLagrangeOrder >= tTargetLagrangeOrder )
            {
                // interpolate field onto union mesh
                this->interpolate_field(
<<<<<<< HEAD
                        aFieldSource,
                        tFieldUnion );
=======
                        mFieldIn,
                        &tFieldUnion );
>>>>>>> d6d3b419
            }
            else
            {
                // create union mesh. Bspline order will not be used
                hmr::Interpolation_Mesh_HMR * tHigherOrderInterpolationMesh = new hmr::Interpolation_Mesh_HMR(
                        tHMRDatabase,
                        tLagrangeOrder,
                        tSourcePattern,
                        tLagrangeOrder,
                        tSourcePattern); // order, Lagrange pattern, bspline order, bspline pattern

                //construct union integration mesh (note: this is not ever used but is needed for mesh manager)
                hmr::Integration_Mesh_HMR* tHigherOrderIntegrationMesh = new hmr::Integration_Mesh_HMR(
                        tLagrangeOrder,
                        tSourcePattern,
                        tHigherOrderInterpolationMesh);

                uint tMeshIndexUnion = tMeshManager->register_mesh_pair( tHigherOrderInterpolationMesh, tHigherOrderIntegrationMesh );

<<<<<<< HEAD
                BSpline_Field tFieldHigherOrder( tMeshManager, tMeshIndexUnion );

                this->change_field_order( aFieldSource, tFieldHigherOrder );
=======
                mtk::Field tFieldHigerOrder( tMeshManager, tMeshIndexUnion );

                this->change_field_order( aFieldSource, &tFieldHigerOrder );
>>>>>>> d6d3b419

                // interpolate field onto union mesh
                mSourceMesh = tHigherOrderInterpolationMesh;
                this->interpolate_field(
<<<<<<< HEAD
                        tFieldHigherOrder,
                        tFieldUnion );
=======
                        &tFieldHigerOrder,
                        &tFieldUnion );
>>>>>>> d6d3b419
            }

            // project field to union
            mSourceMesh = tUnionInterpolationMesh;
            this->perform_mapping(
                    &tFieldUnion,
                    EntityRank::NODE,
                    EntityRank::BSPLINE);

            // move coefficients to output field
<<<<<<< HEAD
            aFieldTarget.transfer_coefficients( tFieldUnion );

            // evaluate nodes
            aFieldTarget.evaluate_nodal_values();
=======
            mFieldOut->get_coefficients() = std::move( tFieldUnion.get_coefficients() );

            this->perform_mapping(
                    mFieldOut,
                    EntityRank::BSPLINE,
                    EntityRank::NODE);
>>>>>>> d6d3b419
        }

        // -----------------------------------------------------------------------------

        // interpolate field values from source Lagrange to target Lagrange mesh
        void Mapper::interpolate_field(
                Field &         aFieldSource,
                BSpline_Field & aFieldTarget )
        {
            std::pair< moris_index, std::shared_ptr<Mesh_Manager> > tMeshPairOut = aFieldTarget.get_mesh_pair();
            Mesh * tTargetMesh = tMeshPairOut.second->get_interpolation_mesh( tMeshPairOut.first );

            MORIS_ERROR( mSourceMesh->get_mesh_type() == MeshType::HMR,
                    "Mapper::interpolate_field() Source mesh is not an HMR mesh" );
            MORIS_ERROR( tTargetMesh->get_mesh_type() == MeshType::HMR,
                    "Mapper::interpolate_field() Target mesh is not an HMR mesh" );
            MORIS_ERROR( mSourceMesh->get_HMR_database() == tTargetMesh->get_HMR_database(),
                    "Mapper::interpolate_field() Source and target mesh are based on two different instances of HMR" );

            // grab orders of meshes
            uint tSourceLagrangeOrder = mSourceMesh->get_order();
            uint tTargetLagrangeOrder = tTargetMesh->get_order();

            MORIS_ERROR( tSourceLagrangeOrder == tTargetLagrangeOrder,
                    "Mapper::interpolate_field() Source and target mesh order are not the same" );

            MORIS_ERROR( aFieldTarget.get_number_of_dimensions() == aFieldSource.get_number_of_dimensions(),
                    "Mapper::interpolate_field() Source and target field number of dimmensions differ" );

            // pointer to mesh that is linked to input field
            hmr::Lagrange_Mesh_Base * tSourceLagrangeMesh = mSourceMesh->get_HMR_lagrange_mesh();
            hmr::Lagrange_Mesh_Base * tTargetLagrangeMesh = tTargetMesh->get_HMR_lagrange_mesh();

            uint tSourcePattern = tSourceLagrangeMesh->get_activation_pattern();
            //uint tTargetPattern = tTargetLagrangeMesh->get_activation_pattern();

            tTargetLagrangeMesh->select_activation_pattern();

            // unflag nodes on target
            tTargetLagrangeMesh->unflag_all_basis();

            // number of elements on target mesh
            auto tNumberOfElements = tTargetLagrangeMesh->get_number_of_elements();

            // number of nodes per element
            auto tNumberOfNodesPerElement = tTargetLagrangeMesh->get_number_of_basis_per_element();

            // create unity matrix
            Matrix< DDRMat > tEye;
            eye( tNumberOfNodesPerElement, tNumberOfNodesPerElement, tEye );

            // get values of source field
            const Matrix<DDRMat>& tSourceData = aFieldSource.get_nodal_values(mSourceMesh);

            // get target data
            Matrix< DDRMat > & tTargetData = aFieldTarget.get_nodal_values();

            // allocate value matrix
            tTargetData.set_size( tTargetLagrangeMesh->get_number_of_all_basis_on_proc(), aFieldTarget.get_number_of_dimensions() );

            // containers for source and target data
            Matrix< DDRMat > tElementSourceData( tNumberOfNodesPerElement, aFieldSource.get_number_of_dimensions() );

            hmr::T_Matrix * tTMatrix = new hmr::T_Matrix(
                    mSourceMesh->get_HMR_database()->get_parameters(),
                    tTargetLagrangeMesh );

            // loop over all elements
            for( luint Ie = 0; Ie < tNumberOfElements; ++Ie )
            {
                // get pointer to target element
                auto tTargetElement = tTargetLagrangeMesh->get_element( Ie );

                // get background element
                auto tBackgroundElement = tTargetElement->get_background_element();

                // initialize refinement Matrix
                Matrix< DDRMat > tR( tEye );

                while( ! tBackgroundElement->is_active( tSourcePattern ) )
                {
                    // right multiply refinement matrix
                    tR = tR * tTMatrix->get_refinement_matrix( tBackgroundElement->get_child_index() );

                    // jump to parent
                    tBackgroundElement = tBackgroundElement->get_parent();
                }

                // get pointer to source element
                auto tSourceElement = tSourceLagrangeMesh->get_element_by_memory_index( tBackgroundElement->get_memory_index() );

                // fill source data vector
                for( uint Ik = 0; Ik < tNumberOfNodesPerElement; ++Ik )
                {
                    // get pointer to source node
                    auto tNode  = tSourceElement->get_basis( Ik );
                    auto tIndex = tNode->get_index();

                    // copy data from source mesh
                    tElementSourceData.set_row( Ik, tSourceData.get_row( tIndex ) );
                }

                // copy target data to target mesh
                for( uint Ik = 0; Ik < tNumberOfNodesPerElement; ++Ik )
                {
                    // get pointer to target node
                    auto tNode = tTargetElement->get_basis( Ik );

                    // test if data has already been written to target
                    if ( ! tNode->is_flagged() )
                    {
                        // get node index
                        auto tIndex = tNode->get_index();

                        tTargetData.set_row( tIndex, tR.get_row( Ik ) * tElementSourceData );

                        // flag this node
                        tNode->flag();
                    }
                }
            }

            delete( tTMatrix );
        }

        // -----------------------------------------------------------------------------

        void Mapper::change_field_order(
                Field &       aFieldSource,
                BSpline_Field & aFieldTarget )
        {
            std::pair< moris_index, std::shared_ptr<Mesh_Manager> > tMeshPairOut = aFieldTarget.get_mesh_pair();
            Mesh * tTargetMesh = tMeshPairOut.second->get_interpolation_mesh( tMeshPairOut.first );

            // pointer to mesh that is linked to input field
            hmr::Lagrange_Mesh_Base * tSourceLagrangeMesh = mSourceMesh->get_HMR_lagrange_mesh();
            hmr::Lagrange_Mesh_Base * tTargetLagrangeMesh = tTargetMesh->get_HMR_lagrange_mesh();

            // make sure that meshes are compatible
            MORIS_ASSERT( tSourceLagrangeMesh->get_activation_pattern() == tTargetLagrangeMesh->get_activation_pattern(),
                    "Mapper::change_field_order() Source and target field have to be build based on the same pattern" );

            tTargetLagrangeMesh->select_activation_pattern();

            // unflag all nodes on out mesh
            tTargetLagrangeMesh->unflag_all_basis();

            // get values of source field
            const Matrix<DDRMat>& tSourceValues = aFieldSource.get_nodal_values(mSourceMesh);

            // target values
            Matrix< DDRMat > & tTargetValues = aFieldTarget.get_nodal_values();

            // allocate output memory
            tTargetValues.set_size( tTargetLagrangeMesh->get_number_of_nodes_on_proc(), 1 );

            // get number of elements
            uint tNumberOfElements = tSourceLagrangeMesh->get_number_of_elements();

            hmr::T_Matrix * tTMatrix = new hmr::T_Matrix(
                    mSourceMesh->get_HMR_database()->get_parameters(),
                    tSourceLagrangeMesh );

            uint tTargetMeshOrder = tTargetMesh->get_order();
            Matrix< DDRMat > tT = tTMatrix->get_change_order_matrix( tTargetMeshOrder );

            // delete t-Matrix object
            delete tTMatrix;

            uint tNumberOfNodesPerSourceElement = tSourceLagrangeMesh->get_number_of_basis_per_element();
            uint tNumberOfNodesPerTargetElement = tTargetLagrangeMesh->get_number_of_basis_per_element();

            Matrix< DDRMat > tLocalSourceValues( tNumberOfNodesPerSourceElement, 1 );
            Matrix< DDRMat > tN( 1, tNumberOfNodesPerSourceElement );

            // loop over all elements
            for( uint Ie = 0; Ie < tNumberOfElements; ++Ie )
            {
                // get pointer to source element
                const hmr::Element * tSourceElement = tSourceLagrangeMesh->get_element( Ie );

                for( uint Ii = 0; Ii < tNumberOfNodesPerSourceElement; ++Ii )
                {
                    tLocalSourceValues( Ii ) = tSourceValues( tSourceElement->get_basis( Ii )->get_index() );
                }

                // get pointer to target element
                hmr::Element * tTargetElement = tTargetLagrangeMesh->get_element( Ie );

                // loop over all nodes on target
                for( uint Ik = 0; Ik < tNumberOfNodesPerTargetElement; ++Ik )
                {
                    // get basis
                    hmr::Basis * tNode = tTargetElement->get_basis( Ik );

                    if( ! tNode->is_flagged() )
                    {
                        // copy row from T-Matrix
                        tT.get_row( Ik, tN );

                        // interpolate values
                        tTargetValues( tNode->get_index() ) = dot( tN, tLocalSourceValues );

                        // flag node
                        tNode->flag();
                    }
                }
            }
        }

        //------------------------------------------------------------------------------
        void Mapper::create_iwg_and_model( real aAlpha )
        {
            if( ! mHaveIwgAndModel )
            {
                // create a L2 IWG
                //FIXME should be provided to the function
                fem::IWG_Factory tIWGFactory;
                std::shared_ptr< fem::IWG > tIWGL2 = tIWGFactory.create_IWG( fem::IWG_Type::L2 );
                tIWGL2->set_residual_dof_type( { MSI::Dof_Type::L2 } );
                tIWGL2->set_dof_type_list( {{ MSI::Dof_Type::L2 }}, Master_Slave::MASTER );

                // define set info
                //FIXME should be provided to the function
                moris::Cell< fem::Set_User_Info > tSetInfo( 1 );
                tSetInfo( 0 ).set_mesh_index( 0 );
                tSetInfo( 0 ).set_IWGs( { tIWGL2 } );

                // create model
                mModel = new mdl::Model(
                        mInputMeshManager.get(),
                        mBSplineMeshIndex,
                        tSetInfo,
                        mMeshPairIndex );

                // set bool for building IWG and model to true
                mHaveIwgAndModel = true;
            }
        }

        //------------------------------------------------------------------------------
        void Mapper::create_iwg_and_model(
                BSpline_Field & aField,
                real          aAlpha )
        {
            if( ! mHaveIwgAndModel )
            {
                // create a L2 IWG
                //FIXME should be provided to the function
                fem::IWG_Factory tIWGFactory;
                std::shared_ptr< fem::IWG > tIWGL2 = tIWGFactory.create_IWG( fem::IWG_Type::L2 );
                tIWGL2->set_residual_dof_type( { MSI::Dof_Type::L2 } );
                tIWGL2->set_dof_type_list( {{ MSI::Dof_Type::L2 }}, Master_Slave::MASTER );

                // define set info
                //FIXME should be provided to the function
                moris::Cell< fem::Set_User_Info > tSetInfo( 1 );
                tSetInfo( 0 ).set_mesh_index( 0 );
                tSetInfo( 0 ).set_IWGs( { tIWGL2 } );

                std::pair< moris_index, std::shared_ptr<Mesh_Manager> > tMeshPairIn = aField.get_mesh_pair();

                // create model
                mModel = new mdl::Model(
                        tMeshPairIn.second.get(),
                        aField.get_discretization_mesh_index(),
                        tSetInfo,
                        tMeshPairIn.first );

                // set bool for building IWG and model to true
                mHaveIwgAndModel = true;
            }
        }

        //-----------------------------------------------------------------------------

        void Mapper::set_l2_alpha( real aAlpha )
        {
            // remove model
            if( ! mHaveIwgAndModel )
            {
                this->create_iwg_and_model( aAlpha );
            }
            else
            {
                MORIS_ERROR(false, "Model does exist set alpha there");
                //                mIWG->set_alpha( aAlpha );
            }
        }

        //-----------------------------------------------------------------------------

        void Mapper::perform_mapping(
                std::string aSourceLabel,
                EntityRank  aSourceEntityRank,
                std::string aTargetLabel,
                EntityRank  aTargetEntityRank )
        {
            // Tracer
            Tracer tTracer("MTK", "Mapper", "Map");

            // get index of source
            moris_index tSourceIndex = mSourceMesh->get_field_ind(
                    aSourceLabel,
                    aSourceEntityRank );

            MORIS_ERROR( tSourceIndex != gNoIndex, "perform_mapping() Source Field not found");

            // get target index
            moris_index tTargetIndex = mTargetMesh->get_field_ind(
                    aTargetLabel,
                    aTargetEntityRank );

            // test if output field has to be initialized
            if( tTargetIndex == gNoIndex )
            {
                // create target field
                tTargetIndex = mTargetMesh->create_scalar_field(
                        aTargetLabel,
                        aTargetEntityRank );
            }

            switch( aSourceEntityRank )
            {
                // - - - - - - - - - - - - - - - - - - - - - - - - - - - - - - - - -
                case( EntityRank::NODE ) :
                                        {
                    switch( aTargetEntityRank )
                    {
                        case( EntityRank::BSPLINE ) :
                        case( EntityRank::BSPLINE_2 ) :
                        case( EntityRank::BSPLINE_3 ) :
                        {
                            this->map_node_to_bspline_same_mesh(
                                    tSourceIndex,
                                    tTargetIndex,
                                    aTargetEntityRank );
                            break;
                        }
                        default :
                        {
                            MORIS_ERROR( false, "perform_mapping(): aTargetEntityRank not supported.");
                            break;
                        }
                    }
                    break;
                                        }
                case( EntityRank::BSPLINE ) :
                case( EntityRank::BSPLINE_2 ) :
                case( EntityRank::BSPLINE_3 ) :
                {
                    switch( aTargetEntityRank )
                    {
                        case( EntityRank::NODE ) :
                                                {
                            this->map_bspline_to_node_same_mesh(
                                    tSourceIndex,
                                    aSourceEntityRank,
                                    tTargetIndex );
                            break;
                                                }
                        default :
                        {
                            MORIS_ERROR( false, "perform_mapping(): aTargetEntityRank not supported.");
                            break;
                        }
                    }
                    break;
                }
                // - - - - - - - - - - - - - - - - - - - - - - - - - - - - - - - - -
                default :
                {
                    MORIS_ERROR( false, "perform_mapping(): aSourceEntityRank not supported.");
                    break;
                }
            }
        }

        //--------------------------------------------------------------------------------------------------------------

        void Mapper::perform_mapping(
                const Matrix<DDRMat>& aSourceField,
                EntityRank            aSourceEntityRank,
                Matrix<DDRMat>&       aTargetField,
                EntityRank            aTargetEntityRank )
        {
            // Tracer
            Tracer tTracer("MTK", "Mapper", "Map");

            switch( aSourceEntityRank )
            {
                // - - - - - - - - - - - - - - - - - - - - - - - - - - - - - - - - -
                case EntityRank::NODE :
                {
                    switch( aTargetEntityRank )
                    {
                        case EntityRank::BSPLINE:
                        {
                            this->map_node_to_bspline_from_field(
                                    aSourceField,
                                    aTargetField,
                                    aTargetEntityRank );
                            break;
                        }
                        default :
                        {
                            MORIS_ERROR( false, "perform_mapping(): aTargetEntityRank not supported.");
                            break;
                        }
                    }
                    break;
                }
                case EntityRank::BSPLINE:
                {
                    switch( aTargetEntityRank )
                    {
                        default :
                        {
                            MORIS_ERROR( false, "perform_mapping(): aTargetEntityRank not supported.");
                            break;
                        }
                    }
                    break;
                }
                // - - - - - - - - - - - - - - - - - - - - - - - - - - - - - - - - -
                default :
                {
                    MORIS_ERROR( false, "perform_mapping(): aSourceEntityRank not supported.");
                    break;
                }
            }
        }

        //--------------------------------------------------------------------------------------------------------------

        void Mapper::perform_mapping(
                BSpline_Field & aField,
                EntityRank    aSourceEntityRank,
                EntityRank    aTargetEntityRank )
        {
            // Tracer
            Tracer tTracer("MTK", "Mapper", "Map");

            switch( aSourceEntityRank )
            {
                // - - - - - - - - - - - - - - - - - - - - - - - - - - - - - - - - -
                case EntityRank::NODE :
                {
                    switch( aTargetEntityRank )
                    {
                        case EntityRank::BSPLINE:
                        {
                            this->map_node_to_bspline_from_field( aField );
                            break;
                        }
                        default :
                        {
                            MORIS_ERROR( false, "perform_mapping(): aTargetEntityRank not supported.");
                            break;
                        }
                    }
                    break;
                }
                case EntityRank::BSPLINE:
                {
                    switch( aTargetEntityRank )
                    {
                        case EntityRank::NODE:
                        {
                            this->map_bspline_to_node_same_mesh( aField );
                            break;
                        }
                        default :
                        {
                            MORIS_ERROR( false, "perform_mapping(): aTargetEntityRank not supported.");
                            break;
                        }
                    }
                    break;
                }
                // - - - - - - - - - - - - - - - - - - - - - - - - - - - - - - - - -
                default :
                {
                    MORIS_ERROR( false, "perform_mapping(): aSourceEntityRank not supported.");
                    break;
                }
            }
        }

        //------------------------------------------------------------------------------

        void Mapper::map_node_to_bspline( Matrix<DDRMat> & aSolution )
        {
            // Tracer
            Tracer tTracer("MTK", "Mapper", "Map Node-to-Bspline");

            moris::Cell< enum MSI::Dof_Type > tDofTypes1( 1, MSI::Dof_Type::L2 );

            // - - - - - - - - - - - - - - - - - - - - - - - - - - - - - - - - -
            // STEP 1: create linear solver and algortihm
            // - - - - - - - - - - - - - - - - - - - - - - - - - - - - - - - - -

            dla::Solver_Factory  tSolFactory;
            std::shared_ptr< dla::Linear_Solver_Algorithm > tLinearSolverAlgorithm =
                    tSolFactory.create_solver( sol::SolverType::AMESOS_IMPL );

            dla::Linear_Solver tLinSolver;

            tLinSolver.set_linear_algorithm( 0, tLinearSolverAlgorithm );

            // - - - - - - - - - - - - - - - - - - - - - - - - - - - - - - - - -
            // STEP 2: create nonlinear solver and algorithm
            // - - - - - - - - - - - - - - - - - - - - - - - - - - - - - - - - -

            NLA::Nonlinear_Solver_Factory tNonlinFactory;
            std::shared_ptr< NLA::Nonlinear_Algorithm > tNonlinearSolverAlgorithm =
                    tNonlinFactory.create_nonlinear_solver( NLA::NonlinearSolverType::NEWTON_SOLVER );

            tNonlinearSolverAlgorithm->set_param("NLA_max_iter")                = 2;
            tNonlinearSolverAlgorithm->set_param("NLA_hard_break")              = false;
            tNonlinearSolverAlgorithm->set_param("NLA_max_lin_solver_restarts") = 2;
            tNonlinearSolverAlgorithm->set_param("NLA_rebuild_jacobian")        = true;

            tNonlinearSolverAlgorithm->set_linear_solver( &tLinSolver );

            NLA::Nonlinear_Solver tNonlinearSolver;

            tNonlinearSolver.set_nonlinear_algorithm( tNonlinearSolverAlgorithm, 0 );

            // - - - - - - - - - - - - - - - - - - - - - - - - - - - - - - - - -
            // STEP 3: create time Solver and algorithm
            // - - - - - - - - - - - - - - - - - - - - - - - - - - - - - - - - -
            tsa::Time_Solver_Factory tTimeSolverFactory;
            std::shared_ptr< tsa::Time_Solver_Algorithm > tTimeSolverAlgorithm =
                    tTimeSolverFactory.create_time_solver( tsa::TimeSolverType::MONOLITHIC );

            tTimeSolverAlgorithm->set_nonlinear_solver( &tNonlinearSolver );

            tsa::Time_Solver tTimeSolver;

            tTimeSolver.set_time_solver_algorithm( tTimeSolverAlgorithm );

            sol::SOL_Warehouse tSolverWarehouse;

            tSolverWarehouse.set_solver_interface(mModel->get_solver_interface());

            tNonlinearSolver.set_solver_warehouse( &tSolverWarehouse );
            tTimeSolver.set_solver_warehouse( &tSolverWarehouse );

            tNonlinearSolver.set_dof_type_list( tDofTypes1 );
            tTimeSolver.set_dof_type_list( tDofTypes1 );

            // - - - - - - - - - - - - - - - - - - - - - - - - - - - - - - - - -
            // STEP 4: Solve and check
            // - - - - - - - - - - - - - - - - - - - - - - - - - - - - - - - - -

            tTimeSolver.solve();
            tTimeSolver.get_full_solution( aSolution );
        }

        //--------------------------------------------------------------------------------------------------------------

        void Mapper::map_node_to_bspline_same_mesh(
                moris_index aSourceIndex,
                moris_index aTargetIndex,
                EntityRank  aBSplineRank )
        {
            // Tracer
            Tracer tTracer("MTK", "Mapper", "Map Node-to-Bspline");

            // create the model if it has not been created yet
            this->create_iwg_and_model();

            // set weak bcs from field
            mModel->set_weak_bcs_from_nodal_field( aSourceIndex );

            // Map to B-splines
            Matrix<DDRMat> tSolution(0, 0);
            this->map_node_to_bspline( tSolution);

            // test if output mesh is HMR
            if( mTargetMesh->get_mesh_type() == MeshType::HMR )
            {
                Matrix< DDUMat > tAdofMap = mModel->get_adof_map();

                uint tLength = tSolution.length();

                // rearrange data into output
                mTargetMesh->get_field( aTargetIndex, aBSplineRank ).set_size( tLength, 1 );

                for( uint k=0; k<tLength; ++k )
                {
                    mTargetMesh->get_field( aTargetIndex, aBSplineRank )( k ) = tSolution( tAdofMap( k ) );
                }
            }
            else
            {
                // get number of coeffs of
                uint tNumberOfCoeffs = mTargetMesh->get_num_coeffs( mBSplineMeshIndex );

                // make sure that solution is correct
                MORIS_ERROR( tNumberOfCoeffs == tSolution.length(),
                        "perform_mapping() number of coeffs does not match" );

                // copy solution into target
                for( uint k=0; k<tNumberOfCoeffs; ++k )
                {
                    // get ref to value
                    mTargetMesh->get_value_of_scalar_field(
                            aTargetIndex,
                            aBSplineRank,
                            k ) = tSolution( k );
                }
            }
        }

        //--------------------------------------------------------------------------------------------------------------

        void Mapper::map_node_to_bspline_from_field(
                const Matrix<DDRMat>& aSourceField,
                Matrix<DDRMat>&       aTargetField,
                EntityRank            aBSplineRank )
        {
            // Tracer
            Tracer tTracer("MTK", "Mapper", "Map Node-to-Bspline");

            // create the model if it has not been created yet
            this->create_iwg_and_model();

            // set weak bcs from field
            mModel->set_weak_bcs( aSourceField );

            this->map_node_to_bspline( aTargetField);
        }

        //--------------------------------------------------------------------------------------------------------------

        void Mapper::map_node_to_bspline_from_field( BSpline_Field & aField )
        {
            // Tracer
            Tracer tTracer("MTK", "Mapper", "Map Node-to-Bspline");

            // create the model if it has not been created yet
            this->create_iwg_and_model( aField );

            // set weak bcs from field
            Matrix<DDRMat> tFieldValues(mSourceMesh->get_num_nodes(), 1);
            for (uint tNodeIndex = 0; tNodeIndex < mSourceMesh->get_num_nodes(); tNodeIndex++)
            {
                tFieldValues(tNodeIndex) = aField.get_field_value(tNodeIndex, mSourceMesh->get_node_coordinate(tNodeIndex));
            }
            mModel->set_weak_bcs( tFieldValues );

            // Get solution
            Matrix<DDRMat> tSolution;
            this->map_node_to_bspline(tSolution);
            aField.set_coefficients(tSolution);
        }

        //------------------------------------------------------------------------------

        void
        Mapper::map_bspline_to_node_same_mesh(
                moris_index aSourceIndex,
                EntityRank  aBSplineRank,
                moris_index aTargetIndex )
        {
            // Tracer
            Tracer tTracer("MTK", "Mapper", "Map Bspline-to-Node");

            // get number of nodes
            moris_index tNumberOfNodes = mTargetMesh->get_num_nodes();

            // loop over all nodes
            for( moris_index k=0;  k<tNumberOfNodes; ++k )
            {
                // get weights
                const Matrix< DDRMat > & tTMatrix = mTargetMesh->
                        get_t_matrix_of_node_loc_ind( k, 0 );

                // get indices
                Matrix< IndexMat > tBSplines = mTargetMesh->
                        get_bspline_inds_of_node_loc_ind( k, 0 );

                // get number of coefficients
                uint tNumberOfCoeffs = tTMatrix.length();

                // value of node
                real & tValue = mTargetMesh->get_value_of_scalar_field(
                        aTargetIndex,
                        EntityRank::NODE,
                        k );

                // reset value
                tValue = 0.0;

                for( uint i=0; i<tNumberOfCoeffs; ++i )
                {
                    tValue +=  mSourceMesh->get_value_of_scalar_field(
                            aSourceIndex,
                            aBSplineRank,
                            tBSplines( i ) ) * tTMatrix( i );
                }
            }
        }

        //------------------------------------------------------------------------------

        void
        Mapper::map_bspline_to_node_same_mesh( mtk::Field * aField )
        {
            // Tracer
            Tracer tTracer("MTK", "Mapper", "Map Bspline-to-Node");
            
            std::pair< moris_index, std::shared_ptr<mtk::Mesh_Manager> > tMeshPair = aField->get_mesh_pair();

            moris::mtk::Mesh * tInterpolationMesh = tMeshPair.second->get_interpolation_mesh( tMeshPair.first );

            moris_index tDescritizationIndex= aField->get_discretization_mesh_index();

            // get number of nodes on block
            uint tNumberOfNodes= tInterpolationMesh->get_num_nodes();

            Matrix< DDRMat > & tNodalValues = aField->get_node_values();

            tNodalValues.set_size( tNumberOfNodes, 1 );

            const Matrix< DDRMat > & tCoefficients = aField->get_coefficients();

            for( uint Ik = 0; Ik < tNumberOfNodes; ++Ik )
            {
                // get pointer to node
                auto tNode = &tInterpolationMesh->get_mtk_vertex( Ik );

                // get PDOFs from node
                auto tBSplines = tNode->
                        get_interpolation( tDescritizationIndex )->
                        get_coefficients();

                // get T-Matrix
                const Matrix< DDRMat > & tTMatrix = *tNode->
                        get_interpolation( tDescritizationIndex )->
                        get_weights();

                // get number of coefficients
                uint tNumberOfCoeffs = tTMatrix.length();

                MORIS_ASSERT( tNumberOfCoeffs > 0, "No coefficients defined for node" ) ;

                // fill coeffs vector
                Matrix< DDRMat > tCoeffs( tNumberOfCoeffs, 1 );
                for( uint Ii = 0; Ii < tNumberOfCoeffs; ++Ii )
                {
                    tCoeffs( Ii ) = tCoefficients( tBSplines( Ii )->get_index() );
                }

                // write value into solution
                tNodalValues( Ik ) = moris::dot( tTMatrix, tCoeffs );
            }
        }

        // FIXME do not delete for future use
        ////------------------------------------------------------------------------------
        //
        //        void
        //        Mapper::map_node_to_element_same_mesh(
        //                         moris_index   aSourceIndex,
        //                         moris_index   aTargetIndex )
        //        {
        //            // create the model if it has not been created yet
        //            this->create_iwg_and_model();
        //
        //            // set weak bcs from field
        //            mModel->set_weak_bcs_from_nodal_field( aSourceIndex );
        //
        //            // get number of elements
        //            uint tNumberOfElements = mTargetMesh->get_num_elems();
        //
        //            // loop over all elements
        //            for( uint e=0; e<tNumberOfElements; ++e )
        //            {
        //                // get ref to entry in database
        //                real & tValue = mTargetMesh->get_value_of_scalar_field(
        //                        aTargetIndex,
        //                        EntityRank::ELEMENT,
        //                        e );
        //
        //                // calculate value
        //                tValue = mModel->compute_element_average( e );
        //            }
        //        }

        //------------------------------------------------------------------------------

        //        void
        //        Mapper::create_nodes_for_filter()
        //        {
        //            if( ! mHaveNodes )
        //            {
        //                // get number of nodes from mesh
        //                uint tNumberOfNodes = mSourceMesh->get_num_nodes();
        //
        //                // reserve node container
        //                mNodes.resize( tNumberOfNodes, nullptr );
        //
        //
        //                // populate container
        //                for( uint k=0; k<tNumberOfNodes; ++k )
        //                {
        //                    mNodes( k ) = new Node( &mSourceMesh->get_mtk_vertex( k ) );
        //                }
        //
        //                // link to neighbors
        //                /*for( uint k=0; k<tNumberOfNodes; ++k )
        //                {
        //                    Matrix< IndexMat > tNodeIndices =
        //                            mSourceMesh->get_entity_connected_to_entity_loc_inds(
        //                                    k,
        //                                    EntityRank::NODE,
        //                                    EntityRank::NODE );
        //
        //                    uint tNumberOfConnectedNodes = tNodeIndices.length();
        //                    mNodes( k )->init_neighbor_container( tNumberOfConnectedNodes );
        //
        //                    for( uint i=0; i<tNumberOfConnectedNodes; ++i )
        //                    {
        //                        mNodes( k )->insert_neighbor( mNodes( tNodeIndices( i ) ) );
        //                    }
        //
        //                } */
        //
        //                // set node flag
        //                mHaveNodes = true;
        //            }
        //        }
        //------------------------------------------------------------------------------

        //        void
        //        Mapper::perform_filter(
        //                        std::string & aSourceLabel,
        //                        const real        & aFilterRadius,
        //                        Matrix< DDRMat >  & aValues )
        //        {
        //
        //            MORIS_ERROR( par_size() == 1,
        //                    "The filter is not written for parallel. In order do use it, Mapper needs access to node information from the aura.");
        //
        //            // fixme: the following two lines only work for HMR
        //            moris_index tFieldIndex = mSourceMesh->get_field_ind( aSourceLabel,
        //                                                                  EntityRank::NODE );
        //
        //            const Matrix< DDRMat > & tSourceField = mSourceMesh->get_field( tFieldIndex, EntityRank::NODE );
        //
        //            // calculate weights if this was not done already
        //            this->calculate_filter_weights( aFilterRadius );
        //
        //            // get number of nodes on target
        //            uint tNumberOfNodes = mNodes.size();
        //
        //            aValues.set_size( tNumberOfNodes, 1 );
        //
        //            for( uint k=0; k<tNumberOfNodes; ++k )
        //            {
        //
        //                Matrix< IndexMat > & tIndices = mNodes( k )->get_node_indices();
        //
        //                uint tNumberOfIndices = tIndices.length();
        //
        //                Matrix< DDRMat > tValues( tNumberOfIndices , 1 );
        //
        //                for( uint i=0; i<tNumberOfIndices; ++i )
        //                {
        //                    tValues( i ) = tSourceField( tIndices( i ) );
        //                }
        //
        //                // fill vector with values
        //                aValues( k ) = dot ( mNodes( k )->get_weights(), tValues );
        //            }
        //        }

        //------------------------------------------------------------------------------

        //        void
        //        Mapper::calculate_filter_weights( const real & aFilterRadius )
        //        {
        //            if( mFilterRadius != aFilterRadius )
        //            {
        //                // remember radius
        //                mFilterRadius = aFilterRadius;
        //
        //                // create nodes for the filter
        //                this->create_nodes_for_filter();
        //
        //                for( Node * tNode : mNodes )
        //                {
        //
        //                    // flag myself
        //                    tNode->flag();
        //
        //                    // cell containing neighbors
        //                    Cell< Node * > tNeighbors;
        //
        //                    tNode->get_nodes_in_proximity( tNode->get_coords(), aFilterRadius, tNeighbors );
        //
        //                    uint tNumberOfNeighbors = tNeighbors.size();
        //
        //                    Matrix< DDRMat > & tWeights = tNode->get_weights();
        //                    tWeights.set_size( tNumberOfNeighbors, 1 );
        //
        //                    Matrix< IndexMat > & tIndices = tNode->get_node_indices();
        //                    tIndices.set_size( tNumberOfNeighbors, 1 );
        //
        //                    real tMyLevel = tNode->get_level();
        //
        //                    uint tCount = 0;
        //                    for( Node * tNeighbor : tNeighbors )
        //                    {
        //                        // Kurt's formula with level based average
        //                        tWeights( tCount )   =
        //                                ( aFilterRadius - tNeighbor->get_distance() )
        //                               *  ( tMyLevel + 1.0 ) / ( ( real ) tNeighbor->get_level() + 1.0);
        //
        //                        // Simple Weight by distance
        //                        //tWeights( tCount )   =
        //                        //        ( aFilterRadius - tNeighbor->get_distance() );
        //
        //                        // save index
        //                        tIndices( tCount++ ) = tNeighbor->get_index();
        //
        //                        // unflag neighbors
        //                        tNeighbor->unflag();
        //                    }
        //
        //                    tWeights = tWeights / sum( tWeights );
        //
        //                    // unflag this node
        //                    tNode->unflag();
        //                }
        //            }
        //
        //        }
    } /* namespace mtk */
} /* namespace moris */<|MERGE_RESOLUTION|>--- conflicted
+++ resolved
@@ -13,11 +13,7 @@
 #include "cl_MTK_Mesh_Manager.hpp"
 #include "cl_MTK_Interpolation_Mesh.hpp"
 #include "cl_MTK_Mapper_Node.hpp"
-<<<<<<< HEAD
 #include "cl_MTK_BSpline_Field.hpp"
-=======
-#include "cl_MTK_Field.hpp"
->>>>>>> d6d3b419
 
 #include "cl_HMR_Database.hpp"     //HMR/src
 #include "cl_HMR_Background_Element_Base.hpp"
@@ -148,24 +144,15 @@
             // Register mesh pair
             uint tMeshIndexUnion = tMeshManager->register_mesh_pair( tUnionInterpolationMesh, tIntegrationUnionMesh );
 
-<<<<<<< HEAD
             BSpline_Field tFieldUnion( tMeshManager, tMeshIndexUnion );
-=======
-            mtk::Field tFieldUnion( tMeshManager, tMeshIndexUnion );
->>>>>>> d6d3b419
 
             // map source Lagrange field to target Lagrange field
             if( tSourceLagrangeOrder >= tTargetLagrangeOrder )
             {
                 // interpolate field onto union mesh
                 this->interpolate_field(
-<<<<<<< HEAD
                         aFieldSource,
                         tFieldUnion );
-=======
-                        mFieldIn,
-                        &tFieldUnion );
->>>>>>> d6d3b419
             }
             else
             {
@@ -185,49 +172,29 @@
 
                 uint tMeshIndexUnion = tMeshManager->register_mesh_pair( tHigherOrderInterpolationMesh, tHigherOrderIntegrationMesh );
 
-<<<<<<< HEAD
                 BSpline_Field tFieldHigherOrder( tMeshManager, tMeshIndexUnion );
 
                 this->change_field_order( aFieldSource, tFieldHigherOrder );
-=======
-                mtk::Field tFieldHigerOrder( tMeshManager, tMeshIndexUnion );
-
-                this->change_field_order( aFieldSource, &tFieldHigerOrder );
->>>>>>> d6d3b419
 
                 // interpolate field onto union mesh
                 mSourceMesh = tHigherOrderInterpolationMesh;
                 this->interpolate_field(
-<<<<<<< HEAD
                         tFieldHigherOrder,
                         tFieldUnion );
-=======
-                        &tFieldHigerOrder,
-                        &tFieldUnion );
->>>>>>> d6d3b419
             }
 
             // project field to union
             mSourceMesh = tUnionInterpolationMesh;
             this->perform_mapping(
-                    &tFieldUnion,
+                    tFieldUnion,
                     EntityRank::NODE,
                     EntityRank::BSPLINE);
 
             // move coefficients to output field
-<<<<<<< HEAD
             aFieldTarget.transfer_coefficients( tFieldUnion );
 
             // evaluate nodes
             aFieldTarget.evaluate_nodal_values();
-=======
-            mFieldOut->get_coefficients() = std::move( tFieldUnion.get_coefficients() );
-
-            this->perform_mapping(
-                    mFieldOut,
-                    EntityRank::BSPLINE,
-                    EntityRank::NODE);
->>>>>>> d6d3b419
         }
 
         // -----------------------------------------------------------------------------
@@ -697,7 +664,7 @@
                     {
                         case EntityRank::NODE:
                         {
-                            this->map_bspline_to_node_same_mesh( aField );
+                            aField.evaluate_nodal_values();
                             break;
                         }
                         default :
@@ -936,58 +903,57 @@
 
         //------------------------------------------------------------------------------
 
-        void
-        Mapper::map_bspline_to_node_same_mesh( mtk::Field * aField )
-        {
-            // Tracer
-            Tracer tTracer("MTK", "Mapper", "Map Bspline-to-Node");
-            
-            std::pair< moris_index, std::shared_ptr<mtk::Mesh_Manager> > tMeshPair = aField->get_mesh_pair();
-
-            moris::mtk::Mesh * tInterpolationMesh = tMeshPair.second->get_interpolation_mesh( tMeshPair.first );
-
-            moris_index tDescritizationIndex= aField->get_discretization_mesh_index();
-
-            // get number of nodes on block
-            uint tNumberOfNodes= tInterpolationMesh->get_num_nodes();
-
-            Matrix< DDRMat > & tNodalValues = aField->get_node_values();
-
-            tNodalValues.set_size( tNumberOfNodes, 1 );
-
-            const Matrix< DDRMat > & tCoefficients = aField->get_coefficients();
-
-            for( uint Ik = 0; Ik < tNumberOfNodes; ++Ik )
-            {
-                // get pointer to node
-                auto tNode = &tInterpolationMesh->get_mtk_vertex( Ik );
-
-                // get PDOFs from node
-                auto tBSplines = tNode->
-                        get_interpolation( tDescritizationIndex )->
-                        get_coefficients();
-
-                // get T-Matrix
-                const Matrix< DDRMat > & tTMatrix = *tNode->
-                        get_interpolation( tDescritizationIndex )->
-                        get_weights();
-
-                // get number of coefficients
-                uint tNumberOfCoeffs = tTMatrix.length();
-
-                MORIS_ASSERT( tNumberOfCoeffs > 0, "No coefficients defined for node" ) ;
-
-                // fill coeffs vector
-                Matrix< DDRMat > tCoeffs( tNumberOfCoeffs, 1 );
-                for( uint Ii = 0; Ii < tNumberOfCoeffs; ++Ii )
-                {
-                    tCoeffs( Ii ) = tCoefficients( tBSplines( Ii )->get_index() );
-                }
-
-                // write value into solution
-                tNodalValues( Ik ) = moris::dot( tTMatrix, tCoeffs );
-            }
-        }
+//        void Mapper::map_bspline_to_node_same_mesh( mtk::BSpline_Field & aField )
+//        {
+//            // Tracer
+//            Tracer tTracer("MTK", "Mapper", "Map Bspline-to-Node");
+//
+//            std::pair< moris_index, std::shared_ptr<mtk::Mesh_Manager> > tMeshPair = aField.get_mesh_pair();
+//
+//            moris::mtk::Mesh * tInterpolationMesh = tMeshPair.second->get_interpolation_mesh( tMeshPair.first );
+//
+//            moris_index tDescritizationIndex= aField.get_discretization_mesh_index();
+//
+//            // get number of nodes on block
+//            uint tNumberOfNodes= tInterpolationMesh->get_num_nodes();
+//
+//            Matrix< DDRMat > & tNodalValues = aField.get_nodal_values();
+//
+//            tNodalValues.set_size( tNumberOfNodes, 1 );
+//
+//            const Matrix< DDRMat > & tCoefficients = aField.get_coefficients();
+//
+//            for( uint Ik = 0; Ik < tNumberOfNodes; ++Ik )
+//            {
+//                // get pointer to node
+//                auto tNode = &tInterpolationMesh->get_mtk_vertex( Ik );
+//
+//                // get PDOFs from node
+//                auto tBSplines = tNode->
+//                        get_interpolation( tDescritizationIndex )->
+//                        get_coefficients();
+//
+//                // get T-Matrix
+//                const Matrix< DDRMat > & tTMatrix = *tNode->
+//                        get_interpolation( tDescritizationIndex )->
+//                        get_weights();
+//
+//                // get number of coefficients
+//                uint tNumberOfCoeffs = tTMatrix.length();
+//
+//                MORIS_ASSERT( tNumberOfCoeffs > 0, "No coefficients defined for node" ) ;
+//
+//                // fill coeffs vector
+//                Matrix< DDRMat > tCoeffs( tNumberOfCoeffs, 1 );
+//                for( uint Ii = 0; Ii < tNumberOfCoeffs; ++Ii )
+//                {
+//                    tCoeffs( Ii ) = tCoefficients( tBSplines( Ii )->get_index() );
+//                }
+//
+//                // write value into solution
+//                tNodalValues( Ik ) = moris::dot( tTMatrix, tCoeffs );
+//            }
+//        }
 
         // FIXME do not delete for future use
         ////------------------------------------------------------------------------------
