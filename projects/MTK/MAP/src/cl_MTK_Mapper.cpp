--- conflicted
+++ resolved
@@ -758,68 +758,6 @@
             {
 
             }
-<<<<<<< HEAD
-//            else
-//            {
-//                // create union mesh. Bspline order will not be used
-//                hmr::Interpolation_Mesh_HMR * tHigherOrderInterpolationMesh = new hmr::Interpolation_Mesh_HMR(
-//                        tHMRDatabase,
-//                        tOrder,
-//                        tSourcePattern,
-//                        tOrder,
-//                        tPattern); // order, Lagrange pattern, bspline order, bspline pattern
-//
-//                mtk::Mesh_Pair tMeshPairHigherOrder(tHigherOrderInterpolationMesh, nullptr, true);
-//
-//                mtk::Field_Discrete tFieldHigerOrder( tMeshPairHigherOrder, 0 );
-//
-//                //--------------------------------------------------
-//
-//                uint tUnionPattern  = tHMRDatabase->get_parameters()->get_union_pattern();
-//
-//                // create union pattern
-//                tHMRDatabase->create_union_pattern(
-//                        tSourcePattern,
-//                        tSourcePattern,
-//                        tUnionPattern );
-//
-//                // create union mesh
-//                hmr::Interpolation_Mesh_HMR * tUnionInterpolationMesh = new hmr::Interpolation_Mesh_HMR(
-//                        tHMRDatabase,
-//                        tOrder,
-//                        tUnionPattern,
-//                        tOrder,
-//                        tPattern); // order, Lagrange pattern, bspline pattern
-//
-//                //construct union integration mesh (note: this is not ever used but is needed for mesh manager)
-//                hmr::Integration_Mesh_HMR* tIntegrationUnionMesh = new hmr::Integration_Mesh_HMR(
-//                        tOrder,
-//                        tUnionPattern,
-//                        tUnionInterpolationMesh);
-//
-//                mtk::Mesh_Pair tMeshPairUnion(tUnionInterpolationMesh, tIntegrationUnionMesh, true);
-//
-//                mtk::Field_Discrete tFieldUnion( tMeshPairUnion, 0 );
-//
-//                tFieldUnion.unlock_field();
-//                tFieldUnion.set_coefficients( tDiscreteField->get_coefficients() );
-//
-//                // project field to union
-//                this->perform_mapping(
-//                        &tFieldUnion,
-//                        EntityRank::BSPLINE,
-//                        EntityRank::NODE);
-//
-//                //tFieldUnion.save_field_to_exodus( "Field_after1.exo");
-//
-//                tFieldHigerOrder.unlock_field();
-//                tFieldHigerOrder.set_nodal_values( tFieldUnion.get_nodal_values() );
-//
-//                this->change_field_order( &tFieldHigerOrder, tDiscreteField );
-//
-//                return;
-//            }
-=======
             else
             {
                 // create union mesh. Bspline order will not be used
@@ -881,7 +819,6 @@
                 return;
             }
 */
->>>>>>> 1c74e391
 
             //---------------------------------------------------------
 
