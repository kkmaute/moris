--- conflicted
+++ resolved
@@ -113,14 +113,10 @@
 
                 // create model
                 mModel = new mdl::Model( mMeshManager, mBSplineOrder, tIWGTypeList,
-<<<<<<< HEAD
                                          tBlocksetList,
                                          tSidesetList, tSidesetBCTypeList,
-                                         tDoubleSidesetList );
-=======
-                                         tSidesetList, tSidesetBCTypeList, mTargetMeshPairIndex );
->>>>>>> 5be5b847
-
+                                         tDoubleSidesetList,
+                                         mTargetMeshPairIndex );
                 mHaveIwgAndModel = true;
             }
         }
