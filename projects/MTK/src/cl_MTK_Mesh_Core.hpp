--- conflicted
+++ resolved
@@ -1010,10 +1010,7 @@
                 }
 
                 //------------------------------------------------------------------------------
-<<<<<<< HEAD
-=======
-
->>>>>>> 73dff3c5
+
                 virtual const Matrix< DDRMat > &
                 get_t_matrix_of_node_loc_ind(
                         const moris_index aNodeIndex,
