/*
 * Copyright (c) 2022 University of Colorado
 * Licensed under the MIT license. See LICENSE.txt file in the MORIS root for details.
 *
 * ------------------------------------------------------------------------------------
 *
 * cl_MTK_Integration_Mesh.cpp
 *
 */

#include <string>
#include <iomanip>
#include "cl_MTK_Integration_Mesh.hpp"
#include "cl_MTK_Mesh_Core.hpp"
#include "cl_MTK_Cell_Cluster.hpp"
#include "cl_MTK_Side_Cluster.hpp"
#include "cl_MTK_Double_Side_Cluster.hpp"
#include "assert.hpp"
#include "cl_Matrix.hpp"
#include "cl_MTK_Block_Set.hpp"
#include "cl_MTK_Space_Interpolator.hpp"
#include "cl_MTK_Integration_Rule.hpp"
#include "fn_norm.hpp"
#include "cl_MTK_Double_Side_Set.hpp"
#include "cl_MTK_Side_Set.hpp"

#include "HDF5_Tools.hpp"

namespace moris::mtk
{
    // ----------------------------------------------------------------------------

    Integration_Mesh::~Integration_Mesh()
    {
        for ( auto tListofBlocks : mListOfBlocks )
        {
            delete tListofBlocks;
        }
        mListOfBlocks.clear();

        for ( auto tListofSideSets : mListOfSideSets )
        {
            delete tListofSideSets;
        }
        mListOfSideSets.clear();

        for ( auto tListofDoubleSideSets : mListOfDoubleSideSets )
        {
            delete tListofDoubleSideSets;
        }
        mListOfDoubleSideSets.clear();

        for ( auto p : mDoubleSideClusters )
        {
            delete p;
        }
        mDoubleSideClusters.clear();
    }

    // ----------------------------------------------------------------------------

<<<<<<< HEAD
        moris::mtk::Set *
        Integration_Mesh::get_set_by_name( std::string aSetLabel ) const
        {
            if ( !mSetNameToIndexMap.key_exists( aSetLabel ) )
            {
                MORIS_ERROR( false, "Integration_Mesh::get_set_by_name - Set with name does not exists: %s", aSetLabel.c_str() );
            }
            moris_index tSetIndex = mSetNameToIndexMap.find( aSetLabel );
=======
    void
    Integration_Mesh::get_Mesh_GEN_map( moris::Cell< moris_index > &aMesh_GEN_map )
    {
        std::cout << "in integrtion mesh class" << std::endl;
>>>>>>> 5260010a

        aMesh_GEN_map = this->mMesh_GEN_map;
    }

    // ----------------------------------------------------------------------------

    moris::uint
    Integration_Mesh::get_num_sets() const
    {
        return mListOfAllSets.size();
    }

    // ----------------------------------------------------------------------------

    moris::mtk::Set *
    Integration_Mesh::get_set_by_name( std::string aSetLabel ) const
    {
        moris_index tSetIndex = mSetNameToIndexMap.find( aSetLabel );

        return mListOfAllSets( tSetIndex );
    }

    // ----------------------------------------------------------------------------

    moris::mtk::Set *
    Integration_Mesh::get_set_by_index( moris_index aIndex ) const
    {
        return mListOfAllSets( aIndex );
    }

    // ----------------------------------------------------------------------------

    moris_index
    Integration_Mesh::get_set_index_by_name( std::string aSetLabel )
    {
        if ( !mSetNameToIndexMap.key_exists( aSetLabel ) )
        {
            MORIS_ERROR( false, "Integration_Mesh::get_set_index_by_name - Set with name does not exists: %s", aSetLabel.c_str() );
        }

        return mSetNameToIndexMap.find( aSetLabel );
    }

    // ----------------------------------------------------------------------------

    moris::Cell< moris::mtk::Block_Set * > const &
    Integration_Mesh::get_block_sets_with_color( moris_index const &aColor )
    {
        MORIS_ASSERT( aColor <= mMaxColor, "Color above maximum color value" );
        return mColorToBlockSet( aColor );
    }

    // ----------------------------------------------------------------------------

    void
    Integration_Mesh::get_block_set_names_with_color(
            moris_index const          &aColor,
            moris::Cell< std::string > &aSetNames )
    {
        MORIS_ASSERT( aColor <= mMaxColor, "Color above maximum color value" );

        uint tNumSets = mColorToBlockSet( aColor ).size();
        aSetNames.resize( tNumSets );
        for ( uint iS = 0; iS < tNumSets; iS++ )
        {
            aSetNames( iS ) = mColorToBlockSet( aColor )( iS )->get_set_name();
        }
    }

    // ----------------------------------------------------------------------------

    moris::Cell< moris::mtk::Side_Set * > const &
    Integration_Mesh::get_side_sets_with_color( moris_index const &aColor )
    {
        MORIS_ASSERT( aColor <= mMaxColor, "Color above maximum color value" );
        return mColorToSideSet( aColor );
    }

    // ----------------------------------------------------------------------------

    moris::Cell< moris::mtk::Double_Side_Set * > const &
    Integration_Mesh::get_double_side_sets_with_color( moris_index const &aColor )
    {
        MORIS_ASSERT( aColor <= mMaxColor, "Color above maximum color value" );
        return mColorToDoubleSideSet( aColor );
    }

    // ----------------------------------------------------------------------------


    moris::Cell< moris::mtk::Set * > const &
    Integration_Mesh::get_all_sets_with_color( moris_index const &aColor )
    {
        MORIS_ASSERT( aColor <= mMaxColor, "Color above maximum color value" );
        return mColorToAllSets( aColor );
    }

    // ----------------------------------------------------------------------------
    void
    Integration_Mesh::print_sets_by_colors()
    {
        for ( moris::uint i = 0; i < mColorToBlockSet.size(); i++ )
        {
            std::cout << "\n Color: " << std::setw( 8 ) << i << std::endl;
            std::cout << "    Blocks: " << std::endl;
            for ( moris::uint iS = 0; iS < mColorToBlockSet( i ).size(); iS++ )
            {
                std::cout << "            " << mColorToBlockSet( i )( iS )->get_set_name() << std::endl;
            }

            std::cout << "    Side Sets: " << std::endl;
            for ( moris::uint iS = 0; iS < mColorToSideSet( i ).size(); iS++ )
            {
                std::cout << "            " << mColorToSideSet( i )( iS )->get_set_name() << std::endl;
            }

            std::cout << "    Double Side Sets: " << std::endl;
            for ( moris::uint iS = 0; iS < mColorToDoubleSideSet( i ).size(); iS++ )
            {
                std::cout << "            " << mColorToDoubleSideSet( i )( iS )->get_set_name() << std::endl;
            }
        }
    }
    // ----------------------------------------------------------------------------

    std::string
    Integration_Mesh::get_block_set_label( moris_index aBlockSetOrdinal ) const
    {
        MORIS_ERROR( 0, "get_block_set_label has no default implementation" );
        return "ERROR";
    }

    // ----------------------------------------------------------------------------

    moris_index
    Integration_Mesh::get_block_set_index( std::string aBlockSetLabel ) const
    {
        MORIS_ERROR( 0, "get_block_set_index has no default implementation" );
        return MORIS_INDEX_MAX;
    }

    // ----------------------------------------------------------------------------

    moris::uint
    Integration_Mesh::get_num_blocks() const
    {
        return mListOfBlocks.size();
    }

    // ----------------------------------------------------------------------------

    moris::uint
    Integration_Mesh::get_num_side_set() const
    {
        return mListOfSideSets.size();
    }

    // ----------------------------------------------------------------------------

    moris::uint
    Integration_Mesh::get_num_double_side_set() const
    {
        return mListOfDoubleSideSets.size();
    }

    // ----------------------------------------------------------------------------

    moris_index
    Integration_Mesh::get_double_sided_set_index( std::string aDoubleSideSetLabel ) const
    {
        MORIS_ERROR( false, "not implemented" );
        return 0;
    }


    // ----------------------------------------------------------------------------

    void
    Integration_Mesh::add_double_side_set( mtk::Double_Side_Set *aDblSideSet )
    {
        // add double sided set to the list
        mListOfDoubleSideSets.push_back( aDblSideSet );

        // reconstruct list of all sets by adding double sided set and a corresponding index
        this->collect_all_sets();
    }

    // ----------------------------------------------------------------------------

    void
    Integration_Mesh::collect_all_sets( bool aSetShape )
    {
        // reset
        mListOfAllSets.clear();
        mSetNameToIndexMap.clear();

        // reserve enough space
        mListOfAllSets.reserve( mListOfBlocks.size() + mListOfSideSets.size() + mListOfDoubleSideSets.size() );

        uint tCounter = 0;

        // Append block sets to list of all sets
        std::copy(
                mListOfBlocks.begin(),
                mListOfBlocks.end(),
                std::back_inserter( mListOfAllSets ) );

        // Append side sets to list of all sets
        std::copy(
                mListOfSideSets.begin(),
                mListOfSideSets.end(),
                std::back_inserter( mListOfAllSets ) );

        // FIXME implement cell topology for side set

        // Append double side sets to list of all sets
        std::copy(
                mListOfDoubleSideSets.begin(),
                mListOfDoubleSideSets.end(),
                std::back_inserter( mListOfAllSets ) );


        // iterate through all sets and register their index in the map
        for ( moris_index Ik = 0; Ik < static_cast< moris_index >( mListOfAllSets.size() ); Ik++ )
        {
            mListOfAllSets( Ik )->set_set_index( Ik );

            mSetNameToIndexMap[ mListOfAllSets( Ik )->get_set_name() ] = Ik;
        }

        // add the cell topology to the set
        for ( moris_index Ik = 0; Ik < static_cast< moris_index >( mListOfBlocks.size() ); Ik++ )
        {
            std::string tSetName = mListOfAllSets( tCounter )->get_set_name();

            // set the blockset cell topology and shape
            mListOfAllSets( tCounter )->set_cell_topology( this->get_blockset_topology( tSetName ) );
            if ( aSetShape )
            {
                mListOfAllSets( tCounter )->set_IG_cell_shape( this->get_IG_blockset_shape( tSetName ) );
                mListOfAllSets( tCounter )->set_IP_cell_shape( this->get_IP_blockset_shape( tSetName ) );
            }
            tCounter++;
        }

        if ( aSetShape )
        {
            // add the cell topology to the set
            for ( uint Ik = 0; Ik < mListOfSideSets.size(); Ik++ )
            {
                std::string tSetName = mListOfAllSets( tCounter )->get_set_name();

                // set the sideset cell topology and shape
                mListOfAllSets( tCounter )->set_IG_cell_shape( CellShape::STRAIGHT );
                mListOfAllSets( tCounter++ )->set_IP_cell_shape( CellShape::STRAIGHT );
            }

            // add the cell topology to the set
            for ( uint Ik = 0; Ik < mListOfDoubleSideSets.size(); Ik++ )
            {
                std::string tSetName = mListOfAllSets( tCounter )->get_set_name();

                // set the sideset cell topology and shape
                mListOfAllSets( tCounter )->set_IG_cell_shape( CellShape::STRAIGHT );
                mListOfAllSets( tCounter++ )->set_IP_cell_shape( CellShape::STRAIGHT );
            }
        }

        // setup color to set data
        this->setup_set_to_color();
    }

    // ----------------------------------------------------------------------------
    void
    Integration_Mesh::setup_set_to_color()
    {
        // determine maximum color for the sets (for data sizing)
        mMaxColor = 0;
        for ( moris::uint i = 0; i < mListOfAllSets.size(); i++ )
        {
            Matrix< IndexMat > const &tSetColors = mListOfAllSets( i )->get_set_colors();

            // if the max set color is greater than current max
            // replace the current max
            if ( tSetColors.numel() > 0 )
            {
                moris_index tMaxSetColor = tSetColors.max();
                if ( mMaxColor < tMaxSetColor )
                {
                    mMaxColor = tMaxSetColor;
                }
            }
        }

        // clear old data
        mColorToBlockSet.clear();
        mColorToSideSet.clear();
        mColorToDoubleSideSet.clear();
        mColorToAllSets.clear();

        // size outer cell size of member data
        mColorToBlockSet.resize( mMaxColor + 1 );
        mColorToSideSet.resize( mMaxColor + 1 );
        mColorToDoubleSideSet.resize( mMaxColor + 1 );
        mColorToAllSets.resize( mMaxColor + 1 );

        // iterate through block sets
        for ( moris::uint i = 0; i < mListOfBlocks.size(); i++ )
        {
            Matrix< IndexMat > const &tSetColors = mListOfBlocks( i )->get_set_colors();

            // iterate through the colors and add to related color grouping
            for ( moris::uint j = 0; j < tSetColors.numel(); j++ )
            {
                mColorToBlockSet( tSetColors( j ) ).push_back( mListOfBlocks( i ) );
                mColorToAllSets( tSetColors( j ) ).push_back( mListOfBlocks( i ) );
            }
        }

        // iterate through side sets
        for ( moris::uint i = 0; i < mListOfSideSets.size(); i++ )
        {
            Matrix< IndexMat > const &tSetColors = mListOfSideSets( i )->get_set_colors();

            // iterate through the colors and add to related color grouping
            for ( moris::uint j = 0; j < tSetColors.numel(); j++ )
            {
                mColorToSideSet( tSetColors( j ) ).push_back( mListOfSideSets( i ) );
                mColorToAllSets( tSetColors( j ) ).push_back( mListOfSideSets( i ) );
            }
        }

        // iterate through double side sets
        for ( moris::uint i = 0; i < mListOfDoubleSideSets.size(); i++ )
        {
            Matrix< IndexMat > const &tSetColors = mListOfDoubleSideSets( i )->get_set_colors();

            // iterate through the colors and add to related color grouping
            for ( moris::uint j = 0; j < tSetColors.numel(); j++ )
            {
                mColorToDoubleSideSet( tSetColors( j ) ).push_back( mListOfDoubleSideSets( i ) );
                mColorToAllSets( tSetColors( j ) ).push_back( mListOfDoubleSideSets( i ) );
            }
        }
    }

    // ----------------------------------------------------------------------------
    void
    Integration_Mesh::add_double_sided_cluster( mtk::Double_Side_Cluster *aDblSidedCluster )
    {
        // add double sided cluster to the double sided cluster list
        mDoubleSideClusters.push_back( aDblSidedCluster );
    }

    // ----------------------------------------------------------------------------

    void
    Integration_Mesh::save_MPC_to_hdf5( std::string aFileName )
    {
        // get number of integration vertices
        uint tNumVertices = this->get_num_nodes();

        std::cout << "Num Nodes: " << tNumVertices << std::endl;

        Matrix< IdMat > tIdentifierMat( tNumVertices, 1, -1 );

        Matrix< IdMat >                 tBSToIPMap( this->get_num_basis_functions( 0 ), 1, gNoID );
        Matrix< IdMat >                 tIPToIGMap( tNumVertices, 1, gNoID );
        moris::Cell< Matrix< IdMat > >  tBSToIPIds( tNumVertices );
        moris::Cell< Matrix< DDRMat > > tBSToIPWeights( tNumVertices );

        moris::Cell< Matrix< IdMat > >  tNodeDOFs( tNumVertices );
        moris::Cell< Matrix< DDRMat > > tMPCs( tNumVertices );

        this->create_MPC_maps( tBSToIPMap, tIPToIGMap );

        this->build_hanging_node_MPC( tBSToIPIds, tBSToIPWeights, tBSToIPMap, tIPToIGMap );

        // loop over all bulk sets
        for ( moris_index Ik = 0; Ik < static_cast< moris_index >( this->get_num_blocks() ); Ik++ )
        {
            // get num clusters on set
            uint tNumClustersOnSet = this->get_set_by_index( Ik )->get_num_clusters_on_set();

            if ( tNumClustersOnSet > 0 )
            {
                // Geometry_Type tGeoType = aCell->get_geometry_type();
                // Interpolation_Order tIPOrder = aCell->get_interpolation_order();

                // creating interpolation rule
                Interpolation_Rule tInterpolationRule( mtk::Geometry_Type::HEX,
                        Interpolation_Type::LAGRANGE,
                        mtk::Interpolation_Order::LINEAR,
                        Interpolation_Type::LAGRANGE,
                        Interpolation_Order::LINEAR );

                // create a space interpolator
                Space_Interpolator tSpaceInterpolator( tInterpolationRule );

                // loop over all clusters in set
                for ( uint Ii = 0; Ii < tNumClustersOnSet; Ii++ )
                {
                    const Cluster *tCluster = this->get_set_by_index( Ik )->get_clusters_by_index( static_cast< moris_index >( Ii ) );

                    moris::Matrix< moris::DDRMat > tLocalCoords = tCluster->get_vertices_local_coordinates_wrt_interp_cell();

                    moris::Cell< moris::mtk::Vertex const * > tIGVertices = tCluster->get_vertices_in_cluster();

                    // get number of vertices on the treated mesh cluster
                    uint tNumNodes = tLocalCoords.n_rows();

                    const moris::mtk::Cell &tInterpolationCell = tCluster->get_interpolation_cell();

                    moris::Cell< Vertex * > tIPVertices = tInterpolationCell.get_vertex_pointers();

                    Matrix< IdMat > tIdMat( tIGVertices.size(), 1, 0 );


                    for ( uint Iv = 0; Iv < tIPVertices.size(); Iv++ )
                    {
                        if ( tIPVertices( Iv )->get_interpolation( 0 )->get_ids().numel() > 1 )
                        {
                            tIdMat( Iv ) = 1;
                        }
                    }

                    Matrix< IndexMat > tHangingNodeIdentifier( tNumVertices, 1, 0 );
                    if ( !tCluster->is_trivial() )
                    {
                        Matrix< IndexMat > tHangingNodeIndices = tCluster->get_hanging_nodes();

                        print( tHangingNodeIndices, "tHangingNodeIndices" );

                        for ( uint Iv = 0; Iv < tHangingNodeIndices.numel(); Iv++ )
                        {
                            tHangingNodeIdentifier( tHangingNodeIndices( Iv ) ) = 1;
                        }
                    }


                    // epsilon to count T-Matrix
                    real tEpsilon = 1e-12;

                    // loop over the vertices on the treated mesh cluster
                    for ( uint Iv = 0; Iv < tNumNodes; Iv++ )
                    {
                        tSpaceInterpolator.set_space_time( trans( tLocalCoords.get_row( Iv ) ) );

                        const Matrix< DDRMat > &tN = tSpaceInterpolator.NXi();

                        moris_id tIGVertexId    = tIGVertices( Iv )->get_id();
                        moris_id tIGVertexIndex = tIGVertices( Iv )->get_index();

                        uint tNCols = tN.n_cols();

                        tMPCs( tIGVertexIndex ).set_size( tNCols, 1, -1.0 );
                        tNodeDOFs( tIGVertexIndex ).set_size( tNCols, 1, gNoID );

                        std::cout << "tIGVertexId: " << tIGVertexId << " " << tIGVertexIndex << std::endl;

                        if ( tHangingNodeIdentifier( tIGVertexIndex ) == 1 )
                        {
                            // fixme add hanging - hanging node

                            uint tCount = 0;
                            // loop over all nonzero entries
                            for ( uint i = 0; i < tNCols; i++ )
                            {
                                if ( std::abs( tN( i ) ) > tEpsilon )
                                {
                                    // copy entry of T-Matrix
                                    tMPCs( tIGVertexIndex )( tCount ) = tN( i );

                                    // copy pointer of dof and convert to mtk::Vertex
                                    tNodeDOFs( tIGVertexIndex )( tCount++ ) = tIGVertices( i )->get_id();
                                }
                            }

                            //                                tMPCs.resize( tCount, 1 );
                            //                                tNodeDOFs.resize( tCount,1 );
                        }
                        else
                        {
                            if ( tIdMat( Iv ) == 1 )
                            {
                                for ( uint Ib = 0; Ib < tBSToIPWeights( tIGVertexId ).numel(); Ib++ )
                                {
                                    tMPCs( tIGVertexIndex )( Ib )     = tBSToIPWeights( tIGVertexId )( Ib );
                                    tNodeDOFs( tIGVertexIndex )( Ib ) = tBSToIPIds( tIGVertexId )( Ib );
                                }
                            }
                            else
                            {
                                tMPCs( tIGVertexIndex )( 0 )     = 1.0;
                                tNodeDOFs( tIGVertexIndex )( 0 ) = tIGVertexId;
                            }
                            //                                tMPCs( tIGVertexIndex ).resize( 1, 1 );
                            //                                tNodeDOFs( tIGVertexIndex ).resize( 1,1 );
                        }
                    }
                }
            }
        }

        print( tNodeDOFs, "tNodeDOFs" );
        print( tMPCs, "tMPCs" );

        Matrix< IdMat >  tIDs( 1, tNumVertices );
        Matrix< IdMat >  tMPCIDs( tMPCs( 0 ).numel(), tNumVertices );
        Matrix< DDRMat > tMPCWeightss( tMPCs( 0 ).numel(), tNumVertices );

        for ( uint Ik = 0; Ik < tNumVertices; Ik++ )
        {
            tIDs( Ik ) = static_cast< int >( Ik ) + 1;

            for ( uint Ii = 0; Ii < tMPCs( 0 ).numel(); Ii++ )
            {
                tMPCIDs( Ii, Ik )      = tNodeDOFs( Ik )( Ii );
                tMPCWeightss( Ii, Ik ) = tMPCs( Ik )( Ii );
            }
        }

        //            // add order to path
        //            std::string tFilePath =    aFilePath.substr(0,aFilePath.find_last_of(".")) // base path
        //                                                                                                              + "_" + std::to_string( tMesh->get_order() ) // rank of this processor
        //            +  aFilePath.substr( aFilePath.find_last_of("."), aFilePath.length() );

        // make path parallel
        aFileName = parallelize_path( aFileName );

        // Create a new file using default properties
        hid_t tFileID = H5Fcreate( aFileName.c_str(),
                H5F_ACC_TRUNC,
                H5P_DEFAULT,
                H5P_DEFAULT );

        // error handler
        herr_t tStatus;

        // save ids to file
        save_matrix_to_hdf5_file(
                tFileID,
                "NodeID",
                tIDs,
                tStatus );

        // generate label
        std::string tLabel = "MPC_IDs";

        // save ids to file
        save_matrix_to_hdf5_file(
                tFileID,
                tLabel,
                tMPCIDs,
                tStatus );

        // generate  label
        tLabel = "MPC_weights";

        // save weights to file
        save_matrix_to_hdf5_file(
                tFileID,
                tLabel,
                tMPCWeightss,
                tStatus );

        // close file
        tStatus = H5Fclose( tFileID );
    }

    // ----------------------------------------------------------------------------

    void
    Integration_Mesh::create_MPC_maps(
            Matrix< IdMat > &tBSToIPMap,
            Matrix< IdMat > &tIPToIGMap ) const
    {
        Matrix< DDSMat > tIdentifierMatBS( tBSToIPMap.numel(), 1, 0 );
        Matrix< DDSMat > tIdentifierMatIP( tIPToIGMap.numel(), 1, 0 );

        // loop over all bulk sets
        for ( uint Ik = 0; Ik < this->get_num_blocks(); Ik++ )
        {
            // get num clusters on set
            uint tNumClustersOnSet = this->get_set_by_index( static_cast< moris_index >( Ik ) )->get_num_clusters_on_set();

            if ( tNumClustersOnSet > 0 )
            {
                // loop over all clusters in set
                for ( uint Ii = 0; Ii < tNumClustersOnSet; Ii++ )
                {
                    const Cluster *tCluster = this->get_set_by_index( static_cast< moris_index >( Ik ) )
                                                      ->get_clusters_by_index( static_cast< moris_index >( Ii ) );

                    const moris::mtk::Cell &tInterpolationCell = tCluster->get_interpolation_cell();

                    moris::Cell< Vertex * > tIPVertices = tInterpolationCell.get_vertex_pointers();

                    moris::Cell< moris::mtk::Vertex const * > tIGVertices = tCluster->get_vertices_in_cluster();

                    std::cout << " IGVert: " << tIGVertices.size() << " IPVert: " << tIPVertices.size() << std::endl;

                    for ( uint Ij = 0; Ij < tIPVertices.size(); Ij++ )
                    {
                        MORIS_ASSERT( tIPVertices( Ij )->has_interpolation( 0 ), "Vertex does not have interpolation" );

                        uint tIP_ID = tIPVertices( Ij )->get_id();

                        // build BSpline to iP map
                        if ( tIPVertices( Ij )->get_interpolation( 0 )->get_ids().numel() == 1 )
                        {
                            moris_id tBSId = tIPVertices( Ij )->get_interpolation( 0 )->get_ids()( 0 );

                            if ( tIdentifierMatBS( tBSId ) == 0 )
                            {
                                tBSToIPMap( tBSId ) = tIP_ID;

                                tIdentifierMatBS( tBSId ) = 1;
                            }
                        }

                        // build IP to IG map
                        // assume corner vertices are first 8
                        uint tIG_ID = tIGVertices( Ij )->get_id();

                        if ( tIdentifierMatIP( tIP_ID ) == 0 )
                        {
                            tIPToIGMap( tIP_ID ) = tIG_ID;

                            tIdentifierMatIP( tIP_ID ) = 1;
                        }
                    }
                }
            }
        }
    }

    // ----------------------------------------------------------------------------

    void
    Integration_Mesh::build_hanging_node_MPC(
            moris::Cell< Matrix< IdMat > >  &tBSToIPIds,
            moris::Cell< Matrix< DDRMat > > &tBSToIPWeights,
            const Matrix< IdMat >           &tBSToIPMap,
            const Matrix< IdMat >           &tIPToIGMap )
    {
        // loop over all bulk sets
        for ( uint Ik = 0; Ik < this->get_num_blocks(); Ik++ )
        {
            // get num clusters on set
            uint tNumClustersOnSet = this->get_set_by_index( Ik )->get_num_clusters_on_set();

            if ( tNumClustersOnSet > 0 )
            {
                // loop over all clusters in set
                for ( uint Ii = 0; Ii < tNumClustersOnSet; Ii++ )
                {
                    const Cluster *tCluster = this->get_set_by_index( Ik )->get_clusters_by_index( Ii );

                    const moris::mtk::Cell &tInterpolationCell = tCluster->get_interpolation_cell();

                    moris::Cell< Vertex * > tIPVertices = tInterpolationCell.get_vertex_pointers();

                    moris::Cell< moris::mtk::Vertex const * > tIGVertices = tCluster->get_vertices_in_cluster();

                    for ( uint Ij = 0; Ij < tIPVertices.size(); Ij++ )
                    {
                        // build BSpline to iP map
                        if ( tIPVertices( Ij )->get_interpolation( 0 )->get_ids().numel() > 1 )
                        {
                            uint tIG_ID = tIGVertices( Ij )->get_id();

                            Matrix< IdMat >  tBSId      = tIPVertices( Ij )->get_interpolation( 0 )->get_ids();
                            Matrix< DDRMat > tBSWeights = *tIPVertices( Ij )->get_interpolation( 0 )->get_weights();

                            tBSToIPIds( tIG_ID ).resize( tBSId.numel(), 1 );
                            tBSToIPWeights( tIG_ID ).resize( tBSId.numel(), 1 );

                            for ( uint Ia = 0; Ia < tBSId.numel(); Ia++ )
                            {
                                tBSToIPWeights( tIG_ID )( Ia ) = tBSWeights( Ia );
                                tBSToIPIds( tIG_ID )( Ia )     = tIPToIGMap( tBSToIPMap( tBSId( Ia ) ) );
                            }
                        }
                    }
                }
            }
        }
    }

    moris::Cell< moris::mtk::Block_Set * > const &Integration_Mesh::get_block_sets() const
    {
        return mListOfBlocks;
    }


    moris::Cell< moris::mtk::Side_Set * > const &Integration_Mesh::get_side_sets() const
    {
        return mListOfSideSets;
    }

    moris::Cell< moris::mtk::Double_Side_Set * > const &Integration_Mesh::get_double_side_sets() const
    {
        return mListOfDoubleSideSets;
    }

    moris::Cell< moris::mtk::Set * > const &Integration_Mesh::get_sets() const
    {
        return mListOfAllSets;
    }

    moris::Cell< moris::mtk::Set * > const &
    Integration_Mesh::get_list_of_sets( SetType aSetType ) const
    {
        // Determine the set type
        switch ( aSetType )
        {
            // Bulk sets
            case SetType::BULK:
            {
                MORIS_LOG_WARNING(
                        "You are using the deprecated function Integration_Mesh::get_sets( SetType::BULK )"
                        "Consider using get_block_sets() instead" );
                return (moris::Cell< Set * > const &)this->get_block_sets();
            }

            // Side Sets
            case SetType::SIDESET:
            {
                MORIS_LOG_WARNING(
                        "You are using the deprecated function Integration_Mesh::get_sets( SetType::SIDESET )"
                        "Consider using get_side_sets() instead" );
                return (moris::Cell< Set * > const &)this->get_side_sets();
            }

            // Double Sided Sets
            case SetType::DOUBLE_SIDED_SIDESET:
            {
                MORIS_LOG_WARNING(
                        "You are using the deprecated function Integration_Mesh::get_sets( SetType::DOUBLE_SIDED_SIDESET )"
                        "Consider using get_double_side_sets() instead" );
                return (moris::Cell< Set * > const &)this->get_double_side_sets();
            }

            // All sets
            case SetType::UNDEFINED:
            {
                return mListOfAllSets;
            }

            // Incorrect Input
            default:
            {
                MORIS_ERROR( 0, "Incorrect aSetType" );
                auto *tDummyCell = new moris::Cell< moris::mtk::Set * >( 0 );
                return *tDummyCell;
            }
        }
    }

    // ----------------------------------------------------------------------------

    moris::Cell< moris::Cell< moris::mtk::Block_Set * > > const &
    Integration_Mesh::get_color_to_block_sets() const
    {
        return mColorToBlockSet;
    }


    moris::Cell< moris::Cell< moris::mtk::Side_Set * > > const &
    Integration_Mesh::get_color_to_side_sets() const
    {
        return mColorToSideSet;
    }

    moris::Cell< moris::Cell< moris::mtk::Double_Side_Set * > > const &
    Integration_Mesh::get_color_to_double_side_sets() const
    {
        return mColorToDoubleSideSet;
    }

    moris::Cell< moris::Cell< moris::mtk::Set * > > const &
    Integration_Mesh::get_color_to_sets() const
    {
        return mColorToAllSets;
    }

    moris::Cell< moris::Cell< moris::mtk::Set * > > const &Integration_Mesh::get_list_of_set_to_color( SetType aSetType ) const
    {
        // Determine the set type
        switch ( aSetType )
        {
            // Bulk sets
            case SetType::BULK:
            {
                MORIS_LOG_WARNING(
                        "You are using the deprecated function Integration_Mesh::get_list_of_set_to_color( SetType::BULK )"
                        "Consider using get_color_to_block_sets() instead" );
                return (moris::Cell< moris::Cell< Set * > > const &)mColorToBlockSet;
            }

            // Side Sets
            case SetType::SIDESET:
            {
                MORIS_LOG_WARNING(
                        "You are using the deprecated function Integration_Mesh::get_list_of_set_to_color( SetType::SIDESET )"
                        "Consider using get_color_to_side_sets() instead" );
                return (moris::Cell< moris::Cell< Set * > > const &)mColorToSideSet;
            }

            // Double Sided Sets
            case SetType::DOUBLE_SIDED_SIDESET:
            {
                MORIS_LOG_WARNING(
                        "You are using the deprecated function Integration_Mesh::get_list_of_set_to_color( SetType::DOUBLE_SIDED_SIDESET )"
                        "Consider using get_color_to_double_side_sets() instead" );
                return (moris::Cell< moris::Cell< Set * > > const &)mColorToDoubleSideSet;
            }

            // All sets
            case SetType::UNDEFINED:
            {
                return mColorToAllSets;
            }

            // Incorrect Input
            default:
            {
                MORIS_ERROR( 0, "Incorrect aSetType" );
                auto *tDummyCell = new moris::Cell< moris::Cell< moris::mtk::Set * > >( 0 );
                return *tDummyCell;
            }
        }
    }

    // ----------------------------------------------------------------------------

    map< std::string, moris_index > const &
    Integration_Mesh::get_set_name_to_index_map() const
    {
        return mSetNameToIndexMap;
    }

    // ----------------------------------------------------------------------------

    moris_index const &
    Integration_Mesh::get_max_color() const
    {
        return mMaxColor;
    }

    // ----------------------------------------------------------------------------

    void
    Integration_Mesh::delete_visualization_sets()
    {
        // lambda function to determine if the set name has a ghost in it
        auto tIsGhostVisualization = []( moris::mtk::Set *aSet ) -> bool { return std::strstr( aSet->get_set_name().c_str(), "ghost" ); };

        // use erase remove idiom to remove sets that have the name as the ghost
        // FIXME : a proper insert function needs to be implemented that we don't use data
        mListOfBlocks.data().erase( std::remove_if( mListOfBlocks.begin(), mListOfBlocks.end(), tIsGhostVisualization ), mListOfBlocks.end() );

        mListOfSideSets.data().erase( std::remove_if( mListOfSideSets.begin(), mListOfSideSets.end(), tIsGhostVisualization ), mListOfSideSets.end() );

        mListOfAllSets.data().erase( std::remove_if( mListOfAllSets.begin(), mListOfAllSets.end(), tIsGhostVisualization ), mListOfAllSets.end() );
    }
}    // namespace moris::mtk<|MERGE_RESOLUTION|>--- conflicted
+++ resolved
@@ -59,21 +59,10 @@
 
     // ----------------------------------------------------------------------------
 
-<<<<<<< HEAD
-        moris::mtk::Set *
-        Integration_Mesh::get_set_by_name( std::string aSetLabel ) const
-        {
-            if ( !mSetNameToIndexMap.key_exists( aSetLabel ) )
-            {
-                MORIS_ERROR( false, "Integration_Mesh::get_set_by_name - Set with name does not exists: %s", aSetLabel.c_str() );
-            }
-            moris_index tSetIndex = mSetNameToIndexMap.find( aSetLabel );
-=======
     void
     Integration_Mesh::get_Mesh_GEN_map( moris::Cell< moris_index > &aMesh_GEN_map )
     {
         std::cout << "in integrtion mesh class" << std::endl;
->>>>>>> 5260010a
 
         aMesh_GEN_map = this->mMesh_GEN_map;
     }
@@ -91,8 +80,11 @@
     moris::mtk::Set *
     Integration_Mesh::get_set_by_name( std::string aSetLabel ) const
     {
+        if ( !mSetNameToIndexMap.key_exists( aSetLabel ) )
+        {
+            MORIS_ERROR( false, "Integration_Mesh::get_set_by_name - Set with name does not exists: %s", aSetLabel.c_str() );
+        }
         moris_index tSetIndex = mSetNameToIndexMap.find( aSetLabel );
-
         return mListOfAllSets( tSetIndex );
     }
 
