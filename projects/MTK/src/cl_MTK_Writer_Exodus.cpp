--- conflicted
+++ resolved
@@ -698,11 +698,7 @@
             Matrix<IdMat> tNodeMap(mNumNodes, 1, 0);
 
             // when using ad-hoc index map, get processor offset and add 1 as exodus used 1 based indices
-<<<<<<< HEAD
             uint tProcOffset = 1;
-=======
-            uint tProcOffset = 0;
->>>>>>> cf7a7736
             if ( ! mMtkIndexMap )
             {
                 tProcOffset = get_processor_offset(mNumNodes) + 1;
