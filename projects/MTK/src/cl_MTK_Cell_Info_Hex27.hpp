--- conflicted
+++ resolved
@@ -114,36 +114,32 @@
 
         //-----------------------------------------------------------------------------
 
-<<<<<<< HEAD
-    // ----------------------------------------------------------------------------------
+        moris::Cell<moris_index>
+        get_vertex_path_to_entity_rank_and_ordinal(
+            moris_index aVertexOrdinal, 
+            moris_index aOtherEntityOrdinal,
+            moris_index aOtherEntityRank) const;
 
-    moris::Cell<moris_index>
-    get_vertex_path_to_entity_rank_and_ordinal(
-        moris_index aVertexOrdinal, 
-        moris_index aOtherEntityOrdinal,
-        moris_index aOtherEntityRank) const;
+        //-----------------------------------------------------------------------------
 
-    // ----------------------------------------------------------------------------------
+        moris::Cell<moris_index>
+        get_edge_path_to_entity_rank_and_ordinal(
+            moris_index aEdgeOrdinal, 
+            moris_index aOtherEntityOrdinal,
+            moris_index aOtherEntityRank) const;
 
-    moris::Cell<moris_index>
-    get_edge_path_to_entity_rank_and_ordinal(
-        moris_index aEdgeOrdinal, 
-        moris_index aOtherEntityOrdinal,
-        moris_index aOtherEntityRank) const;
+        //-----------------------------------------------------------------------------
+        
+        bool 
+        is_entity_connected_to_facet( 
+            moris_index aFacetOrdinal,
+            moris_index aOtherEntityOrdinal,
+            moris_index aOtherEntityRank) const;
 
-    // ----------------------------------------------------------------------------------
-    
-    bool 
-    is_entity_connected_to_facet( 
-        moris_index aFacetOrdinal,
-        moris_index aOtherEntityOrdinal,
-        moris_index aOtherEntityRank) const;
+        //-----------------------------------------------------------------------------
 
-    //-----------------------------------------------------------------------------
-=======
         moris::uint
         get_adjacent_side_ordinal( moris::uint aSideOrdinal ) const;
->>>>>>> bfca574e
 
         //-----------------------------------------------------------------------------
 
