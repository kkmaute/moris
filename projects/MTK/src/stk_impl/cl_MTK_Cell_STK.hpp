/*
 * cl_MTK_Cell_STK.hpp
 *
 *  Created on: Sep 17, 2018
 *      Author: doble
 */

#ifndef PROJECTS_MTK_SRC_STK_IMPL_CL_MTK_CELL_STK_HPP_
#define PROJECTS_MTK_SRC_STK_IMPL_CL_MTK_CELL_STK_HPP_

#include "typedefs.hpp" //MRS/COR/src
#include "cl_Logger.hpp"
#include "cl_Cell.hpp" //MRS/CON/src
#include "cl_MTK_Vertex_STK.hpp" //MTK/src
#include "cl_MTK_Cell.hpp" //MTK/src
#include "cl_MTK_Enums.hpp" //MTK/src
#include "cl_MTK_Mesh_Core.hpp"
#include "cl_MTK_Tetra4_Connectivity.hpp"
#include "cl_MTK_Hex8_Connectivity.hpp"
#include "fn_cross.hpp"
#include "fn_norm.hpp"
#include "fn_trans.hpp"
#include "op_div.hpp"
//------------------------------------------------------------------------------
namespace moris
{
namespace mtk
{


/**
 * \brief the mtk::Cell class provides the cell information that is
 * provided by the mesh.
 */

class Cell_STK: public moris::mtk::Cell
{
    enum CellTopology    mCellType;
    moris_id             mCellId;
    moris_index          mCellInd;
    moris::Cell<Vertex*> mCellVertices;
    Mesh*                mSTKMeshData;

    //------------------------------------------------------------------------------
public:
    //------------------------------------------------------------------------------

    /**
     * trivial constructor
     */
    Cell_STK(){};

    //------------------------------------------------------------------------------

    /**
     *  constructor
     */
    Cell_STK( enum CellTopology               aCellType,
                   moris_id               aCellId,
                   moris_index            aCellInd,
                   const moris::Cell<Vertex*> & aCellVertices,
                   Mesh* aStkImplementation):
                       mCellId(aCellId),
                       mCellInd(aCellInd),
                       mCellVertices(aCellVertices),
                       mSTKMeshData(aStkImplementation)
    {

    };
    //------------------------------------------------------------------------------

    /**
     * Destructor. Must be virtual.
     */
    ~Cell_STK()
    {
        //                delete mInterpolation;
    };

    //------------------------------------------------------------------------------

    /**
     * returns the domain wide id of the cell
     *
     * @return luint ID
     */
    moris_id
    get_id() const
    {
        return mCellId;
    };

    //------------------------------------------------------------------------------

    /**
     * returns the domain wide id of the cell
     *
     * @return luint ID
     */
    moris_index
    get_index() const
    {
        return mCellInd;
    }

    //------------------------------------------------------------------------------

    /**
     * tells how many vertices are connected to this cell
     */
    uint
    get_number_of_vertices() const
    {
        return mCellVertices.size();
    };

    //------------------------------------------------------------------------------

    /**
     * returns the proc id of the owner of this cell
     * ( this information is needed for STK )
     */
    moris_id
    get_owner() const
    {
        return mSTKMeshData->get_entity_owner( mCellInd, EntityRank::ELEMENT);
    }

    //------------------------------------------------------------------------------

    /**
     * fills a moris::cell with pointers to connected vertices
     */
    moris::Cell< Vertex* >
    get_vertex_pointers() const
    {
        return mCellVertices;
    }

    //------------------------------------------------------------------------------
    /**
     * returns a Matrix with IDs of connected vertices
     */
    Matrix< IdMat >
    get_vertex_ids() const
    {
        size_t tNumVertices = this->get_number_of_vertices();
        Matrix< IdMat > tVertexIds(1, tNumVertices);
        for(size_t i = 0; i<tNumVertices; i++)
        {
            tVertexIds(i) = mCellVertices(i)->get_id();
        }
        return tVertexIds;
    }

    /**
     * returns a Mat with indices of connected vertices
     */
    Matrix< IndexMat >
    get_vertex_inds() const
    {
        size_t tNumVertices = this->get_number_of_vertices();
        Matrix< IndexMat > tVertexInds(1, tNumVertices);
        for(size_t i = 0; i<tNumVertices; i++)
        {
            tVertexInds(i) = mCellVertices(i)->get_index();
        }
        return tVertexInds;
    }

    //------------------------------------------------------------------------------

    /**
     * returns a Matrix of dimension
     * < number of vertices * number of dimensions >
     */
    Matrix< DDRMat >
    get_vertex_coords() const
    {
        size_t tNumVertices = this->get_number_of_vertices();
        Matrix< DDRMat > tVertexCoords(tNumVertices, mSTKMeshData->get_spatial_dim());
        for(size_t i = 0; i<tNumVertices; i++)
        {
            tVertexCoords.set_row(i,mCellVertices(i)->get_coords());
        }
        return tVertexCoords;
    }

    moris::Cell<moris::mtk::Vertex const *>
    get_vertices_on_side_ordinal(moris::moris_index aSideOrdinal) const
    {
        Geometry_Type tGeomType = this->get_geometry_type();

        moris::Cell< Vertex* > tVertices = this->get_vertex_pointers();

        switch(tGeomType)
        {
            case(Geometry_Type::TET):
            {
                if(this->get_number_of_vertices() == 4)
                {
                    MORIS_ASSERT(aSideOrdinal<4,"Side ordinal out of bounds for cell type tet");
                    moris::Matrix<moris::IndexMat> tNodeOrdsOnSide = moris::Tetra4_Connectivity::get_node_to_face_map(aSideOrdinal);

                    moris::Cell<moris::mtk::Vertex const *> tVerticesOnSide(3);
                    tVerticesOnSide(0) = tVertices(tNodeOrdsOnSide(0));
                    tVerticesOnSide(1) = tVertices(tNodeOrdsOnSide(1));
                    tVerticesOnSide(2) = tVertices(tNodeOrdsOnSide(2));
                    return tVerticesOnSide;
                    break;
                }
                else
                {
                    MORIS_ERROR(0,"Invalid geometry type, currently only supports hex8 and tet4");
                    return moris::Cell<moris::mtk::Vertex const *>(0);
                    break;
                }

            }
            case(Geometry_Type::HEX):
            {

                if(this->get_number_of_vertices() == 8)
                {
                    MORIS_ASSERT(aSideOrdinal<6,"Side ordinal out of bounds for cell type hex");
                    moris::Matrix<moris::IndexMat> tNodeOrdsOnSide = moris::Hex8::get_node_to_face_map(aSideOrdinal);

                    moris::Cell<moris::mtk::Vertex const *> tVerticesOnSide(4);
                    tVerticesOnSide(0) = tVertices(tNodeOrdsOnSide(0));
                    tVerticesOnSide(1) = tVertices(tNodeOrdsOnSide(1));
                    tVerticesOnSide(2) = tVertices(tNodeOrdsOnSide(2));
                    tVerticesOnSide(3) = tVertices(tNodeOrdsOnSide(3));
                    return tVerticesOnSide;
                    break;
                }
                else
                {
                    MORIS_ERROR(0,"Invalid geometry type, currently only supports hex8 and tet4");
                    return moris::Cell<moris::mtk::Vertex const *>(0);
                    break;
                }

            }

            default:
                MORIS_ERROR(0,"Invalid geometry type, currently only supports hex8 and tet4");
                return moris::Cell<moris::mtk::Vertex const *>(0);
                break;
        }
    }

    moris::Matrix<moris::DDRMat>
     compute_outward_side_normal(moris::moris_index aSideOrdinal) const
     {

         enum Geometry_Type tGeomType = this->get_geometry_type();

         // Get vector along these edges
         moris::Matrix<moris::DDRMat> tEdge0Vector(3,1);
         moris::Matrix<moris::DDRMat> tEdge1Vector(3,1);


         switch(tGeomType)
         {
             case(Geometry_Type::HEX):
             {
                 MORIS_ERROR(aSideOrdinal<6,"Side ordinal out of bounds.");

<<<<<<< HEAD
 #ifdef DEBUG
                 if(this->get_vertex_pointers().size() > 8)
                 {
                  MORIS_LOG_DEBUG("Warning: this normal computation only valid for flat facets. Ensure your higher order element has flat facets");
                 }
 #endif
=======
#ifdef DEBUG
                if(this->get_vertex_pointers().size() > 8)
                {
                 MORIS_LOG_DEBUG("Warning: this normal computation only valid for flat facets. Ensure your higher order element has flat facets");
                }
#endif

                // get the vertex coordinates
                moris::Matrix<moris::DDRMat> tVertexCoords = this->get_vertex_coords();
>>>>>>> 1aabead2

                 // get the vertex coordinates
                 moris::Matrix<moris::DDRMat> tVertexCoords = this->get_vertex_coords();

<<<<<<< HEAD
                 // Get the nodes which need to be used to compute normal
                 moris::Matrix<moris::IndexMat> tEdgeNodesForNormal = Hex8::get_node_map_outward_normal(aSideOrdinal);
=======
                // Get vector along these edges
                tEdge0Vector = moris::linalg_internal::trans(tVertexCoords.get_row(tEdgeNodesForNormal(1,0)) - tVertexCoords.get_row(tEdgeNodesForNormal(0,0)));
                tEdge1Vector = moris::linalg_internal::trans(tVertexCoords.get_row(tEdgeNodesForNormal(1,1)) - tVertexCoords.get_row(tEdgeNodesForNormal(0,1)));
                break;
            }
            case(Geometry_Type::TET):
            {
                MORIS_ERROR(aSideOrdinal<4,"Side ordinal out of bounds.");

#ifdef DEBUG
                if(this->get_vertex_pointers().size() > 4)
                {
                 MORIS_LOG_DEBUG("Warning: this normal computation only valid for flat facets. Ensure your higher order element has flat facets");
                }
#endif

                // get the vertex coordinates
                moris::Matrix<moris::DDRMat> tVertexCoords = this->get_vertex_coords();

                // Get the nodes which need to be used to compute normal
                moris::Matrix<moris::IndexMat> tEdgeNodesForNormal = Tetra4_Connectivity::get_node_map_outward_normal(aSideOrdinal);

                // Get vector along these edges
                tEdge0Vector = moris::linalg_internal::trans(tVertexCoords.get_row(tEdgeNodesForNormal(1,0)) - tVertexCoords.get_row(tEdgeNodesForNormal(0,0)));
                tEdge1Vector = moris::linalg_internal::trans(tVertexCoords.get_row(tEdgeNodesForNormal(1,1)) - tVertexCoords.get_row(tEdgeNodesForNormal(0,1)));

                break;
            }

            default:
                MORIS_ERROR(0,"Only implemented for hex8 compute_outward_side_normal");
                break;
        }
>>>>>>> 1aabead2

                 // Get vector along these edges
                 tEdge0Vector = moris::linalg_internal::trans(tVertexCoords.get_row(tEdgeNodesForNormal(1,0)) - tVertexCoords.get_row(tEdgeNodesForNormal(0,0)));
                 tEdge1Vector = moris::linalg_internal::trans(tVertexCoords.get_row(tEdgeNodesForNormal(1,1)) - tVertexCoords.get_row(tEdgeNodesForNormal(0,1)));
                 break;
             }
             case(Geometry_Type::TET):
             {
                 MORIS_ERROR(aSideOrdinal<4,"Side ordinal out of bounds.");

 #ifdef DEBUG
                 if(this->get_vertex_pointers().size() > 4)
                 {
                  MORIS_LOG_DEBUG("Warning: this normal computation only valid for flat facets. Ensure your higher order element has flat facets");
                 }
 #endif

                 // get the vertex coordinates
                 moris::Matrix<moris::DDRMat> tVertexCoords = this->get_vertex_coords();

                 // Get the nodes which need to be used to compute normal
                 moris::Matrix<moris::IndexMat> tEdgeNodesForNormal = Tetra4_Connectivity::get_node_map_outward_normal(aSideOrdinal);

                 // Get vector along these edges
                 tEdge0Vector = moris::linalg_internal::trans(tVertexCoords.get_row(tEdgeNodesForNormal(1,0)) - tVertexCoords.get_row(tEdgeNodesForNormal(0,0)));
                 tEdge1Vector = moris::linalg_internal::trans(tVertexCoords.get_row(tEdgeNodesForNormal(1,1)) - tVertexCoords.get_row(tEdgeNodesForNormal(0,1)));

                 break;
             }

             default:
                 MORIS_ERROR(0,"Only implemented for hex8 compute_outward_side_normal");
                 break;
         }

         // Take the cross product to get the normal
         Matrix<DDRMat> tOutwardNormal = moris::cross(tEdge0Vector,tEdge1Vector);

         // Normalize
         Matrix<DDRMat> tUnitOutwardNormal = tOutwardNormal / moris::norm(tOutwardNormal);


         return tUnitOutwardNormal;

     }

    //------------------------------------------------------------------------------

    /**
     * returns an enum that defines the geometry type of the element
     */
    Geometry_Type
    get_geometry_type() const
    {
        //MORIS_ASSERT(false," Cell_STK::get_geometry_type - Not implemented");
        //return Geometry_Type::UNDEFINED;

        //FIXME: only for Lagrange LINE, QUAD, HEX, TET, TRI
        switch ( mSTKMeshData->get_spatial_dim() )
        {
            case ( 1 ) :
                                return Geometry_Type::LINE;
            break;

            case ( 2 ) :
                        {
                uint tNumEdges = mSTKMeshData->get_edges_connected_to_element_loc_inds( this->get_index() ).numel();
                switch ( tNumEdges )
                {
                    case ( 3 ):
                                        return Geometry_Type::TRI;
                    break;

                    case ( 4 ):
                                        return Geometry_Type::QUAD;
                    break;

                    default:
                        return Geometry_Type::UNDEFINED;
                        break;
                }
                break;
                        }

            case ( 3 ) :
                        {
                uint tNumFaces = mSTKMeshData->get_faces_connected_to_element_loc_inds( this->get_index() ).numel();
                switch ( tNumFaces )
                {
                    case ( 4 ):
                                       return Geometry_Type::TET;
                    break;

                    case ( 6 ):
                                       return Geometry_Type::HEX;
                    break;

                    default:
                        return Geometry_Type::UNDEFINED;
                        break;
                }
                break;
                        }

            default :
                return Geometry_Type::UNDEFINED;
                break;
        }
    }

    //------------------------------------------------------------------------------

    /**
     * returns the order of the element
     */
    Interpolation_Order
    get_interpolation_order() const
    {
        MORIS_ASSERT(false,"Cell_STK::get_interpolation_order - Not implemented");
        return Interpolation_Order::UNDEFINED;
    }

};

//------------------------------------------------------------------------------
} /* namespace mtk */
} /* namespace moris */
//------------------------------------------------------------------------------



#endif /* PROJECTS_MTK_SRC_STK_IMPL_CL_MTK_CELL_STK_HPP_ */<|MERGE_RESOLUTION|>--- conflicted
+++ resolved
@@ -266,66 +266,18 @@
              {
                  MORIS_ERROR(aSideOrdinal<6,"Side ordinal out of bounds.");
 
-<<<<<<< HEAD
  #ifdef DEBUG
                  if(this->get_vertex_pointers().size() > 8)
                  {
                   MORIS_LOG_DEBUG("Warning: this normal computation only valid for flat facets. Ensure your higher order element has flat facets");
                  }
  #endif
-=======
-#ifdef DEBUG
-                if(this->get_vertex_pointers().size() > 8)
-                {
-                 MORIS_LOG_DEBUG("Warning: this normal computation only valid for flat facets. Ensure your higher order element has flat facets");
-                }
-#endif
-
-                // get the vertex coordinates
-                moris::Matrix<moris::DDRMat> tVertexCoords = this->get_vertex_coords();
->>>>>>> 1aabead2
 
                  // get the vertex coordinates
                  moris::Matrix<moris::DDRMat> tVertexCoords = this->get_vertex_coords();
 
-<<<<<<< HEAD
                  // Get the nodes which need to be used to compute normal
                  moris::Matrix<moris::IndexMat> tEdgeNodesForNormal = Hex8::get_node_map_outward_normal(aSideOrdinal);
-=======
-                // Get vector along these edges
-                tEdge0Vector = moris::linalg_internal::trans(tVertexCoords.get_row(tEdgeNodesForNormal(1,0)) - tVertexCoords.get_row(tEdgeNodesForNormal(0,0)));
-                tEdge1Vector = moris::linalg_internal::trans(tVertexCoords.get_row(tEdgeNodesForNormal(1,1)) - tVertexCoords.get_row(tEdgeNodesForNormal(0,1)));
-                break;
-            }
-            case(Geometry_Type::TET):
-            {
-                MORIS_ERROR(aSideOrdinal<4,"Side ordinal out of bounds.");
-
-#ifdef DEBUG
-                if(this->get_vertex_pointers().size() > 4)
-                {
-                 MORIS_LOG_DEBUG("Warning: this normal computation only valid for flat facets. Ensure your higher order element has flat facets");
-                }
-#endif
-
-                // get the vertex coordinates
-                moris::Matrix<moris::DDRMat> tVertexCoords = this->get_vertex_coords();
-
-                // Get the nodes which need to be used to compute normal
-                moris::Matrix<moris::IndexMat> tEdgeNodesForNormal = Tetra4_Connectivity::get_node_map_outward_normal(aSideOrdinal);
-
-                // Get vector along these edges
-                tEdge0Vector = moris::linalg_internal::trans(tVertexCoords.get_row(tEdgeNodesForNormal(1,0)) - tVertexCoords.get_row(tEdgeNodesForNormal(0,0)));
-                tEdge1Vector = moris::linalg_internal::trans(tVertexCoords.get_row(tEdgeNodesForNormal(1,1)) - tVertexCoords.get_row(tEdgeNodesForNormal(0,1)));
-
-                break;
-            }
-
-            default:
-                MORIS_ERROR(0,"Only implemented for hex8 compute_outward_side_normal");
-                break;
-        }
->>>>>>> 1aabead2
 
                  // Get vector along these edges
                  tEdge0Vector = moris::linalg_internal::trans(tVertexCoords.get_row(tEdgeNodesForNormal(1,0)) - tVertexCoords.get_row(tEdgeNodesForNormal(0,0)));
@@ -387,48 +339,48 @@
         switch ( mSTKMeshData->get_spatial_dim() )
         {
             case ( 1 ) :
-                                return Geometry_Type::LINE;
-            break;
+                return Geometry_Type::LINE;
+                break;
 
             case ( 2 ) :
-                        {
+            {
                 uint tNumEdges = mSTKMeshData->get_edges_connected_to_element_loc_inds( this->get_index() ).numel();
                 switch ( tNumEdges )
                 {
                     case ( 3 ):
-                                        return Geometry_Type::TRI;
-                    break;
+                        return Geometry_Type::TRI;
+                        break;
 
                     case ( 4 ):
-                                        return Geometry_Type::QUAD;
-                    break;
+                        return Geometry_Type::QUAD;
+                        break;
 
                     default:
                         return Geometry_Type::UNDEFINED;
                         break;
                 }
                 break;
-                        }
+            }
 
             case ( 3 ) :
-                        {
+            {
                 uint tNumFaces = mSTKMeshData->get_faces_connected_to_element_loc_inds( this->get_index() ).numel();
                 switch ( tNumFaces )
                 {
                     case ( 4 ):
-                                       return Geometry_Type::TET;
-                    break;
+                        return Geometry_Type::TET;
+                        break;
 
                     case ( 6 ):
-                                       return Geometry_Type::HEX;
-                    break;
+                        return Geometry_Type::HEX;
+                        break;
 
                     default:
                         return Geometry_Type::UNDEFINED;
                         break;
                 }
                 break;
-                        }
+            }
 
             default :
                 return Geometry_Type::UNDEFINED;
