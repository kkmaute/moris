--- conflicted
+++ resolved
@@ -10,11 +10,7 @@
     void
     Node_Interpolation_STK::set_weights( const Matrix< DDRMat > & aTMatrix )
     {
-<<<<<<< HEAD
-        mWeightsParent = aTMatrix;
-=======
         mWeights = aTMatrix;
->>>>>>> 3aad5977
     }
 
 // ----------------------------------------------------------------------------
