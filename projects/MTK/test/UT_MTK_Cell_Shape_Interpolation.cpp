/*
 * UT_MTK_Cell_Shape_Interpolation.cpp
 *
 *  Created on: Apr. 8, 2021
 *      Author: gates
 */

#include "catch.hpp"
#include "cl_Communication_Tools.hpp"

// base class
#include "cl_MTK_Mesh_Factory.hpp"
#include "cl_MTK_Cell.hpp"
#include "cl_MTK_Mesh_Core_STK.hpp"
#include "cl_MTK_Cell_STK.hpp"
#include "cl_Mesh_Enums.hpp"
#include "cl_MTK_Vertex_STK.hpp"
#include "cl_MTK_Cell_Info_Quad4.hpp"
#include "cl_MTK_Cell_Info_Tri3.hpp"
#include "cl_MTK_Cell_Info_Hex8.hpp"
#include "cl_MTK_Cell_Info_Tet4.hpp"
#include "cl_MTK_Enums.hpp"
#include "cl_MTK_Cell_Info.hpp"
#include "IP/cl_MTK_Space_Interpolator.hpp"

// linalg includes
#include "cl_Matrix.hpp"
#include "op_equal_equal.hpp"
#include "fn_all_true.hpp"
#include "fn_reindex_mat.hpp"

namespace moris
{
    namespace mtk
    {

        TEST_CASE("MTK Hex8 Rectangular", "[MTK],[Rect_Hex8]")
        {
            if (par_size() <= 1)
            {
                // define a HEX8 space element, i.e. space coordinates xHat
                Matrix<DDRMat> tXHat = {{0.0, 0.0, 0.0},
                                        {1.2, 0.0, 0.0},
                                        {1.2, 1.0, 0.0},
                                        {0.0, 1.0, 0.0},
                                        {0.0, 0.0, 1.5},
                                        {1.2, 0.0, 1.5},
                                        {1.2, 1.0, 1.5},
                                        {0.0, 1.0, 1.5}};

                // the HEX8 interpolation element in space and time param coordinates xiHat
                Matrix<DDRMat> tXiHat = {{-1.0, -1.0, -1.0},
                                         {1.0, -1.0, -1.0},
                                         {1.0, 1.0, -1.0},
                                         {-1.0, 1.0, -1.0},
                                         {-1.0, -1.0, 1.0},
                                         {1.0, -1.0, 1.0},
                                         {1.0, 1.0, 1.0},
                                         {-1.0, 1.0, 1.0}};

                // integration mesh interpolation rule
                Interpolation_Rule tInterpRule(Geometry_Type::HEX,
                                               Interpolation_Type::LAGRANGE,
                                               Interpolation_Order::LINEAR,
                                               Interpolation_Type::LAGRANGE,
                                               Interpolation_Order::QUADRATIC);

                // create a space interpolator
                Space_Interpolator tSpaceInterpolator(tInterpRule);

                // set the coefficients xHat, tHat
                tSpaceInterpolator.set_space_coeff(tXHat);

                // set the coefficients xiHat, tauHat
                tSpaceInterpolator.set_space_param_coeff(tXiHat);

                // Interpolation location
                Matrix<DDRMat> tX = {{0.4}, {0.4}, {0.4}};

                // Set the space
                tSpaceInterpolator.set_space(tX);

                // calculating det J and inv J
                real tDetJ = tSpaceInterpolator.space_det_J();
                Matrix<DDRMat> tInvJac = tSpaceInterpolator.inverse_space_jacobian();

<<<<<<< HEAD
                // setting rectangular space interpolator ----------
=======
                // setting rectangular flag
                tSpaceInterpolator.set_cell_shape( CellShape::RECTANGULAR );
                tSpaceInterpolator.reset_eval_flags();
>>>>>>> 1abe4cf0

                // create a space interpolator
                Space_Interpolator tSpaceInterpolatorRect(
                    tInterpRule,
                    CellShape::RECTANGULAR );

                // set the coefficients xHat, tHat
                tSpaceInterpolatorRect.set_space_coeff(tXHat);

                // set the coefficients xiHat, tauHat
                tSpaceInterpolatorRect.set_space_param_coeff(tXiHat);

                // Set the space
                tSpaceInterpolatorRect.set_space(tX);

                // calculating detJ and inv J using rectangular calc
                real tDetJ_Rect = tSpaceInterpolatorRect.space_det_J();
                Matrix<DDRMat> tInvJac_Rect = tSpaceInterpolatorRect.inverse_space_jacobian();

                // checking det J calc
                CHECK(tDetJ == Approx(tDetJ_Rect));

                // checking inverse jacobian
                for (uint i = 0; i <= 2; i++)
                {
                    for (uint j = 0; j <= 2; j++)
                    {
                        CHECK(tInvJac(i, j) == Approx(tInvJac_Rect(i, j)));
                    }
                }
            }
        }

        TEST_CASE("MTK Quad4 Rectangular", "[MTK],[Rect_Quad4]")
        {
            if (par_size() <= 1)
            {
                // define a QUAD4 space element, i.e. space coordinates xHat
                Matrix<DDRMat> tXHat = {{0.0, 0.0}, {1.0, 0.0}, {1.0, 1.5}, {0.0, 1.5}};

                // the QUAD4 interpolation element in space and time param coordinates xiHat
                Matrix<DDRMat> tXiHat = {{-1.0, -1.0}, {1.0, -1.0}, {1.0, 1.0}, {-1.0, 1.0}};

                // integration mesh interpolation rule
                Interpolation_Rule tInterpRule(Geometry_Type::QUAD,
                                               Interpolation_Type::LAGRANGE,
                                               Interpolation_Order::LINEAR,
                                               Interpolation_Type::LAGRANGE,
                                               Interpolation_Order::QUADRATIC);

                // create a space interpolator
                Space_Interpolator tSpaceInterpolator(tInterpRule);

                // set the coefficients xHat, tHat
                tSpaceInterpolator.set_space_coeff(tXHat);

                // set the coefficients xiHat, tauHat
                tSpaceInterpolator.set_space_param_coeff(tXiHat);

                // Interpolation location
                Matrix<DDRMat> tX = {{0.4}, {0.4}};

                // Set the space
                tSpaceInterpolator.set_space(tX);

                // calculating detJ and the inverse jacobian
                real tDetJ = tSpaceInterpolator.space_det_J();
                Matrix<DDRMat> tInvJac = tSpaceInterpolator.inverse_space_jacobian();

<<<<<<< HEAD
                // setting rectangular space interpolator ----------

                // create a space interpolator
                Space_Interpolator tSpaceInterpolatorRect(
                    tInterpRule,
                    CellShape::RECTANGULAR );

                // set the coefficients xHat, tHat
                tSpaceInterpolatorRect.set_space_coeff(tXHat);

                // set the coefficients xiHat, tauHat
                tSpaceInterpolatorRect.set_space_param_coeff(tXiHat);

                // Set the space
                tSpaceInterpolatorRect.set_space(tX);
=======
                // setting rectangular flag
                tSpaceInterpolator.set_cell_shape( CellShape::RECTANGULAR );
                tSpaceInterpolator.reset_eval_flags();
>>>>>>> 1abe4cf0

                // calculating detJ and inv J using rectangular calc
                real tDetJ_Rect = tSpaceInterpolatorRect.space_det_J();
                Matrix<DDRMat> tInvJac_Rect = tSpaceInterpolatorRect.inverse_space_jacobian();

                // checking det j
                CHECK(tDetJ == Approx(tDetJ_Rect));

                // checking inverse jacobian
                for (uint i = 0; i <= 1; i++)
                {
                    for (uint j = 0; j <= 1; j++)
                    {
                        CHECK(tInvJac(i, j) == Approx(tInvJac_Rect(i, j)));
                    }
                }
            }
        }

    } // namespace mtk
} // namespace moris<|MERGE_RESOLUTION|>--- conflicted
+++ resolved
@@ -84,13 +84,7 @@
                 real tDetJ = tSpaceInterpolator.space_det_J();
                 Matrix<DDRMat> tInvJac = tSpaceInterpolator.inverse_space_jacobian();
 
-<<<<<<< HEAD
                 // setting rectangular space interpolator ----------
-=======
-                // setting rectangular flag
-                tSpaceInterpolator.set_cell_shape( CellShape::RECTANGULAR );
-                tSpaceInterpolator.reset_eval_flags();
->>>>>>> 1abe4cf0
 
                 // create a space interpolator
                 Space_Interpolator tSpaceInterpolatorRect(
@@ -160,7 +154,6 @@
                 real tDetJ = tSpaceInterpolator.space_det_J();
                 Matrix<DDRMat> tInvJac = tSpaceInterpolator.inverse_space_jacobian();
 
-<<<<<<< HEAD
                 // setting rectangular space interpolator ----------
 
                 // create a space interpolator
@@ -176,11 +169,6 @@
 
                 // Set the space
                 tSpaceInterpolatorRect.set_space(tX);
-=======
-                // setting rectangular flag
-                tSpaceInterpolator.set_cell_shape( CellShape::RECTANGULAR );
-                tSpaceInterpolator.reset_eval_flags();
->>>>>>> 1abe4cf0
 
                 // calculating detJ and inv J using rectangular calc
                 real tDetJ_Rect = tSpaceInterpolatorRect.space_det_J();
