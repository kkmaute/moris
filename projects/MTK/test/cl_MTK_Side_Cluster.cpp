/*
 * Copyright (c) 2022 University of Colorado
 * Licensed under the MIT license. See LICENSE.txt file in the MORIS root for details.
 *
 *------------------------------------------------------------------------------------
 *
 * cl_MTK_Side_Cluster.cpp
 *
 */

#include <catch.hpp>
#include <iostream>

#include "cl_MTK_Side_Cluster.hpp"
#include "cl_MTK_Side_Cluster_Input.hpp"
// MORIS project header files.
#include "algorithms.hpp"
#include "cl_MTK_Mesh.hpp"    // MTK/src
#include "cl_MTK_Mesh_Data_Input.hpp"
#include "cl_MTK_Mesh_Factory.hpp"
#include "cl_Communication_Tools.hpp"    // COM/src

#include "fn_all_true.hpp"
#include "fn_trans.hpp"
#include "op_equal_equal.hpp"
// ----------------------------------------------------------------------------
<<<<<<< HEAD
namespace moris
{
    namespace mtk
=======

namespace moris::mtk
{

TEST_CASE( "MTK Single Side Cluster", "[MTK_Side_Cluster]" )
{
    // This unit test is on the surrogate model from XTK. It contains cell clusters and side clustering data

    uint p_size = moris::par_size();

    if( p_size == 1 ) // specify it is a serial test only
>>>>>>> 2a6eab6b
    {

        TEST_CASE( "MTK Single Side Cluster", "[MTK_Side_Cluster]" )
        {
            // This unit test is on the surrogate model from XTK. It contains cell clusters and side clustering data

            uint p_size = moris::par_size();

            if ( p_size == 1 )    // specify it is a serial test only
            {
                // setup the interpolation mesh
                std::string         tInterpString = "generated:1x1x4";
                Interpolation_Mesh *tInterpMesh1  = create_interpolation_mesh( MeshType::STK, tInterpString );

                // setup the integration mesh
                // Define the Integration Mesh (from data from xtk)
                Matrix< DDRMat >   tNodeCoordinates      = { { 0, 0, 0 }, { 1, 0, 0 }, { 0, 1, 0 }, { 1, 1, 0 }, { 0, 0, 1 }, { 1, 0, 1 }, { 0, 1, 1 }, { 1, 1, 1 }, { 0, 0, 2 }, { 1, 0, 2 }, { 0, 1, 2 }, { 1, 1, 2 }, { 0, 0, 3 }, { 1, 0, 3 }, { 0, 1, 3 }, { 1, 1, 3 }, { 0, 0, 4 }, { 1, 0, 4 }, { 0, 1, 4 }, { 1, 1, 4 }, { 0.5, 0, 3.5 }, { 1, 0.5, 3.5 }, { 0.5, 1, 3.5 }, { 0, 0.5, 3.5 }, { 0.5, 0.5, 3 }, { 0.5, 0.5, 4 }, { 0.5, 0.5, 3.5 }, { 0.1, 0, 3.1 }, { 0.9, 0, 3.1 }, { 0.1, 0.1, 3.1 }, { 0.9, 0.1, 3.1 }, { 1, 0, 3.1 }, { 0, 0, 3.1 }, { 1, 0.1, 3.1 }, { 1, 0.9, 3.1 }, { 0.9, 0.9, 3.1 }, { 1, 1, 3.1 }, { 0.9, 1, 3.1 }, { 0.1, 1, 3.1 }, { 0.1, 0.9, 3.1 }, { 0, 1, 3.1 }, { 0, 0.9, 3.1 }, { 0, 0.1, 3.1 }, { 0.5, 0.5, 3.1 } };
                Matrix< IndexMat > tLocalToGlobalNodeMap = { { 1, 2, 3, 4, 5, 6, 7, 8, 9, 10, 11, 12, 13, 14, 15, 16, 17, 18, 19, 20, 21, 22, 23, 24, 25, 26, 27, 28, 29, 30, 31, 32, 33, 34, 35, 36, 37, 38, 39, 40, 41, 42, 43, 44 } };

                Matrix< IndexMat > tInterpElemsAsIntegCellIds     = { { 1, 2, 3, 4 } };
                Matrix< IndexMat > tInterpElemsAsIntegCellToNodes = { { 1, 2, 4, 3, 5, 6, 8, 7 }, { 5, 6, 8, 7, 9, 10, 12, 11 }, { 9, 10, 12, 11, 13, 14, 16, 15 }, { 13, 14, 16, 15, 17, 18, 20, 19 } };

                // Tetrathedral cells in material phase 1
                Matrix< IndexMat > tCellIdsPhase0    = { { 6, 8, 10, 12, 14, 16, 17, 18, 20, 31, 32, 33, 42, 43, 44, 53, 54, 55, 62, 63, 73, 74, 75, 76, 77, 78, 79, 80, 81, 82, 83, 84 } };
                Matrix< IndexMat > tCellToNodePhase0 = { { 29, 14, 31, 32 }, { 13, 28, 30, 33 }, { 35, 16, 36, 37 }, { 14, 31, 32, 34 }, { 16, 36, 37, 38 }, { 39, 15, 40, 41 }, { 13, 30, 40, 43 }, { 15, 40, 41, 42 }, { 30, 13, 33, 43 }, { 13, 14, 31, 29 }, { 28, 13, 31, 29 }, { 13, 28, 31, 30 }, { 16, 14, 35, 36 }, { 14, 31, 34, 36 }, { 14, 34, 35, 36 }, { 15, 16, 39, 40 }, { 16, 36, 38, 40 }, { 16, 38, 39, 40 }, { 15, 13, 40, 43 }, { 15, 40, 42, 43 }, { 13, 30, 31, 44 }, { 14, 13, 31, 44 }, { 25, 13, 14, 44 }, { 14, 31, 36, 44 }, { 16, 14, 36, 44 }, { 25, 14, 16, 44 }, { 16, 36, 40, 44 }, { 15, 16, 40, 44 }, { 25, 16, 15, 44 }, { 30, 13, 40, 44 }, { 13, 15, 40, 44 }, { 13, 25, 15, 44 } };

                // Tetrathedral cells in material phase 1
                Matrix< IndexMat > tCellToNodeGhost0 = { { 21, 27, 31, 30 }, { 17, 18, 21, 27 }, { 31, 27, 34, 36 }, { 18, 20, 22, 27 }, { 36, 27, 38, 40 }, { 20, 19, 23, 27 }, { 17, 24, 19, 27 }, { 30, 27, 31, 44 }, { 31, 27, 36, 44 }, { 36, 27, 40, 44 }, { 27, 30, 40, 44 }, { 17, 26, 18, 27 }, { 18, 26, 20, 27 }, { 20, 26, 19, 27 }, { 17, 19, 26, 27 }, { 21, 28, 30, 31 }, { 21, 28, 31, 29 }, { 21, 29, 31, 32 }, { 27, 21, 31, 32 }, { 18, 21, 27, 32 }, { 28, 21, 30, 33 }, { 21, 27, 30, 33 }, { 21, 17, 27, 33 }, { 27, 22, 34, 36 }, { 34, 22, 35, 36 }, { 22, 35, 36, 37 }, { 27, 22, 36, 37 }, { 20, 22, 27, 37 }, { 31, 27, 32, 34 }, { 27, 18, 32, 34 }, { 27, 22, 18, 34 }, { 27, 23, 38, 40 }, { 38, 23, 39, 40 }, { 36, 27, 37, 38 }, { 27, 20, 37, 38 }, { 27, 23, 20, 38 }, { 23, 39, 40, 41 }, { 27, 23, 40, 41 }, { 19, 23, 27, 41 }, { 27, 24, 42, 43 }, { 30, 27, 40, 43 }, { 40, 27, 42, 43 }, { 40, 27, 41, 42 }, { 27, 19, 41, 42 }, { 27, 24, 19, 42 }, { 27, 30, 33, 43 }, { 17, 27, 33, 43 }, { 24, 27, 17, 43 } };
                Matrix< IndexMat > tCellIdsGhost0    = { { 5, 7, 9, 11, 13, 15, 19, 21, 22, 23, 24, 25, 26, 27, 28, 29, 30, 34, 35, 36, 37, 38, 39, 40, 41, 45, 46, 47, 48, 49, 50, 51, 52, 56, 57, 58, 59, 60, 61, 64, 65, 66, 67, 68, 69, 70, 71, 72 } };

                moris::mtk::MtkSetsInfo tMtkMeshSets;
                // Define side sets on the integration mesh (i.e. fixed bc, interface and ghost)

                // interface side set (all placed in a single cluster)
                moris::mtk::MtkSideSetInfo tInterfaceSideSet;
                Matrix< IndexMat >         tInterfaceElemIdandSideOrd = { { 6, 2 }, { 8, 1 }, { 9, 2 }, { 10, 2 }, { 12, 1 }, { 13, 2 }, { 14, 1 }, { 16, 2 }, { 17, 1 }, { 18, 1 }, { 20, 2 }, { 21, 2 }, { 22, 2 }, { 23, 2 }, { 24, 1 }, { 29, 1 }, { 30, 1 }, { 32, 2 }, { 33, 1 }, { 34, 1 }, { 37, 2 }, { 41, 2 }, { 43, 1 }, { 44, 1 }, { 45, 1 }, { 48, 2 }, { 52, 2 }, { 54, 1 }, { 55, 1 }, { 56, 2 }, { 59, 1 }, { 63, 1 }, { 65, 2 }, { 66, 2 }, { 67, 2 }, { 70, 1 }, { 73, 1 }, { 76, 1 }, { 79, 1 }, { 82, 2 } };

                tInterfaceSideSet.mElemIdsAndSideOrds = &tInterfaceElemIdandSideOrd;
                tInterfaceSideSet.mSideSetName        = "iside";
                tMtkMeshSets.add_side_set( &tInterfaceSideSet );

                // Fixed bc (trivial side cluster)
                moris::mtk::MtkSideSetInfo tFixed;
                Matrix< IndexMat >         tFixedElementsAndOrds = { { 1, 4 } };
                tFixed.mElemIdsAndSideOrds                       = &tFixedElementsAndOrds;
                tFixed.mSideSetName                              = "fixed";
                tMtkMeshSets.add_side_set( &tFixed );

                // Fixed bc (trivial side cluster)
                moris::mtk::MtkSideSetInfo tGhost;
                Matrix< IndexMat >         tGhostCellAndOrds = { { 3, 5 }, { 4, 4 } };
                tGhost.mElemIdsAndSideOrds                   = &tGhostCellAndOrds;
                tGhost.mSideSetName                          = "ghost_facets";
                tMtkMeshSets.add_side_set( &tGhost );

                // add block sets (Still in the mesh but not tested here)
                // Tet Cells in Omega 0
                moris::mtk::MtkBlockSetInfo tOmega0BlockSetTet;
                tOmega0BlockSetTet.mCellIdsInSet = &tCellIdsPhase0;
                tOmega0BlockSetTet.mBlockSetName = "Omega_0_tets";
                tOmega0BlockSetTet.mBlockSetTopo = CellTopology::TET4;
                tMtkMeshSets.add_block_set( &tOmega0BlockSetTet );

                // Hex Cells in Omega 0
                Matrix< IdMat >             tOmega0HexCellIds = { { 1, 2, 3 } };
                moris::mtk::MtkBlockSetInfo tOmega0BlockSetHex;
                tOmega0BlockSetHex.mCellIdsInSet = &tOmega0HexCellIds;
                tOmega0BlockSetHex.mBlockSetName = "Omega_0_hex";
                tOmega0BlockSetHex.mBlockSetTopo = CellTopology::HEX8;
                tMtkMeshSets.add_block_set( &tOmega0BlockSetHex );

                // Cells in the ghost domain of omega 1
                moris::mtk::MtkBlockSetInfo tOmega0GhostBlockSetTet;
                tOmega0GhostBlockSetTet.mCellIdsInSet = &tCellIdsGhost0;
                tOmega0GhostBlockSetTet.mBlockSetName = "Omega_0_Ghost";
                tOmega0GhostBlockSetTet.mBlockSetTopo = CellTopology::TET4;
                tMtkMeshSets.add_block_set( &tOmega0GhostBlockSetTet );

                // Integration Cells for Ghost penalization only
                Matrix< IdMat >             tGhostCellIds = { { 3, 4 } };
                moris::mtk::MtkBlockSetInfo tCellsForGhost;
                tCellsForGhost.mCellIdsInSet = &tGhostCellIds;
                tCellsForGhost.mBlockSetName = "Ghost_Cells_0";
                tCellsForGhost.mBlockSetTopo = CellTopology::HEX8;
                tMtkMeshSets.add_block_set( &tCellsForGhost );

                // Mesh data input structure
                moris::mtk::MtkMeshData tMeshDataInput( 3 );

                moris::uint     tSpatialDim = 3;
                Matrix< IdMat > tNodeOwner( 1, tNodeCoordinates.n_rows(), moris::par_rank() );
                tMeshDataInput.ElemConn( 0 )             = &tInterpElemsAsIntegCellToNodes;
                tMeshDataInput.ElemConn( 1 )             = &tCellToNodePhase0;
                tMeshDataInput.ElemConn( 2 )             = &tCellToNodeGhost0;
                tMeshDataInput.LocaltoGlobalElemMap( 0 ) = ( &tInterpElemsAsIntegCellIds );
                tMeshDataInput.LocaltoGlobalElemMap( 1 ) = ( &tCellIdsPhase0 );
                tMeshDataInput.LocaltoGlobalElemMap( 2 ) = ( &tCellIdsGhost0 );
                tMeshDataInput.CreateAllEdgesAndFaces    = true;
                tMeshDataInput.Verbose                   = false;
                tMeshDataInput.SpatialDim                = &tSpatialDim;
                tMeshDataInput.NodeCoords                = &tNodeCoordinates;
                tMeshDataInput.NodeProcOwner             = &tNodeOwner;
                tMeshDataInput.LocaltoGlobalNodeMap      = &tLocalToGlobalNodeMap;
                tMeshDataInput.SetsInfo                  = &tMtkMeshSets;
                tMeshDataInput.MarkNoBlockForIO          = false;

                // ---------------------------------------
                // CELL CLUSTERING
                // ---------------------------------------

                // Get the 4th cell from interpolation mesh and add a cell cluster to it)
                moris::moris_id   tInterpCellIndex = 3;
                moris::mtk::Cell *tInterpCell      = &tInterpMesh1->get_mtk_cell( tInterpCellIndex );

                // setup integration mesh
                // Cells and cell topology in material phase 0
                // Tetrathedral cells in material phase 1
                Matrix< IndexMat > tCellIdsCluster1Material = { { 6, 8, 10, 12, 14, 16, 17, 18, 20, 31, 32, 33, 42, 43, 44, 53, 54, 55, 62, 63, 73, 74, 75, 76, 77, 78, 79, 80, 81, 82, 83, 84 } };

                // Tetrathedral cells in material phase 0 void
                Matrix< IndexMat > tCellIdsCluster1Void = {{ 5, 7, 9, 11, 13, 15, 19, 21, 22, 23, 24, 25, 26, 27, 28, 29, 30, 34, 35, 36, 37, 38, 39, 40, 41, 45, 46, 47, 48, 49, 50, 51, 52, 56, 57, 58, 59, 60, 61, 64, 65, 66, 67, 68, 69, 70, 71, 72 } };

                // local coordinates
                // element level parameter
                Matrix< IdMat >  tVertexIDsInCluster            = { { 13, 14, 16, 15, 17, 18, 20, 19, 21, 22, 23, 24, 25, 26, 27, 28, 29, 30, 31, 32, 33, 34, 35, 36, 37, 38, 39, 40, 41, 42, 43, 44 } };
                Matrix< DDRMat > tLocalCoordinatesWrtInterpCell = { { -1, -1, -1 }, { 1, -1, -1 }, { 1, 1, -1 }, { -1, 1, -1 }, { -1, -1, 1 }, { 1, -1, 1 }, { 1, 1, 1 }, { -1, 1, 1 }, { 0, -1, 0 }, { 1, 0, 0 }, { 0, 1, 0 }, { -1, 0, 0 }, { 0, 0, -1 }, { 0, 0, 1 }, { 0, 0, 0 }, { -0.8, -1, -0.8 }, { 0.8, -1, -0.8 }, { -0.8, -0.8, -0.8 }, { 0.8, -0.8, -0.8 }, { 1, -1, -0.8 }, { -1, -1, -0.8 }, { 1, -0.8, -0.8 }, { 1, 0.8, -0.8 }, { 0.8, 0.8, -0.8 }, { 1, 1, -0.8 }, { 0.8, 1, -0.8 }, { -0.8, 1, -0.8 }, { -0.8, 0.8, -0.8 }, { -1, 1, -0.8 }, { -1, 0.8, -0.8 }, { -1, -0.8, -0.8 }, { 0, 0, -0.8 } };

                // setup cluster data
                Cell_Cluster_Input tCellClusterInput;
                tCellClusterInput.add_cluster_data( tInterpCell, &tCellIdsCluster1Material, &tCellIdsCluster1Void, &tVertexIDsInCluster, &tLocalCoordinatesWrtInterpCell );

                // add cluster to input data
                tMeshDataInput.CellClusterInput = &tCellClusterInput;

                // ---------------------------------------
                // SIDE CLUSTERING
                // NOTE: Only add non-trivial side clusters to this data structure
                // ---------------------------------------

                Side_Cluster_Input tSideClusterInput;

                // register interface side set (and in turn get the index of this side set back)
                moris_index tInterfaceOrd = tSideClusterInput.add_side_set_label( tInterfaceSideSet.mSideSetName );

                Matrix< IdMat >  tInterfaceVertexIDsInCluster            = { { 28, 29, 30, 31, 32, 33, 34, 35, 36, 37, 38, 39, 40, 41, 42, 43, 44 } };
                Matrix< DDRMat > tInterfaceLocalCoordinatesWrtInterpCell = { { -0.8, -1, -0.8 }, { 0.8, -1, -0.8 }, { -0.8, -0.8, -0.8 }, { 0.8, -0.8, -0.8 }, { 1, -1, -0.8 }, { -1, -1, -0.8 }, { 1, -0.8, -0.8 }, { 1, 0.8, -0.8 }, { 0.8, 0.8, -0.8 }, { 1, 1, -0.8 }, { 0.8, 1, -0.8 }, { -0.8, 1, -0.8 }, { -0.8, 0.8, -0.8 }, { -1, 1, -0.8 }, { -1, 0.8, -0.8 }, { -1, -0.8, -0.8 }, { 0, 0, -0.8 } };

                tSideClusterInput.add_cluster_data( false, tInterfaceOrd, tInterpCell, &tInterfaceElemIdandSideOrd, &tInterfaceVertexIDsInCluster, &tInterfaceLocalCoordinatesWrtInterpCell );

                // add cluster to input data
                tMeshDataInput.SideClusterInput = &tSideClusterInput;

                Integration_Mesh *tIntegMesh1 = create_integration_mesh( MeshType::STK, tMeshDataInput, tInterpMesh1 );

                // ---------------------------------------
                // TEST SIDE CLUSTERING
                // NOTE: Only add non-trivial side clusters to this data structure
                // ---------------------------------------

                // get the interface side set
                moris_index               tSideSetOrd            = 0;
                Vector< Cluster const * > tInterfaceSideClusters = tIntegMesh1->get_side_set_cluster( tSideSetOrd );
                CHECK( tInterfaceSideClusters( 0 )->is_trivial() == false );
                CHECK( tInterfaceSideClusters.size() == 1 );

                moris::mtk::Cell const &tInterfaceInterpCell = tInterfaceSideClusters( 0 )->get_interpolation_cell();
                CHECK( tInterpCell->get_id() == tInterfaceInterpCell.get_id() );

                // verify integration cells
                moris::Matrix< moris::IdMat > tInterfaceCellIds     = tInterfaceSideClusters( 0 )->get_primary_cell_ids_in_cluster();
                moris::Matrix< moris::IdMat > tGoldInterfaceCellIds = trans( tInterfaceElemIdandSideOrd.get_column( 0 ) );
                CHECK( all_true( tInterfaceCellIds == tGoldInterfaceCellIds ) );

                // verify vertices in cluster
                moris::Matrix< moris::IdMat > tInterfaceVertices = tInterfaceSideClusters( 0 )->get_vertex_ids_in_cluster();
                CHECK( all_true( tInterfaceVertices == tInterfaceVertexIDsInCluster ) );

                // verify local coords all at once
                moris::Matrix< moris::DDRMat > tInterfaceParamCoords = tInterfaceSideClusters( 0 )->get_vertices_local_coordinates_wrt_interp_cell();
                CHECK( all_true( tInterfaceParamCoords == tInterfaceLocalCoordinatesWrtInterpCell ) );

                // verify local coords one by one
                Vector< moris::mtk::Vertex const * > tVerticesInCluster = tInterfaceSideClusters( 0 )->get_vertices_in_cluster();

                for ( moris::uint i = 0; i < tVerticesInCluster.size(); i++ )
                {
                    CHECK( tVerticesInCluster( i )->get_id() == tInterfaceVertexIDsInCluster( i ) );

                    moris::Matrix< moris::DDRMat > tVertexLocalCoord     = tInterfaceSideClusters( 0 )->get_vertex_local_coordinate_wrt_interp_cell( tVerticesInCluster( i ) );
                    moris::Matrix< moris::DDRMat > tGoldVertexLocalCoord = tInterfaceLocalCoordinatesWrtInterpCell.get_row( i );
                    CHECK( all_true( tVertexLocalCoord == tGoldVertexLocalCoord ) );
                }

                // iterate through integration cells

                Vector< moris::mtk::Cell const * > tCellsInCluster = tInterfaceSideClusters( 0 )->get_primary_cells_in_cluster();

                for ( moris::uint i = 0; i < tCellsInCluster.size(); i++ )
                {
                    moris::Matrix< moris::DDRMat > tCellParamCoords = tInterfaceSideClusters( 0 )->get_cell_local_coords_on_side_wrt_interp_cell( i );

                    Vector< moris::mtk::Vertex const * > tVertsOnSide = tCellsInCluster( i )->get_vertices_on_side_ordinal( tInterfaceSideClusters( 0 )->get_cell_side_ordinal( i ) );

                    moris::Matrix< moris::DDRMat > tGoldParamCoords( 3, 3 );
                    for ( moris::uint j = 0; j < tVertsOnSide.size(); j++ )
                    {
                        tGoldParamCoords.get_row( j ) = tInterfaceSideClusters( 0 )->get_vertex_local_coordinate_wrt_interp_cell( tVertsOnSide( j ) ).get_row( 0 );
                    }

                    CHECK( all_true( tGoldParamCoords == tCellParamCoords ) );
                }

                // get the fixed boundary condition
                tSideSetOrd                                  = 1;
                Vector< Cluster const * > tFixedSideClusters = tIntegMesh1->get_side_set_cluster( tSideSetOrd );
                CHECK( tFixedSideClusters.size() == 1 );
                CHECK( tFixedSideClusters( 0 )->is_trivial() == true );

                // check side set labels, index
                CHECK( tIntegMesh1->get_num_side_sets() == 3 );

                tSideSetOrd = tIntegMesh1->get_side_set_index( "iside" );
                CHECK( tSideSetOrd == 0 );

                std::string tInterfaceLabel = tIntegMesh1->get_side_set_label( tSideSetOrd );
                CHECK( tInterfaceLabel.compare( "iside" ) == 0 );

<<<<<<< HEAD
                // cleanup
                delete tInterpMesh1;
                delete tIntegMesh1;
            }
        }
    }    // namespace mtk
}    // namespace moris
=======
}
}
>>>>>>> 2a6eab6b
<|MERGE_RESOLUTION|>--- conflicted
+++ resolved
@@ -24,24 +24,9 @@
 #include "fn_trans.hpp"
 #include "op_equal_equal.hpp"
 // ----------------------------------------------------------------------------
-<<<<<<< HEAD
-namespace moris
-{
-    namespace mtk
-=======
 
 namespace moris::mtk
 {
-
-TEST_CASE( "MTK Single Side Cluster", "[MTK_Side_Cluster]" )
-{
-    // This unit test is on the surrogate model from XTK. It contains cell clusters and side clustering data
-
-    uint p_size = moris::par_size();
-
-    if( p_size == 1 ) // specify it is a serial test only
->>>>>>> 2a6eab6b
-    {
 
         TEST_CASE( "MTK Single Side Cluster", "[MTK_Side_Cluster]" )
         {
@@ -268,15 +253,10 @@
                 std::string tInterfaceLabel = tIntegMesh1->get_side_set_label( tSideSetOrd );
                 CHECK( tInterfaceLabel.compare( "iside" ) == 0 );
 
-<<<<<<< HEAD
                 // cleanup
                 delete tInterpMesh1;
                 delete tIntegMesh1;
             }
+
         }
-    }    // namespace mtk
-}    // namespace moris
-=======
-}
-}
->>>>>>> 2a6eab6b
+}