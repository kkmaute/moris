/*
 * Copyright (c) 2022 University of Colorado
 * Licensed under the MIT license. See LICENSE.txt file in the MORIS root for details.
 *
 *------------------------------------------------------------------------------------
 *
 * linear_contact_phasebased.cpp
 *
 */

#include "cl_Bitset.hpp"
#include "cl_DLA_Linear_Solver_Aztec.hpp"
#include "cl_DLA_Solver_Interface.hpp"
#include "cl_FEM_Field_Interpolator_Manager.hpp"
#include "cl_MSI_Equation_Object.hpp"
#include "cl_Matrix.hpp"
#include "cl_TSA_Time_Solver.hpp"
#include "parameters.hpp"
#include "fn_equal_to.hpp"
#include "fn_norm.hpp"
#include "linalg_typedefs.hpp"
#include "moris_typedefs.hpp"
#include <iostream>
#include <string>

#include "AztecOO.h"
//---------------------------------------------------------------

#define F2STR( func ) #func

using moris::fem::IWG_Type;

//---------------------------------------------------------------

// global variable for interpolation order
extern uint gInterpolationOrder;

// global variable for case index
extern uint gCaseIndex;

//---------------------------------------------------------------

#ifdef __cplusplus
extern "C" {
#endif
namespace moris
{
    /* -------------------------------------- Geometry Setting -------------------------------------- */
    real tHeight = 1.0;
    real tWidth  = 1.0;

    uint tNumElems  = 10;
    uint tNumElemsX = tNumElems;
    uint tNumElemsY = tNumElems;

    real tInitialGap           = 0.001;
    real tInitialGapMiddle     = 0.503 * tHeight;
    real tPenetration          = 0.05;
    real tVerticalDisplacement = -tInitialGap - tPenetration;

    /* --------------------------------------- Top Geometry ----------------------------------------- */
    bool tTopIsPlane         = false;
    bool tTopHasSymmetryWest = false;
    bool tTopHasSymmetryEast = false;

    real tInterfaceTopAngle = 0 * M_PI / 180.0;
    real tTopYShift         = tInitialGapMiddle + tInitialGap / 2;
    real tTopXShift         = 0.5;
    real tTopParabolaFactor = 1;

    /* --------------------------------------- Bottom Geometry -------------------------------------- */
    bool tBottomIsPlane         = true;
    bool tBottomHasSymmetryWest = false;
    bool tBottomHasSymmetryEast = false;

    real tInterfaceBottomAngle = 0 * M_PI / 180.0;
    real tBottomYShift         = tInitialGapMiddle - tInitialGap / 2;
    real tBottomXShift         = 0.5;
    real tBottomParabolaFactor = -0.7;

    /* ------------------------------------- Material Parameters ------------------------------------ */
    real tTopEmod    = 1000.0;
    real tBottomEmod = 1000.0;
    real tTopPois    = 0.0;
    real tBottomPois = 0.0;

    /* --------------------------------------- Domain Setting --------------------------------------- */
    std::string tInterpolationOrder     = std::to_string( gInterpolationOrder );
    std::string tDomainTop              = "HMR_dummy_n_p1,HMR_dummy_c_p1";
    std::string tDomainBottom           = "HMR_dummy_n_p2,HMR_dummy_c_p2";
    std::string tContactInterfaceTop    = "ncss|iside_b0_1_b1_0|iside_b0_2_b1_0";
    std::string tContactInterfaceBottom = "ncss|iside_b0_2_b1_0|iside_b0_1_b1_0";
    std::string tContactInterface       = tContactInterfaceBottom + "," + tContactInterfaceTop;
    std::string tDomain                 = tDomainTop + "," + tDomainBottom;

    /* ------------------------------------------ File I/O ------------------------------------------ */
    std::string tOutputFileName =
            "Parabolic_Indenter_Case_" + std::to_string( gCaseIndex );

    /* ------------------------------------------- Solver ------------------------------------------- */
    int                    tMaxIterations          = 200;
    real                   tRelResNormDrop         = 1e-8;
    real                   tRelaxation             = 1.0;
    real                   tFDPerturbationSize     = 1e-8;
    fem::Perturbation_Type tFDPerturbationStrategy = fem::Perturbation_Type::ABSOLUTE;
    fem::FDScheme_Type     tFDScheme               = fem::FDScheme_Type::POINT_3_CENTRAL;

    int  tLoadControlSteps    = 15;
    real tLoadControlFactor   = 0.1;
    real tLoadControlRelRes   = 1e-2;
    real tLoadControlExponent = 1.0;

    real tRemapResidualChange     = -1e-2;
    int  tRemapLoadStepFrequency  = 1;
    int  tRemapIterationFrequency = 10;
    auto tRaytracingStrategy      = sol::SolverRaytracingStrategy::MixedNthLoadStepAndResidualChange;
    real tMaxNegativeRayLength    = -0.005;
    real tMaxPositiveRayLength    = 0.01;

    mtk::Integration_Order tNonconformalIntegrationOrder = mtk::Integration_Order::BAR_6;

    /* ------------------------------------------- Contact ------------------------------------------ */
    std::string tContactType          = "small";
    std::string tContactBias          = "unsymmetric";
    real        tContactStabilization = 10.0;

    /* -------------------------------------- Control Variables ------------------------------------- */
    bool tOnlyGenerateMesh   = false;
    bool tUseGhost           = true;
    bool tTopHasDirichlet    = true;
    bool tBottomHasDirichlet = true;

    /* ---------------------------------------------------------------------------------------------- */
    /*                                         Field Functions                                        */
    /* ---------------------------------------------------------------------------------------------- */

    /* --------------------------------------- Phase Indexing --------------------------------------- */
    uint Phase_Index_Split( const Bitset< 2 > &aGeometrySigns )
    {
        if ( aGeometrySigns.test( 1 ) )
        {
            if ( aGeometrySigns.test( 0 ) )
            {
                return 1;    // upper domain
            }
            return 0;    // interface
        }
        return 2;    // bottom
    }

    /* ----------------------------------- Geometry Field Function ---------------------------------- */

    real tMinimumLevelSetValue = 1.0e-8;

    // Level set function for a parabola that splits the domain into a top and a bottom part.
    real Parabola( const Matrix< DDRMat > &aCoordinates,
            const Vector< real >          &aGeometryParameters )
    {

        real tXShift = aGeometryParameters( 0 );
        real tYShift = aGeometryParameters( 1 );
        real tFactor = aGeometryParameters( 2 );

        real x = aCoordinates( 0 ) - tXShift;
        real y = aCoordinates( 1 ) - tYShift;

        // Compute Signed-Distance field
        real tVal = y - ( tFactor * x * x );

        return ( std::abs( tVal ) < tMinimumLevelSetValue ) ? tMinimumLevelSetValue : tVal;
    }

    /* ----------------------------------- Property Field Function ---------------------------------- */

    void Func_Const( Matrix< DDRMat >         &aPropMatrix,
            Vector< Matrix< DDRMat > > &aParameters,
            fem::Field_Interpolator_Manager          *aFIManager )
    {
        aPropMatrix = aParameters( 0 );
    }

    void Func_Dirichlet( Matrix< DDRMat >     &aPropMatrix,
            Vector< Matrix< DDRMat > > &aParameters,
            fem::Field_Interpolator_Manager          *aFIManager )
    {
        real tLoadFactor = gLogger.get_action_data( "NonLinearAlgorithm", "Newton", "Solve", "LoadFactor" );
        aPropMatrix      = aParameters( 0 ) * tLoadFactor;
    }

    void Func_Linear_Along_X( Matrix< DDRMat > &aPropMatrix,
            Vector< Matrix< DDRMat > >  &aParameters,
            fem::Field_Interpolator_Manager           *aFIManager )
    {

        real tLoadFactor = gLogger.get_action_data( "NonLinearAlgorithm", "Newton", "Solve", "LoadFactor" );
        auto tXp         = aFIManager->get_IP_geometry_interpolator()->valx();
        auto a           = aParameters( 0 )( 0 );
        auto b           = aParameters( 0 )( 1 );

        aPropMatrix = {
            { 0.0 },
            { a * tXp( 0 ) + b },
        };
        aPropMatrix = aPropMatrix * tLoadFactor;
    }

    void Func_Select_X( Matrix< DDRMat > &aPropMatrix,
            Vector< Matrix< DDRMat > >   &aParameters,
            fem::Field_Interpolator_Manager     *aFIManager )
    {
        aPropMatrix.set_size( 2, 2, 0.0 );
        aPropMatrix( 0, 0 ) = 1.0;
    }

    void Func_Body_Load( Matrix< DDRMat >     &aPropMatrix,
            Vector< Matrix< DDRMat > > &aParameters,
            fem::Field_Interpolator_Manager          *aFIManager )
    {

        auto tXp    = aFIManager->get_IG_geometry_interpolator()->valx();
        auto param  = aParameters( 0 )( 0 );
        aPropMatrix = {
            { 0.0 },
            { param },
        };
    }

    bool Output_Criterion( tsa::Time_Solver *aTimeSolver ) { return true; }

    /* ---------------------------------------------------------------------------------------------- */
    /*                                           ### OPT ###                                          */
    /* ---------------------------------------------------------------------------------------------- */
    void OPTParameterList( Module_Parameter_Lists &aParameterLists )
    {
        aParameterLists.set( "is_optimization_problem", false );
    }

    /* ---------------------------------------------------------------------------------------------- */
    /*                                           ### HMR ###                                          */
    /* ---------------------------------------------------------------------------------------------- */
    void HMRParameterList( Module_Parameter_Lists &aParameterLists )
    {
        /* --------------------------------------- Domain Settings ------------------------------------ */
        aParameterLists.set( "number_of_elements_per_dimension", tNumElemsX, tNumElemsY );
        aParameterLists.set( "domain_dimensions", tWidth, tHeight );

        /* ---------------------------------------- Lagrange Mesh ------------------------------------- */
        aParameterLists.set( "lagrange_pattern", "0" );
        aParameterLists.set( "lagrange_orders", tInterpolationOrder );
        aParameterLists.set( "lagrange_output_meshes", "0" );

        /* -------------------------------------- B-Spline Mesh --------------------------------------- */
        aParameterLists.set( "bspline_pattern", "0" );
        aParameterLists.set( "bspline_orders", tInterpolationOrder );
        aParameterLists.set( "lagrange_to_bspline", "0" );
        aParameterLists.set( "truncate_bsplines", 1 );

        /* ----------------------------------------- Refinement --------------------------------------- */
        aParameterLists.set( "refinement_buffer", 0 );
        aParameterLists.set( "staircase_buffer", 0 );
        aParameterLists.set( "initial_refinement", "0" );
        aParameterLists.set( "initial_refinement_pattern", "0" );

        /* ---------------------------------------- Miscellaneous ------------------------------------- */
        aParameterLists.set( "use_number_aura", 1 );
        aParameterLists.set( "use_multigrid", 0 );
        aParameterLists.set( "severity_level", 0 );
    }

    /* ---------------------------------------------------------------------------------------------- */
    /*                                           ### XTK ###                                          */
    /* ---------------------------------------------------------------------------------------------- */
    void XTKParameterList( Module_Parameter_Lists &aParameterLists )
    {
        aParameterLists.set( "decompose", true );
        aParameterLists.set( "decomposition_type", "conformal" );
        aParameterLists.set( "enrich", true );
        aParameterLists.set( "basis_rank", "bspline" );
        aParameterLists.set( "enrich_mesh_indices", "0" );
        aParameterLists.set( "ghost_stab", tUseGhost );
        aParameterLists.set( "multigrid", false );
        aParameterLists.set( "verbose", true );
        aParameterLists.set( "print_enriched_ig_mesh", true );
        aParameterLists.set( "exodus_output_XTK_ig_mesh", true );
        aParameterLists.set( "high_to_low_dbl_side_sets", true );
        aParameterLists.set( "only_generate_xtk_temp", tOnlyGenerateMesh );
    }

    /* ---------------------------------------------------------------------------------------------- */
    /*                                           ### GEN ###                                          */
    /* ---------------------------------------------------------------------------------------------- */
    void GENParameterList( Module_Parameter_Lists &aParameterLists )
    {
        /* -------------------------------------------------------------------------------------------- */
        /*                                        GEN Parameter                                         */
        /* -------------------------------------------------------------------------------------------- */
        aParameterLists.set( "number_of_phases", 3 );
        aParameterLists.set( "phase_function_name", F2STR( Phase_Index_Split ) );
        /* -------------------------------------------------------------------------------------------- */
        /*                                      Geometry Parameter                                      */
        /* -------------------------------------------------------------------------------------------- */

        /* ----------------------------------------- Top Plane ---------------------------------------- */
        if ( tTopIsPlane )
        {
            // calculate the components of the rotated normal
            real tNormalX = std::cos( tInterfaceTopAngle + M_PI_2 );
            real tNormalY = std::sin( tInterfaceTopAngle + M_PI_2 );

            aParameterLists( GEN::GEOMETRIES ).add_parameter_list( prm::create_level_set_geometry_parameter_list( gen::Field_Type::LINE ) );
            aParameterLists.set( "plx", tTopXShift );
            aParameterLists.set( "center_y", tTopYShift );
            aParameterLists.set( "normal_x", tNormalX );
            aParameterLists.set( "normal_y", tNormalY );
            aParameterLists.set( "number_of_refinements", 0 );
            aParameterLists.set( "refinement_mesh_index", 0 );
        }
        else
        {
            // use a parabola for the top side
<<<<<<< HEAD
            pl = prm::create_level_set_geometry_parameter_list( gen::Field_Type::USER_DEFINED );
            pl.set( "field_function_name", "Parabola" );
            pl.insert< Design_Variable >( "variable_1", tTopXShift );
            pl.insert< Design_Variable >( "variable_2", tTopYShift );
            pl.insert< Design_Variable >( "variable_3", tTopParabolaFactor );
            aParameterLists( GEN::GEOMETRIES ).add_parameter_list( pl );
=======
            aParameterLists( GEN::GEOMETRIES ).add_parameter_list( prm::create_level_set_geometry_parameter_list( gen::Field_Type::USER_DEFINED ) );
            aParameterLists.set( "field_function_name", "Parabola" );
            aParameterLists.insert( "variable_1", tTopXShift );
            aParameterLists.insert( "variable_2", tTopYShift );
            aParameterLists.insert( "variable_3", tTopParabolaFactor );
>>>>>>> 32fddab4
        }

        /* --------------------------------------- Bottom Plane --------------------------------------- */
        if ( tBottomIsPlane )
        {
            // calculate the components of the rotated normal
            real tNormalX = std::cos( tInterfaceBottomAngle + M_PI_2 );
            real tNormalY = std::sin( tInterfaceBottomAngle + M_PI_2 );

            aParameterLists( GEN::GEOMETRIES ).add_parameter_list( prm::create_level_set_geometry_parameter_list( gen::Field_Type::LINE ) );
            aParameterLists.set( "center_x", tBottomXShift );
            aParameterLists.set( "center_y", tBottomYShift );
            aParameterLists.set( "normal_x", tNormalX );
            aParameterLists.set( "normal_y", tNormalY );

            aParameterLists.set( "number_of_refinements", 0 );
            aParameterLists.set( "refinement_mesh_index", 0 );
        }
        else
        {
            // use a parabola for the bottom side
            aParameterLists( GEN::GEOMETRIES ).add_parameter_list( prm::create_level_set_geometry_parameter_list( gen::Field_Type::USER_DEFINED ) );
            aParameterLists.set( "field_function_name", "Parabola" );
            aParameterLists.insert( "variable_1", tBottomXShift );
            aParameterLists.insert( "variable_2", tBottomYShift );
            aParameterLists.insert( "variable_3", tBottomParabolaFactor );
        }
    }

    /* ---------------------------------------------------------------------------------------------- */
    /*                                           ### FEM ###                                          */
    /* ---------------------------------------------------------------------------------------------- */
    void FEMParameterList( Module_Parameter_Lists& aParameterLists )
    {
        /* -------------------------------------------------------------------------------------------- */
        /*                                            Phases                                            */
        /* -------------------------------------------------------------------------------------------- */
        Parameter_List pl = prm::create_phase_parameter_list();
        pl.set( "phase_name", "PhaseVoid" );
        pl.set( "phase_indices", "0" );
        aParameterLists( FEM::PHASES ).add_parameter_list( pl );

        pl = prm::create_phase_parameter_list();
        pl.set( "phase_name", "PhaseTop" );
        pl.set( "phase_indices", "1" );
        aParameterLists( FEM::PHASES ).add_parameter_list( pl );

        pl = prm::create_phase_parameter_list();
        pl.set( "phase_name", "PhaseBottom" );
        pl.set( "phase_indices", "2" );
        aParameterLists( FEM::PHASES ).add_parameter_list( pl );

        pl = prm::create_phase_parameter_list();
        pl.set( "phase_name", "PhaseAll" );
        pl.set( "phase_indices", "1,2" );
        aParameterLists( FEM::PHASES ).add_parameter_list( pl );

        /* -------------------------------------------------------------------------------------------- */
        /*                                           Properties                                         */
        /* -------------------------------------------------------------------------------------------- */

        /* -------------------------------------- Youngs Modulus -------------------------------------- */
        pl = prm::create_property_parameter_list();
        pl.set( "property_name", "PropYoungsTop" );
        pl.set( "function_parameters", std::to_string( tTopEmod ) );
        pl.set( "value_function", F2STR( Func_Const ) );
        aParameterLists( FEM::PROPERTIES ).add_parameter_list( pl );

        pl = prm::create_property_parameter_list();
        pl.set( "property_name", "PropYoungsBottom" );
        pl.set( "function_parameters", std::to_string( tBottomEmod ) );
        pl.set( "value_function", F2STR( Func_Const ) );
        aParameterLists( FEM::PROPERTIES ).add_parameter_list( pl );

        /* ------------------------------------------ Poisson ----------------------------------------- */
        pl = prm::create_property_parameter_list();
        pl.set( "property_name", "PropPoissonTop" );
        pl.set( "function_parameters", std::to_string( tTopPois ) );
        pl.set( "value_function", F2STR( Func_Const ) );
        aParameterLists( FEM::PROPERTIES ).add_parameter_list( pl );

        pl = prm::create_property_parameter_list();
        pl.set( "property_name", "PropPoissonBottom" );
        pl.set( "function_parameters", std::to_string( tBottomPois ) );
        pl.set( "value_function", F2STR( Func_Const ) );
        aParameterLists( FEM::PROPERTIES ).add_parameter_list( pl );

        /* --------------------------------------- Dirichlet Top -------------------------------------- */
        if ( tTopHasDirichlet )
        {
            pl = prm::create_property_parameter_list();
            pl.set( "property_name", "PropDirichletTop" );
            pl.set( "function_parameters", "0.0;" + std::to_string( tVerticalDisplacement ) );
            pl.set( "value_function", F2STR( Func_Dirichlet ) );
            aParameterLists( FEM::PROPERTIES ).add_parameter_list( pl );
        }

        /* ------------------------------------- Dirichlet Bottom ------------------------------------- */
        if ( tBottomHasDirichlet )
        {
            pl = prm::create_property_parameter_list();
            pl.set( "property_name", "PropDirichletBottom" );
            pl.set( "function_parameters", "0.0;0.0" );
            pl.set( "value_function", F2STR( Func_Const ) );
            aParameterLists( FEM::PROPERTIES ).add_parameter_list( pl );
        }

        pl = prm::create_property_parameter_list();
        pl.set( "property_name", "PropFixed" );
        pl.set( "function_parameters", "0.0;0.0" );
        pl.set( "value_function", F2STR( Func_Const ) );
        aParameterLists( FEM::PROPERTIES ).add_parameter_list( pl );

        /* -------------------------------------- Symmetry Plane -------------------------------------- */
        pl = prm::create_property_parameter_list();
        pl.set( "property_name", "PropSelectX" );
        pl.set( "function_parameters", "0.0;0.0" );
        pl.set( "value_function", F2STR( Func_Select_X ) );
        aParameterLists( FEM::PROPERTIES ).add_parameter_list( pl );

        /* -------------------------------------------------------------------------------------------- */
        /*                                       Constitutive Model                                     */
        /* -------------------------------------------------------------------------------------------- */

        /* ----------------------------------- Elastic Material Top ----------------------------------- */
        pl = prm::create_constitutive_model_parameter_list();
        pl.set( "constitutive_name", "MaterialTop" );
        pl.set( "phase_name", "PhaseTop" );
        pl.set( "constitutive_type", (uint)fem::Constitutive_Type::STRUC_LIN_ISO );
        pl.set( "dof_dependencies", std::pair< std::string, std::string >( "UX,UY", "Displacement" ) );
        pl.set( "properties",
                "PropYoungsTop,YoungsModulus;"
                "PropPoissonTop,PoissonRatio" );
        aParameterLists( FEM::CONSTITUTIVE_MODELS ).add_parameter_list( pl );

        /* -------------------------------- Elastic Material Bottom ----------------------------------- */
        pl = prm::create_constitutive_model_parameter_list();
        pl.set( "constitutive_name", "MaterialBottom" );
        pl.set( "phase_name", "PhaseBottom" );
        pl.set( "constitutive_type", (uint)fem::Constitutive_Type::STRUC_LIN_ISO );
        pl.set( "dof_dependencies", std::pair< std::string, std::string >( "UX,UY", "Displacement" ) );
        pl.set( "properties",
                "PropYoungsBottom,YoungsModulus;"
                "PropPoissonBottom,PoissonRatio" );
        aParameterLists( FEM::CONSTITUTIVE_MODELS ).add_parameter_list( pl );

        /* -------------------------------------------------------------------------------------------- */
        /*                                     Stabilization Parameter                                  */
        /* -------------------------------------------------------------------------------------------- */

        pl = prm::create_stabilization_parameter_parameter_list();
        pl.set( "stabilization_name", "SPDirichletNitscheTop" );
        pl.set( "stabilization_type", (uint)fem::Stabilization_Type::DIRICHLET_NITSCHE );
        pl.set( "function_parameters", "100.0" );
        pl.set( "leader_phase_name", "PhaseTop" );
        pl.set( "leader_properties", "PropYoungsTop,Material" );
        aParameterLists( FEM::STABILIZATION ).add_parameter_list( pl );

        pl = prm::create_stabilization_parameter_parameter_list();
        pl.set( "stabilization_name", "SPDirichletNitscheBottom" );
        pl.set( "stabilization_type", (uint)fem::Stabilization_Type::DIRICHLET_NITSCHE );
        pl.set( "function_parameters", "100.0" );
        pl.set( "leader_phase_name", "PhaseBottom" );
        pl.set( "leader_properties", "PropYoungsBottom,Material" );
        aParameterLists( FEM::STABILIZATION ).add_parameter_list( pl );

        pl = prm::create_stabilization_parameter_parameter_list();
        pl.set( "stabilization_name", "SPContactInterfaceTop" );
        pl.set( "stabilization_type", (uint)fem::Stabilization_Type::DIRICHLET_NITSCHE );
        pl.set( "function_parameters", std::to_string( tContactStabilization ) + ";1.0" );
        pl.set( "leader_phase_name", "PhaseTop" );
        pl.set( "leader_properties", "PropYoungsTop,Material" );
        aParameterLists( FEM::STABILIZATION ).add_parameter_list( pl );

        pl = prm::create_stabilization_parameter_parameter_list();
        pl.set( "stabilization_name", "SPContactInterfaceBottom" );
        pl.set( "stabilization_type", (uint)fem::Stabilization_Type::DIRICHLET_NITSCHE );
        pl.set( "function_parameters", std::to_string( tContactStabilization ) + ";1.0" );
        pl.set( "leader_phase_name", "PhaseBottom" );
        pl.set( "leader_properties", "PropYoungsBottom,Material" );
        aParameterLists( FEM::STABILIZATION ).add_parameter_list( pl );

        // create ghost penalty displacement Matrix
        pl = prm::create_stabilization_parameter_parameter_list();
        pl.set( "stabilization_name", "SPGPDisplTop" );
        pl.set( "stabilization_type", (uint)fem::Stabilization_Type::GHOST_DISPL );
        pl.set( "function_parameters", "0.05" );
        pl.set( "leader_phase_name", "PhaseTop" );
        pl.set( "follower_phase_name", "PhaseTop" );
        pl.set( "leader_properties", "PropYoungsTop,Material" );
        aParameterLists( FEM::STABILIZATION ).add_parameter_list( pl );

        // create ghost penalty  displacement Fiber
        pl = prm::create_stabilization_parameter_parameter_list();
        pl.set( "stabilization_name", "SPGPDisplBottom" );
        pl.set( "stabilization_type", (uint)fem::Stabilization_Type::GHOST_DISPL );
        pl.set( "function_parameters", "0.05" );
        pl.set( "leader_phase_name", "PhaseBottom" );
        pl.set( "follower_phase_name", "PhaseBottom" );
        pl.set( "leader_properties", "PropYoungsBottom,Material" );
        aParameterLists( FEM::STABILIZATION ).add_parameter_list( pl );

        /* -------------------------------------------------------------------------------------------- */
        /*                                               IWG                                            */
        /* -------------------------------------------------------------------------------------------- */

        /* -------------------------------------- Body Material Top ----------------------------------- */
        pl = prm::create_IWG_parameter_list();
        pl.set( "IWG_name", "IWGBulkStructTop" );
        pl.set( "IWG_type", (uint)fem::IWG_Type::STRUC_LINEAR_BULK );
        pl.set( "IWG_bulk_type", (uint)fem::Element_Type::BULK );
        pl.set( "dof_residual", "UX,UY" );
        pl.set( "leader_phase_name", "PhaseTop" );
        pl.set( "leader_dof_dependencies", "UX,UY" );
        pl.set( "leader_constitutive_models", "MaterialTop,ElastLinIso" );
        aParameterLists( FEM::IWG ).add_parameter_list( pl );

        /* ----------------------------- Body Material Bottom (Left or Whole) ------------------------- */
        pl = prm::create_IWG_parameter_list();
        pl.set( "IWG_name", "IWGBulkStructBottom" );
        pl.set( "IWG_type", (uint)fem::IWG_Type::STRUC_LINEAR_BULK );
        pl.set( "IWG_bulk_type", (uint)fem::Element_Type::BULK );
        pl.set( "dof_residual", "UX,UY" );
        pl.set( "leader_phase_name", "PhaseBottom" );
        pl.set( "leader_dof_dependencies", "UX,UY" );
        pl.set( "leader_constitutive_models", "MaterialBottom,ElastLinIso" );
        aParameterLists( FEM::IWG ).add_parameter_list( pl );

        /* ---------------------------------------- Dirichlet Top ------------------------------------- */
        if ( tTopHasDirichlet )
        {
            pl = prm::create_IWG_parameter_list();
            pl.set( "IWG_name", "IWGDirichletTop" );
            pl.set( "IWG_type", (uint)fem::IWG_Type::STRUC_LINEAR_DIRICHLET_SYMMETRIC_NITSCHE );
            pl.set( "IWG_bulk_type", (uint)fem::Element_Type::SIDESET );
            pl.set( "dof_residual", "UX,UY" );
            pl.set( "leader_phase_name", "PhaseTop" );
            pl.set( "side_ordinals", "3" );
            pl.set( "leader_dof_dependencies", "UX,UY" );
            pl.set( "leader_properties", "PropDirichletTop,Dirichlet" );
            pl.set( "leader_constitutive_models", "MaterialTop,ElastLinIso" );
            pl.set( "stabilization_parameters", "SPDirichletNitscheTop,DirichletNitsche" );
            aParameterLists( FEM::IWG ).add_parameter_list( pl );
        }

        /* -------------------------------------- Dirichlet Bottom ------------------------------------ */
        if ( tBottomHasDirichlet )
        {
            pl = prm::create_IWG_parameter_list();
            pl.set( "IWG_name", "IWGDirichletBottom" );
            pl.set( "IWG_type", (uint)fem::IWG_Type::STRUC_LINEAR_DIRICHLET_SYMMETRIC_NITSCHE );
            pl.set( "IWG_bulk_type", (uint)fem::Element_Type::SIDESET );
            pl.set( "dof_residual", "UX,UY" );
            pl.set( "leader_phase_name", "PhaseBottom" );
            pl.set( "side_ordinals", "1" );
            pl.set( "leader_dof_dependencies", "UX,UY" );
            pl.set( "leader_properties", "PropDirichletBottom,Dirichlet" );
            pl.set( "leader_constitutive_models", "MaterialBottom,ElastLinIso" );
            pl.set( "stabilization_parameters", "SPDirichletNitscheBottom,DirichletNitsche" );
            aParameterLists( FEM::IWG ).add_parameter_list( pl );
        }

        /* ---------------------------------------- Symmetry ------------------------------------------ */
        if ( tTopHasSymmetryWest )
        {
            pl = prm::create_IWG_parameter_list();
            pl.set( "IWG_name", "IWGSymmetryTopWest" );
            pl.set( "IWG_type", (uint)fem::IWG_Type::STRUC_LINEAR_DIRICHLET_SYMMETRIC_NITSCHE );
            pl.set( "IWG_bulk_type", (uint)fem::Element_Type::SIDESET );
            pl.set( "dof_residual", "UX,UY" );
            pl.set( "leader_phase_name", "PhaseTop" );
            pl.set( "side_ordinals", "4" );
            pl.set( "leader_dof_dependencies", "UX,UY" );
            pl.set( "leader_properties", "PropFixed,Dirichlet;PropSelectX,Select" );
            pl.set( "leader_constitutive_models", "MaterialTop,ElastLinIso" );
            pl.set( "stabilization_parameters", "SPDirichletNitscheTop,DirichletNitsche" );
            aParameterLists( FEM::IWG ).add_parameter_list( pl );
        }

        if ( tTopHasSymmetryEast )
        {
            pl = prm::create_IWG_parameter_list();
            pl.set( "IWG_name", "IWGSymmetryTopEast" );
            pl.set( "IWG_type", (uint)fem::IWG_Type::STRUC_LINEAR_DIRICHLET_SYMMETRIC_NITSCHE );
            pl.set( "IWG_bulk_type", (uint)fem::Element_Type::SIDESET );
            pl.set( "dof_residual", "UX,UY" );
            pl.set( "leader_phase_name", "PhaseTop" );
            pl.set( "side_ordinals", "2" );
            pl.set( "leader_dof_dependencies", "UX,UY" );
            pl.set( "leader_properties", "PropFixed,Dirichlet;PropSelectX,Select" );
            pl.set( "leader_constitutive_models", "MaterialTop,ElastLinIso" );
            pl.set( "stabilization_parameters", "SPDirichletNitscheTop,DirichletNitsche" );
            aParameterLists( FEM::IWG ).add_parameter_list( pl );
        }

        if ( tBottomHasSymmetryWest )
        {
            pl = prm::create_IWG_parameter_list();
            pl.set( "IWG_name", "IWGSymmetryBottomWest" );
            pl.set( "IWG_type", (uint)fem::IWG_Type::STRUC_LINEAR_DIRICHLET_SYMMETRIC_NITSCHE );
            pl.set( "IWG_bulk_type", (uint)fem::Element_Type::SIDESET );
            pl.set( "dof_residual", "UX,UY" );
            pl.set( "leader_phase_name", "PhaseBottom" );
            pl.set( "side_ordinals", "4" );
            pl.set( "leader_dof_dependencies", "UX,UY" );
            pl.set( "leader_properties", "PropFixed,Dirichlet;PropSelectX,Select" );
            pl.set( "leader_constitutive_models", "MaterialBottom,ElastLinIso" );
            pl.set( "stabilization_parameters", "SPDirichletNitscheBottom,DirichletNitsche" );
            aParameterLists( FEM::IWG ).add_parameter_list( pl );
        }

        if ( tBottomHasSymmetryEast )
        {
            pl = prm::create_IWG_parameter_list();
            pl.set( "IWG_name", "IWGSymmetryBottomEast" );
            pl.set( "IWG_type", (uint)fem::IWG_Type::STRUC_LINEAR_DIRICHLET_SYMMETRIC_NITSCHE );
            pl.set( "IWG_bulk_type", (uint)fem::Element_Type::SIDESET );
            pl.set( "dof_residual", "UX,UY" );
            pl.set( "leader_phase_name", "PhaseBottom" );
            pl.set( "side_ordinals", "2" );
            pl.set( "leader_dof_dependencies", "UX,UY" );
            pl.set( "leader_properties", "PropFixed,Dirichlet;PropSelectX,Select" );
            pl.set( "leader_constitutive_models", "MaterialBottom,ElastLinIso" );
            pl.set( "stabilization_parameters", "SPDirichletNitscheBottom,DirichletNitsche" );
            aParameterLists( FEM::IWG ).add_parameter_list( pl );
        }

        /* ------------------------------------- Contact Interface ------------------------------------ */
        // determine the requested contact type
        IWG_Type tContactIWGType = IWG_Type::END_IWG_TYPE;
        if ( tContactType == "mlika" )
        {
            if ( tContactBias == "symmetric" )
                tContactIWGType = IWG_Type::STRUC_NONLINEAR_CONTACT_MLIKA_UNBIASED_SYMMETRIC;
            if ( tContactBias == "unsymmetric" )
                tContactIWGType = IWG_Type::STRUC_NONLINEAR_CONTACT_MLIKA_UNBIASED_UNSYMMETRIC;
            if ( tContactBias == "neutral" )
                tContactIWGType = IWG_Type::STRUC_NONLINEAR_CONTACT_MLIKA_UNBIASED_NEUTRAL;
        }
        if ( tContactType == "small" )
        {
            if ( tContactBias == "symmetric" )
                tContactIWGType = IWG_Type::STRUC_LINEAR_CONTACT_NORMAL_SYMMETRIC_NITSCHE_UNBIASED;
            if ( tContactBias == "unsymmetric" )
                tContactIWGType = IWG_Type::STRUC_LINEAR_CONTACT_NORMAL_UNSYMMETRIC_NITSCHE_UNBIASED;
            if ( tContactBias == "neutral" )
                tContactIWGType = IWG_Type::STRUC_LINEAR_CONTACT_NORMAL_NEUTRAL_NITSCHE_UNBIASED;
        }

        pl = prm::create_IWG_parameter_list();
        pl.set( "IWG_name", "IWGContactInterfaceTop" );
        pl.set( "IWG_type", (uint)tContactIWGType );
        pl.set( "IWG_bulk_type", (uint)fem::Element_Type::NONCONFORMAL_SIDESET );
        pl.set( "dof_residual", "UX,UY" );
        pl.set( "leader_phase_name", "PhaseTop" );
        pl.set( "neighbor_phases", "PhaseVoid" );
        pl.set( "follower_phase_name", "PhaseBottom" );
        pl.set( "leader_dof_dependencies", "UX,UY" );
        pl.set( "follower_dof_dependencies", "UX,UY" );
        pl.set( "leader_constitutive_models", "MaterialTop,ElastLinIso" );
        pl.set( "follower_constitutive_models", "MaterialBottom,ElastLinIso" );
        pl.set( "stabilization_parameters", "SPContactInterfaceTop,NitscheInterface" );
        pl.set( "analytical_jacobian", false );
        aParameterLists( FEM::IWG ).add_parameter_list( pl );

        pl = prm::create_IWG_parameter_list();
        pl.set( "IWG_name", "IWGContactInterfaceBottom" );
        pl.set( "IWG_type", (uint)tContactIWGType );
        pl.set( "IWG_bulk_type", (uint)fem::Element_Type::NONCONFORMAL_SIDESET );
        pl.set( "dof_residual", "UX,UY" );
        pl.set( "leader_phase_name", "PhaseBottom" );
        pl.set( "neighbor_phases", "PhaseVoid" );
        pl.set( "follower_phase_name", "PhaseTop" );
        pl.set( "leader_dof_dependencies", "UX,UY" );
        pl.set( "follower_dof_dependencies", "UX,UY" );
        pl.set( "leader_constitutive_models", "MaterialBottom,ElastLinIso" );
        pl.set( "follower_constitutive_models", "MaterialTop,ElastLinIso" );
        pl.set( "stabilization_parameters", "SPContactInterfaceBottom,NitscheInterface" );
        pl.set( "analytical_jacobian", false );
        aParameterLists( FEM::IWG ).add_parameter_list( pl );

        if ( tUseGhost )
        {
            // ghost  displacement
            pl = prm::create_IWG_parameter_list();
            pl.set( "IWG_name", "IWGGPDisplTop" );
            pl.set( "IWG_type", (uint)fem::IWG_Type::GHOST_NORMAL_FIELD );
            pl.set( "IWG_bulk_type", (uint)fem::Element_Type::DOUBLE_SIDESET );
            pl.set( "dof_residual", "UX,UY" );
            pl.set( "leader_phase_name", "PhaseTop" );
            pl.set( "follower_phase_name", "PhaseTop" );
            pl.set( "leader_dof_dependencies", "UX,UY" );
            pl.set( "follower_dof_dependencies", "UX,UY" );
            pl.set( "stabilization_parameters", "SPGPDisplTop,GhostSP" );
            aParameterLists( FEM::IWG ).add_parameter_list( pl );

            // ghost  displacement
            pl = prm::create_IWG_parameter_list();
            pl.set( "IWG_name", "IWGGPDisplBottom" );
            pl.set( "IWG_type", (uint)fem::IWG_Type::GHOST_NORMAL_FIELD );
            pl.set( "IWG_bulk_type", (uint)fem::Element_Type::DOUBLE_SIDESET );
            pl.set( "dof_residual", "UX,UY" );
            pl.set( "leader_phase_name", "PhaseBottom" );
            pl.set( "follower_phase_name", "PhaseBottom" );
            pl.set( "leader_dof_dependencies", "UX,UY" );
            pl.set( "follower_dof_dependencies", "UX,UY" );
            pl.set( "stabilization_parameters", "SPGPDisplBottom,GhostSP" );
            aParameterLists( FEM::IWG ).add_parameter_list( pl );
        }

        /* -------------------------------------------------------------------------------------------- */
        /*                                               IQI                                            */
        /* -------------------------------------------------------------------------------------------- */

        pl = prm::create_IQI_parameter_list();
        pl.set( "IQI_name", "IQIDispX" );
        pl.set( "IQI_type", (uint)fem::IQI_Type::DOF );
        pl.set( "dof_quantity", "UX,UY" );
        pl.set( "leader_dof_dependencies", "UX,UY" );
        pl.set( "leader_phase_name", "PhaseAll" );
        pl.set( "vectorial_field_index", 0 );
        aParameterLists( FEM::IQI ).add_parameter_list( pl );

        pl = prm::create_IQI_parameter_list();
        pl.set( "IQI_name", "IQIDispY" );
        pl.set( "IQI_type", (uint)fem::IQI_Type::DOF );
        pl.set( "dof_quantity", "UX,UY" );
        pl.set( "leader_dof_dependencies", "UX,UY" );
        pl.set( "leader_phase_name", "PhaseAll" );
        pl.set( "vectorial_field_index", 1 );
        aParameterLists( FEM::IQI ).add_parameter_list( pl );

        Vector< std::string >                   tSides      = { "Top", "Bottom" };
        Vector< std::pair< int, std::string > > tComponents = { { 0, "X" }, { 1, "Y" } };
        for ( auto const &tSide : tSides )
        {
            for ( auto const &[ tDir, tAxis ] : tComponents )
            {
                pl = prm::create_IQI_parameter_list();
                pl.set( "IQI_name", "IQIStress" + tSide + tAxis );
                pl.set( "IQI_type", (uint)fem::IQI_Type::NORMAL_STRESS );
                pl.set( "leader_dof_dependencies", "UX,UY" );
                pl.set( "leader_constitutive_models", "Material" + tSide + ",ElastLinIso" );
                pl.set( "leader_phase_name", "Phase" + tSide );
                pl.set( "vectorial_field_index", tDir );
                aParameterLists( FEM::IQI ).add_parameter_list( pl );
            }

            pl = prm::create_IQI_parameter_list();
            pl.set( "IQI_name", "IQIContactPressure" + tSide );
            pl.set( "IQI_type", (uint)fem::IQI_Type::CONTACT_PRESSURE_REFERENCE );
            pl.set( "leader_dof_dependencies", "UX,UY" );
            pl.set( "leader_phase_name", "Phase" + tSide );
            pl.set( "leader_constitutive_models", "Material" + tSide + ",TractionCM" );
            aParameterLists( FEM::IQI ).add_parameter_list( pl );
        }

        // /* ---------------------------------------- Ray Length ----------------------------------------
        pl = prm::create_IQI_parameter_list();
        pl.set( "IQI_name", "IQIGap" );
        pl.set( "IQI_type", (uint)fem::IQI_Type::GAP );
        pl.set( "leader_phase_name", "PhaseBottom" );
        pl.set( "follower_phase_name", "PhaseTop" );
        aParameterLists( FEM::IQI ).add_parameter_list( pl );

        /* -------------------------------------------------------------------------------------------- */
        /*                                   Computation Parameter List                                 */
        /* -------------------------------------------------------------------------------------------- */
        aParameterLists( FEM::COMPUTATION ).set( "is_analytical_forward", true );
        aParameterLists.set( "finite_difference_scheme_forward", (uint)( tFDScheme ) );
        aParameterLists.set( "finite_difference_perturbation_size_forward", tFDPerturbationSize );
        aParameterLists.set( "finite_difference_perturbation_strategy", (uint)tFDPerturbationStrategy );
        aParameterLists.set( "nonconformal_integration_order", static_cast< uint >( tNonconformalIntegrationOrder ) );
        aParameterLists.set( "nonconformal_max_negative_ray_length", tMaxNegativeRayLength );
        aParameterLists.set( "nonconformal_max_positive_ray_length", tMaxPositiveRayLength );
    }

    /* ----------------------------------------------------------------------------------------------
     */
    /*                                           ### SOL ### */
    /* ----------------------------------------------------------------------------------------------
     */
    void SOLParameterList( Module_Parameter_Lists &aParameterLists )
    {

        /* --------------------------------------------------------------------------------------------
         */
        /*                                        Linear Algorithm */
        /* --------------------------------------------------------------------------------------------
         */
        Parameter_List pl = prm::create_linear_algorithm_parameter_list( sol::SolverType::AMESOS_IMPL );
        pl.set( "Solver_Type", "Amesos_Umfpack" );
        aParameterLists( SOL::LINEAR_ALGORITHMS ).add_parameter_list( pl );

        /* --------------------------------------------------------------------------------------------
         */
        /*                                         Linear Solver */
        /* --------------------------------------------------------------------------------------------
         */
        pl = prm::create_linear_solver_parameter_list();
        aParameterLists( SOL::LINEAR_SOLVERS ).add_parameter_list( pl );

        /* --------------------------------------------------------------------------------------------
         */
        /*                                      Nonlinear Algorithm */
        /* --------------------------------------------------------------------------------------------
         */
        pl = prm::create_nonlinear_algorithm_parameter_list();
        pl.set( "NLA_combined_res_jac_assembly", true );
        pl.set( "NLA_Linear_solver", 0 );
        pl.set( "NLA_max_iter", tMaxIterations );
        pl.set( "NLA_rel_res_norm_drop", tRelResNormDrop );
        pl.set( "NLA_load_control_strategy", (uint)( sol::SolverLoadControlType::Linear ) );
        pl.set( "NLA_load_control_factor", tLoadControlFactor );
        pl.set( "NLA_load_control_steps", tLoadControlSteps );
        pl.set( "NLA_load_control_relres", tLoadControlRelRes );
        pl.set( "NLA_relaxation_parameter", tRelaxation );
        pl.set( "NLA_remap_strategy", (uint)tRaytracingStrategy );
        pl.set( "NLA_remap_load_step_frequency", tRemapLoadStepFrequency );
        pl.set( "NLA_remap_iteration_frequency", tRemapIterationFrequency );
        pl.set( "NLA_remap_residual_change_tolerance", tRemapResidualChange );
        aParameterLists( SOL::NONLINEAR_ALGORITHMS ).add_parameter_list( pl );

        /* --------------------------------------------------------------------------------------------
         */
        /*                                       Nonlinear Solver */
        /* --------------------------------------------------------------------------------------------
         */
        pl = prm::create_nonlinear_solver_parameter_list();
        pl.set( "NLA_DofTypes", "UX,UY" );
        aParameterLists( SOL::NONLINEAR_SOLVERS ).add_parameter_list( pl );

        /* --------------------------------------------------------------------------------------------
         */
        /*                                        Time Algorithm */
        /* --------------------------------------------------------------------------------------------
         */
        pl = prm::create_time_solver_algorithm_parameter_list();
        pl.set( "TSA_Num_Time_Steps", 1 );
        pl.set( "TSA_Time_Frame", 10.0 );
        aParameterLists( SOL::TIME_SOLVER_ALGORITHMS ).add_parameter_list( pl );

        /* --------------------------------------------------------------------------------------------
         */
        /*                                         Time Solver */
        /* --------------------------------------------------------------------------------------------
         */
        pl = prm::create_time_solver_parameter_list();
        pl.set( "TSA_DofTypes", "UX,UY" );
        pl.set( "TSA_Output_Indices", "0" );
        pl.set( "TSA_Output_Criteria", F2STR( Output_Criterion ) );
        aParameterLists( SOL::TIME_SOLVERS ).add_parameter_list( pl );

        /* --------------------------------------------------------------------------------------------
         */
        /*                                        Solver Warehouse */
        /* --------------------------------------------------------------------------------------------
         */

        /* --------------------------------------------------------------------------------------------
         */
        /*                                      Preconditioner List */
        /* --------------------------------------------------------------------------------------------
         */
        pl = prm::create_preconditioner_parameter_list( sol::PreconditionerType::NONE );
        aParameterLists( SOL::PRECONDITIONERS ).add_parameter_list( pl );
    }

    void MSIParameterList( Module_Parameter_Lists &aParameterLists )
    {

        /* --------------------------------------------------------------------------------------------
         */
        /*                                       MSI Parameter List */
        /* --------------------------------------------------------------------------------------------
         */
        aParameterLists.set( "UX", 0 );
        aParameterLists.set( "UY", 0 );
    }

    /* ----------------------------------------------------------------------------------------------
     */
    /*                                           ### VIS ### */
    /* ----------------------------------------------------------------------------------------------
     */
    void VISParameterList( Module_Parameter_Lists &aParameterLists )
    {

        /* --------------------------------------------------------------------------------------------
         */
        /*                                          VIS Parameter */
        /* --------------------------------------------------------------------------------------------
         */
        aParameterLists.set( "File_Name", std::pair< std::string, std::string >( "./", tOutputFileName ) );
        aParameterLists.set( "Mesh_Type", (uint)vis::VIS_Mesh_Type::STANDARD );

        // std::string tSetNames = tDomain;
        std::string tSetNames   = tDomain + "," + tContactInterface;
        std::string tFieldNames = "GAP";
        std::string tFieldTypes = "FACETED_AVG";
        std::string tIQINames   = "IQIGap";

        // add the displacement components
        tFieldNames += ",UX,UY";
        tFieldTypes += ",NODAL,NODAL";
        tIQINames += ",IQIDispX,IQIDispY";

        // add stress components as STRESSX, STRESSY
        Vector< std::string >
                                     tSides      = { "Top", "Bottom" };
        Vector< std::string > tComponents = { "X", "Y" };

        for ( auto const &tSide : tSides )
        {
            for ( auto const &tComponent : tComponents )
            {

                // add the normal stress components
                // tFieldNames += ",STRESS" + tSide + tComponent;
                // tFieldTypes += ",ELEMENTAL_AVG"; // ELEMENTAL_AVG
                // tIQINames += ",IQIStress"  + tSide + tComponent;

                tFieldNames += ",STRESSBulk" + tSide + tComponent;
                tFieldTypes += ",ELEMENTAL_AVG";    // ELEMENTAL_AVG
                tIQINames += ",IQIStress" + tSide + tComponent;
            }

            // add the traction components
            tFieldNames += ",ContactPressure" + tSide;
            tFieldTypes += ",FACETED_INT";
            tIQINames += ",IQIContactPressure" + tSide;
        }

        for ( auto const &tComponent : tComponents )
        {
            // add the normal vector components
            tFieldNames += ",NORMAL" + tComponent;
            tFieldTypes += ",FACETED_AVG";
            tIQINames += ",IQINormal" + tComponent;
        }

        aParameterLists.set( "Set_Names", tSetNames );
        aParameterLists.set( "Field_Names", tFieldNames );
        aParameterLists.set( "Field_Type", tFieldTypes );
        aParameterLists.set( "IQI_Names", tIQINames );
        aParameterLists.set( "Save_Frequency", 1 );
        aParameterLists.set( "Time_Offset", 0.1 );
    }

    void MORISGENERALParameterList( Module_Parameter_Lists &aParameterLists ) {}
}    // namespace moris
#ifdef __cplusplus
}
#endif<|MERGE_RESOLUTION|>--- conflicted
+++ resolved
@@ -318,20 +318,11 @@
         else
         {
             // use a parabola for the top side
-<<<<<<< HEAD
-            pl = prm::create_level_set_geometry_parameter_list( gen::Field_Type::USER_DEFINED );
-            pl.set( "field_function_name", "Parabola" );
-            pl.insert< Design_Variable >( "variable_1", tTopXShift );
-            pl.insert< Design_Variable >( "variable_2", tTopYShift );
-            pl.insert< Design_Variable >( "variable_3", tTopParabolaFactor );
-            aParameterLists( GEN::GEOMETRIES ).add_parameter_list( pl );
-=======
             aParameterLists( GEN::GEOMETRIES ).add_parameter_list( prm::create_level_set_geometry_parameter_list( gen::Field_Type::USER_DEFINED ) );
             aParameterLists.set( "field_function_name", "Parabola" );
             aParameterLists.insert( "variable_1", tTopXShift );
             aParameterLists.insert( "variable_2", tTopYShift );
             aParameterLists.insert( "variable_3", tTopParabolaFactor );
->>>>>>> 32fddab4
         }
 
         /* --------------------------------------- Bottom Plane --------------------------------------- */
