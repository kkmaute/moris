/*
 * Copyright (c) 2022 University of Colorado
 * Licensed under the MIT license. See LICENSE.txt file in the MORIS root for details.
 *
 *------------------------------------------------------------------------------------
 *
 * Pressure_Vessel_3D.cpp
 *
 */

#include <string>
#include <iostream>
#include "moris_typedefs.hpp"
#include "cl_Matrix.hpp"
#include "linalg_typedefs.hpp"
#include "cl_FEM_Field_Interpolator_Manager.hpp"
#include "cl_MSI_Equation_Object.hpp"
#include "cl_TSA_Time_Solver.hpp"
#include "cl_DLA_Solver_Interface.hpp"
#include "cl_DLA_Linear_Solver_Aztec.hpp"
#include "fn_PRM_FEM_Parameters.hpp"
#include "fn_PRM_MSI_Parameters.hpp"
#include "fn_PRM_SOL_Parameters.hpp"
#include "fn_PRM_VIS_Parameters.hpp"
#include "fn_PRM_HMR_Parameters.hpp"
#include "fn_PRM_GEN_Parameters.hpp"
#include "fn_PRM_XTK_Parameters.hpp"
#include "fn_PRM_OPT_Parameters.hpp"
#include "fn_equal_to.hpp"
#include "fn_norm.hpp"

#include "AztecOO.h"

//---------------------------------------------------------------

// global variable for interpolation order
extern uint gInterpolationOrder;

//---------------------------------------------------------------

#ifdef __cplusplus
extern "C" {
#endif
//------------------------------------------------------------------------------
namespace moris
{
    /* ------------------------------------------------------------------------ */
    // geometry parameters

    moris::real tOuterRad = 0.45;
    moris::real tInnerRad = 0.425;

    /* ------------------------------------------------------------------------ */
    // loading parameters

    std::string tInnerPressure = "-1.0";
    std::string tOuterPressure = "-2.0";

    std::string tInnerTemperature = "100.0";
    std::string tOuterTemperature = "200.0";

    /* ------------------------------------------------------------------------ */
    // material parameters

    std::string tDens = "1.0";

    std::string tEmod = "1.0";
    std::string tPois = "0.3";

    std::string tCTE     = "1.0e-5";
    std::string tRefTemp = "0.0";

    std::string tCond = "1.0";
    std::string tCap  = "0.0";

    /* ------------------------------------------------------------------------ */
    // Mesh Set Information

    std::string tVessel = "HMR_dummy_n_p1,HMR_dummy_c_p1";

    std::string tSupportSurfaceX = "SideSet_4_n_p1,SideSet_4_c_p1";
    std::string tSupportSurfaceY = "SideSet_1_n_p1,SideSet_1_c_p1";
    std::string tSupportSurfaceZ = "SideSet_5_n_p1,SideSet_5_c_p1";

    //    std::string tVessel         = "HMR_dummy_c_p2";
    //
    //    std::string tSupportSurfaceX = "SideSet_4_c_p2";
    //    std::string tSupportSurfaceY = "SideSet_1_c_p2";
    //    std::string tSupportSurfaceZ = "SideSet_5_c_p2";

    std::string tInnerPressureSurface = "iside_b0_1_b1_0";
    std::string tOuterPressureSurface = "iside_b0_1_b1_3";

    std::string tVesselGhost = "ghost_p1";

    /* ------------------------------------------------------------------------ */
    // HMR parameters

    std::string tNumElemsPerDim = "20, 20, 20";
    std::string tDomainDims     = "0.5, 0.5, 0.5";
    std::string tDomainOffset   = "0, 0, 0";
    std::string tDomainSidesets = "1,2,3,4,5,6";

    int tRefineBuffer = 1;

    /* ------------------------------------------------------------------------ */
    // Minimum level set value
    moris::real tMinLevs = 1.0e-8;

    /* ------------------------------------------------------------------------ */
    // Flag for turning on/off ghost stabilization
    bool tUseGhost = true;

    /* ------------------------------------------------------------------------ */
    // Output Config

    std::string tOutputFileName = "Pressure_Vessel_3D.exo";

    /* ------------------------------------------------------------------------ */

    void
    Func_Select_X(
            moris::Matrix< moris::DDRMat >&                aPropMatrix,
            Vector< moris::Matrix< moris::DDRMat > >& aParameters,
            moris::fem::Field_Interpolator_Manager*        aFIManager )
    {
        aPropMatrix.set_size( 3, 3, 0.0 );
        aPropMatrix( 0, 0 ) = 1.0;
    }

    /* ------------------------------------------------------------------------ */

    void
    Func_Select_Y(
            moris::Matrix< moris::DDRMat >&                aPropMatrix,
            Vector< moris::Matrix< moris::DDRMat > >& aParameters,
            moris::fem::Field_Interpolator_Manager*        aFIManager )
    {
        aPropMatrix.set_size( 3, 3, 0.0 );
        aPropMatrix( 1, 1 ) = 1.0;
    }

    /* ------------------------------------------------------------------------ */

    void
    Func_Select_Z(
            moris::Matrix< moris::DDRMat >&                aPropMatrix,
            Vector< moris::Matrix< moris::DDRMat > >& aParameters,
            moris::fem::Field_Interpolator_Manager*        aFIManager )
    {
        aPropMatrix.set_size( 3, 3, 0.0 );
        aPropMatrix( 2, 2 ) = 1.0;
    }

    /* ------------------------------------------------------------------------ */

    // Constant function for properties
    void
    Func_Const(
            moris::Matrix< moris::DDRMat >&                aPropMatrix,
            Vector< moris::Matrix< moris::DDRMat > >& aParameters,
            moris::fem::Field_Interpolator_Manager*        aFIManager )
    {
        aPropMatrix = aParameters( 0 );
    }

    /* ------------------------------------------------------------------------ */

    bool
    Output_Criterion( moris::tsa::Time_Solver* aTimeSolver )
    {
        return true;
    }

    /* ------------------------------------------------------------------------ */

    void
    OPTParameterList( Vector< Vector< Parameter_List > >& tParameterlist )
    {
        tParameterlist.resize( 1 );
        tParameterlist( 0 ).resize( 1 );

        tParameterlist( 0 )( 0 ) = prm::create_opt_problem_parameter_list();

        tParameterlist( 0 )( 0 ).set( "is_optimization_problem", false );
    }

    /* ------------------------------------------------------------------------ */

    void
    HMRParameterList( Vector< Vector< Parameter_List > >& tParameterlist )
    {
        tParameterlist.resize( 1 );
        tParameterlist( 0 ).resize( 1 );

        tParameterlist( 0 )( 0 ) = prm::create_hmr_parameter_list();

        tParameterlist( 0 )( 0 ).set( "number_of_elements_per_dimension", tNumElemsPerDim );
        tParameterlist( 0 )( 0 ).set( "domain_dimensions", tDomainDims );
        tParameterlist( 0 )( 0 ).set( "domain_offset", tDomainOffset );
        tParameterlist( 0 )( 0 ).set( "domain_sidesets", tDomainSidesets );
        tParameterlist( 0 )( 0 ).set( "lagrange_output_meshes", "0" );

        tParameterlist( 0 )( 0 ).set( "lagrange_orders", std::to_string( gInterpolationOrder ) );
        tParameterlist( 0 )( 0 ).set( "lagrange_pattern", "0" );
        tParameterlist( 0 )( 0 ).set( "bspline_orders", std::to_string( gInterpolationOrder ) );
        tParameterlist( 0 )( 0 ).set( "bspline_pattern", "0" );

        tParameterlist( 0 )( 0 ).set( "lagrange_to_bspline", "0" );

        tParameterlist( 0 )( 0 ).set( "truncate_bsplines", 1 );
        tParameterlist( 0 )( 0 ).set( "refinement_buffer", tRefineBuffer );
        tParameterlist( 0 )( 0 ).set( "staircase_buffer", tRefineBuffer );
        tParameterlist( 0 )( 0 ).set( "initial_refinement", "0" );
        tParameterlist( 0 )( 0 ).set( "initial_refinement_pattern", "0" );

        tParameterlist( 0 )( 0 ).set( "use_number_aura", 1 );

        tParameterlist( 0 )( 0 ).set( "use_multigrid", 0 );
        tParameterlist( 0 )( 0 ).set( "severity_level", 0 );
    }

    /* ------------------------------------------------------------------------ */

    void
    XTKParameterList( Vector< Vector< Parameter_List > >& tParameterlist )
    {
        tParameterlist.resize( 1 );
        tParameterlist( 0 ).resize( 1 );

        tParameterlist( 0 )( 0 ) = prm::create_xtk_parameter_list();
        tParameterlist( 0 )( 0 ).set( "decompose", true );
        tParameterlist( 0 )( 0 ).set( "decomposition_type", "conformal" );
        tParameterlist( 0 )( 0 ).set( "enrich", true );
        tParameterlist( 0 )( 0 ).set( "basis_rank", "bspline" );
        tParameterlist( 0 )( 0 ).set( "enrich_mesh_indices", "0" );
        tParameterlist( 0 )( 0 ).set( "ghost_stab", true );
        tParameterlist( 0 )( 0 ).set( "multigrid", false );
        tParameterlist( 0 )( 0 ).set( "verbose", true );
        tParameterlist( 0 )( 0 ).set( "print_enriched_ig_mesh", false );
        tParameterlist( 0 )( 0 ).set( "exodus_output_XTK_ig_mesh", false );
        tParameterlist( 0 )( 0 ).set( "high_to_low_dbl_side_sets", true );
    }

    /* ------------------------------------------------------------------------ */

    void
    GENParameterList( Vector< Vector< Parameter_List > >& tParameterlist )
    {
        tParameterlist.resize( 3 );
        tParameterlist( 0 ).resize( 1 );

        // Main GEN parameter list
        tParameterlist( 0 )( 0 ) = prm::create_gen_parameter_list();

        // init geometry counter
        uint tGeoCounter = 0;

        // Geometry parameter lists
        tParameterlist( 1 ).push_back( prm::create_level_set_geometry_parameter_list( gen::Field_Type::SPHERE ) );
        tParameterlist( 1 )( tGeoCounter ).set( "radius", tOuterRad );
        tGeoCounter++;

        tParameterlist( 1 ).push_back( prm::create_level_set_geometry_parameter_list( gen::Field_Type::SPHERE ) );
        tParameterlist( 1 )( tGeoCounter ).set( "radius", tInnerRad );
    }
    /* ------------------------------------------------------------------------ */

    void
    FEMParameterList( Vector< Vector< Parameter_List > >& tParameterList )
    {
        // create a cell of cell of parameter list for fem
        tParameterList.resize( 8 );

        //------------------------------------------------------------------------------
        // init property counter
        uint tPropCounter = 0;

        // properties of bars
        tParameterList( 0 ).push_back( prm::create_property_parameter_list() );
        tParameterList( 0 )( tPropCounter ) = prm::create_property_parameter_list();
        tParameterList( 0 )( tPropCounter ).set( "property_name", "PropDensity" );
        tParameterList( 0 )( tPropCounter ).set( "function_parameters", tDens );
        tParameterList( 0 )( tPropCounter ).set( "value_function", "Func_Const" );
        tPropCounter++;

        tParameterList( 0 ).push_back( prm::create_property_parameter_list() );
        tParameterList( 0 )( tPropCounter ).set( "property_name", "PropYoungs" );
        tParameterList( 0 )( tPropCounter ).set( "function_parameters", tEmod );
        tParameterList( 0 )( tPropCounter ).set( "value_function", "Func_Const" );
        tPropCounter++;

        tParameterList( 0 ).push_back( prm::create_property_parameter_list() );
        tParameterList( 0 )( tPropCounter ).set( "property_name", "PropPoisson" );
        tParameterList( 0 )( tPropCounter ).set( "function_parameters", tPois );
        tParameterList( 0 )( tPropCounter ).set( "value_function", "Func_Const" );
        tPropCounter++;

        tParameterList( 0 ).push_back( prm::create_property_parameter_list() );
        tParameterList( 0 )( tPropCounter ).set( "property_name", "PropCTE" );
        tParameterList( 0 )( tPropCounter ).set( "function_parameters", tCTE );
        tParameterList( 0 )( tPropCounter ).set( "value_function", "Func_Const" );
        tPropCounter++;

        tParameterList( 0 ).push_back( prm::create_property_parameter_list() );
        tParameterList( 0 )( tPropCounter ).set( "property_name", "PropRefTemp" );
        tParameterList( 0 )( tPropCounter ).set( "function_parameters", tRefTemp );
        tParameterList( 0 )( tPropCounter ).set( "value_function", "Func_Const" );
        tPropCounter++;

        tParameterList( 0 ).push_back( prm::create_property_parameter_list() );
        tParameterList( 0 )( tPropCounter ).set( "property_name", "PropConductivity" );
        tParameterList( 0 )( tPropCounter ).set( "function_parameters", tCond );
        tParameterList( 0 )( tPropCounter ).set( "value_function", "Func_Const" );
        tPropCounter++;

        tParameterList( 0 ).push_back( prm::create_property_parameter_list() );
        tParameterList( 0 )( tPropCounter ).set( "property_name", "PropCapacity" );
        tParameterList( 0 )( tPropCounter ).set( "function_parameters", tCap );
        tParameterList( 0 )( tPropCounter ).set( "value_function", "Func_Const" );
        tPropCounter++;

        // properties of boundary conditions
        tParameterList( 0 ).push_back( prm::create_property_parameter_list() );
        tParameterList( 0 )( tPropCounter ).set( "property_name", "PropDirichlet" );
        tParameterList( 0 )( tPropCounter ).set( "function_parameters", "0.0;0.0;0.0" );
        tParameterList( 0 )( tPropCounter ).set( "value_function", "Func_Const" );
        tPropCounter++;

        tParameterList( 0 ).push_back( prm::create_property_parameter_list() );
        tParameterList( 0 )( tPropCounter ).set( "property_name", "PropSelectX" );
        tParameterList( 0 )( tPropCounter ).set( "function_parameters", "0.0;0.0;0.0" );
        tParameterList( 0 )( tPropCounter ).set( "value_function", "Func_Select_X" );
        tPropCounter++;

        tParameterList( 0 ).push_back( prm::create_property_parameter_list() );
        tParameterList( 0 )( tPropCounter ).set( "property_name", "PropSelectY" );
        tParameterList( 0 )( tPropCounter ).set( "function_parameters", "0.0;0.0;0.0" );
        tParameterList( 0 )( tPropCounter ).set( "value_function", "Func_Select_Y" );
        tPropCounter++;

        tParameterList( 0 ).push_back( prm::create_property_parameter_list() );
        tParameterList( 0 )( tPropCounter ).set( "property_name", "PropSelectZ" );
        tParameterList( 0 )( tPropCounter ).set( "function_parameters", "0.0;0.0;0.0" );
        tParameterList( 0 )( tPropCounter ).set( "value_function", "Func_Select_Z" );
        tPropCounter++;

        tParameterList( 0 ).push_back( prm::create_property_parameter_list() );
        tParameterList( 0 )( tPropCounter ).set( "property_name", "PropInnerPressureLoad" );
        tParameterList( 0 )( tPropCounter ).set( "function_parameters", tInnerPressure );
        tParameterList( 0 )( tPropCounter ).set( "value_function", "Func_Const" );
        tPropCounter++;

        tParameterList( 0 ).push_back( prm::create_property_parameter_list() );
        tParameterList( 0 )( tPropCounter ).set( "property_name", "PropOuterPressureLoad" );
        tParameterList( 0 )( tPropCounter ).set( "function_parameters", tOuterPressure );
        tParameterList( 0 )( tPropCounter ).set( "value_function", "Func_Const" );
        tPropCounter++;

        tParameterList( 0 ).push_back( prm::create_property_parameter_list() );
        tParameterList( 0 )( tPropCounter ).set( "property_name", "PropInnerTemperature" );
        tParameterList( 0 )( tPropCounter ).set( "function_parameters", tInnerTemperature );
        tParameterList( 0 )( tPropCounter ).set( "value_function", "Func_Const" );
        tPropCounter++;

        tParameterList( 0 ).push_back( prm::create_property_parameter_list() );
        tParameterList( 0 )( tPropCounter ).set( "property_name", "PropOuterTemperature" );
        tParameterList( 0 )( tPropCounter ).set( "function_parameters", tOuterTemperature );
        tParameterList( 0 )( tPropCounter ).set( "value_function", "Func_Const" );
        tPropCounter++;

        //------------------------------------------------------------------------------
        // init CM counter
        uint tCMCounter = 0;

        // create parameter list for constitutive model 1
        tParameterList( 1 ).push_back( prm::create_constitutive_model_parameter_list() );
        tParameterList( 1 )( tCMCounter ).set( "constitutive_name", "CMStrucLinIso1" );
        tParameterList( 1 )( tCMCounter ).set( "constitutive_type",  fem::Constitutive_Type::STRUC_LIN_ISO ) ;
        tParameterList( 1 )( tCMCounter ).set( "model_type",  fem::Model_Type::FULL ) ;
        tParameterList( 1 )( tCMCounter ).set( "dof_dependencies", std::pair< std::string, std::string >( "UX,UY,UZ;TEMP", "Displacement,Temperature" ) );
        tParameterList( 1 )( tCMCounter ).set( "properties",
                "PropYoungs, YoungsModulus;"
                "PropPoisson,PoissonRatio;"
                "PropCTE,    CTE;"
                "PropRefTemp,ReferenceTemperature" );
        tCMCounter++;

        // create parameter list for constitutive model - Inclusion
        tParameterList( 1 ).push_back( prm::create_constitutive_model_parameter_list() );
        tParameterList( 1 )( tCMCounter ).set( "constitutive_name", "CMDiffusion" );
        tParameterList( 1 )( tCMCounter ).set( "constitutive_type",  fem::Constitutive_Type::DIFF_LIN_ISO ) ;
        tParameterList( 1 )( tCMCounter ).set( "dof_dependencies", std::pair< std::string, std::string >( "TEMP", "Temperature" ) );
        tParameterList( 1 )( tCMCounter ).set( "properties",
                "PropConductivity , Conductivity;"
                "PropDensity      , Density;"
                "PropCapacity     , HeatCapacity" );
        tCMCounter++;

        //------------------------------------------------------------------------------
        // init SP counter
        uint tSPCounter = 0;

        // Nitsche stabilization parameter for structure
        tParameterList( 2 ).push_back( prm::create_stabilization_parameter_parameter_list() );
        tParameterList( 2 )( tSPCounter ).set( "stabilization_name", "SPNitscheStruc" );
        tParameterList( 2 )( tSPCounter ).set( "stabilization_type",  fem::Stabilization_Type::DIRICHLET_NITSCHE ) ;
        tParameterList( 2 )( tSPCounter ).set( "function_parameters", "100.0" );
        tParameterList( 2 )( tSPCounter ).set( "leader_properties", "PropYoungs,Material" );
        tSPCounter++;

        // Nitsche stabilization parameter for thermal problem
        tParameterList( 2 ).push_back( prm::create_stabilization_parameter_parameter_list() );
        tParameterList( 2 )( tSPCounter ).set( "stabilization_name", "SPNitscheTemp" );
        tParameterList( 2 )( tSPCounter ).set( "stabilization_type",  fem::Stabilization_Type::DIRICHLET_NITSCHE ) ;
        tParameterList( 2 )( tSPCounter ).set( "function_parameters", "100.0" );
        tParameterList( 2 )( tSPCounter ).set( "leader_properties", "PropConductivity,Material" );
        tSPCounter++;

        // Ghost stabilization parameter for structure
        tParameterList( 2 ).push_back( prm::create_stabilization_parameter_parameter_list() );
        tParameterList( 2 )( tSPCounter ).set( "stabilization_name", "SPGhostStruct" );
        tParameterList( 2 )( tSPCounter ).set( "stabilization_type",  fem::Stabilization_Type::GHOST_DISPL ) ;
        tParameterList( 2 )( tSPCounter ).set( "function_parameters", "0.01" );
        tParameterList( 2 )( tSPCounter ).set( "leader_properties", "PropYoungs,Material" );
        tSPCounter++;

        // Ghost stabilization parameter for thermal problem
        tParameterList( 2 ).push_back( prm::create_stabilization_parameter_parameter_list() );
        tParameterList( 2 )( tSPCounter ).set( "stabilization_name", "SPGhostTemp" );
        tParameterList( 2 )( tSPCounter ).set( "stabilization_type",  fem::Stabilization_Type::GHOST_DISPL ) ;
        tParameterList( 2 )( tSPCounter ).set( "function_parameters", "0.01" );
        tParameterList( 2 )( tSPCounter ).set( "leader_properties", "PropConductivity,Material" );
        tSPCounter++;

        //------------------------------------------------------------------------------
        // init IWG counter
        uint tIWGCounter = 0;

        // create IWG - bulk structure
        tParameterList( 3 ).push_back( prm::create_IWG_parameter_list() );
        tParameterList( 3 )( tIWGCounter ).set( "IWG_name", "IWGBulkStruct" );
        tParameterList( 3 )( tIWGCounter ).set( "IWG_type",  fem::IWG_Type::STRUC_LINEAR_BULK ) ;
        tParameterList( 3 )( tIWGCounter ).set( "dof_residual", "UX,UY,UZ" );
        tParameterList( 3 )( tIWGCounter ).set( "leader_dof_dependencies", "UX,UY,UZ" );
        tParameterList( 3 )( tIWGCounter ).set( "leader_constitutive_models", "CMStrucLinIso1,ElastLinIso" );
        tParameterList( 3 )( tIWGCounter ).set( "mesh_set_names", tVessel );
        tIWGCounter++;

        // create IWG - bulk diffusion
        tParameterList( 3 ).push_back( prm::create_IWG_parameter_list() );
        tParameterList( 3 )( tIWGCounter ).set( "IWG_name", "IWGBulkTemp" );
        tParameterList( 3 )( tIWGCounter ).set( "IWG_type",  fem::IWG_Type::SPATIALDIFF_BULK ) ;
        tParameterList( 3 )( tIWGCounter ).set( "dof_residual", "TEMP" );
        tParameterList( 3 )( tIWGCounter ).set( "leader_dof_dependencies", "TEMP" );
        tParameterList( 3 )( tIWGCounter ).set( "leader_constitutive_models", "CMDiffusion,Diffusion" );
        tParameterList( 3 )( tIWGCounter ).set( "mesh_set_names", tVessel );
        tIWGCounter++;

        // create IWG - Dirichlet structure
        tParameterList( 3 ).push_back( prm::create_IWG_parameter_list() );
        tParameterList( 3 )( tIWGCounter ).set( "IWG_name", "IWGDirichletX" );
        tParameterList( 3 )( tIWGCounter ).set( "IWG_type",  fem::IWG_Type::STRUC_LINEAR_DIRICHLET_UNSYMMETRIC_NITSCHE ) ;
        tParameterList( 3 )( tIWGCounter ).set( "dof_residual", "UX,UY,UZ" );
        tParameterList( 3 )( tIWGCounter ).set( "leader_dof_dependencies", "UX,UY,UZ" );
        tParameterList( 3 )( tIWGCounter ).set( "leader_properties", "PropDirichlet,Dirichlet;PropSelectX,Select" );
        tParameterList( 3 )( tIWGCounter ).set( "leader_constitutive_models", "CMStrucLinIso1,ElastLinIso" );
        tParameterList( 3 )( tIWGCounter ).set( "stabilization_parameters", "SPNitscheStruc,DirichletNitsche" );
        tParameterList( 3 )( tIWGCounter ).set( "mesh_set_names", tSupportSurfaceX );
        tIWGCounter++;

        tParameterList( 3 ).push_back( prm::create_IWG_parameter_list() );
        tParameterList( 3 )( tIWGCounter ).set( "IWG_name", "IWGDirichletY" );
        tParameterList( 3 )( tIWGCounter ).set( "IWG_type",  fem::IWG_Type::STRUC_LINEAR_DIRICHLET_UNSYMMETRIC_NITSCHE ) ;
        tParameterList( 3 )( tIWGCounter ).set( "dof_residual", "UX,UY,UZ" );
        tParameterList( 3 )( tIWGCounter ).set( "leader_dof_dependencies", "UX,UY,UZ" );
        tParameterList( 3 )( tIWGCounter ).set( "leader_properties", "PropDirichlet,Dirichlet;PropSelectY,Select" );
        tParameterList( 3 )( tIWGCounter ).set( "leader_constitutive_models", "CMStrucLinIso1,ElastLinIso" );
        tParameterList( 3 )( tIWGCounter ).set( "stabilization_parameters", "SPNitscheStruc,DirichletNitsche" );
        tParameterList( 3 )( tIWGCounter ).set( "mesh_set_names", tSupportSurfaceY );
        tIWGCounter++;

        tParameterList( 3 ).push_back( prm::create_IWG_parameter_list() );
        tParameterList( 3 )( tIWGCounter ).set( "IWG_name", "IWGDirichletZ" );
        tParameterList( 3 )( tIWGCounter ).set( "IWG_type",  fem::IWG_Type::STRUC_LINEAR_DIRICHLET_UNSYMMETRIC_NITSCHE ) ;
        tParameterList( 3 )( tIWGCounter ).set( "dof_residual", "UX,UY,UZ" );
        tParameterList( 3 )( tIWGCounter ).set( "leader_dof_dependencies", "UX,UY,UZ" );
        tParameterList( 3 )( tIWGCounter ).set( "leader_properties", "PropDirichlet,Dirichlet;PropSelectZ,Select" );
        tParameterList( 3 )( tIWGCounter ).set( "leader_constitutive_models", "CMStrucLinIso1,ElastLinIso" );
        tParameterList( 3 )( tIWGCounter ).set( "stabilization_parameters", "SPNitscheStruc,DirichletNitsche" );
        tParameterList( 3 )( tIWGCounter ).set( "mesh_set_names", tSupportSurfaceZ );
        tIWGCounter++;

        // create IWG - Dirichlet temp
        tParameterList( 3 ).push_back( prm::create_IWG_parameter_list() );
<<<<<<< HEAD
        tParameterList( 3 )( tIWGCounter ).set( "IWG_name", "IWGDirichletTempInner" );
        tParameterList( 3 )( tIWGCounter ).set( "IWG_type", static_cast< uint >( fem::IWG_Type::SPATIALDIFF_DIRICHLET_UNSYMMETRIC_NITSCHE ) );
=======
        tParameterList( 3 )( tIWGCounter ).set( "IWG_name", "IWGDirichletTemp" );
        tParameterList( 3 )( tIWGCounter ).set( "IWG_type",  fem::IWG_Type::SPATIALDIFF_DIRICHLET_UNSYMMETRIC_NITSCHE ) ;
>>>>>>> 366d7939
        tParameterList( 3 )( tIWGCounter ).set( "dof_residual", "TEMP" );
        tParameterList( 3 )( tIWGCounter ).set( "leader_dof_dependencies", "TEMP" );
        tParameterList( 3 )( tIWGCounter ).set( "leader_properties", "PropInnerTemperature,Dirichlet" );
        tParameterList( 3 )( tIWGCounter ).set( "leader_constitutive_models", "CMDiffusion,Diffusion" );
        tParameterList( 3 )( tIWGCounter ).set( "stabilization_parameters", "SPNitscheTemp,DirichletNitsche" );
        tParameterList( 3 )( tIWGCounter ).set( "mesh_set_names", tInnerPressureSurface );
        tIWGCounter++;

        tParameterList( 3 ).push_back( prm::create_IWG_parameter_list() );
<<<<<<< HEAD
        tParameterList( 3 )( tIWGCounter ).set( "IWG_name", "IWGDirichletTempOuter" );
        tParameterList( 3 )( tIWGCounter ).set( "IWG_type", static_cast< uint >( fem::IWG_Type::SPATIALDIFF_DIRICHLET_UNSYMMETRIC_NITSCHE ) );
=======
        tParameterList( 3 )( tIWGCounter ).set( "IWG_name", "IWGDirichletTemp" );
        tParameterList( 3 )( tIWGCounter ).set( "IWG_type",  fem::IWG_Type::SPATIALDIFF_DIRICHLET_UNSYMMETRIC_NITSCHE ) ;
>>>>>>> 366d7939
        tParameterList( 3 )( tIWGCounter ).set( "dof_residual", "TEMP" );
        tParameterList( 3 )( tIWGCounter ).set( "leader_dof_dependencies", "TEMP" );
        tParameterList( 3 )( tIWGCounter ).set( "leader_properties", "PropOuterTemperature,Dirichlet" );
        tParameterList( 3 )( tIWGCounter ).set( "leader_constitutive_models", "CMDiffusion,Diffusion" );
        tParameterList( 3 )( tIWGCounter ).set( "stabilization_parameters", "SPNitscheTemp,DirichletNitsche" );
        tParameterList( 3 )( tIWGCounter ).set( "mesh_set_names", tOuterPressureSurface );
        tIWGCounter++;

        // create IWG - Neumann structure
        tParameterList( 3 ).push_back( prm::create_IWG_parameter_list() );
        tParameterList( 3 )( tIWGCounter ).set( "IWG_name", "IWGNeumannInnerPressure" );
        tParameterList( 3 )( tIWGCounter ).set( "IWG_type",  fem::IWG_Type::STRUC_LINEAR_NEUMANN ) ;
        tParameterList( 3 )( tIWGCounter ).set( "dof_residual", "UX,UY,UZ" );
        tParameterList( 3 )( tIWGCounter ).set( "leader_dof_dependencies", "UX,UY,UZ" );
        tParameterList( 3 )( tIWGCounter ).set( "leader_properties", "PropInnerPressureLoad,Pressure" );
        tParameterList( 3 )( tIWGCounter ).set( "mesh_set_names", tInnerPressureSurface );
        tIWGCounter++;

        tParameterList( 3 ).push_back( prm::create_IWG_parameter_list() );
        tParameterList( 3 )( tIWGCounter ).set( "IWG_name", "IWGNeumannOuterPressure" );
        tParameterList( 3 )( tIWGCounter ).set( "IWG_type",  fem::IWG_Type::STRUC_LINEAR_NEUMANN ) ;
        tParameterList( 3 )( tIWGCounter ).set( "dof_residual", "UX,UY,UZ" );
        tParameterList( 3 )( tIWGCounter ).set( "leader_dof_dependencies", "UX,UY,UZ" );
        tParameterList( 3 )( tIWGCounter ).set( "leader_properties", "PropOuterPressureLoad,Pressure" );
        tParameterList( 3 )( tIWGCounter ).set( "mesh_set_names", tOuterPressureSurface );
        tIWGCounter++;

        if ( tUseGhost )
        {
            // create IWG - ghost structure
            tParameterList( 3 ).push_back( prm::create_IWG_parameter_list() );
            tParameterList( 3 )( tIWGCounter ).set( "IWG_name", "IWGGhostStructure" );
            tParameterList( 3 )( tIWGCounter ).set( "IWG_type",  fem::IWG_Type::GHOST_NORMAL_FIELD ) ;
            tParameterList( 3 )( tIWGCounter ).set( "dof_residual", "UX,UY,UZ" );
            tParameterList( 3 )( tIWGCounter ).set( "leader_dof_dependencies", "UX,UY,UZ" );
            tParameterList( 3 )( tIWGCounter ).set( "follower_dof_dependencies", "UX,UY,UZ" );
            tParameterList( 3 )( tIWGCounter ).set( "stabilization_parameters", "SPGhostStruct,GhostSP" );
            tParameterList( 3 )( tIWGCounter ).set( "mesh_set_names", tVesselGhost );
            tIWGCounter++;

            // create IWG - ghost temp
            tParameterList( 3 ).push_back( prm::create_IWG_parameter_list() );
            tParameterList( 3 )( tIWGCounter ).set( "IWG_name", "IWGGhostTemp" );
            tParameterList( 3 )( tIWGCounter ).set( "IWG_type",  fem::IWG_Type::GHOST_NORMAL_FIELD ) ;
            tParameterList( 3 )( tIWGCounter ).set( "dof_residual", "TEMP" );
            tParameterList( 3 )( tIWGCounter ).set( "leader_dof_dependencies", "TEMP" );
            tParameterList( 3 )( tIWGCounter ).set( "follower_dof_dependencies", "TEMP" );
            tParameterList( 3 )( tIWGCounter ).set( "stabilization_parameters", "SPGhostTemp,GhostSP" );
            tParameterList( 3 )( tIWGCounter ).set( "mesh_set_names", tVesselGhost );
            tIWGCounter++;
        }

        //------------------------------------------------------------------------------
        // init IQI counter
        uint tIQICounter = 0;

        tParameterList( 4 ).push_back( prm::create_IQI_parameter_list() );
        tParameterList( 4 )( tIQICounter ).set( "IQI_name", "IQIBulkDISPX" );
        tParameterList( 4 )( tIQICounter ).set( "IQI_type",  fem::IQI_Type::DOF ) ;
        tParameterList( 4 )( tIQICounter ).set( "dof_quantity", "UX,UY,UZ" );
        tParameterList( 4 )( tIQICounter ).set( "leader_dof_dependencies", "UX,UY,UZ" );
        tParameterList( 4 )( tIQICounter ).set( "vectorial_field_index", 0 );
        tParameterList( 4 )( tIQICounter ).set( "mesh_set_names", tVessel );
        tIQICounter++;

        tParameterList( 4 ).push_back( prm::create_IQI_parameter_list() );
        tParameterList( 4 )( tIQICounter ).set( "IQI_name", "IQIBulkDISPY" );
        tParameterList( 4 )( tIQICounter ).set( "IQI_type",  fem::IQI_Type::DOF ) ;
        tParameterList( 4 )( tIQICounter ).set( "dof_quantity", "UX,UY,UZ" );
        tParameterList( 4 )( tIQICounter ).set( "leader_dof_dependencies", "UX,UY,UZ" );
        tParameterList( 4 )( tIQICounter ).set( "vectorial_field_index", 1 );
        tParameterList( 4 )( tIQICounter ).set( "mesh_set_names", tVessel );
        tIQICounter++;

        tParameterList( 4 ).push_back( prm::create_IQI_parameter_list() );
        tParameterList( 4 )( tIQICounter ).set( "IQI_name", "IQIBulkDISPZ" );
        tParameterList( 4 )( tIQICounter ).set( "IQI_type",  fem::IQI_Type::DOF ) ;
        tParameterList( 4 )( tIQICounter ).set( "dof_quantity", "UX,UY,UZ" );
        tParameterList( 4 )( tIQICounter ).set( "leader_dof_dependencies", "UX,UY,UZ" );
        tParameterList( 4 )( tIQICounter ).set( "vectorial_field_index", 2 );
        tParameterList( 4 )( tIQICounter ).set( "mesh_set_names", tVessel );
        tIQICounter++;

        tParameterList( 4 ).push_back( prm::create_IQI_parameter_list() );
        tParameterList( 4 )( tIQICounter ).set( "IQI_name", "IQIBulkTEMP" );
        tParameterList( 4 )( tIQICounter ).set( "IQI_type",  fem::IQI_Type::DOF ) ;
        tParameterList( 4 )( tIQICounter ).set( "dof_quantity", "TEMP" );
        tParameterList( 4 )( tIQICounter ).set( "leader_dof_dependencies", "TEMP" );
        tParameterList( 4 )( tIQICounter ).set( "vectorial_field_index", 0 );
        tParameterList( 4 )( tIQICounter ).set( "mesh_set_names", tVessel );
        tIQICounter++;

        tParameterList( 4 ).push_back( prm::create_IQI_parameter_list() );
        tParameterList( 4 )( tIQICounter ).set( "IQI_name", "IQIBulkStrainEnergy" );
        tParameterList( 4 )( tIQICounter ).set( "IQI_type",  fem::IQI_Type::STRAIN_ENERGY ) ;
        tParameterList( 4 )( tIQICounter ).set( "leader_dof_dependencies", "UX,UY,UZ" );
        tParameterList( 4 )( tIQICounter ).set( "leader_constitutive_models", "CMStrucLinIso1,Elast" );
        tParameterList( 4 )( tIQICounter ).set( "mesh_set_names", tVessel );
        tIQICounter++;

        tParameterList( 4 ).push_back( prm::create_IQI_parameter_list() );
        tParameterList( 4 )( tIQICounter ).set( "IQI_name", "IQIBulkVolume" );
        tParameterList( 4 )( tIQICounter ).set( "IQI_type",  fem::IQI_Type::VOLUME ) ;
        tParameterList( 4 )( tIQICounter ).set( "leader_properties", "PropDensity,Density" );
        tParameterList( 4 )( tIQICounter ).set( "mesh_set_names", tVessel );
        tIQICounter++;

        //------------------------------------------------------------------------------
        // fill the computation part of the parameter list
        tParameterList( 5 ).resize( 1 );
        tParameterList( 5 )( 0 ) = prm::create_computation_parameter_list();
    }

    /* ------------------------------------------------------------------------ */

    void
    SOLParameterList( Vector< Vector< Parameter_List > >& tParameterlist )
    {
        tParameterlist.resize( 8 );

        tParameterlist( 0 ).push_back( moris::prm::create_linear_algorithm_parameter_list( sol::SolverType::AMESOS_IMPL ) );

        tParameterlist( 1 ).push_back( moris::prm::create_linear_solver_parameter_list() );

        tParameterlist( 2 ).push_back( moris::prm::create_nonlinear_algorithm_parameter_list() );
        tParameterlist( 2 )( 0 ).set( "NLA_combined_res_jac_assembly", true );

        tParameterlist( 3 ).push_back( moris::prm::create_nonlinear_solver_parameter_list() );
        tParameterlist( 3 )( 0 ).set( "NLA_DofTypes", "UX,UY,UZ;TEMP" );

        tParameterlist( 4 ).push_back( moris::prm::create_time_solver_algorithm_parameter_list() );
        tParameterlist( 4 )( 0 ).set( "TSA_Num_Time_Steps", 1 );
        tParameterlist( 4 )( 0 ).set( "TSA_Time_Frame", 1.0 );

        tParameterlist( 5 ).push_back( moris::prm::create_time_solver_parameter_list() );
        tParameterlist( 5 )( 0 ).set( "TSA_DofTypes", "UX,UY,UZ;TEMP" );
        tParameterlist( 5 )( 0 ).set( "TSA_Output_Indices", "0" );
        tParameterlist( 5 )( 0 ).set( "TSA_Output_Criteria", "Output_Criterion" );

        tParameterlist( 6 ).push_back( moris::prm::create_solver_warehouse_parameterlist() );

        tParameterlist( 7 ).push_back( moris::prm::create_preconditioner_parameter_list( sol::PreconditionerType::NONE ) );
    }

    /* ------------------------------------------------------------------------ */

    void
    MSIParameterList( Vector< Vector< Parameter_List > >& tParameterlist )
    {
        tParameterlist.resize( 1 );
        tParameterlist( 0 ).resize( 1 );

        tParameterlist( 0 )( 0 ) = prm::create_msi_parameter_list();
    }

    /* ------------------------------------------------------------------------ */

    void
    VISParameterList( Vector< Vector< Parameter_List > >& tParameterlist )
    {
        tParameterlist.resize( 1 );
        tParameterlist( 0 ).resize( 1 );

        tParameterlist( 0 )( 0 ) = prm::create_vis_parameter_list();
        tParameterlist( 0 )( 0 ).set( "File_Name", std::pair< std::string, std::string >( "./", tOutputFileName ) );
        tParameterlist( 0 )( 0 ).set( "Mesh_Type",  vis::VIS_Mesh_Type::STANDARD ) ;
        tParameterlist( 0 )( 0 ).set( "Set_Names", tVessel );
        tParameterlist( 0 )( 0 ).set( "Field_Names", "UX,UY,UZ,TEMP,STRAIN_ENERGY,VOLUME" );
        tParameterlist( 0 )( 0 ).set( "Field_Type", "NODAL,NODAL,NODAL,NODAL,GLOBAL,GLOBAL" );
        tParameterlist( 0 )( 0 ).set( "IQI_Names", "IQIBulkDISPX,IQIBulkDISPY,IQIBulkDISPZ,IQIBulkTEMP,IQIBulkStrainEnergy,IQIBulkVolume" );
        tParameterlist( 0 )( 0 ).set( "Save_Frequency", 1 );
    }

    void
    MORISGENERALParameterList( Vector< Vector< Parameter_List > >& tParameterlist )
    {
    }

    /* ------------------------------------------------------------------------ */
}    // namespace moris

//------------------------------------------------------------------------------
#ifdef __cplusplus
}
#endif<|MERGE_RESOLUTION|>--- conflicted
+++ resolved
@@ -493,13 +493,8 @@
 
         // create IWG - Dirichlet temp
         tParameterList( 3 ).push_back( prm::create_IWG_parameter_list() );
-<<<<<<< HEAD
         tParameterList( 3 )( tIWGCounter ).set( "IWG_name", "IWGDirichletTempInner" );
-        tParameterList( 3 )( tIWGCounter ).set( "IWG_type", static_cast< uint >( fem::IWG_Type::SPATIALDIFF_DIRICHLET_UNSYMMETRIC_NITSCHE ) );
-=======
-        tParameterList( 3 )( tIWGCounter ).set( "IWG_name", "IWGDirichletTemp" );
         tParameterList( 3 )( tIWGCounter ).set( "IWG_type",  fem::IWG_Type::SPATIALDIFF_DIRICHLET_UNSYMMETRIC_NITSCHE ) ;
->>>>>>> 366d7939
         tParameterList( 3 )( tIWGCounter ).set( "dof_residual", "TEMP" );
         tParameterList( 3 )( tIWGCounter ).set( "leader_dof_dependencies", "TEMP" );
         tParameterList( 3 )( tIWGCounter ).set( "leader_properties", "PropInnerTemperature,Dirichlet" );
@@ -509,13 +504,8 @@
         tIWGCounter++;
 
         tParameterList( 3 ).push_back( prm::create_IWG_parameter_list() );
-<<<<<<< HEAD
         tParameterList( 3 )( tIWGCounter ).set( "IWG_name", "IWGDirichletTempOuter" );
-        tParameterList( 3 )( tIWGCounter ).set( "IWG_type", static_cast< uint >( fem::IWG_Type::SPATIALDIFF_DIRICHLET_UNSYMMETRIC_NITSCHE ) );
-=======
-        tParameterList( 3 )( tIWGCounter ).set( "IWG_name", "IWGDirichletTemp" );
         tParameterList( 3 )( tIWGCounter ).set( "IWG_type",  fem::IWG_Type::SPATIALDIFF_DIRICHLET_UNSYMMETRIC_NITSCHE ) ;
->>>>>>> 366d7939
         tParameterList( 3 )( tIWGCounter ).set( "dof_residual", "TEMP" );
         tParameterList( 3 )( tIWGCounter ).set( "leader_dof_dependencies", "TEMP" );
         tParameterList( 3 )( tIWGCounter ).set( "leader_properties", "PropOuterTemperature,Dirichlet" );
