/*
 * Copyright (c) 2022 University of Colorado
 * Licensed under the MIT license. See LICENSE.txt file in the MORIS root for details.
 *
 *------------------------------------------------------------------------------------
 *
 * Homogenization_2D.cpp
 *
 */

    #include <string>
    #include <iostream>
    #include "moris_typedefs.hpp"
    #include "cl_Matrix.hpp"
    #include "linalg_typedefs.hpp"
    #include "cl_FEM_Field_Interpolator_Manager.hpp"
    #include "cl_MSI_Equation_Object.hpp"
    #include "cl_TSA_Time_Solver.hpp"
    #include "cl_DLA_Solver_Interface.hpp"
    #include "cl_DLA_Linear_Solver_Aztec.hpp"
    #include "fn_PRM_FEM_Parameters.hpp"
    #include "fn_PRM_MSI_Parameters.hpp"
    #include "fn_PRM_SOL_Parameters.hpp"
    #include "fn_PRM_VIS_Parameters.hpp"
    #include "fn_PRM_HMR_Parameters.hpp"
    #include "fn_PRM_GEN_Parameters.hpp"
    #include "fn_PRM_XTK_Parameters.hpp"
    #include "fn_PRM_OPT_Parameters.hpp"
    #include "fn_PRM_MIG_Parameters.hpp"
    #include "cl_HMR_Element.hpp"
    #include "fn_equal_to.hpp"

    #include "AztecOO.h"

    //---------------------------------------------------------------

    #ifdef  __cplusplus
    extern "C"
    {
    #endif
    //------------------------------------------------------------------------------
    namespace moris
    {
        /* ------------------------------------------------------------------------ */
        // Mesh Set Information

        std::string tInnerPhase        = "HMR_dummy_n_p1,HMR_dummy_c_p1";
        std::string tOuterPhase        = "HMR_dummy_n_p0,HMR_dummy_c_p0";

        std::string tInterface         = "dbl_iside_p0_1_p1_0";

        std::string tOuterSurface      = "SideSet_1_n_p0,SideSet_2_n_p0,SideSet_3_n_p0,SideSet_4_n_p0";

        std::string tInnerPhaseGhost   = "ghost_p1";
        std::string tOuterPhaseGhost   = "ghost_p0";

        std::string tTotalDomain       = tInnerPhase + "," + tOuterPhase;

        std::string  tPeriodicSidePairs = "4,2;1,3";

        std::string tDBC = "SideSet_1_n_p0,SideSet_4_n_p0";

        real tDirichletLength    =  0.1;
        /* ------------------------------------------------------------------------ */
        // geometry parameters

        moris::real tCenterX1 = 0.5;
        moris::real tCenterY1= 0.5;
        moris::real tRadius  = 0.25;

        /* ------------------------------------------------------------------------ */
        // material parameters

        // Density, YoungsModulus, PoissonRatio
        std::string tDensityInner = "0.0";
        std::string tDensityOuter = "0.0";
        std::string tEmodInner    = "2.0";
        std::string tEmodOuter    = "1.0";
        std::string tPoisInner    = "0.1";
        std::string tPoisOuter    = "0.1";

        /* ------------------------------------------------------------------------ */
        // HMR parameters

        std::string tNumElemsPerDim     = "10, 10";
        std::string tDomainDims         = "1.0, 1.0";
        std::string tDomainOffset       = "0, 0";

        std::string tEigenStrain  = "1.0;0.0;0.0";

        int tRefineBuffer      = 1;

        /* ------------------------------------------------------------------------ */
        // Minimum level set value

        moris::real tMinLevs = 1.0e-8;

        /* ------------------------------------------------------------------------ */
        // Minimum level set value

        bool tUseGhost = true;

        /* ------------------------------------------------------------------------ */
        // Output Config

        std::string tOutputFileName = "Homogenization_2D.exo";

        /* ------------------------------------------------------------------------ */

        // Level set function for diamond shaped wedge
        moris::real Inclusion(
                const moris::Matrix< DDRMat >     & aCoordinates,
                const Vector< real > & aGeometryParameters )
        {
            // distance from sphere center
            moris::real tDx1 = aCoordinates(0) - tCenterX1;
            moris::real tDy1 = aCoordinates(1) - tCenterY1;

            // Compute Signed-Distance field
            moris::real tVal = tRadius - std::sqrt( tDx1*tDx1 + tDy1*tDy1  );

            return ( std::abs(tVal) < tMinLevs )  ? tMinLevs : tVal;

        }

        /* ------------------------------------------------------------------------ */
        // Constant function for properties

        void Func_Const( moris::Matrix<
                moris::DDRMat >                                & aPropMatrix,
                Vector< moris::Matrix< moris::DDRMat > >  & aParameters,
                moris::fem::Field_Interpolator_Manager         * aFIManager )
        {
            aPropMatrix = aParameters( 0 );
        }

        /* ------------------------------------------------------------------------ */

        // Dirichlet function for properties
        void Func_Dirichlet( moris::Matrix<
                moris::DDRMat >                                & aPropMatrix,
                Vector< moris::Matrix< moris::DDRMat > >  & aParameters,
                moris::fem::Field_Interpolator_Manager         * aFIManager )
        {
            // Coordinates of pont
            moris::Matrix < moris::DDRMat > tXp = aFIManager->get_IP_geometry_interpolator()->valx();

            aPropMatrix.set_size( 2, 2, 0.0 );

            if ( ( tXp(0) < tDirichletLength ) and ( tXp(1) < tDirichletLength )  )
            {
                aPropMatrix( 0, 0 ) = 1.0;
                aPropMatrix( 1, 1 ) = 1.0;
            }
        }

        /* ------------------------------------------------------------------------ */

        bool Output_Criterion( moris::tsa::Time_Solver * aTimeSolver )
        {
            return true;
        }

        /* ------------------------------------------------------------------------ */

        void OPTParameterList( Vector< Vector< ParameterList > > & aParameterLists )
        {

            aParameterLists( 0 ).push_back( prm::create_opt_problem_parameter_list() );

            aParameterLists.set( "is_optimization_problem", false);
        }

        void HMRParameterList( Vector< Vector< ParameterList > > & aParameterLists )
        {

            aParameterLists( 0 ).push_back( prm::create_hmr_parameter_list() );

<<<<<<< HEAD
            tParameterlist( 0 )( 0 ).set( "number_of_elements_per_dimension", tNumElemsPerDim );
            tParameterlist( 0 )( 0 ).set( "domain_dimensions",                tDomainDims );
            tParameterlist( 0 )( 0 ).set( "domain_offset",                    tDomainOffset );
            tParameterlist( 0 )( 0 ).set( "lagrange_output_meshes",           "0");
=======
            aParameterLists.set( "number_of_elements_per_dimension", tNumElemsPerDim );
            aParameterLists.set( "domain_dimensions",                tDomainDims );
            aParameterLists.set( "domain_offset",                    tDomainOffset );
            aParameterLists.set( "domain_sidesets",                  tDomainSidesets);
            aParameterLists.set( "lagrange_output_meshes",           "0");
>>>>>>> f74fe5e8

            aParameterLists.set( "lagrange_orders",  std::to_string( 1 ));
            aParameterLists.set( "lagrange_pattern",  "0" );
            aParameterLists.set( "bspline_orders",   std::to_string( 1 ));
            aParameterLists.set( "bspline_pattern",   "0" );

            aParameterLists.set( "lagrange_to_bspline", "0") ;

            aParameterLists.set( "truncate_bsplines",  1 );
            aParameterLists.set( "refinement_buffer",  tRefineBuffer );
            aParameterLists.set( "staircase_buffer",   tRefineBuffer );
            aParameterLists.set( "initial_refinement", "0" );
            aParameterLists.set( "initial_refinement_pattern", "0" );

            aParameterLists.set( "use_number_aura", 1);

            aParameterLists.set( "use_multigrid",  0 );
            aParameterLists.set( "severity_level", 0 );

        }

        void XTKParameterList( Vector< Vector< ParameterList > > & aParameterLists )
        {

            aParameterLists( 0 ).push_back( prm::create_xtk_parameter_list() );;
            aParameterLists.set( "decompose",                 true );
            aParameterLists.set( "decomposition_type",        "conformal") ;
            aParameterLists.set( "enrich",                    true );
            aParameterLists.set( "basis_rank",                "bspline") ;
            aParameterLists.set( "enrich_mesh_indices",       "0") ;
            aParameterLists.set( "ghost_stab",                tUseGhost );
            aParameterLists.set( "multigrid",                 false );
            aParameterLists.set( "verbose",                   true );
            aParameterLists.set( "print_enriched_ig_mesh",    false );
            aParameterLists.set( "exodus_output_XTK_ig_mesh", true );
            aParameterLists.set( "high_to_low_dbl_side_sets", true );
        }

        void GENParameterList( Vector< Vector< ParameterList > > & aParameterLists )
        {

            // Main GEN parameter list
            aParameterLists( 0 ).push_back( prm::create_gen_parameter_list() );

            // Geometry parameter lists
            aParameterLists( 1 ).push_back( prm::create_level_set_geometry_parameter_list( gen::Field_Type::USER_DEFINED ) );
            aParameterLists.set( "field_function_name",       "Inclusion" );
        }

        void
        MIGParameterList( Vector< Vector< ParameterList > >& aParameterLists )
        {

            // Main GEN parameter list
            aParameterLists( 0 ).push_back( prm::create_mig_parameter_list() );

            aParameterLists.set("periodic_side_set_pair", tPeriodicSidePairs);

        }

        void FEMParameterList( Vector< Vector< ParameterList > > & aParameterLists )
        {
            // create a cell of cell of parameter list for fem

            //------------------------------------------------------------------------------
            // properties for inclusion

            aParameterLists( 0 ).push_back( prm::create_property_parameter_list() );
                aParameterLists.set( "property_name",            "PropDensityInner") ;
            aParameterLists.set( "function_parameters",      tDensityInner );
            aParameterLists.set( "value_function",           "Func_Const") ;

            aParameterLists( 0 ).push_back( prm::create_property_parameter_list() );
            aParameterLists.set( "property_name",            "PropYoungInner") ;
            aParameterLists.set( "function_parameters",      tEmodInner );
            aParameterLists.set( "value_function",           "Func_Const") ;

            aParameterLists( 0 ).push_back( prm::create_property_parameter_list() );
            aParameterLists.set( "property_name",            "PropPoisInner") ;
            aParameterLists.set( "function_parameters",      tPoisInner );
            aParameterLists.set( "value_function",           "Func_Const") ;

            // properties of boundary conditions
            aParameterLists( 0 ).push_back( prm::create_property_parameter_list() );
            aParameterLists.set( "property_name",            "PropDirichlet");
            aParameterLists.set( "function_parameters",      "0.0;0.0");
            aParameterLists.set( "value_function",           "Func_Const");

            // properties for outer material
            aParameterLists( 0 ).push_back( prm::create_property_parameter_list() );
                aParameterLists.set( "property_name",            "PropDensityOuter") ;
            aParameterLists.set( "function_parameters",      tDensityOuter );
            aParameterLists.set( "value_function",           "Func_Const") ;

            aParameterLists( 0 ).push_back( prm::create_property_parameter_list() );
            aParameterLists.set( "property_name",            "PropYoungOuter") ;
            aParameterLists.set( "function_parameters",      tEmodOuter );
            aParameterLists.set( "value_function",           "Func_Const") ;

            aParameterLists( 0 ).push_back( prm::create_property_parameter_list() );
            aParameterLists.set( "property_name",            "PropPoisOuter") ;
            aParameterLists.set( "function_parameters",      tPoisOuter );
            aParameterLists.set( "value_function",           "Func_Const") ;

            aParameterLists( 0 ).push_back( prm::create_property_parameter_list() );
            aParameterLists.set( "property_name",            "PropEigenStrain") ;
            aParameterLists.set( "function_parameters",      tEigenStrain );
            aParameterLists.set( "value_function",           "Func_Const") ;

            aParameterLists( 0 ).push_back( prm::create_property_parameter_list() );
            aParameterLists.set( "property_name",            "PropSelect");
            aParameterLists.set( "function_parameters",      "0.0;0.0");
            aParameterLists.set( "value_function",           "Func_Dirichlet");

            // time continuity weights

            //------------------------------------------------------------------------------

            // create parameter list for constitutive model 1
            aParameterLists( 1 ).push_back( prm::create_constitutive_model_parameter_list() );
            aParameterLists.set( "constitutive_name", "CMStrucLinIsoInner");
            aParameterLists.set( "model_type",  fem::Model_Type::PLANE_STRESS ) ;
            aParameterLists.set( "constitutive_type",  fem::Constitutive_Type::STRUC_LIN_ISO ) ;
            aParameterLists.set( "dof_dependencies",  std::pair< std::string, std::string >( "UX,UY", "Displacement" ) );
            aParameterLists.set( "properties",        "PropYoungInner,YoungsModulus;PropPoisInner,PoissonRatio;PropEigenStrain,EigenStrain");

            // create parameter list for constitutive model 2
            aParameterLists( 1 ).push_back( prm::create_constitutive_model_parameter_list() );
            aParameterLists.set( "constitutive_name", "CMStrucLinIsoOuter");
            aParameterLists.set( "model_type",  fem::Model_Type::PLANE_STRESS) ;
            aParameterLists.set( "constitutive_type",  fem::Constitutive_Type::STRUC_LIN_ISO ) ;
            aParameterLists.set( "dof_dependencies",  std::pair< std::string, std::string >( "UX,UY", "Displacement" ) );
            aParameterLists.set( "properties",        "PropYoungOuter,YoungsModulus;PropPoisOuter,PoissonRatio;PropEigenStrain,EigenStrain");

            // create parameter list for constitutive model 2
            aParameterLists( 1 ).push_back( prm::create_constitutive_model_parameter_list() );
            aParameterLists.set( "constitutive_name", "CMStrucLinIsoPeriodicOuter");
            aParameterLists.set( "model_type",  fem::Model_Type::PLANE_STRESS) ;
            aParameterLists.set( "constitutive_type",  fem::Constitutive_Type::STRUC_LIN_ISO ) ;
            aParameterLists.set( "dof_dependencies",  std::pair< std::string, std::string >( "UX,UY", "Displacement" ) );
            aParameterLists.set( "properties",        "PropYoungOuter,YoungsModulus;PropPoisOuter,PoissonRatio;PropEigenStrain,EigenStrain");

            // create parameter list for constitutive model 1
            aParameterLists( 1 ).push_back( prm::create_constitutive_model_parameter_list() );
            aParameterLists.set( "constitutive_name", "CMStrucLinIsoPeriodicInner");
            aParameterLists.set( "model_type",  fem::Model_Type::PLANE_STRESS ) ;
            aParameterLists.set( "constitutive_type",  fem::Constitutive_Type::STRUC_LIN_ISO ) ;
            aParameterLists.set( "dof_dependencies",  std::pair< std::string, std::string >( "UX,UY", "Displacement" ) );
            aParameterLists.set( "properties",        "PropYoungInner,YoungsModulus;PropPoisInner,PoissonRatio;PropEigenStrain,EigenStrain");

            //------------------------------------------------------------------------------
            // create parameter list for ghost stabilization parameter for outer material
            aParameterLists( 2 ).push_back( prm::create_stabilization_parameter_parameter_list() );
            aParameterLists.set( "stabilization_name",      "SPGhostInner" );
            aParameterLists.set( "stabilization_type",       fem::Stabilization_Type::GHOST_DISPL ) ;
            aParameterLists.set( "function_parameters",     "0.01" );
            aParameterLists.set( "leader_properties",       "PropYoungInner,Material" );

            // create parameter list for ghost stabilization parameter for outer material
            aParameterLists( 2 ).push_back( prm::create_stabilization_parameter_parameter_list() );
            aParameterLists.set( "stabilization_name",      "SPGhostOuter" );
            aParameterLists.set( "stabilization_type",       fem::Stabilization_Type::GHOST_DISPL ) ;
            aParameterLists.set( "function_parameters",     "0.01" );
            aParameterLists.set( "leader_properties",       "PropYoungOuter,Material" );

            // create parameter list for stabilization parameter 1
            aParameterLists( 2 ).push_back( prm::create_stabilization_parameter_parameter_list() );
            aParameterLists.set( "stabilization_name",      "SPNitsche");
            aParameterLists.set( "stabilization_type",       fem::Stabilization_Type::DIRICHLET_NITSCHE ) ;
            aParameterLists.set( "function_parameters",     "100.0");
            aParameterLists.set( "leader_properties",   "PropYoungOuter,Material") ;

            // create parameter list for Nitsche stabilization parameter for inclusion-outer material interface
            aParameterLists( 2 ).push_back( prm::create_stabilization_parameter_parameter_list() );
            aParameterLists.set( "stabilization_name",  "SPInterfaceNitsche") ;
            aParameterLists.set( "stabilization_type",   fem::Stabilization_Type::NITSCHE_INTERFACE ) ;
            aParameterLists.set( "function_parameters", "100.0") ;
            aParameterLists.set( "leader_properties",   "PropYoungInner,Material") ;
            aParameterLists.set( "follower_properties",    "PropYoungOuter,Material") ;

            // create parameter list for Nitsche stabilization parameter for inclusion-outer material interface
            aParameterLists( 2 ).push_back( prm::create_stabilization_parameter_parameter_list() );
            aParameterLists.set( "stabilization_name",  "SPPeriodicNitscheP00") ;
            aParameterLists.set( "stabilization_type",   fem::Stabilization_Type::NITSCHE_INTERFACE ) ;
            aParameterLists.set( "function_parameters", "10000.0") ;
            aParameterLists.set( "leader_properties",   "PropYoungOuter,Material") ;
            aParameterLists.set( "follower_properties",    "PropYoungOuter,Material") ;

                    // create parameter list for Nitsche stabilization parameter for inclusion-outer material interface
            aParameterLists( 2 ).push_back( prm::create_stabilization_parameter_parameter_list() );
            aParameterLists.set( "stabilization_name",  "SPPeriodicNitscheP11") ;
            aParameterLists.set( "stabilization_type",   fem::Stabilization_Type::NITSCHE_INTERFACE ) ;
            aParameterLists.set( "function_parameters", "1000.0") ;
            aParameterLists.set( "leader_properties",   "PropYoungInner,Material") ;
            aParameterLists.set( "follower_properties",    "PropYoungInner,Material") ;

            //------------------------------------------------------------------------------
            // create IWG for inclusion - bulk diffusion
            aParameterLists( 3 ).push_back( prm::create_IWG_parameter_list() );
            aParameterLists.set( "IWG_name",                   "IWGBulkInner") ;
            aParameterLists.set( "IWG_type",                    fem::IWG_Type::STRUC_LINEAR_BULK ) ;
            aParameterLists.set( "dof_residual",               "UX,UY");
            aParameterLists.set( "leader_dof_dependencies",    "UX,UY");
            aParameterLists.set( "leader_constitutive_models", "CMStrucLinIsoInner,ElastLinIso");
            aParameterLists.set( "mesh_set_names",             tInnerPhase );

            // create IWG for inclusion - bulk diffusion
            aParameterLists( 3 ).push_back( prm::create_IWG_parameter_list() );
            aParameterLists.set( "IWG_name",                   "IWGBulkOuter") ;
            aParameterLists.set( "IWG_type",                    fem::IWG_Type::STRUC_LINEAR_BULK ) ;
            aParameterLists.set( "dof_residual",               "UX,UY");
            aParameterLists.set( "leader_dof_dependencies",    "UX,UY");
            aParameterLists.set( "leader_constitutive_models", "CMStrucLinIsoOuter,ElastLinIso");
            aParameterLists.set( "mesh_set_names",             tOuterPhase );

            // create parameter list for IWG 2
            aParameterLists( 3 ).push_back( prm::create_IWG_parameter_list() );
            aParameterLists.set( "IWG_name",                   "IWGDirichlet");
            aParameterLists.set( "IWG_type",                    fem::IWG_Type::STRUC_LINEAR_DIRICHLET_UNSYMMETRIC_NITSCHE ) ;
            aParameterLists.set( "dof_residual",               "UX,UY");
            aParameterLists.set( "leader_dof_dependencies",    "UX,UY");
            aParameterLists.set( "leader_properties",          "PropDirichlet,Dirichlet;PropSelect,Select");
            aParameterLists.set( "leader_constitutive_models", "CMStrucLinIsoOuter,ElastLinIso");
            aParameterLists.set( "stabilization_parameters",   "SPNitsche,DirichletNitsche");
            aParameterLists.set( "mesh_set_names",             tDBC);

            // create parameter list for interface conditions
            aParameterLists( 3 ).push_back( prm::create_IWG_parameter_list() );
            aParameterLists.set( "IWG_name",                   "IWGInterfaceInnerOuter") ;
            aParameterLists.set( "IWG_type",                    fem::IWG_Type::STRUC_LINEAR_INTERFACE_UNSYMMETRIC_NITSCHE ) ;
            aParameterLists.set( "dof_residual",               "UX,UY");
            aParameterLists.set( "leader_dof_dependencies",    "UX,UY");
            aParameterLists.set( "follower_dof_dependencies",     "UX,UY");
            aParameterLists.set( "leader_constitutive_models", "CMStrucLinIsoInner,ElastLinIso");
            aParameterLists.set( "follower_constitutive_models",  "CMStrucLinIsoOuter,ElastLinIso");
            aParameterLists.set( "stabilization_parameters",   "SPInterfaceNitsche,NitscheInterface");
            aParameterLists.set( "mesh_set_names",             tInterface );

            if (tUseGhost)
            {
                // create IWG for outer material - ghost
                aParameterLists( 3 ).push_back( prm::create_IWG_parameter_list() );
                aParameterLists.set( "IWG_name",                   "IWGGPInnerDisp") ;
                aParameterLists.set( "IWG_type",                    fem::IWG_Type::GHOST_NORMAL_FIELD ) ;
                aParameterLists.set( "dof_residual",                "UX,UY") ;
                aParameterLists.set( "leader_dof_dependencies",     "UX,UY") ;
                aParameterLists.set( "follower_dof_dependencies",      "UX,UY") ;
                aParameterLists.set( "stabilization_parameters",   "SPGhostInner,GhostSP") ;
                aParameterLists.set( "mesh_set_names",             tInnerPhaseGhost );

                // create IWG for outer material - ghost
                aParameterLists( 3 ).push_back( prm::create_IWG_parameter_list() );
                aParameterLists.set( "IWG_name",                   "IWGGPOuterDisp") ;
                aParameterLists.set( "IWG_type",                    fem::IWG_Type::GHOST_NORMAL_FIELD ) ;
                aParameterLists.set( "dof_residual",               "UX,UY") ;
                aParameterLists.set( "leader_dof_dependencies",    "UX,UY") ;
                aParameterLists.set( "follower_dof_dependencies",     "UX,UY") ;
                aParameterLists.set( "stabilization_parameters",   "SPGhostOuter,GhostSP") ;
                aParameterLists.set( "mesh_set_names",             tOuterPhaseGhost );
                    }

            aParameterLists( 3 ).push_back( prm::create_IWG_parameter_list() );
            aParameterLists.set( "IWG_name",                   "IWGIPeriodic") ;
            aParameterLists.set( "IWG_type",                    fem::IWG_Type::STRUC_LINEAR_INTERFACE_UNSYMMETRIC_NITSCHE ) ;
            aParameterLists.set( "dof_residual",                "UX,UY");
            aParameterLists.set( "leader_dof_dependencies",     "UX,UY");
            aParameterLists.set( "follower_dof_dependencies",      "UX,UY");
            aParameterLists.set( "leader_constitutive_models", "CMStrucLinIsoOuter,ElastLinIso");
            aParameterLists.set( "follower_constitutive_models",  "CMStrucLinIsoPeriodicOuter,ElastLinIso");
            aParameterLists.set( "stabilization_parameters",   "SPPeriodicNitscheP00,NitscheInterface");
            aParameterLists.set( "mesh_set_names",             "P00" );
                //------------------------------------------------------------------------------
            // init IQI counter

            uint tIQICounter = 0;

            aParameterLists( 4 ).push_back( prm::create_IQI_parameter_list() );
            aParameterLists.set( "IQI_name",                   "IQIBulkDISPX");
            aParameterLists.set( "IQI_type",                    fem::IQI_Type::DOF ) ;
            aParameterLists.set( "dof_quantity",               "UX,UY");
            aParameterLists.set( "leader_dof_dependencies",    "UX,UY");
            aParameterLists.set( "vectorial_field_index",      0 );
            aParameterLists.set( "mesh_set_names",             tTotalDomain);

            aParameterLists( 4 ).push_back( prm::create_IQI_parameter_list() );
            aParameterLists.set( "IQI_name",                   "IQIBulkDISPY");
            aParameterLists.set( "IQI_type",                    fem::IQI_Type::DOF ) ;
            aParameterLists.set( "dof_quantity",               "UX,UY");
            aParameterLists.set( "leader_dof_dependencies",    "UX,UY");
            aParameterLists.set( "vectorial_field_index",      1 );
            aParameterLists.set( "mesh_set_names",             tTotalDomain);

            aParameterLists( 4 ).push_back( prm::create_IQI_parameter_list() );
            aParameterLists.set( "IQI_name",                   "IQIYoungsModulus1");
            aParameterLists.set( "IQI_type",                    fem::IQI_Type::PROPERTY ) ;
            aParameterLists.set( "leader_properties",          "PropYoungOuter,Property");
            aParameterLists.set( "mesh_set_names",             tOuterPhase);

            aParameterLists( 4 ).push_back( prm::create_IQI_parameter_list() );
            aParameterLists.set( "IQI_name",                   "IQIYoungsModulus2");
            aParameterLists.set( "IQI_type",                    fem::IQI_Type::PROPERTY ) ;
            aParameterLists.set( "leader_properties",          "PropYoungInner,Property");
            aParameterLists.set( "mesh_set_names",             tInnerPhase);

            aParameterLists( 4 ).push_back( prm::create_IQI_parameter_list() );
            aParameterLists.set( "IQI_name",                   "IQIHomInner");
            aParameterLists.set( "IQI_type",                    fem::IQI_Type::HOMOGENIZED_CONSTITUTIVE ) ;
            aParameterLists.set( "leader_dof_dependencies",   "UX,UY") ;
            aParameterLists.set( "leader_properties",          "PropEigenStrain,EigenStrain");
            aParameterLists.set( "leader_constitutive_models", "CMStrucLinIsoInner,Elast");
            aParameterLists.set( "mesh_set_names",             tInnerPhase);

            aParameterLists( 4 ).push_back( prm::create_IQI_parameter_list() );
            aParameterLists.set( "IQI_name",                   "IQIHomOuter");
            aParameterLists.set( "IQI_type",                    fem::IQI_Type::HOMOGENIZED_CONSTITUTIVE) ;
            aParameterLists.set( "leader_dof_dependencies",   "UX,UY") ;
            aParameterLists.set( "leader_properties",          "PropEigenStrain,EigenStrain");
            aParameterLists.set( "leader_constitutive_models", "CMStrucLinIsoOuter,Elast");
            aParameterLists.set( "mesh_set_names",             tOuterPhase);

            //------------------------------------------------------------------------------
            // fill the computation part of the parameter list
                        aParameterLists( 5 ).push_back( prm::create_computation_parameter_list() );
        }

        void SOLParameterList( Vector< Vector< ParameterList > > & aParameterLists )
        {
            aParameterLists.resize(8);

            aParameterLists( 0 ).push_back( add_parameter_list( sol::SolverType::AMESOS_IMPL ) );
            //aParameterLists.set( "ifpack_prec_type", "ILU");

            aParameterLists( 1 ).push_back( moris::prm::create_linear_solver_parameter_list() );

            aParameterLists( 2 ).push_back( moris::prm::create_nonlinear_algorithm_parameter_list() );
            aParameterLists.set("NLA_combined_res_jac_assembly", false );

            aParameterLists( 3 ).push_back( moris::prm::create_nonlinear_solver_parameter_list() );
            aParameterLists.set("NLA_DofTypes"      , "UX,UY");

            aParameterLists( 4 ).push_back( moris::prm::create_time_solver_algorithm_parameter_list() );
            //         aParameterLists.set("TSA_Num_Time_Steps",     1 );
            //         aParameterLists.set("TSA_Time_Frame",         1.0 );

            aParameterLists( 5 ).push_back( moris::prm::create_time_solver_parameter_list() );
            aParameterLists.set("TSA_DofTypes",           "UX,UY");
            aParameterLists.set("TSA_Output_Indices",     "0");
            aParameterLists.set("TSA_Output_Criteria",     "Output_Criterion");

            aParameterLists( 6 ).push_back( moris::prm::create_solver_warehouse_parameterlist() );
            aParameterLists.set("SOL_save_operator_to_matlab",          "jp2.dat");

            aParameterLists( 7 ).push_back(moris::prm::create_preconditioner_parameter_list( sol::PreconditionerType::NONE ));
        }

        void MSIParameterList( Vector< Vector< ParameterList > > & aParameterLists )
        {

            aParameterLists( 0 ).push_back( prm::create_msi_parameter_list() );
            aParameterLists.set("order_adofs_by_host",false);
        }

        void VISParameterList( Vector< Vector< ParameterList > > & aParameterLists )
        {

            aParameterLists( 0 ).push_back( prm::create_vis_parameter_list() );
            aParameterLists.set( "File_Name"  , std::pair< std::string, std::string >( "./", tOutputFileName ) );
            aParameterLists.set( "Mesh_Type"  ,  vis::VIS_Mesh_Type::STANDARD ) ;
            aParameterLists.set( "Set_Names"  , tTotalDomain );
            aParameterLists.set( "Field_Names", "UX,UY,YoungsModulus1,YoungsModulus2,IQIIn,IQIOut" );
            aParameterLists.set( "Field_Type" , "NODAL,NODAL,NODAL,NODAL,GLOBAL,GLOBAL" );
            aParameterLists.set( "IQI_Names"   , "IQIBulkDISPX,IQIBulkDISPY,IQIYoungsModulus1,IQIYoungsModulus2,IQIHomInner,IQIHomOuter" );
            aParameterLists.set( "Save_Frequency", 1 );
        }

        /* ------------------------------------------------------------------------ */

                void MORISGENERALParameterList( Vector< Vector< ParameterList > > & aParameterLists )
        {

        }
    }

    //------------------------------------------------------------------------------
    #ifdef  __cplusplus
    }
    #endif
<|MERGE_RESOLUTION|>--- conflicted
+++ resolved
@@ -85,6 +85,7 @@
         std::string tNumElemsPerDim     = "10, 10";
         std::string tDomainDims         = "1.0, 1.0";
         std::string tDomainOffset       = "0, 0";
+        std::string tDomainSidesets     = "1,2,3,4";
 
         std::string tEigenStrain  = "1.0;0.0;0.0";
 
@@ -176,18 +177,11 @@
 
             aParameterLists( 0 ).push_back( prm::create_hmr_parameter_list() );
 
-<<<<<<< HEAD
-            tParameterlist( 0 )( 0 ).set( "number_of_elements_per_dimension", tNumElemsPerDim );
-            tParameterlist( 0 )( 0 ).set( "domain_dimensions",                tDomainDims );
-            tParameterlist( 0 )( 0 ).set( "domain_offset",                    tDomainOffset );
-            tParameterlist( 0 )( 0 ).set( "lagrange_output_meshes",           "0");
-=======
             aParameterLists.set( "number_of_elements_per_dimension", tNumElemsPerDim );
             aParameterLists.set( "domain_dimensions",                tDomainDims );
             aParameterLists.set( "domain_offset",                    tDomainOffset );
             aParameterLists.set( "domain_sidesets",                  tDomainSidesets);
             aParameterLists.set( "lagrange_output_meshes",           "0");
->>>>>>> f74fe5e8
 
             aParameterLists.set( "lagrange_orders",  std::to_string( 1 ));
             aParameterLists.set( "lagrange_pattern",  "0" );
