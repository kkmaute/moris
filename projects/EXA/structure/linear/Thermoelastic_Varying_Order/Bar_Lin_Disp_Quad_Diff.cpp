/*
 * Copyright (c) 2022 University of Colorado
 * Licensed under the MIT license. See LICENSE.txt file in the MORIS root for details.
 *
 *------------------------------------------------------------------------------------
 *
 * Bar_Lin_Disp_Quad_Diff.cpp
 *
 */

#include <string>
#include <iostream>
#include "typedefs.hpp"
#include "cl_Matrix.hpp"
#include "linalg_typedefs.hpp"
#include "cl_FEM_Field_Interpolator_Manager.hpp"
#include "cl_MSI_Equation_Object.hpp"
#include "cl_TSA_Time_Solver.hpp"
#include "cl_DLA_Solver_Interface.hpp"
#include "cl_DLA_Linear_Solver_Aztec.hpp"
#include "fn_PRM_FEM_Parameters.hpp"
#include "fn_PRM_MSI_Parameters.hpp"
#include "fn_PRM_SOL_Parameters.hpp"
#include "fn_PRM_VIS_Parameters.hpp"
#include "fn_PRM_HMR_Parameters.hpp"
#include "fn_PRM_GEN_Parameters.hpp"
#include "fn_PRM_XTK_Parameters.hpp"
#include "fn_PRM_OPT_Parameters.hpp"
#include "fn_equal_to.hpp"
#include "fn_norm.hpp"

#include "AztecOO.h"

//---------------------------------------------------------------

// global variable for interpolation order
extern uint gInterpolationOrder;

//---------------------------------------------------------------

#ifdef __cplusplus
extern "C" {
#endif
//------------------------------------------------------------------------------
namespace moris
{
    // material parameters

    std::string tDens = "1.0";

    std::string tEmod = "1.0";
    std::string tPois = "0.0";

    std::string tCTE     = "0.0e-5";
    std::string tRefTemp = "0.0";

    std::string tCond = "1.0";
    std::string tCap  = "0.0";

    /* ------------------------------------------------------------------------ */
    // Mesh Set Information

    std::string tDomain1 = "HMR_dummy_n_p0,HMR_dummy_c_p0";
    std::string tDomain2 = "HMR_dummy_n_p1,HMR_dummy_c_p1";
    std::string tDomain  = "HMR_dummy_n_p0,HMR_dummy_c_p0,HMR_dummy_n_p1,HMR_dummy_c_p1";

    std::string tLeftSurf = "SideSet_4_n_p0";

    std::string tInterface = "dbl_iside_p0_0_p1_1";

    /* ------------------------------------------------------------------------ */
    // HMR parameters

    std::string tNumElemsPerDim = "4, 2, 2";
    std::string tDomainDims     = "2.0, 0.25, 0.25";
    std::string tDomainOffset   = "0, 0, 0";
    std::string tDomainSidesets = "1,2,3,4,5,6";

    int tRefineBuffer = 0;

    /* ------------------------------------------------------------------------ */
    // Flag for turning on/off ghost stabilization
    bool tUseGhost = false;

    /* ------------------------------------------------------------------------ */
    // Output Config

    std::string tOutputFileName = "Bar_Lin_Disp_Quad_Diff.exo";

    /* ------------------------------------------------------------------------ */
    // Level set function of Sphere

<<<<<<< HEAD
    moris::real Plane(
            const moris::Matrix< DDRMat >     & aCoordinates,
            const moris::Cell< real > & aGeometryParameters )
=======
    moris::real
    Plane(
            const moris::Matrix< DDRMat >&     aCoordinates,
            const moris::Cell< moris::real* >& aGeometryParameters )
>>>>>>> afdbe25b
    {
        return aCoordinates( 0 ) - 1.2;
    }

    /* ------------------------------------------------------------------------ */

    // Constant function for properties
    void
    Func_Const(
            moris::Matrix< moris::DDRMat >&                aPropMatrix,
            moris::Cell< moris::Matrix< moris::DDRMat > >& aParameters,
            moris::fem::Field_Interpolator_Manager*        aFIManager )
    {
        aPropMatrix = aParameters( 0 );
    }

    /* ------------------------------------------------------------------------ */

    void
    Func_Body_Load( moris::Matrix< moris::DDRMat >&        aPropMatrix,
            moris::Cell< moris::Matrix< moris::DDRMat > >& aParameters,
            moris::fem::Field_Interpolator_Manager*        aFIManager )
    {
        moris::Matrix< DDRMat > tMat = { { 1 }, { 0 }, { 0 } };

        // moris::real tX = aFIManager->get_IG_geometry_interpolator()->valx()( 0 );
        // moris::real tValue = 3.0*std::pow(tX, 2)-tX+3;
        // aPropMatrix = aParameters( 0 )( 0 ) * tValue * tMat;

        aPropMatrix = 1.0 * tMat;
    }

    /* ------------------------------------------------------------------------ */
    void
    Func_Temp_Body_Load( moris::Matrix< moris::DDRMat >&   aPropMatrix,
            moris::Cell< moris::Matrix< moris::DDRMat > >& aParameters,
            moris::fem::Field_Interpolator_Manager*        aFIManager )
    {
        aPropMatrix.set_size( 1, 1, 1.0 );
    }

    /* ------------------------------------------------------------------------ */

    bool
    Output_Criterion( moris::tsa::Time_Solver* aTimeSolver )
    {
        return true;
    }

    /* ------------------------------------------------------------------------ */

    void
    OPTParameterList( moris::Cell< moris::Cell< ParameterList > >& tParameterlist )
    {
        tParameterlist.resize( 1 );
        tParameterlist( 0 ).resize( 1 );

        tParameterlist( 0 )( 0 ) = prm::create_opt_problem_parameter_list();

        tParameterlist( 0 )( 0 ).set( "is_optimization_problem", false );
    }

    /* ------------------------------------------------------------------------ */

    void
    HMRParameterList( moris::Cell< moris::Cell< ParameterList > >& tParameterlist )
    {
        tParameterlist.resize( 1 );
        tParameterlist( 0 ).resize( 1 );

        tParameterlist( 0 )( 0 ) = prm::create_hmr_parameter_list();

        tParameterlist( 0 )( 0 ).set( "number_of_elements_per_dimension", tNumElemsPerDim );
        tParameterlist( 0 )( 0 ).set( "domain_dimensions", tDomainDims );
        tParameterlist( 0 )( 0 ).set( "domain_offset", tDomainOffset );
        tParameterlist( 0 )( 0 ).set( "domain_sidesets", tDomainSidesets );
        tParameterlist( 0 )( 0 ).set( "lagrange_output_meshes", "0" );

        tParameterlist( 0 )( 0 ).set( "lagrange_orders", "2" );
        tParameterlist( 0 )( 0 ).set( "lagrange_pattern", "0" );
        tParameterlist( 0 )( 0 ).set( "bspline_orders", "2,1" );
        tParameterlist( 0 )( 0 ).set( "bspline_pattern", "0,1" );

        tParameterlist( 0 )( 0 ).set( "lagrange_to_bspline", "0,1" );

        tParameterlist( 0 )( 0 ).set( "truncate_bsplines", 1 );
        tParameterlist( 0 )( 0 ).set( "refinement_buffer", tRefineBuffer );
        tParameterlist( 0 )( 0 ).set( "staircase_buffer", tRefineBuffer );
        tParameterlist( 0 )( 0 ).set( "initial_refinement", "0" );
        tParameterlist( 0 )( 0 ).set( "initial_refinement_pattern", "0" );

        tParameterlist( 0 )( 0 ).set( "use_number_aura", 1 );

        tParameterlist( 0 )( 0 ).set( "use_multigrid", 0 );
        tParameterlist( 0 )( 0 ).set( "severity_level", 0 );
    }

    /* ------------------------------------------------------------------------ */

    void
    XTKParameterList( moris::Cell< moris::Cell< ParameterList > >& tParameterlist )
    {
        tParameterlist.resize( 1 );
        tParameterlist( 0 ).resize( 1 );

        tParameterlist( 0 )( 0 ) = prm::create_xtk_parameter_list();
        tParameterlist( 0 )( 0 ).set( "decompose", true );
        tParameterlist( 0 )( 0 ).set( "decomposition_type", "conformal" );
        tParameterlist( 0 )( 0 ).set( "enrich", true );
        tParameterlist( 0 )( 0 ).set( "basis_rank", "bspline" );
        tParameterlist( 0 )( 0 ).set( "enrich_mesh_indices", "0,1" );
        tParameterlist( 0 )( 0 ).set( "ghost_stab", true );
        tParameterlist( 0 )( 0 ).set( "multigrid", false );
        tParameterlist( 0 )( 0 ).set( "verbose", true );
        tParameterlist( 0 )( 0 ).set( "print_enriched_ig_mesh", false );
        tParameterlist( 0 )( 0 ).set( "exodus_output_XTK_ig_mesh", true );
        tParameterlist( 0 )( 0 ).set( "high_to_low_dbl_side_sets", true );
    }

    /* ------------------------------------------------------------------------ */

    void
    GENParameterList( moris::Cell< moris::Cell< ParameterList > >& tParameterlist )
    {
        tParameterlist.resize( 3 );
        tParameterlist( 0 ).resize( 1 );

        // Main GEN parameter list
        tParameterlist( 0 )( 0 ) = prm::create_gen_parameter_list();

        // init geometry counter
        uint tGeoCounter = 0;

        // Geometry parameter lists
        tParameterlist( 1 ).push_back( prm::create_user_defined_geometry_parameter_list() );
        tParameterlist( 1 )( tGeoCounter ).set( "field_function_name", "Plane" );
    }
    /* ------------------------------------------------------------------------ */

    void
    FEMParameterList( moris::Cell< moris::Cell< ParameterList > >& tParameterList )
    {
        // create a cell of cell of parameter list for fem
        tParameterList.resize( 8 );

        //------------------------------------------------------------------------------
        // init property counter
        uint tPropCounter = 0;

        // properties of bars
        tParameterList( 0 ).push_back( prm::create_property_parameter_list() );
        tParameterList( 0 )( tPropCounter ) = prm::create_property_parameter_list();
        tParameterList( 0 )( tPropCounter ).set( "property_name", "PropDensity" );
        tParameterList( 0 )( tPropCounter ).set( "function_parameters", tDens );
        tParameterList( 0 )( tPropCounter ).set( "value_function", "Func_Const" );
        tPropCounter++;

        tParameterList( 0 ).push_back( prm::create_property_parameter_list() );
        tParameterList( 0 )( tPropCounter ).set( "property_name", "PropYoungs" );
        tParameterList( 0 )( tPropCounter ).set( "function_parameters", tEmod );
        tParameterList( 0 )( tPropCounter ).set( "value_function", "Func_Const" );
        tPropCounter++;

        tParameterList( 0 ).push_back( prm::create_property_parameter_list() );
        tParameterList( 0 )( tPropCounter ).set( "property_name", "PropPoisson" );
        tParameterList( 0 )( tPropCounter ).set( "function_parameters", tPois );
        tParameterList( 0 )( tPropCounter ).set( "value_function", "Func_Const" );
        tPropCounter++;

        tParameterList( 0 ).push_back( prm::create_property_parameter_list() );
        tParameterList( 0 )( tPropCounter ).set( "property_name", "PropConductivity" );
        tParameterList( 0 )( tPropCounter ).set( "function_parameters", tCond );
        tParameterList( 0 )( tPropCounter ).set( "value_function", "Func_Const" );
        tPropCounter++;

        // properties of boundary conditions
        tParameterList( 0 ).push_back( prm::create_property_parameter_list() );
        tParameterList( 0 )( tPropCounter ).set( "property_name", "PropDirichlet" );
        tParameterList( 0 )( tPropCounter ).set( "function_parameters", "0.0;0.0;0.0" );
        tParameterList( 0 )( tPropCounter ).set( "value_function", "Func_Const" );
        tPropCounter++;

        tParameterList( 0 ).push_back( prm::create_property_parameter_list() );
        tParameterList( 0 )( tPropCounter ).set( "property_name", "PropTemperature" );
        tParameterList( 0 )( tPropCounter ).set( "function_parameters", "1.0" );
        tParameterList( 0 )( tPropCounter ).set( "value_function", "Func_Const" );
        tPropCounter++;

        tParameterList( 0 ).push_back( prm::create_property_parameter_list() );
        tParameterList( 0 )( tPropCounter ).set( "property_name", "PropDispNeumann" );
        tParameterList( 0 )( tPropCounter ).set( "function_parameters", "1.0;0.0;0.0" );
        tParameterList( 0 )( tPropCounter ).set( "value_function", "Func_Const" );
        tPropCounter++;

        tParameterList( 0 ).push_back( prm::create_property_parameter_list() );
        tParameterList( 0 )( tPropCounter ).set( "property_name", "PropTempNeumann" );
        tParameterList( 0 )( tPropCounter ).set( "function_parameters", "100.0" );
        tParameterList( 0 )( tPropCounter ).set( "value_function", "Func_Const" );
        tPropCounter++;

        tParameterList( 0 ).push_back( prm::create_property_parameter_list() );
        tParameterList( 0 )( tPropCounter ).set( "property_name", "PropBodyLoad" );
        tParameterList( 0 )( tPropCounter ).set( "function_parameters", "1.0" );
        tParameterList( 0 )( tPropCounter ).set( "value_function", "Func_Body_Load" );
        tPropCounter++;

        tParameterList( 0 ).push_back( prm::create_property_parameter_list() );
        tParameterList( 0 )( tPropCounter ).set( "property_name", "PropTempBodyLoad" );
        tParameterList( 0 )( tPropCounter ).set( "function_parameters", "1.0" );
        tParameterList( 0 )( tPropCounter ).set( "value_function", "Func_Temp_Body_Load" );
        tPropCounter++;

        //------------------------------------------------------------------------------
        // init CM counter
        uint tCMCounter = 0;

        // create parameter list for constitutive model 1
        tParameterList( 1 ).push_back( prm::create_constitutive_model_parameter_list() );
        tParameterList( 1 )( tCMCounter ).set( "constitutive_name", "CMStrucLinIso1" );
        tParameterList( 1 )( tCMCounter ).set( "constitutive_type", static_cast< uint >( fem::Constitutive_Type::STRUC_LIN_ISO ) );
        tParameterList( 1 )( tCMCounter ).set( "model_type", static_cast< uint >( fem::Model_Type::FULL ) );
        tParameterList( 1 )( tCMCounter ).set( "dof_dependencies", std::pair< std::string, std::string >( "UX,UY,UZ", "Displacement,Temperature" ) );
        tParameterList( 1 )( tCMCounter ).set( "properties",
                "PropYoungs, YoungsModulus;"
                "PropPoisson,PoissonRatio" );
        tCMCounter++;

        tParameterList( 1 ).push_back( prm::create_constitutive_model_parameter_list() );
        tParameterList( 1 )( tCMCounter ).set( "constitutive_name", "CMStrucLinIso2" );
        tParameterList( 1 )( tCMCounter ).set( "constitutive_type", static_cast< uint >( fem::Constitutive_Type::STRUC_LIN_ISO ) );
        tParameterList( 1 )( tCMCounter ).set( "model_type", static_cast< uint >( fem::Model_Type::FULL ) );
        tParameterList( 1 )( tCMCounter ).set( "dof_dependencies", std::pair< std::string, std::string >( "UX,UY,UZ", "Displacement,Temperature" ) );
        tParameterList( 1 )( tCMCounter ).set( "properties",
                "PropYoungs, YoungsModulus;"
                "PropPoisson,PoissonRatio" );
        tCMCounter++;

        // create parameter list for constitutive model - Inclusion
        tParameterList( 1 ).push_back( prm::create_constitutive_model_parameter_list() );
        tParameterList( 1 )( tCMCounter ).set( "constitutive_name", "CMDiffusion1" );
        tParameterList( 1 )( tCMCounter ).set( "constitutive_type", static_cast< uint >( fem::Constitutive_Type::DIFF_LIN_ISO ) );
        tParameterList( 1 )( tCMCounter ).set( "dof_dependencies", std::pair< std::string, std::string >( "TEMP", "Temperature" ) );
        tParameterList( 1 )( tCMCounter ).set( "properties", "PropConductivity , Conductivity" );
        tCMCounter++;

        tParameterList( 1 ).push_back( prm::create_constitutive_model_parameter_list() );
        tParameterList( 1 )( tCMCounter ).set( "constitutive_name", "CMDiffusion2" );
        tParameterList( 1 )( tCMCounter ).set( "constitutive_type", static_cast< uint >( fem::Constitutive_Type::DIFF_LIN_ISO ) );
        tParameterList( 1 )( tCMCounter ).set( "dof_dependencies", std::pair< std::string, std::string >( "TEMP", "Temperature" ) );
        tParameterList( 1 )( tCMCounter ).set( "properties", "PropConductivity , Conductivity" );
        tCMCounter++;

        //------------------------------------------------------------------------------
        // init SP counter
        uint tSPCounter = 0;

        // Nitsche stabilization parameter for structure
        tParameterList( 2 ).push_back( prm::create_stabilization_parameter_parameter_list() );
        tParameterList( 2 )( tSPCounter ).set( "stabilization_name", "SPNitscheStruc" );
        tParameterList( 2 )( tSPCounter ).set( "stabilization_type", static_cast< uint >( fem::Stabilization_Type::DIRICHLET_NITSCHE ) );
        tParameterList( 2 )( tSPCounter ).set( "function_parameters", "100.0" );
        tParameterList( 2 )( tSPCounter ).set( "leader_properties", "PropYoungs,Material" );
        tSPCounter++;

        // Nitsche stabilization parameter for thermal problem
        tParameterList( 2 ).push_back( prm::create_stabilization_parameter_parameter_list() );
        tParameterList( 2 )( tSPCounter ).set( "stabilization_name", "SPNitscheTemp" );
        tParameterList( 2 )( tSPCounter ).set( "stabilization_type", static_cast< uint >( fem::Stabilization_Type::DIRICHLET_NITSCHE ) );
        tParameterList( 2 )( tSPCounter ).set( "function_parameters", "100.0" );
        tParameterList( 2 )( tSPCounter ).set( "leader_properties", "PropConductivity,Material" );
        tSPCounter++;

        tParameterList( 2 ).push_back( prm::create_stabilization_parameter_parameter_list() );
        tParameterList( 2 )( tSPCounter ).set( "stabilization_name", "SPGPTemp" );
        tParameterList( 2 )( tSPCounter ).set( "stabilization_type", static_cast< uint >( fem::Stabilization_Type::GHOST_DISPL ) );
        tParameterList( 2 )( tSPCounter ).set( "function_parameters", "0.01" );
        tParameterList( 2 )( tSPCounter ).set( "leader_properties", "PropConductivity,Material" );
        tSPCounter++;

        tParameterList( 2 ).push_back( prm::create_stabilization_parameter_parameter_list() );
        tParameterList( 2 )( tSPCounter ).set( "stabilization_name", "SPInterfaceNitsche" );
        tParameterList( 2 )( tSPCounter ).set( "stabilization_type", static_cast< uint >( fem::Stabilization_Type::NITSCHE_INTERFACE ) );
        tParameterList( 2 )( tSPCounter ).set( "function_parameters", "10.0" );
        tParameterList( 2 )( tSPCounter ).set( "leader_properties", "PropConductivity,Material" );
        tParameterList( 2 )( tSPCounter ).set( "follower_properties", "PropConductivity,Material" );
        tSPCounter++;

        tParameterList( 2 ).push_back( prm::create_stabilization_parameter_parameter_list() );
        tParameterList( 2 )( tSPCounter ).set( "stabilization_name", "SPInterfaceNitscheDisp" );
        tParameterList( 2 )( tSPCounter ).set( "stabilization_type", static_cast< uint >( fem::Stabilization_Type::NITSCHE_INTERFACE ) );
        tParameterList( 2 )( tSPCounter ).set( "function_parameters", "10.0" );
        tParameterList( 2 )( tSPCounter ).set( "leader_properties", "PropYoungs,Material" );
        tParameterList( 2 )( tSPCounter ).set( "follower_properties", "PropYoungs,Material" );
        tSPCounter++;

        //------------------------------------------------------------------------------
        // init IWG counter
        uint tIWGCounter = 0;

        // create IWG - bulk structure
        tParameterList( 3 ).push_back( prm::create_IWG_parameter_list() );
        tParameterList( 3 )( tIWGCounter ).set( "IWG_name", "IWGBulkStruct1" );
        tParameterList( 3 )( tIWGCounter ).set( "IWG_type", static_cast< uint >( fem::IWG_Type::STRUC_LINEAR_BULK ) );
        tParameterList( 3 )( tIWGCounter ).set( "dof_residual", "UX,UY,UZ" );
        tParameterList( 3 )( tIWGCounter ).set( "leader_dof_dependencies", "UX,UY,UZ" );
        tParameterList( 3 )( tIWGCounter ).set( "leader_constitutive_models", "CMStrucLinIso1,ElastLinIso" );
        tParameterList( 3 )( tIWGCounter ).set( "leader_properties", "PropBodyLoad,Load" );
        tParameterList( 3 )( tIWGCounter ).set( "mesh_set_names", tDomain1 );
        tIWGCounter++;

        tParameterList( 3 ).push_back( prm::create_IWG_parameter_list() );
        tParameterList( 3 )( tIWGCounter ).set( "IWG_name", "IWGBulkStruct2" );
        tParameterList( 3 )( tIWGCounter ).set( "IWG_type", static_cast< uint >( fem::IWG_Type::STRUC_LINEAR_BULK ) );
        tParameterList( 3 )( tIWGCounter ).set( "dof_residual", "UX,UY,UZ" );
        tParameterList( 3 )( tIWGCounter ).set( "leader_dof_dependencies", "UX,UY,UZ" );
        tParameterList( 3 )( tIWGCounter ).set( "leader_constitutive_models", "CMStrucLinIso2,ElastLinIso" );
        tParameterList( 3 )( tIWGCounter ).set( "leader_properties", "PropBodyLoad,Load" );
        tParameterList( 3 )( tIWGCounter ).set( "mesh_set_names", tDomain2 );
        tIWGCounter++;

        // create IWG - bulk diffusion
        tParameterList( 3 ).push_back( prm::create_IWG_parameter_list() );
        tParameterList( 3 )( tIWGCounter ).set( "IWG_name", "IWGBulkTemp1" );
        tParameterList( 3 )( tIWGCounter ).set( "IWG_type", static_cast< uint >( fem::IWG_Type::SPATIALDIFF_BULK ) );
        tParameterList( 3 )( tIWGCounter ).set( "dof_residual", "TEMP" );
        tParameterList( 3 )( tIWGCounter ).set( "leader_dof_dependencies", "TEMP" );
        tParameterList( 3 )( tIWGCounter ).set( "leader_constitutive_models", "CMDiffusion1,Diffusion" );
        tParameterList( 3 )( tIWGCounter ).set( "leader_properties", "PropTempBodyLoad,Load" );
        tParameterList( 3 )( tIWGCounter ).set( "mesh_set_names", tDomain1 );
        tIWGCounter++;

        tParameterList( 3 ).push_back( prm::create_IWG_parameter_list() );
        tParameterList( 3 )( tIWGCounter ).set( "IWG_name", "IWGBulkTemp2" );
        tParameterList( 3 )( tIWGCounter ).set( "IWG_type", static_cast< uint >( fem::IWG_Type::SPATIALDIFF_BULK ) );
        tParameterList( 3 )( tIWGCounter ).set( "dof_residual", "TEMP" );
        tParameterList( 3 )( tIWGCounter ).set( "leader_dof_dependencies", "TEMP" );
        tParameterList( 3 )( tIWGCounter ).set( "leader_constitutive_models", "CMDiffusion2,Diffusion" );
        tParameterList( 3 )( tIWGCounter ).set( "leader_properties", "PropTempBodyLoad,Load" );
        tParameterList( 3 )( tIWGCounter ).set( "mesh_set_names", tDomain2 );
        tIWGCounter++;

        // create IWG - Dirichlet structure
        tParameterList( 3 ).push_back( prm::create_IWG_parameter_list() );
        tParameterList( 3 )( tIWGCounter ).set( "IWG_name", "IWGDirichlet" );
        tParameterList( 3 )( tIWGCounter ).set( "IWG_type", static_cast< uint >( fem::IWG_Type::STRUC_LINEAR_DIRICHLET_UNSYMMETRIC_NITSCHE ) );
        tParameterList( 3 )( tIWGCounter ).set( "dof_residual", "UX,UY,UZ" );
        tParameterList( 3 )( tIWGCounter ).set( "leader_dof_dependencies", "UX,UY,UZ;TEMP" );
        tParameterList( 3 )( tIWGCounter ).set( "leader_properties", "PropDirichlet,Dirichlet" );
        tParameterList( 3 )( tIWGCounter ).set( "leader_constitutive_models", "CMStrucLinIso1,ElastLinIso" );
        tParameterList( 3 )( tIWGCounter ).set( "stabilization_parameters", "SPNitscheStruc,DirichletNitsche" );
        tParameterList( 3 )( tIWGCounter ).set( "mesh_set_names", tLeftSurf );
        tIWGCounter++;

        // create IWG - Dirichlet temp
        tParameterList( 3 ).push_back( prm::create_IWG_parameter_list() );
        tParameterList( 3 )( tIWGCounter ).set( "IWG_name", "IWGDirichletTemp" );
        tParameterList( 3 )( tIWGCounter ).set( "IWG_type", static_cast< uint >( fem::IWG_Type::SPATIALDIFF_DIRICHLET_UNSYMMETRIC_NITSCHE ) );
        tParameterList( 3 )( tIWGCounter ).set( "dof_residual", "TEMP" );
        tParameterList( 3 )( tIWGCounter ).set( "leader_dof_dependencies", "UX,UY,UZ;TEMP" );
        tParameterList( 3 )( tIWGCounter ).set( "leader_properties", "PropTemperature,Dirichlet" );
        tParameterList( 3 )( tIWGCounter ).set( "leader_constitutive_models", "CMDiffusion1,Diffusion" );
        tParameterList( 3 )( tIWGCounter ).set( "stabilization_parameters", "SPNitscheTemp,DirichletNitsche" );
        tParameterList( 3 )( tIWGCounter ).set( "mesh_set_names", tLeftSurf );
        tIWGCounter++;

        // Interface Dirichlet BC
        tParameterList( 3 ).push_back( prm::create_IWG_parameter_list() );
        tParameterList( 3 )( tIWGCounter ).set( "IWG_name", "IWGInterfaceTemp" );
        tParameterList( 3 )( tIWGCounter ).set( "IWG_type", static_cast< uint >( fem::IWG_Type::SPATIALDIFF_INTERFACE_SYMMETRIC_NITSCHE ) );
        tParameterList( 3 )( tIWGCounter ).set( "dof_residual", "TEMP" );
        tParameterList( 3 )( tIWGCounter ).set( "leader_dof_dependencies", "UX,UY,UZ;TEMP" );
        tParameterList( 3 )( tIWGCounter ).set( "follower_dof_dependencies", "UX,UY,UZ;TEMP" );
        tParameterList( 3 )( tIWGCounter ).set( "leader_constitutive_models", "CMDiffusion1,Diffusion" );
        tParameterList( 3 )( tIWGCounter ).set( "follower_constitutive_models", "CMDiffusion2,Diffusion" );
        tParameterList( 3 )( tIWGCounter ).set( "stabilization_parameters", "SPInterfaceNitsche ,NitscheInterface" );
        tParameterList( 3 )( tIWGCounter ).set( "mesh_set_names", tInterface );
        tIWGCounter++;

        tParameterList( 3 ).push_back( prm::create_IWG_parameter_list() );
        tParameterList( 3 )( tIWGCounter ).set( "IWG_name", "IWGInterfaceStruc" );
        tParameterList( 3 )( tIWGCounter ).set( "IWG_type", static_cast< uint >( fem::IWG_Type::STRUC_LINEAR_INTERFACE_UNSYMMETRIC_NITSCHE ) );
        tParameterList( 3 )( tIWGCounter ).set( "dof_residual", "UX,UY,UZ" );
        tParameterList( 3 )( tIWGCounter ).set( "leader_dof_dependencies", "UX,UY,UZ;TEMP" );
        tParameterList( 3 )( tIWGCounter ).set( "follower_dof_dependencies", "UX,UY,UZ;TEMP" );
        tParameterList( 3 )( tIWGCounter ).set( "leader_constitutive_models", "CMStrucLinIso1,ElastLinIso" );
        tParameterList( 3 )( tIWGCounter ).set( "follower_constitutive_models", "CMStrucLinIso2,ElastLinIso" );
        tParameterList( 3 )( tIWGCounter ).set( "stabilization_parameters", "SPInterfaceNitscheDisp ,NitscheInterface" );
        tParameterList( 3 )( tIWGCounter ).set( "mesh_set_names", tInterface );
        tIWGCounter++;

        if ( tUseGhost )
        {
            // Fin Ghost
            // tParameterList( 3 ).push_back( prm::create_IWG_parameter_list() );
            // tParameterList( 3 )( tIWGCounter ).set( "IWG_name",                   "IWGFinGhost" );
            // tParameterList( 3 )( tIWGCounter ).set( "IWG_type",                   static_cast< uint >( fem::IWG_Type::GHOST_NORMAL_FIELD ) );
            // tParameterList( 3 )( tIWGCounter ).set( "dof_residual",               "TEMP" );
            // tParameterList( 3 )( tIWGCounter ).set( "leader_dof_dependencies",    "TEMP" );
            // tParameterList( 3 )( tIWGCounter ).set( "follower_dof_dependencies",     "TEMP" );
            // tParameterList( 3 )( tIWGCounter ).set( "stabilization_parameters",   "SPGPTemp,GhostSP" );
            // tParameterList( 3 )( tIWGCounter ).set( "mesh_set_names",             tFinGhost );
            // tIWGCounter++;

            // PCM Ghost
            // tParameterList( 3 ).push_back( prm::create_IWG_parameter_list() );
            // tParameterList( 3 )( tIWGCounter ).set( "IWG_name",                   "IWGPcmGhost" );
            // tParameterList( 3 )( tIWGCounter ).set( "IWG_type",                   static_cast< uint >( fem::IWG_Type::GHOST_NORMAL_FIELD ) );
            // tParameterList( 3 )( tIWGCounter ).set( "dof_residual",               "TEMP" );
            // tParameterList( 3 )( tIWGCounter ).set( "leader_dof_dependencies",    "TEMP" );
            // tParameterList( 3 )( tIWGCounter ).set( "follower_dof_dependencies",     "TEMP" );
            // tParameterList( 3 )( tIWGCounter ).set( "stabilization_parameters",   "SPGPTemp,GhostSP" );
            // tParameterList( 3 )( tIWGCounter ).set( "mesh_set_names",             tPcmGhost );
            // tIWGCounter++;
        }

        // create IWG - Dirichlet structure
        // tParameterList( 3 ).push_back( prm::create_IWG_parameter_list() );
        // tParameterList( 3 )( tIWGCounter ).set( "IWG_name",                   "IWGTempNeumann");
        // tParameterList( 3 )( tIWGCounter ).set( "IWG_type",                   static_cast< uint >( fem::IWG_Type::SPATIALDIFF_NEUMANN ) );
        // tParameterList( 3 )( tIWGCounter ).set( "dof_residual",               "TEMP");
        // tParameterList( 3 )( tIWGCounter ).set( "leader_dof_dependencies",    "UX,UY,UZ;TEMP");
        // tParameterList( 3 )( tIWGCounter ).set( "leader_properties",          "PropTempNeumann,Neumann");
        // tParameterList( 3 )( tIWGCounter ).set( "mesh_set_names",             tRightSurf);
        // tIWGCounter++;

        //------------------------------------------------------------------------------
        // init IQI counter
        uint tIQICounter = 0;

        tParameterList( 4 ).push_back( prm::create_IQI_parameter_list() );
        tParameterList( 4 )( tIQICounter ).set( "IQI_name", "IQIBulkDISPX" );
        tParameterList( 4 )( tIQICounter ).set( "IQI_type", static_cast< uint >( fem::IQI_Type::DOF ) );
        tParameterList( 4 )( tIQICounter ).set( "dof_quantity", "UX,UY,UZ" );
        tParameterList( 4 )( tIQICounter ).set( "leader_dof_dependencies", "UX,UY,UZ" );
        tParameterList( 4 )( tIQICounter ).set( "vectorial_field_index", 0 );
        tParameterList( 4 )( tIQICounter ).set( "mesh_set_names", tDomain );
        tIQICounter++;

        tParameterList( 4 ).push_back( prm::create_IQI_parameter_list() );
        tParameterList( 4 )( tIQICounter ).set( "IQI_name", "IQIBulkDISPY" );
        tParameterList( 4 )( tIQICounter ).set( "IQI_type", static_cast< uint >( fem::IQI_Type::DOF ) );
        tParameterList( 4 )( tIQICounter ).set( "dof_quantity", "UX,UY,UZ" );
        tParameterList( 4 )( tIQICounter ).set( "leader_dof_dependencies", "UX,UY,UZ" );
        tParameterList( 4 )( tIQICounter ).set( "vectorial_field_index", 1 );
        tParameterList( 4 )( tIQICounter ).set( "mesh_set_names", tDomain );
        tIQICounter++;

        tParameterList( 4 ).push_back( prm::create_IQI_parameter_list() );
        tParameterList( 4 )( tIQICounter ).set( "IQI_name", "IQIBulkDISPZ" );
        tParameterList( 4 )( tIQICounter ).set( "IQI_type", static_cast< uint >( fem::IQI_Type::DOF ) );
        tParameterList( 4 )( tIQICounter ).set( "dof_quantity", "UX,UY,UZ" );
        tParameterList( 4 )( tIQICounter ).set( "leader_dof_dependencies", "UX,UY,UZ" );
        tParameterList( 4 )( tIQICounter ).set( "vectorial_field_index", 2 );
        tParameterList( 4 )( tIQICounter ).set( "mesh_set_names", tDomain );
        tIQICounter++;

        tParameterList( 4 ).push_back( prm::create_IQI_parameter_list() );
        tParameterList( 4 )( tIQICounter ).set( "IQI_name", "IQIBulkTEMP" );
        tParameterList( 4 )( tIQICounter ).set( "IQI_type", static_cast< uint >( fem::IQI_Type::DOF ) );
        tParameterList( 4 )( tIQICounter ).set( "dof_quantity", "TEMP" );
        tParameterList( 4 )( tIQICounter ).set( "leader_dof_dependencies", "TEMP" );
        tParameterList( 4 )( tIQICounter ).set( "vectorial_field_index", 0 );
        tParameterList( 4 )( tIQICounter ).set( "mesh_set_names", tDomain );
        tIQICounter++;

        //------------------------------------------------------------------------------
        // fill the computation part of the parameter list
        tParameterList( 5 ).resize( 1 );
        tParameterList( 5 )( 0 ) = prm::create_computation_parameter_list();
    }

    /* ------------------------------------------------------------------------ */

    void
    SOLParameterList( moris::Cell< moris::Cell< ParameterList > >& tParameterlist )
    {
        tParameterlist.resize( 8 );

        tParameterlist( 0 ).push_back( moris::prm::create_linear_algorithm_parameter_list( sol::SolverType::AMESOS_IMPL ) );
        tParameterlist( 0 )( 0 ).set( "Solver_Type", "Amesos_Umfpack" );

        tParameterlist( 1 ).push_back( moris::prm::create_linear_solver_parameter_list() );

        tParameterlist( 2 ).push_back( moris::prm::create_nonlinear_algorithm_parameter_list() );
        tParameterlist( 2 )( 0 ).set( "NLA_combined_res_jac_assembly", true );

        tParameterlist( 3 ).push_back( moris::prm::create_nonlinear_solver_parameter_list() );
        tParameterlist( 3 )( 0 ).set( "NLA_DofTypes", "UX,UY,UZ,TEMP" );

        tParameterlist( 4 ).push_back( moris::prm::create_time_solver_algorithm_parameter_list() );
        tParameterlist( 4 )( 0 ).set( "TSA_Num_Time_Steps", 1 );
        tParameterlist( 4 )( 0 ).set( "TSA_Time_Frame", 1.0 );

        tParameterlist( 5 ).push_back( moris::prm::create_time_solver_parameter_list() );
        tParameterlist( 5 )( 0 ).set( "TSA_DofTypes", "UX,UY,UZ,TEMP" );
        tParameterlist( 5 )( 0 ).set( "TSA_Output_Indices", "0" );
        tParameterlist( 5 )( 0 ).set( "TSA_Output_Criteria", "Output_Criterion" );

        tParameterlist( 6 ).push_back( moris::prm::create_solver_warehouse_parameterlist() );

        tParameterlist( 7 ).push_back( moris::prm::create_preconditioner_parameter_list( sol::PreconditionerType::NONE ) );
    }

    /* ------------------------------------------------------------------------ */

    void
    MSIParameterList( moris::Cell< moris::Cell< ParameterList > >& tParameterlist )
    {
        tParameterlist.resize( 1 );
        tParameterlist( 0 ).resize( 1 );

        tParameterlist( 0 )( 0 ) = prm::create_msi_parameter_list();
        tParameterlist( 0 )( 0 ).set( "UX", 1 );
        tParameterlist( 0 )( 0 ).set( "UY", 1 );
        tParameterlist( 0 )( 0 ).set( "UZ", 1 );
        tParameterlist( 0 )( 0 ).set( "TEMP", 0 );
    }

    /* ------------------------------------------------------------------------ */

    void
    VISParameterList( moris::Cell< moris::Cell< ParameterList > >& tParameterlist )
    {
        tParameterlist.resize( 1 );
        tParameterlist( 0 ).resize( 1 );

        tParameterlist( 0 )( 0 ) = prm::create_vis_parameter_list();
        tParameterlist( 0 )( 0 ).set( "File_Name", std::pair< std::string, std::string >( "./", tOutputFileName ) );
        tParameterlist( 0 )( 0 ).set( "Mesh_Type", static_cast< uint >( vis::VIS_Mesh_Type::STANDARD ) );
        tParameterlist( 0 )( 0 ).set( "Set_Names", tDomain );
        tParameterlist( 0 )( 0 ).set( "Field_Names", "UX,UY,UZ,TEMP" );
        tParameterlist( 0 )( 0 ).set( "Field_Type", "NODAL,NODAL,NODAL,NODAL" );
        tParameterlist( 0 )( 0 ).set( "IQI_Names", "IQIBulkDISPX,IQIBulkDISPY,IQIBulkDISPZ,IQIBulkTEMP" );
        tParameterlist( 0 )( 0 ).set( "Save_Frequency", 1 );
    }

    void
    MORISGENERALParameterList( moris::Cell< moris::Cell< ParameterList > >& tParameterlist )
    {
    }

    /* ------------------------------------------------------------------------ */
}    // namespace moris

//------------------------------------------------------------------------------
#ifdef __cplusplus
}
#endif<|MERGE_RESOLUTION|>--- conflicted
+++ resolved
@@ -90,16 +90,9 @@
     /* ------------------------------------------------------------------------ */
     // Level set function of Sphere
 
-<<<<<<< HEAD
     moris::real Plane(
-            const moris::Matrix< DDRMat >     & aCoordinates,
-            const moris::Cell< real > & aGeometryParameters )
-=======
-    moris::real
-    Plane(
-            const moris::Matrix< DDRMat >&     aCoordinates,
-            const moris::Cell< moris::real* >& aGeometryParameters )
->>>>>>> afdbe25b
+            const moris::Matrix< DDRMat >& aCoordinates,
+            const moris::Cell< real >&     aGeometryParameters )
     {
         return aCoordinates( 0 ) - 1.2;
     }
