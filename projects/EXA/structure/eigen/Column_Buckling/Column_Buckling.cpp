--- conflicted
+++ resolved
@@ -130,34 +130,13 @@
     {
         aParameterLists.set( "number_of_elements_per_dimension", tNumElemsPerDim );
         aParameterLists.set( "domain_dimensions", tDomainDims );
-<<<<<<< HEAD
-        aParameterLists.set( "domain_offset", tDomainOffset );
-        aParameterLists.set( "domain_sidesets", tDomainSidesets );
-=======
->>>>>>> f5361e1f
         aParameterLists.set( "lagrange_output_meshes", std::string( "0" ) );
 
         aParameterLists.set( "lagrange_orders", tOrder );
         aParameterLists.set( "lagrange_pattern", std::string( "0" ) );
         aParameterLists.set( "bspline_orders", tOrder );
         aParameterLists.set( "bspline_pattern", std::string( "0" ) );
-<<<<<<< HEAD
-
-        aParameterLists.set( "truncate_bsplines", 1 );
-
-        aParameterLists.set( "use_number_aura", 1 );
-
-        aParameterLists.set( "initial_refinement", "0" );
-
-        aParameterLists.set( "initial_refinement_pattern", "0" );
-
-        aParameterLists.set( "use_multigrid", 0 );
-        aParameterLists.set( "severity_level", 0 );
-
-        aParameterLists.set( "write_lagrange_output_mesh_to_exodus", "LBAProblem.exo" );
-=======
         aParameterLists.set( "lagrange_mesh_output_file_name", "LBAProblem.exo" );
->>>>>>> f5361e1f
     }
 
     /* ------------------------------------------------------------------------ */
@@ -166,11 +145,6 @@
     {
         aParameterLists.set( "decompose", true );
         aParameterLists.set( "decomposition_type", std::string( "conformal" ) );
-<<<<<<< HEAD
-        aParameterLists.set( "enrich", true );
-        aParameterLists.set( "basis_rank", std::string( "bspline" ) );
-=======
->>>>>>> f5361e1f
         aParameterLists.set( "enrich_mesh_indices", std::string( "0" ) );
         aParameterLists.set( "ghost_stab", false );
         aParameterLists.set( "multigrid", false );
