/*
 * Copyright (c) 2022 University of Colorado
 * Licensed under the MIT license. See LICENSE.txt file in the MORIS root for details.
 *
 *------------------------------------------------------------------------------------
 *
 * single_element.cpp
 *
 */

#include <string>
#include <iostream>
#include "moris_typedefs.hpp"
#include "cl_Matrix.hpp"
#include "linalg_typedefs.hpp"
#include "cl_FEM_Field_Interpolator_Manager.hpp"
#include "cl_MSI_Equation_Object.hpp"
#include "cl_TSA_Time_Solver.hpp"
#include "cl_DLA_Solver_Interface.hpp"
#include "cl_DLA_Linear_Solver_Aztec.hpp"
// #include "cl_DLA_Eigen_Solver.hpp"
#include "parameters.hpp"
#include "cl_HMR_Element.hpp"
#include "fn_equal_to.hpp"
#include "fn_stringify_matrix.hpp"

#include "AztecOO.h"
#include "BelosConfigDefs.hpp"
#include "BelosLinearProblem.hpp"
#include "BelosEpetraAdapter.hpp"
#include "BelosBlockGmresSolMgr.hpp"

//------------------------------------------------------------------------------

// interpolation order
extern std::string tOrder;

// spatial dimensions
extern uint tDim;

// stress used in geometric stiffness (PK2 or Linear)
extern std::string tStressType;

// output file
extern std::string tOutputFileName;

#ifdef __cplusplus
extern "C" {
#endif

//------------------------------------------------------------------------------

namespace moris
{
    void create_trilinos_parameter_list( Module_Parameter_Lists& );
    void create_petsc_parameter_list( Module_Parameter_Lists& );

    /* ------------------------------------------------------------------------ */
    // General

    // use Petsc or Trilinos eigensolver (Trilinos does not work for this problem yet)
    bool tUsePetsc = true;

    // Traction load
    std::string tTraction = tDim == 3 ? "0.0;-1.0;0.0" : "0.0;-1.0";

    // Prescribed displacements
    std::string tDirichlet = tDim == 3 ? "0.0;0.0;0.0" : "0.0;0.0";

    // Number of eigenvectors
    sint tNumEigenVectors = 5;

    std::string tDofString = tDim == 3 ? "UX,UY,UZ" : "UX,UY";

    /* ------------------------------------------------------------------------ */
    // HMR parameters

    std::string tNumElemsPerDim = tDim == 3 ? "5,50,5" : "5,50";
    std::string tDomainDims     = tDim == 3 ? "1,10,1" : "1,10";
    std::string tDomainOffset   = tDim == 3 ? "0.0,0.0,0.0" : "0.0,0.0";

    /* ------------------------------------------------------------------------ */
    // Mesh Set Information

    // Bulk Phases
    std::string tBulk = "HMR_dummy_n_p0";

    // boundaries
    std::string tBottom = "SideSet_1_n_p0";
    std::string tTop    = "SideSet_3_n_p0";

    /* ------------------------------------------------------------------------ */
    // material parameters, kg is scaled with a factor 1e-6

    // Copper material properties
    std::string tYoungsModulus = "100";
    std::string tPoissonRatio  = "0.3";

    /* ------------------------------------------------------------------------ */
    // Output Config
    bool tOutputCriterion = true;

    /* ------------------------------------------------------------------------ */
    // Solver config

    moris::real tNLA_rel_res_norm_drop    = 1.0e-10;
    moris::real tNLA_relaxation_parameter = 1.0;

    /* ------------------------------------------------------------------------ */
    // DUMMY FUNCTIONS
    /* ------------------------------------------------------------------------ */

    // Output criterion for VIS mesh
    bool Output_Criterion( moris::tsa::Time_Solver* aTimeSolver )
    {
        return tOutputCriterion;
    }

    /* ------------------------------------------------------------------------ */
    // PARAMETER LISTS
    /* ------------------------------------------------------------------------ */

    void OPTParameterList( Module_Parameter_Lists& aParameterLists )
    {
        aParameterLists.set( "is_optimization_problem", false );
    }

    /* ------------------------------------------------------------------------ */

    void HMRParameterList( Module_Parameter_Lists& aParameterLists )
    {
<<<<<<< HEAD
        tParameterlist.resize( 1 );
        tParameterlist( 0 ).resize( 1 );

        tParameterlist( 0 )( 0 ) = prm::create_hmr_parameter_list();

        tParameterlist( 0 )( 0 ).set( "number_of_elements_per_dimension", tNumElemsPerDim );
        tParameterlist( 0 )( 0 ).set( "domain_dimensions", tDomainDims );
        tParameterlist( 0 )( 0 ).set( "domain_offset", tDomainOffset );
        tParameterlist( 0 )( 0 ).set( "lagrange_output_meshes", std::string( "0" ) );
=======
        aParameterLists.set( "number_of_elements_per_dimension", tNumElemsPerDim );
        aParameterLists.set( "domain_dimensions", tDomainDims );
        aParameterLists.set( "domain_offset", tDomainOffset );
        aParameterLists.set( "domain_sidesets", tDomainSidesets );
        aParameterLists.set( "lagrange_output_meshes", std::string( "0" ) );
>>>>>>> f74fe5e8

        aParameterLists.set( "lagrange_orders", tOrder );
        aParameterLists.set( "lagrange_pattern", std::string( "0" ) );
        aParameterLists.set( "bspline_orders", tOrder );
        aParameterLists.set( "bspline_pattern", std::string( "0" ) );

        aParameterLists.set( "truncate_bsplines", 1 );

        aParameterLists.set( "use_number_aura", 1 );

        aParameterLists.set( "initial_refinement", "0" );

        aParameterLists.set( "initial_refinement_pattern", "0" );

        aParameterLists.set( "use_multigrid", 0 );
        aParameterLists.set( "severity_level", 0 );

<<<<<<< HEAD
        tParameterlist( 0 )( 0 ).set( "write_lagrange_output_mesh", "LBAProblem.exo" );
=======
        aParameterLists.set( "write_lagrange_output_mesh_to_exodus", "LBAProblem.exo" );
>>>>>>> f74fe5e8
    }

    /* ------------------------------------------------------------------------ */

    void XTKParameterList( Module_Parameter_Lists& aParameterLists )
    {
        aParameterLists.set( "decompose", true );
        aParameterLists.set( "decomposition_type", std::string( "conformal" ) );
        aParameterLists.set( "enrich", true );
        aParameterLists.set( "basis_rank", std::string( "bspline" ) );
        aParameterLists.set( "enrich_mesh_indices", std::string( "0" ) );
        aParameterLists.set( "ghost_stab", false );
        aParameterLists.set( "multigrid", false );
        aParameterLists.set( "verbose", true );
        aParameterLists.set( "print_enriched_ig_mesh", false );
        aParameterLists.set( "exodus_output_XTK_ig_mesh", true );
        aParameterLists.set( "high_to_low_dbl_side_sets", true );
    }

    /* ------------------------------------------------------------------------ */

    void GENParameterList( Module_Parameter_Lists& aParameterLists )
    {
        aParameterLists( 0 ).add_parameter_list();
    }

    /* ------------------------------------------------------------------------ */

    void FEMParameterList( Module_Parameter_Lists& aParameterLists )
    {
        aParameterLists.hack_for_legacy_fem();
        // create a cell of cell of parameter list for fem

        ////////////////////////////////////////////////////////////////////////////////

        //------------------------------------------------------------------------------
        // MATERIAL PARAMETERS - STRUCTURE (ni-w-alloy?)
        //------------------------------------------------------------------------------

        // Youngs Modulus Shell
        aParameterLists( FEM::PROPERTIES ).add_parameter_list();
        aParameterLists.set( "property_name", "PropYoungsModulus" );
        aParameterLists.set( "function_parameters", tYoungsModulus );

        // Poisson Ratio Shell
        aParameterLists( FEM::PROPERTIES ).add_parameter_list();
        aParameterLists.set( "property_name", std::string( "PropPoissonRatio" ) );
        aParameterLists.set( "function_parameters", tPoissonRatio );

        //------------------------------------------------------------------------------
        // BOUNDARY CONDITIONS
        //------------------------------------------------------------------------------

        // Compressive load
        aParameterLists( FEM::PROPERTIES ).add_parameter_list();
        aParameterLists.set( "property_name", std::string( "PropTraction" ) );
        aParameterLists.set( "function_parameters", tTraction );

        // Dirichlet structure
        aParameterLists( FEM::PROPERTIES ).add_parameter_list();
        aParameterLists.set( "property_name", std::string( "PropDirichletStruct" ) );
        aParameterLists.set( "function_parameters", tDirichlet );

        ////////////////////////////////////////////////////////////////////////////////

        //------------------------------------------------------------------------------
        // LINEAR ELASTICITY
        //------------------------------------------------------------------------------

        // linear elasticity - shell - 1
        aParameterLists( FEM::CONSTITUTIVE_MODELS ).add_parameter_list();
        aParameterLists.set( "constitutive_name", "CMStrucLinIso" );
        aParameterLists.set( "model_type", static_cast< uint >( fem::Model_Type::PLANE_STRESS ) );
        aParameterLists.set( "constitutive_type", static_cast< uint >( fem::Constitutive_Type::STRUC_LIN_ISO ) );
        aParameterLists.set( "dof_dependencies", std::pair< std::string, std::string >( tDofString, "Displacement" ) );
        aParameterLists.set( "properties", std::string( "PropYoungsModulus,  YoungsModulus;" ) + std::string( "PropPoissonRatio,   PoissonRatio" ) );

        aParameterLists( FEM::CONSTITUTIVE_MODELS ).add_parameter_list();
        aParameterLists.set( "constitutive_name", "CMStrucNonLinIso" );
        aParameterLists.set( "model_type", static_cast< uint >( fem::Model_Type::PLANE_STRESS ) );
        aParameterLists.set( "constitutive_type", static_cast< uint >( fem::Constitutive_Type::STRUC_NON_LIN_ISO_SAINT_VENANT_KIRCHHOFF ) );
        aParameterLists.set( "dof_dependencies", std::pair< std::string, std::string >( tDofString, "Displacement" ) );
        aParameterLists.set( "properties", std::string( "PropYoungsModulus,  YoungsModulus;" ) + std::string( "PropPoissonRatio,   PoissonRatio" ) );

        ////////////////////////////////////////////////////////////////////////////////

        //------------------------------------------------------------------------------
        // NITSCHE DIRICHLET
        //------------------------------------------------------------------------------

        // Displacements - Shell - back wall
        aParameterLists( FEM::STABILIZATION ).add_parameter_list();
        aParameterLists.set( "stabilization_name", "SPNitscheStruc" );
        aParameterLists.set( "stabilization_type", static_cast< uint >( fem::Stabilization_Type::DIRICHLET_NITSCHE ) );
        aParameterLists.set( "function_parameters", "100.0" );
        aParameterLists.set( "leader_properties", "PropYoungsModulus,Material" );

        ////////////////////////////////////////////////////////////////////////////////
        //------------------------------------------------------------------------------
        // BULK IWGs
        //------------------------------------------------------------------------------

        // linear elasticity
        ///*
        aParameterLists( FEM::IWG ).add_parameter_list();
        aParameterLists.set( "IWG_name", "IWGStructBulk" );
        aParameterLists.set( "IWG_type", static_cast< uint >( fem::IWG_Type::STRUC_LINEAR_BULK ) );
        aParameterLists.set( "dof_residual", tDofString );
        aParameterLists.set( "leader_dof_dependencies", tDofString );
        aParameterLists.set( "leader_constitutive_models", "CMStrucLinIso,ElastLinIso" );
        aParameterLists.set( "mesh_set_names", tBulk );
        //*/

        //------------------------------------------------------------------------------

        aParameterLists( FEM::IWG ).add_parameter_list();
        aParameterLists.set( "IWG_name", "IWGStructBulkLBA" );
        aParameterLists.set( "IWG_type", static_cast< uint >( fem::IWG_Type::STRUC_NON_LINEAR_GEOMETRIC_STIFFNESS ) );
        aParameterLists.set( "dof_residual", tDofString );
        aParameterLists.set( "leader_dof_dependencies", tDofString );
        if ( tStressType == "PK2" )
        {
            aParameterLists.set( "leader_constitutive_models", "CMStrucNonLinIso,ElastLinIso" );
        }
        else
        {
            aParameterLists.set( "leader_constitutive_models", "CMStrucLinIso,ElastLinIso" );
        }
        aParameterLists.set( "mesh_set_names", tBulk );

        //------------------------------------------------------------------------------
        // NEUMANN BCs - IWGs
        //------------------------------------------------------------------------------

        // Traction BC ( Compressive force at top )
        aParameterLists( FEM::IWG ).add_parameter_list();
        aParameterLists.set( "IWG_name", "IWGNeumannTraction" );
        aParameterLists.set( "IWG_type", static_cast< uint >( fem::IWG_Type::STRUC_LINEAR_NEUMANN ) );
        aParameterLists.set( "dof_residual", tDofString );
        aParameterLists.set( "leader_dof_dependencies", tDofString );
        aParameterLists.set( "leader_properties", "PropTraction,Traction" );
        aParameterLists.set( "mesh_set_names", tTop );

        //------------------------------------------------------------------------------
        // DIRICHLET BCS - IWGs
        //------------------------------------------------------------------------------
        // Fixed bottom edge
        aParameterLists( FEM::IWG ).add_parameter_list();
        aParameterLists.set( "IWG_name", "IWGDirichletStruct" );
        aParameterLists.set( "IWG_type", static_cast< uint >( fem::IWG_Type::STRUC_LINEAR_DIRICHLET_SYMMETRIC_NITSCHE ) );
        aParameterLists.set( "dof_residual", tDofString );
        aParameterLists.set( "leader_dof_dependencies", tDofString );
        aParameterLists.set( "leader_properties", "PropDirichletStruct,Dirichlet" );
        aParameterLists.set( "leader_constitutive_models", "CMStrucLinIso,ElastLinIso" );
        aParameterLists.set( "stabilization_parameters", "SPNitscheStruc,DirichletNitsche" );
        aParameterLists.set( "mesh_set_names", tBottom );

        ////////////////////////////////////////////////////////////////////////////////
        // Volume IQI
        aParameterLists( FEM::IQI ).add_parameter_list();
        aParameterLists.set( "IQI_name", "IQITotalVolume" );
        aParameterLists.set( "IQI_type", static_cast< uint >( fem::IQI_Type::VOLUME ) );
        aParameterLists.set( "leader_dof_dependencies", tDofString );
        aParameterLists.set( "mesh_set_names", tBulk );

        // Eigen values and Eigenvectors

        for ( sint i = 0; i < tNumEigenVectors; ++i )
        {
            // eigen value
            aParameterLists( FEM::IQI ).add_parameter_list();
            aParameterLists.set( "IQI_name", "IQIEIGENVALUE" + std::to_string( i + 1 ) );
            aParameterLists.set( "IQI_type", static_cast< uint >( fem::IQI_Type::EIGEN_VALUE ) );
            aParameterLists.set( "leader_dof_dependencies", tDofString );
            aParameterLists.set( "vectorial_field_index", i );
            aParameterLists.set( "function_parameters", "0" );
            aParameterLists.set( "mesh_set_names", tBulk );

            // X-displacement
            aParameterLists( FEM::IQI ).add_parameter_list();
            aParameterLists.set( "IQI_name", "IQIEIGENVEC" + std::to_string( i + 1 ) + "X" );
            aParameterLists.set( "IQI_type", static_cast< uint >( fem::IQI_Type::EIGEN_VECTOR ) );
            aParameterLists.set( "dof_quantity", tDofString );
            aParameterLists.set( "leader_dof_dependencies", tDofString );
            aParameterLists.set( "vectorial_field_index", 0 );
            aParameterLists.set( "function_parameters", std::to_string( i ) );
            aParameterLists.set( "mesh_set_names", tBulk );

            // Y-displacement
            aParameterLists( FEM::IQI ).add_parameter_list();
            aParameterLists.set( "IQI_name", "IQIEIGENVEC" + std::to_string( i + 1 ) + "Y" );
            aParameterLists.set( "IQI_type", static_cast< uint >( fem::IQI_Type::EIGEN_VECTOR ) );
            aParameterLists.set( "dof_quantity", tDofString );
            aParameterLists.set( "leader_dof_dependencies", tDofString );
            aParameterLists.set( "vectorial_field_index", 1 );
            aParameterLists.set( "function_parameters", std::to_string( i ) );
            aParameterLists.set( "mesh_set_names", tBulk );

            if ( tDim == 3 )
            {
                // Z-displacement
                aParameterLists( FEM::IQI ).add_parameter_list();
                aParameterLists.set( "IQI_name", "IQIEIGENVEC" + std::to_string( i + 1 ) + "Z" );
                aParameterLists.set( "IQI_type", static_cast< uint >( fem::IQI_Type::EIGEN_VECTOR ) );
                aParameterLists.set( "dof_quantity", tDofString );
                aParameterLists.set( "leader_dof_dependencies", tDofString );
                aParameterLists.set( "vectorial_field_index", 2 );
                aParameterLists.set( "function_parameters", std::to_string( i ) );
                aParameterLists.set( "mesh_set_names", tBulk );
                    }
        }

        // create computation parameter list
        aParameterLists( FEM::COMPUTATION );
    }

    void
    SOLParameterList( Module_Parameter_Lists& aParameterLists )
    {

        if ( tUsePetsc )
        {
            create_petsc_parameter_list( aParameterLists );
        }
        else
        {
            create_trilinos_parameter_list( aParameterLists );
        }
    }

    void
    create_trilinos_parameter_list( Module_Parameter_Lists& aParameterLists )
    {
        //---------------------------------------------------------------------------------------------------------------------------------------
        aParameterLists( SOL::LINEAR_ALGORITHMS ).add_parameter_list( sol::SolverType::AMESOS_IMPL );

        aParameterLists( SOL::LINEAR_ALGORITHMS ).add_parameter_list( sol::SolverType::EIGEN_SOLVER );
        aParameterLists.set( "Eigen_Algorithm", "EIGALG_BLOCK_DAVIDSON" );
        aParameterLists.set( "Verbosity", false );
        aParameterLists.set( "Which", "SM" );
        aParameterLists.set( "Block_Size", 5 );          // Block Size should be same as Number of Eigen values
        aParameterLists.set( "Num_Eig_Vals", 5 );        // Number of Eigen values should be same as Block Size
        aParameterLists.set( "Num_Blocks", 2 );          // Number of Blocks should satisfy : Num_Blocks*Block_Size < InitVec Length
        aParameterLists.set( "MaxSubSpaceDims", 75 );    // Max Subspace Dimension = 3*Block_Size*Num_Eig_Vals
        aParameterLists.set( "Initial_Guess", 0 );
        aParameterLists.set( "MaxRestarts", 20 );
        aParameterLists.set( "Convergence_Tolerance", 1e-01 );
        aParameterLists.set( "Relative_Convergence_Tolerance", true );
        aParameterLists.set( "preconditioners", "0" );

        //---------------------------------------------------------------------------------------------------------------------------------------

        aParameterLists( SOL::LINEAR_SOLVERS ).add_parameter_list();
        aParameterLists.set( "DLA_Linear_solver_algorithms", "0" );

        aParameterLists( SOL::LINEAR_SOLVERS ).add_parameter_list();
        aParameterLists.set( "DLA_Linear_solver_algorithms", "1" );
        aParameterLists.set( "RHS_Matrix_Type", "GeomStiffMat" );    // MassMat or IdentityMat

        //---------------------------------------------------------------------------------------------------------------------------------------

        aParameterLists( SOL::NONLINEAR_ALGORITHMS ).add_parameter_list();
        aParameterLists.set( "NLA_Linear_solver", 0 );
        aParameterLists.set( "NLA_rel_res_norm_drop", tNLA_rel_res_norm_drop );
        aParameterLists.set( "NLA_relaxation_parameter", tNLA_relaxation_parameter );
        aParameterLists.set( "NLA_max_iter", 2 );
        aParameterLists.set( "NLA_combined_res_jac_assembly", true );

        aParameterLists( SOL::NONLINEAR_ALGORITHMS ).add_parameter_list();
        aParameterLists.set( "NLA_Linear_solver", 1 );
        aParameterLists.set( "NLA_rel_res_norm_drop", tNLA_rel_res_norm_drop );
        aParameterLists.set( "NLA_relaxation_parameter", tNLA_relaxation_parameter );
        aParameterLists.set( "NLA_max_iter", 1 );
        aParameterLists.set( "NLA_combined_res_jac_assembly", false );
        aParameterLists.set( "NLA_is_eigen_problem", true );

        //---------------------------------------------------------------------------------------------------------------------------------------

        aParameterLists( SOL::NONLINEAR_SOLVERS ).add_parameter_list();
        aParameterLists.set( "NLA_Nonlinear_solver_algorithms", "0,1" );
        aParameterLists.set( "NLA_DofTypes", tDofString );

        //---------------------------------------------------------------------------------------------------------------------------------------

        aParameterLists( SOL::TIME_SOLVER_ALGORITHMS ).add_parameter_list();

        //---------------------------------------------------------------------------------------------------------------------------------------

        aParameterLists( SOL::TIME_SOLVERS ).add_parameter_list();
        aParameterLists.set( "TSA_DofTypes", tDofString );
        aParameterLists.set( "TSA_Initialize_Sol_Vec", "UX,0.0;UY,0.0" );
        aParameterLists.set( "TSA_Output_Indices", "0" );
        aParameterLists.set( "TSA_Output_Criteria", "Output_Criterion" );

        //---------------------------------------------------------------------------------------------------------------------------------------

        aParameterLists( SOL::SOLVER_WAREHOUSE ).set( "SOL_save_operator_to_matlab", "LBAMat" );

        //---------------------------------------------------------------------------------------------------------------------------------------

        aParameterLists( SOL::PRECONDITIONERS ).add_parameter_list(  sol::PreconditionerType::IFPACK );
        // Ifpack Preconditioner parameters
        aParameterLists.set( "ifpack_prec_type", "Amesos" );
        aParameterLists.set( "amesos: solver type", "Amesos_Pardiso" );    // Amesos_Umfpack or Amesos_Pardiso

        // Preconditioner parameters
        aParameterLists.set( "overlap-level", 0 );
        aParameterLists.set( "schwarz: combine mode", "add" );    // for Amesos_Umfpack and Amesos_Pardiso provide this parameter with "add" mode
    }

    void
    create_petsc_parameter_list( Module_Parameter_Lists& aParameterLists )
    {
        //---------------------------------------------------------------------------------------------------------------------------------------

        aParameterLists( SOL::LINEAR_ALGORITHMS ).add_parameter_list( sol::SolverType::PETSC );
        aParameterLists.set( "KSPType", "gmres" );
        aParameterLists.set( "preconditioners", "0" );

        // find max eigen value
        aParameterLists( SOL::LINEAR_ALGORITHMS ).add_parameter_list( sol::SolverType::SLEPC_SOLVER );
        aParameterLists.set( "Eigen_Algorithm", "krylovschur" );
        aParameterLists.set( "Which", std::string( "LM" ) );
        aParameterLists.set( "Num_Eig_Vals", 5 );
        aParameterLists.set( "STType", "shift_invert" );
        aParameterLists.set( "sub_linear_solver", "0" );    // 10 shift_invert
        aParameterLists.set( "is_symmetric", false );       // 10 shift_invert
        aParameterLists.set( "Update_Flag", true );         // 10 shift_invert
        aParameterLists.set( "Verbosity", false );

        // precondioerr
        aParameterLists( SOL::PRECONDITIONERS ).add_parameter_list(  sol::PreconditionerType::PETSC );
        aParameterLists.set( "PCType", "mumps" );

        //---------------------------------------------------------------------------------------------------------------------------------------

        aParameterLists( SOL::LINEAR_SOLVERS ).add_parameter_list();
        aParameterLists.set( "DLA_Linear_solver_algorithms", "0" );

        aParameterLists( SOL::LINEAR_SOLVERS ).add_parameter_list();
        aParameterLists.set( "DLA_Linear_solver_algorithms", "1" );
        aParameterLists.set( "RHS_Matrix_Type", "GeomStiffMat" );    // MassMat or IdentityMat

        //---------------------------------------------------------------------------------------------------------------------------------------

        aParameterLists( SOL::NONLINEAR_ALGORITHMS ).add_parameter_list();
        aParameterLists.set( "NLA_Linear_solver", 0 );
        aParameterLists.set( "NLA_rel_res_norm_drop", tNLA_rel_res_norm_drop );
        aParameterLists.set( "NLA_relaxation_parameter", tNLA_relaxation_parameter );
        aParameterLists.set( "NLA_max_iter", 2 );
        aParameterLists.set( "NLA_combined_res_jac_assembly", true );

        aParameterLists( SOL::NONLINEAR_ALGORITHMS ).add_parameter_list();
        aParameterLists.set( "NLA_Linear_solver", 1 );
        aParameterLists.set( "NLA_rel_res_norm_drop", tNLA_rel_res_norm_drop );
        aParameterLists.set( "NLA_relaxation_parameter", tNLA_relaxation_parameter );
        aParameterLists.set( "NLA_max_iter", 1 );
        aParameterLists.set( "NLA_combined_res_jac_assembly", false );
        aParameterLists.set( "NLA_is_eigen_problem", true );

        //---------------------------------------------------------------------------------------------------------------------------------------

        aParameterLists( SOL::NONLINEAR_SOLVERS ).add_parameter_list();
        aParameterLists.set( "NLA_Nonlinear_solver_algorithms", "0,1" );
        aParameterLists.set( "NLA_DofTypes", tDofString );

        //---------------------------------------------------------------------------------------------------------------------------------------

        aParameterLists( SOL::TIME_SOLVER_ALGORITHMS ).add_parameter_list();

        //---------------------------------------------------------------------------------------------------------------------------------------

        aParameterLists( SOL::TIME_SOLVERS ).add_parameter_list();
        aParameterLists.set( "TSA_DofTypes", tDofString );
        aParameterLists.set( "TSA_Output_Indices", "0" );
        aParameterLists.set( "TSA_Output_Criteria", "Output_Criterion" );

        //---------------------------------------------------------------------------------------------------------------------------------------

        aParameterLists( SOL::SOLVER_WAREHOUSE ).set( "SOL_TPL_Type", sol::MapType::Petsc );
    }

    void MSIParameterList( Module_Parameter_Lists& aParameterLists )
    {
        aParameterLists.set( "number_eigen_vectors", tNumEigenVectors );
    }

    void VISParameterList( Module_Parameter_Lists& aParameterLists )
    {
        aParameterLists.set( "File_Name", std::pair< std::string, std::string >( "./", tOutputFileName ) );
        aParameterLists.set( "Mesh_Type", static_cast< uint >( vis::VIS_Mesh_Type::STANDARD ) );
        aParameterLists.set( "Set_Names", tBulk );

        std::string Field_Names = "VOLUME";
        std::string Field_Type  = "GLOBAL";
        std::string IQI_Names   = "IQITotalVolume";

        for ( sint i = 0; i < tNumEigenVectors; ++i )
        {
            Field_Names += ",";
            Field_Type += ",";
            IQI_Names += ",";

            Field_Names += ",EVAL" + std::to_string( i + 1 ) + ",EVEC" + std::to_string( i + 1 ) + "X,EVEC" + std::to_string( i + 1 ) + "Y";
            Field_Type += ",GLOBAL,NODAL,NODAL";
            IQI_Names += ",IQIEIGENVALUE" + std::to_string( i + 1 ) + ",IQIEIGENVEC" + std::to_string( i + 1 ) + "X,IQIEIGENVEC" + std::to_string( i + 1 ) + "Y";
            if ( tDim == 3 )
            {
                Field_Names += ",EVEC" + std::to_string( i + 1 ) + "Z";
                Field_Type += ",NODAL";
                IQI_Names += ",IQIEIGENVEC" + std::to_string( i + 1 ) + "Z";
            }
        }

        aParameterLists.set( "Field_Names", Field_Names );
        aParameterLists.set( "Field_Type", Field_Type );
        aParameterLists.set( "IQI_Names", IQI_Names );

        aParameterLists.set( "Save_Frequency", 1 );
    }

    void
    MORISGENERALParameterList( Module_Parameter_Lists& aParameterLists )
    {
    }

    /* ------------------------------------------------------------------------ */
}    // namespace moris

//------------------------------------------------------------------------------
#ifdef __cplusplus
}
#endif<|MERGE_RESOLUTION|>--- conflicted
+++ resolved
@@ -78,6 +78,7 @@
     std::string tNumElemsPerDim = tDim == 3 ? "5,50,5" : "5,50";
     std::string tDomainDims     = tDim == 3 ? "1,10,1" : "1,10";
     std::string tDomainOffset   = tDim == 3 ? "0.0,0.0,0.0" : "0.0,0.0";
+    std::string tDomainSidesets = tDim == 3 ? "1,2,3,4,5,6" : "1,2,3,4";
 
     /* ------------------------------------------------------------------------ */
     // Mesh Set Information
@@ -129,23 +130,11 @@
 
     void HMRParameterList( Module_Parameter_Lists& aParameterLists )
     {
-<<<<<<< HEAD
-        tParameterlist.resize( 1 );
-        tParameterlist( 0 ).resize( 1 );
-
-        tParameterlist( 0 )( 0 ) = prm::create_hmr_parameter_list();
-
-        tParameterlist( 0 )( 0 ).set( "number_of_elements_per_dimension", tNumElemsPerDim );
-        tParameterlist( 0 )( 0 ).set( "domain_dimensions", tDomainDims );
-        tParameterlist( 0 )( 0 ).set( "domain_offset", tDomainOffset );
-        tParameterlist( 0 )( 0 ).set( "lagrange_output_meshes", std::string( "0" ) );
-=======
         aParameterLists.set( "number_of_elements_per_dimension", tNumElemsPerDim );
         aParameterLists.set( "domain_dimensions", tDomainDims );
         aParameterLists.set( "domain_offset", tDomainOffset );
         aParameterLists.set( "domain_sidesets", tDomainSidesets );
         aParameterLists.set( "lagrange_output_meshes", std::string( "0" ) );
->>>>>>> f74fe5e8
 
         aParameterLists.set( "lagrange_orders", tOrder );
         aParameterLists.set( "lagrange_pattern", std::string( "0" ) );
@@ -163,11 +152,7 @@
         aParameterLists.set( "use_multigrid", 0 );
         aParameterLists.set( "severity_level", 0 );
 
-<<<<<<< HEAD
-        tParameterlist( 0 )( 0 ).set( "write_lagrange_output_mesh", "LBAProblem.exo" );
-=======
         aParameterLists.set( "write_lagrange_output_mesh_to_exodus", "LBAProblem.exo" );
->>>>>>> f74fe5e8
     }
 
     /* ------------------------------------------------------------------------ */
