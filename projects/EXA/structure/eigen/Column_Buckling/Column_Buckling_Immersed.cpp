--- conflicted
+++ resolved
@@ -78,6 +78,7 @@
     std::string tNumElemsPerDim = tDim == 3 ? "10,55,10" : "10,55";
     std::string tDomainDims     = tDim == 3 ? "2,11,2" : "2,11";
     std::string tDomainOffset   = tDim == 3 ? "-0.5,-0.5,-0.5" : "-0.5,-0.5";
+    std::string tDomainSidesets = tDim == 3 ? "1,2,3,4,5,6" : "1,2,3,4";
 
     /* ------------------------------------------------------------------------ */
     // Mesh Set Information
@@ -137,17 +138,10 @@
         aParameterLists.set( "domain_sidesets", tDomainSidesets );
         aParameterLists.set( "lagrange_output_meshes", std::string( "0" ) );
 
-<<<<<<< HEAD
-        tParameterlist( 0 )( 0 ).set( "number_of_elements_per_dimension", tNumElemsPerDim );
-        tParameterlist( 0 )( 0 ).set( "domain_dimensions", tDomainDims );
-        tParameterlist( 0 )( 0 ).set( "domain_offset", tDomainOffset );
-        tParameterlist( 0 )( 0 ).set( "lagrange_output_meshes", std::string( "0" ) );
-=======
         aParameterLists.set( "lagrange_orders", tOrder );
         aParameterLists.set( "lagrange_pattern", "0" );
         aParameterLists.set( "bspline_orders", tOrder );
         aParameterLists.set( "bspline_pattern", "0" );
->>>>>>> f74fe5e8
 
         aParameterLists.set( "truncate_bsplines", 1 );
 
