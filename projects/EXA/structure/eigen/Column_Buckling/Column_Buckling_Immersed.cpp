--- conflicted
+++ resolved
@@ -134,30 +134,12 @@
         aParameterLists.set( "number_of_elements_per_dimension", tNumElemsPerDim );
         aParameterLists.set( "domain_dimensions", tDomainDims );
         aParameterLists.set( "domain_offset", tDomainOffset );
-<<<<<<< HEAD
-        aParameterLists.set( "domain_sidesets", tDomainSidesets );
-=======
->>>>>>> f5361e1f
         aParameterLists.set( "lagrange_output_meshes", std::string( "0" ) );
 
         aParameterLists.set( "lagrange_orders", tOrder );
         aParameterLists.set( "lagrange_pattern", "0" );
         aParameterLists.set( "bspline_orders", tOrder );
         aParameterLists.set( "bspline_pattern", "0" );
-<<<<<<< HEAD
-
-        aParameterLists.set( "truncate_bsplines", 1 );
-
-        aParameterLists.set( "use_number_aura", 1 );
-
-        aParameterLists.set( "initial_refinement", "0" );
-
-        aParameterLists.set( "initial_refinement_pattern", "0" );
-
-        aParameterLists.set( "use_multigrid", 0 );
-        aParameterLists.set( "severity_level", 0 );
-=======
->>>>>>> f5361e1f
     }
 
     /* ------------------------------------------------------------------------ */
@@ -166,11 +148,6 @@
     {
         aParameterLists.set( "decompose", true );
         aParameterLists.set( "decomposition_type", std::string( "conformal" ) );
-<<<<<<< HEAD
-        aParameterLists.set( "enrich", true );
-        aParameterLists.set( "basis_rank", std::string( "bspline" ) );
-=======
->>>>>>> f5361e1f
         aParameterLists.set( "enrich_mesh_indices", std::string( "0" ) );
         aParameterLists.set( "ghost_stab", true );
         aParameterLists.set( "multigrid", false );
@@ -281,7 +258,6 @@
         aParameterLists( FEM::PHASES ).add_parameter_list();
         aParameterLists.set( "phase_name", std::string( "PhaseBulk" ) );
         aParameterLists.set( "phase_indices", "0" );
-<<<<<<< HEAD
 
         aParameterLists( FEM::PHASES ).add_parameter_list();
         aParameterLists.set( "phase_name", std::string( "PhaseBottom" ) );
@@ -292,18 +268,6 @@
         aParameterLists.set( "phase_indices", "2" );
 
         aParameterLists( FEM::PHASES ).add_parameter_list();
-=======
-
-        aParameterLists( FEM::PHASES ).add_parameter_list();
-        aParameterLists.set( "phase_name", std::string( "PhaseBottom" ) );
-        aParameterLists.set( "phase_indices", "1" );
-
-        aParameterLists( FEM::PHASES ).add_parameter_list();
-        aParameterLists.set( "phase_name", std::string( "PhaseTop" ) );
-        aParameterLists.set( "phase_indices", "2" );
-
-        aParameterLists( FEM::PHASES ).add_parameter_list();
->>>>>>> f5361e1f
         aParameterLists.set( "phase_name", std::string( "PhaseSides" ) );
         aParameterLists.set( "phase_indices", "3" );
 
