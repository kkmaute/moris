--- conflicted
+++ resolved
@@ -111,18 +111,10 @@
 
     void HMRParameterList( Module_Parameter_Lists& aParameterLists )
     {
-<<<<<<< HEAD
-        aParameterLists.set( "number_of_elements_per_dimension", "11,11" );
-        aParameterLists.set( "domain_dimensions", "4,4" );
-        aParameterLists.set( "domain_offset", "-2.0,-2.0" );
-        aParameterLists.set( "domain_sidesets", "1,2,3,4" );
-        aParameterLists.set( "lagrange_output_meshes", "0" );
-=======
         aParameterLists.set( "number_of_elements_per_dimension", 11, 11 );
         aParameterLists.set( "domain_dimensions",                4.0, 4.0 );
         aParameterLists.set( "domain_offset",                    -2.0, -2.0 );
         aParameterLists.set( "lagrange_output_meshes",           "0");
->>>>>>> 3c114bb6
 
         aParameterLists.set( "lagrange_orders", "1" );
         aParameterLists.set( "lagrange_pattern", "0" );
@@ -131,37 +123,12 @@
 
         aParameterLists.set( "lagrange_to_bspline", "0" );
 
-<<<<<<< HEAD
-        aParameterLists.set( "truncate_bsplines", 1 );
-        aParameterLists.set( "refinement_buffer", 1 );
-        aParameterLists.set( "staircase_buffer", 1 );
-        aParameterLists.set( "initial_refinement", "0" );
-        aParameterLists.set( "initial_refinement_pattern", "0" );
-
-        aParameterLists.set( "use_number_aura", 1 );
-
-        aParameterLists.set( "use_multigrid", 0 );
-        aParameterLists.set( "severity_level", 0 );
-=======
         aParameterLists.set( "refinement_buffer",  1 );
         aParameterLists.set( "staircase_buffer",   1 );
->>>>>>> 3c114bb6
     }
 
     void XTKParameterList( Module_Parameter_Lists& aParameterLists )
     {
-<<<<<<< HEAD
-        aParameterLists.set( "decompose", true );
-        aParameterLists.set( "decomposition_type", "conformal" );
-        aParameterLists.set( "enrich", true );
-        aParameterLists.set( "basis_rank", "bspline" );
-        aParameterLists.set( "enrich_mesh_indices", "0" );
-        aParameterLists.set( "ghost_stab", isGhost );
-        aParameterLists.set( "multigrid", false );
-        aParameterLists.set( "verbose", true );
-        aParameterLists.set( "print_enriched_ig_mesh", false );
-        aParameterLists.set( "exodus_output_XTK_ig_mesh", true );
-=======
         aParameterLists.set( "decompose",                     true );
         aParameterLists.set( "decomposition_type",            "conformal") ;
         aParameterLists.set( "enrich_mesh_indices",           "0") ;
@@ -170,7 +137,6 @@
         aParameterLists.set( "verbose",                       true );
         aParameterLists.set( "print_enriched_ig_mesh",        false );
         aParameterLists.set( "exodus_output_XTK_ig_mesh",     true );
->>>>>>> 3c114bb6
         aParameterLists.set( "write_cluster_measures_to_exo", false );
     }
 
