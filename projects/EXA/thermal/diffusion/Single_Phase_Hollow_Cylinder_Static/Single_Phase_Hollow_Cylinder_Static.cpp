--- conflicted
+++ resolved
@@ -123,11 +123,7 @@
     moris::real
     Func_Circle(
             const moris::Matrix< DDRMat >&     aCoordinates,
-<<<<<<< HEAD
-            const Vector< moris::real* >& aGeometryParameters )
-=======
-            const moris::Cell< real >& aGeometryParameters )
->>>>>>> 659c9214
+            const Vector< real >& aGeometryParameters )
     {
         moris::real tR       = aGeometryParameters( 0 );
         moris::real tXCenter = aGeometryParameters( 1 );
