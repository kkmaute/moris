--- conflicted
+++ resolved
@@ -122,11 +122,9 @@
     void
     HMRParameterList( Module_Parameter_Lists& aParameterLists )
     {
-<<<<<<< HEAD
-        aParameterLists.set( "number_of_elements_per_dimension", "21,21" );
-        aParameterLists.set( "domain_dimensions", "5,5" );
-        aParameterLists.set( "domain_offset", "-2.5+0.13,-2.5+0.18" );
-        aParameterLists.set( "domain_sidesets", "1,2,3,4" );
+        aParameterLists.set( "number_of_elements_per_dimension", 21, 21 );
+        aParameterLists.set( "domain_dimensions", 5.0, 5.0 );
+        aParameterLists.set( "domain_offset", -2.5 + 0.13, -2.5 + 0.18 );
         aParameterLists.set( "lagrange_output_meshes", "0" );
 
         aParameterLists.set( "lagrange_orders", std::to_string( gInterpolationOrder ) );
@@ -136,30 +134,8 @@
 
         aParameterLists.set( "lagrange_to_bspline", "0" );
 
-        aParameterLists.set( "truncate_bsplines", 1 );
         aParameterLists.set( "refinement_buffer", 3 );
         aParameterLists.set( "staircase_buffer", 3 );
-        aParameterLists.set( "initial_refinement", "0" );
-        aParameterLists.set( "initial_refinement_pattern", "0" );
-
-        aParameterLists.set( "use_multigrid", 0 );
-        aParameterLists.set( "severity_level", 0 );
-=======
-        aParameterLists.set( "number_of_elements_per_dimension", 21, 21 );
-        aParameterLists.set( "domain_dimensions", 5.0, 5.0 );
-        aParameterLists.set( "domain_offset", -2.5 + 0.13, -2.5 + 0.18 );
-        aParameterLists.set( "lagrange_output_meshes", "0" );
-
-        aParameterLists.set( "lagrange_orders", std::to_string( gInterpolationOrder ) );
-        aParameterLists.set( "lagrange_pattern", "0" );
-        aParameterLists.set( "bspline_orders", std::to_string( gInterpolationOrder ) );
-        aParameterLists.set( "bspline_pattern", "0" );
-
-        aParameterLists.set( "lagrange_to_bspline", "0" );
-
-        aParameterLists.set( "refinement_buffer", 3 );
-        aParameterLists.set( "staircase_buffer", 3 );
->>>>>>> f5361e1f
 
         aParameterLists.set( "adaptive_refinement_level", 2 );
     }
@@ -169,11 +145,6 @@
     {
         aParameterLists.set( "decompose", true );
         aParameterLists.set( "decomposition_type", "conformal" );
-<<<<<<< HEAD
-        aParameterLists.set( "enrich", true );
-        aParameterLists.set( "basis_rank", "bspline" );
-=======
->>>>>>> f5361e1f
         aParameterLists.set( "enrich_mesh_indices", "0" );
         aParameterLists.set( "ghost_stab", true );
         aParameterLists.set( "multigrid", false );
