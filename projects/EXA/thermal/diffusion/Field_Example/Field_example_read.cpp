/*
 * Copyright (c) 2022 University of Colorado
 * Licensed under the MIT license. See LICENSE.txt file in the MORIS root for details.
 *
 *------------------------------------------------------------------------------------
 *
 * Field_example_read.cpp
 *
 */

#include <string>
#include <iostream>
#include "paths.hpp"
#include "moris_typedefs.hpp"
#include "cl_Matrix.hpp"
#include "linalg_typedefs.hpp"
#include "cl_FEM_Field_Interpolator_Manager.hpp"
#include "cl_MSI_Equation_Object.hpp"
#include "cl_TSA_Time_Solver.hpp"
#include "cl_DLA_Solver_Interface.hpp"
#include "cl_DLA_Linear_Solver_Aztec.hpp"
#include "parameters.hpp"
#include "cl_HMR_Element.hpp"
#include "fn_equal_to.hpp"
#include "fn_norm.hpp"

#include "AztecOO.h"

//---------------------------------------------------------------

#ifdef __cplusplus
extern "C" {
#endif
//------------------------------------------------------------------------------
namespace moris
{
    /* ------------------------------------------------------------------------ */
    // Mesh Set Information

    // Phase 1: back  - Material 1
    // Phase 2: front - Material 2

    std::string tPhase1 = "HMR_dummy_n_p1,HMR_dummy_c_p1";
    std::string tPhase2 = "HMR_dummy_n_p0,HMR_dummy_c_p0";

    std::string tInterface = "dbl_iside_p0_1_p1_0";

    std::string tLeftSurface = "SideSet_4_n_p1,SideSet_4_c_p1";

    std::string tRightSurface = "SideSet_2_n_p1";

    std::string tButtomSurface = "SideSet_1_n_p1,SideSet_1_c_p1";

    std::string tPhase1Ghost = "ghost_p1";
    std::string tPhase2Ghost = "ghost_p0";

    std::string tTotalDomain = tPhase1 + "," + tPhase2;

    /* ------------------------------------------------------------------------ */
    // geometry parameters

    /* ------------------------------------------------------------------------ */
    // boundary condition

    /* ------------------------------------------------------------------------ */
    // material parameters

    std::string tCond = "1.0";

    /* ------------------------------------------------------------------------ */
    // Solver config

    moris::real tNLA_rel_res_norm_drop    = 1.0e-08;
    moris::real tNLA_relaxation_parameter = 1.0;
    int         tNLA_max_iter             = 2;

    int         tTSA_Num_Time_Steps = 1;
    moris::real tTSA_Time_Frame     = 1.0e0;

    /* ------------------------------------------------------------------------ */
    // Minimum level set value
    bool tUseGhost = true;

    /* ------------------------------------------------------------------------ */
    // Output Config

    std::string tOutputFileName = "Field_example_read.exo";

    std::string tPrefix       = moris::get_base_moris_dir();
    std::string tFieldRefPath = tPrefix + "/projects/EXA/thermal/diffusion/Field_Example/Field_example_ref.hdf5";

    moris::real LevelSetFunction(
            const moris::Matrix< DDRMat >& aCoordinates,
            const Vector< real >&     aGeometryParameters )
    {
        // return norm(aCoordinates) - 0.01;
        return std::pow( aCoordinates( 0 ), 2 ) / 1 + std::pow( aCoordinates( 1 ), 2 ) / 2 - 0.331;
    }

    /* ------------------------------------------------------------------------ */
    // Constant function for properties

    void
    Func_Const(
            moris::Matrix< moris::DDRMat >&                aPropMatrix,
            Vector< moris::Matrix< moris::DDRMat > >& aParameters,
            moris::fem::Field_Interpolator_Manager*        aFIManager )
    {
        aPropMatrix = aParameters( 0 );
    }

    /* ------------------------------------------------------------------------ */

    void
    Func_Field(
            moris::Matrix< moris::DDRMat >&                aPropMatrix,
            Vector< moris::Matrix< moris::DDRMat > >& aParameters,
            moris::fem::Field_Interpolator_Manager*        aFIManager )
    {
        aPropMatrix = aFIManager->get_field_interpolators_for_type( mtk::Field_Type::FIELD_1 )->val();
    }

    /* ------------------------------------------------------------------------ */

    bool
    Output_Criterion( moris::tsa::Time_Solver* aTimeSolver )
    {
        return true;
    }

    /* ------------------------------------------------------------------------ */

    void
    Func_Select_X(
            moris::Matrix< moris::DDRMat >&                aPropMatrix,
            Vector< moris::Matrix< moris::DDRMat > >& aParameters,
            moris::fem::Field_Interpolator_Manager*        aFIManager )
    {
        aPropMatrix.set_size( 2, 2, 0.0 );
        aPropMatrix( 0, 0 ) = 1.0;
    }

    /* ------------------------------------------------------------------------ */

    void
    Func_Select_Y(
            moris::Matrix< moris::DDRMat >&                aPropMatrix,
            Vector< moris::Matrix< moris::DDRMat > >& aParameters,
            moris::fem::Field_Interpolator_Manager*        aFIManager )
    {
        aPropMatrix.set_size( 2, 2, 0.0 );
        aPropMatrix( 1, 1 ) = 1.0;
    }

    /* ------------------------------------------------------------------------ */

    void
    OPTParameterList( Module_Parameter_Lists& aParameterLists )
    {
        aParameterLists.set( "is_optimization_problem", false );
    }

    void
    HMRParameterList( Module_Parameter_Lists& aParameterLists )
    {
        aParameterLists.set( "number_of_elements_per_dimension", "20,   20" );
        aParameterLists.set( "domain_dimensions", "2.0,   2.0" );
        aParameterLists.set( "domain_offset", "0.0,  0.0" );
        aParameterLists.set( "domain_sidesets", "1,2,3,4" );
        aParameterLists.set( "lagrange_output_meshes", "0" );

<<<<<<< HEAD
        tParameterlist( 0 )( 0 ).set( "number_of_elements_per_dimension", "20,   20" );
        tParameterlist( 0 )( 0 ).set( "domain_dimensions", "2.0,   2.0" );
        tParameterlist( 0 )( 0 ).set( "domain_offset", "0.0,  0.0" );
        tParameterlist( 0 )( 0 ).set( "lagrange_output_meshes", "0" );
=======
        aParameterLists.set( "lagrange_orders", "2" );
        aParameterLists.set( "lagrange_pattern", "0" );
        aParameterLists.set( "bspline_orders", "2" );
        aParameterLists.set( "bspline_pattern", "1" );
>>>>>>> f74fe5e8

        aParameterLists.set( "lagrange_to_bspline", "0" );

        aParameterLists.set( "truncate_bsplines", 1 );
        aParameterLists.set( "refinement_buffer", 1 );
        aParameterLists.set( "staircase_buffer", 1 );
        aParameterLists.set( "initial_refinement", "1,1" );
        aParameterLists.set( "initial_refinement_pattern", "0,1" );

        aParameterLists.set( "use_number_aura", 1 );

        aParameterLists.set( "use_multigrid", 0 );
        aParameterLists.set( "severity_level", 0 );
    }

    void
    XTKParameterList( Module_Parameter_Lists& aParameterLists )
    {
        aParameterLists.set( "decompose", true );
        aParameterLists.set( "decomposition_type", "conformal" );
        aParameterLists.set( "enrich", true );
        aParameterLists.set( "basis_rank", "bspline" );
        aParameterLists.set( "enrich_mesh_indices", "0" );
        aParameterLists.set( "ghost_stab", tUseGhost );
        aParameterLists.set( "multigrid", false );
        aParameterLists.set( "verbose", true );
        aParameterLists.set( "print_enriched_ig_mesh", false );
        aParameterLists.set( "exodus_output_XTK_ig_mesh", true );
        aParameterLists.set( "high_to_low_dbl_side_sets", true );
    }

    void
    GENParameterList( Module_Parameter_Lists& aParameterLists )
    {
        // Geometry parameter lists
        aParameterLists( GEN::GEOMETRIES ).add_parameter_list( prm::create_level_set_geometry_parameter_list( gen::Field_Type::USER_DEFINED ) );
        aParameterLists.set( "field_function_name", "LevelSetFunction" );
        aParameterLists.set( "number_of_refinements", 0 );
        aParameterLists.set( "refinement_mesh_index", 0 );
        aParameterLists.set( "discretization_mesh_index", 0 );
        aParameterLists.set( "use_multilinear_interpolation", true );
    }

    void
    FEMParameterList( Module_Parameter_Lists& aParameterLists )
    {
        aParameterLists.hack_for_legacy_fem();
        // create a cell of cell of parameter list for fem

        //------------------------------------------------------------------------------

        aParameterLists( FEM::PROPERTIES ).add_parameter_list();
        aParameterLists.set( "property_name", "PropConductivity" );
        aParameterLists.set( "function_parameters", tCond );
        aParameterLists.set( "value_function", "Func_Const" );

        aParameterLists( FEM::PROPERTIES ).add_parameter_list();
        aParameterLists.set( "property_name", "PropTemperature" );
        aParameterLists.set( "function_parameters", "1.0" );
        aParameterLists.set( "value_function", "Func_Const" );

        aParameterLists( FEM::PROPERTIES ).add_parameter_list();
        aParameterLists.set( "property_name", "PropSurfaceFlux" );
        aParameterLists.set( "function_parameters", "1.0" );
        aParameterLists.set( "value_function", "Func_Const" );

        aParameterLists( FEM::PROPERTIES ).add_parameter_list();
        aParameterLists.set( "property_name", "PropField" );
        aParameterLists.set( "value_function", "Func_Field" );
        aParameterLists.set( "field_dependencies", "FIELD_1" );

        //------------------------------------------------------------------------------

        // create parameter list for constitutive model - Inclusion
        aParameterLists( FEM::CONSTITUTIVE_MODELS ).add_parameter_list();
        aParameterLists.set( "constitutive_name", "CMDiffusion" );
        aParameterLists.set( "constitutive_type",  fem::Constitutive_Type::DIFF_LIN_ISO ) ;
        aParameterLists.set( "dof_dependencies", std::pair< std::string, std::string >( "TEMP", "Temperature" ) );
        aParameterLists.set( "properties", "PropConductivity , Conductivity" );

        //------------------------------------------------------------------------------

        // Nitsche stabilization parameter for thermal problem
        aParameterLists( FEM::STABILIZATION ).add_parameter_list();
        aParameterLists.set( "stabilization_name", "SPNitscheTemp" );
        aParameterLists.set( "stabilization_type",  fem::Stabilization_Type::DIRICHLET_NITSCHE ) ;
        aParameterLists.set( "function_parameters", "100.0" );
        aParameterLists.set( "leader_properties", "PropConductivity,Material" );

        if ( tUseGhost )
        {
            // Ghost stabilization parameter for thermal problem
            aParameterLists( FEM::STABILIZATION ).add_parameter_list();
            aParameterLists.set( "stabilization_name", "SPGhostTemp" );
            aParameterLists.set( "stabilization_type",  fem::Stabilization_Type::GHOST_DISPL ) ;
            aParameterLists.set( "function_parameters", "0.01" );
            aParameterLists.set( "leader_properties", "PropConductivity,Material" );
        }

        //------------------------------------------------------------------------------
        // create IWG - bulk diffusion
        aParameterLists( FEM::IWG ).add_parameter_list();
        aParameterLists.set( "IWG_name", "IWGBulkTemp" );
        aParameterLists.set( "IWG_type",  fem::IWG_Type::SPATIALDIFF_BULK ) ;
        aParameterLists.set( "dof_residual", "TEMP" );
        aParameterLists.set( "leader_dof_dependencies", "TEMP" );
        aParameterLists.set( "leader_constitutive_models", "CMDiffusion,Diffusion" );
        aParameterLists.set( "mesh_set_names", tPhase1 );

        aParameterLists( FEM::IWG ).add_parameter_list();
        aParameterLists.set( "IWG_name", "IWGInletFlux" );
        aParameterLists.set( "IWG_type",  fem::IWG_Type::SPATIALDIFF_NEUMANN ) ;
        aParameterLists.set( "dof_residual", "TEMP" );
        aParameterLists.set( "leader_dof_dependencies", "TEMP" );
        aParameterLists.set( "leader_properties", "PropSurfaceFlux,Neumann" );
        aParameterLists.set( "mesh_set_names", "iside_b0_1_b1_0" );

        // create IWG - Dirichlet temp
        aParameterLists( FEM::IWG ).add_parameter_list();
        aParameterLists.set( "IWG_name", "IWGDirichletTemp" );
        aParameterLists.set( "IWG_type",  fem::IWG_Type::SPATIALDIFF_DIRICHLET_UNSYMMETRIC_NITSCHE ) ;
        aParameterLists.set( "dof_residual", "TEMP" );
        aParameterLists.set( "leader_dof_dependencies", "TEMP" );
        aParameterLists.set( "leader_properties", "PropTemperature,Dirichlet" );
        aParameterLists.set( "leader_constitutive_models", "CMDiffusion,Diffusion" );
        aParameterLists.set( "stabilization_parameters", "SPNitscheTemp,DirichletNitsche" );
        aParameterLists.set( "mesh_set_names", tRightSurface );

        if ( tUseGhost )
        {
            // create IWG - ghost temp
            aParameterLists( FEM::IWG ).add_parameter_list();
            aParameterLists.set( "IWG_name", "IWGGhostTemp" );
            aParameterLists.set( "IWG_type",  fem::IWG_Type::GHOST_NORMAL_FIELD ) ;
            aParameterLists.set( "dof_residual", "TEMP" );
            aParameterLists.set( "leader_dof_dependencies", "TEMP" );
            aParameterLists.set( "follower_dof_dependencies", "TEMP" );
            aParameterLists.set( "stabilization_parameters", "SPGhostTemp,GhostSP" );
            aParameterLists.set( "mesh_set_names", tPhase1Ghost );
        }

        //------------------------------------------------------------------------------
        // Nodal Temperature IQI
        aParameterLists( FEM::IQI ).add_parameter_list();
        aParameterLists.set( "IQI_name", "IQIBulkTEMP" );
        aParameterLists.set( "IQI_type",  fem::IQI_Type::DOF ) ;
        aParameterLists.set( "dof_quantity", "TEMP" );
        aParameterLists.set( "leader_dof_dependencies", "TEMP" );
        aParameterLists.set( "vectorial_field_index", 0 );
        aParameterLists.set( "mesh_set_names", tPhase1 );

        aParameterLists( FEM::IQI ).add_parameter_list();
        aParameterLists.set( "IQI_name", "IQIBulkL2Error" );
        aParameterLists.set( "IQI_type",  fem::IQI_Type::H1_ERROR ) ;
        aParameterLists.set( "dof_quantity", "TEMP" );
        aParameterLists.set( "function_parameters", "1.0/0.0" );
        aParameterLists.set( "leader_properties", "PropField,L2_Reference" );
        aParameterLists.set( "mesh_set_names", tPhase1 );

        //------------------------------------------------------------------------------
        // fill the computation part of the parameter list
        aParameterLists( FEM::COMPUTATION );

        //------------------------------------------------------------------------------

        aParameterLists( FEM::FIELDS ).add_parameter_list();
        aParameterLists.set( "field_name", "FieldNodalTEMP" );
        aParameterLists.set( "field_entity_type", "NODAL" );
        aParameterLists.set( "field_type", "FIELD_1" );
        aParameterLists.set( "field_create_from_file", tFieldRefPath );
        // aParameterLists.set( "IQI_Name",                  "IQIBulkTEMP") ;
        // aParameterLists.set( "field_output_to_file",      "Field_example_write.hdf5" );
    }

    void
    SOLParameterList( Module_Parameter_Lists& aParameterLists )
    {

        aParameterLists( SOL::LINEAR_ALGORITHMS ).add_parameter_list( sol::SolverType::AMESOS_IMPL );

        aParameterLists( SOL::LINEAR_SOLVERS ).add_parameter_list();

        aParameterLists( SOL::NONLINEAR_ALGORITHMS ).add_parameter_list();
        aParameterLists.set( "NLA_rel_res_norm_drop", tNLA_rel_res_norm_drop );
        aParameterLists.set( "NLA_relaxation_parameter", tNLA_relaxation_parameter );
        aParameterLists.set( "NLA_max_iter", tNLA_max_iter );

        aParameterLists( SOL::NONLINEAR_SOLVERS ).add_parameter_list();
        aParameterLists.set( "NLA_DofTypes", "TEMP" );

        aParameterLists( SOL::TIME_SOLVER_ALGORITHMS ).add_parameter_list();
        aParameterLists.set( "TSA_Num_Time_Steps", tTSA_Num_Time_Steps );
        aParameterLists.set( "TSA_Time_Frame", tTSA_Time_Frame );

        aParameterLists( SOL::TIME_SOLVERS ).add_parameter_list();
        aParameterLists.set( "TSA_DofTypes", "TEMP" );
        aParameterLists.set( "TSA_Initialize_Sol_Vec", "TEMP,0.0" );
        aParameterLists.set( "TSA_Output_Indices", "0" );
        aParameterLists.set( "TSA_Output_Criteria", "Output_Criterion" );

        aParameterLists( SOL::PRECONDITIONERS ).add_parameter_list(  sol::PreconditionerType::NONE );
    }

    void
    MSIParameterList( Module_Parameter_Lists& aParameterLists )
    {
        aParameterLists.set( "order_adofs_by_host", false );
    }

    void
    VISParameterList( Module_Parameter_Lists& aParameterLists )
    {
        aParameterLists.set( "File_Name", std::pair< std::string, std::string >( "./", tOutputFileName ) );
        aParameterLists.set( "Mesh_Type",  vis::VIS_Mesh_Type::STANDARD ) ;
        aParameterLists.set( "Set_Names", tPhase1 );
        aParameterLists.set( "Field_Names", "TEMP,DIFFERENCE" );
        aParameterLists.set( "Field_Type", "NODAL,NODAL" );
        aParameterLists.set( "IQI_Names", "IQIBulkTEMP,IQIBulkL2Error" );
        aParameterLists.set( "Save_Frequency", 1 );
    }

    void
    MORISGENERALParameterList( Module_Parameter_Lists& aParameterLists )
    {
    }

    /* ------------------------------------------------------------------------ */
}    // namespace moris

//------------------------------------------------------------------------------
#ifdef __cplusplus
}
#endif<|MERGE_RESOLUTION|>--- conflicted
+++ resolved
@@ -169,17 +169,10 @@
         aParameterLists.set( "domain_sidesets", "1,2,3,4" );
         aParameterLists.set( "lagrange_output_meshes", "0" );
 
-<<<<<<< HEAD
-        tParameterlist( 0 )( 0 ).set( "number_of_elements_per_dimension", "20,   20" );
-        tParameterlist( 0 )( 0 ).set( "domain_dimensions", "2.0,   2.0" );
-        tParameterlist( 0 )( 0 ).set( "domain_offset", "0.0,  0.0" );
-        tParameterlist( 0 )( 0 ).set( "lagrange_output_meshes", "0" );
-=======
         aParameterLists.set( "lagrange_orders", "2" );
         aParameterLists.set( "lagrange_pattern", "0" );
         aParameterLists.set( "bspline_orders", "2" );
         aParameterLists.set( "bspline_pattern", "1" );
->>>>>>> f74fe5e8
 
         aParameterLists.set( "lagrange_to_bspline", "0" );
 
