--- conflicted
+++ resolved
@@ -138,11 +138,8 @@
 
     void HMRParameterList( Module_Parameter_Lists & aParameterLists )
     {
-<<<<<<< HEAD
-        aParameterLists.set( "number_of_elements_per_dimension", "20,   20" );
-        aParameterLists.set( "domain_dimensions",                "2.0,   2.0" );
-        aParameterLists.set( "domain_offset",                    "0.0,  0.0"  );
-        aParameterLists.set( "domain_sidesets",                  "1,2,3,4");
+        aParameterLists.set( "number_of_elements_per_dimension", 20, 20 );
+        aParameterLists.set( "domain_dimensions",                2.0, 2.0 );
         aParameterLists.set( "lagrange_output_meshes",           "0");
 
         aParameterLists.set( "lagrange_orders",  "2" );
@@ -152,43 +149,15 @@
 
         aParameterLists.set( "lagrange_to_bspline", "0") ;
 
-        aParameterLists.set( "truncate_bsplines",  1 );
-        aParameterLists.set( "refinement_buffer",  1 );
-        aParameterLists.set( "staircase_buffer",   1 );
-        aParameterLists.set( "initial_refinement", "1,0" );
-        aParameterLists.set( "initial_refinement_pattern", "0,1" );
-
-        aParameterLists.set( "use_number_aura", 1);
-
-        aParameterLists.set( "use_multigrid",  0 );
-        aParameterLists.set( "severity_level", 0 );
-=======
-        aParameterLists.set( "number_of_elements_per_dimension", 20, 20 );
-        aParameterLists.set( "domain_dimensions",                2.0, 2.0 );
-        aParameterLists.set( "lagrange_output_meshes",           "0");
-
-        aParameterLists.set( "lagrange_orders",  "2" );
-        aParameterLists.set( "lagrange_pattern",  "0" )  ;
-        aParameterLists.set( "bspline_orders",   "2" );
-        aParameterLists.set( "bspline_pattern",   "1" )  ;
-
-        aParameterLists.set( "lagrange_to_bspline", "0") ;
-
         aParameterLists.set( "refinement_buffer",  1 );
         aParameterLists.set( "staircase_buffer",   1 );
         aParameterLists.set( "pattern_initial_refinement", 1, 0 );
->>>>>>> f5361e1f
     }
 
     void XTKParameterList( Module_Parameter_Lists & aParameterLists )
     {
         aParameterLists.set( "decompose",                 true );
         aParameterLists.set( "decomposition_type",        "conformal") ;
-<<<<<<< HEAD
-        aParameterLists.set( "enrich",                    true );
-        aParameterLists.set( "basis_rank",                "bspline") ;
-=======
->>>>>>> f5361e1f
         aParameterLists.set( "enrich_mesh_indices",       "0") ;
         aParameterLists.set( "ghost_stab",                tUseGhost );
         aParameterLists.set( "multigrid",                 false );
