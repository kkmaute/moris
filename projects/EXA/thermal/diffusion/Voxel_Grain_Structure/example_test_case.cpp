--- conflicted
+++ resolved
@@ -76,15 +76,9 @@
     }
 
     // define reference values for dimension, number of nodes and number of elements
-<<<<<<< HEAD
     Vector< uint > tReferenceNumDims  = { 3 };
-    Vector< uint > tReferenceNumNodes = { 467444 };
-    Vector< uint > tReferenceNumElems = { 733409 };
-=======
-    Cell< uint > tReferenceNumDims  = { 3 };
-    Cell< uint > tReferenceNumNodes = { 404689 };
-    Cell< uint > tReferenceNumElems = { 656001 };
->>>>>>> 659c9214
+    Vector< uint > tReferenceNumNodes = { 404689 };
+    Vector< uint > tReferenceNumElems = { 656001 };
 
     // check dimension, number of nodes and number of elements
     uint tNumDims  = tExoIO.get_number_of_dimensions();
